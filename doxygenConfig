#---------------------------------------------------------------------------
# Project related configuration options
#---------------------------------------------------------------------------
DOXYFILE_ENCODING      = UTF-8
PROJECT_NAME           = MongoDB
<<<<<<< HEAD
PROJECT_NUMBER         = 2.4.8
=======
PROJECT_NUMBER         = 2.4.9
>>>>>>> 54737723
OUTPUT_DIRECTORY       = docs/doxygen
CREATE_SUBDIRS         = NO
OUTPUT_LANGUAGE        = English
BRIEF_MEMBER_DESC      = YES
REPEAT_BRIEF           = YES
ABBREVIATE_BRIEF       = "The $name class" \
                         "The $name widget" \
                         "The $name file" \
                         is \
                         provides \
                         specifies \
                         contains \
                         represents \
                         a \
                         an \
                         the
ALWAYS_DETAILED_SEC    = NO
INLINE_INHERITED_MEMB  = NO
FULL_PATH_NAMES        = NO
STRIP_FROM_PATH        =
STRIP_FROM_INC_PATH    =
SHORT_NAMES            = NO
JAVADOC_AUTOBRIEF      = YES
QT_AUTOBRIEF           = NO
MULTILINE_CPP_IS_BRIEF = NO
INHERIT_DOCS           = YES
SEPARATE_MEMBER_PAGES  = NO
TAB_SIZE               = 8
ALIASES                =
OPTIMIZE_OUTPUT_FOR_C  = NO
OPTIMIZE_OUTPUT_JAVA   = NO
OPTIMIZE_FOR_FORTRAN   = NO
OPTIMIZE_OUTPUT_VHDL   = NO
EXTENSION_MAPPING      =
BUILTIN_STL_SUPPORT    = NO
CPP_CLI_SUPPORT        = NO
SIP_SUPPORT            = NO
IDL_PROPERTY_SUPPORT   = YES
DISTRIBUTE_GROUP_DOC   = NO
SUBGROUPING            = YES
TYPEDEF_HIDES_STRUCT   = NO
SYMBOL_CACHE_SIZE      = 0

#---------------------------------------------------------------------------
# Build related configuration options
#---------------------------------------------------------------------------

# ***
# ERH - this controls whether all classes in files are documented or just the ones with tags
# ***
EXTRACT_ALL            = NO

EXTRACT_PRIVATE        = NO
EXTRACT_STATIC         = NO
EXTRACT_LOCAL_CLASSES  = NO
EXTRACT_LOCAL_METHODS  = NO
EXTRACT_ANON_NSPACES   = NO
HIDE_UNDOC_MEMBERS     = NO
HIDE_UNDOC_CLASSES     = NO
HIDE_FRIEND_COMPOUNDS  = NO
HIDE_IN_BODY_DOCS      = NO
INTERNAL_DOCS          = NO
CASE_SENSE_NAMES       = NO
HIDE_SCOPE_NAMES       = NO
SHOW_INCLUDE_FILES     = YES
INLINE_INFO            = YES
SORT_MEMBER_DOCS       = YES
SORT_BRIEF_DOCS        = NO
SORT_GROUP_NAMES       = NO
SORT_BY_SCOPE_NAME     = NO
GENERATE_TODOLIST      = YES
GENERATE_TESTLIST      = YES
GENERATE_BUGLIST       = YES
GENERATE_DEPRECATEDLIST= YES
ENABLED_SECTIONS       =
MAX_INITIALIZER_LINES  = 30
SHOW_USED_FILES        = YES
SHOW_DIRECTORIES       = NO
SHOW_FILES             = YES
SHOW_NAMESPACES        = YES
FILE_VERSION_FILTER    =
LAYOUT_FILE            =

#---------------------------------------------------------------------------
# configuration options related to warning and progress messages
#---------------------------------------------------------------------------
QUIET                  = NO
WARNINGS               = YES
WARN_IF_UNDOCUMENTED   = YES
WARN_IF_DOC_ERROR      = YES
WARN_NO_PARAMDOC       = NO
WARN_FORMAT            = "$file:$line: $text"
WARN_LOGFILE           =

#---------------------------------------------------------------------------
# configuration options related to the input files
#---------------------------------------------------------------------------
INPUT                  = src/mongo/client src/mongo/db/jsobj.h src/mongo/db/json.h src/mongo/bson src/mongo/util
INPUT_ENCODING         = UTF-8
FILE_PATTERNS          = *.c \
                         *.cc \
                         *.cxx \
                         *.cpp \
                         *.c++ \
                         *.d \
                         *.java \
                         *.ii \
                         *.ixx \
                         *.ipp \
                         *.i++ \
                         *.inl \
                         *.h \
                         *.hh \
                         *.hxx \
                         *.hpp \
                         *.h++ \
                         *.idl \
                         *.odl \
                         *.cs \
                         *.php \
                         *.php3 \
                         *.inc \
                         *.m \
                         *.mm \
                         *.dox \
                         *.py \
                         *.f90 \
                         *.f \
                         *.vhd \
                         *.vhdl
RECURSIVE              = YES
EXCLUDE                =
EXCLUDE_SYMLINKS       = NO
EXCLUDE_PATTERNS       =
EXCLUDE_SYMBOLS        =
EXAMPLE_PATH           =
EXAMPLE_PATTERNS       = *
EXAMPLE_RECURSIVE      = NO
IMAGE_PATH             =
INPUT_FILTER           =
FILTER_PATTERNS        =
FILTER_SOURCE_FILES    = NO

#---------------------------------------------------------------------------
# configuration options related to source browsing
#---------------------------------------------------------------------------
SOURCE_BROWSER         = NO
INLINE_SOURCES         = NO
STRIP_CODE_COMMENTS    = YES
REFERENCED_BY_RELATION = NO
REFERENCES_RELATION    = NO
REFERENCES_LINK_SOURCE = YES
USE_HTAGS              = NO
VERBATIM_HEADERS       = YES

#---------------------------------------------------------------------------
# configuration options related to the alphabetical class index
#---------------------------------------------------------------------------
ALPHABETICAL_INDEX     = NO
COLS_IN_ALPHA_INDEX    = 5
IGNORE_PREFIX          =

#---------------------------------------------------------------------------
# configuration options related to the HTML output
#---------------------------------------------------------------------------
GENERATE_HTML          = YES
HTML_OUTPUT            = html
HTML_FILE_EXTENSION    = .html
HTML_HEADER            =
HTML_FOOTER            =
HTML_STYLESHEET        =
HTML_ALIGN_MEMBERS     = YES
HTML_DYNAMIC_SECTIONS  = NO
GENERATE_DOCSET        = NO
DOCSET_FEEDNAME        = "Doxygen generated docs"
DOCSET_BUNDLE_ID       = org.doxygen.Project
GENERATE_HTMLHELP      = NO
CHM_FILE               =
HHC_LOCATION           =
GENERATE_CHI           = NO
CHM_INDEX_ENCODING     =
BINARY_TOC             = NO
TOC_EXPAND             = NO
GENERATE_QHP           = NO
QCH_FILE               =
QHP_NAMESPACE          =
QHP_VIRTUAL_FOLDER     = doc
QHP_CUST_FILTER_NAME   =
QHP_CUST_FILTER_ATTRS  =
QHP_SECT_FILTER_ATTRS  =
QHG_LOCATION           =
DISABLE_INDEX          = NO
ENUM_VALUES_PER_LINE   = 4
GENERATE_TREEVIEW      = NONE
TREEVIEW_WIDTH         = 250
FORMULA_FONTSIZE       = 10

#---------------------------------------------------------------------------
# configuration options related to the LaTeX output
#---------------------------------------------------------------------------
GENERATE_LATEX         = YES
LATEX_OUTPUT           = latex
LATEX_CMD_NAME         = latex
MAKEINDEX_CMD_NAME     = makeindex
COMPACT_LATEX          = NO
PAPER_TYPE             = a4wide
EXTRA_PACKAGES         =
LATEX_HEADER           =
PDF_HYPERLINKS         = YES
USE_PDFLATEX           = YES
LATEX_BATCHMODE        = NO
LATEX_HIDE_INDICES     = NO

#---------------------------------------------------------------------------
# configuration options related to the RTF output
#---------------------------------------------------------------------------
GENERATE_RTF           = NO
RTF_OUTPUT             = rtf
COMPACT_RTF            = NO
RTF_HYPERLINKS         = NO
RTF_STYLESHEET_FILE    =
RTF_EXTENSIONS_FILE    =

#---------------------------------------------------------------------------
# configuration options related to the man page output
#---------------------------------------------------------------------------
GENERATE_MAN           = NO
MAN_OUTPUT             = man
MAN_EXTENSION          = .3
MAN_LINKS              = NO

#---------------------------------------------------------------------------
# configuration options related to the XML output
#---------------------------------------------------------------------------
GENERATE_XML           = NO
XML_OUTPUT             = xml
XML_SCHEMA             =
XML_DTD                =
XML_PROGRAMLISTING     = YES

#---------------------------------------------------------------------------
# configuration options for the AutoGen Definitions output
#---------------------------------------------------------------------------
GENERATE_AUTOGEN_DEF   = NO

#---------------------------------------------------------------------------
# configuration options related to the Perl module output
#---------------------------------------------------------------------------
GENERATE_PERLMOD       = NO
PERLMOD_LATEX          = NO
PERLMOD_PRETTY         = YES
PERLMOD_MAKEVAR_PREFIX =

#---------------------------------------------------------------------------
# Configuration options related to the preprocessor
#---------------------------------------------------------------------------
ENABLE_PREPROCESSING   = YES
MACRO_EXPANSION        = NO
EXPAND_ONLY_PREDEF     = NO
SEARCH_INCLUDES        = YES
INCLUDE_PATH           =
INCLUDE_FILE_PATTERNS  =
PREDEFINED             =
EXPAND_AS_DEFINED      =
SKIP_FUNCTION_MACROS   = YES

#---------------------------------------------------------------------------
# Configuration::additions related to external references
#---------------------------------------------------------------------------
TAGFILES               =
GENERATE_TAGFILE       =
ALLEXTERNALS           = NO
EXTERNAL_GROUPS        = YES
PERL_PATH              = /usr/bin/perl

#---------------------------------------------------------------------------
# Configuration options related to the dot tool
#---------------------------------------------------------------------------
CLASS_DIAGRAMS         = YES
MSCGEN_PATH            =
HIDE_UNDOC_RELATIONS   = YES
HAVE_DOT               = NO
DOT_FONTNAME           = FreeSans
DOT_FONTSIZE           = 10
DOT_FONTPATH           =
CLASS_GRAPH            = YES
COLLABORATION_GRAPH    = YES
GROUP_GRAPHS           = YES
UML_LOOK               = NO
TEMPLATE_RELATIONS     = NO
INCLUDE_GRAPH          = YES
INCLUDED_BY_GRAPH      = YES
CALL_GRAPH             = NO
CALLER_GRAPH           = NO
GRAPHICAL_HIERARCHY    = YES
DIRECTORY_GRAPH        = YES
DOT_IMAGE_FORMAT       = png
DOT_PATH               =
DOTFILE_DIRS           =
DOT_GRAPH_MAX_NODES    = 50
MAX_DOT_GRAPH_DEPTH    = 0
DOT_TRANSPARENT        = NO
DOT_MULTI_TARGETS      = NO
GENERATE_LEGEND        = YES
DOT_CLEANUP            = YES

#---------------------------------------------------------------------------
# Options related to the search engine
#---------------------------------------------------------------------------
SEARCHENGINE           = NO<|MERGE_RESOLUTION|>--- conflicted
+++ resolved
@@ -3,11 +3,7 @@
 #---------------------------------------------------------------------------
 DOXYFILE_ENCODING      = UTF-8
 PROJECT_NAME           = MongoDB
-<<<<<<< HEAD
-PROJECT_NUMBER         = 2.4.8
-=======
 PROJECT_NUMBER         = 2.4.9
->>>>>>> 54737723
 OUTPUT_DIRECTORY       = docs/doxygen
 CREATE_SUBDIRS         = NO
 OUTPUT_LANGUAGE        = English
