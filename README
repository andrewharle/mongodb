MongoDB README

<<<<<<< HEAD
Welcome to MongoDB 3.4!
=======
Welcome to MongoDB 4.0!
>>>>>>> f378d467

COMPONENTS

  mongod - The database server.
  mongos - Sharding router.
  mongo  - The database shell (uses interactive javascript).

UTILITIES

  mongodump         - Create a binary dump of the contents of a database.
  mongorestore      - Restore data from the output created by mongodump.
  mongoexport       - Export the contents of a collection to JSON or CSV.
  mongoimport       - Import data from JSON, CSV or TSV.
  mongofiles        - Put, get and delete files from GridFS.
  mongostat         - Show the status of a running mongod/mongos.
  bsondump          - Convert BSON files into human-readable formats.
  mongoreplay       - Traffic capture and replay tool.
  mongotop          - Track time spent reading and writing data.
  install_compass   - Installs MongoDB Compass for your platform.

BUILDING

  See docs/building.md.

RUNNING

  For command line options invoke:

    $ ./mongod --help

  To run a single server database:

    $ sudo mkdir -p /data/db
    $ ./mongod
    $
    $ # The mongo javascript shell connects to localhost and test database by default:
    $ ./mongo
    > help

INSTALLING COMPASS

  You can install compass using the install_compass script packaged with MongoDB:

    $ ./install_compass

  This will download the appropriate MongoDB Compass package for your platform
  and install it.

DRIVERS

  Client drivers for most programming languages are available at
  https://docs.mongodb.com/manual/applications/drivers/. Use the shell
  ("mongo") for administrative tasks.

BUG REPORTS

  See https://github.com/mongodb/mongo/wiki/Submit-Bug-Reports.

PACKAGING

  Packages are created dynamically by the package.py script located in the
  buildscripts directory. This will generate RPM and Debian packages.

DOCUMENTATION

  https://docs.mongodb.com/manual/

CLOUD HOSTED MONGODB

  https://www.mongodb.com/cloud/atlas

MAIL LISTS

  https://groups.google.com/forum/#!forum/mongodb-user

    A forum for technical questions about using MongoDB.

  https://groups.google.com/forum/#!forum/mongodb-dev

    A forum for technical questions about building and developing MongoDB.

LEARN MONGODB

  https://university.mongodb.com/

LICENSE

  MongoDB is free and the source is available. Versions released prior to
  October 16, 2018 are published under the AGPL. All versions released after
  October 16, 2018, including patch fixes for prior versions, are published
  under the Server Side Public License (SSPL) v1. See individual files for
  details.
<|MERGE_RESOLUTION|>--- conflicted
+++ resolved
@@ -1,99 +1,95 @@
-MongoDB README
-
-<<<<<<< HEAD
-Welcome to MongoDB 3.4!
-=======
-Welcome to MongoDB 4.0!
->>>>>>> f378d467
-
-COMPONENTS
-
-  mongod - The database server.
-  mongos - Sharding router.
-  mongo  - The database shell (uses interactive javascript).
-
-UTILITIES
-
-  mongodump         - Create a binary dump of the contents of a database.
-  mongorestore      - Restore data from the output created by mongodump.
-  mongoexport       - Export the contents of a collection to JSON or CSV.
-  mongoimport       - Import data from JSON, CSV or TSV.
-  mongofiles        - Put, get and delete files from GridFS.
-  mongostat         - Show the status of a running mongod/mongos.
-  bsondump          - Convert BSON files into human-readable formats.
-  mongoreplay       - Traffic capture and replay tool.
-  mongotop          - Track time spent reading and writing data.
-  install_compass   - Installs MongoDB Compass for your platform.
-
-BUILDING
-
-  See docs/building.md.
-
-RUNNING
-
-  For command line options invoke:
-
-    $ ./mongod --help
-
-  To run a single server database:
-
-    $ sudo mkdir -p /data/db
-    $ ./mongod
-    $
-    $ # The mongo javascript shell connects to localhost and test database by default:
-    $ ./mongo
-    > help
-
-INSTALLING COMPASS
-
-  You can install compass using the install_compass script packaged with MongoDB:
-
-    $ ./install_compass
-
-  This will download the appropriate MongoDB Compass package for your platform
-  and install it.
-
-DRIVERS
-
-  Client drivers for most programming languages are available at
-  https://docs.mongodb.com/manual/applications/drivers/. Use the shell
-  ("mongo") for administrative tasks.
-
-BUG REPORTS
-
-  See https://github.com/mongodb/mongo/wiki/Submit-Bug-Reports.
-
-PACKAGING
-
-  Packages are created dynamically by the package.py script located in the
-  buildscripts directory. This will generate RPM and Debian packages.
-
-DOCUMENTATION
-
-  https://docs.mongodb.com/manual/
-
-CLOUD HOSTED MONGODB
-
-  https://www.mongodb.com/cloud/atlas
-
-MAIL LISTS
-
-  https://groups.google.com/forum/#!forum/mongodb-user
-
-    A forum for technical questions about using MongoDB.
-
-  https://groups.google.com/forum/#!forum/mongodb-dev
-
-    A forum for technical questions about building and developing MongoDB.
-
-LEARN MONGODB
-
-  https://university.mongodb.com/
-
-LICENSE
-
-  MongoDB is free and the source is available. Versions released prior to
-  October 16, 2018 are published under the AGPL. All versions released after
-  October 16, 2018, including patch fixes for prior versions, are published
-  under the Server Side Public License (SSPL) v1. See individual files for
-  details.
+MongoDB README
+
+Welcome to MongoDB 4.0!
+
+COMPONENTS
+
+  mongod - The database server.
+  mongos - Sharding router.
+  mongo  - The database shell (uses interactive javascript).
+
+UTILITIES
+
+  mongodump         - Create a binary dump of the contents of a database.
+  mongorestore      - Restore data from the output created by mongodump.
+  mongoexport       - Export the contents of a collection to JSON or CSV.
+  mongoimport       - Import data from JSON, CSV or TSV.
+  mongofiles        - Put, get and delete files from GridFS.
+  mongostat         - Show the status of a running mongod/mongos.
+  bsondump          - Convert BSON files into human-readable formats.
+  mongoreplay       - Traffic capture and replay tool.
+  mongotop          - Track time spent reading and writing data.
+  install_compass   - Installs MongoDB Compass for your platform.
+
+BUILDING
+
+  See docs/building.md.
+
+RUNNING
+
+  For command line options invoke:
+
+    $ ./mongod --help
+
+  To run a single server database:
+
+    $ sudo mkdir -p /data/db
+    $ ./mongod
+    $
+    $ # The mongo javascript shell connects to localhost and test database by default:
+    $ ./mongo
+    > help
+
+INSTALLING COMPASS
+
+  You can install compass using the install_compass script packaged with MongoDB:
+
+    $ ./install_compass
+
+  This will download the appropriate MongoDB Compass package for your platform
+  and install it.
+
+DRIVERS
+
+  Client drivers for most programming languages are available at
+  https://docs.mongodb.com/manual/applications/drivers/. Use the shell
+  ("mongo") for administrative tasks.
+
+BUG REPORTS
+
+  See https://github.com/mongodb/mongo/wiki/Submit-Bug-Reports.
+
+PACKAGING
+
+  Packages are created dynamically by the package.py script located in the
+  buildscripts directory. This will generate RPM and Debian packages.
+
+DOCUMENTATION
+
+  https://docs.mongodb.com/manual/
+
+CLOUD HOSTED MONGODB
+
+  https://www.mongodb.com/cloud/atlas
+
+MAIL LISTS
+
+  https://groups.google.com/forum/#!forum/mongodb-user
+
+    A forum for technical questions about using MongoDB.
+
+  https://groups.google.com/forum/#!forum/mongodb-dev
+
+    A forum for technical questions about building and developing MongoDB.
+
+LEARN MONGODB
+
+  https://university.mongodb.com/
+
+LICENSE
+
+  MongoDB is free and the source is available. Versions released prior to
+  October 16, 2018 are published under the AGPL. All versions released after
+  October 16, 2018, including patch fixes for prior versions, are published
+  under the Server Side Public License (SSPL) v1. See individual files for
+  details.