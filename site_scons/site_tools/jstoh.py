import os
import sys


def jsToHeader(target, source):

    outFile = target

    h = [
        '#include "mongo/base/string_data.h"',
        '#include "mongo/scripting/engine.h"',
        'namespace mongo {',
        'namespace JSFiles{',
    ]

    def lineToChars(s):
        return ','.join(str(ord(c)) for c in (s.rstrip() + '\n')) + ','

    for s in source:
        filename = str(s)
        objname = os.path.split(filename)[1].split('.')[0]
        stringname = '_jscode_raw_' + objname

        h.append('constexpr char ' + stringname + "[] = {")

        with open(filename, 'r') as f:
            for line in f:
                h.append(lineToChars(line))

        h.append("0};")
        # symbols aren't exported w/o this
        h.append('extern const JSFile %s;' % objname)
        h.append('const JSFile %s = { "%s", StringData(%s, sizeof(%s) - 1) };' %
                 (objname, filename.replace('\\', '/'), stringname, stringname))

    h.append("} // namespace JSFiles")
    h.append("} // namespace mongo")
    h.append("")

    text = '\n'.join(h)

<<<<<<< HEAD
    print "writing: %s" % outFile
=======
>>>>>>> f378d467
    with open(outFile, 'wb') as out:
        try:
            out.write(text)
        finally:
            out.close()


if __name__ == "__main__":
    if len(sys.argv) < 3:
        print "Must specify [target] [source] "
        sys.exit(1)

    jsToHeader(sys.argv[1], sys.argv[2:])<|MERGE_RESOLUTION|>--- conflicted
+++ resolved
@@ -39,10 +39,6 @@
 
     text = '\n'.join(h)
 
-<<<<<<< HEAD
-    print "writing: %s" % outFile
-=======
->>>>>>> f378d467
     with open(outFile, 'wb') as out:
         try:
             out.write(text)
