
/**
 *    Copyright (C) 2018-present MongoDB, Inc.
 *
 *    This program is free software: you can redistribute it and/or modify
 *    it under the terms of the Server Side Public License, version 1,
 *    as published by MongoDB, Inc.
 *
 *    This program is distributed in the hope that it will be useful,
 *    but WITHOUT ANY WARRANTY; without even the implied warranty of
 *    MERCHANTABILITY or FITNESS FOR A PARTICULAR PURPOSE.  See the
 *    Server Side Public License for more details.
 *
 *    You should have received a copy of the Server Side Public License
 *    along with this program. If not, see
 *    <http://www.mongodb.com/licensing/server-side-public-license>.
 *
 *    As a special exception, the copyright holders give permission to link the
 *    code of portions of this program with the OpenSSL library under certain
 *    conditions as described in each individual source file and distribute
 *    linked combinations including the program with the OpenSSL library. You
 *    must comply with the Server Side Public License in all respects for
 *    all of the code used other than as permitted herein. If you modify file(s)
 *    with this exception, you may extend this exception to your version of the
 *    file(s), but you are not obligated to do so. If you do not wish to do so,
 *    delete this exception statement from your version. If you delete this
 *    exception statement from all source files in the program, then also delete
 *    it in the license file.
 */

#pragma once

#include <iosfwd>
#include <string>

#include "mongo/base/error_codes.h"
#include "mongo/base/error_extra_info.h"
#include "mongo/platform/atomic_word.h"
#include "mongo/platform/compiler.h"

namespace mongoutils {
namespace str {
class stream;
}  // namespace str
}  // namespace mongoutils

namespace mongoutils {
namespace str {
class stream;
}
}

namespace mongo {

// Including builder.h here would cause a cycle.
template <typename Allocator>
class StringBuilderImpl;

/**
 * Status represents an error state or the absence thereof.
 *
 * A Status uses the standardized error codes -- from file 'error_codes.err' -- to
 * determine an error's cause. It further clarifies the error with a textual
 * description, and code-specific extra info (a subclass of ErrorExtraInfo).
 */
class MONGO_WARN_UNUSED_RESULT_CLASS Status {
public:
    /**
     * This is the best way to construct an OK status.
     */
    static inline Status OK();

    /**
<<<<<<< HEAD
     * Builds an error status given the error code, a textual description of what
     * caused the error, and a unique position in the where the error occurred
     * (similar to an assert number).
     *
     * For OK Statuses prefer using Status::OK(). If code is OK, the remaining arguments are
     * ignored.
     */
    MONGO_COMPILER_COLD_FUNCTION Status(ErrorCodes::Error code,
                                        std::string reason,
                                        int location = 0);
    MONGO_COMPILER_COLD_FUNCTION Status(ErrorCodes::Error code,
                                        const char* reason,
                                        int location = 0);
    MONGO_COMPILER_COLD_FUNCTION Status(ErrorCodes::Error code,
                                        const mongoutils::str::stream& reason,
                                        int location = 0);
=======
     * Builds an error status given the error code and a textual description of what
     * caused the error.
     *
     * For OK Statuses prefer using Status::OK(). If code is OK, the remaining arguments are
     * ignored.
     *
     * For adding context to the reason string, use withContext/addContext rather than making a new
     * Status manually.
     *
     * If the status comes from a command reply, use getStatusFromCommandResult() instead of manual
     * parsing. If the status is round-tripping through non-command BSON, use the constructor that
     * takes a BSONObj so that it can extract the extra info if the code is supposed to have any.
     */
    MONGO_COMPILER_COLD_FUNCTION Status(ErrorCodes::Error code, const std::string& reason);
    MONGO_COMPILER_COLD_FUNCTION Status(ErrorCodes::Error code, const char* reason);
    MONGO_COMPILER_COLD_FUNCTION Status(ErrorCodes::Error code, StringData reason);
    MONGO_COMPILER_COLD_FUNCTION Status(ErrorCodes::Error code,
                                        const mongoutils::str::stream& reason);
    MONGO_COMPILER_COLD_FUNCTION Status(ErrorCodes::Error code,
                                        StringData message,
                                        const BSONObj& extraInfoHolder);

    /**
     * Constructs a Status with a subclass of ErrorExtraInfo.
     */
    template <typename T, typename = stdx::enable_if_t<std::is_base_of<ErrorExtraInfo, T>::value>>
    MONGO_COMPILER_COLD_FUNCTION Status(T&& detail, StringData message)
        : Status(T::code,
                 message,
                 std::make_shared<const std::remove_reference_t<T>>(std::forward<T>(detail))) {
        MONGO_STATIC_ASSERT(std::is_same<error_details::ErrorExtraInfoFor<T::code>, T>());
    }
>>>>>>> f378d467

    inline Status(const Status& other);
    inline Status& operator=(const Status& other);

    inline Status(Status&& other) noexcept;
    inline Status& operator=(Status&& other) noexcept;

    inline ~Status();

    /**
     * Returns a new Status with the same data as this, but with the reason string replaced with
     * newReason.  The new reason is not visible to any other Statuses that share the same ErrorInfo
     * object.
     *
     * No-op when called on an OK status.
     */
    Status withReason(StringData newReason) const;

    /**
     * Returns a new Status with the same data as this, but with the reason string prefixed with
     * reasonPrefix and our standard " :: caused by :: " separator. The new reason is not visible to
     * any other Statuses that share the same ErrorInfo object.
     *
     * No-op when called on an OK status.
     */
    Status withContext(StringData reasonPrefix) const;
    void addContext(StringData reasonPrefix) {
        *this = this->withContext(reasonPrefix);
    }

    /**
     * Only compares codes. Ignores reason strings.
     */
    bool operator==(const Status& other) const {
        return code() == other.code();
    }
    bool operator!=(const Status& other) const {
        return !(*this == other);
    }

    /**
     * Compares this Status's code with an error code.
     */
    bool operator==(const ErrorCodes::Error other) const {
        return code() == other;
    }
    bool operator!=(const ErrorCodes::Error other) const {
        return !(*this == other);
    }

    //
    // accessors
    //

    inline bool isOK() const;

    inline ErrorCodes::Error code() const;

    inline std::string codeString() const;


    /**
     * Returns the reason string or the empty string if isOK().
     */
    const std::string& reason() const {
        if (_error)
            return _error->reason;

        static const std::string empty;
        return empty;
    }

    /**
     * Returns the generic ErrorExtraInfo if present.
     */
    const ErrorExtraInfo* extraInfo() const {
        return isOK() ? nullptr : _error->extra.get();
    }

    /**
     * Returns a specific subclass of ErrorExtraInfo if the error code matches that type.
     */
    template <typename T>
    const T* extraInfo() const {
        MONGO_STATIC_ASSERT(std::is_base_of<ErrorExtraInfo, T>());
        MONGO_STATIC_ASSERT(std::is_same<error_details::ErrorExtraInfoFor<T::code>, T>());

        if (isOK())
            return nullptr;
        if (code() != T::code)
            return nullptr;

        // Can't use checked_cast due to include cycle.
        invariant(_error->extra);
        dassert(dynamic_cast<const T*>(_error->extra.get()));
        return static_cast<const T*>(_error->extra.get());
    }

    std::string toString() const;

    /**
     * Returns true if this Status's code is a member of the given category.
     */
    template <ErrorCategory category>
    bool isA() const {
        return ErrorCodes::isA<category>(code());
    }

    /**
     * Call this method to indicate that it is your intention to ignore a returned status.
     */
    void ignore() const noexcept {}

    /**
     * This method is a transitional tool, to facilitate transition to compile-time enforced status
     * checking.
     *
     * NOTE: DO NOT ADD NEW CALLS TO THIS METHOD. This method serves the same purpose as
     * `.ignore()`; however, it indicates a situation where the code that presently ignores a status
     * code has not been audited for correctness. This method will be removed at some point. If you
     * encounter a compiler error from ignoring the result of a status-returning function be sure to
     * check the return value, or deliberately ignore the return value.
     */
    void transitional_ignore() && noexcept {};
    void transitional_ignore() const& noexcept = delete;

    //
    // Below interface used for testing code only.
    //

    inline AtomicUInt32::WordType refCount() const;

private:
    // Private since it could result in a type mismatch between code and extraInfo.
    MONGO_COMPILER_COLD_FUNCTION Status(ErrorCodes::Error code,
                                        StringData reason,
                                        std::shared_ptr<const ErrorExtraInfo>);
    inline Status();

    struct ErrorInfo {
        AtomicUInt32 refs;             // reference counter
        const ErrorCodes::Error code;  // error code
        const std::string reason;      // description of error cause
        const std::shared_ptr<const ErrorExtraInfo> extra;

        static ErrorInfo* create(ErrorCodes::Error code,
                                 StringData reason,
                                 std::shared_ptr<const ErrorExtraInfo> extra);

        ErrorInfo(ErrorCodes::Error code, StringData reason, std::shared_ptr<const ErrorExtraInfo>);
    };

    ErrorInfo* _error;

    /**
     * Increment/Decrement the reference counter inside an ErrorInfo
     *
     * @param error  ErrorInfo to be incremented
     */
    static inline void ref(ErrorInfo* error);
    static inline void unref(ErrorInfo* error);
};

inline bool operator==(const ErrorCodes::Error lhs, const Status& rhs);

inline bool operator!=(const ErrorCodes::Error lhs, const Status& rhs);

std::ostream& operator<<(std::ostream& os, const Status& status);

// This is only implemented for StringBuilder, not StackStringBuilder.
template <typename Allocator>
StringBuilderImpl<Allocator>& operator<<(StringBuilderImpl<Allocator>& os, const Status& status);

}  // namespace mongo

#include "mongo/base/status-inl.h"<|MERGE_RESOLUTION|>--- conflicted
+++ resolved
@@ -44,12 +44,6 @@
 }  // namespace str
 }  // namespace mongoutils
 
-namespace mongoutils {
-namespace str {
-class stream;
-}
-}
-
 namespace mongo {
 
 // Including builder.h here would cause a cycle.
@@ -71,24 +65,6 @@
     static inline Status OK();
 
     /**
-<<<<<<< HEAD
-     * Builds an error status given the error code, a textual description of what
-     * caused the error, and a unique position in the where the error occurred
-     * (similar to an assert number).
-     *
-     * For OK Statuses prefer using Status::OK(). If code is OK, the remaining arguments are
-     * ignored.
-     */
-    MONGO_COMPILER_COLD_FUNCTION Status(ErrorCodes::Error code,
-                                        std::string reason,
-                                        int location = 0);
-    MONGO_COMPILER_COLD_FUNCTION Status(ErrorCodes::Error code,
-                                        const char* reason,
-                                        int location = 0);
-    MONGO_COMPILER_COLD_FUNCTION Status(ErrorCodes::Error code,
-                                        const mongoutils::str::stream& reason,
-                                        int location = 0);
-=======
      * Builds an error status given the error code and a textual description of what
      * caused the error.
      *
@@ -121,7 +97,6 @@
                  std::make_shared<const std::remove_reference_t<T>>(std::forward<T>(detail))) {
         MONGO_STATIC_ASSERT(std::is_same<error_details::ErrorExtraInfoFor<T::code>, T>());
     }
->>>>>>> f378d467
 
     inline Status(const Status& other);
     inline Status& operator=(const Status& other);
