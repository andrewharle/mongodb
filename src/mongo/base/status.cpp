--- conflicted
+++ resolved
@@ -31,11 +31,8 @@
 #define MONGO_LOG_DEFAULT_COMPONENT ::mongo::logger::LogComponent::kControl
 
 #include "mongo/base/status.h"
-<<<<<<< HEAD
-=======
 #include "mongo/db/jsobj.h"
 #include "mongo/util/log.h"
->>>>>>> f378d467
 #include "mongo/util/mongoutils/str.h"
 
 #include <ostream>
@@ -43,15 +40,6 @@
 
 namespace mongo {
 
-<<<<<<< HEAD
-Status::ErrorInfo::ErrorInfo(ErrorCodes::Error aCode, std::string aReason, int aLocation)
-    : code(aCode), reason(std::move(aReason)), location(aLocation) {}
-
-Status::ErrorInfo* Status::ErrorInfo::create(ErrorCodes::Error c, std::string r, int l) {
-    if (c == ErrorCodes::OK)
-        return nullptr;
-    return new ErrorInfo(c, std::move(r), l);
-=======
 Status::ErrorInfo::ErrorInfo(ErrorCodes::Error code,
                              StringData reason,
                              std::shared_ptr<const ErrorExtraInfo> extra)
@@ -82,30 +70,14 @@
                              std::move(extra)};
     }
     return new ErrorInfo{code, reason, std::move(extra)};
->>>>>>> f378d467
 }
 
 
-<<<<<<< HEAD
-Status::Status(ErrorCodes::Error code, const char* reason, int location)
-    : Status(code, std::string(reason), location) {}
-
-Status::Status(ErrorCodes::Error code, const mongoutils::str::stream& reason, int location)
-    : Status(code, std::string(reason), location) {}
-
-bool Status::compare(const Status& other) const {
-    return code() == other.code() && location() == other.location();
-}
-
-bool Status::operator==(const Status& other) const {
-    return compare(other);
-=======
 Status::Status(ErrorCodes::Error code,
                StringData reason,
                std::shared_ptr<const ErrorExtraInfo> extra)
     : _error(ErrorInfo::create(code, reason, std::move(extra))) {
     ref(_error);
->>>>>>> f378d467
 }
 
 Status::Status(ErrorCodes::Error code, const std::string& reason) : Status(code, reason, nullptr) {}
