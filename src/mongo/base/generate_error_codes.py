#!/usr/bin/env python
<<<<<<< HEAD

#    Copyright 2012 10gen Inc.
=======
#
# Copyright (C) 2018-present MongoDB, Inc.
>>>>>>> f378d467
#
# This program is free software: you can redistribute it and/or modify
# it under the terms of the Server Side Public License, version 1,
# as published by MongoDB, Inc.
#
# This program is distributed in the hope that it will be useful,
# but WITHOUT ANY WARRANTY; without even the implied warranty of
# MERCHANTABILITY or FITNESS FOR A PARTICULAR PURPOSE.  See the
# Server Side Public License for more details.
#
# You should have received a copy of the Server Side Public License
# along with this program. If not, see
# <http://www.mongodb.com/licensing/server-side-public-license>.
#
# As a special exception, the copyright holders give permission to link the
# code of portions of this program with the OpenSSL library under certain
# conditions as described in each individual source file and distribute
# linked combinations including the program with the OpenSSL library. You
# must comply with the Server Side Public License in all respects for
# all of the code used other than as permitted herein. If you modify file(s)
# with this exception, you may extend this exception to your version of the
# file(s), but you are not obligated to do so. If you do not wish to do so,
# delete this exception statement from your version. If you delete this
# exception statement from all source files in the program, then also delete
# it in the license file.

"""Generate error_codes.{h,cpp} from error_codes.err.

Format of error_codes.err:

error_code("symbol1", code1)
error_code("symbol2", code2)
...
error_class("class1", ["symbol1", "symbol2, ..."])

Usage:
    python generate_error_codes.py <path to error_codes.err> <template>=<output>...
"""

usage_msg = "usage: %prog /path/to/error_codes.err <template>=<output>..."

from collections import namedtuple
from Cheetah.Template import Template
import sys

def render_template(template_path, **kw):
    '''Renders the template file located at template_path, using the variables defined by kw, and
       returns the result as a string'''

    template = Template.compile(
            file=template_path,
            compilerSettings=dict(
                directiveStartToken="//#",
                directiveEndToken="//#",
                commentStartToken="//##"
            ),
            baseclass=dict,
            useCache=False)
    return str(template(**kw))

class ErrorCode:
    def __init__(self, name, code, extra=None):
        self.name = name
        self.code = code
        self.extra = extra
        self.categories = []

class ErrorClass:
    def __init__(self, name, codes):
        self.name = name
        self.codes = codes

def main(argv):
    # Parse and validate argv.
    if len(sys.argv) < 2:
        usage("Must specify error_codes.err")
    if len(sys.argv) < 3:
        usage("Must specify at least one template=output pair")

    template_outputs = []
    for arg in sys.argv[2:]:
        try:
            template, output = arg.split('=', 1)
            template_outputs.append((template, output))
        except Exception:
            usage("Error parsing template=output pair: " + arg)

    # Parse and validate error_codes.err.
    error_codes, error_classes = parse_error_definitions_from_file(argv[1])
    check_for_conflicts(error_codes, error_classes)

    # Render the templates to the output files.
    for template, output in template_outputs:
        text = render_template(template,
                codes=error_codes,
                categories=error_classes,
                )

        with open(output, 'wb') as outfile:
            outfile.write(text)

def die(message=None):
    sys.stderr.write(message or "Fatal error\n")
    sys.exit(1)

def usage(message=None):
    sys.stderr.write(__doc__)
    die(message)

def parse_error_definitions_from_file(errors_filename):
    errors_file = open(errors_filename, 'r')
    errors_code = compile(errors_file.read(), errors_filename, 'exec')
    error_codes = []
    error_classes = []
    eval(errors_code,
            dict(error_code=lambda *args, **kw: error_codes.append(ErrorCode(*args, **kw)),
                 error_class=lambda *args: error_classes.append(ErrorClass(*args))))
    error_codes.sort(key=lambda x: x.code)

    return error_codes, error_classes

def check_for_conflicts(error_codes, error_classes):
    failed = has_duplicate_error_codes(error_codes)
    if has_duplicate_error_classes(error_classes):
        failed = True
    if has_missing_error_codes(error_codes, error_classes):
        failed = True
    if failed:
        die()

def has_duplicate_error_codes(error_codes):
    sorted_by_name = sorted(error_codes, key=lambda x: x.name)
    sorted_by_code = sorted(error_codes, key=lambda x: x.code)

    failed = False
    prev = sorted_by_name[0]
    for curr in sorted_by_name[1:]:
        if curr.name == prev.name:
            sys.stdout.write('Duplicate name %s with codes %s and %s\n'
                    % (curr.name, curr.code, prev.code))
            failed = True
        prev = curr

    prev = sorted_by_code[0]
    for curr in sorted_by_code[1:]:
        if curr.code == prev.code:
            sys.stdout.write('Duplicate code %s with names %s and %s\n'
                    % (curr.code, curr.name, prev.name))
            failed = True
        prev = curr

    return failed

def has_duplicate_error_classes(error_classes):
    names = sorted(ec.name for ec in error_classes)

    failed = False
    prev_name = names[0]
    for name in names[1:]:
        if prev_name == name:
            sys.stdout.write('Duplicate error class name %s\n' % name)
            failed = True
        prev_name = name
    return failed

def has_missing_error_codes(error_codes, error_classes):
    code_names = dict((ec.name, ec) for ec in error_codes)
    failed = False
    for category in error_classes:
        for name in category.codes:
            try:
                code_names[name].categories.append(category.name)
            except KeyError:
                sys.stdout.write('Undeclared error code %s in class %s\n' % (name, category.name))
                failed = True
<<<<<<< HEAD
    return failed

class base_generator(object):
    def __init__(self, error_codes, error_classes):
        self.error_codes = error_codes
        self.error_classes = error_classes

    def parseOptions(self, options, usage_msg):
        parser = OptionParser(usage=usage_msg)
        for (f,d,n,m,h) in options:
            parser.add_option(f,dest=d,nargs=n,metavar=m,help=h)
        (options, args) = parser.parse_args()
        return options


class js_generator(base_generator):
    def __init__(self, error_codes, error_classes):
        super(js_generator, self).__init__(error_codes, error_classes)
        options = [('--js-source','js_source',1,'DEST_JS_SOURCE','specify dest JS source file to save to')]
        options = self.parseOptions(options, usage_msg)
        if (options.js_source):
            self.js_source = options.js_source
        else:
            usage('Must specify JS source files')

    def generate(self):
        self.generate_source()

    def generate_source(self):
        string_to_int_cases = ',\n    '.join(
            '%s: %s' % (ec[0], ec[1]) for ec in self.error_codes)
        int_to_string_cases = ',\n    '.join(
            '%s: \'%s\'' % (ec[1], ec[0]) for ec in self.error_codes)
        predicate_definitions = '\n\n'.join(
            self.generate_error_class_predicate_definition(*ec) for ec in self.error_classes)
        open(self.js_source, 'wb').write(self.source_template % dict(
                string_to_int_cases=string_to_int_cases,
                int_to_string_cases=int_to_string_cases
                ))

    def generate_error_class_predicate_definition(self, class_name, code_names):
        cases = '\n        '.join('case \'%s\':' % c for c in code_names)
        return self.error_class_predicate_template % dict(class_name=class_name, cases=cases)

    source_template = '''// AUTO-GENERATED FILE DO NOT EDIT
// See src/mongo/base/generate_error_codes.py
/*    Copyright 2015 MongoDB, Inc.
*
*    This program is free software: you can redistribute it and/or  modify
*    it under the terms of the GNU Affero General Public License, version 3,
*    as published by the Free Software Foundation.
*
*    This program is distributed in the hope that it will be useful,
*    but WITHOUT ANY WARRANTY; without even the implied warranty of
*    MERCHANTABILITY or FITNESS FOR A PARTICULAR PURPOSE.  See the
*    GNU Affero General Public License for more details.
*
*    You should have received a copy of the GNU Affero General Public License
*    along with this program.  If not, see <http://www.gnu.org/licenses/>.
*
*    As a special exception, the copyright holders give permission to link the
*    code of portions of this program with the OpenSSL library under certain
*    conditions as described in each individual source file and distribute
*    linked combinations including the program with the OpenSSL library. You
*    must comply with the GNU Affero General Public License in all respects
*    for all of the code used other than as permitted herein. If you modify
*    file(s) with this exception, you may extend this exception to your
*    version of the file(s), but you are not obligated to do so. If you do not
*    wish to do so, delete this exception statement from your version. If you
*    delete this exception statement from all source files in the program,
*    then also delete it in the license file.
*/

var ErrorCodes = {
    %(string_to_int_cases)s
};

var ErrorCodeStrings = {
    %(int_to_string_cases)s
};
'''

    error_class_predicate_template = '''function is%(class_name)s(err) {
    if (typeof err === 'string') {
        error = err;
    } else if (typeof err === 'number') {
        error = ErrorCodeStrings[err];
    }
    switch (error) {
        %(cases)s
            return true;
        default:
            return false;
    }
}
'''

class cpp_generator(base_generator):
    def __init__(self, error_codes, error_classes):
        super(cpp_generator, self).__init__(error_codes, error_classes)
        options = [('--cpp-header','cpp_header',1,'DEST_CPP_HEADER','specify dest CPP header file to save to'), ('--cpp-source','cpp_source',1,'DEST_CPP_SOURCE','specify dest CPP source file to save to')]
        options = self.parseOptions(options, usage_msg)
        if (options.cpp_header and options.cpp_source):
            self.cpp_header = options.cpp_header
            self.cpp_source = options.cpp_source
        else:
            usage('Must specify CPP header and source files')

    def generate(self):
        self.generate_header()
        self.generate_source()

    def generate_header(self):

        enum_declarations = ',\n            '.join('%s = %s' % ec for ec in self.error_codes)
        predicate_declarations = ';\n        '.join(
            'static bool is%s(Error err)' % ec[0] for ec in self.error_classes)

        open(self.cpp_header, 'wb').write(self.header_template % dict(
                error_code_enum_declarations=enum_declarations,
                error_code_class_predicate_declarations=predicate_declarations))

    def generate_source(self):
        symbol_to_string_cases = ';\n        '.join(
            'case %s: return "%s"' % (ec[0], ec[0]) for ec in self.error_codes)
        string_to_symbol_cases = ';\n        '.join(
            'if (name == "%s") return %s' % (ec[0], ec[0])
            for ec in self.error_codes)
        int_to_symbol_cases = ';\n        '.join(
            'case %s: return %s' % (ec[0], ec[0]) for ec in self.error_codes)
        predicate_definitions = '\n    '.join(
            self.generate_error_class_predicate_definition(*ec) for ec in self.error_classes)
        open(self.cpp_source, 'wb').write(self.source_template % dict(
                symbol_to_string_cases=symbol_to_string_cases,
                string_to_symbol_cases=string_to_symbol_cases,
                int_to_symbol_cases=int_to_symbol_cases,
                error_code_class_predicate_definitions=predicate_definitions))

    def generate_error_class_predicate_definition(self, class_name, code_names):
        cases = '\n        '.join('case %s:' % c for c in code_names)
        return self.error_class_predicate_template % dict(class_name=class_name, cases=cases)

    header_template = '''// AUTO-GENERATED FILE DO NOT EDIT
// See src/mongo/base/generate_error_codes.py
/*    Copyright 2014 MongoDB, Inc.
 *
 *    This program is free software: you can redistribute it and/or  modify
 *    it under the terms of the GNU Affero General Public License, version 3,
 *    as published by the Free Software Foundation.
 *
 *    This program is distributed in the hope that it will be useful,
 *    but WITHOUT ANY WARRANTY; without even the implied warranty of
 *    MERCHANTABILITY or FITNESS FOR A PARTICULAR PURPOSE.  See the
 *    GNU Affero General Public License for more details.
 *
 *    You should have received a copy of the GNU Affero General Public License
 *    along with this program.  If not, see <http://www.gnu.org/licenses/>.
 *
 *    As a special exception, the copyright holders give permission to link the
 *    code of portions of this program with the OpenSSL library under certain
 *    conditions as described in each individual source file and distribute
 *    linked combinations including the program with the OpenSSL library. You
 *    must comply with the GNU Affero General Public License in all respects
 *    for all of the code used other than as permitted herein. If you modify
 *    file(s) with this exception, you may extend this exception to your
 *    version of the file(s), but you are not obligated to do so. If you do not
 *    wish to do so, delete this exception statement from your version. If you
 *    delete this exception statement from all source files in the program,
 *    then also delete it in the license file.
 */
#pragma once
#include <string>
#include <cstdint>
#include "mongo/base/string_data.h"
namespace mongo {
    /**
     * This is a generated class containing a table of error codes and their corresponding error
     * strings. The class is derived from the definitions in src/mongo/base/error_codes.err file.
     *
     * Do not update this file directly. Update src/mongo/base/error_codes.err instead.
     */
    class ErrorCodes {
    public:
        // Explicitly 32-bits wide so that non-symbolic values,
        // like uassert codes, are valid.
        enum Error : std::int32_t {
            %(error_code_enum_declarations)s,
            MaxError
        };
        static std::string errorString(Error err);
        /**
         * Parses an Error from its "name".  Returns UnknownError if "name" is unrecognized.
         *
         * NOTE: Also returns UnknownError for the string "UnknownError".
         */
        static Error fromString(StringData name);
        /**
         * Casts an integer "code" to an Error.  Unrecognized codes are preserved, meaning
         * that the result of a call to fromInt() may not be one of the values in the
         * Error enumeration.
         */
        static Error fromInt(int code);
        %(error_code_class_predicate_declarations)s;
    };
}  // namespace mongo
'''

    source_template = '''// AUTO-GENERATED FILE DO NOT EDIT
// See src/mongo/base/generate_error_codes.py
/*    Copyright 2014 MongoDB, Inc.
 *
 *    This program is free software: you can redistribute it and/or  modify
 *    it under the terms of the GNU Affero General Public License, version 3,
 *    as published by the Free Software Foundation.
 *
 *    This program is distributed in the hope that it will be useful,
 *    but WITHOUT ANY WARRANTY; without even the implied warranty of
 *    MERCHANTABILITY or FITNESS FOR A PARTICULAR PURPOSE.  See the
 *    GNU Affero General Public License for more details.
 *
 *    You should have received a copy of the GNU Affero General Public License
 *    along with this program.  If not, see <http://www.gnu.org/licenses/>.
 *
 *    As a special exception, the copyright holders give permission to link the
 *    code of portions of this program with the OpenSSL library under certain
 *    conditions as described in each individual source file and distribute
 *    linked combinations including the program with the OpenSSL library. You
 *    must comply with the GNU Affero General Public License in all respects
 *    for all of the code used other than as permitted herein. If you modify
 *    file(s) with this exception, you may extend this exception to your
 *    version of the file(s), but you are not obligated to do so. If you do not
 *    wish to do so, delete this exception statement from your version. If you
 *    delete this exception statement from all source files in the program,
 *    then also delete it in the license file.
 */
#include "mongo/base/error_codes.h"
#include "mongo/util/mongoutils/str.h"
namespace mongo {
    std::string ErrorCodes::errorString(Error err) {
        switch (err) {
        %(symbol_to_string_cases)s;
        default: return mongoutils::str::stream() << "Location" << err;
        }
    }
    ErrorCodes::Error ErrorCodes::fromString(StringData name) {
        %(string_to_symbol_cases)s;
        return UnknownError;
    }
    ErrorCodes::Error ErrorCodes::fromInt(int code) {
        return static_cast<Error>(code);
    }
    %(error_code_class_predicate_definitions)s
namespace {
    static_assert(sizeof(ErrorCodes::Error) == sizeof(int), "sizeof(ErrorCodes::Error) == sizeof(int)");
}  // namespace
}  // namespace mongo
'''

    error_class_predicate_template = '''bool ErrorCodes::is%(class_name)s(Error err) {
        switch (err) {
        %(cases)s
            return true;
        default:
            return false;
        }
    }
'''
=======
>>>>>>> f378d467

    return failed

if __name__ == '__main__':
    main(sys.argv)<|MERGE_RESOLUTION|>--- conflicted
+++ resolved
@@ -1,11 +1,6 @@
 #!/usr/bin/env python
-<<<<<<< HEAD
-
-#    Copyright 2012 10gen Inc.
-=======
 #
 # Copyright (C) 2018-present MongoDB, Inc.
->>>>>>> f378d467
 #
 # This program is free software: you can redistribute it and/or modify
 # it under the terms of the Server Side Public License, version 1,
@@ -181,276 +176,6 @@
             except KeyError:
                 sys.stdout.write('Undeclared error code %s in class %s\n' % (name, category.name))
                 failed = True
-<<<<<<< HEAD
-    return failed
-
-class base_generator(object):
-    def __init__(self, error_codes, error_classes):
-        self.error_codes = error_codes
-        self.error_classes = error_classes
-
-    def parseOptions(self, options, usage_msg):
-        parser = OptionParser(usage=usage_msg)
-        for (f,d,n,m,h) in options:
-            parser.add_option(f,dest=d,nargs=n,metavar=m,help=h)
-        (options, args) = parser.parse_args()
-        return options
-
-
-class js_generator(base_generator):
-    def __init__(self, error_codes, error_classes):
-        super(js_generator, self).__init__(error_codes, error_classes)
-        options = [('--js-source','js_source',1,'DEST_JS_SOURCE','specify dest JS source file to save to')]
-        options = self.parseOptions(options, usage_msg)
-        if (options.js_source):
-            self.js_source = options.js_source
-        else:
-            usage('Must specify JS source files')
-
-    def generate(self):
-        self.generate_source()
-
-    def generate_source(self):
-        string_to_int_cases = ',\n    '.join(
-            '%s: %s' % (ec[0], ec[1]) for ec in self.error_codes)
-        int_to_string_cases = ',\n    '.join(
-            '%s: \'%s\'' % (ec[1], ec[0]) for ec in self.error_codes)
-        predicate_definitions = '\n\n'.join(
-            self.generate_error_class_predicate_definition(*ec) for ec in self.error_classes)
-        open(self.js_source, 'wb').write(self.source_template % dict(
-                string_to_int_cases=string_to_int_cases,
-                int_to_string_cases=int_to_string_cases
-                ))
-
-    def generate_error_class_predicate_definition(self, class_name, code_names):
-        cases = '\n        '.join('case \'%s\':' % c for c in code_names)
-        return self.error_class_predicate_template % dict(class_name=class_name, cases=cases)
-
-    source_template = '''// AUTO-GENERATED FILE DO NOT EDIT
-// See src/mongo/base/generate_error_codes.py
-/*    Copyright 2015 MongoDB, Inc.
-*
-*    This program is free software: you can redistribute it and/or  modify
-*    it under the terms of the GNU Affero General Public License, version 3,
-*    as published by the Free Software Foundation.
-*
-*    This program is distributed in the hope that it will be useful,
-*    but WITHOUT ANY WARRANTY; without even the implied warranty of
-*    MERCHANTABILITY or FITNESS FOR A PARTICULAR PURPOSE.  See the
-*    GNU Affero General Public License for more details.
-*
-*    You should have received a copy of the GNU Affero General Public License
-*    along with this program.  If not, see <http://www.gnu.org/licenses/>.
-*
-*    As a special exception, the copyright holders give permission to link the
-*    code of portions of this program with the OpenSSL library under certain
-*    conditions as described in each individual source file and distribute
-*    linked combinations including the program with the OpenSSL library. You
-*    must comply with the GNU Affero General Public License in all respects
-*    for all of the code used other than as permitted herein. If you modify
-*    file(s) with this exception, you may extend this exception to your
-*    version of the file(s), but you are not obligated to do so. If you do not
-*    wish to do so, delete this exception statement from your version. If you
-*    delete this exception statement from all source files in the program,
-*    then also delete it in the license file.
-*/
-
-var ErrorCodes = {
-    %(string_to_int_cases)s
-};
-
-var ErrorCodeStrings = {
-    %(int_to_string_cases)s
-};
-'''
-
-    error_class_predicate_template = '''function is%(class_name)s(err) {
-    if (typeof err === 'string') {
-        error = err;
-    } else if (typeof err === 'number') {
-        error = ErrorCodeStrings[err];
-    }
-    switch (error) {
-        %(cases)s
-            return true;
-        default:
-            return false;
-    }
-}
-'''
-
-class cpp_generator(base_generator):
-    def __init__(self, error_codes, error_classes):
-        super(cpp_generator, self).__init__(error_codes, error_classes)
-        options = [('--cpp-header','cpp_header',1,'DEST_CPP_HEADER','specify dest CPP header file to save to'), ('--cpp-source','cpp_source',1,'DEST_CPP_SOURCE','specify dest CPP source file to save to')]
-        options = self.parseOptions(options, usage_msg)
-        if (options.cpp_header and options.cpp_source):
-            self.cpp_header = options.cpp_header
-            self.cpp_source = options.cpp_source
-        else:
-            usage('Must specify CPP header and source files')
-
-    def generate(self):
-        self.generate_header()
-        self.generate_source()
-
-    def generate_header(self):
-
-        enum_declarations = ',\n            '.join('%s = %s' % ec for ec in self.error_codes)
-        predicate_declarations = ';\n        '.join(
-            'static bool is%s(Error err)' % ec[0] for ec in self.error_classes)
-
-        open(self.cpp_header, 'wb').write(self.header_template % dict(
-                error_code_enum_declarations=enum_declarations,
-                error_code_class_predicate_declarations=predicate_declarations))
-
-    def generate_source(self):
-        symbol_to_string_cases = ';\n        '.join(
-            'case %s: return "%s"' % (ec[0], ec[0]) for ec in self.error_codes)
-        string_to_symbol_cases = ';\n        '.join(
-            'if (name == "%s") return %s' % (ec[0], ec[0])
-            for ec in self.error_codes)
-        int_to_symbol_cases = ';\n        '.join(
-            'case %s: return %s' % (ec[0], ec[0]) for ec in self.error_codes)
-        predicate_definitions = '\n    '.join(
-            self.generate_error_class_predicate_definition(*ec) for ec in self.error_classes)
-        open(self.cpp_source, 'wb').write(self.source_template % dict(
-                symbol_to_string_cases=symbol_to_string_cases,
-                string_to_symbol_cases=string_to_symbol_cases,
-                int_to_symbol_cases=int_to_symbol_cases,
-                error_code_class_predicate_definitions=predicate_definitions))
-
-    def generate_error_class_predicate_definition(self, class_name, code_names):
-        cases = '\n        '.join('case %s:' % c for c in code_names)
-        return self.error_class_predicate_template % dict(class_name=class_name, cases=cases)
-
-    header_template = '''// AUTO-GENERATED FILE DO NOT EDIT
-// See src/mongo/base/generate_error_codes.py
-/*    Copyright 2014 MongoDB, Inc.
- *
- *    This program is free software: you can redistribute it and/or  modify
- *    it under the terms of the GNU Affero General Public License, version 3,
- *    as published by the Free Software Foundation.
- *
- *    This program is distributed in the hope that it will be useful,
- *    but WITHOUT ANY WARRANTY; without even the implied warranty of
- *    MERCHANTABILITY or FITNESS FOR A PARTICULAR PURPOSE.  See the
- *    GNU Affero General Public License for more details.
- *
- *    You should have received a copy of the GNU Affero General Public License
- *    along with this program.  If not, see <http://www.gnu.org/licenses/>.
- *
- *    As a special exception, the copyright holders give permission to link the
- *    code of portions of this program with the OpenSSL library under certain
- *    conditions as described in each individual source file and distribute
- *    linked combinations including the program with the OpenSSL library. You
- *    must comply with the GNU Affero General Public License in all respects
- *    for all of the code used other than as permitted herein. If you modify
- *    file(s) with this exception, you may extend this exception to your
- *    version of the file(s), but you are not obligated to do so. If you do not
- *    wish to do so, delete this exception statement from your version. If you
- *    delete this exception statement from all source files in the program,
- *    then also delete it in the license file.
- */
-#pragma once
-#include <string>
-#include <cstdint>
-#include "mongo/base/string_data.h"
-namespace mongo {
-    /**
-     * This is a generated class containing a table of error codes and their corresponding error
-     * strings. The class is derived from the definitions in src/mongo/base/error_codes.err file.
-     *
-     * Do not update this file directly. Update src/mongo/base/error_codes.err instead.
-     */
-    class ErrorCodes {
-    public:
-        // Explicitly 32-bits wide so that non-symbolic values,
-        // like uassert codes, are valid.
-        enum Error : std::int32_t {
-            %(error_code_enum_declarations)s,
-            MaxError
-        };
-        static std::string errorString(Error err);
-        /**
-         * Parses an Error from its "name".  Returns UnknownError if "name" is unrecognized.
-         *
-         * NOTE: Also returns UnknownError for the string "UnknownError".
-         */
-        static Error fromString(StringData name);
-        /**
-         * Casts an integer "code" to an Error.  Unrecognized codes are preserved, meaning
-         * that the result of a call to fromInt() may not be one of the values in the
-         * Error enumeration.
-         */
-        static Error fromInt(int code);
-        %(error_code_class_predicate_declarations)s;
-    };
-}  // namespace mongo
-'''
-
-    source_template = '''// AUTO-GENERATED FILE DO NOT EDIT
-// See src/mongo/base/generate_error_codes.py
-/*    Copyright 2014 MongoDB, Inc.
- *
- *    This program is free software: you can redistribute it and/or  modify
- *    it under the terms of the GNU Affero General Public License, version 3,
- *    as published by the Free Software Foundation.
- *
- *    This program is distributed in the hope that it will be useful,
- *    but WITHOUT ANY WARRANTY; without even the implied warranty of
- *    MERCHANTABILITY or FITNESS FOR A PARTICULAR PURPOSE.  See the
- *    GNU Affero General Public License for more details.
- *
- *    You should have received a copy of the GNU Affero General Public License
- *    along with this program.  If not, see <http://www.gnu.org/licenses/>.
- *
- *    As a special exception, the copyright holders give permission to link the
- *    code of portions of this program with the OpenSSL library under certain
- *    conditions as described in each individual source file and distribute
- *    linked combinations including the program with the OpenSSL library. You
- *    must comply with the GNU Affero General Public License in all respects
- *    for all of the code used other than as permitted herein. If you modify
- *    file(s) with this exception, you may extend this exception to your
- *    version of the file(s), but you are not obligated to do so. If you do not
- *    wish to do so, delete this exception statement from your version. If you
- *    delete this exception statement from all source files in the program,
- *    then also delete it in the license file.
- */
-#include "mongo/base/error_codes.h"
-#include "mongo/util/mongoutils/str.h"
-namespace mongo {
-    std::string ErrorCodes::errorString(Error err) {
-        switch (err) {
-        %(symbol_to_string_cases)s;
-        default: return mongoutils::str::stream() << "Location" << err;
-        }
-    }
-    ErrorCodes::Error ErrorCodes::fromString(StringData name) {
-        %(string_to_symbol_cases)s;
-        return UnknownError;
-    }
-    ErrorCodes::Error ErrorCodes::fromInt(int code) {
-        return static_cast<Error>(code);
-    }
-    %(error_code_class_predicate_definitions)s
-namespace {
-    static_assert(sizeof(ErrorCodes::Error) == sizeof(int), "sizeof(ErrorCodes::Error) == sizeof(int)");
-}  // namespace
-}  // namespace mongo
-'''
-
-    error_class_predicate_template = '''bool ErrorCodes::is%(class_name)s(Error err) {
-        switch (err) {
-        %(cases)s
-            return true;
-        default:
-            return false;
-        }
-    }
-'''
-=======
->>>>>>> f378d467
 
     return failed
 
