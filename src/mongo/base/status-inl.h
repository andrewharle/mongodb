--- conflicted
+++ resolved
@@ -51,11 +51,7 @@
     other._error = nullptr;
 }
 
-<<<<<<< HEAD
-inline Status& Status::operator=(Status&& other) BOOST_NOEXCEPT {
-=======
 inline Status& Status::operator=(Status&& other) noexcept {
->>>>>>> f378d467
     unref(_error);
     _error = other._error;
     other._error = nullptr;
