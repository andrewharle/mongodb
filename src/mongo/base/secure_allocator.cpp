
/**
 *    Copyright (C) 2018-present MongoDB, Inc.
 *
 *    This program is free software: you can redistribute it and/or modify
 *    it under the terms of the Server Side Public License, version 1,
 *    as published by MongoDB, Inc.
 *
 *    This program is distributed in the hope that it will be useful,
 *    but WITHOUT ANY WARRANTY; without even the implied warranty of
 *    MERCHANTABILITY or FITNESS FOR A PARTICULAR PURPOSE.  See the
 *    Server Side Public License for more details.
 *
 *    You should have received a copy of the Server Side Public License
 *    along with this program. If not, see
 *    <http://www.mongodb.com/licensing/server-side-public-license>.
 *
 *    As a special exception, the copyright holders give permission to link the
 *    code of portions of this program with the OpenSSL library under certain
 *    conditions as described in each individual source file and distribute
 *    linked combinations including the program with the OpenSSL library. You
 *    must comply with the Server Side Public License in all respects for
 *    all of the code used other than as permitted herein. If you modify file(s)
 *    with this exception, you may extend this exception to your version of the
 *    file(s), but you are not obligated to do so. If you do not wish to do so,
 *    delete this exception statement from your version. If you delete this
 *    exception statement from all source files in the program, then also delete
 *    it in the license file.
 */

#define MONGO_LOG_DEFAULT_COMPONENT ::mongo::logger::LogComponent::kDefault

#include "mongo/platform/basic.h"

#include "mongo/base/secure_allocator.h"

#include <memory>

#ifdef _WIN32
#include <windows.h>
#else
#include <sys/mman.h>
#include <sys/stat.h>
#include <sys/types.h>
#endif

#include "mongo/base/disallow_copying.h"
#include "mongo/base/init.h"
#include "mongo/stdx/memory.h"
#include "mongo/stdx/mutex.h"
#include "mongo/stdx/unordered_map.h"
#include "mongo/util/assert_util.h"
#include "mongo/util/log.h"
#include "mongo/util/processinfo.h"
#include "mongo/util/scopeguard.h"
#include "mongo/util/secure_zero_memory.h"
#include "mongo/util/text.h"

namespace mongo {

namespace {

/**
 * NOTE(jcarey): Why not new/delete?
 *
 * As a general rule, mlock/virtuallock lack any kind of recursive semantics
 * (they free any locks on the underlying page if called once). While some
 * platforms do offer those semantics, they're not available globally, so we
 * have to flow all allocations through page based allocations.
 */
#ifdef _WIN32

/**
 * Enable a privilege in the current process.
 */
void EnablePrivilege(const wchar_t* name) {
    LUID luid;
    if (!LookupPrivilegeValueW(nullptr, name, &luid)) {
        auto str = errnoWithPrefix("Failed to LookupPrivilegeValue");
        warning() << str;
        return;
    }

    // Get the access token for the current process.
    HANDLE accessToken;
    if (!OpenProcessToken(GetCurrentProcess(), TOKEN_ADJUST_PRIVILEGES, &accessToken)) {
        auto str = errnoWithPrefix("Failed to OpenProcessToken");
        warning() << str;
        return;
    }

    const auto accessTokenGuard = MakeGuard([&] { CloseHandle(accessToken); });

    TOKEN_PRIVILEGES privileges = {0};

    privileges.PrivilegeCount = 1;
    privileges.Privileges[0].Luid = luid;
    privileges.Privileges[0].Attributes = SE_PRIVILEGE_ENABLED;

    if (!AdjustTokenPrivileges(
            accessToken, false, &privileges, sizeof(privileges), nullptr, nullptr)) {
        auto str = errnoWithPrefix("Failed to AdjustTokenPrivileges");
        warning() << str;
    }

    if (GetLastError() == ERROR_NOT_ALL_ASSIGNED) {
        warning() << "Failed to adjust token privilege for privilege '" << toUtf8String(name)
                  << "'";
    }
}

/**
 * Lock to ensure calls to grow our working set size are serialized.
 *
 * The lock is needed since we are doing a two step process of querying the currently working set
 * size, and then raising the working set. This is the same reason that "i++" has race conditions
 * across multiple threads.
 */
stdx::mutex workingSizeMutex;

/**
<<<<<<< HEAD
=======
 * There is a minimum gap between the minimum working set size and maximum working set size.
 * On Windows 2008 R2, it is 0x9000 bytes. On Windows 10, 0x7000 bytes.
 */
constexpr size_t minGap = 0x9000;

/**
>>>>>>> f378d467
 * Grow the minimum working set size of the process to the specified size.
 */
void growWorkingSize(std::size_t bytes) {
    size_t minWorkingSetSize;
    size_t maxWorkingSetSize;

    stdx::lock_guard<stdx::mutex> lock(workingSizeMutex);

    if (!GetProcessWorkingSetSize(GetCurrentProcess(), &minWorkingSetSize, &maxWorkingSetSize)) {
        auto str = errnoWithPrefix("Failed to GetProcessWorkingSetSize");
        severe() << str;
        fassertFailed(40285);
    }

    // Since allocation request is aligned to page size, we can just add it to the current working
    // set size.
<<<<<<< HEAD
    maxWorkingSetSize = std::max(minWorkingSetSize + bytes, maxWorkingSetSize);
=======
    maxWorkingSetSize = std::max(minWorkingSetSize + bytes + minGap, maxWorkingSetSize);
>>>>>>> f378d467

    // Increase the working set size minimum to the new lower bound.
    if (!SetProcessWorkingSetSizeEx(GetCurrentProcess(),
                                    minWorkingSetSize + bytes,
                                    maxWorkingSetSize,
                                    QUOTA_LIMITS_HARDWS_MIN_ENABLE |
                                        QUOTA_LIMITS_HARDWS_MAX_DISABLE)) {
        auto str = errnoWithPrefix("Failed to SetProcessWorkingSetSizeEx");
        severe() << str;
        fassertFailed(40286);
    }
}

void* systemAllocate(std::size_t bytes) {
    // Flags:
    //
    // MEM_COMMIT - allocates the memory charges and zeros the underlying
    //              memory
    // MEM_RESERVE - Reserves space in the process's virtual address space
    //
    // The two flags together give us bytes that are attached to the process
    // that we can actually write to.
    //
    // PAGE_READWRITE - allows read/write access to the page
    auto ptr = VirtualAlloc(nullptr, bytes, MEM_COMMIT | MEM_RESERVE, PAGE_READWRITE);

    if (!ptr) {
        auto str = errnoWithPrefix("Failed to VirtualAlloc");
        severe() << str;
        fassertFailed(28835);
    }

    if (VirtualLock(ptr, bytes) == 0) {
        DWORD gle = GetLastError();

        // Try to grow the working set if we have hit our quota.
        if (gle == ERROR_WORKING_SET_QUOTA) {
            growWorkingSize(bytes);

            if (VirtualLock(ptr, bytes) != 0) {
                return ptr;
            }
        }

        auto str = errnoWithPrefix("Failed to VirtualLock");
        severe() << str;
        fassertFailed(28828);
    }

    return ptr;
}

void systemDeallocate(void* ptr, std::size_t bytes) {
    if (VirtualUnlock(ptr, bytes) == 0) {
        auto str = errnoWithPrefix("Failed to VirtualUnlock");
        severe() << str;
        fassertFailed(28829);
    }

    // VirtualFree needs to take 0 as the size parameter for MEM_RELEASE
    // (that's how the api works).
    if (VirtualFree(ptr, 0, MEM_RELEASE) == 0) {
        auto str = errnoWithPrefix("Failed to VirtualFree");
        severe() << str;
        fassertFailed(28830);
    }
}

#else

// See https://github.com/libressl-portable/portable/issues/24 for the table
// that suggests this approach. This assumes that MAP_ANONYMOUS and MAP_ANON are
// macro definitions, but that seems plausible on all platforms we care about.

#if defined(MAP_ANONYMOUS)
#define MONGO_MAP_ANONYMOUS MAP_ANONYMOUS
#else
#if defined(MAP_ANON)
#define MONGO_MAP_ANONYMOUS MAP_ANON
#endif
#endif

#if !defined(MONGO_MAP_ANONYMOUS)
#error "Could not determine a way to map anonymous memory, required for secure allocation"
#endif

void* systemAllocate(std::size_t bytes) {
    // Flags:
    //
    // PROT_READ | PROT_WRITE - allows read write access to the page
    //
    // MAP_PRIVATE - Ensure that the mapping is copy-on-write. Otherwise writes
    //               made in this process can be seen in children.
    //
    // MAP_ANONYMOUS - The mapping is not backed by a file. fd must be -1 on
    //                 some platforms, offset is ignored (so 0).
    //
    // skipping flags like MAP_LOCKED and MAP_POPULATE as linux-isms
    auto ptr =
        mmap(nullptr, bytes, PROT_READ | PROT_WRITE, MAP_PRIVATE | MONGO_MAP_ANONYMOUS, -1, 0);

    if (!ptr) {
        auto str = errnoWithPrefix("Failed to mmap");
        severe() << str;
        fassertFailed(28831);
    }

    if (mlock(ptr, bytes) != 0) {
        auto str = errnoWithPrefix("Failed to mlock");
        severe() << str;
        fassertFailed(28832);
    }

#if defined(MADV_DONTDUMP)
    // We deliberately ignore the return value since if the Linux version is < 3.4, madvise
    // will fail since MADV_DONTDUMP is not supported.
    (void)madvise(ptr, bytes, MADV_DONTDUMP);
#endif

    return ptr;
}

void systemDeallocate(void* ptr, std::size_t bytes) {
#if defined(MADV_DONTDUMP) && defined(MADV_DODUMP)
    // See comment above madvise in systemAllocate().
    (void)madvise(ptr, bytes, MADV_DODUMP);
#endif

    if (munlock(ptr, bytes) != 0) {
        severe() << errnoWithPrefix("Failed to munlock");
        fassertFailed(28833);
    }

    if (munmap(ptr, bytes) != 0) {
        severe() << errnoWithPrefix("Failed to munmap");
        fassertFailed(28834);
    }
}

#endif

/**
 * Each page represent one call to mmap+mlock / VirtualAlloc+VirtualLock on construction and will
 * match with an equivalent unlock and unmap on destruction.  Pages are rounded up to the nearest
 * page size and allocate returns aligned pointers.
 */
class Allocation {
    MONGO_DISALLOW_COPYING(Allocation);

public:
    explicit Allocation(std::size_t initialAllocation) {
        auto pageSize = ProcessInfo::getPageSize();
        std::size_t remainder = initialAllocation % pageSize;

        _size = _remaining =
            remainder ? initialAllocation + pageSize - remainder : initialAllocation;
        _start = _ptr = systemAllocate(_size);
    }

    ~Allocation() {
        systemDeallocate(_start, _size);
    }

    /**
     * Allocates an aligned pointer of given size from the locked page we have a pointer to.
     *
     * Returns null if the request can't be satisifed.
     */
    void* allocate(std::size_t size, std::size_t alignOf) {
        if (std::align(alignOf, size, _ptr, _remaining)) {
            auto result = _ptr;
            _ptr = static_cast<char*>(_ptr) + size;
            _remaining -= size;

            return result;
        }

        // We'll make a new allocation if this one doesn't have enough room
        return nullptr;
    }

private:
    void* _start;            // Start of the allocation
    void* _ptr;              // Start of unallocated bytes
    std::size_t _size;       // Total size
    std::size_t _remaining;  // Remaining bytes
};

// See secure_allocator_details::allocate for a more detailed comment on what these are used for
stdx::mutex allocatorMutex;  // Protects the values below
stdx::unordered_map<void*, std::shared_ptr<Allocation>> secureTable;
std::shared_ptr<Allocation> lastAllocation = nullptr;

}  // namespace

<<<<<<< HEAD
MONGO_INITIALIZER_GENERAL(SecureAllocator, ("SystemInfo"), MONGO_NO_DEPENDENTS)
=======
MONGO_INITIALIZER_GENERAL(SecureAllocator, MONGO_NO_PREREQUISITES, MONGO_NO_DEPENDENTS)
>>>>>>> f378d467
(InitializerContext* context) {
#if _WIN32
    // Enable the increase working set size privilege in our access token.
    EnablePrivilege(SE_INC_WORKING_SET_NAME);
#endif

    return Status::OK();
}

namespace secure_allocator_details {

/**
 * To save on allocations, we try to serve multiple requests out of the same mlocked page where
 * possible.  We do this by invoking the system allocator in multiples of a full page, and keep the
 * last page around, giving out pointers from that page if its possible to do so.  We also keep an
 * unordered_map of all the allocations we've handed out, which hold shared_ptrs that get rid of
 * pages when we're not using them anymore.
 */
void* allocate(std::size_t bytes, std::size_t alignOf) {
    stdx::lock_guard<stdx::mutex> lk(allocatorMutex);

    if (lastAllocation) {
        auto out = lastAllocation->allocate(bytes, alignOf);

        if (out) {
            secureTable[out] = lastAllocation;
            return out;
        }
    }

    lastAllocation = std::make_shared<Allocation>(bytes);
    auto out = lastAllocation->allocate(bytes, alignOf);
    secureTable[out] = lastAllocation;
    return out;
}

/**
 * Deallocates a secure allocation.
 *
 * We zero memory before derefing the associated allocation.
 */
void deallocate(void* ptr, std::size_t bytes) {
    secureZeroMemory(ptr, bytes);

    stdx::lock_guard<stdx::mutex> lk(allocatorMutex);

    secureTable.erase(ptr);
}

}  // namespace secure_allocator_details

constexpr StringData SecureAllocatorAuthDomainTrait::DomainType;

}  // namespace mongo<|MERGE_RESOLUTION|>--- conflicted
+++ resolved
@@ -119,15 +119,12 @@
 stdx::mutex workingSizeMutex;
 
 /**
-<<<<<<< HEAD
-=======
  * There is a minimum gap between the minimum working set size and maximum working set size.
  * On Windows 2008 R2, it is 0x9000 bytes. On Windows 10, 0x7000 bytes.
  */
 constexpr size_t minGap = 0x9000;
 
 /**
->>>>>>> f378d467
  * Grow the minimum working set size of the process to the specified size.
  */
 void growWorkingSize(std::size_t bytes) {
@@ -144,11 +141,7 @@
 
     // Since allocation request is aligned to page size, we can just add it to the current working
     // set size.
-<<<<<<< HEAD
-    maxWorkingSetSize = std::max(minWorkingSetSize + bytes, maxWorkingSetSize);
-=======
     maxWorkingSetSize = std::max(minWorkingSetSize + bytes + minGap, maxWorkingSetSize);
->>>>>>> f378d467
 
     // Increase the working set size minimum to the new lower bound.
     if (!SetProcessWorkingSetSizeEx(GetCurrentProcess(),
@@ -344,11 +337,7 @@
 
 }  // namespace
 
-<<<<<<< HEAD
-MONGO_INITIALIZER_GENERAL(SecureAllocator, ("SystemInfo"), MONGO_NO_DEPENDENTS)
-=======
 MONGO_INITIALIZER_GENERAL(SecureAllocator, MONGO_NO_PREREQUISITES, MONGO_NO_DEPENDENTS)
->>>>>>> f378d467
 (InitializerContext* context) {
 #if _WIN32
     // Enable the increase working set size privilege in our access token.
