--- conflicted
+++ resolved
@@ -87,14 +87,11 @@
     return checked_cast_impl<kDebugBuild>::cast<T>(u);
 };
 
-<<<<<<< HEAD
-=======
 template <typename T, typename U>
 T checked_cast(U& u) {
     return checked_cast_impl<kDebugBuild>::cast<T>(u);
 };
 
->>>>>>> f378d467
 /**
  * Similar to static_pointer_cast, but in debug builds uses RTTI to confirm that the cast
  * is legal at runtime.
