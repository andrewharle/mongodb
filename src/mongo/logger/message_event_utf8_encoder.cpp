--- conflicted
+++ resolved
@@ -34,7 +34,6 @@
 
 #include <iostream>
 
-#include "mongo/logger/max_log_size.h"
 #include "mongo/util/time_support.h"
 
 namespace mongo {
@@ -87,13 +86,9 @@
 MessageEventDetailsEncoder::~MessageEventDetailsEncoder() {}
 std::ostream& MessageEventDetailsEncoder::encode(const MessageEventEphemeral& event,
                                                  std::ostream& os) {
-<<<<<<< HEAD
-    const size_t maxLogSize = MaxLogSizeKB::get() * 1024;
-=======
     const auto maxLogSizeKB = getMaxLogSizeKB();
 
     const size_t maxLogSize = maxLogSizeKB * 1024;
->>>>>>> f378d467
 
     getDateFormatter()(os, event.getDate());
     os << ' ';
@@ -133,11 +128,7 @@
 
     if (event.isTruncatable() && msg.size() > maxLogSize) {
         os << "warning: log line attempted (" << msg.size() / 1024 << "kB) over max size ("
-<<<<<<< HEAD
-           << MaxLogSizeKB::get() << "kB), printing beginning and end ... ";
-=======
            << maxLogSizeKB << "kB), printing beginning and end ... ";
->>>>>>> f378d467
         os << msg.substr(0, maxLogSize / 3);
         os << " .......... ";
         os << msg.substr(msg.size() - (maxLogSize / 3));
