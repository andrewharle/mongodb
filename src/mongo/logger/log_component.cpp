--- conflicted
+++ resolved
@@ -113,12 +113,6 @@
             return "query"_sd;
         case kReplication:
             return "replication"_sd;
-<<<<<<< HEAD
-        case kSharding:
-            return "sharding"_sd;
-        case kStorage:
-            return "storage"_sd;
-=======
         case kReplicationHeartbeats:
             return "heartbeats"_sd;
         case kReplicationRollback:
@@ -131,7 +125,6 @@
             return "storage"_sd;
         case kStorageRecovery:
             return "recovery"_sd;
->>>>>>> f378d467
         case kJournal:
             return "journal"_sd;
         case kWrite:
@@ -144,13 +137,10 @@
             return "bridge"_sd;
         case kTracking:
             return "tracking"_sd;
-<<<<<<< HEAD
-=======
         case kTransaction:
             return "transaction"_sd;
         case kConnectionPool:
             return "connectionPool"_sd;
->>>>>>> f378d467
         case kNumLogComponents:
             return "total"_sd;
             // No default. Compiler should complain if there's a log component that's not handled.
@@ -207,12 +197,6 @@
             return "QUERY   "_sd;
         case kReplication:
             return "REPL    "_sd;
-<<<<<<< HEAD
-        case kSharding:
-            return "SHARDING"_sd;
-        case kStorage:
-            return "STORAGE "_sd;
-=======
         case kReplicationHeartbeats:
             return "REPL_HB "_sd;
         case kReplicationRollback:
@@ -225,7 +209,6 @@
             return "STORAGE "_sd;
         case kStorageRecovery:
             return "RECOVERY"_sd;
->>>>>>> f378d467
         case kJournal:
             return "JOURNAL "_sd;
         case kWrite:
@@ -238,13 +221,10 @@
             return "BRIDGE  "_sd;
         case kTracking:
             return "TRACKING"_sd;
-<<<<<<< HEAD
-=======
         case kTransaction:
             return "TXN     "_sd;
         case kConnectionPool:
             return "CONNPOOL"_sd;
->>>>>>> f378d467
         case kNumLogComponents:
             return "TOTAL   "_sd;
             // No default. Compiler should complain if there's a log component that's not handled.
