--- conflicted
+++ resolved
@@ -2,18 +2,7 @@
 
 Import("env")
 
-<<<<<<< HEAD
-env.Library(
-    target=[
-        'max_log_size'
-    ],
-    source=[
-        'max_log_size.cpp',
-    ],
-)
-=======
 env = env.Clone()
->>>>>>> f378d467
 
 env.Library('parse_log_component_settings',
             ['parse_log_component_settings.cpp'],
