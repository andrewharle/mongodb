--- conflicted
+++ resolved
@@ -138,21 +138,6 @@
         return fullMessage;
     }
 
-<<<<<<< HEAD
-/*
- * This function transforms a given function, 'func', into a function 'safeFunc',
- * where 'safeFunc' matches the behavior of 'func', except that it returns false
- * in any instance where 'func' throws an exception. 'safeFunc' also prints
- * message 'excMsg' upon catching such a thrown exception.
- */
-function _convertExceptionToReturnStatus(func, excMsg) {
-    var safeFunc = () => {
-        try {
-            return func();
-        } catch (e) {
-            print(excMsg + ", exception: " + e);
-            return false;
-=======
     var assert = function(b, msg) {
         if (arguments.length > 2) {
             doassert("Too many parameters to assert().");
@@ -162,22 +147,8 @@
 
         if (b) {
             return;
->>>>>>> f378d467
-        }
-    };
-    return safeFunc;
-}
-
-<<<<<<< HEAD
-/*
- * Calls a function 'func' at repeated intervals until either func() returns true
- * or more than 'timeout' milliseconds have elapsed. Throws an exception with
- * message 'msg' after timing out.
- */
-assert.soon = function(func, msg, timeout, interval) {
-    if (assert._debug && msg)
-        print("in assert for: " + msg);
-=======
+        }
+
         doassert(_buildAssertionMessage(msg, "assert failed"));
     };
 
@@ -186,29 +157,11 @@
     };
 
     assert._debug = false;
->>>>>>> f378d467
 
     function _isEq(a, b) {
         if (a == b) {
             return true;
         }
-<<<<<<< HEAD
-    } else {
-        msg = "assert.soon failed: " + func;
-    }
-
-    var start = new Date();
-    timeout = timeout || 5 * 60 * 1000;
-    interval = interval || 200;
-    var last;
-    while (1) {
-        if (typeof(func) == "string") {
-            if (eval(func))
-                return;
-        } else {
-            if (func())
-                return;
-=======
 
         if ((a != null && b != null) && friendlyEqual(a, b)) {
             return true;
@@ -222,7 +175,6 @@
 
         if (_isEq(a, b)) {
             return;
->>>>>>> f378d467
         }
 
         doassert(_buildAssertionMessage(
@@ -244,52 +196,6 @@
         return false;
     }
 
-<<<<<<< HEAD
-/*
- * Calls a function 'func' at repeated intervals until either func() returns true without
- * throwing an exception or more than 'timeout' milliseconds have elapsed. Throws an exception
- * with message 'msg' after timing out.
- */
-assert.soonNoExcept = function(func, msg, timeout) {
-    var safeFunc = _convertExceptionToReturnStatus(func, "assert.soonNoExcept caught exception");
-    assert.soon(safeFunc, msg, timeout);
-};
-
-/*
- * Calls the given function 'func' repeatedly at time intervals specified by
- * 'intervalMS' (milliseconds) until either func() returns true or the number of
- * attempted function calls is equal to 'num_attempts'. Throws an exception with
- * message 'msg' after all attempts are used up. If no 'intervalMS' argument is passed,
- * it defaults to 0.
- */
-assert.retry = function(func, msg, num_attempts, intervalMS) {
-    var intervalMS = intervalMS || 0;
-    var attempts_made = 0;
-    while (attempts_made < num_attempts) {
-        if (func()) {
-            return;
-        } else {
-            attempts_made += 1;
-            print("assert.retry failed on attempt " + attempts_made + " of " + num_attempts);
-            sleep(intervalMS);
-        }
-    }
-    // Used up all attempts
-    doassert(msg);
-};
-
-/*
- * Calls the given function 'func' repeatedly at time intervals specified by
- * 'intervalMS' (milliseconds) until either func() returns true without throwing
- * an exception or the number of attempted function calls is equal to 'num_attempts'.
- * Throws an exception with message 'msg' after all attempts are used up. If no 'intervalMS'
- * argument is passed, it defaults to 0.
- */
-assert.retryNoExcept = function(func, msg, num_attempts, intervalMS) {
-    var safeFunc = _convertExceptionToReturnStatus(func, "assert.retryNoExcept caught exception");
-    assert.retry(safeFunc, msg, num_attempts, intervalMS);
-};
-=======
     assert.docEq = function(a, b, msg) {
         _validateAssertionMessage(msg);
 
@@ -350,7 +256,6 @@
             }
         }
     };
->>>>>>> f378d467
 
     assert.eq.automsg = function(a, b) {
         assert.eq(eval(a), eval(b), "[" + a + "] != [" + b + "]");
@@ -363,99 +268,6 @@
             return;
         }
 
-<<<<<<< HEAD
-(function() {
-    // Wrapping the helper function in an IIFE to avoid polluting the global namespace.
-    function assertThrowsHelper(func, params) {
-        if (typeof func !== "function")
-            throw new Error('1st argument must be a function');
-
-        if (arguments.length >= 2 && !Array.isArray(params) &&
-            Object.prototype.toString.call(params) !== "[object Arguments]")
-            throw new Error("2nd argument must be an Array or Arguments object");
-
-        let thisKeywordWasUsed = false;
-
-        const thisSpy = new Proxy({}, {
-            has: () => {
-                thisKeywordWasUsed = true;
-                return false;
-            },
-
-            get: () => {
-                thisKeywordWasUsed = true;
-                return undefined;
-            },
-
-            set: () => {
-                thisKeywordWasUsed = true;
-                return false;
-            },
-
-            deleteProperty: () => {
-                thisKeywordWasUsed = true;
-                return false;
-            }
-        });
-
-        let error = null;
-        let res = null;
-        try {
-            res = func.apply(thisSpy, params);
-        } catch (e) {
-            error = e;
-        }
-
-        if (thisKeywordWasUsed) {
-            doassert("Attempted to access 'this' during function call in" +
-                     " assert.throws/doesNotThrow. Instead, wrap the function argument in" +
-                     " another function.");
-        }
-
-        return {error: error, res: res};
-    }
-
-    assert.throws = function(func, params, msg) {
-        if (assert._debug && msg)
-            print("in assert for: " + msg);
-
-        // Use .apply() instead of calling the function directly with explicit arguments to
-        // preserve the length of the `arguments` object.
-        const {error} = assertThrowsHelper.apply(null, arguments);
-
-        if (!error)
-            doassert("did not throw exception: " + msg);
-
-        return error;
-    };
-
-    assert.doesNotThrow = function(func, params, msg) {
-        if (assert._debug && msg)
-            print("in assert for: " + msg);
-
-        // Use .apply() instead of calling the function directly with explicit arguments to
-        // preserve the length of the `arguments` object.
-        const {error, res} = assertThrowsHelper.apply(null, arguments);
-
-        if (error)
-            doassert("threw unexpected exception: " + error + " : " + msg);
-
-        return res;
-    };
-})();
-
-assert.throws.automsg = function(func, params) {
-    if (arguments.length === 1)
-        params = [];
-    assert.throws(func, params, func.toString());
-};
-
-assert.doesNotThrow.automsg = function(func, params) {
-    if (arguments.length === 1)
-        params = [];
-    assert.doesNotThrow(func, params, func.toString());
-};
-=======
         doassert(_buildAssertionMessage(msg, "[" + a + "] != [" + b + "] are equal"));
     };
 
@@ -482,7 +294,6 @@
         if (!Array.isArray(arr)) {
             throw new Error("The second argument to assert.contains must be an array.");
         }
->>>>>>> f378d467
 
         for (var i = 0; i < arr.length; i++) {
             wasIn = arr[i] == o || ((arr[i] != null && o != null) && friendlyEqual(arr[i], o));
