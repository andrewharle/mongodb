--- conflicted
+++ resolved
@@ -297,13 +297,9 @@
             return true;
         },
     });
-<<<<<<< HEAD
-}
-=======
 }
 
 // The number of ports that ReplSetTest and ShardingTest should stagger the port number of the
 // mongobridge process and its corresponding mongod/mongos process by. The resulting port number of
 // the mongod/mongos process is MongoBridge#port + MongoBridge.kBridgeOffset.
-MongoBridge.kBridgeOffset = 10;
->>>>>>> f378d467
+MongoBridge.kBridgeOffset = 10;