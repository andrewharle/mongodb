--- conflicted
+++ resolved
@@ -84,11 +84,7 @@
     print(
         "\tsh.stopBalancer()                         stops the balancer so chunks are not balanced automatically");
     print("\tsh.disableAutoSplit()                   disable autoSplit on one collection");
-<<<<<<< HEAD
-    print("\tsh.enableAutoSplit()                    re-eable autoSplit on one colleciton");
-=======
     print("\tsh.enableAutoSplit()                    re-enable autoSplit on one collection");
->>>>>>> f378d467
     print("\tsh.getShouldAutoSplit()                 returns whether autosplit is enabled");
 };
 
@@ -159,115 +155,20 @@
 sh.isBalancerRunning = function(configDB) {
     if (configDB === undefined)
         configDB = sh._getConfigDB();
-<<<<<<< HEAD
 
     var result = configDB.adminCommand({balancerStatus: 1});
-    if (result.code != ErrorCodes.CommandNotFound) {
-        return assert.commandWorked(result).inBalancerRound;
-    }
-
-    var x = configDB.locks.findOne({_id: "balancer"});
-    if (x == null) {
-        print("config.locks collection empty or missing. be sure you are connected to a mongos");
-        return false;
-    }
-    return x.state > 0;
-};
-
-sh.getBalancerHost = function(configDB) {
-    if (configDB === undefined)
-        configDB = sh._getConfigDB();
-    var x = configDB.locks.findOne({_id: "balancer"});
-    if (x == null) {
-        print(
-            "config.locks collection does not contain balancer lock. be sure you are connected to a mongos");
-        return "";
-    } else if (x.process.match(/ConfigServer/)) {
-        print("getBalancerHost is deprecated starting version 3.4. The balancer is running on " +
-              "the config server primary host.");
-        return "";
-    } else {
-        return x.process.match(/[^:]+:[^:]+/)[0];
-    }
+    return assert.commandWorked(result).inBalancerRound;
 };
 
 sh.stopBalancer = function(timeoutMs, interval) {
     timeoutMs = timeoutMs || 60000;
 
     var result = db.adminCommand({balancerStop: 1, maxTimeMS: timeoutMs});
-    if (result.code === ErrorCodes.CommandNotFound) {
-        // For backwards compatibility, use the legacy balancer stop method
-        result = sh._writeBalancerStateDeprecated(false);
-        sh.waitForBalancer(false, timeoutMs, interval);
-        return result;
-    }
-
     return assert.commandWorked(result);
 };
 
 sh.startBalancer = function(timeoutMs, interval) {
     timeoutMs = timeoutMs || 60000;
-
-    var result = db.adminCommand({balancerStart: 1, maxTimeMS: timeoutMs});
-    if (result.code === ErrorCodes.CommandNotFound) {
-        // For backwards compatibility, use the legacy balancer start method
-        result = sh._writeBalancerStateDeprecated(true);
-        sh.waitForBalancer(true, timeoutMs, interval);
-        return result;
-    }
-
-    return assert.commandWorked(result);
-};
-
-sh.enableAutoSplit = function(configDB) {
-    if (configDB === undefined)
-        configDB = sh._getConfigDB();
-    return assert.writeOK(
-        configDB.settings.update({_id: 'autosplit'},
-                                 {$set: {enabled: true}},
-                                 {upsert: true, writeConcern: {w: 'majority', wtimeout: 30000}}));
-};
-
-sh.disableAutoSplit = function(configDB) {
-    if (configDB === undefined)
-        configDB = sh._getConfigDB();
-    return assert.writeOK(
-        configDB.settings.update({_id: 'autosplit'},
-                                 {$set: {enabled: false}},
-                                 {upsert: true, writeConcern: {w: 'majority', wtimeout: 30000}}));
-};
-
-sh.getShouldAutoSplit = function(configDB) {
-    if (configDB === undefined)
-        configDB = sh._getConfigDB();
-    var autosplit = configDB.settings.findOne({_id: 'autosplit'});
-    if (autosplit == null) {
-        return true;
-    }
-    return autosplit.enabled;
-};
-
-sh._waitForDLock = function(lockId, onOrNot, timeout, interval) {
-    // Wait for balancer to be on or off
-    // Can also wait for particular balancer state
-    var state = onOrNot;
-    var configDB = sh._getConfigDB();
-=======
-
-    var result = configDB.adminCommand({balancerStatus: 1});
-    return assert.commandWorked(result).inBalancerRound;
-};
-
-sh.stopBalancer = function(timeoutMs, interval) {
-    timeoutMs = timeoutMs || 60000;
-
-    var result = db.adminCommand({balancerStop: 1, maxTimeMS: timeoutMs});
-    return assert.commandWorked(result);
-};
-
-sh.startBalancer = function(timeoutMs, interval) {
-    timeoutMs = timeoutMs || 60000;
->>>>>>> f378d467
 
     var result = db.adminCommand({balancerStart: 1, maxTimeMS: timeoutMs});
     return assert.commandWorked(result);
@@ -336,53 +237,6 @@
     return remainingPings;
 };
 
-<<<<<<< HEAD
-sh.waitForBalancer = function(onOrNot, timeout, interval) {
-    // If we're waiting for the balancer to turn on or switch state or go to a particular state
-    if (onOrNot) {
-        // Just wait for the balancer lock to change, can't ensure we'll ever see it actually locked
-        sh._waitForDLock("balancer", undefined, timeout, interval);
-    } else {
-        // Otherwise we need to wait until we're sure balancing stops
-        var activePings = [];
-        sh._getConfigDB().mongos.find().forEach(function(ping) {
-            if (!ping.waiting)
-                activePings.push(ping);
-        });
-
-        print("Waiting for active hosts...");
-        activePings = sh.waitForPingChange(activePings, 60 * 1000);
-
-        // After 1min, we assume that all hosts with unchanged pings are either offline (this is
-        // enough time for a full errored balance round, if a network issue, which would reload
-        // settings) or balancing, which we wait for next. Legacy hosts we always have to wait for.
-        print("Waiting for the balancer lock...");
-
-        // Wait for the balancer lock to become inactive. We can guess this is stale after 15 mins,
-        // but need to double-check manually.
-        try {
-            sh._waitForDLock("balancer", false, 15 * 60 * 1000);
-        } catch (e) {
-            print(
-                "Balancer still may be active, you must manually verify this is not the case using the config.changelog collection.");
-            throw Error(e);
-        }
-
-        print("Waiting again for active hosts after balancer is off...");
-
-        // Wait a short time afterwards, to catch the host which was balancing earlier
-        activePings = sh.waitForPingChange(activePings, 5 * 1000);
-
-        // Warn about all the stale host pings remaining
-        activePings.forEach(function(activePing) {
-            print("Warning : host " + activePing._id + " seems to have been offline since " +
-                  activePing.ping);
-        });
-    }
-};
-
-=======
->>>>>>> f378d467
 sh.disableBalancing = function(coll) {
     if (coll === undefined) {
         throw Error("Must specify collection");
@@ -545,22 +399,6 @@
 
 sh.removeRangeFromZone = function(ns, min, max) {
     return sh._getConfigDB().adminCommand({updateZoneKeyRange: ns, min: min, max: max, zone: null});
-<<<<<<< HEAD
-};
-
-sh.getBalancerLockDetails = function(configDB) {
-    if (configDB === undefined)
-        configDB = db.getSiblingDB('config');
-    var lock = configDB.locks.findOne({_id: 'balancer'});
-    if (lock == null) {
-        return null;
-    }
-    if (lock.state == 0) {
-        return null;
-    }
-    return lock;
-=======
->>>>>>> f378d467
 };
 
 sh.getBalancerWindow = function(configDB) {
@@ -946,12 +784,7 @@
                 .forEach(function(coll) {
                     output(3, coll._id + " chunks:");
                     configDB.chunks.find({"ns": coll._id}).sort({min: 1}).forEach(function(chunk) {
-<<<<<<< HEAD
-                        var mydb = shards[chunk.shard].getDB(db._id);
-                        var out = mydb.runCommand({
-=======
                         var out = saveDB.adminCommand({
->>>>>>> f378d467
                             dataSize: coll._id,
                             keyPattern: coll.key,
                             min: chunk.min,
