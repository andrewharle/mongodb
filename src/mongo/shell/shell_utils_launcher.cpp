// mongo/shell/shell_utils_launcher.cpp

/**
 *    Copyright (C) 2018-present MongoDB, Inc.
 *
 *    This program is free software: you can redistribute it and/or modify
 *    it under the terms of the Server Side Public License, version 1,
 *    as published by MongoDB, Inc.
 *
 *    This program is distributed in the hope that it will be useful,
 *    but WITHOUT ANY WARRANTY; without even the implied warranty of
 *    MERCHANTABILITY or FITNESS FOR A PARTICULAR PURPOSE.  See the
 *    Server Side Public License for more details.
 *
 *    You should have received a copy of the Server Side Public License
 *    along with this program. If not, see
 *    <http://www.mongodb.com/licensing/server-side-public-license>.
 *
 *    As a special exception, the copyright holders give permission to link the
 *    code of portions of this program with the OpenSSL library under certain
 *    conditions as described in each individual source file and distribute
 *    linked combinations including the program with the OpenSSL library. You
 *    must comply with the Server Side Public License in all respects for
 *    all of the code used other than as permitted herein. If you modify file(s)
 *    with this exception, you may extend this exception to your version of the
 *    file(s), but you are not obligated to do so. If you do not wish to do so,
 *    delete this exception statement from your version. If you delete this
 *    exception statement from all source files in the program, then also delete
 *    it in the license file.
 */

#define MONGO_LOG_DEFAULT_COMPONENT ::mongo::logger::LogComponent::kDefault

#include "mongo/platform/basic.h"

#include "mongo/shell/shell_utils_launcher.h"

#include <algorithm>
#include <array>
#include <boost/iostreams/device/file_descriptor.hpp>
#include <boost/iostreams/stream.hpp>
#include <boost/iostreams/stream_buffer.hpp>
#include <boost/iostreams/tee.hpp>
#include <fcntl.h>
#include <iostream>
#include <iterator>
#include <map>
#include <signal.h>
#include <vector>

#ifdef _WIN32
#include <io.h>
#define SIGKILL 9
#else
#include <netinet/in.h>
#include <signal.h>
#include <sys/socket.h>
#include <sys/stat.h>
#include <sys/wait.h>
#include <unistd.h>
#endif

#include "mongo/client/dbclientinterface.h"
#include "mongo/scripting/engine.h"
#include "mongo/shell/shell_utils.h"
#include "mongo/stdx/memory.h"
#include "mongo/util/destructor_guard.h"
#include "mongo/util/exit.h"
#include "mongo/util/log.h"
#include "mongo/util/net/hostandport.h"
#include "mongo/util/quick_exit.h"
#include "mongo/util/scopeguard.h"
#include "mongo/util/signal_win32.h"
#include "mongo/util/stringutils.h"
#include "mongo/util/text.h"

#ifndef _WIN32
extern char** environ;
#endif

namespace mongo {

using std::cout;
using std::endl;
using std::make_pair;
using std::map;
using std::pair;
using std::string;
using std::stringstream;
using std::unique_ptr;
using std::vector;

#ifdef _WIN32
inline int close(int fd) {
    return _close(fd);
}
inline int read(int fd, void* buf, size_t size) {
    return _read(fd, buf, size);
}
inline int pipe(int fds[2]) {
    return _pipe(fds, 4096, _O_TEXT | _O_NOINHERIT);
}
#endif

/**
 * These utilities are thread safe but do not provide mutually exclusive access to resources
 * identified by the caller.  Resources identified by a pid or port should not be accessed
 * by different threads.  Dependent filesystem paths should not be accessed by different
 * threads.
 */
namespace shell_utils {

namespace {
void safeClose(int fd) {
#ifndef _WIN32
    struct ScopedSignalBlocker {
        ScopedSignalBlocker() {
            sigset_t mask;
            sigfillset(&mask);
            pthread_sigmask(SIG_SETMASK, &mask, &_oldMask);
        }

        ~ScopedSignalBlocker() {
            pthread_sigmask(SIG_SETMASK, &_oldMask, NULL);
        }

    private:
        sigset_t _oldMask;
    };
    const ScopedSignalBlocker block;
#endif
    if (close(fd) != 0) {
        const auto ewd = errnoWithDescription();
        error() << "failed to close fd " << fd << ": " << ewd;
        fassertFailed(40318);
    }
}

stdx::mutex _createProcessMtx;
}  // namespace

ProgramOutputMultiplexer programOutputLogger;

bool ProgramRegistry::isPortRegistered(int port) const {
    stdx::lock_guard<stdx::recursive_mutex> lk(_mutex);
    return _portToPidMap.count(port) == 1;
}

ProcessId ProgramRegistry::pidForPort(int port) const {
    stdx::lock_guard<stdx::recursive_mutex> lk(_mutex);
    invariant(isPortRegistered(port));
    return _portToPidMap.find(port)->second;
}

int ProgramRegistry::portForPid(ProcessId pid) const {
    stdx::lock_guard<stdx::recursive_mutex> lk(_mutex);
    for (const auto& portPid : _portToPidMap) {
        if (portPid.second == pid)
            return portPid.first;
    }
    return -1;
}

void ProgramRegistry::registerProgram(ProcessId pid, int port) {
    stdx::lock_guard<stdx::recursive_mutex> lk(_mutex);
    invariant(!isPidRegistered(pid));
    _registeredPids.emplace(pid);
    if (port != -1) {
        _portToPidMap.emplace(port, pid);
    }
}

void ProgramRegistry::unregisterProgram(ProcessId pid) {
    stdx::lock_guard<stdx::recursive_mutex> lk(_mutex);
    invariant(isPidRegistered(pid));

    _outputReaderThreads[pid].join();

    // Remove the PID from the registry.
    _outputReaderThreads.erase(pid);
    _portToPidMap.erase(portForPid(pid));
    _registeredPids.erase(pid);
}

void ProgramRegistry::registerReaderThread(ProcessId pid, stdx::thread reader) {
    stdx::lock_guard<stdx::recursive_mutex> lk(_mutex);
    invariant(isPidRegistered(pid));
    invariant(_outputReaderThreads.count(pid) == 0);
    _outputReaderThreads.emplace(pid, std::move(reader));
}

void ProgramRegistry::getRegisteredPorts(vector<int>& ports) {
    stdx::lock_guard<stdx::recursive_mutex> lk(_mutex);
    for (const auto& portPid : _portToPidMap) {
        ports.push_back(portPid.first);
    }
}

bool ProgramRegistry::isPidRegistered(ProcessId pid) const {
    stdx::lock_guard<stdx::recursive_mutex> lk(_mutex);
    return _registeredPids.count(pid) == 1;
}

void ProgramRegistry::getRegisteredPids(vector<ProcessId>& pids) {
    stdx::lock_guard<stdx::recursive_mutex> lk(_mutex);
    for (const auto& pid : _registeredPids) {
        pids.emplace_back(pid);
    }
}

#ifdef _WIN32
HANDLE ProgramRegistry::getHandleForPid(ProcessId pid) {
    stdx::lock_guard<stdx::recursive_mutex> lk(_mutex);

    return _handles[pid];
}

void ProgramRegistry::eraseHandleForPid(ProcessId pid) {
    stdx::lock_guard<stdx::recursive_mutex> lk(_mutex);

    _handles.erase(pid);
}

std::size_t ProgramRegistry::countHandleForPid(ProcessId pid) {
    stdx::lock_guard<stdx::recursive_mutex> lk(_mutex);

    return _handles.count(pid);
}

void ProgramRegistry::insertHandleForPid(ProcessId pid, HANDLE handle) {
    stdx::lock_guard<stdx::recursive_mutex> lk(_mutex);

    _handles.insert(make_pair(pid, handle));
}

#endif

ProgramRegistry& registry = *(new ProgramRegistry());

void ProgramOutputMultiplexer::appendLine(int port,
                                          ProcessId pid,
                                          const std::string& name,
                                          const std::string& line) {
    stdx::lock_guard<stdx::mutex> lk(mongoProgramOutputMutex);
    boost::iostreams::tee_device<std::ostream, std::stringstream> teeDevice(cout, _buffer);
    boost::iostreams::stream<decltype(teeDevice)> teeStream(teeDevice);
    if (port > 0) {
        teeStream << name << port << "| " << line << endl;
    } else {
        teeStream << name << pid << "| " << line << endl;
    }
}

string ProgramOutputMultiplexer::str() const {
    stdx::lock_guard<stdx::mutex> lk(mongoProgramOutputMutex);
    return _buffer.str();
}

void ProgramOutputMultiplexer::clear() {
    stdx::lock_guard<stdx::mutex> lk(mongoProgramOutputMutex);
    _buffer.str("");
}

<<<<<<< HEAD
ProgramRunner::ProgramRunner(const BSONObj& args, const BSONObj& env) {
    verify(!args.isEmpty());
=======
ProgramRunner::ProgramRunner(const BSONObj& args, const BSONObj& env, bool isMongo) {
    uassert(ErrorCodes::FailedToParse,
            "cannot pass an empty argument to ProgramRunner",
            !args.isEmpty());
>>>>>>> f378d467

    string program(args.firstElement().valuestrsafe());
    uassert(ErrorCodes::FailedToParse,
            "invalid program name passed to ProgramRunner",
            !program.empty());
    boost::filesystem::path programPath = findProgram(program);
    boost::filesystem::path programName = programPath.stem();


    string prefix("mongod-");
    bool isMongodProgram = isMongo && (string("mongod") == programName ||
                                       programName.string().compare(0, prefix.size(), prefix) == 0);
    prefix = "mongos-";
    bool isMongosProgram = isMongo && (string("mongos") == programName ||
                                       programName.string().compare(0, prefix.size(), prefix) == 0);

    if (!isMongo) {
        _name = "sh";
    } else if (isMongodProgram) {
        _name = "d";
    } else if (isMongosProgram) {
        _name = "s";
    } else if (programName == "mongobridge") {
        _name = "b";
    } else {
        _name = "sh";
    }

    _argv.push_back(programPath.string());

    _port = -1;

    // Parse individual arguments into _argv
    BSONObjIterator j(args);
    j.next();  // skip program name (handled above)

    while (j.more()) {
        BSONElement e = j.next();
        string str;
        if (e.isNumber()) {
            stringstream ss;
            ss << e.number();
            str = ss.str();
        } else {
            verify(e.type() == mongo::String);
            str = e.valuestr();
        }
        if (isMongo) {
            if (str == "--port") {
                _port = -2;
            } else if (_port == -2) {
                _port = strtol(str.c_str(), 0, 10);
            } else if (isMongodProgram && str == "--configsvr") {
                _name = "c";
            }
        }
        _argv.push_back(str);
    }

    // Load explicitly set environment key value pairs into _envp.
    for (const BSONElement& e : env) {
        // Environment variable values must be strings
        verify(e.type() == mongo::String);

        _envp.emplace(std::string(e.fieldName()), std::string(e.valuestr()));
    }

// Import this process' environment into _envp, for all keys that have not already been set.
// We need to do this so that the child process has all the PATH and locale variables, unless
// we explicitly override them.
#ifdef _WIN32
    wchar_t* processEnv = GetEnvironmentStringsW();
    ON_BLOCK_EXIT(
        [](wchar_t* toFree) {
            if (toFree)
                FreeEnvironmentStringsW(toFree);
        },
        processEnv);

    // Windows' GetEnvironmentStringsW returns a NULL terminated array of NULL separated
    // <key>=<value> pairs.
    while (processEnv && *processEnv) {
        std::wstring envKeyValue(processEnv);
        size_t splitPoint = envKeyValue.find('=');
        invariant(splitPoint != std::wstring::npos);
        std::string envKey = toUtf8String(envKeyValue.substr(0, splitPoint));
        std::string envValue = toUtf8String(envKeyValue.substr(splitPoint + 1));
        _envp.emplace(std::move(envKey), std::move(envValue));
        processEnv += envKeyValue.size() + 1;
    }
#else
    // environ is a POSIX defined array of char*s. Each char* in the array is a <key>=<value>\0
    // pair.
    char** environEntry = environ;
    while (*environEntry) {
        std::string envKeyValue(*environEntry);
        size_t splitPoint = envKeyValue.find('=');
        invariant(splitPoint != std::string::npos);
        std::string envKey = envKeyValue.substr(0, splitPoint);
        std::string envValue = envKeyValue.substr(splitPoint + 1);
        _envp.emplace(std::move(envKey), std::move(envValue));
        ++environEntry;
<<<<<<< HEAD
    }
#endif
    bool needsPort = isMongodProgram || isMongosProgram || (program == "mongobridge");
    if (!needsPort) {
        _port = -1;
    }
=======
    }
#endif
    bool needsPort =
        isMongo && (isMongodProgram || isMongosProgram || (programName == "mongobridge"));
    if (!needsPort) {
        _port = -1;
    }

>>>>>>> f378d467
    uassert(ErrorCodes::FailedToParse,
            str::stream() << "a port number is expected when running " << program
                          << " from the shell",
            !needsPort || _port >= 0);

    uassert(ErrorCodes::BadValue,
            str::stream() << "can't start " << program << ", port " << _port << " already in use",
            _port < 0 || !registry.isPortRegistered(_port));
}

void ProgramRunner::start() {
    int pipeEnds[2];

    {
        // NOTE(JCAREY):
        //
        // We take this lock from before our call to pipe until after we close the write side (in
        // the parent) to avoid leaking fds from threads racing around fork().  I.e.
        //
        // Thread A: calls pipe()
        // Thread B: calls fork()
        // A: sets cloexec on read and write sides
        // B: has a forked child with open fds
        // A: spawns a child thread to read it's child process's stdout
        // A: A's child process exits
        // A: wait's on A's reader thread in de-register
        // A: deadlocks forever (because the child reader thread stays in read() because of the open
        //    fd in B)
        //
        // Holding the lock for the duration of those events prevents the leaks and thus the
        // associated deadlocks.
        stdx::lock_guard<stdx::mutex> lk(_createProcessMtx);
        int status = pipe(pipeEnds);
        if (status != 0) {
            const auto ewd = errnoWithDescription();
            error() << "failed to create pipe: " << ewd;
            fassertFailed(16701);
        }
#ifndef _WIN32
        // The calls to fcntl to set CLOEXEC ensure that processes started by the process we are
        // about to fork do *not* inherit the file descriptors for the pipe. If grandchild processes
        // could inherit the FD for the pipe, than the pipe wouldn't close on child process exit. On
        // windows, instead the handle inherit flag is turned off after the call to CreateProcess.
        status = fcntl(pipeEnds[0], F_SETFD, FD_CLOEXEC);
        if (status != 0) {
            const auto ewd = errnoWithDescription();
            error() << "failed to set FD_CLOEXEC on pipe end 0: " << ewd;
            fassertFailed(40308);
        }
        status = fcntl(pipeEnds[1], F_SETFD, FD_CLOEXEC);
        if (status != 0) {
            const auto ewd = errnoWithDescription();
            error() << "failed to set FD_CLOEXEC on pipe end 1: " << ewd;
            fassertFailed(40317);
        }
#endif

        fflush(0);

        launchProcess(pipeEnds[1]);  // sets _pid

        // Close the write end of the pipe.
        safeClose(pipeEnds[1]);
    }

    if (_port >= 0) {
        registry.registerProgram(_pid, _port);
    } else {
        registry.registerProgram(_pid);
    }

    _pipe = pipeEnds[0];

    {
        stringstream ss;
        ss << "shell: started program (sh" << _pid << "): ";
        for (unsigned i = 0; i < _argv.size(); i++) {
            ss << " " << _argv[i];
        }
        log() << ss.str();
    }
}

void ProgramRunner::operator()() {
    // Send the never_close_handle flag so that we can handle closing the fd below with safeClose.
    boost::iostreams::stream_buffer<boost::iostreams::file_descriptor_source> fdBuf(
        _pipe, boost::iostreams::file_descriptor_flags::never_close_handle);
    std::istream fdStream(&fdBuf);

    std::string line;
    while (std::getline(fdStream, line)) {
        if (line.find('\0') != std::string::npos) {
            programOutputLogger.appendLine(
                _port, _pid, _name, "WARNING: mongod wrote null bytes to output");
        }
        programOutputLogger.appendLine(_port, _pid, _name, line);
    }

    // Close the read end of the pipe.
    safeClose(_pipe);
}

boost::filesystem::path ProgramRunner::findProgram(const string& prog) {
    boost::filesystem::path p = prog;

#ifdef _WIN32
    // The system programs either come versioned in the form of <utility>-<major.minor>
    // (e.g., mongorestore-2.4) or just <utility>. For windows, the appropriate extension
    // needs to be appended.
    //
    if (p.extension() != ".exe") {
        p = prog + ".exe";
    }
#endif

<<<<<<< HEAD
=======
    // The file could exist if it is specified as a full path.
    if (p.is_absolute() && boost::filesystem::exists(p)) {
        return p;
    }

>>>>>>> f378d467
    // Check if the binary exists in the current working directory
    boost::filesystem::path t = boost::filesystem::current_path() / p;
    if (boost::filesystem::exists(t)) {
        return t;
    }
<<<<<<< HEAD

#ifndef _WIN32
    // On POSIX, we need to manually resolve the $PATH variable, to try and find the binary in the
    // filesystem.
    const char* cpath = getenv("PATH");
    if (!cpath) {
        // PATH was unset, so path search is implementation defined
        return t;
    }

=======

#ifndef _WIN32
    // On POSIX, we need to manually resolve the $PATH variable, to try and find the binary in the
    // filesystem.
    const char* cpath = getenv("PATH");
    if (!cpath) {
        // PATH was unset, so path search is implementation defined
        return t;
    }

>>>>>>> f378d467
    std::string path(cpath);
    std::vector<std::string> pathEntries;

    // PATH entries are separated by colons. Per POSIX 2013, there is no way to escape a colon in
    // an entry.
    splitStringDelim(path, &pathEntries, ':');

    for (const std::string& pathEntry : pathEntries) {
        boost::filesystem::path potentialBinary = boost::filesystem::path(pathEntry) / p;
        if (boost::filesystem::exists(potentialBinary) &&
            boost::filesystem::is_regular_file(potentialBinary) &&
            access(potentialBinary.c_str(), X_OK) == 0) {
            return potentialBinary;
        }
    }
#endif

    return p;
}

void ProgramRunner::launchProcess(int child_stdout) {
    std::vector<std::string> envStrings;
    for (const auto& envKeyValue : _envp) {
        envStrings.emplace_back(envKeyValue.first + '=' + envKeyValue.second);
    }

#ifdef _WIN32
    stringstream ss;
    for (unsigned i = 0; i < _argv.size(); i++) {
        if (i)
            ss << ' ';
        if (_argv[i].find(' ') == string::npos)
            ss << _argv[i];
        else {
            ss << '"';
            // escape all embedded quotes
            for (size_t j = 0; j < _argv[i].size(); ++j) {
                if (_argv[i][j] == '"')
                    ss << '\\';
                ss << _argv[i][j];
            }
            ss << '"';
        }
    }

    std::wstring args = toNativeString(ss.str().c_str());

    // Construct the environment block which the new process will use.
    // An environment block is a NULL terminated array of NULL terminated WCHAR strings. The
    // strings are of the form "name=value\0". Because the strings are variable length, we must
    // precompute the size of the array before we may allocate it.
    size_t environmentBlockSize = 0;
    std::vector<std::wstring> nativeEnvStrings;

    // Compute the size of the environment block, in characters. Note that we have to count
    // wchar_t characters, which we'll actually be storing in the block later, rather than UTF8
    // characters we have in _envp and need to convert.
    for (const std::string& envKeyValue : envStrings) {
        std::wstring nativeKeyValue = toNativeString(envKeyValue.c_str());
        environmentBlockSize += (nativeKeyValue.size() + 1);
        nativeEnvStrings.emplace_back(std::move(nativeKeyValue));
    }

    // Reserve space for the final NULL character which terminates the environment block
    environmentBlockSize += 1;

    auto lpEnvironment = stdx::make_unique<wchar_t[]>(environmentBlockSize);
    size_t environmentOffset = 0;
    for (const std::wstring& envKeyValue : nativeEnvStrings) {
        // Ensure there is enough room to write the string, the string's NULL byte, and the block's
        // NULL byte
        invariant(environmentOffset + envKeyValue.size() + 1 + 1 <= environmentBlockSize);
        wcscpy_s(
            lpEnvironment.get() + environmentOffset, envKeyValue.size() + 1, envKeyValue.c_str());
        environmentOffset += envKeyValue.size();
        std::memset(lpEnvironment.get() + environmentOffset, 0, sizeof(wchar_t));
        environmentOffset += 1;
    }
    std::memset(lpEnvironment.get() + environmentOffset, 0, sizeof(wchar_t));

    HANDLE h = reinterpret_cast<HANDLE>(_get_osfhandle(child_stdout));
    invariant(h != INVALID_HANDLE_VALUE);
    invariant(SetHandleInformation(h, HANDLE_FLAG_INHERIT, 1));

    STARTUPINFO si;
    ZeroMemory(&si, sizeof(si));
    si.cb = sizeof(si);
    si.hStdError = h;
    si.hStdOutput = h;
    si.dwFlags |= STARTF_USESTDHANDLES;

    PROCESS_INFORMATION pi;
    ZeroMemory(&pi, sizeof(pi));

    DWORD dwCreationFlags = 0;
    dwCreationFlags |= CREATE_UNICODE_ENVIRONMENT;

    bool success = CreateProcessW(nullptr,
                                  const_cast<LPWSTR>(args.c_str()),
                                  nullptr,
                                  nullptr,
                                  true,
                                  dwCreationFlags,
                                  lpEnvironment.get(),
                                  nullptr,
                                  &si,
                                  &pi) != 0;
    if (!success) {
        const auto ewd = errnoWithDescription();
        ss << "couldn't start process " << _argv[0] << "; " << ewd;
        uasserted(14042, ss.str());
    }

    CloseHandle(pi.hThread);
    invariant(SetHandleInformation(h, HANDLE_FLAG_INHERIT, 0));

    _pid = ProcessId::fromNative(pi.dwProcessId);
    registry.insertHandleForPid(_pid, pi.hProcess);
#else

    std::string execErrMsg = str::stream() << "Unable to start program " << _argv[0];
    auto constCharStorageMaker = [](const std::vector<std::string>& in) {
        std::vector<const char*> out;
        std::transform(in.begin(), in.end(), std::back_inserter(out), [](const std::string& x) {
            return x.c_str();
        });
        out.push_back(nullptr);
        return out;
    };

    std::vector<const char*> argvStorage = constCharStorageMaker(_argv);
    std::vector<const char*> envpStorage = constCharStorageMaker(envStrings);

    pid_t nativePid = fork();
    _pid = ProcessId::fromNative(nativePid);
    // Async signal unsafe functions should not be called in the child process.

    if (nativePid == -1) {
        // Fork failed so it is time for the process to exit
        const auto ewd = errnoWithDescription();
        cout << "ProgramRunner is unable to fork child process: " << ewd << endl;
        fassertFailed(34363);
    }

    if (nativePid == 0) {
        // DON'T ASSERT IN THIS BLOCK - very bad things will happen
        //
        // Also, deliberately call _exit instead of quickExit. We intended to
        // fork() and exec() here, so we never want to run any form of cleanup.
        // This includes things that quickExit calls, such as atexit leak
        // checks.

        if (dup2(child_stdout, STDOUT_FILENO) == -1 || dup2(child_stdout, STDERR_FILENO) == -1) {
            // Async signal unsafe code reporting a terminal error condition.
            perror("Unable to dup2 child output: ");
            _exit(-1);  // do not pass go, do not call atexit handlers
        }

        execve(argvStorage[0],
               const_cast<char**>(argvStorage.data()),
               const_cast<char**>(envpStorage.data()));

        // Async signal unsafe code reporting a terminal error condition.
        perror(execErrMsg.c_str());

        _exit(-1);
    }

#endif
}

// returns true if process exited
// If this function returns true, it will always call `registry.unregisterProgram(pid);`
// If block is true, this will throw if it cannot wait for the processes to exit.
bool wait_for_pid(ProcessId pid, bool block = true, int* exit_code = NULL) {
#ifdef _WIN32
    verify(registry.countHandleForPid(pid));
    HANDLE h = registry.getHandleForPid(pid);

    // wait until the process object is signaled before getting its
    // exit code. do this even when block is false to ensure that all
    // file handles open in the process have been closed.

    DWORD ret = WaitForSingleObject(h, (block ? INFINITE : 0));
    if (ret == WAIT_TIMEOUT) {
        return false;
    } else if (ret != WAIT_OBJECT_0) {
        const auto ewd = errnoWithDescription();
        log() << "wait_for_pid: WaitForSingleObject failed: " << ewd;
    }

    DWORD tmp;
    if (GetExitCodeProcess(h, &tmp)) {
        if (tmp == STILL_ACTIVE) {
            uassert(
                ErrorCodes::UnknownError, "Process is STILL_ACTIVE even after blocking", !block);
            return false;
        }
        CloseHandle(h);
        registry.eraseHandleForPid(pid);
        if (exit_code)
            *exit_code = tmp;

        registry.unregisterProgram(pid);
        return true;
    } else {
        const auto ewd = errnoWithDescription();
        log() << "GetExitCodeProcess failed: " << ewd;
        return false;
    }
#else
    int tmp;
    int ret;
    do {
        ret = waitpid(pid.toNative(), &tmp, (block ? 0 : WNOHANG));
    } while (ret == -1 && errno == EINTR);
    if (ret && exit_code) {
        if (WIFEXITED(tmp)) {
            *exit_code = WEXITSTATUS(tmp);
        } else if (WIFSIGNALED(tmp)) {
            *exit_code = -WTERMSIG(tmp);
        } else {
            MONGO_UNREACHABLE;
        }
    }
    if (ret) {
        registry.unregisterProgram(pid);
    } else if (block) {
        uasserted(ErrorCodes::UnknownError, "Process did not exit after blocking");
    }
    return ret == pid.toNative();
#endif
}

BSONObj RawMongoProgramOutput(const BSONObj& args, void* data) {
    return BSON("" << programOutputLogger.str());
}

BSONObj ClearRawMongoProgramOutput(const BSONObj& args, void* data) {
    programOutputLogger.clear();
    return undefinedReturn;
}

BSONObj CheckProgram(const BSONObj& args, void* data) {
    ProcessId pid = ProcessId::fromNative(singleArg(args).numberInt());
<<<<<<< HEAD
    bool isDead = wait_for_pid(pid, false);
    return BSON(string("") << (!isDead));
=======
    int exit_code = -123456;  // sentinel value
    bool isDead = wait_for_pid(pid, false, &exit_code);
    if (!isDead) {
        return BSON("" << BSON("alive" << true));
    }
    return BSON("" << BSON("alive" << false << "exitCode" << exit_code));
>>>>>>> f378d467
}

BSONObj WaitProgram(const BSONObj& a, void* data) {
    ProcessId pid = ProcessId::fromNative(singleArg(a).numberInt());
    int exit_code = -123456;  // sentinel value
    wait_for_pid(pid, true, &exit_code);
    return BSON(string("") << exit_code);
}

// This function starts a program. In its input array it accepts either all commandline tokens
// which will be executed, or a single Object which must have a field named "args" which contains
// an array with all commandline tokens. The Object may have a field named "env" which contains an
// object of Key Value pairs which will be loaded into the environment of the spawned process.
BSONObj StartMongoProgram(const BSONObj& a, void* data) {
    _nokillop = true;
    BSONObj args = a;
    BSONObj env{};
    BSONElement firstElement = args.firstElement();

    if (firstElement.ok() && firstElement.isABSONObj()) {
        BSONObj subobj = firstElement.Obj();
        BSONElement argsElem = subobj["args"];
        BSONElement envElem = subobj["env"];
        uassert(40098,
                "If StartMongoProgram is called with a BSONObj, "
                "it must contain an 'args' subobject." +
                    args.toString(),
                argsElem.ok() && argsElem.isABSONObj());

        args = argsElem.Obj();
        if (envElem.ok() && envElem.isABSONObj()) {
            env = envElem.Obj();
        }
    }

<<<<<<< HEAD
    ProgramRunner r(args, env);
=======
    ProgramRunner r(args, env, true);
>>>>>>> f378d467
    r.start();
    invariant(registry.isPidRegistered(r.pid()));
    stdx::thread t(r);
    registry.registerReaderThread(r.pid(), std::move(t));
    return BSON(string("") << r.pid().asLongLong());
}

<<<<<<< HEAD
BSONObj RunMongoProgram(const BSONObj& a, void* data) {
    BSONObj env{};
    ProgramRunner r(a, env);
=======
BSONObj RunProgram(const BSONObj& a, void* data, bool isMongo) {
    BSONObj env{};
    ProgramRunner r(a, env, isMongo);
>>>>>>> f378d467
    r.start();
    invariant(registry.isPidRegistered(r.pid()));
    stdx::thread t(r);
    registry.registerReaderThread(r.pid(), std::move(t));
    int exit_code = -123456;  // sentinel value
    wait_for_pid(r.pid(), true, &exit_code);
    return BSON(string("") << exit_code);
<<<<<<< HEAD
=======
}

BSONObj RunMongoProgram(const BSONObj& a, void* data) {
    return RunProgram(a, data, true);
}

BSONObj RunNonMongoProgram(const BSONObj& a, void* data) {
    return RunProgram(a, data, false);
>>>>>>> f378d467
}

BSONObj ResetDbpath(const BSONObj& a, void* data) {
    verify(a.nFields() == 1);
    string path = a.firstElement().valuestrsafe();
    if (path.empty()) {
        warning() << "ResetDbpath(): nothing to do, path was empty";
        return undefinedReturn;
    }
    if (boost::filesystem::exists(path))
        boost::filesystem::remove_all(path);
    boost::filesystem::create_directory(path);
    return undefinedReturn;
}

BSONObj PathExists(const BSONObj& a, void* data) {
    verify(a.nFields() == 1);
    string path = a.firstElement().valuestrsafe();
    if (path.empty()) {
        warning() << "PathExists(): path was empty";
        return BSON(string("") << false);
    };
    bool exists = boost::filesystem::exists(path);
    return BSON(string("") << exists);
}

void copyDir(const boost::filesystem::path& from, const boost::filesystem::path& to) {
    boost::filesystem::directory_iterator end;
    boost::filesystem::directory_iterator i(from);
    while (i != end) {
        boost::filesystem::path p = *i;
        if (p.leaf() == "metrics.interim" || p.leaf() == "metrics.interim.temp") {
            // Ignore any errors for metrics.interim* files as these may disappear during copy
            boost::system::error_code ec;
            boost::filesystem::copy_file(p, to / p.leaf(), ec);
            if (ec) {
                log() << "Skipping copying of file from '" << p.generic_string() << "' to '"
                      << (to / p.leaf()).generic_string() << "' due to: " << ec.message();
            }
        } else if (p.leaf() != "mongod.lock" && p.leaf() != "WiredTiger.lock") {
            if (boost::filesystem::is_directory(p)) {
                boost::filesystem::path newDir = to / p.leaf();
                boost::filesystem::create_directory(newDir);
                copyDir(p, newDir);
            } else {
                boost::filesystem::copy_file(p, to / p.leaf());
            }
        }
        ++i;
    }
}

// NOTE target dbpath will be cleared first
BSONObj CopyDbpath(const BSONObj& a, void* data) {
    verify(a.nFields() == 2);
    BSONObjIterator i(a);
    string from = i.next().str();
    string to = i.next().str();
    if (from.empty() || to.empty()) {
        warning() << "CopyDbpath(): nothing to do, source or destination path(s) were empty";
        return undefinedReturn;
    }
    if (boost::filesystem::exists(to))
        boost::filesystem::remove_all(to);
    boost::filesystem::create_directory(to);
    copyDir(from, to);
    return undefinedReturn;
}

inline void kill_wrapper(ProcessId pid, int sig, int port, const BSONObj& opt) {
#ifdef _WIN32
    if (sig == SIGKILL || port == 0) {
        verify(registry.countHandleForPid(pid));
        TerminateProcess(registry.getHandleForPid(pid),
                         1);  // returns failure for "zombie" processes.
        return;
    }

    std::string eventName = getShutdownSignalName(pid.asUInt32());

    HANDLE event = OpenEventA(EVENT_MODIFY_STATE, FALSE, eventName.c_str());
    if (event == NULL) {
        int gle = GetLastError();
        if (gle != ERROR_FILE_NOT_FOUND) {
            const auto ewd = errnoWithDescription();
            warning() << "kill_wrapper OpenEvent failed: " << ewd;
        } else {
            log() << "kill_wrapper OpenEvent failed to open event to the process " << pid.asUInt32()
                  << ". It has likely died already or server is running an older version."
                  << " Attempting to shutdown through admin command.";

            // Back-off to the old way of shutting down the server on Windows, in case we
            // are managing a pre-2.6.0rc0 service, which did not have the event.
            //
            try {
                DBClientConnection conn;
                conn.connect(HostAndPort{"127.0.0.1:" + BSONObjBuilder::numStr(port)},
                             "MongoDB Shell");

                BSONElement authObj = opt["auth"];

                if (!authObj.eoo()) {
                    string errMsg;
                    conn.auth("admin", authObj["user"].String(), authObj["pwd"].String(), errMsg);

                    if (!errMsg.empty()) {
                        cout << "Failed to authenticate before shutdown: " << errMsg << endl;
                    }
                }

                BSONObj info;
                BSONObjBuilder b;
                b.append("shutdown", 1);
                b.append("force", 1);
                conn.runCommand("admin", b.done(), info);
            } catch (...) {
                // Do nothing. This command never returns data to the client and the driver
                // doesn't like that.
                //
            }
        }
        return;
    }

    ON_BLOCK_EXIT(CloseHandle, event);

    bool result = SetEvent(event);
    if (!result) {
        const auto ewd = errnoWithDescription();
        error() << "kill_wrapper SetEvent failed: " << ewd;
        return;
    }
#else
    int x = kill(pid.toNative(), sig);
    if (x) {
        if (errno == ESRCH) {
        } else {
            const auto ewd = errnoWithDescription();
            log() << "killFailed: " << ewd;
            verify(x == 0);
        }
    }

#endif
}

int killDb(int port, ProcessId _pid, int signal, const BSONObj& opt) {
    ProcessId pid;
    if (port > 0) {
        if (!registry.isPortRegistered(port)) {
            log() << "No db started on port: " << port;
            return 0;
        }
        pid = registry.pidForPort(port);
    } else {
        pid = _pid;
    }

    kill_wrapper(pid, signal, port, opt);

    int exitCode = EXIT_FAILURE;
    try {
        wait_for_pid(pid, true, &exitCode);
    } catch (...) {
        warning() << "process " << pid << " failed to terminate.";
        return EXIT_FAILURE;
    }

    if (signal == SIGKILL) {
        sleepmillis(4000);  // allow operating system to reclaim resources
    }

    return exitCode;
}

int killDb(int port, ProcessId _pid, int signal) {
    BSONObj dummyOpt;
    return killDb(port, _pid, signal, dummyOpt);
}

int getSignal(const BSONObj& a) {
    int ret = SIGTERM;
    if (a.nFields() >= 2) {
        BSONObjIterator i(a);
        i.next();
        BSONElement e = i.next();
        verify(e.isNumber());
        ret = int(e.number());
    }
    return ret;
}

BSONObj getStopMongodOpts(const BSONObj& a) {
    if (a.nFields() == 3) {
        BSONObjIterator i(a);
        i.next();
        i.next();
        BSONElement e = i.next();

        if (e.isABSONObj()) {
            return e.embeddedObject();
        }
    }

    return BSONObj();
}

/** stopMongoProgram(port[, signal]) */
BSONObj StopMongoProgram(const BSONObj& a, void* data) {
    int nFields = a.nFields();
    uassert(ErrorCodes::FailedToParse, "wrong number of arguments", nFields >= 1 && nFields <= 3);
    uassert(ErrorCodes::BadValue, "stopMongoProgram needs a number", a.firstElement().isNumber());
    int port = int(a.firstElement().number());
    int code = killDb(port, ProcessId::fromNative(0), getSignal(a), getStopMongodOpts(a));
    log() << "shell: stopped mongo program on port " << port;
    return BSON("" << (double)code);
}

BSONObj StopMongoProgramByPid(const BSONObj& a, void* data) {
    int nFields = a.nFields();
    uassert(ErrorCodes::FailedToParse, "wrong number of arguments", nFields >= 1 && nFields <= 3);
    uassert(
        ErrorCodes::BadValue, "stopMongoProgramByPid needs a number", a.firstElement().isNumber());
    ProcessId pid = ProcessId::fromNative(int(a.firstElement().number()));
<<<<<<< HEAD
    int code = killDb(0, pid, getSignal(a));
    log() << "shell: stopped mongo program on pid " << pid;
=======
    int code = killDb(0, pid, getSignal(a), getStopMongodOpts(a));
    log() << "shell: stopped mongo program with pid " << pid;
>>>>>>> f378d467
    return BSON("" << (double)code);
}

int KillMongoProgramInstances() {
    vector<ProcessId> pids;
    registry.getRegisteredPids(pids);
    int returnCode = EXIT_SUCCESS;
    for (auto&& pid : pids) {
        int port = registry.portForPid(pid);
        int code = killDb(port != -1 ? port : 0, pid, SIGTERM);
        if (code != EXIT_SUCCESS) {
            log() << "Process with pid " << pid << " exited with error code " << code;
            returnCode = code;
        }
    }
    return returnCode;
}

std::vector<ProcessId> getRunningMongoChildProcessIds() {
    std::vector<ProcessId> registeredPids, outPids;
    registry.getRegisteredPids(registeredPids);
    // Only return processes that are still alive. A client may have started a program using a mongo
    // helper but terminated another way. E.g. if a mongod is started with MongoRunner.startMongod
    // but exited with db.shutdownServer.
    std::copy_if(registeredPids.begin(),
                 registeredPids.end(),
                 std::back_inserter(outPids),
                 [](const ProcessId& pid) {
                     const bool block = false;
                     bool isDead = wait_for_pid(pid, block);
                     return !isDead;
                 });
    return outPids;
}

MongoProgramScope::~MongoProgramScope() {
    DESTRUCTOR_GUARD(KillMongoProgramInstances(); ClearRawMongoProgramOutput(BSONObj(), 0);)
}

void installShellUtilsLauncher(Scope& scope) {
    scope.injectNative("_startMongoProgram", StartMongoProgram);
    scope.injectNative("runProgram", RunMongoProgram);
    scope.injectNative("run", RunMongoProgram);
    scope.injectNative("_runMongoProgram", RunMongoProgram);
    scope.injectNative("runNonMongoProgram", RunNonMongoProgram);
    scope.injectNative("_stopMongoProgram", StopMongoProgram);
    scope.injectNative("stopMongoProgramByPid", StopMongoProgramByPid);
    scope.injectNative("rawMongoProgramOutput", RawMongoProgramOutput);
    scope.injectNative("clearRawMongoProgramOutput", ClearRawMongoProgramOutput);
    scope.injectNative("waitProgram", WaitProgram);
    scope.injectNative("checkProgram", CheckProgram);
    scope.injectNative("resetDbpath", ResetDbpath);
    scope.injectNative("pathExists", PathExists);
    scope.injectNative("copyDbpath", CopyDbpath);
}
}  // namespace shell_utils
}  // namespace mongo<|MERGE_RESOLUTION|>--- conflicted
+++ resolved
@@ -261,15 +261,10 @@
     _buffer.str("");
 }
 
-<<<<<<< HEAD
-ProgramRunner::ProgramRunner(const BSONObj& args, const BSONObj& env) {
-    verify(!args.isEmpty());
-=======
 ProgramRunner::ProgramRunner(const BSONObj& args, const BSONObj& env, bool isMongo) {
     uassert(ErrorCodes::FailedToParse,
             "cannot pass an empty argument to ProgramRunner",
             !args.isEmpty());
->>>>>>> f378d467
 
     string program(args.firstElement().valuestrsafe());
     uassert(ErrorCodes::FailedToParse,
@@ -372,14 +367,6 @@
         std::string envValue = envKeyValue.substr(splitPoint + 1);
         _envp.emplace(std::move(envKey), std::move(envValue));
         ++environEntry;
-<<<<<<< HEAD
-    }
-#endif
-    bool needsPort = isMongodProgram || isMongosProgram || (program == "mongobridge");
-    if (!needsPort) {
-        _port = -1;
-    }
-=======
     }
 #endif
     bool needsPort =
@@ -388,7 +375,6 @@
         _port = -1;
     }
 
->>>>>>> f378d467
     uassert(ErrorCodes::FailedToParse,
             str::stream() << "a port number is expected when running " << program
                           << " from the shell",
@@ -504,20 +490,16 @@
     }
 #endif
 
-<<<<<<< HEAD
-=======
     // The file could exist if it is specified as a full path.
     if (p.is_absolute() && boost::filesystem::exists(p)) {
         return p;
     }
 
->>>>>>> f378d467
     // Check if the binary exists in the current working directory
     boost::filesystem::path t = boost::filesystem::current_path() / p;
     if (boost::filesystem::exists(t)) {
         return t;
     }
-<<<<<<< HEAD
 
 #ifndef _WIN32
     // On POSIX, we need to manually resolve the $PATH variable, to try and find the binary in the
@@ -528,18 +510,6 @@
         return t;
     }
 
-=======
-
-#ifndef _WIN32
-    // On POSIX, we need to manually resolve the $PATH variable, to try and find the binary in the
-    // filesystem.
-    const char* cpath = getenv("PATH");
-    if (!cpath) {
-        // PATH was unset, so path search is implementation defined
-        return t;
-    }
-
->>>>>>> f378d467
     std::string path(cpath);
     std::vector<std::string> pathEntries;
 
@@ -785,17 +755,12 @@
 
 BSONObj CheckProgram(const BSONObj& args, void* data) {
     ProcessId pid = ProcessId::fromNative(singleArg(args).numberInt());
-<<<<<<< HEAD
-    bool isDead = wait_for_pid(pid, false);
-    return BSON(string("") << (!isDead));
-=======
     int exit_code = -123456;  // sentinel value
     bool isDead = wait_for_pid(pid, false, &exit_code);
     if (!isDead) {
         return BSON("" << BSON("alive" << true));
     }
     return BSON("" << BSON("alive" << false << "exitCode" << exit_code));
->>>>>>> f378d467
 }
 
 BSONObj WaitProgram(const BSONObj& a, void* data) {
@@ -831,11 +796,7 @@
         }
     }
 
-<<<<<<< HEAD
-    ProgramRunner r(args, env);
-=======
     ProgramRunner r(args, env, true);
->>>>>>> f378d467
     r.start();
     invariant(registry.isPidRegistered(r.pid()));
     stdx::thread t(r);
@@ -843,15 +804,9 @@
     return BSON(string("") << r.pid().asLongLong());
 }
 
-<<<<<<< HEAD
-BSONObj RunMongoProgram(const BSONObj& a, void* data) {
-    BSONObj env{};
-    ProgramRunner r(a, env);
-=======
 BSONObj RunProgram(const BSONObj& a, void* data, bool isMongo) {
     BSONObj env{};
     ProgramRunner r(a, env, isMongo);
->>>>>>> f378d467
     r.start();
     invariant(registry.isPidRegistered(r.pid()));
     stdx::thread t(r);
@@ -859,8 +814,6 @@
     int exit_code = -123456;  // sentinel value
     wait_for_pid(r.pid(), true, &exit_code);
     return BSON(string("") << exit_code);
-<<<<<<< HEAD
-=======
 }
 
 BSONObj RunMongoProgram(const BSONObj& a, void* data) {
@@ -869,7 +822,6 @@
 
 BSONObj RunNonMongoProgram(const BSONObj& a, void* data) {
     return RunProgram(a, data, false);
->>>>>>> f378d467
 }
 
 BSONObj ResetDbpath(const BSONObj& a, void* data) {
@@ -1094,13 +1046,8 @@
     uassert(
         ErrorCodes::BadValue, "stopMongoProgramByPid needs a number", a.firstElement().isNumber());
     ProcessId pid = ProcessId::fromNative(int(a.firstElement().number()));
-<<<<<<< HEAD
-    int code = killDb(0, pid, getSignal(a));
-    log() << "shell: stopped mongo program on pid " << pid;
-=======
     int code = killDb(0, pid, getSignal(a), getStopMongodOpts(a));
     log() << "shell: stopped mongo program with pid " << pid;
->>>>>>> f378d467
     return BSON("" << (double)code);
 }
 
