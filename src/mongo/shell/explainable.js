--- conflicted
+++ resolved
@@ -94,11 +94,7 @@
 
         this.aggregate = function(pipeline, extraOpts) {
             if (!(pipeline instanceof Array)) {
-<<<<<<< HEAD
-                // support legacy varargs form. (Also handles db.foo.aggregate())
-=======
                 // Support legacy varargs form. (Also handles db.foo.aggregate())
->>>>>>> f378d467
                 pipeline = Array.from(arguments);
                 extraOpts = {};
             }
@@ -203,10 +199,7 @@
             var upsert = parsed.upsert;
             var multi = parsed.multi;
             var collation = parsed.collation;
-<<<<<<< HEAD
-=======
             var arrayFilters = parsed.arrayFilters;
->>>>>>> f378d467
 
             var bulk = this._collection.initializeOrderedBulkOp();
             var updateOp = bulk.find(query);
@@ -219,13 +212,10 @@
                 updateOp.collation(collation);
             }
 
-<<<<<<< HEAD
-=======
             if (arrayFilters) {
                 updateOp.arrayFilters(arrayFilters);
             }
 
->>>>>>> f378d467
             if (multi) {
                 updateOp.update(obj);
             } else {
