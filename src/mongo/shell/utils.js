--- conflicted
+++ resolved
@@ -69,12 +69,6 @@
     }
 }
 
-<<<<<<< HEAD
-// Checks if a javascript exception is a network error.
-function isNetworkError(error) {
-    return error.message.indexOf("error doing query") >= 0 ||
-        error.message.indexOf("socket exception") >= 0;
-=======
 // Checks if a Javascript exception is a network error.
 function isNetworkError(error) {
     let networkErrs = [
@@ -86,7 +80,6 @@
     ];
     // See if any of the known network error strings appear in the given message.
     return networkErrs.some(err => error.message.includes(err));
->>>>>>> f378d467
 }
 
 // Please consider using bsonWoCompare instead of this as much as possible.
@@ -256,18 +249,12 @@
 jsTestOptions = function() {
     if (TestData) {
         return Object.merge(_jsTestOptions, {
-<<<<<<< HEAD
-=======
             serviceExecutor: TestData.serviceExecutor,
->>>>>>> f378d467
             setParameters: TestData.setParameters,
             setParametersMongos: TestData.setParametersMongos,
             storageEngine: TestData.storageEngine,
             storageEngineCacheSizeGB: TestData.storageEngineCacheSizeGB,
-<<<<<<< HEAD
-=======
             transportLayer: TestData.transportLayer,
->>>>>>> f378d467
             wiredTigerEngineConfigString: TestData.wiredTigerEngineConfigString,
             wiredTigerCollectionConfigString: TestData.wiredTigerCollectionConfigString,
             wiredTigerIndexConfigString: TestData.wiredTigerIndexConfigString,
@@ -286,10 +273,6 @@
             adminUser: TestData.adminUser || "admin",
             adminPassword: TestData.adminPassword || "password",
             useLegacyConfigServers: TestData.useLegacyConfigServers || false,
-<<<<<<< HEAD
-            forceReplicationProtocolVersion: TestData.forceReplicationProtocolVersion,
-=======
->>>>>>> f378d467
             enableMajorityReadConcern: TestData.enableMajorityReadConcern,
             writeConcernMajorityShouldJournal: TestData.writeConcernMajorityShouldJournal,
             enableEncryption: TestData.enableEncryption,
@@ -301,12 +284,6 @@
             mongosBinVersion: TestData.mongosBinVersion || "",
             shardMixedBinVersions: TestData.shardMixedBinVersions || false,
             networkMessageCompressors: TestData.networkMessageCompressors,
-<<<<<<< HEAD
-            skipValidationOnInvalidViewDefinitions: TestData.skipValidationOnInvalidViewDefinitions,
-            forceValidationWithFeatureCompatibilityVersion:
-                TestData.forceValidationWithFeatureCompatibilityVersion,
-            skipValidationNamespaces: TestData.skipValidationNamespaces || [],
-=======
             replSetFeatureCompatibilityVersion: TestData.replSetFeatureCompatibilityVersion,
             skipRetryOnNetworkError: TestData.skipRetryOnNetworkError,
             skipValidationOnInvalidViewDefinitions: TestData.skipValidationOnInvalidViewDefinitions,
@@ -338,7 +315,6 @@
                                                                         : true,
             transactionLifetimeLimitSeconds: TestData.transactionLifetimeLimitSeconds,
             disableImplicitSessions: TestData.disableImplicitSessions || false,
->>>>>>> f378d467
         });
     }
     return _jsTestOptions;
@@ -376,11 +352,7 @@
             // back into authenticate.
             conn.authenticated = true;
             print("Authenticating as user " + jsTestOptions().authUser + " with mechanism " +
-<<<<<<< HEAD
-                  DB.prototype._defaultAuthenticationMechanism + " on connection: " + conn);
-=======
                   DB.prototype._getDefaultAuthenticationMechanism() + " on connection: " + conn);
->>>>>>> f378d467
             conn.authenticated = conn.getDB(jsTestOptions().authenticationDatabase).auth({
                 user: jsTestOptions().authUser,
                 pwd: jsTestOptions().authPassword,
@@ -1049,8 +1021,6 @@
         }
     }
 
-<<<<<<< HEAD
-=======
     if (what == "freeMonitoring") {
         var dbDeclared, ex;
         try {
@@ -1093,7 +1063,6 @@
         }
     }
 
->>>>>>> f378d467
     throw Error("don't know how to show [" + what + "]");
 
 };
@@ -1545,51 +1514,6 @@
 };
 
 /**
-<<<<<<< HEAD
- * Compares OpTimes. Returns -1 if ot1 is 'earlier' than ot2, 1 if 'later' and 0 if equal.
- *
- * Note: Since Protocol Version 1 was introduced for replication, 'OpTimes'
- * can come in two different formats. This function will throw an error when the OpTime
- * passed do not have the same protocol version.
- *
- * OpTime Formats:
- * PV0: Timestamp
- * PV1: {ts:Timestamp, t:NumberLong}
- */
-rs.compareOpTimes = function(ot1, ot2) {
-    function _isOpTimeV1(opTime) {
-        return (opTime.hasOwnProperty("ts") && opTime.hasOwnProperty("t"));
-    }
-    function _isEmptyOpTime(opTime) {
-        return (opTime.ts.getTime() == 0 && opTime.ts.getInc() == 0 && opTime.t == -1);
-    }
-
-    // Make sure both OpTimes have a timestamp and a term.
-    var ot1 = _isOpTimeV1(ot1) ? ot1 : {ts: ot1, t: NumberLong(-1)};
-    var ot2 = _isOpTimeV1(ot2) ? ot2 : {ts: ot2, t: NumberLong(-1)};
-
-    if (_isEmptyOpTime(ot1) || _isEmptyOpTime(ot2)) {
-        throw Error("cannot do comparison with empty OpTime, received: " + tojson(ot1) + " and " +
-                    tojson(ot2));
-    }
-
-    if ((ot1.t == -1 && ot2.t != -1) || (ot1.t != -1 && ot2.t == -1)) {
-        throw Error("cannot compare OpTimes between different protocol versions, received: " +
-                    tojson(ot1) + " and " + tojson(ot2));
-    }
-
-    if (!friendlyEqual(ot1.t, ot2.t)) {
-        if (ot1.t < ot2.t) {
-            return -1;
-        } else {
-            return 1;
-        }
-    }
-    // else equal terms, so proceed to compare timestamp component.
-
-    // Otherwise, choose the OpTime with the lower timestamp.
-    return timestampCmp(ot1.ts, ot2.ts);
-=======
  * Compares OpTimes in the format {ts:Timestamp, t:NumberLong}.
  * Returns -1 if ot1 is 'earlier' than ot2, 1 if 'later' and 0 if equal.
  */
@@ -1613,7 +1537,6 @@
     } else {
         return timestampCmp(ot1.ts, ot2.ts);
     }
->>>>>>> f378d467
 };
 
 help = shellHelper.help = function(x) {
