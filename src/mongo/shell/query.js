--- conflicted
+++ resolved
@@ -110,11 +110,7 @@
             var canAttachReadPref = true;
             var findCmd = this._convertToCommand(canAttachReadPref);
             var cmdRes = this._db.runReadCommand(findCmd, null, this._options);
-<<<<<<< HEAD
-            this._cursor = new DBCommandCursor(cmdRes._mongo, cmdRes, this._batchSize);
-=======
             this._cursor = new DBCommandCursor(this._db, cmdRes, this._batchSize);
->>>>>>> f378d467
         } else {
             // The exhaust cursor option is disallowed under a session because it doesn't work as
             // expected, but all requests from the shell use implicit sessions, so to allow users
@@ -950,41 +946,6 @@
             query.readConcern(opts.readConcern);
         }
 
-<<<<<<< HEAD
-/**
- * Drop query shape from the plan cache.
- */
-QueryPlan.prototype.clearPlans = function() {
-    this._cursor._collection.getPlanCache().clearPlansByQuery(this._cursor);
-    return;
-};
-
-const QueryHelpers = {
-    _applyCountOptions: function _applyCountOptions(query, options) {
-        const opts = Object.extend({}, options || {});
-
-        if (typeof opts.skip == 'number') {
-            query.skip(opts.skip);
-        }
-
-        if (typeof opts.limit == 'number') {
-            query.limit(opts.limit);
-        }
-
-        if (typeof opts.maxTimeMS == 'number') {
-            query.maxTimeMS(opts.maxTimeMS);
-        }
-
-        if (opts.hint) {
-            query.hint(opts.hint);
-        }
-
-        if (typeof opts.readConcern == 'string') {
-            query.readConcern(opts.readConcern);
-        }
-
-=======
->>>>>>> f378d467
         if (typeof opts.collation == 'object') {
             query.collation(opts.collation);
         }
