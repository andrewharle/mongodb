--- conflicted
+++ resolved
@@ -34,18 +34,12 @@
                 conn = conns[i];
                 // Bypass the implicit auth call in getDB();
                 var db = new DB(conn, dbName);
-<<<<<<< HEAD
-                assert(db.auth(authParams),
-                       "Failed to authenticate " + conn + " to " + dbName + " using parameters " +
-                           tojson(authParams));
-=======
                 try {
                     retryOnNetworkError(db._authOrThrow.bind(db, authParams));
                 } catch (ex3) {
                     doassert("assert failed : " + "Failed to authenticate " + conn + " to " +
                              dbName + " using parameters " + tojson(authParams) + " : " + ex3);
                 }
->>>>>>> f378d467
             }
         } catch (ex) {
             try {
@@ -69,11 +63,6 @@
             conn = conns[i];
             // Bypass the implicit auth call in getDB();
             var db = new DB(conn, dbName);
-<<<<<<< HEAD
-            assert(!db.auth(authParams),
-                   "Unexpectedly authenticated " + conn + " to " + dbName + " using parameters " +
-                       tojson(authParams));
-=======
             const ex = assert.throws(retryOnNetworkError,
                                      [db._authOrThrow.bind(db, authParams)],
                                      "Unexpectedly authenticated " + conn + " to " + dbName +
@@ -81,7 +70,6 @@
             if (isNetworkError(ex)) {
                 throw ex;
             }
->>>>>>> f378d467
         }
     };
 
@@ -93,8 +81,6 @@
         var ex;
         const authMode = jsTest.options().clusterAuthMode;
 
-<<<<<<< HEAD
-=======
         // put a connection in an array for uniform processing.
         let connArray = conn;
         if (conn.length == null)
@@ -112,7 +98,6 @@
             return {connClusterTime, sessionClusterTime, operationTime};
         });
 
->>>>>>> f378d467
         if (authMode === 'keyFile') {
             authutil.assertAuthenticate(conn, 'admin', {
                 user: '__system',
@@ -132,8 +117,6 @@
         } finally {
             try {
                 authutil.logout(conn, 'admin');
-<<<<<<< HEAD
-=======
                 let connArray = conn;
                 if (conn.length == null)
                     connArray = [conn];
@@ -155,7 +138,6 @@
                             clusterTimes[i].operationTime);
                     }
                 }
->>>>>>> f378d467
             } catch (ex) {
             }
         }
