ToolTest = function(name, extraOptions) {
    this.name = name;
    this.options = extraOptions;
    this.port = allocatePort();
    this.baseName = "jstests_tool_" + name;
    this.root = MongoRunner.dataPath + this.baseName;
    this.dbpath = this.root + "/";
    this.ext = this.root + "_external/";
    this.extFile = this.root + "_external/a";
    resetDbpath(this.dbpath);
    resetDbpath(this.ext);
};

ToolTest.prototype.startDB = function(coll) {
    assert(!this.m, "db already running");

    var options = {
        port: this.port,
        dbpath: this.dbpath,
        noprealloc: "",
        smallfiles: "",
        bind_ip: "127.0.0.1"
    };

    Object.extend(options, this.options);

    this.m = startMongoProgram.apply(null, MongoRunner.arrOptions("mongod", options));
    this.db = this.m.getDB(this.baseName);
    if (coll)
        return this.db.getCollection(coll);
    return this.db;
};

ToolTest.prototype.stop = function() {
    if (!this.m)
        return;
    _stopMongoProgram(this.port);
    this.m = null;
    this.db = null;

    print('*** ' + this.name + " completed successfully ***");
};

ToolTest.prototype.runTool = function() {
    var a = ["mongo" + arguments[0]];

    var hasdbpath = false;
    var hasDialTimeout = false;

    for (var i = 1; i < arguments.length; i++) {
        a.push(arguments[i]);
        if (arguments[i] === "--dbpath")
            hasdbpath = true;
        if (arguments[i] === "--dialTimeout")
            hasDialTimeout = true;
    }

    if (!hasdbpath) {
        a.push("--host");
        a.push("127.0.0.1:" + this.port);
    }

    if (!hasDialTimeout) {
        a.push("--dialTimeout");
        a.push("30");
    }

    return runMongoProgram.apply(null, a);
};

<<<<<<< HEAD
ReplTest = function(name, ports) {
    this.name = name;
    this.ports = ports || allocatePorts(2);
    this.kDefaultTimeoutMS = 10 * 60 * 1000;
};

ReplTest.prototype.getPort = function(master) {
    if (master)
        return this.ports[0];
    return this.ports[1];
};

ReplTest.prototype.getPath = function(master) {
    var p = MongoRunner.dataPath + this.name + "-";
    if (master)
        p += "master";
    else
        p += "slave";
    return p;
};

ReplTest.prototype.getOptions = function(master, extra, putBinaryFirst, norepl) {

    if (!extra)
        extra = {};

    if (!extra.oplogSize)
        extra.oplogSize = "40";

    var a = [];
    if (putBinaryFirst)
        a.push("mongod");
    a.push("--nohttpinterface", "--noprealloc", "--bind_ip", "127.0.0.1", "--smallfiles");

    a.push("--port");
    a.push(this.getPort(master));

    a.push("--dbpath");
    a.push(this.getPath(master));

    if (jsTestOptions().noJournal && !('journal' in extra))
        a.push("--nojournal");
    if (jsTestOptions().noJournalPrealloc)
        a.push("--nopreallocj");
    if (jsTestOptions().keyFile) {
        a.push("--keyFile");
        a.push(jsTestOptions().keyFile);
    }

    if (!norepl) {
        if (master) {
            a.push("--master");
        } else {
            a.push("--slave");
            a.push("--source");
            a.push("127.0.0.1:" + this.ports[0]);
        }
    }

    for (var k in extra) {
        var v = extra[k];
        if (k in MongoRunner.logicalOptions)
            continue;
        a.push("--" + k);
        if (v != null && v !== "")
            a.push(v);
    }

    return a;
};

ReplTest.prototype.start = function(master, options, restart, norepl) {
    var lockFile = this.getPath(master) + "/mongod.lock";
    removeFile(lockFile);
    var o = this.getOptions(master, options, restart, norepl);

    if (restart) {
        var conn = startMongoProgram.apply(null, o);
        if (!master) {
            conn.setSlaveOk();
        }
        return conn;
    } else {
        var conn = _startMongod.apply(null, o);
        if (jsTestOptions().keyFile || jsTestOptions().auth) {
            jsTest.authenticate(conn);
        }
        if (!master) {
            conn.setSlaveOk();
        }
        return conn;
    }
};

ReplTest.prototype.stop = function(master, signal) {
    if (arguments.length == 0) {
        this.stop(true);
        this.stop(false);
        return;
    }

    print('*** ' + this.name + " completed successfully ***");
    return _stopMongoProgram(this.getPort(master), signal || 15);
};

=======
>>>>>>> f378d467
/**
 * Returns a port number that has not been given out to any other caller from the same mongo shell.
 */
var allocatePort;

/**
 * Resets the range of ports which have already been given out to callers of allocatePort().
 *
 * This function can be used to allow a test to allocate a large number of ports as part of starting
 * many MongoDB deployments without worrying about hitting the configured maximum. Callers of this
 * function should take care to ensure MongoDB deployments started earlier have been terminated and
 * won't be reused.
 */
var resetAllocatedPorts;

(function() {
    // Defer initializing these variables until the first call, as TestData attributes may be
    // initialized as part of the --eval argument (e.g. by resmoke.py), which will not be evaluated
    // until after this has loaded.
    var maxPort;
    var nextPort;

    allocatePort = function() {
        // The default port was chosen in an attempt to have a large number of unassigned ports that
        // are also outside the ephemeral port range.
        nextPort = nextPort || jsTestOptions().minPort || 20000;
        maxPort = maxPort || jsTestOptions().maxPort || Math.pow(2, 16) - 1;

        if (nextPort === maxPort) {
            throw new Error("Exceeded maximum port range in allocatePort()");
        }
        return nextPort++;
    };

    resetAllocatedPorts = function() {
        jsTest.log("Resetting the range of allocated ports");
        maxPort = nextPort = undefined;
    };
})();

/**
 * Returns a list of 'numPorts' port numbers that have not been given out to any other caller from
 * the same mongo shell.
 */
allocatePorts = function(numPorts) {
    var ports = [];
    for (var i = 0; i < numPorts; i++) {
        ports.push(allocatePort());
    }

    return ports;
};

function startParallelShell(jsCode, port, noConnect) {
    var shellPath = MongoRunner.mongoShellPath;
    var args = [shellPath];

    if (typeof db == "object") {
        if (!port) {
            // If no port override specified, just passthrough connect string.
            args.push("--host", db.getMongo().host);
        } else {
            // Strip port numbers from connect string.
            const uri = new MongoURI(db.getMongo().host);
            var connString = uri.servers
                                 .map(function(server) {
                                     return server.host;
                                 })
                                 .join(',');
            if (uri.setName.length > 0) {
                connString = uri.setName + '/' + connString;
            }
            args.push("--host", connString);
        }
    }
    if (port) {
        args.push("--port", port);
    }

    // Convert function into call-string
    if (typeof(jsCode) == "function") {
        jsCode = "(" + jsCode.toString() + ")();";
    } else if (typeof(jsCode) == "string") {
    }
    // do nothing
    else {
        throw Error("bad first argument to startParallelShell");
    }

    if (noConnect) {
        args.push("--nodb");
    } else if (typeof(db) == "object") {
        jsCode = "db = db.getSiblingDB('" + db.getName() + "');" + jsCode;
    }

    if (TestData) {
        jsCode = "TestData = " + tojson(TestData) + ";" + jsCode;
    }

    args.push("--eval", jsCode);

    var pid = startMongoProgramNoConnect.apply(null, args);

    // Returns a function that when called waits for the parallel shell to exit and returns the exit
    // code of the process. By default an error is thrown if the parallel shell exits with a nonzero
    // exit code.
    return function(options) {
        if (arguments.length > 0) {
            if (typeof options !== "object") {
                throw new Error("options must be an object");
            }
            if (options === null) {
                throw new Error("options cannot be null");
            }
        }
        var exitCode = waitProgram(pid);
        if (arguments.length === 0 || options.checkExitSuccess) {
            assert.eq(0, exitCode, "encountered an error in the parallel shell");
        }
        return exitCode;
    };
}

var testingReplication = false;<|MERGE_RESOLUTION|>--- conflicted
+++ resolved
@@ -68,114 +68,6 @@
     return runMongoProgram.apply(null, a);
 };
 
-<<<<<<< HEAD
-ReplTest = function(name, ports) {
-    this.name = name;
-    this.ports = ports || allocatePorts(2);
-    this.kDefaultTimeoutMS = 10 * 60 * 1000;
-};
-
-ReplTest.prototype.getPort = function(master) {
-    if (master)
-        return this.ports[0];
-    return this.ports[1];
-};
-
-ReplTest.prototype.getPath = function(master) {
-    var p = MongoRunner.dataPath + this.name + "-";
-    if (master)
-        p += "master";
-    else
-        p += "slave";
-    return p;
-};
-
-ReplTest.prototype.getOptions = function(master, extra, putBinaryFirst, norepl) {
-
-    if (!extra)
-        extra = {};
-
-    if (!extra.oplogSize)
-        extra.oplogSize = "40";
-
-    var a = [];
-    if (putBinaryFirst)
-        a.push("mongod");
-    a.push("--nohttpinterface", "--noprealloc", "--bind_ip", "127.0.0.1", "--smallfiles");
-
-    a.push("--port");
-    a.push(this.getPort(master));
-
-    a.push("--dbpath");
-    a.push(this.getPath(master));
-
-    if (jsTestOptions().noJournal && !('journal' in extra))
-        a.push("--nojournal");
-    if (jsTestOptions().noJournalPrealloc)
-        a.push("--nopreallocj");
-    if (jsTestOptions().keyFile) {
-        a.push("--keyFile");
-        a.push(jsTestOptions().keyFile);
-    }
-
-    if (!norepl) {
-        if (master) {
-            a.push("--master");
-        } else {
-            a.push("--slave");
-            a.push("--source");
-            a.push("127.0.0.1:" + this.ports[0]);
-        }
-    }
-
-    for (var k in extra) {
-        var v = extra[k];
-        if (k in MongoRunner.logicalOptions)
-            continue;
-        a.push("--" + k);
-        if (v != null && v !== "")
-            a.push(v);
-    }
-
-    return a;
-};
-
-ReplTest.prototype.start = function(master, options, restart, norepl) {
-    var lockFile = this.getPath(master) + "/mongod.lock";
-    removeFile(lockFile);
-    var o = this.getOptions(master, options, restart, norepl);
-
-    if (restart) {
-        var conn = startMongoProgram.apply(null, o);
-        if (!master) {
-            conn.setSlaveOk();
-        }
-        return conn;
-    } else {
-        var conn = _startMongod.apply(null, o);
-        if (jsTestOptions().keyFile || jsTestOptions().auth) {
-            jsTest.authenticate(conn);
-        }
-        if (!master) {
-            conn.setSlaveOk();
-        }
-        return conn;
-    }
-};
-
-ReplTest.prototype.stop = function(master, signal) {
-    if (arguments.length == 0) {
-        this.stop(true);
-        this.stop(false);
-        return;
-    }
-
-    print('*** ' + this.name + " completed successfully ***");
-    return _stopMongoProgram(this.getPort(master), signal || 15);
-};
-
-=======
->>>>>>> f378d467
 /**
  * Returns a port number that has not been given out to any other caller from the same mongo shell.
  */
