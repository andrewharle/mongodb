
/**
 *    Copyright (C) 2018-present MongoDB, Inc.
 *
 *    This program is free software: you can redistribute it and/or modify
 *    it under the terms of the Server Side Public License, version 1,
 *    as published by MongoDB, Inc.
 *
 *    This program is distributed in the hope that it will be useful,
 *    but WITHOUT ANY WARRANTY; without even the implied warranty of
 *    MERCHANTABILITY or FITNESS FOR A PARTICULAR PURPOSE.  See the
 *    Server Side Public License for more details.
 *
 *    You should have received a copy of the Server Side Public License
 *    along with this program. If not, see
 *    <http://www.mongodb.com/licensing/server-side-public-license>.
 *
 *    As a special exception, the copyright holders give permission to link the
 *    code of portions of this program with the OpenSSL library under certain
 *    conditions as described in each individual source file and distribute
 *    linked combinations including the program with the OpenSSL library. You
 *    must comply with the Server Side Public License in all respects for
 *    all of the code used other than as permitted herein. If you modify file(s)
 *    with this exception, you may extend this exception to your version of the
 *    file(s), but you are not obligated to do so. If you do not wish to do so,
 *    delete this exception statement from your version. If you delete this
 *    exception statement from all source files in the program, then also delete
 *    it in the license file.
 */

#define MONGO_LOG_DEFAULT_COMPONENT ::mongo::logger::LogComponent::kDefault

#include "mongo/platform/basic.h"

#include "mongo/shell/shell_utils.h"

#include "mongo/client/dbclientinterface.h"
#include "mongo/client/replica_set_monitor.h"
<<<<<<< HEAD
#include "mongo/db/catalog/index_key_validate.h"
#include "mongo/db/index/external_key_generator.h"
=======
#include "mongo/db/hasher.h"
>>>>>>> f378d467
#include "mongo/platform/random.h"
#include "mongo/scripting/engine.h"
#include "mongo/shell/bench.h"
#include "mongo/shell/shell_options.h"
#include "mongo/shell/shell_utils_extended.h"
#include "mongo/shell/shell_utils_launcher.h"
<<<<<<< HEAD
#include "mongo/util/concurrency/threadlocal.h"
=======
#include "mongo/util/fail_point_service.h"
>>>>>>> f378d467
#include "mongo/util/log.h"
#include "mongo/util/processinfo.h"
#include "mongo/util/quick_exit.h"
#include "mongo/util/text.h"
#include "mongo/util/version.h"

namespace mongo {

using std::set;
using std::map;
using std::string;

namespace JSFiles {
extern const JSFile servers;
extern const JSFile shardingtest;
extern const JSFile servers_misc;
extern const JSFile replsettest;
extern const JSFile bridge;
}

MONGO_REGISTER_SHIM(BenchRunConfig::createConnectionImpl)
(const BenchRunConfig& config)->std::unique_ptr<DBClientBase> {
    const ConnectionString connectionString = uassertStatusOK(ConnectionString::parse(config.host));

    std::string errorMessage;
    std::unique_ptr<DBClientBase> connection(connectionString.connect("BenchRun", errorMessage));
    uassert(16158, errorMessage, connection);

    return connection;
}

namespace shell_utils {

std::string _dbConnect;

const char* argv0 = 0;
void RecordMyLocation(const char* _argv0) {
    argv0 = _argv0;
}

// helpers

BSONObj makeUndefined() {
    BSONObjBuilder b;
    b.appendUndefined("");
    return b.obj();
}
const BSONObj undefinedReturn = makeUndefined();

BSONElement singleArg(const BSONObj& args) {
    uassert(12597, "need to specify 1 argument", args.nFields() == 1);
    return args.firstElement();
}

const char* getUserDir() {
#ifdef _WIN32
    return getenv("USERPROFILE");
#else
    return getenv("HOME");
#endif
}

// real methods

BSONObj JSGetMemInfo(const BSONObj& args, void* data) {
    ProcessInfo pi;
    uassert(10258, "processinfo not supported", pi.supported());

    BSONObjBuilder e;
    e.append("virtual", pi.getVirtualMemorySize());
    e.append("resident", pi.getResidentSize());

    BSONObjBuilder b;
    b.append("ret", e.obj());

    return b.obj();
}

#if !defined(_WIN32)
thread_local unsigned int _randomSeed = 0;
#endif

BSONObj JSSrand(const BSONObj& a, void* data) {
    unsigned int seed;
    // grab the least significant bits of either the supplied argument or
    // a random number from SecureRandom.
    if (a.nFields() == 1 && a.firstElement().isNumber())
        seed = static_cast<unsigned int>(a.firstElement().numberLong());
    else {
        std::unique_ptr<SecureRandom> rand(SecureRandom::create());
        seed = static_cast<unsigned int>(rand->nextInt64());
    }
#if !defined(_WIN32)
    _randomSeed = seed;
#else
    srand(seed);
#endif
    return BSON("" << static_cast<double>(seed));
}

BSONObj JSRand(const BSONObj& a, void* data) {
    uassert(12519, "rand accepts no arguments", a.nFields() == 0);
    unsigned r;
#if !defined(_WIN32)
    r = rand_r(&_randomSeed);
#else
    r = rand();
#endif
    return BSON("" << double(r) / (double(RAND_MAX) + 1));
}

BSONObj isWindows(const BSONObj& a, void* data) {
    uassert(13006, "isWindows accepts no arguments", a.nFields() == 0);
#ifdef _WIN32
    return BSON("" << true);
#else
    return BSON("" << false);
#endif
}

BSONObj getBuildInfo(const BSONObj& a, void* data) {
    uassert(16822, "getBuildInfo accepts no arguments", a.nFields() == 0);
    BSONObjBuilder b;
    VersionInfoInterface::instance().appendBuildInfo(&b);
    return BSON("" << b.done());
}

BSONObj _setShellFailPoint(const BSONObj& a, void* data) {
    if (a.nFields() != 1) {
        uasserted(ErrorCodes::BadValue,
                  str::stream() << "_setShellFailPoint takes exactly 1 argument, but was given "
                                << a.nFields());
    }

    if (!a.firstElement().isABSONObj()) {
        uasserted(ErrorCodes::BadValue,
                  str::stream() << "_setShellFailPoint given a non-object as an argument.");
    }

    auto cmdObj = a.firstElement().Obj();
    setGlobalFailPoint(cmdObj.firstElement().str(), cmdObj);

    return BSON("" << true);
}

<<<<<<< HEAD
BSONObj validateIndexKey(const BSONObj& a, void* data) {
    BSONObj key = a[0].Obj();
    // This is related to old upgrade-checking code when v:1 indexes were the latest version, hence
    // always validate using v:1 rules here.
    Status indexValid =
        index_key_validate::validateKeyPattern(key, IndexDescriptor::IndexVersion::kV1);
    if (!indexValid.isOK()) {
        return BSON("" << BSON("ok" << false << "type" << indexValid.codeString() << "errmsg"
                                    << indexValid.reason()));
=======
BSONObj computeSHA256Block(const BSONObj& a, void* data) {
    std::vector<ConstDataRange> blocks;

    auto ele = a[0];

    BSONObjBuilder bob;
    switch (ele.type()) {
        case BinData: {
            int len;
            const char* ptr = ele.binData(len);
            SHA256Block::computeHash({ConstDataRange(ptr, len)}).appendAsBinData(bob, ""_sd);

            break;
        }
        case String: {
            auto str = ele.valueStringData();
            SHA256Block::computeHash({ConstDataRange(str.rawData(), str.size())})
                .appendAsBinData(bob, ""_sd);
            break;
        }
        default:
            uasserted(ErrorCodes::BadValue, "Can only computeSHA256Block of strings and bindata");
>>>>>>> f378d467
    }

    return bob.obj();
}

/**
 * This function computes a hash value for a document.
 * Specifically, this is the same hash function that is used to form a hashed index,
 * and thus used to generate shard keys for a collection.
 *
 * e.g.
 * > // For a given collection prepared like so:
 * > use mydb
 * > db.mycollection.createIndex({ x: "hashed" })
 * > sh.shardCollection("mydb.mycollection", { x: "hashed" })
 * > // And a sample object like so:
 * > var obj = { x: "Whatever key", y: 2, z: 10.0 }
 * > // The hashed value of the shard key can be acquired from the shard key-value pair like so:
 * > convertShardKeyToHashed({x: "Whatever key"})
 */
BSONObj convertShardKeyToHashed(const BSONObj& a, void* data) {
    const auto& objEl = a[0];

    uassert(10151,
            "convertShardKeyToHashed accepts either 1 or 2 arguments",
            a.nFields() >= 1 && a.nFields() <= 2);

    // It looks like the seed is always default right now.
    // But no reason not to allow for the future
    auto seed = BSONElementHasher::DEFAULT_HASH_SEED;
    if (a.nFields() > 1) {
        auto seedEl = a[1];

        uassert(10159, "convertShardKeyToHashed seed value should be a number", seedEl.isNumber());
        seed = seedEl.numberInt();
    }

    auto key = BSONElementHasher::hash64(objEl, seed);
    return BSON("" << key);
}

BSONObj replMonitorStats(const BSONObj& a, void* data) {
    uassert(17134,
            "replMonitorStats requires a single string argument (the ReplSet name)",
            a.nFields() == 1 && a.firstElement().type() == String);

    auto name = a.firstElement().valuestrsafe();
    ReplicaSetMonitorPtr rsm = ReplicaSetMonitor::get(name);
    if (!rsm) {
        return BSON(""
                    << "no ReplSetMonitor exists by that name");
    }

    BSONObjBuilder result;
    rsm->appendInfo(result);
    // Stats are like {replSetName: {hosts: [{ ... }, { ... }]}}.
    return result.obj()[name].Obj().getOwned();
}

BSONObj useWriteCommandsDefault(const BSONObj& a, void* data) {
    return BSON("" << shellGlobalParams.useWriteCommandsDefault);
}

BSONObj writeMode(const BSONObj&, void*) {
    return BSON("" << shellGlobalParams.writeMode);
}

BSONObj readMode(const BSONObj&, void*) {
    return BSON("" << shellGlobalParams.readMode);
}

BSONObj shouldRetryWrites(const BSONObj&, void* data) {
    return BSON("" << shellGlobalParams.shouldRetryWrites);
}

BSONObj shouldUseImplicitSessions(const BSONObj&, void* data) {
    return BSON("" << shellGlobalParams.shouldUseImplicitSessions);
}

BSONObj interpreterVersion(const BSONObj& a, void* data) {
    uassert(16453, "interpreterVersion accepts no arguments", a.nFields() == 0);
    return BSON("" << getGlobalScriptEngine()->getInterpreterVersionString());
<<<<<<< HEAD
=======
}

BSONObj fileExistsJS(const BSONObj& a, void*) {
    uassert(40678,
            "fileExists expects one string argument",
            a.nFields() == 1 && a.firstElement().type() == String);
    return BSON("" << fileExists(a.firstElement().valuestrsafe()));
>>>>>>> f378d467
}

void installShellUtils(Scope& scope) {
    scope.injectNative("getMemInfo", JSGetMemInfo);
    scope.injectNative("_replMonitorStats", replMonitorStats);
    scope.injectNative("_srand", JSSrand);
    scope.injectNative("_rand", JSRand);
    scope.injectNative("_isWindows", isWindows);
<<<<<<< HEAD
=======
    scope.injectNative("_setShellFailPoint", _setShellFailPoint);
>>>>>>> f378d467
    scope.injectNative("interpreterVersion", interpreterVersion);
    scope.injectNative("getBuildInfo", getBuildInfo);
    scope.injectNative("computeSHA256Block", computeSHA256Block);
    scope.injectNative("convertShardKeyToHashed", convertShardKeyToHashed);
    scope.injectNative("fileExists", fileExistsJS);

#ifndef MONGO_SAFE_SHELL
    // can't launch programs
    installShellUtilsLauncher(scope);
    installShellUtilsExtended(scope);
#endif
}

void initScope(Scope& scope) {
    // Need to define this method before JSFiles::utils is executed.
    scope.injectNative("_useWriteCommandsDefault", useWriteCommandsDefault);
    scope.injectNative("_writeMode", writeMode);
    scope.injectNative("_readMode", readMode);
    scope.injectNative("_shouldRetryWrites", shouldRetryWrites);
    scope.injectNative("_shouldUseImplicitSessions", shouldUseImplicitSessions);
    scope.externalSetup();
    mongo::shell_utils::installShellUtils(scope);
    scope.execSetup(JSFiles::servers);
    scope.execSetup(JSFiles::shardingtest);
    scope.execSetup(JSFiles::servers_misc);
    scope.execSetup(JSFiles::replsettest);
    scope.execSetup(JSFiles::bridge);

    scope.injectNative("benchRun", BenchRunner::benchRunSync);
    scope.injectNative("benchRunSync", BenchRunner::benchRunSync);
    scope.injectNative("benchStart", BenchRunner::benchStart);
    scope.injectNative("benchFinish", BenchRunner::benchFinish);

    if (!_dbConnect.empty()) {
        uassert(12513, "connect failed", scope.exec(_dbConnect, "(connect)", false, true, false));
    }
}

Prompter::Prompter(const string& prompt) : _prompt(prompt), _confirmed() {}

bool Prompter::confirm() {
    if (_confirmed) {
        return true;
    }

    // The printf and scanf functions provide thread safe i/o.

    printf("\n%s (y/n): ", _prompt.c_str());

    char yn = '\0';
    int nScanMatches = scanf("%c", &yn);
    bool matchedY = (nScanMatches == 1 && (yn == 'y' || yn == 'Y'));

    return _confirmed = matchedY;
}

ConnectionRegistry::ConnectionRegistry() = default;

void ConnectionRegistry::registerConnection(DBClientBase& client) {
    BSONObj info;
    if (client.runCommand("admin", BSON("whatsmyuri" << 1), info)) {
        string connstr = client.getServerAddress();
        stdx::lock_guard<stdx::mutex> lk(_mutex);
        _connectionUris[connstr].insert(info["you"].str());
    }
}

void ConnectionRegistry::killOperationsOnAllConnections(bool withPrompt) const {
    Prompter prompter("do you want to kill the current op(s) on the server?");
    stdx::lock_guard<stdx::mutex> lk(_mutex);
    for (map<string, set<string>>::const_iterator i = _connectionUris.begin();
         i != _connectionUris.end();
         ++i) {
        auto status = ConnectionString::parse(i->first);
        if (!status.isOK()) {
            continue;
        }

        const ConnectionString cs(status.getValue());

        string errmsg;
<<<<<<< HEAD
        std::unique_ptr<DBClientWithCommands> conn(cs.connect("MongoDB Shell", errmsg));
=======
        std::unique_ptr<DBClientBase> conn(cs.connect("MongoDB Shell", errmsg));
>>>>>>> f378d467
        if (!conn) {
            continue;
        }

        const set<string>& uris = i->second;

        BSONObj currentOpRes;
        conn->runPseudoCommand("admin", "currentOp", "$cmd.sys.inprog", {}, currentOpRes);
        if (!currentOpRes["inprog"].isABSONObj()) {
            // We don't have permissions (or the call didn't succeed) - go to the next connection.
            continue;
        }
        auto inprog = currentOpRes["inprog"].embeddedObject();
        for (const auto op : inprog) {
            // For sharded clusters, `client_s` is used instead and `client` is not present.
            string client;
            if (auto elem = op["client"]) {
                // mongod currentOp client
                if (elem.type() != String) {
                    warning() << "Ignoring operation " << op["opid"].toString(false)
                              << "; expected 'client' field in currentOp response to have type "
                                 "string, but found "
                              << typeName(elem.type());
                    continue;
                }
                client = elem.str();
            } else if (auto elem = op["client_s"]) {
                // mongos currentOp client
                if (elem.type() != String) {
                    warning() << "Ignoring operation " << op["opid"].toString(false)
                              << "; expected 'client_s' field in currentOp response to have type "
                                 "string, but found "
                              << typeName(elem.type());
                    continue;
                }
                client = elem.str();
            } else {
                // Internal operation, like TTL index.
                continue;
            }
            if (uris.count(client)) {
                if (!withPrompt || prompter.confirm()) {
                    BSONObjBuilder cmdBob;
                    BSONObj info;
                    cmdBob.appendAs(op["opid"], "op");
                    auto cmdArgs = cmdBob.done();
                    conn->runPseudoCommand("admin", "killOp", "$cmd.sys.killop", cmdArgs, info);
                } else {
                    return;
                }
            }
        }
    }
}

ConnectionRegistry connectionRegistry;

bool _nokillop = false;
void onConnect(DBClientBase& c) {
    if (_nokillop) {
        return;
    }

    // Only override the default rpcProtocols if they were set on the command line.
    if (shellGlobalParams.rpcProtocols) {
        c.setClientRPCProtocols(*shellGlobalParams.rpcProtocols);
    }

    connectionRegistry.registerConnection(c);
}

bool fileExists(const std::string& file) {
    try {
#ifdef _WIN32
        boost::filesystem::path p(toWideString(file.c_str()));
#else
        boost::filesystem::path p(file);
#endif
        return boost::filesystem::exists(p);
    } catch (...) {
        return false;
    }
}


stdx::mutex& mongoProgramOutputMutex(*(new stdx::mutex()));
}
}  // namespace mongo<|MERGE_RESOLUTION|>--- conflicted
+++ resolved
@@ -36,23 +36,14 @@
 
 #include "mongo/client/dbclientinterface.h"
 #include "mongo/client/replica_set_monitor.h"
-<<<<<<< HEAD
-#include "mongo/db/catalog/index_key_validate.h"
-#include "mongo/db/index/external_key_generator.h"
-=======
 #include "mongo/db/hasher.h"
->>>>>>> f378d467
 #include "mongo/platform/random.h"
 #include "mongo/scripting/engine.h"
 #include "mongo/shell/bench.h"
 #include "mongo/shell/shell_options.h"
 #include "mongo/shell/shell_utils_extended.h"
 #include "mongo/shell/shell_utils_launcher.h"
-<<<<<<< HEAD
-#include "mongo/util/concurrency/threadlocal.h"
-=======
 #include "mongo/util/fail_point_service.h"
->>>>>>> f378d467
 #include "mongo/util/log.h"
 #include "mongo/util/processinfo.h"
 #include "mongo/util/quick_exit.h"
@@ -198,17 +189,6 @@
     return BSON("" << true);
 }
 
-<<<<<<< HEAD
-BSONObj validateIndexKey(const BSONObj& a, void* data) {
-    BSONObj key = a[0].Obj();
-    // This is related to old upgrade-checking code when v:1 indexes were the latest version, hence
-    // always validate using v:1 rules here.
-    Status indexValid =
-        index_key_validate::validateKeyPattern(key, IndexDescriptor::IndexVersion::kV1);
-    if (!indexValid.isOK()) {
-        return BSON("" << BSON("ok" << false << "type" << indexValid.codeString() << "errmsg"
-                                    << indexValid.reason()));
-=======
 BSONObj computeSHA256Block(const BSONObj& a, void* data) {
     std::vector<ConstDataRange> blocks;
 
@@ -231,7 +211,6 @@
         }
         default:
             uasserted(ErrorCodes::BadValue, "Can only computeSHA256Block of strings and bindata");
->>>>>>> f378d467
     }
 
     return bob.obj();
@@ -314,8 +293,6 @@
 BSONObj interpreterVersion(const BSONObj& a, void* data) {
     uassert(16453, "interpreterVersion accepts no arguments", a.nFields() == 0);
     return BSON("" << getGlobalScriptEngine()->getInterpreterVersionString());
-<<<<<<< HEAD
-=======
 }
 
 BSONObj fileExistsJS(const BSONObj& a, void*) {
@@ -323,7 +300,6 @@
             "fileExists expects one string argument",
             a.nFields() == 1 && a.firstElement().type() == String);
     return BSON("" << fileExists(a.firstElement().valuestrsafe()));
->>>>>>> f378d467
 }
 
 void installShellUtils(Scope& scope) {
@@ -332,10 +308,7 @@
     scope.injectNative("_srand", JSSrand);
     scope.injectNative("_rand", JSRand);
     scope.injectNative("_isWindows", isWindows);
-<<<<<<< HEAD
-=======
     scope.injectNative("_setShellFailPoint", _setShellFailPoint);
->>>>>>> f378d467
     scope.injectNative("interpreterVersion", interpreterVersion);
     scope.injectNative("getBuildInfo", getBuildInfo);
     scope.injectNative("computeSHA256Block", computeSHA256Block);
@@ -417,11 +390,7 @@
         const ConnectionString cs(status.getValue());
 
         string errmsg;
-<<<<<<< HEAD
-        std::unique_ptr<DBClientWithCommands> conn(cs.connect("MongoDB Shell", errmsg));
-=======
         std::unique_ptr<DBClientBase> conn(cs.connect("MongoDB Shell", errmsg));
->>>>>>> f378d467
         if (!conn) {
             continue;
         }
