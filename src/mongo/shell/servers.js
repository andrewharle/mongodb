--- conflicted
+++ resolved
@@ -124,11 +124,7 @@
         new MongoRunner.VersionSub(extractMajorVersionFromVersionString(shellVersion()),
                                    shellVersion()),
         // To-be-updated when we branch for the next release.
-<<<<<<< HEAD
-        new MongoRunner.VersionSub("last-stable", "3.2")
-=======
         new MongoRunner.VersionSub("last-stable", "3.6")
->>>>>>> f378d467
     ];
 
     MongoRunner.getBinVersionFor = function(version) {
@@ -527,13 +523,10 @@
             opts.networkMessageCompressors = jsTestOptions().networkMessageCompressors;
         }
 
-<<<<<<< HEAD
-=======
         if (!opts.hasOwnProperty('bind_ip')) {
             opts.bind_ip = "0.0.0.0";
         }
 
->>>>>>> f378d467
         return opts;
     };
 
@@ -816,13 +809,8 @@
             runId = opts.runId;
             waitForConnect = opts.waitForConnect;
             env = opts.env;
-<<<<<<< HEAD
-
-            opts = MongoRunner.arrOptions("mongos", opts);
-=======
             var mongosProgram = MongoRunner.mongosPath;
             opts = MongoRunner.arrOptions(mongosProgram, opts);
->>>>>>> f378d467
         }
 
         var mongos = MongoRunner._startWithArgs(opts, env, waitForConnect);
@@ -841,17 +829,10 @@
         return mongos;
     };
 
-<<<<<<< HEAD
-    MongoRunner.StopError = function(message, returnCode) {
-        this.name = "StopError";
-        this.returnCode = returnCode || "non-zero";
-        this.message = message || "MongoDB process stopped with exit code: " + this.returnCode;
-=======
     MongoRunner.StopError = function(returnCode) {
         this.name = "StopError";
         this.returnCode = returnCode;
         this.message = "MongoDB process stopped with exit code: " + this.returnCode;
->>>>>>> f378d467
         this.stack = this.toString() + "\n" + (new Error()).stack;
     };
 
@@ -865,12 +846,9 @@
     MongoRunner.EXIT_REPLICATION_ERROR = 3;
     MongoRunner.EXIT_NEED_UPGRADE = 4;
     MongoRunner.EXIT_SHARDING_ERROR = 5;
-<<<<<<< HEAD
-=======
     // SIGKILL is translated to TerminateProcess() on Windows, which causes the program to
     // terminate with exit code 1.
     MongoRunner.EXIT_SIGKILL = _isWindows() ? 1 : -9;
->>>>>>> f378d467
     MongoRunner.EXIT_KILL = 12;
     MongoRunner.EXIT_ABRUPT = 14;
     MongoRunner.EXIT_NTSERVICE_ERROR = 20;
@@ -885,11 +863,8 @@
     MongoRunner.EXIT_UNCAUGHT = 100;  // top level exception that wasn't caught
     MongoRunner.EXIT_TEST = 101;
 
-<<<<<<< HEAD
-=======
     MongoRunner.validateCollectionsCallback = function(port) {};
 
->>>>>>> f378d467
     /**
      * Kills a mongod process.
      *
@@ -921,23 +896,6 @@
 
         signal = parseInt(signal) || 15;
         opts = opts || {};
-<<<<<<< HEAD
-
-        var allowedExitCodes = [MongoRunner.EXIT_CLEAN];
-
-        if (_isWindows()) {
-            // Return code of processes killed with TerminateProcess on Windows
-            allowedExitCodes.push(1);
-        } else {
-            // Return code of processes killed with SIGKILL on POSIX systems
-            allowedExitCodes.push(-9);
-        }
-
-        if (opts.allowedExitCodes) {
-            allowedExitCodes = allowedExitCodes.concat(opts.allowedExitCodes);
-        }
-=======
->>>>>>> f378d467
 
         var allowedExitCode = MongoRunner.EXIT_CLEAN;
 
@@ -977,16 +935,6 @@
                   returnCode);
         }
 
-<<<<<<< HEAD
-        var returnCode = _stopMongoProgram(parseInt(port), signal, opts);
-
-        if (!Array.contains(allowedExitCodes, returnCode)) {
-            throw new MongoRunner.StopError(
-                `MongoDB process on port ${port} exited with error code ${returnCode}`, returnCode);
-        }
-
-=======
->>>>>>> f378d467
         return returnCode;
     };
 
@@ -1101,12 +1049,6 @@
      * Returns a new argArray with any test-specific arguments added.
      */
     function appendSetParameterArgs(argArray) {
-<<<<<<< HEAD
-        // programName includes the version, e.g., mongod-3.2.
-        // baseProgramName is the program name without any version information, e.g., mongod.
-        var programName = argArray[0];
-        var [baseProgramName, programVersion] = programName.split("-");
-=======
         function argArrayContains(key) {
             return (argArray
                         .filter((val) => {
@@ -1134,36 +1076,12 @@
             programMajorMinorVersion = parseInt(major) * 100 + parseInt(minor);
         }
 
->>>>>>> f378d467
         if (baseProgramName === 'mongod' || baseProgramName === 'mongos') {
             if (jsTest.options().enableTestCommands) {
                 argArray.push(...['--setParameter', "enableTestCommands=1"]);
-                if (!programVersion || (parseInt(programVersion.split(".")[0]) >= 3 &&
-                                        parseInt(programVersion.split(".")[1]) >= 3)) {
-                    if (argArray
-                            .filter((val) => {
-                                return typeof val === "string" &&
-                                    val.indexOf("logComponentVerbosity") === 0;
-                            })
-                            .length === 0) {
-                        argArray.push(...['--setParameter', "logComponentVerbosity={tracking:1}"]);
-                    }
-                }
             }
             if (jsTest.options().authMechanism && jsTest.options().authMechanism != "SCRAM-SHA-1") {
-<<<<<<< HEAD
-                var hasAuthMechs = false;
-                for (var i in argArray) {
-                    if (typeof argArray[i] === 'string' &&
-                        argArray[i].indexOf('authenticationMechanisms') != -1) {
-                        hasAuthMechs = true;
-                        break;
-                    }
-                }
-                if (!hasAuthMechs) {
-=======
                 if (!argArrayContainsSetParameterValue('authenticationMechanisms=')) {
->>>>>>> f378d467
                     argArray.push(
                         ...['--setParameter',
                             "authenticationMechanisms=" + jsTest.options().authMechanism]);
@@ -1173,8 +1091,6 @@
                 argArray.push(...['--setParameter', "enableLocalhostAuthBypass=false"]);
             }
 
-<<<<<<< HEAD
-=======
             // New options in 3.5.x
             if (!programMajorMinorVersion || programMajorMinorVersion >= 305) {
                 if (jsTest.options().serviceExecutor) {
@@ -1193,7 +1109,6 @@
                 argArray.push(...['--setParameter', "disableLogicalSessionCacheRefresh=true"]);
             }
 
->>>>>>> f378d467
             // Since options may not be backward compatible, mongos options are not
             // set on older versions, e.g., mongos-3.0.
             if (programName.endsWith('mongos')) {
@@ -1210,48 +1125,6 @@
             } else if (baseProgramName === 'mongod') {
                 // Set storageEngine for mongod. There was no storageEngine parameter before 3.0.
                 if (jsTest.options().storageEngine &&
-<<<<<<< HEAD
-                    (!programVersion || parseInt(programVersion.split(".")[0]) >= 3)) {
-                    if (argArray.indexOf("--storageEngine") < 0) {
-                        argArray.push(...['--storageEngine', jsTest.options().storageEngine]);
-                    }
-                }
-                // Since options may not be backward compatible, mongod options are not
-                // set on older versions, e.g., mongod-3.0.
-                if (programName.endsWith('mongod')) {
-                    if (jsTest.options().storageEngine === "wiredTiger" ||
-                        !jsTest.options().storageEngine) {
-                        if (jsTest.options().storageEngineCacheSizeGB) {
-                            argArray.push(...['--wiredTigerCacheSizeGB',
-                                              jsTest.options().storageEngineCacheSizeGB]);
-                        }
-                        if (jsTest.options().wiredTigerEngineConfigString) {
-                            argArray.push(...['--wiredTigerEngineConfigString',
-                                              jsTest.options().wiredTigerEngineConfigString]);
-                        }
-                        if (jsTest.options().wiredTigerCollectionConfigString) {
-                            argArray.push(...['--wiredTigerCollectionConfigString',
-                                              jsTest.options().wiredTigerCollectionConfigString]);
-                        }
-                        if (jsTest.options().wiredTigerIndexConfigString) {
-                            argArray.push(...['--wiredTigerIndexConfigString',
-                                              jsTest.options().wiredTigerIndexConfigString]);
-                        }
-                    } else if (jsTest.options().storageEngine === "rocksdb") {
-                        if (jsTest.options().storageEngineCacheSizeGB) {
-                            argArray.push(...['--rocksdbCacheSizeGB',
-                                              jsTest.options().storageEngineCacheSizeGB]);
-                        }
-                    }
-                    // apply setParameters for mongod
-                    if (jsTest.options().setParameters) {
-                        var params = jsTest.options().setParameters.split(",");
-                        if (params && params.length > 0) {
-                            params.forEach(function(p) {
-                                if (p)
-                                    argArray.push(...['--setParameter', p]);
-                            });
-=======
                     (!programVersion || programMajorMinorVersion >= 300)) {
                     if (!argArrayContains("--storageEngine")) {
                         argArray.push(...['--storageEngine', jsTest.options().storageEngine]);
@@ -1333,7 +1206,6 @@
                             const paramVal = params[paramName];
                             const setParamStr = paramName + "=" + JSON.stringify(paramVal);
                             argArray.push(...['--setParameter', setParamStr]);
->>>>>>> f378d467
                         }
                     }
                 }
@@ -1346,11 +1218,7 @@
     /**
      * Start a mongo process with a particular argument array.
      * If we aren't waiting for connect, return {pid: <pid>}.
-<<<<<<< HEAD
-     * If we are not waiting for connect:
-=======
      * If we are waiting for connect:
->>>>>>> f378d467
      *     returns connection to process on success;
      *     otherwise returns null if we fail to connect.
      */
@@ -1366,17 +1234,11 @@
             pid = _startMongoProgram({args: argArray, env: env});
         }
 
-<<<<<<< HEAD
-        if (!waitForConnect) {
-            return {
-                pid: pid,
-=======
         delete serverExitCodeMap[port];
         if (!waitForConnect) {
             return {
                 pid: pid,
                 port: port,
->>>>>>> f378d467
             };
         }
 
@@ -1387,18 +1249,11 @@
                 conn.pid = pid;
                 return true;
             } catch (e) {
-<<<<<<< HEAD
-                if (!checkProgram(pid)) {
-                    print("Could not start mongo program at " + port + ", process ended");
-
-                    // Break out
-=======
                 var res = checkProgram(pid);
                 if (!res.alive) {
                     print("Could not start mongo program at " + port +
                           ", process ended with exit code: " + res.exitCode);
                     serverExitCodeMap[port] = res.exitCode;
->>>>>>> f378d467
                     return true;
                 }
             }
