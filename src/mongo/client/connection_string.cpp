--- conflicted
+++ resolved
@@ -123,12 +123,6 @@
             uassert(ErrorCodes::FailedToParse,
                     "Cannot specify a replica set name for a ConnectionString of type MASTER",
                     _setName.empty());
-<<<<<<< HEAD
-            uassert(ErrorCodes::FailedToParse,
-                    "ConnectionStrings of type MASTER must contain exactly one server",
-                    _servers.size() == 1);
-=======
->>>>>>> f378d467
             break;
         case SET:
             uassert(ErrorCodes::FailedToParse,
