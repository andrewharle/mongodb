--- conflicted
+++ resolved
@@ -144,15 +144,6 @@
     } else {
         _rsm = ReplicaSetMonitor::createIfNeeded(name,
                                                  set<HostAndPort>(servers.begin(), servers.end()));
-<<<<<<< HEAD
-    }
-}
-
-DBClientReplicaSet::~DBClientReplicaSet() {
-    if (_lastSlaveOkConn.get() == _master.get()) {
-        _lastSlaveOkConn.release();
-=======
->>>>>>> f378d467
     }
 }
 
@@ -306,15 +297,7 @@
 
     _masterHost = h;
 
-<<<<<<< HEAD
-    MongoURI masterUri;
-    if (!_uri.isValid())
-        masterUri = MongoURI(ConnectionString(_masterHost));
-    else
-        masterUri = _uri.cloneURIForServer(_masterHost);
-=======
     MongoURI masterUri = _uri.cloneURIForServer(_masterHost);
->>>>>>> f378d467
 
     string errmsg;
     DBClientConnection* newConn = NULL;
@@ -465,18 +448,9 @@
                 throw;
             }
 
-<<<<<<< HEAD
-            const Status status = ex.toStatus();
-            lastNodeStatus = {status.code(),
-                              str::stream() << "can't authenticate against replica set node "
-                                            << _lastSlaveOkHost
-                                            << ": "
-                                            << status.reason()};
-=======
             lastNodeStatus =
                 ex.toStatus(str::stream() << "can't authenticate against replica set node "
                                           << _lastSlaveOkHost);
->>>>>>> f378d467
             _invalidateLastSlaveOkCache(lastNodeStatus);
         }
     }
@@ -539,11 +513,7 @@
     shared_ptr<ReadPreferenceSetting> readPref(_extractReadPref(query.obj, queryOptions));
     if (_isSecondaryQuery(ns, query.obj, *readPref)) {
         LOG(3) << "dbclient_rs query using secondary or tagged node selection in "
-<<<<<<< HEAD
-               << _getMonitor()->getName() << ", read pref is " << readPref->toBSON()
-=======
                << _getMonitor()->getName() << ", read pref is " << readPref->toString()
->>>>>>> f378d467
                << " (primary : "
                << (_master.get() != NULL ? _master->getServerAddress() : "[not cached]")
                << ", lastTagged : " << (_lastSlaveOkConn.get() != NULL
@@ -595,11 +565,7 @@
     shared_ptr<ReadPreferenceSetting> readPref(_extractReadPref(query.obj, queryOptions));
     if (_isSecondaryQuery(ns, query.obj, *readPref)) {
         LOG(3) << "dbclient_rs findOne using secondary or tagged node selection in "
-<<<<<<< HEAD
-               << _getMonitor()->getName() << ", read pref is " << readPref->toBSON()
-=======
                << _getMonitor()->getName() << ", read pref is " << readPref->toString()
->>>>>>> f378d467
                << " (primary : "
                << (_master.get() != NULL ? _master->getServerAddress() : "[not cached]")
                << ", lastTagged : " << (_lastSlaveOkConn.get() != NULL
@@ -807,19 +773,11 @@
                     _lazyState._secondaryQueryOk = true;
                     _lazyState._lastClient = conn;
                 } catch (const DBException& ex) {
-<<<<<<< HEAD
-                    const Status status = ex.toStatus();
-                    lastNodeErrMsg = str::stream() << "can't callLazy replica set node "
-                                                   << _lastSlaveOkHost.toString() << ": "
-                                                   << status.reason();
-                    _invalidateLastSlaveOkCache({status.code(), lastNodeErrMsg});
-=======
                     const Status status =
                         ex.toStatus(str::stream() << "can't callLazy replica set node "
                                                   << _lastSlaveOkHost.toString());
                     lastNodeErrMsg = status.reason();
                     _invalidateLastSlaveOkCache(status);
->>>>>>> f378d467
 
                     continue;
                 }
@@ -935,21 +893,6 @@
     }
 }
 
-<<<<<<< HEAD
-rpc::UniqueReply DBClientReplicaSet::runCommandWithMetadata(StringData database,
-                                                            StringData command,
-                                                            const BSONObj& metadata,
-                                                            const BSONObj& commandArgs) {
-    auto ret = runCommandWithMetadataAndTarget(database, command, metadata, commandArgs);
-    return std::move(std::get<0>(ret));
-}
-
-std::tuple<rpc::UniqueReply, DBClientWithCommands*>
-DBClientReplicaSet::runCommandWithMetadataAndTarget(StringData database,
-                                                    StringData command,
-                                                    const BSONObj& metadata,
-                                                    const BSONObj& commandArgs) {
-=======
 DBClientBase* DBClientReplicaSet::runFireAndForgetCommand(OpMsgRequest request) {
     // Assume all fire-and-forget commands should go to the primary node. It is currently used
     // for writes which need to go to the primary and for killCursors which should be sent to a
@@ -959,7 +902,6 @@
 
 std::pair<rpc::UniqueReply, DBClientBase*> DBClientReplicaSet::runCommandWithTarget(
     OpMsgRequest request) {
->>>>>>> f378d467
     // This overload exists so we can parse out the read preference and then use server
     // selection directly without having to re-parse the raw message.
 
@@ -972,16 +914,9 @@
     if (readPref.pref == ReadPreference::PrimaryOnly ||
         // If the command is not runnable on a secondary, we run it on the primary
         // regardless of the read preference.
-<<<<<<< HEAD
-        !_isSecondaryCommand(command, commandArgs)) {
-        auto conn = checkMaster();
-        return std::make_tuple(
-            conn->runCommandWithMetadata(database, command, metadata, commandArgs), conn);
-=======
         !_isSecondaryCommand(request.getCommandName(), request.body)) {
         auto conn = checkMaster();
         return conn->runCommandWithTarget(std::move(request));
->>>>>>> f378d467
     }
 
     auto rpShared = std::make_shared<ReadPreferenceSetting>(std::move(readPref));
@@ -992,26 +927,14 @@
             if (conn == nullptr) {
                 break;
             }
-<<<<<<< HEAD
-            // We can't move database and command in case this throws
-            // and we retry.
-            return std::make_tuple(
-                conn->runCommandWithMetadata(database, command, metadata, commandArgs), conn);
-=======
             // We can't move the request since we need it to retry.
             return conn->runCommandWithTarget(request);
->>>>>>> f378d467
         } catch (const DBException& ex) {
             _invalidateLastSlaveOkCache(ex.toStatus());
         }
     }
 
     uasserted(ErrorCodes::NodeNotFound,
-<<<<<<< HEAD
-              str::stream() << "Could not satisfy $readPreference of '" << readPref.toBSON() << "' "
-                            << "while attempting to run command "
-                            << command);
-=======
               str::stream() << "Could not satisfy $readPreference of '" << readPref.toString()
                             << "' while attempting to run command "
                             << request.getCommandName());
@@ -1035,7 +958,6 @@
     }();
 
     return {std::move(out.first), std::move(conn)};
->>>>>>> f378d467
 }
 
 bool DBClientReplicaSet::call(Message& toSend,
@@ -1079,15 +1001,8 @@
                         *actualServer = "";
 
                     const Status status = ex.toStatus();
-<<<<<<< HEAD
-                    _invalidateLastSlaveOkCache(
-                        {status.code(),
-                         str::stream() << "can't call replica set node " << _lastSlaveOkHost << ": "
-                                       << status.reason()});
-=======
                     _invalidateLastSlaveOkCache(status.withContext(
                         str::stream() << "can't call replica set node " << _lastSlaveOkHost));
->>>>>>> f378d467
                 }
             }
 
