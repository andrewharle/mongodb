/** @file connpool.h */


/**
 *    Copyright (C) 2018-present MongoDB, Inc.
 *
 *    This program is free software: you can redistribute it and/or modify
 *    it under the terms of the Server Side Public License, version 1,
 *    as published by MongoDB, Inc.
 *
 *    This program is distributed in the hope that it will be useful,
 *    but WITHOUT ANY WARRANTY; without even the implied warranty of
 *    MERCHANTABILITY or FITNESS FOR A PARTICULAR PURPOSE.  See the
 *    Server Side Public License for more details.
 *
 *    You should have received a copy of the Server Side Public License
 *    along with this program. If not, see
 *    <http://www.mongodb.com/licensing/server-side-public-license>.
 *
 *    As a special exception, the copyright holders give permission to link the
 *    code of portions of this program with the OpenSSL library under certain
 *    conditions as described in each individual source file and distribute
 *    linked combinations including the program with the OpenSSL library. You
 *    must comply with the Server Side Public License in all respects for
 *    all of the code used other than as permitted herein. If you modify file(s)
 *    with this exception, you may extend this exception to your version of the
 *    file(s), but you are not obligated to do so. If you do not wish to do so,
 *    delete this exception statement from your version. If you delete this
 *    exception statement from all source files in the program, then also delete
 *    it in the license file.
 */

#pragma once

#include <cstdint>
#include <stack>

#include "mongo/client/dbclientinterface.h"
#include "mongo/client/mongo_uri.h"
#include "mongo/platform/atomic_word.h"
#include "mongo/util/background.h"
#include "mongo/util/concurrency/mutex.h"
#include "mongo/util/time_support.h"

namespace mongo {

class BSONObjBuilder;
class DBConnectionPool;

namespace executor {
struct ConnectionPoolStats;
}  // namespace executor

/**
 * The PoolForHost is responsible for storing a maximum of _maxPoolSize connections to a particular
 * host. It is not responsible for creating new connections; instead, when DBConnectionPool is asked
 * for a connection to a particular host, DBConnectionPool will check if any connections are
 * available in the PoolForHost for that host. If so, DBConnectionPool will check out a connection
 * from PoolForHost, and if not, DBConnectionPool will create a new connection itself, if we are
 * below the maximum allowed number of connections. If we have already created _maxPoolSize
 * connections, the calling thread will block until a new connection can be made for it.
 *
 * Once the connection is released back to DBConnectionPool, DBConnectionPool will attempt to
 * release the connection to PoolForHost. This is how connections enter PoolForHost for the first
 * time. If PoolForHost is below the _maxPoolSize limit, PoolForHost will take ownership of the
 * connection, otherwise PoolForHost will clean up and destroy the connection.
 *
 * Additionally, PoolForHost knows how to purge itself of stale connections (since a connection can
 * go stale while it is just sitting in the pool), but does not decide when to do so. Instead,
 * DBConnectionPool tells PoolForHost to purge stale connections periodically.
 *
 * PoolForHost is not thread-safe; thread safety is handled by DBConnectionPool.
 */
class PoolForHost {
    MONGO_DISALLOW_COPYING(PoolForHost);

public:
    // Sentinel value indicating pool has no cleanup limit
    static const int kPoolSizeUnlimited;

    friend class DBConnectionPool;

<<<<<<< HEAD
    PoolForHost()
        : _created(0),
          _minValidCreationTimeMicroSec(0),
          _type(ConnectionString::INVALID),
          _maxPoolSize(kPoolSizeUnlimited),
          _checkedOut(0),
          _badConns(0),
          _parentDestroyed(false) {}

=======
    PoolForHost();
>>>>>>> f378d467
    ~PoolForHost();

    /**
     * Returns the number of connections in this pool that went bad.
     */
    int getNumBadConns() const {
        return _badConns;
    }

    /**
     * Returns the maximum number of connections stored in the pool
     */
    int getMaxPoolSize() const {
        return _maxPoolSize;
    }

    /**
     * Sets the maximum number of connections stored in the pool
     */
    void setMaxPoolSize(int maxPoolSize) {
        _maxPoolSize = maxPoolSize;
    }

    /**
     * Sets the maximum number of in-use connections for this pool.
     */
    void setMaxInUse(int maxInUse) {
        _maxInUse = maxInUse;
    }

    /**
     * Sets the socket timeout on this host, in seconds, for reporting purposes only.
     */
    void setSocketTimeout(double socketTimeout) {
        _socketTimeoutSecs = socketTimeout;
    }

    int numAvailable() const {
        return (int)_pool.size();
    }

    int numInUse() const {
        return _checkedOut;
    }

    /**
     * Returns the number of open connections in this pool.
     */
    int openConnections() const {
        return numInUse() + numAvailable();
    }

    void createdOne(DBClientBase* base);
    long long numCreated() const {
        return _created;
    }

    ConnectionString::ConnectionType type() const {
        verify(_created);
        return _type;
    }

    /**
     * gets a connection or return NULL
     */
    DBClientBase* get(DBConnectionPool* pool, double socketTimeout);

    // Deletes all connections in the pool
    void clear();

    void done(DBConnectionPool* pool, DBClientBase* c);

    void flush();

    void getStaleConnections(Date_t idleThreshold, std::vector<DBClientBase*>& stale);

    /**
     * Sets the lower bound for creation times that can be considered as
     *     good connections.
     */
    void reportBadConnectionAt(uint64_t microSec);

    /**
     * @return true if the given creation time is considered to be not
     *     good for use.
     */
    bool isBadSocketCreationTime(uint64_t microSec);

    /**
     * Sets the host name to a new one, only if it is currently empty.
     */
    void initializeHostName(const std::string& hostName);

    /**
     * If this pool has more than _maxPoolSize connections in use, blocks
     * the calling thread until a connection is returned to the pool or
     * is destroyed. If a non-zero timeout is given, this method will
     * throw if a free connection cannot be acquired within that amount of
     * time. Timeout is in seconds.
     */
    void waitForFreeConnection(int timeout, stdx::unique_lock<stdx::mutex>& lk);

    /**
     * Notifies any waiters that there are new connections available.
     */
    void notifyWaiters();

    /**
     * Shuts down this pool, notifying all waiters.
     */
    void shutdown();

private:
    struct StoredConnection {
        StoredConnection(std::unique_ptr<DBClientBase> c);

        bool ok();

        /**
         * Returns true if this connection was added before the given time.
         */
        bool addedBefore(Date_t time);

<<<<<<< HEAD
        bool ok();
=======
        std::unique_ptr<DBClientBase> conn;
>>>>>>> f378d467

        // The time when this connection was added to the pool. Will
        // be reset if the connection is checked out and re-added.
        Date_t added;
    };

    std::string _hostName;
    double _socketTimeoutSecs;
    std::stack<StoredConnection> _pool;

    int64_t _created;
    uint64_t _minValidCreationTimeMicroSec;
    ConnectionString::ConnectionType _type;

    // The maximum number of connections we'll save in the pool
    int _maxPoolSize;

    // The maximum number of connections allowed to be in-use in this pool
    int _maxInUse;

    // The number of currently active connections from this pool
    int _checkedOut;

    // The number of connections that we did not reuse because they went bad.
    int _badConns;

    // Whether our parent DBConnectionPool object is in destruction
    bool _parentDestroyed;

    stdx::condition_variable _cv;

    AtomicWord<bool> _inShutdown;
};

class DBConnectionHook {
public:
    virtual ~DBConnectionHook() {}
    virtual void onCreate(DBClientBase* conn) {}
    virtual void onHandedOut(DBClientBase* conn) {}
    virtual void onRelease(DBClientBase* conn) {}
    virtual void onDestroy(DBClientBase* conn) {}
};

/** Database connection pool.

    Generally, use ScopedDbConnection and do not call these directly.

    This class, so far, is suitable for use with unauthenticated connections.
    Support for authenticated connections requires some adjustments: please
    request...

    Usage:

    {
       ScopedDbConnection c("myserver");
       c.conn()...
    }
*/
class DBConnectionPool : public PeriodicTask {
public:
    DBConnectionPool();
    ~DBConnectionPool();

    /** right now just controls some asserts.  defaults to "dbconnectionpool" */
    void setName(const std::string& name) {
        _name = name;
    }

    /**
     * Returns the maximum number of connections pooled per-host
     *
     * This setting only applies to new host connection pools, previously-pooled host pools are
     * unaffected.
     */
    int getMaxPoolSize() const {
        return _maxPoolSize;
    }

    /**
     * Returns the number of connections to the given host pool.
     */
    int openConnections(const std::string& ident, double socketTimeout);

    /**
     * Sets the maximum number of connections pooled per-host.
     *
     * This setting only applies to new host connection pools, previously-pooled host pools are
     * unaffected.
     */
    void setMaxPoolSize(int maxPoolSize) {
        _maxPoolSize = maxPoolSize;
    }

    /**
     * Sets the maximum number of in-use connections per host.
     */
    void setMaxInUse(int maxInUse) {
        _maxInUse = maxInUse;
    }

    /**
     * Sets the timeout value for idle connections, after which we will remove them
     * from the pool. This value is in minutes.
     */
    void setIdleTimeout(int timeout) {
        _idleTimeout = Minutes(timeout);
    }

    void onCreate(DBClientBase* conn);
    void onHandedOut(DBClientBase* conn);
    void onDestroy(DBClientBase* conn);
    void onRelease(DBClientBase* conn);

    void flush();

    /**
     * Gets a connection to the given host with the given timeout, in seconds.
     */
    DBClientBase* get(const std::string& host, double socketTimeout = 0);
    DBClientBase* get(const ConnectionString& host, double socketTimeout = 0);
    DBClientBase* get(const MongoURI& uri, double socketTimeout = 0);

    /**
     * Gets the number of connections available in the pool.
     */
    int getNumAvailableConns(const std::string& host, double socketTimeout = 0) const;
    int getNumBadConns(const std::string& host, double socketTimeout = 0) const;

    void release(const std::string& host, DBClientBase* c);
    void decrementEgress(const std::string& host, DBClientBase* c);

    void addHook(DBConnectionHook* hook);  // we take ownership
    void appendConnectionStats(executor::ConnectionPoolStats* stats) const;

    /**
     * Clears all connections for all host.
     */
    void clear();

    /**
     * Checks whether the connection for a given host is black listed or not.
     *
     * @param hostName the name of the host the connection connects to.
     * @param conn the connection to check.
     *
     * @return true if the connection is not bad, meaning, it is good to keep it for
     *     future use.
     */
    bool isConnectionGood(const std::string& host, DBClientBase* conn);

    // Removes and deletes all connections from the pool for the host (regardless of timeout)
    void removeHost(const std::string& host);

    /** compares server namees, but is smart about replica set names */
    struct serverNameCompare {
        bool operator()(const std::string& a, const std::string& b) const;
    };

    virtual std::string taskName() const {
        return "DBConnectionPool-cleaner";
    }
    virtual void taskDoWork();

    /**
     * Shuts down the connection pool, unblocking any waiters on connections.
     */
    void shutdown();

private:
    class Detail;

    DBConnectionPool(DBConnectionPool& p);

    DBClientBase* _get(const std::string& ident, double socketTimeout);

    DBClientBase* _finishCreate(const std::string& ident, double socketTimeout, DBClientBase* conn);

    struct PoolKey {
        PoolKey(const std::string& i, double t) : ident(i), timeout(t) {}
        std::string ident;
        double timeout;
    };

    struct poolKeyCompare {
        bool operator()(const PoolKey& a, const PoolKey& b) const;
    };

    typedef std::map<PoolKey, PoolForHost, poolKeyCompare> PoolMap;  // servername -> pool

    mutable stdx::mutex _mutex;
    std::string _name;

    // The maximum number of connections we'll save in the pool per-host
    // PoolForHost::kPoolSizeUnlimited is a sentinel value meaning "no limit"
    // 0 effectively disables the pool
    int _maxPoolSize;

    int _maxInUse;
    Minutes _idleTimeout;

    PoolMap _pools;

    AtomicWord<bool> _inShutdown;

    // pointers owned by me, right now they leak on shutdown
    // _hooks itself also leaks because it creates a shutdown race condition
    std::list<DBConnectionHook*>* _hooks;
};

class AScopedConnection {
    MONGO_DISALLOW_COPYING(AScopedConnection);

public:
    AScopedConnection() {
        _numConnections.fetchAndAdd(1);
    }
    virtual ~AScopedConnection() {
        _numConnections.fetchAndAdd(-1);
    }

    virtual DBClientBase* get() = 0;
    virtual void done() = 0;
    virtual std::string getHost() const = 0;

    /**
     * @return true iff this has a connection to the db
     */
    virtual bool ok() const = 0;

    /**
     * @return total number of current instances of AScopedConnection
     */
    static int getNumConnections() {
        return _numConnections.load();
    }

private:
    static AtomicInt32 _numConnections;
};

/** Use to get a connection from the pool.  On exceptions things
   clean up nicely (i.e. the socket gets closed automatically when the
   scopeddbconnection goes out of scope).
*/
class ScopedDbConnection : public AScopedConnection {
public:
    /** the main constructor you want to use
        throws AssertionException if can't connect
        */
    explicit ScopedDbConnection(const std::string& host, double socketTimeout = 0);
    explicit ScopedDbConnection(const ConnectionString& host, double socketTimeout = 0);
    explicit ScopedDbConnection(const MongoURI& host, double socketTimeout = 0);

    ScopedDbConnection() : _host(""), _conn(0), _socketTimeoutSecs(0) {}

    /* @param conn - bind to an existing connection */
    ScopedDbConnection(const std::string& host, DBClientBase* conn, double socketTimeout = 0)
        : _host(host), _conn(conn), _socketTimeoutSecs(socketTimeout) {
        _setSocketTimeout();
    }

    ~ScopedDbConnection();

    static void clearPool();

    /** get the associated connection object */
    DBClientBase* operator->() {
        uassert(11004, "connection was returned to the pool already", _conn);
        return _conn;
    }

    /** get the associated connection object */
    DBClientBase& conn() {
        uassert(11005, "connection was returned to the pool already", _conn);
        return *_conn;
    }

    /** get the associated connection object */
    DBClientBase* get() {
        uassert(13102, "connection was returned to the pool already", _conn);
        return _conn;
    }

    bool ok() const {
        return _conn != NULL;
    }

    std::string getHost() const {
        return _host;
    }

    /** Force closure of the connection.  You should call this if you leave it in
        a bad state.  Destructor will do this too, but it is verbose.
    */
    void kill();

    /** Call this when you are done with the connection.

        If you do not call done() before this object goes out of scope,
        we can't be sure we fully read all expected data of a reply on the socket.  so
        we don't try to reuse the connection in that situation.
    */
    void done();

private:
    void _setSocketTimeout();

    const std::string _host;
    DBClientBase* _conn;
    const double _socketTimeoutSecs;
};

}  // namespace mongo<|MERGE_RESOLUTION|>--- conflicted
+++ resolved
@@ -80,19 +80,7 @@
 
     friend class DBConnectionPool;
 
-<<<<<<< HEAD
-    PoolForHost()
-        : _created(0),
-          _minValidCreationTimeMicroSec(0),
-          _type(ConnectionString::INVALID),
-          _maxPoolSize(kPoolSizeUnlimited),
-          _checkedOut(0),
-          _badConns(0),
-          _parentDestroyed(false) {}
-
-=======
     PoolForHost();
->>>>>>> f378d467
     ~PoolForHost();
 
     /**
@@ -216,11 +204,7 @@
          */
         bool addedBefore(Date_t time);
 
-<<<<<<< HEAD
-        bool ok();
-=======
         std::unique_ptr<DBClientBase> conn;
->>>>>>> f378d467
 
         // The time when this connection was added to the pool. Will
         // be reset if the connection is checked out and re-added.
