
/**
 *    Copyright (C) 2018-present MongoDB, Inc.
 *
 *    This program is free software: you can redistribute it and/or modify
 *    it under the terms of the Server Side Public License, version 1,
 *    as published by MongoDB, Inc.
 *
 *    This program is distributed in the hope that it will be useful,
 *    but WITHOUT ANY WARRANTY; without even the implied warranty of
 *    MERCHANTABILITY or FITNESS FOR A PARTICULAR PURPOSE.  See the
 *    Server Side Public License for more details.
 *
 *    You should have received a copy of the Server Side Public License
 *    along with this program. If not, see
 *    <http://www.mongodb.com/licensing/server-side-public-license>.
 *
 *    As a special exception, the copyright holders give permission to link the
 *    code of portions of this program with the OpenSSL library under certain
 *    conditions as described in each individual source file and distribute
 *    linked combinations including the program with the OpenSSL library. You
 *    must comply with the Server Side Public License in all respects for
 *    all of the code used other than as permitted herein. If you modify file(s)
 *    with this exception, you may extend this exception to your version of the
 *    file(s), but you are not obligated to do so. If you do not wish to do so,
 *    delete this exception statement from your version. If you delete this
 *    exception statement from all source files in the program, then also delete
 *    it in the license file.
 */

#pragma once

#include <memory>
#include <string>
#include <vector>

#include "mongo/client/remote_command_targeter.h"

namespace mongo {

class ReplicaSetMonitor;

/**
 * Implements a replica-set backed remote command targeter, which monitors the specified
 * replica set and responds to state changes.
 */
class RemoteCommandTargeterRS final : public RemoteCommandTargeter {
public:
    /**
     * Instantiates a new targeter for the specified replica set and seed hosts. The RS name
     * and the seed hosts must match.
     */
    RemoteCommandTargeterRS(const std::string& rsName, const std::vector<HostAndPort>& seedHosts);

    ConnectionString connectionString() override;

<<<<<<< HEAD
    StatusWith<HostAndPort> findHost(OperationContext* txn,
=======
    StatusWith<HostAndPort> findHost(OperationContext* opCtx,
>>>>>>> f378d467
                                     const ReadPreferenceSetting& readPref) override;

    StatusWith<HostAndPort> findHostWithMaxWait(const ReadPreferenceSetting& readPref,
                                                Milliseconds maxWait) override;

    void markHostNotMaster(const HostAndPort& host, const Status& status) override;

    void markHostUnreachable(const HostAndPort& host, const Status& status) override;

private:
    // Name of the replica set which this targeter maintains
    const std::string _rsName;

    // Monitor for this replica set
    std::shared_ptr<ReplicaSetMonitor> _rsMonitor;
};

}  // namespace mongo<|MERGE_RESOLUTION|>--- conflicted
+++ resolved
@@ -54,11 +54,7 @@
 
     ConnectionString connectionString() override;
 
-<<<<<<< HEAD
-    StatusWith<HostAndPort> findHost(OperationContext* txn,
-=======
     StatusWith<HostAndPort> findHost(OperationContext* opCtx,
->>>>>>> f378d467
                                      const ReadPreferenceSetting& readPref) override;
 
     StatusWith<HostAndPort> findHostWithMaxWait(const ReadPreferenceSetting& readPref,
