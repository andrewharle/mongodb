# -*- mode: python -*-

Import('env')

env = env.Clone()

# Contains only the core ConnectionString functionality, *not* the ability to call connect() and
# return a DBClientBase* back. For that you need to link against the 'clientdriver_network' library.
env.Library(
    target='connection_string',
    source=[
        'connection_string.cpp',
        'mongo_uri.cpp',
    ],
    LIBDEPS=[
        '$BUILD_DIR/mongo/util/net/network',
    ],
    LIBDEPS_PRIVATE=[
        '$BUILD_DIR/mongo/util/dns_query',
    ],
)

env.CppUnitTest(
    target='connection_string_test',
    source=[
        'connection_string_test.cpp',
    ],
    LIBDEPS=[
        'connection_string',
    ],
)

env.CppUnitTest(
    target='mongo_uri_test',
    source=[
        'mongo_uri_test.cpp',
    ],
    LIBDEPS=[
        '$BUILD_DIR/mongo/transport/transport_layer_egress_init',
        '$BUILD_DIR/mongo/db/service_context_test_fixture',
        'clientdriver_network',
    ],
)

env.Library(
    target=[
        'read_preference',
    ],
    source=[
        'read_preference.cpp',
    ],
    LIBDEPS=[
        '$BUILD_DIR/mongo/bson/util/bson_extract',
        '$BUILD_DIR/mongo/db/service_context'
    ],
)

env.CppUnitTest(
    target=[
        'read_preference_test',
    ],
    source=[
        'read_preference_test.cpp',
    ],
    LIBDEPS=[
        'read_preference',
    ],
)

saslClientEnv = env.Clone()
saslLibs = []
saslClientSource = [
    'native_sasl_client_session.cpp',
    'sasl_client_authenticate.cpp',
    'sasl_client_authenticate_impl.cpp',
    'sasl_client_conversation.cpp',
    'sasl_client_session.cpp',
    'sasl_plain_client_conversation.cpp',
    'sasl_scram_client_conversation.cpp',
]

# Add in actual sasl dependencies if sasl is enabled, otherwise
# leave library empty so other targets can link to it unconditionally
# without needing to first test MONGO_BUILD_SASL_CLIENT.
if env['MONGO_BUILD_SASL_CLIENT']:
    saslClientSource.extend([
        'cyrus_sasl_client_session.cpp',
        'sasl_sspi.cpp',
        'sasl_sspi_options.cpp',
    ])

    saslLibs.extend(['sasl2'])
    if env.TargetOSIs('windows'):
        saslLibs.extend(['secur32'])

saslClientEnv.Library(
    target='sasl_client',
    source=saslClientSource,
    LIBDEPS=[
        '$BUILD_DIR/mongo/base/secure_allocator',
        '$BUILD_DIR/mongo/bson/util/bson_extract',
        '$BUILD_DIR/mongo/executor/remote_command',
        '$BUILD_DIR/mongo/rpc/command_status',
        '$BUILD_DIR/mongo/rpc/metadata',
<<<<<<< HEAD
=======
        '$BUILD_DIR/mongo/util/icu',
>>>>>>> f378d467
        '$BUILD_DIR/mongo/util/md5',
        '$BUILD_DIR/mongo/util/net/network',
    ],
    SYSLIBDEPS=saslLibs,
)

env.Library(
    target='authentication',
    source=[
        'authenticate.cpp',
    ],
    LIBDEPS=[
        '$BUILD_DIR/mongo/bson/util/bson_extract',
        '$BUILD_DIR/mongo/executor/remote_command',
        'sasl_client'
    ],
)

env.CppUnitTest(
    target=[
        'authenticate_test',
    ],
    source=[
        'authenticate_test.cpp',
    ],
    LIBDEPS=[
        '$BUILD_DIR/mongo/rpc/command_status',
        '$BUILD_DIR/mongo/util/net/network',
        '$BUILD_DIR/mongo/util/md5',
        'authentication',
    ],
)

env.Library(
    target='client_query',
    source=[
        'query.cpp',
    ],
    LIBDEPS=[
        '$BUILD_DIR/mongo/base',
        'read_preference',
    ],
)

<<<<<<< HEAD

env.Library(
    target='clientdriver',
=======
clientDriverEnv = env.Clone()
clientDriverEnv.InjectThirdPartyIncludePaths('asio')

clientDriverEnv.Library(
    target='clientdriver_minimal',
    source=[
        'dbclient.cpp',
        'dbclientcursor.cpp',
        'index_spec.cpp',
    ],
    LIBDEPS=[
        '$BUILD_DIR/mongo/db/dbmessage',
        '$BUILD_DIR/mongo/db/query/command_request_response',
        '$BUILD_DIR/mongo/db/query/query_request',
        '$BUILD_DIR/mongo/db/wire_version',
        '$BUILD_DIR/mongo/rpc/command_status',
        '$BUILD_DIR/mongo/rpc/rpc',
        '$BUILD_DIR/mongo/s/common_s',
        'authentication',
        'client_query',
        'connection_string',
    ],
    LIBDEPS_PRIVATE=[
        '$BUILD_DIR/mongo/db/auth/internal_user_auth',
        '$BUILD_DIR/mongo/util/net/ssl_manager',
    ],
)

clientDriverEnv.Library(
    target='clientdriver_network',
>>>>>>> f378d467
    source=[
        'connection_string_connect.cpp',
        'mongo_uri_connect.cpp',
        'connpool.cpp',
        'dbclient_connection.cpp',
        'dbclient_rs.cpp',
<<<<<<< HEAD
        'dbclientcursor.cpp',
        'index_spec.cpp',
=======
>>>>>>> f378d467
        'global_conn_pool.cpp',
        'replica_set_monitor.cpp',
        'replica_set_monitor_manager.cpp',
    ],
    LIBDEPS=[
<<<<<<< HEAD
        '$BUILD_DIR/mongo/db/auth/authcommon',
        '$BUILD_DIR/mongo/db/commands/test_commands_enabled',
        '$BUILD_DIR/mongo/db/dbmessage',
        '$BUILD_DIR/mongo/db/wire_version',
=======
>>>>>>> f378d467
        '$BUILD_DIR/mongo/db/write_concern_options',
        '$BUILD_DIR/mongo/executor/connection_pool_stats',
        '$BUILD_DIR/mongo/executor/network_interface_factory',
        '$BUILD_DIR/mongo/executor/network_interface_thread_pool',
        '$BUILD_DIR/mongo/executor/thread_pool_task_executor',
<<<<<<< HEAD
        '$BUILD_DIR/mongo/rpc/command_status',
        '$BUILD_DIR/mongo/rpc/rpc',
        '$BUILD_DIR/mongo/util/md5',
        '$BUILD_DIR/mongo/util/net/network',
        'authentication',
        'connection_string',
        'read_preference',
    ],
=======
        '$BUILD_DIR/mongo/util/background_job',
        '$BUILD_DIR/mongo/util/md5',
        '$BUILD_DIR/mongo/util/net/network',
        'clientdriver_minimal',
        'read_preference',
    ],
    LIBDEPS_PRIVATE=[
        '$BUILD_DIR/mongo/db/commands/test_commands_enabled',
        '$BUILD_DIR/mongo/transport/message_compressor',
    ]
)

env.CppIntegrationTest(
    target='connpool_integration_test',
    source=[
        'connpool_integration_test.cpp',
    ],
    LIBDEPS=[
        'clientdriver_network',
        '$BUILD_DIR/mongo/transport/transport_layer_egress_init',
        '$BUILD_DIR/mongo/util/version_impl',
    ],
>>>>>>> f378d467
)

env.Library(
    target='async_client',
    source=[
        'async_client.cpp',
    ],
    LIBDEPS=[
        '$BUILD_DIR/mongo/db/wire_version',
        '$BUILD_DIR/mongo/rpc/command_status',
        '$BUILD_DIR/mongo/rpc/rpc',
        '$BUILD_DIR/mongo/transport/transport_layer_common',
        '$BUILD_DIR/mongo/util/net/ssl_manager',
        'authentication',
    ],
    LIBDEPS_PRIVATE=[
        '$BUILD_DIR/mongo/db/auth/internal_user_auth',
        '$BUILD_DIR/mongo/db/commands/test_commands_enabled',
        '$BUILD_DIR/mongo/executor/egress_tag_closer_manager',
        '$BUILD_DIR/mongo/transport/message_compressor',
        '$BUILD_DIR/mongo/util/net/ssl_manager',
    ],
)

env.Library(
<<<<<<< HEAD
=======
    target='connection_pool',
    source=[
        'connection_pool.cpp',
    ],
    LIBDEPS=[
        'clientdriver_network',
    ],
    LIBDEPS_PRIVATE=[
        '$BUILD_DIR/mongo/db/auth/internal_user_auth',
    ],
)

env.Library(
>>>>>>> f378d467
    target='remote_command_targeter',
    source=[
        'remote_command_targeter_factory_impl.cpp',
        'remote_command_targeter_rs.cpp',
        'remote_command_targeter_standalone.cpp',
    ],
    LIBDEPS=[
<<<<<<< HEAD
        'clientdriver',
        '$BUILD_DIR/mongo/db/service_context',
    ]
=======
        'clientdriver_network',
        '$BUILD_DIR/mongo/db/service_context',
    ],
>>>>>>> f378d467
)

env.Library(
    target='remote_command_targeter_mock',
    source=[
        'remote_command_targeter_mock.cpp',
        'remote_command_targeter_factory_mock.cpp',
    ],
    LIBDEPS=[
<<<<<<< HEAD
        '$BUILD_DIR/mongo/util/net/hostandport',
        '$BUILD_DIR/mongo/s/coreshard',
    ]
=======
        '$BUILD_DIR/mongo/util/net/network',
        '$BUILD_DIR/mongo/s/coreshard',
    ],
>>>>>>> f378d467
)

env.CppUnitTest(
    target='replica_set_monitor_test',
    source=[
        'replica_set_monitor_node_test.cpp',
        'replica_set_monitor_read_preference_test.cpp',
        'replica_set_monitor_test.cpp',
    ],
    LIBDEPS=[
        '$BUILD_DIR/mongo/db/write_concern_options',
<<<<<<< HEAD
        'clientdriver',
    ]
=======
        'clientdriver_network',
    ],
>>>>>>> f378d467
)

env.CppUnitTest('dbclient_rs_test',
                ['dbclient_rs_test.cpp'],
                LIBDEPS=[
<<<<<<< HEAD
                    'clientdriver',
                    '$BUILD_DIR/mongo/dbtests/mocklib',
                ]
)

env.CppUnitTest(
    target='index_spec_test',
    source=[
        'index_spec_test.cpp',
    ],
    LIBDEPS=[
        'clientdriver',
=======
                    'clientdriver_network',
                    '$BUILD_DIR/mongo/dbtests/mocklib',
                ],
)

env.CppUnitTest(
    target='index_spec_test',
    source=[
        'index_spec_test.cpp',
    ],
    LIBDEPS=[
        'clientdriver_minimal',
    ],
)

env.Library(
    target='fetcher',
    source=[
        'fetcher.cpp',
    ],
    LIBDEPS=[
        'remote_command_retry_scheduler',
        '$BUILD_DIR/mongo/executor/task_executor_interface',
        '$BUILD_DIR/mongo/base',
        '$BUILD_DIR/mongo/db/namespace_string',
        '$BUILD_DIR/mongo/rpc/command_status',
    ],
)

env.CppUnitTest(
    target='fetcher_test',
    source='fetcher_test.cpp',
    LIBDEPS=[
        'fetcher',
        '$BUILD_DIR/mongo/db/auth/authmocks',
        '$BUILD_DIR/mongo/executor/thread_pool_task_executor_test_fixture',
>>>>>>> f378d467
    ],
)

env.Library(
    target='remote_command_retry_scheduler',
    source=[
<<<<<<< HEAD
        'fetcher.cpp',
=======
        'remote_command_retry_scheduler.cpp',
>>>>>>> f378d467
    ],
    LIBDEPS=[
        'remote_command_retry_scheduler',
        '$BUILD_DIR/mongo/executor/task_executor_interface',
        '$BUILD_DIR/mongo/base',
    ],
)

env.CppUnitTest(
    target='remote_command_retry_scheduler_test',
    source='remote_command_retry_scheduler_test.cpp',
    LIBDEPS=[
<<<<<<< HEAD
        'fetcher',
        '$BUILD_DIR/mongo/db/auth/authorization_manager_mock_init',
        '$BUILD_DIR/mongo/db/commands_test_crutch',
        '$BUILD_DIR/mongo/db/service_context_noop_init',
        '$BUILD_DIR/mongo/executor/thread_pool_task_executor_test_fixture',
    ],
)

env.Library(
    target='remote_command_retry_scheduler',
    source=[
        'remote_command_retry_scheduler.cpp',
    ],
    LIBDEPS=[
        '$BUILD_DIR/mongo/executor/task_executor_interface',
        '$BUILD_DIR/mongo/base',
    ],
)

env.CppUnitTest(
    target='remote_command_retry_scheduler_test',
    source='remote_command_retry_scheduler_test.cpp',
    LIBDEPS=[
=======
>>>>>>> f378d467
        'remote_command_retry_scheduler',
        '$BUILD_DIR/mongo/executor/thread_pool_task_executor_test_fixture',
        '$BUILD_DIR/mongo/unittest/task_executor_proxy',
    ],
)<|MERGE_RESOLUTION|>--- conflicted
+++ resolved
@@ -102,10 +102,7 @@
         '$BUILD_DIR/mongo/executor/remote_command',
         '$BUILD_DIR/mongo/rpc/command_status',
         '$BUILD_DIR/mongo/rpc/metadata',
-<<<<<<< HEAD
-=======
         '$BUILD_DIR/mongo/util/icu',
->>>>>>> f378d467
         '$BUILD_DIR/mongo/util/md5',
         '$BUILD_DIR/mongo/util/net/network',
     ],
@@ -150,11 +147,6 @@
     ],
 )
 
-<<<<<<< HEAD
-
-env.Library(
-    target='clientdriver',
-=======
 clientDriverEnv = env.Clone()
 clientDriverEnv.InjectThirdPartyIncludePaths('asio')
 
@@ -185,45 +177,22 @@
 
 clientDriverEnv.Library(
     target='clientdriver_network',
->>>>>>> f378d467
     source=[
         'connection_string_connect.cpp',
         'mongo_uri_connect.cpp',
         'connpool.cpp',
         'dbclient_connection.cpp',
         'dbclient_rs.cpp',
-<<<<<<< HEAD
-        'dbclientcursor.cpp',
-        'index_spec.cpp',
-=======
->>>>>>> f378d467
         'global_conn_pool.cpp',
         'replica_set_monitor.cpp',
         'replica_set_monitor_manager.cpp',
     ],
     LIBDEPS=[
-<<<<<<< HEAD
-        '$BUILD_DIR/mongo/db/auth/authcommon',
-        '$BUILD_DIR/mongo/db/commands/test_commands_enabled',
-        '$BUILD_DIR/mongo/db/dbmessage',
-        '$BUILD_DIR/mongo/db/wire_version',
-=======
->>>>>>> f378d467
         '$BUILD_DIR/mongo/db/write_concern_options',
         '$BUILD_DIR/mongo/executor/connection_pool_stats',
         '$BUILD_DIR/mongo/executor/network_interface_factory',
         '$BUILD_DIR/mongo/executor/network_interface_thread_pool',
         '$BUILD_DIR/mongo/executor/thread_pool_task_executor',
-<<<<<<< HEAD
-        '$BUILD_DIR/mongo/rpc/command_status',
-        '$BUILD_DIR/mongo/rpc/rpc',
-        '$BUILD_DIR/mongo/util/md5',
-        '$BUILD_DIR/mongo/util/net/network',
-        'authentication',
-        'connection_string',
-        'read_preference',
-    ],
-=======
         '$BUILD_DIR/mongo/util/background_job',
         '$BUILD_DIR/mongo/util/md5',
         '$BUILD_DIR/mongo/util/net/network',
@@ -246,7 +215,6 @@
         '$BUILD_DIR/mongo/transport/transport_layer_egress_init',
         '$BUILD_DIR/mongo/util/version_impl',
     ],
->>>>>>> f378d467
 )
 
 env.Library(
@@ -272,8 +240,6 @@
 )
 
 env.Library(
-<<<<<<< HEAD
-=======
     target='connection_pool',
     source=[
         'connection_pool.cpp',
@@ -287,7 +253,6 @@
 )
 
 env.Library(
->>>>>>> f378d467
     target='remote_command_targeter',
     source=[
         'remote_command_targeter_factory_impl.cpp',
@@ -295,15 +260,9 @@
         'remote_command_targeter_standalone.cpp',
     ],
     LIBDEPS=[
-<<<<<<< HEAD
-        'clientdriver',
+        'clientdriver_network',
         '$BUILD_DIR/mongo/db/service_context',
-    ]
-=======
-        'clientdriver_network',
-        '$BUILD_DIR/mongo/db/service_context',
-    ],
->>>>>>> f378d467
+    ],
 )
 
 env.Library(
@@ -313,15 +272,9 @@
         'remote_command_targeter_factory_mock.cpp',
     ],
     LIBDEPS=[
-<<<<<<< HEAD
-        '$BUILD_DIR/mongo/util/net/hostandport',
+        '$BUILD_DIR/mongo/util/net/network',
         '$BUILD_DIR/mongo/s/coreshard',
-    ]
-=======
-        '$BUILD_DIR/mongo/util/net/network',
-        '$BUILD_DIR/mongo/s/coreshard',
-    ],
->>>>>>> f378d467
+    ],
 )
 
 env.CppUnitTest(
@@ -333,32 +286,13 @@
     ],
     LIBDEPS=[
         '$BUILD_DIR/mongo/db/write_concern_options',
-<<<<<<< HEAD
-        'clientdriver',
-    ]
-=======
-        'clientdriver_network',
-    ],
->>>>>>> f378d467
+        'clientdriver_network',
+    ],
 )
 
 env.CppUnitTest('dbclient_rs_test',
                 ['dbclient_rs_test.cpp'],
                 LIBDEPS=[
-<<<<<<< HEAD
-                    'clientdriver',
-                    '$BUILD_DIR/mongo/dbtests/mocklib',
-                ]
-)
-
-env.CppUnitTest(
-    target='index_spec_test',
-    source=[
-        'index_spec_test.cpp',
-    ],
-    LIBDEPS=[
-        'clientdriver',
-=======
                     'clientdriver_network',
                     '$BUILD_DIR/mongo/dbtests/mocklib',
                 ],
@@ -395,21 +329,15 @@
         'fetcher',
         '$BUILD_DIR/mongo/db/auth/authmocks',
         '$BUILD_DIR/mongo/executor/thread_pool_task_executor_test_fixture',
->>>>>>> f378d467
     ],
 )
 
 env.Library(
     target='remote_command_retry_scheduler',
     source=[
-<<<<<<< HEAD
-        'fetcher.cpp',
-=======
         'remote_command_retry_scheduler.cpp',
->>>>>>> f378d467
-    ],
-    LIBDEPS=[
-        'remote_command_retry_scheduler',
+    ],
+    LIBDEPS=[
         '$BUILD_DIR/mongo/executor/task_executor_interface',
         '$BUILD_DIR/mongo/base',
     ],
@@ -419,32 +347,6 @@
     target='remote_command_retry_scheduler_test',
     source='remote_command_retry_scheduler_test.cpp',
     LIBDEPS=[
-<<<<<<< HEAD
-        'fetcher',
-        '$BUILD_DIR/mongo/db/auth/authorization_manager_mock_init',
-        '$BUILD_DIR/mongo/db/commands_test_crutch',
-        '$BUILD_DIR/mongo/db/service_context_noop_init',
-        '$BUILD_DIR/mongo/executor/thread_pool_task_executor_test_fixture',
-    ],
-)
-
-env.Library(
-    target='remote_command_retry_scheduler',
-    source=[
-        'remote_command_retry_scheduler.cpp',
-    ],
-    LIBDEPS=[
-        '$BUILD_DIR/mongo/executor/task_executor_interface',
-        '$BUILD_DIR/mongo/base',
-    ],
-)
-
-env.CppUnitTest(
-    target='remote_command_retry_scheduler_test',
-    source='remote_command_retry_scheduler_test.cpp',
-    LIBDEPS=[
-=======
->>>>>>> f378d467
         'remote_command_retry_scheduler',
         '$BUILD_DIR/mongo/executor/thread_pool_task_executor_test_fixture',
         '$BUILD_DIR/mongo/unittest/task_executor_proxy',
