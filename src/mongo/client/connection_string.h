
/**
 *    Copyright (C) 2018-present MongoDB, Inc.
 *
 *    This program is free software: you can redistribute it and/or modify
 *    it under the terms of the Server Side Public License, version 1,
 *    as published by MongoDB, Inc.
 *
 *    This program is distributed in the hope that it will be useful,
 *    but WITHOUT ANY WARRANTY; without even the implied warranty of
 *    MERCHANTABILITY or FITNESS FOR A PARTICULAR PURPOSE.  See the
 *    Server Side Public License for more details.
 *
 *    You should have received a copy of the Server Side Public License
 *    along with this program. If not, see
 *    <http://www.mongodb.com/licensing/server-side-public-license>.
 *
 *    As a special exception, the copyright holders give permission to link the
 *    code of portions of this program with the OpenSSL library under certain
 *    conditions as described in each individual source file and distribute
 *    linked combinations including the program with the OpenSSL library. You
 *    must comply with the Server Side Public License in all respects for
 *    all of the code used other than as permitted herein. If you modify file(s)
 *    with this exception, you may extend this exception to your version of the
 *    file(s), but you are not obligated to do so. If you do not wish to do so,
 *    delete this exception statement from your version. If you delete this
 *    exception statement from all source files in the program, then also delete
 *    it in the license file.
 */

#pragma once

<<<<<<< HEAD
=======
#include <memory>
>>>>>>> f378d467
#include <sstream>
#include <string>
#include <vector>

#include "mongo/base/status_with.h"
#include "mongo/base/string_data.h"
#include "mongo/bson/util/builder.h"
#include "mongo/stdx/mutex.h"
#include "mongo/util/assert_util.h"
#include "mongo/util/net/hostandport.h"

namespace mongo {

class DBClientBase;
class MongoURI;

/**
 * ConnectionString handles parsing different ways to connect to mongo and determining method
 * samples:
 *    server
 *    server:port
 *    foo/server:port,server:port   SET
 *
 * Typical use:
 *
 * ConnectionString cs(uassertStatusOK(ConnectionString::parse(url)));
 * std::string errmsg;
 * DBClientBase * conn = cs.connect( errmsg );
 */
class ConnectionString {
public:
    enum ConnectionType { INVALID, MASTER, SET, CUSTOM, LOCAL };

    ConnectionString() = default;

    /**
     * Constructs a connection string representing a replica set.
     */
    static ConnectionString forReplicaSet(StringData setName, std::vector<HostAndPort> servers);

    /**
     * Constructs a local connection string.
     */
    static ConnectionString forLocal();

    /**
     * Creates a MASTER connection string with the specified server.
     */
    explicit ConnectionString(const HostAndPort& server);

    /**
     * Creates a connection string from an unparsed list of servers, type, and setName.
     */
    ConnectionString(ConnectionType type, const std::string& s, const std::string& setName);

    /**
     * Creates a connection string from a pre-parsed list of servers, type, and setName.
     */
    ConnectionString(ConnectionType type,
                     std::vector<HostAndPort> servers,
                     const std::string& setName);

    ConnectionString(const std::string& s, ConnectionType connType);

    bool isValid() const {
        return _type != INVALID;
    }

    const std::string& toString() const {
        return _string;
    }

    const std::string& getSetName() const {
        return _setName;
    }

    const std::vector<HostAndPort>& getServers() const {
        return _servers;
    }

    ConnectionType type() const {
        return _type;
    }

    /**
     * Returns true if two connection strings match in terms of their type and the exact order of
     * their hosts.
     */
    bool operator==(const ConnectionString& other) const;
    bool operator!=(const ConnectionString& other) const;

<<<<<<< HEAD
    DBClientBase* connect(StringData applicationName,
                          std::string& errmsg,
                          double socketTimeout = 0,
                          const MongoURI* uri = nullptr) const;
=======
    std::unique_ptr<DBClientBase> connect(StringData applicationName,
                                          std::string& errmsg,
                                          double socketTimeout = 0,
                                          const MongoURI* uri = nullptr) const;
>>>>>>> f378d467

    static StatusWith<ConnectionString> parse(const std::string& url);

    /**
     * Deserialize a ConnectionString object from a string. Used by the IDL parser for the
     * connectionstring type. Essentially just a throwing wrapper around ConnectionString::parse.
     */
    static ConnectionString deserialize(StringData url);

    static std::string typeToString(ConnectionType type);

    //
    // Allow overriding the default connection behavior
    // This is needed for some tests, which otherwise would fail because they are unable to contact
    // the correct servers.
    //

    class ConnectionHook {
    public:
        virtual ~ConnectionHook() {}

        // Returns an alternative connection object for a string
        virtual std::unique_ptr<DBClientBase> connect(const ConnectionString& c,
                                                      std::string& errmsg,
                                                      double socketTimeout) = 0;
    };

    static void setConnectionHook(ConnectionHook* hook) {
        stdx::lock_guard<stdx::mutex> lk(_connectHookMutex);
        _connectHook = hook;
    }

    static ConnectionHook* getConnectionHook() {
        stdx::lock_guard<stdx::mutex> lk(_connectHookMutex);
        return _connectHook;
    }

    // Allows ConnectionStrings to be stored more easily in sets/maps
    bool operator<(const ConnectionString& other) const {
        return _string < other._string;
    }


    friend std::ostream& operator<<(std::ostream&, const ConnectionString&);
    friend StringBuilder& operator<<(StringBuilder&, const ConnectionString&);

private:
    /**
     * Creates a SET connection string with the specified set name and servers.
     */
    ConnectionString(StringData setName, std::vector<HostAndPort> servers);

    /**
     * Creates a connection string with the specified type. Used for creating LOCAL strings.
     */
    explicit ConnectionString(ConnectionType connType);

    void _fillServers(std::string s);
    void _finishInit();

    ConnectionType _type{INVALID};
    std::vector<HostAndPort> _servers;
    std::string _string;
    std::string _setName;

    static stdx::mutex _connectHookMutex;
    static ConnectionHook* _connectHook;
};

inline std::ostream& operator<<(std::ostream& ss, const ConnectionString& cs) {
    ss << cs._string;
    return ss;
}

inline StringBuilder& operator<<(StringBuilder& sb, const ConnectionString& cs) {
    sb << cs._string;
    return sb;
}

}  // namespace mongo<|MERGE_RESOLUTION|>--- conflicted
+++ resolved
@@ -30,10 +30,7 @@
 
 #pragma once
 
-<<<<<<< HEAD
-=======
 #include <memory>
->>>>>>> f378d467
 #include <sstream>
 #include <string>
 #include <vector>
@@ -125,17 +122,10 @@
     bool operator==(const ConnectionString& other) const;
     bool operator!=(const ConnectionString& other) const;
 
-<<<<<<< HEAD
-    DBClientBase* connect(StringData applicationName,
-                          std::string& errmsg,
-                          double socketTimeout = 0,
-                          const MongoURI* uri = nullptr) const;
-=======
     std::unique_ptr<DBClientBase> connect(StringData applicationName,
                                           std::string& errmsg,
                                           double socketTimeout = 0,
                                           const MongoURI* uri = nullptr) const;
->>>>>>> f378d467
 
     static StatusWith<ConnectionString> parse(const std::string& url);
 
