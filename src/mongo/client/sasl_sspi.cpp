--- conflicted
+++ resolved
@@ -482,23 +482,6 @@
                       mongoutils::str::stream() << "could not add SASL Client SSPI plugin "
                                                 << sspiPluginName
                                                 << ": "
-<<<<<<< HEAD
-                                                << sasl_errstring(ret, NULL, NULL));
-    }
-
-    return Status::OK();
-}
-MONGO_INITIALIZER_WITH_PREREQUISITES(SaslCramClientPlugin,
-                                     ("CyrusSaslAllocatorsAndMutexes", "CyrusSaslClientContext"))
-(InitializerContext*) {
-    int ret = sasl_client_add_plugin("CRAMMD5", crammd5_client_plug_init);
-    if (SASL_OK != ret) {
-        return Status(ErrorCodes::UnknownError,
-                      mongoutils::str::stream() << "Could not add SASL Client CRAM-MD5 plugin "
-                                                << sspiPluginName
-                                                << ": "
-=======
->>>>>>> f378d467
                                                 << sasl_errstring(ret, NULL, NULL));
     }
 
