
/**
 *    Copyright (C) 2018-present MongoDB, Inc.
 *
 *    This program is free software: you can redistribute it and/or modify
 *    it under the terms of the Server Side Public License, version 1,
 *    as published by MongoDB, Inc.
 *
 *    This program is distributed in the hope that it will be useful,
 *    but WITHOUT ANY WARRANTY; without even the implied warranty of
 *    MERCHANTABILITY or FITNESS FOR A PARTICULAR PURPOSE.  See the
 *    Server Side Public License for more details.
 *
 *    You should have received a copy of the Server Side Public License
 *    along with this program. If not, see
 *    <http://www.mongodb.com/licensing/server-side-public-license>.
 *
 *    As a special exception, the copyright holders give permission to link the
 *    code of portions of this program with the OpenSSL library under certain
 *    conditions as described in each individual source file and distribute
 *    linked combinations including the program with the OpenSSL library. You
 *    must comply with the Server Side Public License in all respects for
 *    all of the code used other than as permitted herein. If you modify file(s)
 *    with this exception, you may extend this exception to your version of the
 *    file(s), but you are not obligated to do so. If you do not wish to do so,
 *    delete this exception statement from your version. If you delete this
 *    exception statement from all source files in the program, then also delete
 *    it in the license file.
 */

#pragma once

#include <string>
#include <vector>

#include "mongo/base/disallow_copying.h"
#include "mongo/executor/task_executor.h"
#include "mongo/stdx/mutex.h"
#include "mongo/util/string_map.h"

namespace mongo {

class BSONObjBuilder;
class ConnectionString;
class ReplicaSetMonitor;
class MongoURI;

/**
 * Manages the lifetime of a set of replica set monitors.
 */
class ReplicaSetMonitorManager {
    MONGO_DISALLOW_COPYING(ReplicaSetMonitorManager);

public:
    ReplicaSetMonitorManager();
    ~ReplicaSetMonitorManager();

    /**
     * Create or retrieve a monitor for a particular replica set. The getter method returns
     * nullptr if there is no monitor registered for the particular replica set.
     */
    std::shared_ptr<ReplicaSetMonitor> getMonitor(StringData setName);
    std::shared_ptr<ReplicaSetMonitor> getOrCreateMonitor(const ConnectionString& connStr);
    std::shared_ptr<ReplicaSetMonitor> getOrCreateMonitor(const MongoURI& uri);

    /**
     * Retrieves the names of all sets tracked by this manager.
     */
    std::vector<std::string> getAllSetNames();

    /**
     * Removes the specified replica set monitor from being tracked, if it exists. Otherwise
     * does nothing. Once all shared_ptr references to that monitor are released, the monitor
     * will be destroyed and will no longer be tracked.
     */
    void removeMonitor(StringData setName);

    /**
     * Removes and destroys all replica set monitors. Should be used for unit tests only.
     */
    void removeAllMonitors();

    /**
     * Shuts down _taskExecutor.
     */
    void shutdown();

    /**
<<<<<<< HEAD
     * Reports information about the replica sets tracked by us, for diagnostic purposes.
=======
     * Reports information about the replica sets tracked by us, for diagnostic purposes. If
     * forFTDC, trim to minimize its size for full-time diagnostic data capture.
>>>>>>> f378d467
     */
    void report(BSONObjBuilder* builder, bool forFTDC = false);

    /**
     * Returns an executor for running RSM tasks.
     */
    executor::TaskExecutor* getExecutor();

    /**
     * Returns an executor for running RSM tasks.
     */
    executor::TaskExecutor* getExecutor();

private:
    using ReplicaSetMonitorsMap = StringMap<std::weak_ptr<ReplicaSetMonitor>>;

    // Protects access to the replica set monitors
    stdx::mutex _mutex;

    // Executor for monitoring replica sets.
    std::unique_ptr<executor::TaskExecutor> _taskExecutor;

    // Needs to be after `_taskExecutor`, so that it will be destroyed before the `_taskExecutor`.
    ReplicaSetMonitorsMap _monitors;

    void _setupTaskExecutorInLock(const std::string& name);

    // set to true when shutdown has been called.
    bool _isShutdown{false};
};

}  // namespace mongo<|MERGE_RESOLUTION|>--- conflicted
+++ resolved
@@ -86,19 +86,10 @@
     void shutdown();
 
     /**
-<<<<<<< HEAD
-     * Reports information about the replica sets tracked by us, for diagnostic purposes.
-=======
      * Reports information about the replica sets tracked by us, for diagnostic purposes. If
      * forFTDC, trim to minimize its size for full-time diagnostic data capture.
->>>>>>> f378d467
      */
     void report(BSONObjBuilder* builder, bool forFTDC = false);
-
-    /**
-     * Returns an executor for running RSM tasks.
-     */
-    executor::TaskExecutor* getExecutor();
 
     /**
      * Returns an executor for running RSM tasks.
