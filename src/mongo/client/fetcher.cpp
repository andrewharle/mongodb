--- conflicted
+++ resolved
@@ -188,11 +188,7 @@
       _firstRemoteCommandScheduler(
           _executor,
           RemoteCommandRequest(_source, _dbname, _cmdObj, _metadata, nullptr, _findNetworkTimeout),
-<<<<<<< HEAD
-          stdx::bind(&Fetcher::_callback, this, stdx::placeholders::_1, kFirstBatchFieldName),
-=======
           [this](const auto& x) { return this->_callback(x, kFirstBatchFieldName); },
->>>>>>> f378d467
           std::move(firstCommandRetryPolicy)) {
     uassert(ErrorCodes::BadValue, "callback function cannot be null", work);
 }
@@ -324,11 +320,7 @@
         _executor->scheduleRemoteCommand(
             RemoteCommandRequest(
                 _source, _dbname, cmdObj, _metadata, nullptr, _getMoreNetworkTimeout),
-<<<<<<< HEAD
-            stdx::bind(&Fetcher::_callback, this, stdx::placeholders::_1, kNextBatchFieldName));
-=======
             [this](const auto& x) { return this->_callback(x, kNextBatchFieldName); });
->>>>>>> f378d467
 
     if (!scheduleResult.isOK()) {
         return scheduleResult.getStatus();
@@ -340,30 +332,11 @@
 }
 
 void Fetcher::_callback(const RemoteCommandCallbackArgs& rcbd, const char* batchFieldName) {
-<<<<<<< HEAD
-    if (!rcbd.response.isOK()) {
-        _work(StatusWith<Fetcher::QueryResponse>(rcbd.response.status), nullptr, nullptr);
-        _finishCallback();
-        return;
-    }
-
-    if (_isShuttingDown()) {
-        _work(Status(ErrorCodes::CallbackCanceled, "fetcher shutting down"), nullptr, nullptr);
-        _finishCallback();
-        return;
-    }
-
-    const BSONObj& queryResponseObj = rcbd.response.data;
-    Status status = getStatusFromCommandResult(queryResponseObj);
-    if (!status.isOK()) {
-        _work(StatusWith<Fetcher::QueryResponse>(status), nullptr, nullptr);
-=======
     QueryResponse batchData;
     auto finishCallbackGuard = MakeGuard([this, &batchData] {
         if (batchData.cursorId && !batchData.nss.isEmpty()) {
             _sendKillCursors(batchData.cursorId, batchData.nss);
         }
->>>>>>> f378d467
         _finishCallback();
     });
 
@@ -372,10 +345,6 @@
         return;
     }
 
-<<<<<<< HEAD
-    QueryResponse batchData;
-    status = parseCursorResponse(queryResponseObj, batchFieldName, &batchData);
-=======
     if (_isShuttingDown()) {
         _work(Status(ErrorCodes::CallbackCanceled, "fetcher shutting down"), nullptr, nullptr);
         return;
@@ -383,21 +352,17 @@
 
     const BSONObj& queryResponseObj = rcbd.response.data;
     Status status = getStatusFromCommandResult(queryResponseObj);
->>>>>>> f378d467
     if (!status.isOK()) {
         _work(StatusWith<Fetcher::QueryResponse>(status), nullptr, nullptr);
         return;
     }
 
-<<<<<<< HEAD
-=======
     status = parseCursorResponse(queryResponseObj, batchFieldName, &batchData);
     if (!status.isOK()) {
         _work(StatusWith<Fetcher::QueryResponse>(status), nullptr, nullptr);
         return;
     }
 
->>>>>>> f378d467
     batchData.otherFields.metadata = std::move(rcbd.response.metadata);
     batchData.elapsedMillis = rcbd.response.elapsedMillis.value_or(Milliseconds{0});
     {
