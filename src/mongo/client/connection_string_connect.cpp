
/**
 *    Copyright (C) 2018-present MongoDB, Inc.
 *
 *    This program is free software: you can redistribute it and/or modify
 *    it under the terms of the Server Side Public License, version 1,
 *    as published by MongoDB, Inc.
 *
 *    This program is distributed in the hope that it will be useful,
 *    but WITHOUT ANY WARRANTY; without even the implied warranty of
 *    MERCHANTABILITY or FITNESS FOR A PARTICULAR PURPOSE.  See the
 *    Server Side Public License for more details.
 *
 *    You should have received a copy of the Server Side Public License
 *    along with this program. If not, see
 *    <http://www.mongodb.com/licensing/server-side-public-license>.
 *
 *    As a special exception, the copyright holders give permission to link the
 *    code of portions of this program with the OpenSSL library under certain
 *    conditions as described in each individual source file and distribute
 *    linked combinations including the program with the OpenSSL library. You
 *    must comply with the Server Side Public License in all respects for
 *    all of the code used other than as permitted herein. If you modify file(s)
 *    with this exception, you may extend this exception to your version of the
 *    file(s), but you are not obligated to do so. If you do not wish to do so,
 *    delete this exception statement from your version. If you delete this
 *    exception statement from all source files in the program, then also delete
 *    it in the license file.
 */

#define MONGO_LOG_DEFAULT_COMPONENT ::mongo::logger::LogComponent::kNetwork

#include "mongo/platform/basic.h"

#include "mongo/client/connection_string.h"

#include <list>
#include <memory>

#include "mongo/client/dbclient_rs.h"
#include "mongo/client/dbclientinterface.h"
#include "mongo/client/mongo_uri.h"
#include "mongo/stdx/memory.h"
#include "mongo/util/assert_util.h"
#include "mongo/util/log.h"

namespace mongo {

stdx::mutex ConnectionString::_connectHookMutex;
ConnectionString::ConnectionHook* ConnectionString::_connectHook = NULL;

<<<<<<< HEAD
DBClientBase* ConnectionString::connect(StringData applicationName,
                                        std::string& errmsg,
                                        double socketTimeout,
                                        const MongoURI* uri) const {
=======
std::unique_ptr<DBClientBase> ConnectionString::connect(StringData applicationName,
                                                        std::string& errmsg,
                                                        double socketTimeout,
                                                        const MongoURI* uri) const {
>>>>>>> f378d467
    MongoURI newURI{};
    if (uri) {
        newURI = *uri;
    }

    switch (_type) {
        case MASTER: {
<<<<<<< HEAD
            auto c = stdx::make_unique<DBClientConnection>(true, 0, std::move(newURI));

            c->setSoTimeout(socketTimeout);
            LOG(1) << "creating new connection to:" << _servers[0];
            if (!c->connect(_servers[0], applicationName, errmsg)) {
                return 0;
=======
            for (const auto& server : _servers) {
                auto c = stdx::make_unique<DBClientConnection>(true, 0, newURI);

                c->setSoTimeout(socketTimeout);
                LOG(1) << "creating new connection to:" << server;
                if (!c->connect(server, applicationName, errmsg)) {
                    continue;
                }
                LOG(1) << "connected connection!";
                return std::move(c);
>>>>>>> f378d467
            }
            return nullptr;
        }

        case SET: {
            auto set = stdx::make_unique<DBClientReplicaSet>(
                _setName, _servers, applicationName, socketTimeout, std::move(newURI));
            if (!set->connect()) {
                errmsg = "connect failed to replica set ";
                errmsg += toString();
                return nullptr;
            }
<<<<<<< HEAD
            return set.release();
=======
            return std::move(set);
>>>>>>> f378d467
        }

        case CUSTOM: {
            // Lock in case other things are modifying this at the same time
            stdx::lock_guard<stdx::mutex> lk(_connectHookMutex);

            // Allow the replacement of connections with other connections - useful for testing.

            uassert(16335,
                    "custom connection to " + this->toString() +
                        " specified with no connection hook",
                    _connectHook);

            // Double-checked lock, since this will never be active during normal operation
            auto replacementConn = _connectHook->connect(*this, errmsg, socketTimeout);

            log() << "replacing connection to " << this->toString() << " with "
                  << (replacementConn ? replacementConn->getServerAddress() : "(empty)");

            return replacementConn;
        }

        case LOCAL:
        case INVALID:
            MONGO_UNREACHABLE;
    }

    MONGO_UNREACHABLE;
}

}  // namepspace mongo<|MERGE_RESOLUTION|>--- conflicted
+++ resolved
@@ -49,17 +49,10 @@
 stdx::mutex ConnectionString::_connectHookMutex;
 ConnectionString::ConnectionHook* ConnectionString::_connectHook = NULL;
 
-<<<<<<< HEAD
-DBClientBase* ConnectionString::connect(StringData applicationName,
-                                        std::string& errmsg,
-                                        double socketTimeout,
-                                        const MongoURI* uri) const {
-=======
 std::unique_ptr<DBClientBase> ConnectionString::connect(StringData applicationName,
                                                         std::string& errmsg,
                                                         double socketTimeout,
                                                         const MongoURI* uri) const {
->>>>>>> f378d467
     MongoURI newURI{};
     if (uri) {
         newURI = *uri;
@@ -67,14 +60,6 @@
 
     switch (_type) {
         case MASTER: {
-<<<<<<< HEAD
-            auto c = stdx::make_unique<DBClientConnection>(true, 0, std::move(newURI));
-
-            c->setSoTimeout(socketTimeout);
-            LOG(1) << "creating new connection to:" << _servers[0];
-            if (!c->connect(_servers[0], applicationName, errmsg)) {
-                return 0;
-=======
             for (const auto& server : _servers) {
                 auto c = stdx::make_unique<DBClientConnection>(true, 0, newURI);
 
@@ -85,7 +70,6 @@
                 }
                 LOG(1) << "connected connection!";
                 return std::move(c);
->>>>>>> f378d467
             }
             return nullptr;
         }
@@ -98,11 +82,7 @@
                 errmsg += toString();
                 return nullptr;
             }
-<<<<<<< HEAD
-            return set.release();
-=======
             return std::move(set);
->>>>>>> f378d467
         }
 
         case CUSTOM: {
