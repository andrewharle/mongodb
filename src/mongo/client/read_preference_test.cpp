
/**
 *    Copyright (C) 2018-present MongoDB, Inc.
 *
 *    This program is free software: you can redistribute it and/or modify
 *    it under the terms of the Server Side Public License, version 1,
 *    as published by MongoDB, Inc.
 *
 *    This program is distributed in the hope that it will be useful,
 *    but WITHOUT ANY WARRANTY; without even the implied warranty of
 *    MERCHANTABILITY or FITNESS FOR A PARTICULAR PURPOSE.  See the
 *    Server Side Public License for more details.
 *
 *    You should have received a copy of the Server Side Public License
 *    along with this program. If not, see
 *    <http://www.mongodb.com/licensing/server-side-public-license>.
 *
 *    As a special exception, the copyright holders give permission to link the
 *    code of portions of this program with the OpenSSL library under certain
 *    conditions as described in each individual source file and distribute
 *    linked combinations including the program with the OpenSSL library. You
 *    must comply with the Server Side Public License in all respects for
 *    all of the code used other than as permitted herein. If you modify file(s)
 *    with this exception, you may extend this exception to your version of the
 *    file(s), but you are not obligated to do so. If you do not wish to do so,
 *    delete this exception statement from your version. If you delete this
 *    exception statement from all source files in the program, then also delete
 *    it in the license file.
 */
#include "mongo/platform/basic.h"

#include "mongo/client/read_preference.h"
#include "mongo/db/jsobj.h"
#include "mongo/unittest/unittest.h"
#include "mongo/util/duration.h"

namespace {

using namespace mongo;

static const Seconds kMinMaxStaleness = ReadPreferenceSetting::kMinimalMaxStalenessValue;

void checkParse(const BSONObj& rpsObj, const ReadPreferenceSetting& expected) {
    const auto swRps = ReadPreferenceSetting::fromInnerBSON(rpsObj);
    ASSERT_OK(swRps.getStatus());
    const auto rps = swRps.getValue();
    ASSERT_TRUE(rps.equals(expected));
}

TEST(ReadPreferenceSetting, ParseValid) {
    checkParse(BSON("mode"
                    << "primary"),
               ReadPreferenceSetting(ReadPreference::PrimaryOnly, TagSet::primaryOnly()));

    // Check that primary with wildcard tags is accepted for backwards compatibility, but
    // that the tags are parsed as the empty TagSet.
    checkParse(BSON("mode"
                    << "primary"
                    << "tags"
                    << BSON_ARRAY(BSONObj())),
               ReadPreferenceSetting(ReadPreference::PrimaryOnly, TagSet::primaryOnly()));

    checkParse(BSON("mode"
                    << "secondaryPreferred"
                    << "tags"
                    << BSON_ARRAY(BSON("dc"
                                       << "ny"))),
               ReadPreferenceSetting(ReadPreference::SecondaryPreferred,
                                     TagSet(BSON_ARRAY(BSON("dc"
                                                            << "ny")))));
    checkParse(BSON("mode"
                    << "secondary"
                    << "maxStalenessSeconds"
                    << kMinMaxStaleness.count()),
               ReadPreferenceSetting(ReadPreference::SecondaryOnly, kMinMaxStaleness));

    checkParse(BSON("mode"
                    << "secondary"
                    << "maxStalenessSeconds"
                    << 0),
               ReadPreferenceSetting(ReadPreference::SecondaryOnly, Seconds(0)));

    checkParse(BSON("mode"
                    << "secondary"
                    << "tags"
                    << BSON_ARRAY(BSON("dc"
                                       << "ny"))
                    << "maxStalenessSeconds"
                    << kMinMaxStaleness.count()),
               ReadPreferenceSetting(ReadPreference::SecondaryOnly,
                                     TagSet(BSON_ARRAY(BSON("dc"
                                                            << "ny"))),
                                     kMinMaxStaleness));
}

void checkParseFails(const BSONObj& rpsObj) {
    auto swRps = ReadPreferenceSetting::fromInnerBSON(rpsObj);
    ASSERT_NOT_OK(swRps.getStatus());
}

void checkParseFailsWithError(const BSONObj& rpsObj, ErrorCodes::Error error) {
<<<<<<< HEAD
    auto swRps = ReadPreferenceSetting::fromBSON(rpsObj);
=======
    auto swRps = ReadPreferenceSetting::fromInnerBSON(rpsObj);
    ASSERT_NOT_OK(swRps.getStatus());
    ASSERT_EQUALS(swRps.getStatus().code(), error);
}

void checkParseContainerFailsWithError(const BSONObj& rpsObj, ErrorCodes::Error error) {
    auto swRps = ReadPreferenceSetting::fromContainingBSON(rpsObj);
>>>>>>> f378d467
    ASSERT_NOT_OK(swRps.getStatus());
    ASSERT_EQUALS(swRps.getStatus().code(), error);
}

TEST(ReadPreferenceSetting, NonEquality) {
    auto tagSet = TagSet(BSON_ARRAY(BSON("dc"
                                         << "ca")
                                    << BSON("foo"
                                            << "bar")));
    auto rps = ReadPreferenceSetting(ReadPreference::Nearest, tagSet, kMinMaxStaleness);

    auto unexpected1 =
        ReadPreferenceSetting(ReadPreference::Nearest, TagSet::primaryOnly(), kMinMaxStaleness);
    ASSERT_FALSE(rps.equals(unexpected1));

    auto unexpected2 = ReadPreferenceSetting(
        ReadPreference::Nearest, tagSet, Seconds(kMinMaxStaleness.count() + 1));
    ASSERT_FALSE(rps.equals(unexpected2));
}

TEST(ReadPreferenceSetting, ParseInvalid) {
    // mode primary can not have tags
    checkParseFails(BSON("mode"
                         << "primary"
                         << "tags"
                         << BSON_ARRAY(BSON("foo"
                                            << "bar"))));
    // bad mode
    checkParseFails(BSON("mode"
                         << "khalesi"));

    // no mode
    checkParseFails(BSON("foo"
                         << "bar"));

    // tags not an array
    checkParseFails(BSON("mode"
                         << "nearest"
                         << "tags"
                         << "bad"));

    // maxStalenessSeconds is negative
    checkParseFails(BSON("mode"
                         << "secondary"
                         << "maxStalenessSeconds"
                         << -1));

    // maxStalenessSeconds is NaN
    checkParseFails(BSON("mode"
                         << "secondary"
                         << "maxStalenessSeconds"
                         << "ONE"));

    // maxStalenessSeconds and primary
    checkParseFails(BSON("mode"
                         << "primary"
                         << "maxStalenessSeconds"
                         << kMinMaxStaleness.count()));

    // maxStalenessSeconds is less than min
    checkParseFailsWithError(BSON("mode"
                                  << "primary"
                                  << "maxStalenessSeconds"
                                  << Seconds(kMinMaxStaleness.count() - 1).count()),
                             ErrorCodes::MaxStalenessOutOfRange);

    // maxStalenessSeconds is greater than max
    checkParseFails(BSON("mode"
                         << "secondary"
                         << "maxStalenessSeconds"
                         << Seconds::max().count()));
<<<<<<< HEAD
=======

    checkParseContainerFailsWithError(BSON("$query" << BSON("pang"
                                                            << "pong")
                                                    << "$readPreference"
                                                    << 2),
                                      ErrorCodes::TypeMismatch);
>>>>>>> f378d467
}

void checkRoundtrip(const ReadPreferenceSetting& rps) {
    auto parsed = ReadPreferenceSetting::fromInnerBSON(rps.toInnerBSON());
    ASSERT_OK(parsed.getStatus());
    ASSERT_TRUE(parsed.getValue().equals(rps));
}

TEST(ReadPreferenceSetting, Roundtrip) {
    checkRoundtrip(ReadPreferenceSetting(ReadPreference::Nearest,
                                         TagSet(BSON_ARRAY(BSON("dc"
                                                                << "ca")
                                                           << BSON("foo"
                                                                   << "bar")))));
    checkRoundtrip(ReadPreferenceSetting(ReadPreference::PrimaryOnly));

    checkRoundtrip(ReadPreferenceSetting(ReadPreference::PrimaryPreferred, TagSet()));

    checkRoundtrip(ReadPreferenceSetting(ReadPreference::SecondaryOnly,
                                         TagSet(BSON_ARRAY(BSON("dc"
                                                                << "ca"
                                                                << "rack"
                                                                << "bar")))));

    checkRoundtrip(ReadPreferenceSetting(ReadPreference::Nearest,
                                         TagSet(BSON_ARRAY(BSON("dc"
                                                                << "ca")
                                                           << BSON("foo"
                                                                   << "bar"))),
                                         kMinMaxStaleness));
}

}  // namespace<|MERGE_RESOLUTION|>--- conflicted
+++ resolved
@@ -99,9 +99,6 @@
 }
 
 void checkParseFailsWithError(const BSONObj& rpsObj, ErrorCodes::Error error) {
-<<<<<<< HEAD
-    auto swRps = ReadPreferenceSetting::fromBSON(rpsObj);
-=======
     auto swRps = ReadPreferenceSetting::fromInnerBSON(rpsObj);
     ASSERT_NOT_OK(swRps.getStatus());
     ASSERT_EQUALS(swRps.getStatus().code(), error);
@@ -109,7 +106,6 @@
 
 void checkParseContainerFailsWithError(const BSONObj& rpsObj, ErrorCodes::Error error) {
     auto swRps = ReadPreferenceSetting::fromContainingBSON(rpsObj);
->>>>>>> f378d467
     ASSERT_NOT_OK(swRps.getStatus());
     ASSERT_EQUALS(swRps.getStatus().code(), error);
 }
@@ -181,15 +177,12 @@
                          << "secondary"
                          << "maxStalenessSeconds"
                          << Seconds::max().count()));
-<<<<<<< HEAD
-=======
 
     checkParseContainerFailsWithError(BSON("$query" << BSON("pang"
                                                             << "pong")
                                                     << "$readPreference"
                                                     << 2),
                                       ErrorCodes::TypeMismatch);
->>>>>>> f378d467
 }
 
 void checkRoundtrip(const ReadPreferenceSetting& rps) {
