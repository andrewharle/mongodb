--- conflicted
+++ resolved
@@ -36,29 +36,17 @@
 
 #include <utility>
 
-<<<<<<< HEAD
-=======
 #include <boost/algorithm/string/case_conv.hpp>
 #include <boost/algorithm/string/classification.hpp>
 #include <boost/algorithm/string/find_iterator.hpp>
 #include <boost/algorithm/string/predicate.hpp>
 #include <boost/range/algorithm/count.hpp>
 
->>>>>>> f378d467
 #include "mongo/base/status_with.h"
 #include "mongo/bson/bsonobjbuilder.h"
 #include "mongo/client/dbclientinterface.h"
 #include "mongo/client/sasl_client_authenticate.h"
 #include "mongo/db/namespace_string.h"
-<<<<<<< HEAD
-#include "mongo/util/hex.h"
-#include "mongo/util/mongoutils/str.h"
-
-#include <boost/algorithm/string/case_conv.hpp>
-#include <boost/algorithm/string/classification.hpp>
-#include <boost/algorithm/string/find_iterator.hpp>
-#include <boost/algorithm/string/predicate.hpp>
-=======
 #include "mongo/stdx/utility.h"
 #include "mongo/util/dns_name.h"
 #include "mongo/util/dns_query.h"
@@ -66,22 +54,16 @@
 #include "mongo/util/mongoutils/str.h"
 
 using namespace std::literals::string_literals;
->>>>>>> f378d467
 
 namespace {
 constexpr std::array<char, 16> hexits{
     '0', '1', '2', '3', '4', '5', '6', '7', '8', '9', 'A', 'B', 'C', 'D', 'E', 'F'};
-<<<<<<< HEAD
-const mongo::StringData kURIPrefix{"mongodb://"};
-}
-=======
 
 // This vector must remain sorted.  It is over pairs to facilitate a call to `std::includes` using
 // a `std::map<std::string, std::string>` as the other parameter.
 const std::vector<std::pair<std::string, std::string>> permittedTXTOptions = {{"authSource"s, ""s},
                                                                               {"replicaSet"s, ""s}};
 }  // namespace
->>>>>>> f378d467
 
 /**
  * RFC 3986 Section 2.1 - Percent Encoding
@@ -104,19 +86,12 @@
 mongo::StatusWith<std::string> mongo::uriDecode(StringData toDecode) {
     StringBuilder out;
     for (size_t i = 0; i < toDecode.size(); ++i) {
-<<<<<<< HEAD
-        const auto c = toDecode[i];
-=======
         const char c = toDecode[i];
->>>>>>> f378d467
         if (c == '%') {
             if (i + 2 > toDecode.size()) {
                 return Status(ErrorCodes::FailedToParse,
                               "Encountered partial escape sequence at end of string");
             }
-<<<<<<< HEAD
-            out << fromHex(toDecode.substr(i + 1, 2));
-=======
             auto swHex = fromHex(toDecode.substr(i + 1, 2));
             if (swHex.isOK()) {
                 out << swHex.getValue();
@@ -125,7 +100,6 @@
                               "The characters after the % do not form a hex value. Please escape "
                               "the % or pass a valid hex value. ");
             }
->>>>>>> f378d467
             i += 2;
         } else {
             out << c;
@@ -138,10 +112,6 @@
 
 namespace {
 
-<<<<<<< HEAD
-/**
- * Helper Method for MongoURI::parse() to split a string into exactly 2 pieces by a char delimeter
-=======
 constexpr StringData kURIPrefix = "mongodb://"_sd;
 constexpr StringData kURISRVPrefix = "mongodb+srv://"_sd;
 constexpr StringData kDefaultMongoHost = "127.0.0.1:27017"_sd;
@@ -149,7 +119,6 @@
 /**
  * Helper Method for MongoURI::parse() to split a string into exactly 2 pieces by a char
  * delimeter.
->>>>>>> f378d467
  */
 std::pair<StringData, StringData> partitionForward(StringData str, const char c) {
     const auto delim = str.find(c);
@@ -158,168 +127,6 @@
     }
     return {str.substr(0, delim), str.substr(delim + 1)};
 }
-<<<<<<< HEAD
-
-/**
- * Helper method for MongoURI::parse() to split a string into exactly 2 pieces by a char delimiter
- * searching backward from the end of the string.
- */
-std::pair<StringData, StringData> partitionBackward(StringData str, const char c) {
-    const auto delim = str.rfind(c);
-    if (delim == std::string::npos) {
-        return {StringData(), str};
-    }
-    return {str.substr(0, delim), str.substr(delim + 1)};
-}
-
-/**
- * Breakout method for parsing application/x-www-form-urlencoded option pairs
- *
- * foo=bar&baz=qux&...
- */
-StatusWith<MongoURI::OptionsMap> parseOptions(StringData options, StringData url) {
-    MongoURI::OptionsMap ret;
-    if (options.empty()) {
-        return ret;
-    }
-
-    if (options.find('?') != std::string::npos) {
-        return Status(ErrorCodes::FailedToParse,
-                      str::stream()
-                          << "URI Cannot Contain multiple questions marks for mongodb:// URL: "
-                          << url);
-    }
-
-    const auto optionsStr = options.toString();
-    for (auto i =
-             boost::make_split_iterator(optionsStr, boost::first_finder("&", boost::is_iequal()));
-         i != std::remove_reference<decltype((i))>::type{};
-         ++i) {
-        const auto opt = boost::copy_range<std::string>(*i);
-        if (opt.empty()) {
-            return Status(ErrorCodes::FailedToParse,
-                          str::stream()
-                              << "Missing a key/value pair in the options for mongodb:// URL: "
-                              << url);
-        }
-
-        const auto kvPair = partitionForward(opt, '=');
-        const auto keyRaw = kvPair.first;
-        if (keyRaw.empty()) {
-            return Status(
-                ErrorCodes::FailedToParse,
-                str::stream()
-                    << "Missing a key for key/value pair in the options for mongodb:// URL: "
-                    << url);
-        }
-        const auto key = uriDecode(keyRaw);
-        if (!key.isOK()) {
-            return Status(
-                ErrorCodes::FailedToParse,
-                str::stream() << "Key '" << keyRaw
-                              << "' in options cannot properly be URL decoded for mongodb:// URL: "
-                              << url);
-        }
-        const auto valRaw = kvPair.second;
-        if (valRaw.empty()) {
-            return Status(ErrorCodes::FailedToParse,
-                          str::stream() << "Missing value for key '" << keyRaw
-                                        << "' in the options for mongodb:// URL: "
-                                        << url);
-        }
-        const auto val = uriDecode(valRaw);
-        if (!val.isOK()) {
-            return Status(
-                ErrorCodes::FailedToParse,
-                str::stream() << "Value '" << valRaw << "' for key '" << keyRaw
-                              << "' in options cannot properly be URL decoded for mongodb:// URL: "
-                              << url);
-        }
-
-        ret[key.getValue()] = val.getValue();
-    }
-
-    return ret;
-}
-
-}  // namespace
-
-StatusWith<MongoURI> MongoURI::parse(const std::string& url) {
-    const StringData urlSD(url);
-
-    // 1. Validate and remove the scheme prefix mongodb://
-    if (!urlSD.startsWith(kURIPrefix)) {
-        const auto cs_status = ConnectionString::parse(url);
-        if (!cs_status.isOK()) {
-            return cs_status.getStatus();
-        }
-        return MongoURI(cs_status.getValue());
-    }
-    const auto uriWithoutPrefix = urlSD.substr(kURIPrefix.size());
-
-    // 2. Split the string by the first, unescaped / (if any), yielding:
-    // split[0]: User information and host identifers
-    // split[1]: Auth database and connection options
-    const auto userAndDb = partitionForward(uriWithoutPrefix, '/');
-    const auto userAndHostInfo = userAndDb.first;
-    const auto databaseAndOptions = userAndDb.second;
-
-    // 2.b Make sure that there are no question marks in the left side of the /
-    //     as any options after the ? must still have the / delimeter
-    if (databaseAndOptions.empty() && userAndHostInfo.find('?') != std::string::npos) {
-        return Status(
-            ErrorCodes::FailedToParse,
-            str::stream()
-                << "URI must contain slash delimeter between hosts and options for mongodb:// URL: "
-                << url);
-    }
-
-    // 3. Split the user information and host identifiers string by the last, unescaped @, yielding:
-    // split[0]: User information
-    // split[1]: Host identifiers;
-    const auto userAndHost = partitionBackward(userAndHostInfo, '@');
-    const auto userInfo = userAndHost.first;
-    const auto hostIdentifiers = userAndHost.second;
-
-    // 4. Validate, split (if applicable), and URL decode the user information, yielding:
-    // split[0] = username
-    // split[1] = password
-    const auto userAndPass = partitionForward(userInfo, ':');
-    const auto usernameSD = userAndPass.first;
-    const auto passwordSD = userAndPass.second;
-
-    const auto containsColonOrAt = [](StringData str) {
-        return (str.find(':') != std::string::npos) || (str.find('@') != std::string::npos);
-    };
-
-    if (containsColonOrAt(usernameSD)) {
-        return Status(ErrorCodes::FailedToParse,
-                      str::stream() << "Username must be URL Encoded for mongodb:// URL: " << url);
-    }
-    if (containsColonOrAt(passwordSD)) {
-        return Status(ErrorCodes::FailedToParse,
-                      str::stream() << "Password must be URL Encoded for mongodb:// URL: " << url);
-    }
-
-    // Get the username and make sure it did not fail to decode
-    const auto usernameWithStatus = uriDecode(usernameSD);
-    if (!usernameWithStatus.isOK()) {
-        return Status(
-            ErrorCodes::FailedToParse,
-            str::stream() << "Username cannot properly be URL decoded for mongodb:// URL: " << url);
-    }
-    const auto username = usernameWithStatus.getValue();
-
-    // Get the password and make sure it did not fail to decode
-    const auto passwordWithStatus = uriDecode(passwordSD);
-    if (!passwordWithStatus.isOK())
-        return Status(
-            ErrorCodes::FailedToParse,
-            str::stream() << "Password cannot properly be URL decoded for mongodb:// URL: " << url);
-    const auto password = passwordWithStatus.getValue();
-
-    // 5. Validate, split, and URL decode the host identifiers.
-=======
 
 /**
  * Helper method for MongoURI::parse() to split a string into exactly 2 pieces by a char
@@ -557,37 +364,12 @@
         str::stream() << "Password cannot properly be URL decoded for mongodb:// URL: " << url);
 
     // 4. Validate, split, and URL decode the host identifiers.
->>>>>>> f378d467
     const auto hostIdentifiersStr = hostIdentifiers.toString();
     std::vector<HostAndPort> servers;
     for (auto i = boost::make_split_iterator(hostIdentifiersStr,
                                              boost::first_finder(",", boost::is_iequal()));
          i != std::remove_reference<decltype((i))>::type{};
          ++i) {
-<<<<<<< HEAD
-        const auto hostWithStatus = uriDecode(boost::copy_range<std::string>(*i));
-        if (!hostWithStatus.isOK()) {
-            return Status(
-                ErrorCodes::FailedToParse,
-                str::stream() << "Host cannot properly be URL decoded for mongodb:// URL: " << url);
-        }
-
-        const auto host = hostWithStatus.getValue();
-        if (host.empty()) {
-            continue;
-        }
-
-        if ((host.find('/') != std::string::npos) && !StringData(host).endsWith(".sock")) {
-            return Status(
-                ErrorCodes::FailedToParse,
-                str::stream() << "'" << host << "' in '" << url
-                              << "' appears to be a unix socket, but does not end in '.sock'");
-        }
-
-        const auto statusHostAndPort = HostAndPort::parse(host);
-        if (!statusHostAndPort.isOK()) {
-            return statusHostAndPort.getStatus();
-=======
         const auto host = uassertStatusOKWithContext(
             uriDecode(boost::copy_range<std::string>(*i)),
             str::stream() << "Host cannot properly be URL decoded for mongodb:// URL: " << url);
@@ -624,32 +406,8 @@
             uasserted(ErrorCodes::FailedToParse,
                       "A server specified with a mongo+srv:// url must have at least 3 hostname "
                       "components separated by dots ('.')");
->>>>>>> f378d467
-        }
-        servers.push_back(statusHostAndPort.getValue());
-    }
-    if (servers.empty()) {
-        return Status(ErrorCodes::FailedToParse, "No server(s) specified");
-    }
-
-<<<<<<< HEAD
-    // 6. Split the auth database and connection options string by the first, unescaped ?, yielding:
-    // split[0] = auth database
-    // split[1] = connection options
-    const auto dbAndOpts = partitionForward(databaseAndOptions, '?');
-    const auto databaseSD = dbAndOpts.first;
-    const auto connectionOptions = dbAndOpts.second;
-    const auto databaseWithStatus = uriDecode(databaseSD);
-    if (!databaseWithStatus.isOK()) {
-        return Status(ErrorCodes::FailedToParse,
-                      str::stream()
-                          << "Database name cannot properly be URL decoded for mongodb:// URL: "
-                          << url);
-    }
-    const auto database = databaseWithStatus.getValue();
-
-    // 7. Validate the database contains no prohibited characters
-=======
+        }
+
         const mongo::dns::HostName srvSubdomain("_mongodb._tcp");
 
         const auto srvEntries =
@@ -685,39 +443,12 @@
                                                  << url);
 
     // 6. Validate the database contains no prohibited characters
->>>>>>> f378d467
     // Prohibited characters:
     // slash ("/"), backslash ("\"), space (" "), double-quote ("""), or dollar sign ("$")
     // period (".") is also prohibited, but drivers MAY allow periods
     if (!database.empty() &&
         !NamespaceString::validDBName(database,
                                       NamespaceString::DollarInDbNameBehavior::Disallow)) {
-<<<<<<< HEAD
-        return Status(ErrorCodes::FailedToParse,
-                      str::stream()
-                          << "Database name cannot have reserved characters for mongodb:// URL: "
-                          << url);
-    }
-
-    // 8. Validate, split, and URL decode the connection options
-    const auto optsWith = parseOptions(connectionOptions, url);
-    if (!optsWith.isOK()) {
-        return optsWith.getStatus();
-    }
-    const auto options = optsWith.getValue();
-
-    // If a replica set option was specified, store it in the 'setName' field.
-    const auto optIter = options.find("replicaSet");
-    std::string setName;
-    if (optIter != options.end()) {
-        setName = optIter->second;
-        invariant(!setName.empty());
-    }
-
-    if ((servers.size() > 1) && setName.empty()) {
-        return Status(ErrorCodes::FailedToParse,
-                      "Cannot list multiple servers in URL without 'replicaSet' option");
-=======
         uasserted(ErrorCodes::FailedToParse,
                   str::stream() << "Database name cannot have reserved "
                                    "characters for mongodb:// URL: "
@@ -767,14 +498,10 @@
         } else {
             uasserted(51041, str::stream() << "ssl must be either 'true' or 'false', not" << val);
         }
->>>>>>> f378d467
     }
 
     ConnectionString cs(
         setName.empty() ? ConnectionString::MASTER : ConnectionString::SET, servers, setName);
-<<<<<<< HEAD
-    return MongoURI(std::move(cs), username, password, database, std::move(options));
-=======
     return MongoURI(std::move(cs),
                     username,
                     password,
@@ -788,7 +515,6 @@
     return parseImpl(url);
 } catch (const std::exception&) {
     return exceptionToStatus();
->>>>>>> f378d467
 }
 
 const boost::optional<std::string> MongoURI::getAppName() const {
