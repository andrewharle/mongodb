--- conflicted
+++ resolved
@@ -67,21 +67,12 @@
     return _rsMonitor->getHostOrRefresh(readPref, maxWait);
 }
 
-<<<<<<< HEAD
-StatusWith<HostAndPort> RemoteCommandTargeterRS::findHost(OperationContext* txn,
-                                                          const ReadPreferenceSetting& readPref) {
-    auto clock = txn->getServiceContext()->getFastClockSource();
-    auto startDate = clock->now();
-    while (true) {
-        const auto interruptStatus = txn->checkForInterruptNoAssert();
-=======
 StatusWith<HostAndPort> RemoteCommandTargeterRS::findHost(OperationContext* opCtx,
                                                           const ReadPreferenceSetting& readPref) {
     auto clock = opCtx->getServiceContext()->getFastClockSource();
     auto startDate = clock->now();
     while (true) {
         const auto interruptStatus = opCtx->checkForInterruptNoAssert();
->>>>>>> f378d467
         if (!interruptStatus.isOK()) {
             return interruptStatus;
         }
