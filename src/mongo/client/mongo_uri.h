
/**
 *    Copyright (C) 2018-present MongoDB, Inc.
 *
 *    This program is free software: you can redistribute it and/or modify
 *    it under the terms of the Server Side Public License, version 1,
 *    as published by MongoDB, Inc.
 *
 *    This program is distributed in the hope that it will be useful,
 *    but WITHOUT ANY WARRANTY; without even the implied warranty of
 *    MERCHANTABILITY or FITNESS FOR A PARTICULAR PURPOSE.  See the
 *    Server Side Public License for more details.
 *
 *    You should have received a copy of the Server Side Public License
 *    along with this program. If not, see
 *    <http://www.mongodb.com/licensing/server-side-public-license>.
 *
 *    As a special exception, the copyright holders give permission to link the
 *    code of portions of this program with the OpenSSL library under certain
 *    conditions as described in each individual source file and distribute
 *    linked combinations including the program with the OpenSSL library. You
 *    must comply with the Server Side Public License in all respects for
 *    all of the code used other than as permitted herein. If you modify file(s)
 *    with this exception, you may extend this exception to your version of the
 *    file(s), but you are not obligated to do so. If you do not wish to do so,
 *    delete this exception statement from your version. If you delete this
 *    exception statement from all source files in the program, then also delete
 *    it in the license file.
 */

#pragma once

#include <map>
#include <sstream>
#include <string>
#include <vector>

#include "mongo/base/status_with.h"
#include "mongo/base/string_data.h"
#include "mongo/bson/bsonobj.h"
#include "mongo/bson/util/builder.h"
#include "mongo/client/connection_string.h"
#include "mongo/stdx/mutex.h"
#include "mongo/transport/transport_layer.h"
#include "mongo/util/assert_util.h"
#include "mongo/util/net/hostandport.h"

namespace mongo {
/**
 * Encode a string for embedding in a URI.
 * Replaces reserved bytes with %xx sequences.
 *
 * Optionally allows passthrough characters to remain unescaped.
 */
void uriEncode(std::ostream& ss, StringData str, StringData passthrough = ""_sd);

inline std::string uriEncode(StringData str, StringData passthrough = ""_sd) {
    std::ostringstream ss;
    uriEncode(ss, str, passthrough);
    return ss.str();
}

/**
 * Decode a URI encoded string.
 * Replaces + and %xx sequences with their original byte.
 */
StatusWith<std::string> uriDecode(StringData str);

/**
 * Encode a string for embedding in a URI.
 * Replaces reserved bytes with %xx sequences.
 *
 * Optionally allows passthrough characters to remain unescaped.
 */
void uriEncode(std::ostream& ss, StringData str, StringData passthrough = ""_sd);
inline std::string uriEncode(StringData str, StringData passthrough = ""_sd) {
    std::ostringstream ss;
    uriEncode(ss, str, passthrough);
    return ss.str();
}

/**
 * Decode a URI encoded string.
 * Replaces + and %xx sequences with their original byte.
 */
StatusWith<std::string> uriDecode(StringData str);

/**
 * MongoURI handles parsing of URIs for mongodb, and falls back to old-style
 * ConnectionString parsing. It's used primarily by the shell.
 * It parses URIs with the following formats:
 *
 *    mongodb://[usr:pwd@]host1[:port1]...[,hostN[:portN]]][/[db][?options]]
 *    mongodb+srv://[usr:pwd@]host[/[db][?options]]
 *
 * `mongodb+srv://` URIs will perform DNS SRV and TXT lookups and expand per the DNS Seedlist
 * specification.
 *
 * While this format is generally RFC 3986 compliant, some exceptions do exist:
 *   1. The 'host' field, as defined by section 3.2.2 is expanded in the following ways:
 *     a. Multiple hosts may be specified as a comma separated list.
 *     b. Hosts may take the form of absolute paths for unix domain sockets.
 *       i. Sockets must end in the suffix '.sock'
 *   2. The 'fragment' field, as defined by section 3.5 is not permitted.
 *
 * While this format is generally RFC 3986 compliant, some exceptions do exist:
 *   1. The 'host' field, as defined by section 3.2.2 is expanded in the following ways:
 *     a. Multiple hosts may be specified as a comma separated list.
 *     b. Hosts may take the form of absolute paths for unix domain sockets.
 *       i. Sockets must end in the suffix '.sock'
 *   2. The 'fragment' field, as defined by section 3.5 is not permitted.
 *
 * For a complete list of URI string options, see
 * https://docs.mongodb.com/manual/reference/connection-string/#connection-string-options
 *
 * Examples:
 *
 *    A replica set with three members (one running on default port 27017):
 *      string uri = mongodb://localhost,localhost:27018,localhost:27019
 *
 *    Authenticated connection to db 'bedrock' with user 'barney' and pwd 'rubble':
 *      string url = mongodb://barney:rubble@localhost/bedrock
 *
 *    Use parse() to parse the url, then validate and connect:
 *      string errmsg;
 *      ConnectionString cs = ConnectionString::parse( url, errmsg );
 *      if ( ! cs.isValid() ) throw "bad connection string: " + errmsg;
 *      DBClientBase * conn = cs.connect( errmsg );
 */
class MongoURI {
public:
<<<<<<< HEAD
=======
    // Note that, because this map is used for DNS TXT record injection on options, there is a
    // requirement on its behavior for `insert`: insert must not replace or update existing values
    // -- this gives the desired behavior that user-specified values override TXT record specified
    // values.  `std::map` and `std::unordered_map` satisfy this requirement.  Make sure that
    // whichever map type is used provides that guarantee.
>>>>>>> f378d467
    using OptionsMap = std::map<std::string, std::string>;

    static StatusWith<MongoURI> parse(const std::string& url);

<<<<<<< HEAD
=======
    /*
     * Returns true if str starts with one of the uri schemes (e.g. mongodb:// or mongodb+srv://)
     */
    static bool isMongoURI(StringData str);

    /*
     * Returns a copy of the input url as a string with the password and connection options
     * removed. This may uassert or return a mal-formed string if the input is not a valid URI
     */
    static std::string redact(StringData url);

>>>>>>> f378d467
    DBClientBase* connect(StringData applicationName,
                          std::string& errmsg,
                          boost::optional<double> socketTimeoutSecs = boost::none) const;

    const std::string& getUser() const {
        return _user;
    }

    void setUser(std::string newUsername) {
        _user = std::move(newUsername);
    }

    const std::string& getPassword() const {
        return _password;
    }

<<<<<<< HEAD
=======
    void setPassword(std::string newPassword) {
        _password = std::move(newPassword);
    }

>>>>>>> f378d467
    const OptionsMap& getOptions() const {
        return _options;
    }

    void setOptionIfNecessary(std::string uriParamKey, std::string value) {
        const auto key = _options.find(uriParamKey);
        if (key == end(_options) && !value.empty()) {
            _options[std::move(uriParamKey)] = std::move(value);
        }
    }

    boost::optional<std::string> getOption(const std::string& key) const {
        const auto optIter = _options.find(key);
        if (optIter != end(_options)) {
            return optIter->second;
        }
        return boost::none;
    }

    const std::string& getDatabase() const {
        return _database;
    }

    std::string getAuthenticationDatabase() const {
        auto authDB = _options.find("authSource");
        if (authDB != _options.end()) {
            return authDB->second;
        } else if (!_database.empty()) {
            return _database;
        } else {
            return "admin";
        }
    }

    bool isValid() const {
        return _connectString.isValid();
    }

    const ConnectionString& connectionString() const {
        return _connectString;
    }

    const std::string& toString() const {
        return _connectString.toString();
    }

    const std::string& getSetName() const {
        return _connectString.getSetName();
    }

    const std::vector<HostAndPort>& getServers() const {
        return _connectString.getServers();
    }

<<<<<<< HEAD
=======

    const boost::optional<std::string> getAppName() const;

    std::string canonicalizeURIAsString() const;


    boost::optional<bool> getRetryWrites() const {
        return _retryWrites;
    }

    transport::ConnectSSLMode getSSLMode() const {
        return _sslMode;
    }

>>>>>>> f378d467
    // If you are trying to clone a URI (including its options/auth information) for a single
    // server (say a member of a replica-set), you can pass in its HostAndPort information to
    // get a new URI with the same info, except type() will be MASTER and getServers() will
    // be the single host you pass in.
<<<<<<< HEAD
    MongoURI cloneURIForServer(const HostAndPort& hostAndPort) const {
        return MongoURI(ConnectionString(hostAndPort), _user, _password, _database, _options);
=======
    MongoURI cloneURIForServer(HostAndPort hostAndPort) const {
        auto out = *this;
        out._connectString = ConnectionString(std::move(hostAndPort));
        return out;
>>>>>>> f378d467
    }

    ConnectionString::ConnectionType type() const {
        return _connectString.type();
    }

<<<<<<< HEAD
    explicit MongoURI(const ConnectionString connectString)
        : _connectString(std::move(connectString)){};
=======
    explicit MongoURI(const ConnectionString& connectString) : _connectString(connectString) {}
>>>>>>> f378d467

    MongoURI() = default;

    friend std::ostream& operator<<(std::ostream&, const MongoURI&);
<<<<<<< HEAD
    friend StringBuilder& operator<<(StringBuilder&, const MongoURI&);

=======

    friend StringBuilder& operator<<(StringBuilder&, const MongoURI&);

>>>>>>> f378d467
private:
    MongoURI(ConnectionString connectString,
             const std::string& user,
             const std::string& password,
             const std::string& database,
<<<<<<< HEAD
=======
             boost::optional<bool> retryWrites,
             transport::ConnectSSLMode sslMode,
>>>>>>> f378d467
             OptionsMap options)
        : _connectString(std::move(connectString)),
          _user(user),
          _password(password),
          _database(database),
<<<<<<< HEAD
          _options(std::move(options)){};
=======
          _retryWrites(std::move(retryWrites)),
          _sslMode(sslMode),
          _options(std::move(options)) {}

    boost::optional<BSONObj> _makeAuthObjFromOptions(
        int maxWireVersion, const std::vector<std::string>& saslMechsForAuth) const;
>>>>>>> f378d467

    static MongoURI parseImpl(const std::string& url);

    ConnectionString _connectString;
    std::string _user;
    std::string _password;
    std::string _database;
<<<<<<< HEAD
=======
    boost::optional<bool> _retryWrites;
    transport::ConnectSSLMode _sslMode = transport::kGlobalSSLMode;
>>>>>>> f378d467
    OptionsMap _options;
};

inline std::ostream& operator<<(std::ostream& ss, const MongoURI& uri) {
<<<<<<< HEAD
    ss << uri._connectString;
    return ss;
}

inline StringBuilder& operator<<(StringBuilder& sb, const MongoURI& uri) {
    sb << uri._connectString;
    return sb;
}

=======
    return ss << uri._connectString;
}

inline StringBuilder& operator<<(StringBuilder& sb, const MongoURI& uri) {
    return sb << uri._connectString;
}
>>>>>>> f378d467
}  // namespace mongo<|MERGE_RESOLUTION|>--- conflicted
+++ resolved
@@ -67,25 +67,6 @@
 StatusWith<std::string> uriDecode(StringData str);
 
 /**
- * Encode a string for embedding in a URI.
- * Replaces reserved bytes with %xx sequences.
- *
- * Optionally allows passthrough characters to remain unescaped.
- */
-void uriEncode(std::ostream& ss, StringData str, StringData passthrough = ""_sd);
-inline std::string uriEncode(StringData str, StringData passthrough = ""_sd) {
-    std::ostringstream ss;
-    uriEncode(ss, str, passthrough);
-    return ss.str();
-}
-
-/**
- * Decode a URI encoded string.
- * Replaces + and %xx sequences with their original byte.
- */
-StatusWith<std::string> uriDecode(StringData str);
-
-/**
  * MongoURI handles parsing of URIs for mongodb, and falls back to old-style
  * ConnectionString parsing. It's used primarily by the shell.
  * It parses URIs with the following formats:
@@ -103,13 +84,6 @@
  *       i. Sockets must end in the suffix '.sock'
  *   2. The 'fragment' field, as defined by section 3.5 is not permitted.
  *
- * While this format is generally RFC 3986 compliant, some exceptions do exist:
- *   1. The 'host' field, as defined by section 3.2.2 is expanded in the following ways:
- *     a. Multiple hosts may be specified as a comma separated list.
- *     b. Hosts may take the form of absolute paths for unix domain sockets.
- *       i. Sockets must end in the suffix '.sock'
- *   2. The 'fragment' field, as defined by section 3.5 is not permitted.
- *
  * For a complete list of URI string options, see
  * https://docs.mongodb.com/manual/reference/connection-string/#connection-string-options
  *
@@ -129,20 +103,15 @@
  */
 class MongoURI {
 public:
-<<<<<<< HEAD
-=======
     // Note that, because this map is used for DNS TXT record injection on options, there is a
     // requirement on its behavior for `insert`: insert must not replace or update existing values
     // -- this gives the desired behavior that user-specified values override TXT record specified
     // values.  `std::map` and `std::unordered_map` satisfy this requirement.  Make sure that
     // whichever map type is used provides that guarantee.
->>>>>>> f378d467
     using OptionsMap = std::map<std::string, std::string>;
 
     static StatusWith<MongoURI> parse(const std::string& url);
 
-<<<<<<< HEAD
-=======
     /*
      * Returns true if str starts with one of the uri schemes (e.g. mongodb:// or mongodb+srv://)
      */
@@ -154,7 +123,6 @@
      */
     static std::string redact(StringData url);
 
->>>>>>> f378d467
     DBClientBase* connect(StringData applicationName,
                           std::string& errmsg,
                           boost::optional<double> socketTimeoutSecs = boost::none) const;
@@ -171,13 +139,10 @@
         return _password;
     }
 
-<<<<<<< HEAD
-=======
     void setPassword(std::string newPassword) {
         _password = std::move(newPassword);
     }
 
->>>>>>> f378d467
     const OptionsMap& getOptions() const {
         return _options;
     }
@@ -232,8 +197,6 @@
         return _connectString.getServers();
     }
 
-<<<<<<< HEAD
-=======
 
     const boost::optional<std::string> getAppName() const;
 
@@ -248,69 +211,46 @@
         return _sslMode;
     }
 
->>>>>>> f378d467
     // If you are trying to clone a URI (including its options/auth information) for a single
     // server (say a member of a replica-set), you can pass in its HostAndPort information to
     // get a new URI with the same info, except type() will be MASTER and getServers() will
     // be the single host you pass in.
-<<<<<<< HEAD
-    MongoURI cloneURIForServer(const HostAndPort& hostAndPort) const {
-        return MongoURI(ConnectionString(hostAndPort), _user, _password, _database, _options);
-=======
     MongoURI cloneURIForServer(HostAndPort hostAndPort) const {
         auto out = *this;
         out._connectString = ConnectionString(std::move(hostAndPort));
         return out;
->>>>>>> f378d467
     }
 
     ConnectionString::ConnectionType type() const {
         return _connectString.type();
     }
 
-<<<<<<< HEAD
-    explicit MongoURI(const ConnectionString connectString)
-        : _connectString(std::move(connectString)){};
-=======
     explicit MongoURI(const ConnectionString& connectString) : _connectString(connectString) {}
->>>>>>> f378d467
 
     MongoURI() = default;
 
     friend std::ostream& operator<<(std::ostream&, const MongoURI&);
-<<<<<<< HEAD
+
     friend StringBuilder& operator<<(StringBuilder&, const MongoURI&);
 
-=======
-
-    friend StringBuilder& operator<<(StringBuilder&, const MongoURI&);
-
->>>>>>> f378d467
 private:
     MongoURI(ConnectionString connectString,
              const std::string& user,
              const std::string& password,
              const std::string& database,
-<<<<<<< HEAD
-=======
              boost::optional<bool> retryWrites,
              transport::ConnectSSLMode sslMode,
->>>>>>> f378d467
              OptionsMap options)
         : _connectString(std::move(connectString)),
           _user(user),
           _password(password),
           _database(database),
-<<<<<<< HEAD
-          _options(std::move(options)){};
-=======
           _retryWrites(std::move(retryWrites)),
           _sslMode(sslMode),
           _options(std::move(options)) {}
 
     boost::optional<BSONObj> _makeAuthObjFromOptions(
         int maxWireVersion, const std::vector<std::string>& saslMechsForAuth) const;
->>>>>>> f378d467
 
     static MongoURI parseImpl(const std::string& url);
 
@@ -318,31 +258,16 @@
     std::string _user;
     std::string _password;
     std::string _database;
-<<<<<<< HEAD
-=======
     boost::optional<bool> _retryWrites;
     transport::ConnectSSLMode _sslMode = transport::kGlobalSSLMode;
->>>>>>> f378d467
     OptionsMap _options;
 };
 
 inline std::ostream& operator<<(std::ostream& ss, const MongoURI& uri) {
-<<<<<<< HEAD
-    ss << uri._connectString;
-    return ss;
-}
-
-inline StringBuilder& operator<<(StringBuilder& sb, const MongoURI& uri) {
-    sb << uri._connectString;
-    return sb;
-}
-
-=======
     return ss << uri._connectString;
 }
 
 inline StringBuilder& operator<<(StringBuilder& sb, const MongoURI& uri) {
     return sb << uri._connectString;
 }
->>>>>>> f378d467
 }  // namespace mongo