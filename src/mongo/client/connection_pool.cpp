
/**
 *    Copyright (C) 2018-present MongoDB, Inc.
 *
 *    This program is free software: you can redistribute it and/or modify
 *    it under the terms of the Server Side Public License, version 1,
 *    as published by MongoDB, Inc.
 *
 *    This program is distributed in the hope that it will be useful,
 *    but WITHOUT ANY WARRANTY; without even the implied warranty of
 *    MERCHANTABILITY or FITNESS FOR A PARTICULAR PURPOSE.  See the
 *    Server Side Public License for more details.
 *
 *    You should have received a copy of the Server Side Public License
 *    along with this program. If not, see
 *    <http://www.mongodb.com/licensing/server-side-public-license>.
 *
 *    As a special exception, the copyright holders give permission to link the
 *    code of portions of this program with the OpenSSL library under certain
 *    conditions as described in each individual source file and distribute
 *    linked combinations including the program with the OpenSSL library. You
 *    must comply with the Server Side Public License in all respects for
 *    all of the code used other than as permitted herein. If you modify file(s)
 *    with this exception, you may extend this exception to your version of the
 *    file(s), but you are not obligated to do so. If you do not wish to do so,
 *    delete this exception statement from your version. If you delete this
 *    exception statement from all source files in the program, then also delete
 *    it in the license file.
 */

#include "mongo/platform/basic.h"

#include "mongo/client/connection_pool.h"

#include "mongo/client/connpool.h"
#include "mongo/client/mongo_uri.h"
#include "mongo/db/auth/authorization_manager_global.h"
#include "mongo/db/auth/internal_user_auth.h"
#include "mongo/executor/network_connection_hook.h"
#include "mongo/executor/remote_command_request.h"
#include "mongo/executor/remote_command_response.h"
#include "mongo/rpc/reply_interface.h"
#include "mongo/rpc/unique_message.h"

namespace mongo {
namespace {

const Date_t kNeverTooStale = Date_t::max();

// TODO: Workaround for SERVER-19092. To be lowered back to 5 min / 30 sec once the bug is fixed
const Hours kCleanUpInterval(1);  // Note: Must be larger than kMaxConnectionAge below)
const Minutes kMaxConnectionAge(30);

}  // namespace

ConnectionPool::ConnectionPool(int messagingPortTags,
                               std::unique_ptr<executor::NetworkConnectionHook> hook)
    : _messagingPortTags(messagingPortTags),
      _lastCleanUpTime(Date_t::now()),
      _hook(std::move(hook)) {}

ConnectionPool::ConnectionPool(int messagingPortTags)
    : ConnectionPool(messagingPortTags, nullptr) {}

ConnectionPool::~ConnectionPool() {
    cleanUpOlderThan(Date_t::max());

    invariant(_connections.empty());
    invariant(_inUseConnections.empty());
}

void ConnectionPool::cleanUpOlderThan(Date_t now) {
    stdx::lock_guard<stdx::mutex> lk(_mutex);

    HostConnectionMap::iterator hostConns = _connections.begin();
    while (hostConns != _connections.end()) {
        _cleanUpOlderThan_inlock(now, &hostConns->second);
        if (hostConns->second.empty()) {
            _connections.erase(hostConns++);
        } else {
            ++hostConns;
        }
    }
}

void ConnectionPool::_cleanUpOlderThan_inlock(Date_t now, ConnectionList* hostConns) {
    ConnectionList::iterator iter = hostConns->begin();
    while (iter != hostConns->end()) {
        if (_shouldKeepConnection(now, *iter)) {
            ++iter;
        } else {
            _destroyConnection_inlock(hostConns, iter++);
        }
    }
}

bool ConnectionPool::_shouldKeepConnection(Date_t now, const ConnectionInfo& connInfo) const {
    const Date_t expirationDate = connInfo.creationDate + kMaxConnectionAge;
    if (expirationDate <= now) {
        return false;
    }

    return true;
}

void ConnectionPool::closeAllInUseConnections() {
    stdx::lock_guard<stdx::mutex> lk(_mutex);
    for (ConnectionList::iterator iter = _inUseConnections.begin(); iter != _inUseConnections.end();
         ++iter) {
        iter->conn->shutdown();
    }
}

void ConnectionPool::_cleanUpStaleHosts_inlock(Date_t now) {
    if (now > _lastCleanUpTime + kCleanUpInterval) {
        for (HostLastUsedMap::iterator itr = _lastUsedHosts.begin(); itr != _lastUsedHosts.end();
             itr++) {
            if (itr->second <= _lastCleanUpTime) {
                ConnectionList connList = _connections.find(itr->first)->second;
                _cleanUpOlderThan_inlock(now, &connList);
                invariant(connList.empty());
                itr->second = kNeverTooStale;
            }
        }

        _lastCleanUpTime = now;
    }
}

ConnectionPool::ConnectionList::iterator ConnectionPool::acquireConnection(
    const HostAndPort& target, Date_t now, Milliseconds timeout) {
    stdx::unique_lock<stdx::mutex> lk(_mutex);

    // Clean up connections on stale/unused hosts
    _cleanUpStaleHosts_inlock(now);

    for (HostConnectionMap::iterator hostConns;
         (hostConns = _connections.find(target)) != _connections.end();) {
        // Clean up the requested host to remove stale/unused connections
        _cleanUpOlderThan_inlock(now, &hostConns->second);

        if (hostConns->second.empty()) {
            // prevent host from causing unnecessary cleanups
            _lastUsedHosts[hostConns->first] = kNeverTooStale;
            break;
        }

        _inUseConnections.splice(
            _inUseConnections.begin(), hostConns->second, hostConns->second.begin());

        const ConnectionList::iterator candidate = _inUseConnections.begin();
        lk.unlock();

        try {
            if (candidate->conn->isStillConnected()) {
                // setSoTimeout takes a double representing the number of seconds for send and
                // receive timeouts.  Thus, we must express 'timeout' in milliseconds and divide by
                // 1000.0 to get the number of seconds with a fractional part.
                candidate->conn->setSoTimeout(durationCount<Milliseconds>(timeout) / 1000.0);
                return candidate;
            }
        } catch (...) {
            lk.lock();
            _destroyConnection_inlock(&_inUseConnections, candidate);
            throw;
        }

        lk.lock();
        _destroyConnection_inlock(&_inUseConnections, candidate);
    }

    // No idle connection in the pool; make a new one.
    lk.unlock();

    std::unique_ptr<DBClientConnection> conn;
    if (_hook) {
        conn.reset(new DBClientConnection(
            false,  // auto reconnect
            0,      // socket timeout
            {},     // MongoURI
            [this, target](const executor::RemoteCommandResponse& isMasterReply) {
                return _hook->validateHost(target, BSONObj(), isMasterReply);
            }));
    } else {
        conn.reset(new DBClientConnection());
    }

    // setSoTimeout takes a double representing the number of seconds for send and receive
    // timeouts.  Thus, we must express 'timeout' in milliseconds and divide by 1000.0 to get
    // the number of seconds with a fractional part.
    conn->setSoTimeout(durationCount<Milliseconds>(timeout) / 1000.0);

    uassertStatusOK(conn->connect(target, StringData()));
<<<<<<< HEAD
    conn->port().setTag(conn->port().getTag() | _messagingPortTags);
=======
    conn->setTags(_messagingPortTags);
>>>>>>> f378d467

    if (isInternalAuthSet()) {
        conn->auth(getInternalUserAuthParams());
    }

    if (_hook) {
        auto postConnectRequest = uassertStatusOK(_hook->makeRequest(target));

        // We might not have a postConnectRequest
        if (postConnectRequest != boost::none) {
            auto start = Date_t::now();
            auto reply =
                conn->runCommand(OpMsgRequest::fromDBAndBody(postConnectRequest->dbname,
                                                             postConnectRequest->cmdObj,
                                                             postConnectRequest->metadata));

            auto rcr = executor::RemoteCommandResponse(reply->getCommandReply().getOwned(),
                                                       reply->getMetadata().getOwned(),
                                                       Date_t::now() - start);

            uassertStatusOK(_hook->handleReply(target, std::move(rcr)));
        }
    }

    lk.lock();
    return _inUseConnections.insert(_inUseConnections.begin(), ConnectionInfo(conn.release(), now));
}

void ConnectionPool::releaseConnection(ConnectionList::iterator iter, const Date_t now) {
    stdx::lock_guard<stdx::mutex> lk(_mutex);
    if (!_shouldKeepConnection(now, *iter)) {
        _destroyConnection_inlock(&_inUseConnections, iter);
        return;
    }

    ConnectionList& hostConns = _connections[iter->conn->getServerHostAndPort()];
    _cleanUpOlderThan_inlock(now, &hostConns);

    hostConns.splice(hostConns.begin(), _inUseConnections, iter);
    _lastUsedHosts[iter->conn->getServerHostAndPort()] = now;
}

void ConnectionPool::destroyConnection(ConnectionList::iterator iter) {
    stdx::lock_guard<stdx::mutex> lk(_mutex);
    _destroyConnection_inlock(&_inUseConnections, iter);
}

void ConnectionPool::_destroyConnection_inlock(ConnectionList* connList,
                                               ConnectionList::iterator iter) {
    delete iter->conn;
    connList->erase(iter);
}


//
// ConnectionPool::ConnectionPtr
//

ConnectionPool::ConnectionPtr::ConnectionPtr(ConnectionPool* pool,
                                             const HostAndPort& target,
                                             Date_t now,
                                             Milliseconds timeout)
    : _pool(pool), _connInfo(pool->acquireConnection(target, now, timeout)) {}

ConnectionPool::ConnectionPtr::~ConnectionPtr() {
    if (_pool) {
        _pool->destroyConnection(_connInfo);
    }
}

ConnectionPool::ConnectionPtr::ConnectionPtr(ConnectionPtr&& other)
    : _pool(std::move(other._pool)), _connInfo(std::move(other._connInfo)) {
    other._pool = nullptr;
}

ConnectionPool::ConnectionPtr& ConnectionPool::ConnectionPtr::operator=(ConnectionPtr&& other) {
    _pool = std::move(other._pool);
    _connInfo = std::move(other._connInfo);
    other._pool = nullptr;
    return *this;
}

void ConnectionPool::ConnectionPtr::done(Date_t now) {
    _pool->releaseConnection(_connInfo, now);
    _pool = NULL;
}

}  // namespace mongo<|MERGE_RESOLUTION|>--- conflicted
+++ resolved
@@ -191,11 +191,7 @@
     conn->setSoTimeout(durationCount<Milliseconds>(timeout) / 1000.0);
 
     uassertStatusOK(conn->connect(target, StringData()));
-<<<<<<< HEAD
-    conn->port().setTag(conn->port().getTag() | _messagingPortTags);
-=======
     conn->setTags(_messagingPortTags);
->>>>>>> f378d467
 
     if (isInternalAuthSet()) {
         conn->auth(getInternalUserAuthParams());
