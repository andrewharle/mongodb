--- conflicted
+++ resolved
@@ -49,10 +49,6 @@
 #include "mongo/db/jsobj.h"
 #include "mongo/dbtests/mock/mock_conn_registry.h"
 #include "mongo/dbtests/mock/mock_replica_set.h"
-<<<<<<< HEAD
-#include "mongo/rpc/metadata/server_selection_metadata.h"
-=======
->>>>>>> f378d467
 #include "mongo/stdx/unordered_set.h"
 #include "mongo/unittest/unittest.h"
 #include "mongo/util/assert_util.h"
@@ -114,13 +110,8 @@
     bool secondaryOk = (rp != ReadPreference::PrimaryOnly);
     auto tagSet = secondaryOk ? TagSet() : TagSet::primaryOnly();
     // We need the command to be a "SecOk command"
-<<<<<<< HEAD
-    auto res = replConn.runCommandWithMetadata(
-        "foo", "dbStats", makeMetadata(rp, tagSet, secondaryOk), BSON("dbStats" << 1));
-=======
     auto res = replConn.runCommand(
         OpMsgRequest::fromDBAndBody("foo", BSON("dbStats" << 1), makeMetadata(rp, tagSet)));
->>>>>>> f378d467
     stdx::unordered_set<HostAndPort> hostSet;
     for (const auto& hostName : hostNames) {
         hostSet.emplace(hostName);
@@ -246,13 +237,8 @@
     TagSet ts = isPrimaryOnly ? TagSet::primaryOnly() : TagSet();
 
     DBClientReplicaSet replConn(replSet->getSetName(), replSet->getHosts(), StringData());
-<<<<<<< HEAD
-    ASSERT_THROWS(replConn.runCommandWithMetadata(
-                      "foo", "whoami", makeMetadata(rp, ts, secondaryOk), BSON("dbStats" << 1)),
-=======
     ASSERT_THROWS(replConn.runCommand(OpMsgRequest::fromDBAndBody(
                       "foo", BSON("dbStats" << 1), makeMetadata(rp, ts))),
->>>>>>> f378d467
                   AssertionException);
 }
 
