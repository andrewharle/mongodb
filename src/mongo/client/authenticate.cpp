
/**
 *    Copyright (C) 2018-present MongoDB, Inc.
 *
 *    This program is free software: you can redistribute it and/or modify
 *    it under the terms of the Server Side Public License, version 1,
 *    as published by MongoDB, Inc.
 *
 *    This program is distributed in the hope that it will be useful,
 *    but WITHOUT ANY WARRANTY; without even the implied warranty of
 *    MERCHANTABILITY or FITNESS FOR A PARTICULAR PURPOSE.  See the
 *    Server Side Public License for more details.
 *
 *    You should have received a copy of the Server Side Public License
 *    along with this program. If not, see
 *    <http://www.mongodb.com/licensing/server-side-public-license>.
 *
 *    As a special exception, the copyright holders give permission to link the
 *    code of portions of this program with the OpenSSL library under certain
 *    conditions as described in each individual source file and distribute
 *    linked combinations including the program with the OpenSSL library. You
 *    must comply with the Server Side Public License in all respects for
 *    all of the code used other than as permitted herein. If you modify file(s)
 *    with this exception, you may extend this exception to your version of the
 *    file(s), but you are not obligated to do so. If you do not wish to do so,
 *    delete this exception statement from your version. If you delete this
 *    exception statement from all source files in the program, then also delete
 *    it in the license file.
 */

#define MONGO_LOG_DEFAULT_COMPONENT ::mongo::logger::LogComponent::kAccessControl

#include "mongo/platform/basic.h"

#include "mongo/client/authenticate.h"

#include "mongo/base/status.h"
#include "mongo/base/status_with.h"
#include "mongo/bson/json.h"
#include "mongo/bson/util/bson_extract.h"
#include "mongo/client/sasl_client_authenticate.h"
#include "mongo/config.h"
<<<<<<< HEAD
=======
#include "mongo/db/auth/sasl_command_constants.h"
>>>>>>> f378d467
#include "mongo/db/server_options.h"
#include "mongo/rpc/get_status_from_command_result.h"
#include "mongo/util/log.h"
#include "mongo/util/net/ssl_manager.h"
#include "mongo/util/net/ssl_options.h"
#include "mongo/util/password_digest.h"

namespace mongo {
namespace auth {

using executor::RemoteCommandRequest;
using executor::RemoteCommandResponse;

using AuthRequest = StatusWith<RemoteCommandRequest>;

const char* const kMechanismMongoCR = "MONGODB-CR";
const char* const kMechanismMongoX509 = "MONGODB-X509";
const char* const kMechanismSaslPlain = "PLAIN";
const char* const kMechanismGSSAPI = "GSSAPI";
const char* const kMechanismScramSha1 = "SCRAM-SHA-1";
const char* const kMechanismScramSha256 = "SCRAM-SHA-256";

namespace {

const char* const kUserSourceFieldName = "userSource";
const BSONObj kGetNonceCmd = BSON("getnonce" << 1);

bool isOk(const BSONObj& o) {
    return getStatusFromCommandResult(o).isOK();
}

StatusWith<std::string> extractDBField(const BSONObj& params) {
    std::string db;
    if (params.hasField(kUserSourceFieldName)) {
        if (!bsonExtractStringField(params, kUserSourceFieldName, &db).isOK()) {
            return {ErrorCodes::AuthenticationFailed, "userSource field must contain a string"};
        }
    } else {
        if (!bsonExtractStringField(params, saslCommandUserDBFieldName, &db).isOK()) {
            return {ErrorCodes::AuthenticationFailed, "db field must contain a string"};
        }
    }

    return std::move(db);
}

//
// MONGODB-CR
//

<<<<<<< HEAD
AuthRequest createMongoCRGetNonceCmd(const BSONObj& params) {
    auto db = extractDBField(params);
    if (!db.isOK())
        return std::move(db.getStatus());

    auto request = RemoteCommandRequest();
    request.cmdObj = kGetNonceCmd;
    request.dbname = db.getValue();

    return std::move(request);
}

AuthRequest createMongoCRAuthenticateCmd(const BSONObj& params, StringData nonce) {
    std::string username;
    auto response = bsonExtractStringField(params, saslCommandUserFieldName, &username);
    if (!response.isOK())
        return response;

    std::string password;
    response = bsonExtractStringField(params, saslCommandPasswordFieldName, &password);
    if (!response.isOK())
        return response;

    bool shouldDigest;
    response = bsonExtractBooleanFieldWithDefault(
        params, saslCommandDigestPasswordFieldName, true, &shouldDigest);
    if (!response.isOK())
        return response;

    std::string digested = password;
    if (shouldDigest)
        digested = createPasswordDigest(username, password);

    auto db = extractDBField(params);
    if (!db.isOK())
        return std::move(db.getStatus());

    auto request = RemoteCommandRequest();
    request.dbname = db.getValue();

    BSONObjBuilder b;
    {
        b << "authenticate" << 1 << "nonce" << nonce << "user" << username;
        md5digest d;
        {
            md5_state_t st;
            md5_init(&st);
            md5_append(&st, reinterpret_cast<const md5_byte_t*>(nonce.rawData()), nonce.size());
            md5_append(&st, reinterpret_cast<const md5_byte_t*>(username.c_str()), username.size());
            md5_append(&st, reinterpret_cast<const md5_byte_t*>(digested.c_str()), digested.size());
            md5_finish(&st, d);
        }
        b << "key" << digestToString(d);
        request.cmdObj = b.obj();
    }
    return std::move(request);
}

void authMongoCR(RunCommandHook runCommand, const BSONObj& params, AuthCompletionHandler handler) {
    invariant(runCommand);
    invariant(handler);

    // Step 1: send getnonce command, receive nonce
    auto nonceRequest = createMongoCRGetNonceCmd(params);
    if (!nonceRequest.isOK())
        return handler(std::move(nonceRequest.getStatus()));

    runCommand(nonceRequest.getValue(), [runCommand, params, handler](AuthResponse response) {
        if (!response.isOK())
            return handler(std::move(response));

        // Ensure response was valid
        std::string nonce;
        BSONObj nonceResponse = response.data;
        auto valid = bsonExtractStringField(nonceResponse, "nonce", &nonce);
        if (!valid.isOK())
            return handler({ErrorCodes::AuthenticationFailed,
                            "Invalid nonce response: " + nonceResponse.toString()});

        // Step 2: send authenticate command, receive response
        auto authRequest = createMongoCRAuthenticateCmd(params, nonce);
        if (!authRequest.isOK())
            return handler(std::move(authRequest.getStatus()));

        runCommand(authRequest.getValue(), handler);
    });
=======
void authMongoCRImpl(RunCommandHook cmd, const BSONObj& params, AuthCompletionHandler handler) {
    handler({ErrorCodes::AuthenticationFailed, "MONGODB-CR support was removed in MongoDB 3.8"});
>>>>>>> f378d467
}

//
// X-509
//

AuthRequest createX509AuthCmd(const BSONObj& params, StringData clientName) {
    if (clientName.empty()) {
        return {ErrorCodes::AuthenticationFailed,
                "Please enable SSL on the client-side to use the MONGODB-X509 authentication "
                "mechanism."};
    }
    auto db = extractDBField(params);
    if (!db.isOK())
        return std::move(db.getStatus());

    auto request = RemoteCommandRequest();
    request.dbname = db.getValue();

    std::string username;
    auto response = bsonExtractStringFieldWithDefault(
        params, saslCommandUserFieldName, clientName.toString(), &username);
    if (!response.isOK()) {
        return response;
    }
    if (username != clientName.toString()) {
        StringBuilder message;
        message << "Username \"";
        message << params[saslCommandUserFieldName].valuestr();
        message << "\" does not match the provided client certificate user \"";
        message << clientName.toString() << "\"";
        return {ErrorCodes::AuthenticationFailed, message.str()};
    }

    request.cmdObj = BSON("authenticate" << 1 << "mechanism"
                                         << "MONGODB-X509"
                                         << "user"
                                         << username);
    return std::move(request);
}

// Use the MONGODB-X509 protocol to authenticate as "username." The certificate details
// have already been communicated automatically as part of the connect call.
void authX509(RunCommandHook runCommand,
              const BSONObj& params,
              StringData clientName,
              AuthCompletionHandler handler) {
    invariant(runCommand);
    invariant(handler);

    // Just 1 step: send authenticate command, receive response
    auto authRequest = createX509AuthCmd(params, clientName);
    if (!authRequest.isOK())
        return handler(std::move(authRequest.getStatus()));

    runCommand(authRequest.getValue(), handler);
}

//
// General Auth
//

bool isFailedAuthOk(const AuthResponse& response) {
    return (response.status == ErrorCodes::AuthenticationFailed &&
            serverGlobalParams.transitionToAuth);
}

void auth(RunCommandHook runCommand,
          const BSONObj& params,
          const HostAndPort& hostname,
          StringData clientName,
          AuthCompletionHandler handler) {
    std::string mechanism;
    auto authCompletionHandler = [handler](AuthResponse response) {
        if (isFailedAuthOk(response)) {
            // If auth failed in transitionToAuth, just pretend it succeeded.
            log() << "Failed to authenticate in transitionToAuth, falling back to no "
                     "authentication.";

            // We need to mock a successful AuthResponse.
            return handler(
                AuthResponse(RemoteCommandResponse(BSON("ok" << 1), BSONObj(), Milliseconds(0))));
        }

        // otherwise, call handler
        return handler(std::move(response));
    };
    auto response = bsonExtractStringField(params, saslCommandMechanismFieldName, &mechanism);
    if (!response.isOK())
        return handler(std::move(response));

    if (params.hasField(saslCommandUserDBFieldName) && params.hasField(kUserSourceFieldName)) {
        return handler({ErrorCodes::AuthenticationFailed,
                        "You cannot specify both 'db' and 'userSource'. Please use only 'db'."});
    }

    if (mechanism == kMechanismMongoCR)
        return authMongoCR(runCommand, params, authCompletionHandler);

#ifdef MONGO_CONFIG_SSL
    else if (mechanism == kMechanismMongoX509)
        return authX509(runCommand, params, clientName, authCompletionHandler);
#endif

    else if (saslClientAuthenticate != nullptr)
        return saslClientAuthenticate(runCommand, hostname, params, authCompletionHandler);

    return handler({ErrorCodes::AuthenticationFailed,
                    mechanism + " mechanism support not compiled into client library."});
};

void asyncAuth(RunCommandHook runCommand,
               const BSONObj& params,
               const HostAndPort& hostname,
               StringData clientName,
               AuthCompletionHandler handler) {
    auth(runCommand, params, hostname, clientName, std::move(handler));
}

}  // namespace

AuthMongoCRHandler authMongoCR = authMongoCRImpl;

void authenticateClient(const BSONObj& params,
                        const HostAndPort& hostname,
                        StringData clientName,
                        RunCommandHook runCommand,
                        AuthCompletionHandler handler) {
    if (handler) {
        // Run asynchronously
        return asyncAuth(std::move(runCommand), params, hostname, clientName, std::move(handler));
    } else {
        // Run synchronously through async framework
        // NOTE: this assumes that runCommand executes synchronously.
        asyncAuth(runCommand, params, hostname, clientName, [](AuthResponse response) {
            // DBClient expects us to throw in case of an auth error.
            uassertStatusOK(response.status);

            auto serverResponse = response.data;
            uassert(ErrorCodes::AuthenticationFailed,
                    serverResponse["errmsg"].str(),
                    isOk(serverResponse));
        });
    }
}

BSONObj buildAuthParams(StringData dbname,
                        StringData username,
                        StringData passwordText,
                        bool digestPassword) {
    return BSON(saslCommandMechanismFieldName << "SCRAM-SHA-1" << saslCommandUserDBFieldName
                                              << dbname
                                              << saslCommandUserFieldName
                                              << username
                                              << saslCommandPasswordFieldName
                                              << passwordText
                                              << saslCommandDigestPasswordFieldName
                                              << digestPassword);
}

StringData getSaslCommandUserDBFieldName() {
    return saslCommandUserDBFieldName;
}

StringData getSaslCommandUserFieldName() {
    return saslCommandUserFieldName;
}

}  // namespace auth
}  // namespace mongo<|MERGE_RESOLUTION|>--- conflicted
+++ resolved
@@ -40,10 +40,7 @@
 #include "mongo/bson/util/bson_extract.h"
 #include "mongo/client/sasl_client_authenticate.h"
 #include "mongo/config.h"
-<<<<<<< HEAD
-=======
 #include "mongo/db/auth/sasl_command_constants.h"
->>>>>>> f378d467
 #include "mongo/db/server_options.h"
 #include "mongo/rpc/get_status_from_command_result.h"
 #include "mongo/util/log.h"
@@ -94,97 +91,8 @@
 // MONGODB-CR
 //
 
-<<<<<<< HEAD
-AuthRequest createMongoCRGetNonceCmd(const BSONObj& params) {
-    auto db = extractDBField(params);
-    if (!db.isOK())
-        return std::move(db.getStatus());
-
-    auto request = RemoteCommandRequest();
-    request.cmdObj = kGetNonceCmd;
-    request.dbname = db.getValue();
-
-    return std::move(request);
-}
-
-AuthRequest createMongoCRAuthenticateCmd(const BSONObj& params, StringData nonce) {
-    std::string username;
-    auto response = bsonExtractStringField(params, saslCommandUserFieldName, &username);
-    if (!response.isOK())
-        return response;
-
-    std::string password;
-    response = bsonExtractStringField(params, saslCommandPasswordFieldName, &password);
-    if (!response.isOK())
-        return response;
-
-    bool shouldDigest;
-    response = bsonExtractBooleanFieldWithDefault(
-        params, saslCommandDigestPasswordFieldName, true, &shouldDigest);
-    if (!response.isOK())
-        return response;
-
-    std::string digested = password;
-    if (shouldDigest)
-        digested = createPasswordDigest(username, password);
-
-    auto db = extractDBField(params);
-    if (!db.isOK())
-        return std::move(db.getStatus());
-
-    auto request = RemoteCommandRequest();
-    request.dbname = db.getValue();
-
-    BSONObjBuilder b;
-    {
-        b << "authenticate" << 1 << "nonce" << nonce << "user" << username;
-        md5digest d;
-        {
-            md5_state_t st;
-            md5_init(&st);
-            md5_append(&st, reinterpret_cast<const md5_byte_t*>(nonce.rawData()), nonce.size());
-            md5_append(&st, reinterpret_cast<const md5_byte_t*>(username.c_str()), username.size());
-            md5_append(&st, reinterpret_cast<const md5_byte_t*>(digested.c_str()), digested.size());
-            md5_finish(&st, d);
-        }
-        b << "key" << digestToString(d);
-        request.cmdObj = b.obj();
-    }
-    return std::move(request);
-}
-
-void authMongoCR(RunCommandHook runCommand, const BSONObj& params, AuthCompletionHandler handler) {
-    invariant(runCommand);
-    invariant(handler);
-
-    // Step 1: send getnonce command, receive nonce
-    auto nonceRequest = createMongoCRGetNonceCmd(params);
-    if (!nonceRequest.isOK())
-        return handler(std::move(nonceRequest.getStatus()));
-
-    runCommand(nonceRequest.getValue(), [runCommand, params, handler](AuthResponse response) {
-        if (!response.isOK())
-            return handler(std::move(response));
-
-        // Ensure response was valid
-        std::string nonce;
-        BSONObj nonceResponse = response.data;
-        auto valid = bsonExtractStringField(nonceResponse, "nonce", &nonce);
-        if (!valid.isOK())
-            return handler({ErrorCodes::AuthenticationFailed,
-                            "Invalid nonce response: " + nonceResponse.toString()});
-
-        // Step 2: send authenticate command, receive response
-        auto authRequest = createMongoCRAuthenticateCmd(params, nonce);
-        if (!authRequest.isOK())
-            return handler(std::move(authRequest.getStatus()));
-
-        runCommand(authRequest.getValue(), handler);
-    });
-=======
 void authMongoCRImpl(RunCommandHook cmd, const BSONObj& params, AuthCompletionHandler handler) {
     handler({ErrorCodes::AuthenticationFailed, "MONGODB-CR support was removed in MongoDB 3.8"});
->>>>>>> f378d467
 }
 
 //
