--- conflicted
+++ resolved
@@ -104,15 +104,7 @@
     : status(getDetectableErrorStatus()), cursorId(-1), nextAction(Fetcher::NextAction::kInvalid) {}
 
 Fetcher::CallbackFn FetcherTest::makeCallback() {
-<<<<<<< HEAD
-    return stdx::bind(&FetcherTest::_callback,
-                      this,
-                      stdx::placeholders::_1,
-                      stdx::placeholders::_2,
-                      stdx::placeholders::_3);
-=======
     return [this](const auto& x, const auto& y, const auto& z) { return this->_callback(x, y, z); };
->>>>>>> f378d467
 }
 
 void FetcherTest::setUp() {
@@ -124,12 +116,8 @@
 }
 
 void FetcherTest::tearDown() {
-<<<<<<< HEAD
-    executor::ThreadPoolExecutorTest::tearDown();
-=======
     getExecutor().shutdown();
     getExecutor().join();
->>>>>>> f378d467
     // Executor may still invoke fetcher's callback before shutting down.
     fetcher.reset();
 }
@@ -142,7 +130,6 @@
     elapsedMillis = Milliseconds(0);
     first = false;
     nextAction = Fetcher::NextAction::kInvalid;
-<<<<<<< HEAD
 }
 
 void FetcherTest::processNetworkResponse(const BSONObj& obj,
@@ -170,35 +157,6 @@
     finishProcessingNetworkResponse(readyQueueStateAfterProcessing, fetcherStateAfterProcessing);
 }
 
-=======
-}
-
-void FetcherTest::processNetworkResponse(const BSONObj& obj,
-                                         ReadyQueueState readyQueueStateAfterProcessing,
-                                         FetcherState fetcherStateAfterProcessing) {
-    executor::NetworkInterfaceMock::InNetworkGuard guard(getNet());
-    getNet()->scheduleSuccessfulResponse(obj);
-    finishProcessingNetworkResponse(readyQueueStateAfterProcessing, fetcherStateAfterProcessing);
-}
-
-void FetcherTest::processNetworkResponse(const BSONObj& obj,
-                                         Milliseconds elapsed,
-                                         ReadyQueueState readyQueueStateAfterProcessing,
-                                         FetcherState fetcherStateAfterProcessing) {
-    executor::NetworkInterfaceMock::InNetworkGuard guard(getNet());
-    getNet()->scheduleSuccessfulResponse({obj, {}, elapsed});
-    finishProcessingNetworkResponse(readyQueueStateAfterProcessing, fetcherStateAfterProcessing);
-}
-
-void FetcherTest::processNetworkResponse(ResponseStatus rs,
-                                         ReadyQueueState readyQueueStateAfterProcessing,
-                                         FetcherState fetcherStateAfterProcessing) {
-    executor::NetworkInterfaceMock::InNetworkGuard guard(getNet());
-    getNet()->scheduleErrorResponse(rs);
-    finishProcessingNetworkResponse(readyQueueStateAfterProcessing, fetcherStateAfterProcessing);
-}
-
->>>>>>> f378d467
 void FetcherTest::finishProcessingNetworkResponse(ReadyQueueState readyQueueStateAfterProcessing,
                                                   FetcherState fetcherStateAfterProcessing) {
     clear();
@@ -246,52 +204,32 @@
 
     // Null executor.
     ASSERT_THROWS_CODE_AND_WHAT(Fetcher(nullptr, source, "db", findCmdObj, unreachableCallback),
-<<<<<<< HEAD
-                                UserException,
-=======
                                 AssertionException,
->>>>>>> f378d467
                                 ErrorCodes::BadValue,
                                 "task executor cannot be null");
 
     // Empty source.
     ASSERT_THROWS_CODE_AND_WHAT(
         Fetcher(&executor, HostAndPort(), "db", findCmdObj, unreachableCallback),
-<<<<<<< HEAD
-        UserException,
-=======
         AssertionException,
->>>>>>> f378d467
         ErrorCodes::BadValue,
         "source in remote command request cannot be empty");
 
     // Empty database name.
     ASSERT_THROWS_CODE_AND_WHAT(Fetcher(&executor, source, "", findCmdObj, unreachableCallback),
-<<<<<<< HEAD
-                                UserException,
-=======
                                 AssertionException,
->>>>>>> f378d467
                                 ErrorCodes::BadValue,
                                 "database name in remote command request cannot be empty");
 
     // Empty command object.
     ASSERT_THROWS_CODE_AND_WHAT(Fetcher(&executor, source, "db", BSONObj(), unreachableCallback),
-<<<<<<< HEAD
-                                UserException,
-=======
                                 AssertionException,
->>>>>>> f378d467
                                 ErrorCodes::BadValue,
                                 "command object in remote command request cannot be empty");
 
     // Callback function cannot be null.
     ASSERT_THROWS_CODE_AND_WHAT(Fetcher(&executor, source, "db", findCmdObj, Fetcher::CallbackFn()),
-<<<<<<< HEAD
-                                UserException,
-=======
                                 AssertionException,
->>>>>>> f378d467
                                 ErrorCodes::BadValue,
                                 "callback function cannot be null");
 
@@ -306,11 +244,7 @@
                 RemoteCommandRequest::kNoTimeout,
                 RemoteCommandRequest::kNoTimeout,
                 std::unique_ptr<RemoteCommandRetryScheduler::RetryPolicy>()),
-<<<<<<< HEAD
-        UserException,
-=======
         AssertionException,
->>>>>>> f378d467
         ErrorCodes::BadValue,
         "retry policy cannot be null");
 }
@@ -379,15 +313,9 @@
 
 TEST_F(FetcherTest, CancelWithoutSchedule) {
     ASSERT_EQUALS(Fetcher::State::kPreStart, fetcher->getState_forTest());
-<<<<<<< HEAD
     ASSERT_FALSE(fetcher->isActive());
     fetcher->shutdown();
     ASSERT_FALSE(fetcher->isActive());
-=======
-    ASSERT_FALSE(fetcher->isActive());
-    fetcher->shutdown();
-    ASSERT_FALSE(fetcher->isActive());
->>>>>>> f378d467
     ASSERT_EQUALS(Fetcher::State::kComplete, fetcher->getState_forTest());
 }
 
@@ -410,7 +338,6 @@
 
     ASSERT_OK(fetcher->schedule());
     ASSERT_EQUALS(Fetcher::State::kRunning, fetcher->getState_forTest());
-<<<<<<< HEAD
 
     auto net = getNet();
     {
@@ -421,18 +348,6 @@
     fetcher->shutdown();
     ASSERT_EQUALS(Fetcher::State::kShuttingDown, fetcher->getState_forTest());
 
-=======
-
-    auto net = getNet();
-    {
-        executor::NetworkInterfaceMock::InNetworkGuard guard(net);
-        assertRemoteCommandNameEquals("find", net->scheduleSuccessfulResponse(BSON("ok" << 1)));
-    }
-
-    fetcher->shutdown();
-    ASSERT_EQUALS(Fetcher::State::kShuttingDown, fetcher->getState_forTest());
-
->>>>>>> f378d467
     {
         executor::NetworkInterfaceMock::InNetworkGuard guard(net);
         finishProcessingNetworkResponse(ReadyQueueState::kEmpty, FetcherState::kInactive);
@@ -843,11 +758,7 @@
         fetchStatus1 = fetchResult.getStatus();
         fetcher->shutdown();
     };
-<<<<<<< HEAD
-    fetcher->schedule();
-=======
     fetcher->schedule().transitional_ignore();
->>>>>>> f378d467
     const BSONObj doc = BSON("_id" << 1);
     processNetworkResponse(BSON("cursor" << BSON("id" << 1LL << "ns"
                                                       << "db.coll"
@@ -1113,18 +1024,6 @@
                            ReadyQueueState::kEmpty,
                            FetcherState::kInactive);
 
-<<<<<<< HEAD
-    processNetworkResponse(BSON("cursor" << BSON("id" << 1LL << "ns"
-                                                      << "db.coll"
-                                                      << "nextBatch"
-                                                      << BSON_ARRAY(doc2))
-                                         << "ok"
-                                         << 1),
-                           ReadyQueueState::kEmpty,
-                           FetcherState::kInactive);
-
-=======
->>>>>>> f378d467
     // Fetcher should attempt (unsuccessfully) to schedule a killCursors command.
     ASSERT_EQUALS(1,
                   countLogLinesContaining("failed to schedule killCursors command: "
