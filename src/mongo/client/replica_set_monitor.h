
/**
 *    Copyright (C) 2018-present MongoDB, Inc.
 *
 *    This program is free software: you can redistribute it and/or modify
 *    it under the terms of the Server Side Public License, version 1,
 *    as published by MongoDB, Inc.
 *
 *    This program is distributed in the hope that it will be useful,
 *    but WITHOUT ANY WARRANTY; without even the implied warranty of
 *    MERCHANTABILITY or FITNESS FOR A PARTICULAR PURPOSE.  See the
 *    Server Side Public License for more details.
 *
 *    You should have received a copy of the Server Side Public License
 *    along with this program. If not, see
 *    <http://www.mongodb.com/licensing/server-side-public-license>.
 *
 *    As a special exception, the copyright holders give permission to link the
 *    code of portions of this program with the OpenSSL library under certain
 *    conditions as described in each individual source file and distribute
 *    linked combinations including the program with the OpenSSL library. You
 *    must comply with the Server Side Public License in all respects for
 *    all of the code used other than as permitted herein. If you modify file(s)
 *    with this exception, you may extend this exception to your version of the
 *    file(s), but you are not obligated to do so. If you do not wish to do so,
 *    delete this exception statement from your version. If you delete this
 *    exception statement from all source files in the program, then also delete
 *    it in the license file.
 */

#pragma once

#include <atomic>
#include <memory>
#include <memory>
#include <set>
#include <string>

#include "mongo/base/disallow_copying.h"
#include "mongo/base/string_data.h"
#include "mongo/client/mongo_uri.h"
#include "mongo/executor/task_executor.h"
#include "mongo/platform/atomic_word.h"
#include "mongo/stdx/functional.h"
#include "mongo/util/net/hostandport.h"
#include "mongo/util/time_support.h"

namespace mongo {

class BSONObj;
class ReplicaSetMonitor;
struct ReadPreferenceSetting;
typedef std::shared_ptr<ReplicaSetMonitor> ReplicaSetMonitorPtr;

/**
 * Holds state about a replica set and provides a means to refresh the local view.
 * All methods perform the required synchronization to allow callers from multiple threads.
 */
class ReplicaSetMonitor : public std::enable_shared_from_this<ReplicaSetMonitor> {
    MONGO_DISALLOW_COPYING(ReplicaSetMonitor);

public:
    class Refresher;

    typedef stdx::function<void(const std::string& setName, const std::string& newConnectionString)>
        ConfigChangeHook;

    /**
     * Initializes local state.
     *
     * seeds must not be empty.
     */
    ReplicaSetMonitor(StringData name, const std::set<HostAndPort>& seeds);

    ReplicaSetMonitor(const MongoURI& uri);

    /**
     * Schedules the initial refresh task into task executor.
     */
    void init();

    /**
     * Returns a host matching the given read preference or an error, if no host matches.
     *
     * @param readPref Read preference to match against
     * @param maxWait If no host is readily available, which matches the specified read preference,
     *   wait for one to become available for up to the specified time and periodically refresh
     *   the view of the set. The call may return with an error earlier than the specified value,
     *   if none of the known hosts for the set are reachable within some number of attempts.
     *   Note that if a maxWait of 0ms is specified, this method may still attempt to contact
     *   every host in the replica set up to one time.
     *
     * Known errors are:
     *  FailedToSatisfyReadPreference, if node cannot be found, which matches the read preference.
     */
    StatusWith<HostAndPort> getHostOrRefresh(const ReadPreferenceSetting& readPref,
                                             Milliseconds maxWait = kDefaultFindHostTimeout);

    /**
     * Returns the host we think is the current master or uasserts.
     *
     * This is a thin wrapper around getHostOrRefresh so this will also refresh our view if we
     * don't think there is a master at first. The main difference is that this will uassert
     * rather than returning an empty HostAndPort.
     */
    HostAndPort getMasterOrUassert();

    /**
     * Returns a refresher object that can be used to update our view of the set.
     * If a refresh is currently in-progress, the returned Refresher will participate in the
     * current refresh round.
     */
    Refresher startOrContinueRefresh();

    /**
     * Notifies this Monitor that a host has failed because of the specified error 'status' and
     * should be considered down.
     *
     * Call this when you get a connection error. If you get an error while trying to refresh our
     * view of a host, call Refresher::failedHost instead because it bypasses taking the monitor's
     * mutex.
     */
    void failedHost(const HostAndPort& host, const Status& status);

    /**
     * Returns true if this node is the master based ONLY on local data. Be careful, return may
     * be stale.
     */
    bool isPrimary(const HostAndPort& host) const;

    /**
     * Returns true if host is part of this set and is considered up (meaning it can accept
     * queries).
     */
    bool isHostUp(const HostAndPort& host) const;

    /**
     * Returns the minimum wire version supported across the replica set.
     */
    int getMinWireVersion() const;

    /**
     * Returns the maximum wire version supported across the replica set.
     */
    int getMaxWireVersion() const;

    /**
     * The name of the set.
     */
    std::string getName() const;

    /**
     * Returns a std::string with the format name/server1,server2.
     * If name is empty, returns just comma-separated list of servers.
     * It IS updated to reflect the current members of the set.
     */
    std::string getServerAddress() const;

    /**
     * Returns the URI that was used to construct this monitor.
     * It IS NOT updated to reflect the current members of the set.
     */
    const MongoURI& getOriginalUri() const;

    /**
     * Is server part of this set? Uses only cached information.
     */
    bool contains(const HostAndPort& server) const;

    /**
     * Writes information about our cached view of the set to a BSONObjBuilder. If
     * forFTDC, trim to minimize its size for full-time diagnostic data capture.
     */
    void appendInfo(BSONObjBuilder& b, bool forFTDC = false) const;

    /**
     * Returns true if the monitor knows a usable primary from it's interal view.
     */
    bool isKnownToHaveGoodPrimary() const;

    /**
     * Marks the instance as removed to exit refresh sooner.
     */
    void markAsRemoved();

    /**
     * Creates a new ReplicaSetMonitor, if it doesn't already exist.
     */
    static std::shared_ptr<ReplicaSetMonitor> createIfNeeded(const std::string& name,
                                                             const std::set<HostAndPort>& servers);

    static std::shared_ptr<ReplicaSetMonitor> createIfNeeded(const MongoURI& uri);

    /**
     * gets a cached Monitor per name. If the monitor is not found and createFromSeed is false,
     * it will return none. If createFromSeed is true, it will try to look up the last known
     * servers list for this set and will create a new monitor using that as the seed list.
     */
    static std::shared_ptr<ReplicaSetMonitor> get(const std::string& name);

    /**
     * Removes the ReplicaSetMonitor for the given set name from _sets, which will delete it.
     * If clearSeedCache is true, then the cached seed std::string for this Replica Set will be
     * removed from _seedServers.
     */
    static void remove(const std::string& name);

    /**
     * Sets the hook to be called whenever the config of any replica set changes.
     * Currently only 1 globally, so this asserts if one already exists.
     *
     * The hook will be called from a fresh thread. It is responsible for initializing any
     * thread-local state and ensuring that no exceptions escape.
     *
     * The hook must not be changed while the program has multiple threads.
     */
    static void setAsynchronousConfigChangeHook(ConfigChangeHook hook);

    /**
     * Sets the hook to be called whenever the config of any replica set changes.
     * Currently only 1 globally, so this asserts if one already exists.
     *
     * The hook will be called inline while refreshing the ReplicaSetMonitor's view of the set
     * membership.  It is important that the hook not block for long as it will be running under
     * the ReplicaSetMonitor's mutex.
     *
     * The hook must not be changed while the program has multiple threads.
     */
    static void setSynchronousConfigChangeHook(ConfigChangeHook hook);

    /**
     * Permanently stops all monitoring on replica sets and clears all cached information
     * as well. As a consequence, NEVER call this if you have other threads that have a
     * DBClientReplicaSet instance. This method should be used for unit test only.
     */
    static void cleanup();

    /**
<<<<<<< HEAD
=======
     * Use these to speed up tests by disabling the sleep-and-retry loops and cause errors to be
     * reported immediately.
     */
    static void disableRefreshRetries_forTest();

    /**
>>>>>>> f378d467
     * Permanently stops all monitoring on replica sets.
     */
    static void shutdown();

<<<<<<< HEAD
=======
    /**
     * Returns the refresh period that is given to all new SetStates.
     */
    static Seconds getDefaultRefreshPeriod();

>>>>>>> f378d467
    //
    // internal types (defined in replica_set_monitor_internal.h)
    //

    struct IsMasterReply;
    struct ScanState;
    struct SetState;
    typedef std::shared_ptr<ScanState> ScanStatePtr;
    typedef std::shared_ptr<SetState> SetStatePtr;

    /**
     * Allows tests to set initial conditions and introspect the current state.
     */
    explicit ReplicaSetMonitor(const SetStatePtr& initialState) : _state(initialState) {}
    ~ReplicaSetMonitor();

    /**
     * The default timeout, which will be used for finding a replica set host if the caller does
     * not explicitly specify it.
     */
    static const Seconds kDefaultFindHostTimeout;

    /**
     * Defaults to false, meaning that if multiple hosts meet a criteria we pick one at random.
     * This is required by the replica set driver spec. Set this to true in tests that need host
     * selection to be deterministic.
     *
     * NOTE: Used by unit-tests only.
     */
    static bool useDeterministicHostSelection;

private:
    /**
<<<<<<< HEAD
     * A callback passed to a task executor to refresh the replica set. It reschedules itself until
     * its canceled in d-tor.
     */
    void _refresh(const executor::TaskExecutor::CallbackArgs&);
=======
     * Schedules a refresh via the task executor. (Task is automatically canceled in the d-tor.)
     */
    void _scheduleRefresh(Date_t when);

    /**
     * This function refreshes the replica set and calls _scheduleRefresh() again.
     */
    void _doScheduledRefresh(const executor::TaskExecutor::CallbackHandle& currentHandle);
>>>>>>> f378d467

    // Serializes refresh and protects _refresherHandle
    stdx::mutex _mutex;
    executor::TaskExecutor::CallbackHandle _refresherHandle;

    const SetStatePtr _state;
    executor::TaskExecutor* _executor;
    AtomicBool _isRemovedFromManager{false};
};


/**
 * Refreshes the local view of a replica set.
 *
 * Use ReplicaSetMonitor::startOrContinueRefresh() to obtain a Refresher.
 *
 * Multiple threads can refresh a single set without any additional synchronization, however
 * they must each use their own Refresher object.
 *
 * All logic related to choosing the hosts to contact and updating the SetState based on replies
 * lives in this class.
 */
class ReplicaSetMonitor::Refresher {
public:
    /**
     * Contact hosts in the set to refresh our view, but stop once a host matches criteria.
     * Returns the matching host or empty if none match after a refresh.
     *
     * This is called by ReplicaSetMonitor::getHostWithRefresh()
     */
    HostAndPort refreshUntilMatches(const ReadPreferenceSetting& criteria);

    /**
     * Refresh all hosts. Equivalent to refreshUntilMatches with a criteria that never
     * matches.
     *
     * This is intended to be called periodically, possibly from a background thread.
     */
    void refreshAll();

    //
    // Remaining methods are only for testing and internal use.
    // Callers are responsible for holding SetState::mutex before calling any of these methods.
    //

    /**
     * Any passed-in pointers are shared with caller.
     *
     * If no scan is in-progress, this function is responsible for setting up a new scan.
     */
    explicit Refresher(const SetStatePtr& setState);

    struct NextStep {
        enum StepKind {
            CONTACT_HOST,  /// Contact the returned host
            WAIT,          /// Wait on condition variable and try again.
            DONE,          /// No more hosts to contact in this Refresh round
        };

        explicit NextStep(StepKind step, const HostAndPort& host = HostAndPort())
            : step(step), host(host) {}

        StepKind step;
        HostAndPort host;
    };

    /**
     * Returns the next step to take.
     *
     * By calling this, you promise to call receivedIsMaster or failedHost if the NextStep is
     * CONTACT_HOST.
     */
    NextStep getNextStep();

    /**
     * Call this if a host returned from getNextStep successfully replied to an isMaster call.
     * Negative latencyMicros are ignored.
     */
    void receivedIsMaster(const HostAndPort& from, int64_t latencyMicros, const BSONObj& reply);

    /**
     * Call this if a host returned from getNextStep failed to reply to an isMaster call.
     */
    void failedHost(const HostAndPort& host, const Status& status);

    /**
     * Starts a new scan over the hosts in set.
     */
    static ScanStatePtr startNewScan(const SetState* set);

private:
    /**
     * First, checks that the "reply" is not from a stale primary by comparing the electionId of
     * "reply" to the maxElectionId recorded by the SetState and returns OK status if "reply"
     * belongs to a non-stale primary. Otherwise returns a failed status.
     *
     * The 'from' parameter specifies the node from which the response is received.
     *
     * Updates _set and _scan based on set-membership information from a master.
     * Applies _scan->unconfirmedReplies to confirmed nodes.
     * Does not update this host's node in _set->nodes.
     */
    Status receivedIsMasterFromMaster(const HostAndPort& from, const IsMasterReply& reply);

    /**
     * Adjusts the _scan work queue based on information from this host.
     * This should only be called with replies from non-masters.
     * Does not update _set at all.
     */
    void receivedIsMasterBeforeFoundMaster(const IsMasterReply& reply);

    /**
     * Shared implementation of refreshUntilMatches and refreshAll.
     * NULL criteria means refresh every host.
     * Handles own locking.
     */
    HostAndPort _refreshUntilMatches(const ReadPreferenceSetting* criteria);

    // Both pointers are never NULL
    SetStatePtr _set;
    ScanStatePtr _scan;  // May differ from _set->currentScan if a new scan has started.
};

}  // namespace mongo<|MERGE_RESOLUTION|>--- conflicted
+++ resolved
@@ -236,27 +236,21 @@
     static void cleanup();
 
     /**
-<<<<<<< HEAD
-=======
      * Use these to speed up tests by disabling the sleep-and-retry loops and cause errors to be
      * reported immediately.
      */
     static void disableRefreshRetries_forTest();
 
     /**
->>>>>>> f378d467
      * Permanently stops all monitoring on replica sets.
      */
     static void shutdown();
 
-<<<<<<< HEAD
-=======
     /**
      * Returns the refresh period that is given to all new SetStates.
      */
     static Seconds getDefaultRefreshPeriod();
 
->>>>>>> f378d467
     //
     // internal types (defined in replica_set_monitor_internal.h)
     //
@@ -290,12 +284,6 @@
 
 private:
     /**
-<<<<<<< HEAD
-     * A callback passed to a task executor to refresh the replica set. It reschedules itself until
-     * its canceled in d-tor.
-     */
-    void _refresh(const executor::TaskExecutor::CallbackArgs&);
-=======
      * Schedules a refresh via the task executor. (Task is automatically canceled in the d-tor.)
      */
     void _scheduleRefresh(Date_t when);
@@ -304,7 +292,6 @@
      * This function refreshes the replica set and calls _scheduleRefresh() again.
      */
     void _doScheduledRefresh(const executor::TaskExecutor::CallbackHandle& currentHandle);
->>>>>>> f378d467
 
     // Serializes refresh and protects _refresherHandle
     stdx::mutex _mutex;
