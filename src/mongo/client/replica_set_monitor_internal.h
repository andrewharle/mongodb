
/**
 *    Copyright (C) 2018-present MongoDB, Inc.
 *
 *    This program is free software: you can redistribute it and/or modify
 *    it under the terms of the Server Side Public License, version 1,
 *    as published by MongoDB, Inc.
 *
 *    This program is distributed in the hope that it will be useful,
 *    but WITHOUT ANY WARRANTY; without even the implied warranty of
 *    MERCHANTABILITY or FITNESS FOR A PARTICULAR PURPOSE.  See the
 *    Server Side Public License for more details.
 *
 *    You should have received a copy of the Server Side Public License
 *    along with this program. If not, see
 *    <http://www.mongodb.com/licensing/server-side-public-license>.
 *
 *    As a special exception, the copyright holders give permission to link the
 *    code of portions of this program with the OpenSSL library under certain
 *    conditions as described in each individual source file and distribute
 *    linked combinations including the program with the OpenSSL library. You
 *    must comply with the Server Side Public License in all respects for
 *    all of the code used other than as permitted herein. If you modify file(s)
 *    with this exception, you may extend this exception to your version of the
 *    file(s), but you are not obligated to do so. If you do not wish to do so,
 *    delete this exception statement from your version. If you delete this
 *    exception statement from all source files in the program, then also delete
 *    it in the license file.
 */

/**
 * This is an internal header.
 * This should only be included by replica_set_monitor.cpp and replica_set_monitor_test.cpp.
 * This should never be included by any header.
 */

#pragma once

#include <cstdint>
#include <deque>
#include <set>
#include <string>
#include <vector>

#include "mongo/base/disallow_copying.h"
#include "mongo/client/read_preference.h"
#include "mongo/client/replica_set_monitor.h"
#include "mongo/db/jsobj.h"
#include "mongo/platform/random.h"
#include "mongo/stdx/condition_variable.h"
#include "mongo/stdx/mutex.h"
#include "mongo/util/net/hostandport.h"

namespace mongo {

struct ReplicaSetMonitor::IsMasterReply {
    IsMasterReply() : ok(false) {}
    IsMasterReply(const HostAndPort& host, int64_t latencyMicros, const BSONObj& reply)
        : ok(false), host(host), latencyMicros(latencyMicros) {
        parse(reply);
    }

    /**
     * Never throws. If parsing fails for any reason, sets ok to false.
     */
    void parse(const BSONObj& obj);

    bool ok;      // if false, ignore all other fields
    BSONObj raw;  // Always owned. Other fields are allowed to be a view into this.
    std::string setName;
    bool isMaster;
    bool secondary;
    bool hidden;
    int configVersion{};
    OID electionId;                     // Set if this isMaster reply is from the primary
    HostAndPort primary;                // empty if not present
    std::set<HostAndPort> normalHosts;  // both "hosts" and "passives"
    BSONObj tags;
    int minWireVersion{};
    int maxWireVersion{};

    // remaining fields aren't in isMaster reply, but are known to caller.
    HostAndPort host;
    int64_t latencyMicros;  // ignored if negative
    Date_t lastWriteDate{};
    repl::OpTime opTime{};
};

struct ReplicaSetMonitor::SetState {
    MONGO_DISALLOW_COPYING(SetState);

public:
    /**
     * Holds the state of a single node in the replicaSet
     */
    struct Node {
        explicit Node(const HostAndPort& host);

        void markFailed(const Status& status);

        bool matches(const ReadPreference pref) const;

        /**
         * Checks if the given tag matches the tag attached to this node.
         *
         * Example:
         *
         * Tag of this node: { "dc": "nyc", "region": "na", "rack": "4" }
         *
         * match: {}
         * match: { "dc": "nyc", "rack": 4 }
         * match: { "region": "na", "dc": "nyc" }
         * not match: { "dc": "nyc", "rack": 2 }
         * not match: { "dc": "sf" }
         */
        bool matches(const BSONObj&) const;

        /**
         *  Returns true if all of the tags in the tag set match node's tags
         */
        bool matches(const TagSet&) const;

        /**
         * Updates this Node based on information in reply. The reply must be from this host.
         */
        void update(const IsMasterReply& reply);

        HostAndPort host;
        bool isUp{false};
        bool isMaster{false};
        int64_t latencyMicros{};
        BSONObj tags;  // owned
        int minWireVersion{};
        int maxWireVersion{};
        Date_t lastWriteDate{};            // from isMasterReply
        Date_t lastWriteDateUpdateTime{};  // set to the local system's time at the time of updating
                                           // lastWriteDate
        repl::OpTime opTime{};             // from isMasterReply
    };

    typedef std::vector<Node> Nodes;

    /**
     * seedNodes must not be empty
     */
    SetState(StringData name, const std::set<HostAndPort>& seedNodes, MongoURI uri = {});

    SetState(const MongoURI& uri);

    SetState(const MongoURI& uri);

    bool isUsable() const;

    /**
     * Returns a host matching criteria or an empty host if no known host matches.
     *
     * Note: Uses only local data and does not go over the network.
     */
    HostAndPort getMatchingHost(const ReadPreferenceSetting& criteria) const;

    /**
     * Returns the Node with the given host, or NULL if no Node has that host.
     */
    Node* findNode(const HostAndPort& host);

    /**
     * Returns the Node with the given host, or creates one if no Node has that host.
     * Maintains the sorted order of nodes.
     */
    Node* findOrCreateNode(const HostAndPort& host);

    void updateNodeIfInNodes(const IsMasterReply& reply);

    /**
     * Returns the connection string of the nodes that are known the be in the set because we've
     * seen them in the isMaster reply of a PRIMARY.
     */
    std::string getConfirmedServerAddress() const;

    /**
     * Returns the connection string of the nodes that are believed to be in the set because we've
     * seen them in the isMaster reply of non-PRIMARY nodes in our seed list.
     */
    std::string getUnconfirmedServerAddress() const;

    /**
     * Before unlocking, do DEV checkInvariants();
     */
    void checkInvariants() const;

    stdx::mutex mutex;  // must hold this to access any other member or method (except name).

    // If Refresher::getNextStep returns WAIT, you should wait on the condition_variable,
    // releasing mutex. It will be notified when either getNextStep will return something other
    // than WAIT, or a new host is available for consideration by getMatchingHost. Essentially,
    // this will be hit whenever the _refreshUntilMatches loop has the potential to make
    // progress.
    // TODO consider splitting cv into two: one for when looking for a master, one for all other
    // cases.
    stdx::condition_variable cv;

    const std::string name;  // safe to read outside lock since it is const
    int consecutiveFailedScans;
    std::set<HostAndPort> seedNodes;  // updated whenever a master reports set membership changes
    OID maxElectionId;                // largest election id observed by this ReplicaSetMonitor
    int configVersion{0};             // version number of the replica set config.
    HostAndPort lastSeenMaster;  // empty if we have never seen a master. can be same as current
    Nodes nodes;                 // maintained sorted and unique by host
    ScanStatePtr currentScan;    // NULL if no scan in progress
    int64_t latencyThresholdMicros;
    mutable PseudoRandom rand;  // only used for host selection to balance load
    mutable int roundRobin;     // used when useDeterministicHostSelection is true
<<<<<<< HEAD
    MongoURI setUri;            // URI that may have constructed this
=======
    const MongoURI setUri;      // URI that may have constructed this
    Seconds refreshPeriod;
>>>>>>> f378d467
};

struct ReplicaSetMonitor::ScanState {
    MONGO_DISALLOW_COPYING(ScanState);

public:
    ScanState() : foundUpMaster(false), foundAnyUpNodes(false) {}

    /**
     * Adds all hosts in container that aren't in triedHosts to hostsToScan, then shuffles the
     * queue.
     */
    template <typename Container>
    void enqueAllUntriedHosts(const Container& container, PseudoRandom& rand);

    // Access to fields is guarded by associated SetState's mutex.
    bool foundUpMaster;
    bool foundAnyUpNodes;
    std::deque<HostAndPort> hostsToScan;  // Work queue.
    std::set<HostAndPort> possibleNodes;  // Nodes reported by non-primary hosts.
    std::set<HostAndPort> waitingFor;     // Hosts we have dispatched but haven't replied yet.
    std::set<HostAndPort> triedHosts;     // Hosts that have been returned from getNextStep.

    // All responses go here until we find a master.
    typedef std::vector<IsMasterReply> UnconfirmedReplies;
    UnconfirmedReplies unconfirmedReplies;
};

}  // namespace mongo<|MERGE_RESOLUTION|>--- conflicted
+++ resolved
@@ -147,8 +147,6 @@
 
     SetState(const MongoURI& uri);
 
-    SetState(const MongoURI& uri);
-
     bool isUsable() const;
 
     /**
@@ -210,12 +208,8 @@
     int64_t latencyThresholdMicros;
     mutable PseudoRandom rand;  // only used for host selection to balance load
     mutable int roundRobin;     // used when useDeterministicHostSelection is true
-<<<<<<< HEAD
-    MongoURI setUri;            // URI that may have constructed this
-=======
     const MongoURI setUri;      // URI that may have constructed this
     Seconds refreshPeriod;
->>>>>>> f378d467
 };
 
 struct ReplicaSetMonitor::ScanState {
