--- conflicted
+++ resolved
@@ -109,8 +109,6 @@
  */
 std::string escape(StringData s, bool escape_slash = false);
 
-<<<<<<< HEAD
-=======
 /**
  * Converts 'integer' from a base-10 string to a size_t value or returns boost::none if 'integer'
  * is not a valid base-10 string. A valid string is not allowed to have anything but decimal
@@ -118,5 +116,4 @@
  */
 boost::optional<size_t> parseUnsignedBase10Integer(StringData integer);
 
->>>>>>> f378d467
 }  // namespace mongo