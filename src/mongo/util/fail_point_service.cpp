--- conflicted
+++ resolved
@@ -41,11 +41,7 @@
 
 using std::unique_ptr;
 
-<<<<<<< HEAD
-MONGO_FP_DECLARE(dummy);  // used by tests in jstests/fail_point
-=======
 MONGO_FAIL_POINT_DEFINE(dummy);  // used by tests in jstests/fail_point
->>>>>>> f378d467
 
 unique_ptr<FailPointRegistry> _fpRegistry(nullptr);
 
