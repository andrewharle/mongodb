
/**
 *    Copyright (C) 2018-present MongoDB, Inc.
 *
 *    This program is free software: you can redistribute it and/or modify
 *    it under the terms of the Server Side Public License, version 1,
 *    as published by MongoDB, Inc.
 *
 *    This program is distributed in the hope that it will be useful,
 *    but WITHOUT ANY WARRANTY; without even the implied warranty of
 *    MERCHANTABILITY or FITNESS FOR A PARTICULAR PURPOSE.  See the
 *    Server Side Public License for more details.
 *
 *    You should have received a copy of the Server Side Public License
 *    along with this program. If not, see
 *    <http://www.mongodb.com/licensing/server-side-public-license>.
 *
 *    As a special exception, the copyright holders give permission to link the
 *    code of portions of this program with the OpenSSL library under certain
 *    conditions as described in each individual source file and distribute
 *    linked combinations including the program with the OpenSSL library. You
 *    must comply with the Server Side Public License in all respects for
 *    all of the code used other than as permitted herein. If you modify file(s)
 *    with this exception, you may extend this exception to your version of the
 *    file(s), but you are not obligated to do so. If you do not wish to do so,
 *    delete this exception statement from your version. If you delete this
 *    exception statement from all source files in the program, then also delete
 *    it in the license file.
 */

#include "mongo/platform/basic.h"

#include "mongo/util/time_support.h"

#include <cstdint>
#include <cstdio>
#include <iostream>
#include <string>

#include "mongo/base/init.h"
#include "mongo/base/parse_number.h"
#include "mongo/bson/util/builder.h"
#include "mongo/stdx/thread.h"
#include "mongo/util/assert_util.h"
#include "mongo/util/mongoutils/str.h"

<<<<<<< HEAD
#ifdef _WIN32
=======
#if defined(_WIN32)
>>>>>>> f378d467
#include "mongo/util/concurrency/mutex.h"
#include "mongo/util/system_tick_source.h"
#include "mongo/util/timer.h"
#include <boost/date_time/filetime_functions.hpp>
<<<<<<< HEAD
=======
#include <mmsystem.h>
#elif defined(__linux__)
#include <time.h>
#elif defined(__APPLE__)
#include <mach/clock.h>
#include <mach/mach.h>
>>>>>>> f378d467
#endif

#ifdef __sun
// Some versions of Solaris do not have timegm defined, so fall back to our implementation when
// building on Solaris.  See SERVER-13446.
extern "C" time_t timegm(struct tm* const tmp);
#endif

namespace mongo {

<<<<<<< HEAD
Date_t Date_t::max() {
    return fromMillisSinceEpoch(std::numeric_limits<long long>::max());
}
=======
AtomicWord<long long> Date_t::lastNowVal;

Date_t Date_t::now() {
    int64_t curTime = curTimeMillis64();
    int64_t oldLastNow = lastNowVal.loadRelaxed();

    // If curTime is different than old last now, unconditionally try to cas it to the new value.
    // This is an optimization to avoid performing stores for multiple clock reads in the same
    // millisecond.
    //
    // It's important that this is a non-equality (rather than a >), so that we avoid stalling time
    // if someone moves the system clock backwards.
    if (curTime != oldLastNow) {
        // If we fail to comp exchange, it means someone else concurrently called Date_t::now(), in
        // which case it's likely their time is also recent.  It's important that we don't loop so
        // that we avoid forcing time backwards if we have multiple callers at a millisecond
        // boundary.
        lastNowVal.compareAndSwap(oldLastNow, curTime);
    }
>>>>>>> f378d467

    return fromMillisSinceEpoch(curTime);
}

Date_t::Date_t(stdx::chrono::system_clock::time_point tp)
    : millis(durationCount<Milliseconds>(tp - stdx::chrono::system_clock::from_time_t(0))) {}

stdx::chrono::system_clock::time_point Date_t::toSystemTimePoint() const {
    return stdx::chrono::system_clock::from_time_t(0) + toDurationSinceEpoch().toSystemDuration();
}

bool Date_t::isFormattable() const {
    if (millis < 0) {
        return false;
    }
    if (sizeof(time_t) == sizeof(int32_t)) {
        return millis < 2147483647000LL;  // "2038-01-19T03:14:07Z"
    } else {
        return millis < 32535215999000LL;  // "3000-12-31T23:59:59Z"
    }
}


// jsTime_virtual_skew is just for testing. a test command manipulates it.
long long jsTime_virtual_skew = 0;
thread_local long long jsTime_virtual_thread_skew = 0;

using std::string;

void time_t_to_Struct(time_t t, struct tm* buf, bool local) {
#if defined(_WIN32)
    if (local)
        localtime_s(buf, &t);
    else
        gmtime_s(buf, &t);
#else
    if (local)
        localtime_r(&t, buf);
    else
        gmtime_r(&t, buf);
#endif
}

std::string time_t_to_String_short(time_t t) {
    char buf[64];
#if defined(_WIN32)
    ctime_s(buf, sizeof(buf), &t);
#else
    ctime_r(&t, buf);
#endif
    buf[19] = 0;
    if (buf[0] && buf[1] && buf[2] && buf[3])
        return buf + 4;  // skip day of week
    return buf;
}


// uses ISO 8601 dates without trailing Z
// colonsOk should be false when creating filenames
string terseCurrentTime(bool colonsOk) {
    struct tm t;
    time_t_to_Struct(time(0), &t);

    const char* fmt = (colonsOk ? "%Y-%m-%dT%H:%M:%S" : "%Y-%m-%dT%H-%M-%S");
    char buf[32];
    fassert(16226, strftime(buf, sizeof(buf), fmt, &t) == 19);
    return buf;
}

string terseUTCCurrentTime() {
    return terseCurrentTime(false) + "Z";
}

#define MONGO_ISO_DATE_FMT_NO_TZ "%Y-%m-%dT%H:%M:%S"

namespace {
struct DateStringBuffer {
    static const int dataCapacity = 64;
    char data[dataCapacity];
    int size;
};

void _dateToISOString(Date_t date, bool local, DateStringBuffer* result) {
    invariant(date.isFormattable());
    static const int bufSize = DateStringBuffer::dataCapacity;
    char* const buf = result->data;
    struct tm t;
    time_t_to_Struct(date.toTimeT(), &t, local);
    int pos = strftime(buf, bufSize, MONGO_ISO_DATE_FMT_NO_TZ, &t);
    dassert(0 < pos);
    char* cur = buf + pos;
    int bufRemaining = bufSize - pos;
    pos = snprintf(cur, bufRemaining, ".%03d", static_cast<int32_t>(date.asInt64() % 1000));
    dassert(bufRemaining > pos && pos > 0);
    cur += pos;
    bufRemaining -= pos;
    if (local) {
        static const int localTzSubstrLen = 5;
        dassert(bufRemaining >= localTzSubstrLen + 1);
#ifdef _WIN32
        // NOTE(schwerin): The value stored by _get_timezone is the value one adds to local time
        // to get UTC.  This is opposite of the ISO-8601 meaning of the timezone offset.
        // NOTE(schwerin): Microsoft's timezone code always assumes US rules for daylight
        // savings time.  We can do no better without completely reimplementing localtime_s and
        // related time library functions.
        long msTimeZone;
        _get_timezone(&msTimeZone);
        if (t.tm_isdst)
            msTimeZone -= 3600;
        const bool tzIsWestOfUTC = msTimeZone > 0;
        const long tzOffsetSeconds = msTimeZone * (tzIsWestOfUTC ? 1 : -1);
        const long tzOffsetHoursPart = tzOffsetSeconds / 3600;
        const long tzOffsetMinutesPart = (tzOffsetSeconds / 60) % 60;
        snprintf(cur,
                 localTzSubstrLen + 1,
                 "%c%02ld%02ld",
                 tzIsWestOfUTC ? '-' : '+',
                 tzOffsetHoursPart,
                 tzOffsetMinutesPart);
#else
        strftime(cur, bufRemaining, "%z", &t);
#endif
        cur += localTzSubstrLen;
    } else {
        dassert(bufRemaining >= 2);
        *cur = 'Z';
        ++cur;
    }
    result->size = cur - buf;
    dassert(result->size < DateStringBuffer::dataCapacity);
}

void _dateToCtimeString(Date_t date, DateStringBuffer* result) {
    static const size_t ctimeSubstrLen = 19;
    static const size_t millisSubstrLen = 4;
    time_t t = date.toTimeT();
#if defined(_WIN32)
    ctime_s(result->data, sizeof(result->data), &t);
#else
    ctime_r(&t, result->data);
#endif
    char* milliSecStr = result->data + ctimeSubstrLen;
    snprintf(milliSecStr,
             millisSubstrLen + 1,
             ".%03u",
             static_cast<unsigned>(date.toMillisSinceEpoch() % 1000));
    result->size = ctimeSubstrLen + millisSubstrLen;
}
}  // namespace

std::string dateToISOStringUTC(Date_t date) {
    DateStringBuffer buf;
    _dateToISOString(date, false, &buf);
    return std::string(buf.data, buf.size);
}

std::string dateToISOStringLocal(Date_t date) {
    DateStringBuffer buf;
    _dateToISOString(date, true, &buf);
    return std::string(buf.data, buf.size);
}

std::string dateToCtimeString(Date_t date) {
    DateStringBuffer buf;
    _dateToCtimeString(date, &buf);
    return std::string(buf.data, buf.size);
}

void outputDateAsISOStringUTC(std::ostream& os, Date_t date) {
    DateStringBuffer buf;
    _dateToISOString(date, false, &buf);
    os << StringData(buf.data, buf.size);
}

void outputDateAsISOStringLocal(std::ostream& os, Date_t date) {
    DateStringBuffer buf;
    _dateToISOString(date, true, &buf);
    os << StringData(buf.data, buf.size);
}

void outputDateAsCtime(std::ostream& os, Date_t date) {
    DateStringBuffer buf;
    _dateToCtimeString(date, &buf);
    os << StringData(buf.data, buf.size);
}

namespace {
StringData getNextToken(StringData currentString,
                        StringData terminalChars,
                        size_t startIndex,
                        size_t* endIndex) {
    size_t index = startIndex;

    if (index == std::string::npos) {
        *endIndex = std::string::npos;
        return StringData();
    }

    for (; index < currentString.size(); index++) {
        if (terminalChars.find(currentString[index]) != std::string::npos) {
            break;
        }
    }

    // substr just returns the rest of the string if the length passed in is greater than the
    // number of characters remaining, and since std::string::npos is the length of the largest
    // possible string we know (std::string::npos - startIndex) is at least as long as the rest
    // of the string.  That means this handles both the case where we hit a terminating
    // character and we want a substring, and the case where didn't and just want the rest of
    // the string.
    *endIndex = (index < currentString.size() ? index : std::string::npos);
    return currentString.substr(startIndex, index - startIndex);
}

// Check to make sure that the string only consists of digits
bool isOnlyDigits(StringData toCheck) {
    StringData digits("0123456789");
    for (StringData::const_iterator iterator = toCheck.begin(); iterator != toCheck.end();
         iterator++) {
        if (digits.find(*iterator) == std::string::npos) {
            return false;
        }
    }
    return true;
}

Status parseTimeZoneFromToken(StringData tzStr, int* tzAdjSecs) {
    *tzAdjSecs = 0;

    if (!tzStr.empty()) {
        if (tzStr[0] == 'Z') {
            if (tzStr.size() != 1) {
                StringBuilder sb;
                sb << "Found trailing characters in time zone specifier:  " << tzStr;
                return Status(ErrorCodes::BadValue, sb.str());
            }
        } else if (tzStr[0] == '+' || tzStr[0] == '-') {
            if (tzStr.size() != 5 || !isOnlyDigits(tzStr.substr(1, 4))) {
                StringBuilder sb;
                sb << "Time zone adjustment string should be four digits:  " << tzStr;
                return Status(ErrorCodes::BadValue, sb.str());
            }

            // Parse the hours component of the time zone offset.  Note that
            // parseNumberFromStringWithBase correctly handles the sign bit, so leave that in.
            StringData tzHoursStr = tzStr.substr(0, 3);
            int tzAdjHours = 0;
            Status status = parseNumberFromStringWithBase(tzHoursStr, 10, &tzAdjHours);
            if (!status.isOK()) {
                return status;
            }

            if (tzAdjHours < -23 || tzAdjHours > 23) {
                StringBuilder sb;
                sb << "Time zone hours adjustment out of range:  " << tzAdjHours;
                return Status(ErrorCodes::BadValue, sb.str());
            }

            StringData tzMinutesStr = tzStr.substr(3, 2);
            int tzAdjMinutes = 0;
            status = parseNumberFromStringWithBase(tzMinutesStr, 10, &tzAdjMinutes);
            if (!status.isOK()) {
                return status;
            }

            if (tzAdjMinutes < 0 || tzAdjMinutes > 59) {
                StringBuilder sb;
                sb << "Time zone minutes adjustment out of range:  " << tzAdjMinutes;
                return Status(ErrorCodes::BadValue, sb.str());
            }

            // Use the sign that parseNumberFromStringWithBase found to determine if we need to
            // flip the sign of our minutes component.  Also, we need to flip the sign of our
            // final result, because the offset passed in by the user represents how far off the
            // time they are giving us is from UTC, which means that we have to go the opposite
            // way to compensate and get the UTC time
            *tzAdjSecs =
                (-1) * ((tzAdjHours < 0 ? -1 : 1) * (tzAdjMinutes * 60) + (tzAdjHours * 60 * 60));

            // Disallow adjustiment of 24 hours or more in either direction (should be checked
            // above as the separate components of minutes and hours)
            fassert(17318, *tzAdjSecs > -86400 && *tzAdjSecs < 86400);
        } else {
            StringBuilder sb;
            sb << "Invalid time zone string:  \"" << tzStr
               << "\".  Found invalid character at the beginning of time "
               << "zone specifier: " << tzStr[0];
            return Status(ErrorCodes::BadValue, sb.str());
        }
    } else {
        return Status(ErrorCodes::BadValue, "Missing required time zone specifier for date");
    }

    return Status::OK();
}

Status parseMillisFromToken(StringData millisStr, int* resultMillis) {
    *resultMillis = 0;

    if (!millisStr.empty()) {
        if (millisStr.size() > 3 || !isOnlyDigits(millisStr)) {
            StringBuilder sb;
            sb << "Millisecond string should be at most three digits:  " << millisStr;
            return Status(ErrorCodes::BadValue, sb.str());
        }

        Status status = parseNumberFromStringWithBase(millisStr, 10, resultMillis);
        if (!status.isOK()) {
            return status;
        }

        // Treat the digits differently depending on how many there are.  1 digit = hundreds of
        // milliseconds, 2 digits = tens of milliseconds, 3 digits = milliseconds.
        int millisMagnitude = 1;
        if (millisStr.size() == 2) {
            millisMagnitude = 10;
        } else if (millisStr.size() == 1) {
            millisMagnitude = 100;
        }

        *resultMillis = *resultMillis * millisMagnitude;

        if (*resultMillis < 0 || *resultMillis > 1000) {
            StringBuilder sb;
            sb << "Millisecond out of range:  " << *resultMillis;
            return Status(ErrorCodes::BadValue, sb.str());
        }
    }

    return Status::OK();
}

Status parseTmFromTokens(StringData yearStr,
                         StringData monthStr,
                         StringData dayStr,
                         StringData hourStr,
                         StringData minStr,
                         StringData secStr,
                         std::tm* resultTm) {
    memset(resultTm, 0, sizeof(*resultTm));

    // Parse year
    if (yearStr.size() != 4 || !isOnlyDigits(yearStr)) {
        StringBuilder sb;
        sb << "Year string should be four digits:  " << yearStr;
        return Status(ErrorCodes::BadValue, sb.str());
    }

    Status status = parseNumberFromStringWithBase(yearStr, 10, &resultTm->tm_year);
    if (!status.isOK()) {
        return status;
    }

    if (resultTm->tm_year < 1970 || resultTm->tm_year > 9999) {
        StringBuilder sb;
        sb << "Year out of range:  " << resultTm->tm_year;
        return Status(ErrorCodes::BadValue, sb.str());
    }

    resultTm->tm_year -= 1900;

    // Parse month
    if (monthStr.size() != 2 || !isOnlyDigits(monthStr)) {
        StringBuilder sb;
        sb << "Month string should be two digits:  " << monthStr;
        return Status(ErrorCodes::BadValue, sb.str());
    }

    status = parseNumberFromStringWithBase(monthStr, 10, &resultTm->tm_mon);
    if (!status.isOK()) {
        return status;
    }

    if (resultTm->tm_mon < 1 || resultTm->tm_mon > 12) {
        StringBuilder sb;
        sb << "Month out of range:  " << resultTm->tm_mon;
        return Status(ErrorCodes::BadValue, sb.str());
    }

    resultTm->tm_mon -= 1;

    // Parse day
    if (dayStr.size() != 2 || !isOnlyDigits(dayStr)) {
        StringBuilder sb;
        sb << "Day string should be two digits:  " << dayStr;
        return Status(ErrorCodes::BadValue, sb.str());
    }

    status = parseNumberFromStringWithBase(dayStr, 10, &resultTm->tm_mday);
    if (!status.isOK()) {
        return status;
    }

    if (resultTm->tm_mday < 1 || resultTm->tm_mday > 31) {
        StringBuilder sb;
        sb << "Day out of range:  " << resultTm->tm_mday;
        return Status(ErrorCodes::BadValue, sb.str());
    }

    // Parse hour
    if (hourStr.size() != 2 || !isOnlyDigits(hourStr)) {
        StringBuilder sb;
        sb << "Hour string should be two digits:  " << hourStr;
        return Status(ErrorCodes::BadValue, sb.str());
    }

    status = parseNumberFromStringWithBase(hourStr, 10, &resultTm->tm_hour);
    if (!status.isOK()) {
        return status;
    }

    if (resultTm->tm_hour < 0 || resultTm->tm_hour > 23) {
        StringBuilder sb;
        sb << "Hour out of range:  " << resultTm->tm_hour;
        return Status(ErrorCodes::BadValue, sb.str());
    }

    // Parse minute
    if (minStr.size() != 2 || !isOnlyDigits(minStr)) {
        StringBuilder sb;
        sb << "Minute string should be two digits:  " << minStr;
        return Status(ErrorCodes::BadValue, sb.str());
    }

    status = parseNumberFromStringWithBase(minStr, 10, &resultTm->tm_min);
    if (!status.isOK()) {
        return status;
    }

    if (resultTm->tm_min < 0 || resultTm->tm_min > 59) {
        StringBuilder sb;
        sb << "Minute out of range:  " << resultTm->tm_min;
        return Status(ErrorCodes::BadValue, sb.str());
    }

    // Parse second if it exists
    if (secStr.empty()) {
        return Status::OK();
    }

    if (secStr.size() != 2 || !isOnlyDigits(secStr)) {
        StringBuilder sb;
        sb << "Second string should be two digits:  " << secStr;
        return Status(ErrorCodes::BadValue, sb.str());
    }

    status = parseNumberFromStringWithBase(secStr, 10, &resultTm->tm_sec);
    if (!status.isOK()) {
        return status;
    }

    if (resultTm->tm_sec < 0 || resultTm->tm_sec > 59) {
        StringBuilder sb;
        sb << "Second out of range:  " << resultTm->tm_sec;
        return Status(ErrorCodes::BadValue, sb.str());
    }

    return Status::OK();
}

Status parseTm(StringData dateString, std::tm* resultTm, int* resultMillis, int* tzAdjSecs) {
    size_t yearEnd = std::string::npos;
    size_t monthEnd = std::string::npos;
    size_t dayEnd = std::string::npos;
    size_t hourEnd = std::string::npos;
    size_t minEnd = std::string::npos;
    size_t secEnd = std::string::npos;
    size_t millisEnd = std::string::npos;
    size_t tzEnd = std::string::npos;
    StringData yearStr, monthStr, dayStr, hourStr, minStr, secStr, millisStr, tzStr;

    yearStr = getNextToken(dateString, "-", 0, &yearEnd);
    monthStr = getNextToken(dateString, "-", yearEnd + 1, &monthEnd);
    dayStr = getNextToken(dateString, "T", monthEnd + 1, &dayEnd);
    hourStr = getNextToken(dateString, ":", dayEnd + 1, &hourEnd);
    minStr = getNextToken(dateString, ":+-Z", hourEnd + 1, &minEnd);

    // Only look for seconds if the character we matched for the end of the minutes token is a
    // colon
    if (minEnd != std::string::npos && dateString[minEnd] == ':') {
        // Make sure the string doesn't end with ":"
        if (minEnd == dateString.size() - 1) {
            StringBuilder sb;
            sb << "Invalid date:  " << dateString << ".  Ends with \"" << dateString[minEnd]
               << "\" character";
            return Status(ErrorCodes::BadValue, sb.str());
        }

        secStr = getNextToken(dateString, ".+-Z", minEnd + 1, &secEnd);

        // Make sure we actually got something for seconds, since here we know they are expected
        if (secStr.empty()) {
            StringBuilder sb;
            sb << "Missing seconds in date: " << dateString;
            return Status(ErrorCodes::BadValue, sb.str());
        }
    }

    // Only look for milliseconds if the character we matched for the end of the seconds token
    // is a period
    if (secEnd != std::string::npos && dateString[secEnd] == '.') {
        // Make sure the string doesn't end with "."
        if (secEnd == dateString.size() - 1) {
            StringBuilder sb;
            sb << "Invalid date:  " << dateString << ".  Ends with \"" << dateString[secEnd]
               << "\" character";
            return Status(ErrorCodes::BadValue, sb.str());
        }

        millisStr = getNextToken(dateString, "+-Z", secEnd + 1, &millisEnd);

        // Make sure we actually got something for millis, since here we know they are expected
        if (millisStr.empty()) {
            StringBuilder sb;
            sb << "Missing seconds in date: " << dateString;
            return Status(ErrorCodes::BadValue, sb.str());
        }
    }

    // Now look for the time zone specifier depending on which prefix of the time we provided
    if (millisEnd != std::string::npos) {
        tzStr = getNextToken(dateString, "", millisEnd, &tzEnd);
    } else if (secEnd != std::string::npos && dateString[secEnd] != '.') {
        tzStr = getNextToken(dateString, "", secEnd, &tzEnd);
    } else if (minEnd != std::string::npos && dateString[minEnd] != ':') {
        tzStr = getNextToken(dateString, "", minEnd, &tzEnd);
    }

    Status status = parseTmFromTokens(yearStr, monthStr, dayStr, hourStr, minStr, secStr, resultTm);
    if (!status.isOK()) {
        return status;
    }

    status = parseTimeZoneFromToken(tzStr, tzAdjSecs);
    if (!status.isOK()) {
        return status;
    }

    status = parseMillisFromToken(millisStr, resultMillis);
    if (!status.isOK()) {
        return status;
    }

    return Status::OK();
}

}  // namespace

StatusWith<Date_t> dateFromISOString(StringData dateString) {
    std::tm theTime;
    int millis = 0;
    int tzAdjSecs = 0;
    Status status = parseTm(dateString, &theTime, &millis, &tzAdjSecs);
    if (!status.isOK()) {
        return StatusWith<Date_t>(ErrorCodes::BadValue, status.reason());
    }

    unsigned long long resultMillis = 0;

#if defined(_WIN32)
    SYSTEMTIME dateStruct;
    dateStruct.wMilliseconds = millis;
    dateStruct.wSecond = theTime.tm_sec;
    dateStruct.wMinute = theTime.tm_min;
    dateStruct.wHour = theTime.tm_hour;
    dateStruct.wDay = theTime.tm_mday;
    dateStruct.wDayOfWeek = -1; /* ignored */
    dateStruct.wMonth = theTime.tm_mon + 1;
    dateStruct.wYear = theTime.tm_year + 1900;

    // Output parameter for SystemTimeToFileTime
    FILETIME fileTime;

    // the wDayOfWeek member of SYSTEMTIME is ignored by this function
    if (SystemTimeToFileTime(&dateStruct, &fileTime) == 0) {
        StringBuilder sb;
        sb << "Error converting Windows system time to file time for date:  " << dateString
           << ".  Error code:  " << GetLastError();
        return StatusWith<Date_t>(ErrorCodes::BadValue, sb.str());
    }

    // The Windows FILETIME structure contains two parts of a 64-bit value representing the
    // number of 100-nanosecond intervals since January 1, 1601
    unsigned long long windowsTimeOffset =
        (static_cast<unsigned long long>(fileTime.dwHighDateTime) << 32) | fileTime.dwLowDateTime;

    // There are 11644473600 seconds between the unix epoch and the windows epoch
    // 100-nanoseconds = milliseconds * 10000
    unsigned long long epochDifference = 11644473600000 * 10000;

    // removes the diff between 1970 and 1601
    windowsTimeOffset -= epochDifference;

    // 1 milliseconds = 1000000 nanoseconds = 10000 100-nanosecond intervals
    resultMillis = windowsTimeOffset / 10000;
#else
    struct tm dateStruct = {0};
    dateStruct.tm_sec = theTime.tm_sec;
    dateStruct.tm_min = theTime.tm_min;
    dateStruct.tm_hour = theTime.tm_hour;
    dateStruct.tm_mday = theTime.tm_mday;
    dateStruct.tm_mon = theTime.tm_mon;
    dateStruct.tm_year = theTime.tm_year;
    dateStruct.tm_wday = 0;
    dateStruct.tm_yday = 0;

    resultMillis = (1000 * static_cast<unsigned long long>(timegm(&dateStruct))) + millis;
#endif

    resultMillis += (tzAdjSecs * 1000);

    if (resultMillis > static_cast<unsigned long long>(std::numeric_limits<long long>::max())) {
        return {ErrorCodes::BadValue, str::stream() << dateString << " is too far in the future"};
    }
    return Date_t::fromMillisSinceEpoch(static_cast<long long>(resultMillis));
}

#undef MONGO_ISO_DATE_FMT_NO_TZ

std::string Date_t::toString() const {
    if (isFormattable()) {
        return dateToISOStringLocal(*this);
    } else {
        return str::stream() << "Date(" << millis << ")";
    }
}

time_t Date_t::toTimeT() const {
    const auto secs = millis / 1000;
    verify(secs >= std::numeric_limits<time_t>::min());
    verify(secs <= std::numeric_limits<time_t>::max());
    return secs;
}

boost::gregorian::date currentDate() {
    boost::posix_time::ptime now = boost::posix_time::second_clock::local_time();
    return now.date();
}

// parses time of day in "hh:mm" format assuming 'hh' is 00-23
bool toPointInTime(const string& str, boost::posix_time::ptime* timeOfDay) {
    int hh = 0;
    int mm = 0;
    if (2 != sscanf(str.c_str(), "%d:%d", &hh, &mm)) {
        return false;
    }

    // verify that time is well formed
    if ((hh / 24) || (mm / 60)) {
        return false;
    }

    boost::posix_time::ptime res(currentDate(),
                                 boost::posix_time::hours(hh) + boost::posix_time::minutes(mm));
    *timeOfDay = res;
    return true;
}

void sleepsecs(int s) {
    stdx::this_thread::sleep_for(Seconds(s).toSystemDuration());
}

void sleepmillis(long long s) {
    stdx::this_thread::sleep_for(Milliseconds(s).toSystemDuration());
}
void sleepmicros(long long s) {
    stdx::this_thread::sleep_for(Microseconds(s).toSystemDuration());
}

void Backoff::nextSleepMillis() {
    // Get the current time
    unsigned long long currTimeMillis = curTimeMillis64();

    int lastSleepMillis = _lastSleepMillis;

    if (_lastErrorTimeMillis == 0 || _lastErrorTimeMillis > currTimeMillis /* VM bugs exist */)
        _lastErrorTimeMillis = currTimeMillis;
    unsigned long long lastErrorTimeMillis = _lastErrorTimeMillis;
    _lastErrorTimeMillis = currTimeMillis;

    lastSleepMillis = getNextSleepMillis(lastSleepMillis, currTimeMillis, lastErrorTimeMillis);

    // Store the last slept time
    _lastSleepMillis = lastSleepMillis;
    sleepmillis(lastSleepMillis);
}

int Backoff::getNextSleepMillis(int lastSleepMillis,
                                unsigned long long currTimeMillis,
                                unsigned long long lastErrorTimeMillis) const {
    // Backoff logic

    // Get the time since the last error
    unsigned long long timeSinceLastErrorMillis = currTimeMillis - lastErrorTimeMillis;

    // Makes the cast below safe
    verify(_resetAfterMillis >= 0);

    // If we haven't seen another error recently (3x the max wait time), reset our
    // wait counter.
    if (timeSinceLastErrorMillis > (unsigned)(_resetAfterMillis))
        lastSleepMillis = 0;

    // Makes the test below sane
    verify(_maxSleepMillis > 0);

    // Wait a power of two millis
    if (lastSleepMillis == 0)
        lastSleepMillis = 1;
    else
        lastSleepMillis = std::min(lastSleepMillis * 2, _maxSleepMillis);

    return lastSleepMillis;
}

// DO NOT TOUCH except for testing
void jsTimeVirtualSkew(long long skew) {
    jsTime_virtual_skew = skew;
}
long long getJSTimeVirtualSkew() {
    return jsTime_virtual_skew;
}

void jsTimeVirtualThreadSkew(long long skew) {
    jsTime_virtual_thread_skew = skew;
}

long long getJSTimeVirtualThreadSkew() {
    return jsTime_virtual_thread_skew;
}

/** Date_t is milliseconds since epoch */
Date_t jsTime() {
    return Date_t::now() + Milliseconds(getJSTimeVirtualThreadSkew()) +
        Milliseconds(getJSTimeVirtualSkew());
}

#ifdef _WIN32  // no gettimeofday on windows
unsigned long long curTimeMillis64() {
    using stdx::chrono::system_clock;
    return static_cast<unsigned long long>(
        durationCount<Milliseconds>(system_clock::now() - system_clock::from_time_t(0)));
}

static unsigned long long getFiletime() {
    FILETIME ft;
    GetSystemTimeAsFileTime(&ft);
    return *reinterpret_cast<unsigned long long*>(&ft);
}

static unsigned long long getPerfCounter() {
    LARGE_INTEGER li;
    QueryPerformanceCounter(&li);
    return li.QuadPart;
}

static unsigned long long baseFiletime = 0;
static unsigned long long basePerfCounter = 0;
static unsigned long long resyncInterval = 0;
static SimpleMutex _curTimeMicros64ReadMutex;
static SimpleMutex _curTimeMicros64ResyncMutex;

typedef WINBASEAPI VOID(WINAPI* pGetSystemTimePreciseAsFileTime)(
    _Out_ LPFILETIME lpSystemTimeAsFileTime);

static pGetSystemTimePreciseAsFileTime GetSystemTimePreciseAsFileTimeFunc;

MONGO_INITIALIZER(Init32TimeSupport)(InitializerContext*) {
    HINSTANCE kernelLib = LoadLibraryA("kernel32.dll");
    if (kernelLib) {
        GetSystemTimePreciseAsFileTimeFunc = reinterpret_cast<pGetSystemTimePreciseAsFileTime>(
            GetProcAddress(kernelLib, "GetSystemTimePreciseAsFileTime"));
    }

    return Status::OK();
}

static unsigned long long resyncTime() {
    stdx::lock_guard<SimpleMutex> lkResync(_curTimeMicros64ResyncMutex);
    unsigned long long ftOld;
    unsigned long long ftNew;
    ftOld = ftNew = getFiletime();
    do {
        ftNew = getFiletime();
    } while (ftOld == ftNew);  // wait for filetime to change

    unsigned long long newPerfCounter = getPerfCounter();

    // Make sure that we use consistent values for baseFiletime and basePerfCounter.
    //
    stdx::lock_guard<SimpleMutex> lkRead(_curTimeMicros64ReadMutex);
    baseFiletime = ftNew;
    basePerfCounter = newPerfCounter;
    resyncInterval = 60 * SystemTickSource::get()->getTicksPerSecond();
    return newPerfCounter;
}

unsigned long long curTimeMicros64() {
    // Windows 8/2012 & later support a <1us time function
    if (GetSystemTimePreciseAsFileTimeFunc != NULL) {
        FILETIME time;
        GetSystemTimePreciseAsFileTimeFunc(&time);
        return boost::date_time::winapi::file_time_to_microseconds(time);
    }

    // Get a current value for QueryPerformanceCounter; if it is not time to resync we will
    // use this value.
    //
    unsigned long long perfCounter = getPerfCounter();

    // Periodically resync the timer so that we don't let timer drift accumulate.  Testing
    // suggests that we drift by about one microsecond per minute, so resynching once per
    // minute should keep drift to no more than one microsecond.
    //
    if ((perfCounter - basePerfCounter) > resyncInterval) {
        perfCounter = resyncTime();
    }

    // Make sure that we use consistent values for baseFiletime and basePerfCounter.
    //
    stdx::lock_guard<SimpleMutex> lkRead(_curTimeMicros64ReadMutex);

    // Compute the current time in FILETIME format by adding our base FILETIME and an offset
    // from that time based on QueryPerformanceCounter.  The math is (logically) to compute the
    // fraction of a second elapsed since 'baseFiletime' by taking the difference in ticks
    // and dividing by the tick frequency, then scaling this fraction up to units of 100
    // nanoseconds to match the FILETIME format.  We do the multiplication first to avoid
    // truncation while using only integer instructions.
    //
    unsigned long long computedTime = baseFiletime +
        ((perfCounter - basePerfCounter) * 10 * 1000 * 1000) /
            SystemTickSource::get()->getTicksPerSecond();

    // Convert the computed FILETIME into microseconds since the Unix epoch (1/1/1970).
    //
    return boost::date_time::winapi::file_time_to_microseconds(computedTime);
}

#else
#include <sys/time.h>
unsigned long long curTimeMillis64() {
    timeval tv;
    gettimeofday(&tv, NULL);
    return ((unsigned long long)tv.tv_sec) * 1000 + tv.tv_usec / 1000;
}

unsigned long long curTimeMicros64() {
    timeval tv;
    gettimeofday(&tv, NULL);
    return (((unsigned long long)tv.tv_sec) * 1000 * 1000) + tv.tv_usec;
}
#endif

#if defined(__APPLE__)
template <typename T>
class MachPort {
public:
    MachPort(T port) : _port(std::move(port)) {}
    ~MachPort() {
        mach_port_deallocate(mach_task_self(), _port);
    }
    operator T&() {
        return _port;
    }

private:
    T _port;
};
#endif

// Find minimum timer resolution of OS
Nanoseconds getMinimumTimerResolution() {
    Nanoseconds minTimerResolution;
#if defined(__linux__) || defined(__FreeBSD__)
    struct timespec tp;
    clock_getres(CLOCK_REALTIME, &tp);
    minTimerResolution = Nanoseconds{tp.tv_nsec};
#elif defined(_WIN32)
    // see https://msdn.microsoft.com/en-us/library/windows/desktop/dd743626(v=vs.85).aspx
    TIMECAPS tc;
    Milliseconds resMillis;
    invariant(timeGetDevCaps(&tc, sizeof(tc)) == MMSYSERR_NOERROR);
    resMillis = Milliseconds{static_cast<int64_t>(tc.wPeriodMin)};
    minTimerResolution = duration_cast<Nanoseconds>(resMillis);
#elif defined(__APPLE__)
    // see "Mac OSX Internals: a Systems Approach" for functions and types
    kern_return_t kr;
    MachPort<host_name_port_t> myhost(mach_host_self());
    MachPort<clock_serv_t> clk_system([&myhost] {
        host_name_port_t clk;
        invariant(host_get_clock_service(myhost, SYSTEM_CLOCK, &clk) == 0);
        return clk;
    }());
    natural_t attribute[4];
    mach_msg_type_number_t count;

    count = sizeof(attribute) / sizeof(natural_t);
    kr = clock_get_attributes(clk_system, CLOCK_GET_TIME_RES, (clock_attr_t)attribute, &count);
    invariant(kr == 0);

    minTimerResolution = Nanoseconds{attribute[0]};
#else
#error Dont know how to get the minimum timer resolution on this platform
#endif
    return minTimerResolution;
}


}  // namespace mongo<|MERGE_RESOLUTION|>--- conflicted
+++ resolved
@@ -44,24 +44,17 @@
 #include "mongo/util/assert_util.h"
 #include "mongo/util/mongoutils/str.h"
 
-<<<<<<< HEAD
-#ifdef _WIN32
-=======
 #if defined(_WIN32)
->>>>>>> f378d467
 #include "mongo/util/concurrency/mutex.h"
 #include "mongo/util/system_tick_source.h"
 #include "mongo/util/timer.h"
 #include <boost/date_time/filetime_functions.hpp>
-<<<<<<< HEAD
-=======
 #include <mmsystem.h>
 #elif defined(__linux__)
 #include <time.h>
 #elif defined(__APPLE__)
 #include <mach/clock.h>
 #include <mach/mach.h>
->>>>>>> f378d467
 #endif
 
 #ifdef __sun
@@ -72,11 +65,6 @@
 
 namespace mongo {
 
-<<<<<<< HEAD
-Date_t Date_t::max() {
-    return fromMillisSinceEpoch(std::numeric_limits<long long>::max());
-}
-=======
 AtomicWord<long long> Date_t::lastNowVal;
 
 Date_t Date_t::now() {
@@ -96,7 +84,6 @@
         // boundary.
         lastNowVal.compareAndSwap(oldLastNow, curTime);
     }
->>>>>>> f378d467
 
     return fromMillisSinceEpoch(curTime);
 }
