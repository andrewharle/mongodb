// unordered_fast_key_table.h


/**
 *    Copyright (C) 2018-present MongoDB, Inc.
 *
 *    This program is free software: you can redistribute it and/or modify
 *    it under the terms of the Server Side Public License, version 1,
 *    as published by MongoDB, Inc.
 *
 *    This program is distributed in the hope that it will be useful,
 *    but WITHOUT ANY WARRANTY; without even the implied warranty of
 *    MERCHANTABILITY or FITNESS FOR A PARTICULAR PURPOSE.  See the
 *    Server Side Public License for more details.
 *
 *    You should have received a copy of the Server Side Public License
 *    along with this program. If not, see
 *    <http://www.mongodb.com/licensing/server-side-public-license>.
 *
 *    As a special exception, the copyright holders give permission to link the
 *    code of portions of this program with the OpenSSL library under certain
 *    conditions as described in each individual source file and distribute
 *    linked combinations including the program with the OpenSSL library. You
 *    must comply with the Server Side Public License in all respects for
 *    all of the code used other than as permitted herein. If you modify file(s)
 *    with this exception, you may extend this exception to your version of the
 *    file(s), but you are not obligated to do so. If you do not wish to do so,
 *    delete this exception statement from your version. If you delete this
 *    exception statement from all source files in the program, then also delete
 *    it in the license file.
 */

#pragma once

#include <iterator>
#include <memory>
#include <type_traits>

#include "mongo/base/disallow_copying.h"
#include "mongo/util/assert_util.h"

namespace mongo {

/**
 * A hash map that allows a different type to be used stored (K_S) than is used for lookups (K_L).
 *
 * Takes a Traits class that must have the following:
 *
 * static uint32_t hash(K_L); // Computes a 32-bit hash of the key.
 * static bool equals(K_L, K_L); // Returns true if the keys are equal.
 * static K_S toStorage(K_L); // Converts from K_L to K_S.
 * static K_L toLookup(K_S); // Converts from K_S to K_L.
 * class HashedKey {
 * public:
 *     explicit HashedKey(K_L key); // Computes hash of key.
 *     HashedKey(K_L key, uint32_t hash); // Populates with known hash.
 *
 *     const K_L& key() const;
 *     uint32_t hash() const; // Should be free to call repeatedly.
 * };
 */
template <typename K_L,  // key lookup
          typename K_S,  // key storage
          typename V,    // value
          typename Traits>
class UnorderedFastKeyTable {
public:
    // Typedefs for compatibility with std::map.
    using value_type = std::pair<const K_S, V>;
    using key_type = K_L;
    using mapped_type = V;

    using HashedKey = typename Traits::HashedKey;

private:
    class Entry {
    public:
        Entry() = default;

        Entry(const Entry& other)
            : _used(other._used), _everUsed(other.everUsed), _curHash(other._curHash) {
            if (other.isUsed()) {
                new (&_data) value_type(other.getData());
            }
        }
<<<<<<< HEAD

        Entry& operator=(const Entry& other) {
            if (this == &other) {
                return *this;
            }

            if (isUsed()) {
                unUse();
            }

=======

        Entry& operator=(const Entry& other) {
            if (this == &other) {
                return *this;
            }

            if (isUsed()) {
                unUse();
            }

>>>>>>> f378d467
            _used = other._used;
            _everUsed = other._everUsed;
            _curHash = other._curHash;

            if (other.isUsed()) {
                new (&_data) value_type(other.getData());
            }

            return *this;
        }

        ~Entry() {
            if (isUsed()) {
                unUse();
            }
        }

        template <typename... Args>
        void emplaceData(const HashedKey& key, Args&&... args) {
            dassert(!isUsed());
            _used = true;
            _everUsed = true;
            _curHash = key.hash();
            new (&_data) value_type(std::piecewise_construct,
                                    std::forward_as_tuple(Traits::toStorage(key.key())),
                                    std::forward_as_tuple(std::forward<Args>(args)...));
        }

        bool isUsed() const {
            return _used;
        }

        bool wasEverUsed() const {
            return _everUsed;
        }

        uint32_t getCurHash() const {
            dassert(isUsed());
            return _curHash;
        }

        void unUse() {
            dassert(isUsed());
            _used = false;
            reinterpret_cast<value_type*>(&_data)->~value_type();
        }

        value_type& getData() {
            dassert(isUsed());
            return *reinterpret_cast<value_type*>(&_data);
        }

        const value_type& getData() const {
            dassert(isUsed());
            return *reinterpret_cast<const value_type*>(&_data);
        }

    private:
        bool _used = false;
        bool _everUsed = false;
        uint32_t _curHash;
        typename std::aligned_storage<sizeof(value_type),
                                      std::alignment_of<value_type>::value>::type _data;
    };

    struct Area {
        Area() = default;  // TODO constexpr

        Area(unsigned capacity, unsigned maxProbe)
            : _hashMask(capacity - 1),
              _maxProbe(maxProbe),
              _entries(capacity ? new Entry[capacity] : nullptr) {
            // Capacity must be a power of two or zero. See the comment on _hashMask for why.
            dassert((capacity & (capacity - 1)) == 0);
        }

        Area(const Area& other) : Area(other.capacity(), other._maxProbe) {
            std::copy(other.begin(), other.end(), begin());
        }

        Area& operator=(const Area& other) {
            Area(other).swap(this);
            return *this;
        }

        int find(const HashedKey& key, int* firstEmpty) const;

        bool transfer(Area* newArea) const;

        void swap(Area* other) {
            using std::swap;
            swap(_hashMask, other->_hashMask);
            swap(_maxProbe, other->_maxProbe);
            swap(_entries, other->_entries);
        }

        unsigned capacity() const {
            return _hashMask + 1;
        }

        Entry* begin() {
            return _entries.get();
        }
        Entry* end() {
            return _entries.get() + capacity();
        }

        const Entry* begin() const {
            return _entries.get();
        }
        const Entry* end() const {
            return _entries.get() + capacity();
        }

        // Capacity is always a power of two. This means that the operation (hash % capacity) can be
        // preformed by (hash & (capacity - 1)). Since we need the mask more than the capacity we
        // store it directly and derive the capacity from it. The default capacity is 0 so the
        // default hashMask is -1.
        unsigned _hashMask = -1;
        unsigned _maxProbe = 0;
        std::unique_ptr<Entry[]> _entries = {};
    };

public:
    UnorderedFastKeyTable() = default;  // TODO constexpr

    UnorderedFastKeyTable(std::initializer_list<std::pair<key_type, mapped_type>> entries);

    /**
     * @return number of elements in map
     */
    size_t size() const {
        return _size;
    }

    bool empty() const {
        return _size == 0;
    }

    /*
     * @return storage space
     */
    size_t capacity() const {
        return _area.capacity();
    }

    V& operator[](const HashedKey& key) {
        return get(key);
    }
    V& operator[](const K_L& key) {
        return get(key);
    }

    V& get(const HashedKey& key);
    V& get(const K_L& key) {
        return get(HashedKey(key));
    }

    void clear() {
        *this = {};
    }

    /**
     * @return number of elements removed
     */
    size_t erase(const HashedKey& key);
    size_t erase(const K_L& key) {
        if (empty())
            return 0;  // Don't waste time hashing.
        return erase(HashedKey(key));
    }

    template <typename AreaPtr,
              typename reference = decltype(AreaPtr()->begin()->getData()),
              typename pointer = typename std::add_pointer<reference>::type>
    class iterator_impl
        : public std::
              iterator<std::forward_iterator_tag, value_type, std::ptrdiff_t, pointer, reference> {
        friend class UnorderedFastKeyTable;

    public:
        iterator_impl() {
            _position = -1;
        }
        iterator_impl(AreaPtr area) {
            _area = area;
            _position = 0;
            _max = _area->capacity() - 1;
            _skip();
        }
        iterator_impl(AreaPtr area, int pos) {
            _area = area;
            _position = pos;
            _max = pos;
        }

        template <typename... Args>
        iterator_impl(const iterator_impl<Args...>& other)
            : _area(other._area), _position(other._position), _max(other._max) {}

        pointer operator->() const {
            return &_area->_entries[_position].getData();
        }

        reference operator*() const {
            return _area->_entries[_position].getData();
        }

        iterator_impl& operator++() {
            if (_position < 0)
                return *this;
            _position++;
            _skip();
            return *this;
        }

        iterator_impl operator++(int) {
            iterator_impl before(*this);
            operator++();
            return before;
        }

        bool operator==(const iterator_impl& other) const {
            return _position == other._position;
        }
        bool operator!=(const iterator_impl& other) const {
            return _position != other._position;
        }

    private:
        void _skip() {
            while (true) {
                if (_position > _max) {
                    _position = -1;
                    break;
                }
                if (_area->_entries[_position].isUsed())
                    break;
                ++_position;
            }
        }

        AreaPtr _area;
        int _position;
        int _max;  // inclusive
    };

    using iterator = iterator_impl<Area*>;
    using const_iterator = iterator_impl<const Area*>;

    void erase(const_iterator it);

    /**
     * @return either a one-shot iterator with the key, or end()
     */
    const_iterator find(const K_L& key) const {
        if (empty())
            return end();  // Don't waste time hashing.
        return const_iterator(&_area, _area.find(HashedKey(key), nullptr));
    }

    const_iterator find(const HashedKey& key) const {
        if (empty())
            return end();
        return const_iterator(&_area, _area.find(key, nullptr));
    }

    iterator find(const K_L& key) {
        if (empty())
            return end();  // Don't waste time hashing.
<<<<<<< HEAD
        return find(HashedKey(key));
=======
        return iterator(&_area, _area.find(HashedKey(key), nullptr));
>>>>>>> f378d467
    }

    iterator find(const HashedKey& key) {
        if (empty())
            return end();
        return iterator(&_area, _area.find(key, nullptr));
    }

<<<<<<< HEAD
=======
    size_t count(const K_L& key) const {
        if (empty())
            return 0;  // Don't waste time hashing.
        return _area.find(HashedKey(key), nullptr) != -1;
    }

    size_t count(const HashedKey& key) const {
        if (empty())
            return 0;
        return _area.find(key, nullptr) != -1;
    }

>>>>>>> f378d467
    const_iterator begin() const {
        return const_iterator(&_area);
    }

    const_iterator end() const {
        return const_iterator();
    }

    iterator begin() {
        return iterator(&_area);
    }

    iterator end() {
        return iterator();
    }

    const_iterator cbegin() const {
        return const_iterator(&_area);
    }

    const_iterator cend() const {
        return const_iterator();
    }

    template <typename... Args>
    std::pair<iterator, bool> try_emplace(const HashedKey& key, Args&&... args);

    template <typename... Args>
    std::pair<iterator, bool> try_emplace(const K_L& key, Args&&... args) {
        return try_emplace(HashedKey(key), std::forward<Args>(args)...);
    }

    void swap(UnorderedFastKeyTable& other) {
        _area.swap(&(other._area));
        std::swap(_size, other._size);
    }

    friend void swap(UnorderedFastKeyTable& lhs, UnorderedFastKeyTable& rhs) {
        return lhs.swap(rhs);
    }

private:
    void _grow();

    size_t _size = 0;
    Area _area;
};
}

#include "mongo/util/unordered_fast_key_table_internal.h"<|MERGE_RESOLUTION|>--- conflicted
+++ resolved
@@ -83,7 +83,6 @@
                 new (&_data) value_type(other.getData());
             }
         }
-<<<<<<< HEAD
 
         Entry& operator=(const Entry& other) {
             if (this == &other) {
@@ -94,18 +93,6 @@
                 unUse();
             }
 
-=======
-
-        Entry& operator=(const Entry& other) {
-            if (this == &other) {
-                return *this;
-            }
-
-            if (isUsed()) {
-                unUse();
-            }
-
->>>>>>> f378d467
             _used = other._used;
             _everUsed = other._everUsed;
             _curHash = other._curHash;
@@ -376,11 +363,7 @@
     iterator find(const K_L& key) {
         if (empty())
             return end();  // Don't waste time hashing.
-<<<<<<< HEAD
-        return find(HashedKey(key));
-=======
         return iterator(&_area, _area.find(HashedKey(key), nullptr));
->>>>>>> f378d467
     }
 
     iterator find(const HashedKey& key) {
@@ -389,8 +372,6 @@
         return iterator(&_area, _area.find(key, nullptr));
     }
 
-<<<<<<< HEAD
-=======
     size_t count(const K_L& key) const {
         if (empty())
             return 0;  // Don't waste time hashing.
@@ -403,7 +384,6 @@
         return _area.find(key, nullptr) != -1;
     }
 
->>>>>>> f378d467
     const_iterator begin() const {
         return const_iterator(&_area);
     }
