--- conflicted
+++ resolved
@@ -99,7 +99,6 @@
      * Returns a string representation of MONGO_VERSION.
      */
     virtual StringData version() const noexcept = 0;
-<<<<<<< HEAD
 
     /**
      * Returns a string representation of MONGO_GIT_HASH.
@@ -133,41 +132,6 @@
     virtual std::vector<BuildInfoTuple> buildInfo() const = 0;
 
     /**
-=======
-
-    /**
-     * Returns a string representation of MONGO_GIT_HASH.
-     */
-    virtual StringData gitVersion() const noexcept = 0;
-
-    /**
-     * Returns a vector describing the enabled modules.
-     */
-    virtual std::vector<StringData> modules() const = 0;
-
-    /**
-     * Returns a string describing the configured memory allocator.
-     */
-    virtual StringData allocator() const noexcept = 0;
-
-    /**
-     * Returns a string describing the configured javascript engine.
-     */
-    virtual StringData jsEngine() const noexcept = 0;
-
-    /**
-     * Returns a string describing the minimum requred OS. Note that this method is currently only
-     * valid to call when running on Windows.
-     */
-    virtual StringData targetMinOS() const noexcept = 0;
-
-    /**
-     * Returns a vector of tuples describing build information (e.g. LINKFLAGS, compiler, etc.).
-     */
-    virtual std::vector<BuildInfoTuple> buildInfo() const = 0;
-
-    /**
->>>>>>> f378d467
      * Returns the version of OpenSSL in use, if any, adorned with the provided prefix and suffix.
      */
     std::string openSSLVersion(StringData prefix = "", StringData suffix = "") const;
