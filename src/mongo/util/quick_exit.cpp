--- conflicted
+++ resolved
@@ -103,15 +103,9 @@
 #if defined(_WIN32)
     // SERVER-23860: VS 2015 Debug Builds abort and Release builds AV when _exit is called on
     // multiple threads. Each call to _exit shuts down the CRT, and so subsequent calls into the
-<<<<<<< HEAD
-    // CRT result in undefined behavior. Bypass _exit CRT shutdown code and call ExitProcess
-    // directly instead.
-    ::ExitProcess(code);
-=======
     // CRT result in undefined behavior. Bypass _exit CRT shutdown code and call TerminateProcess
     // directly instead to match GLibc's _exit which calls the syscall exit_group.
     ::TerminateProcess(GetCurrentProcess(), code);
->>>>>>> f378d467
 #else
     ::_exit(code);
 #endif
