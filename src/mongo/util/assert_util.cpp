--- conflicted
+++ resolved
@@ -83,51 +83,6 @@
     }
 }
 
-<<<<<<< HEAD
-ErrorCodes::Error DBException::convertExceptionCode(int exCode) {
-    if (exCode == 0) {
-        return ErrorCodes::UnknownError;
-    }
-    return ErrorCodes::fromInt(exCode);
-}
-
-void ExceptionInfo::append(BSONObjBuilder& b, const char* m, const char* c) const {
-    if (msg.empty())
-        b.append(m, "unknown assertion");
-    else
-        b.append(m, msg);
-
-    if (code)
-        b.append(c, code);
-}
-
-/* "warning" assert -- safe to continue, so we don't throw exception. */
-NOINLINE_DECL void wasserted(const char* expr, const char* file, unsigned line) {
-    static bool rateLimited;
-    static time_t lastWhen;
-    static unsigned lastLine;
-    if (lastLine == line && time(0) - lastWhen < 5) {
-        if (!rateLimited) {
-            rateLimited = true;
-            log() << "rate limiting wassert" << endl;
-        }
-        return;
-    }
-    lastWhen = time(0);
-    lastLine = line;
-
-    log() << "warning assertion failure " << expr << ' ' << file << ' ' << dec << line << endl;
-    logContext();
-    assertionCount.condrollover(++assertionCount.warning);
-#if defined(MONGO_CONFIG_DEBUG_BUILD)
-    // this is so we notice in buildbot
-    log() << "\n\n***aborting after wassert() failure in a debug/test build\n\n" << endl;
-    std::abort();
-#endif
-}
-
-=======
->>>>>>> f378d467
 NOINLINE_DECL void verifyFailed(const char* expr, const char* file, unsigned line) {
     assertionCount.condrollover(++assertionCount.regular);
     error() << "Assertion failure " << expr << ' ' << file << ' ' << std::dec << line << std::endl;
@@ -138,23 +93,15 @@
     breakpoint();
 #if defined(MONGO_CONFIG_DEBUG_BUILD)
     // this is so we notice in buildbot
-<<<<<<< HEAD
-    log() << "\n\n***aborting after verify() failure as this is a debug/test build\n\n" << endl;
-=======
     severe() << "\n\n***aborting after verify() failure as this is a debug/test build\n\n"
              << std::endl;
->>>>>>> f378d467
     std::abort();
 #endif
     error_details::throwExceptionForStatus(Status(ErrorCodes::UnknownError, temp.str()));
 }
 
 NOINLINE_DECL void invariantFailed(const char* expr, const char* file, unsigned line) noexcept {
-<<<<<<< HEAD
-    log() << "Invariant failure " << expr << ' ' << file << ' ' << dec << line << endl;
-=======
     severe() << "Invariant failure " << expr << ' ' << file << ' ' << std::dec << line << std::endl;
->>>>>>> f378d467
     breakpoint();
     severe() << "\n\n***aborting after invariant() failure\n\n" << std::endl;
     std::abort();
@@ -175,17 +122,6 @@
                                      const Status& status,
                                      const char* file,
                                      unsigned line) noexcept {
-<<<<<<< HEAD
-    log() << "Invariant failure: " << expr << " resulted in status " << redact(status) << " at "
-          << file << ' ' << dec << line;
-    breakpoint();
-    log() << "\n\n***aborting after invariant() failure\n\n" << endl;
-    std::abort();
-}
-
-NOINLINE_DECL void fassertFailedWithLocation(int msgid, const char* file, unsigned line) noexcept {
-    log() << "Fatal Assertion " << msgid << " at " << file << " " << dec << line;
-=======
     severe() << "Invariant failure: " << expr << " resulted in status " << redact(status) << " at "
              << file << ' ' << std::dec << line;
     breakpoint();
@@ -200,107 +136,18 @@
                                             unsigned line) noexcept {
     severe() << "Invariant failure: " << expr << " " << msg << " resulted in status "
              << redact(status) << " at " << file << ' ' << std::dec << line;
->>>>>>> f378d467
-    breakpoint();
-    severe() << "\n\n***aborting after invariant() failure\n\n" << std::endl;
-    std::abort();
-}
-
-<<<<<<< HEAD
-NOINLINE_DECL void fassertFailedNoTraceWithLocation(int msgid,
-                                                    const char* file,
-                                                    unsigned line) noexcept {
-    log() << "Fatal Assertion " << msgid << " at " << file << " " << dec << line;
-=======
+    breakpoint();
+    severe() << "\n\n***aborting after invariant() failure\n\n" << std::endl;
+    std::abort();
+}
+
 NOINLINE_DECL void fassertFailedWithLocation(int msgid, const char* file, unsigned line) noexcept {
     severe() << "Fatal Assertion " << msgid << " at " << file << " " << std::dec << line;
->>>>>>> f378d467
-    breakpoint();
-    severe() << "\n\n***aborting after fassert() failure\n\n" << std::endl;
-    std::abort();
-}
-
-<<<<<<< HEAD
-MONGO_COMPILER_NORETURN void fassertFailedWithStatusWithLocation(int msgid,
-                                                                 const Status& status,
-                                                                 const char* file,
-                                                                 unsigned line) noexcept {
-    log() << "Fatal assertion " << msgid << " " << redact(status) << " at " << file << " " << dec
-          << line;
-    breakpoint();
-    log() << "\n\n***aborting after fassert() failure\n\n" << endl;
-    std::abort();
-}
-
-MONGO_COMPILER_NORETURN void fassertFailedWithStatusNoTraceWithLocation(int msgid,
-                                                                        const Status& status,
-                                                                        const char* file,
-                                                                        unsigned line) noexcept {
-    log() << "Fatal assertion " << msgid << " " << redact(status) << " at " << file << " " << dec
-          << line;
-    breakpoint();
-    log() << "\n\n***aborting after fassert() failure\n\n" << endl;
-    quickExit(EXIT_ABRUPT);
-}
-
-void UserException::appendPrefix(stringstream& ss) const {
-    ss << "userassert:";
-}
-void MsgAssertionException::appendPrefix(stringstream& ss) const {
-    ss << "massert:";
-}
-
-void uassertedWithLocation(int msgid, const string& msg, const char* file, unsigned line) {
-    uassertedWithLocation(msgid, msg.c_str(), file, line);
-}
-
-NOINLINE_DECL void uassertedWithLocation(int msgid,
-                                         const char* msg,
-                                         const char* file,
-                                         unsigned line) {
-    assertionCount.condrollover(++assertionCount.user);
-    LOG(1) << "User Assertion: " << msgid << ":" << redact(msg) << ' ' << file << ' ' << dec << line
-           << endl;
-    throw UserException(msgid, msg);
-}
-
-void msgassertedWithLocation(int msgid, const string& msg, const char* file, unsigned line) {
-    msgassertedWithLocation(msgid, msg.c_str(), file, line);
-}
-
-NOINLINE_DECL void msgassertedWithLocation(int msgid,
-                                           const char* msg,
-                                           const char* file,
-                                           unsigned line) {
-    assertionCount.condrollover(++assertionCount.msg);
-    log() << "Assertion: " << msgid << ":" << redact(msg) << ' ' << file << ' ' << dec << line
-          << endl;
-    throw MsgAssertionException(msgid, msg);
-}
-
-NOINLINE_DECL void msgassertedNoTraceWithLocation(int msgid,
-                                                  const char* msg,
-                                                  const char* file,
-                                                  unsigned line) {
-    assertionCount.condrollover(++assertionCount.msg);
-    log() << "Assertion: " << msgid << ":" << redact(msg) << ' ' << file << ' ' << dec << line
-          << endl;
-    throw MsgAssertionException(msgid, msg);
-}
-
-void msgassertedNoTraceWithLocation(int msgid,
-                                    const std::string& msg,
-                                    const char* file,
-                                    unsigned line) {
-    msgassertedNoTraceWithLocation(msgid, msg.c_str(), file, line);
-}
-
-void msgassertedNoTraceWithStatusWithLocation(int msgid,
-                                              const Status& status,
-                                              const char* file,
-                                              unsigned line) {
-    msgassertedNoTraceWithLocation(msgid, status.toString(), file, line);
-=======
+    breakpoint();
+    severe() << "\n\n***aborting after fassert() failure\n\n" << std::endl;
+    std::abort();
+}
+
 NOINLINE_DECL void fassertFailedNoTraceWithLocation(int msgid,
                                                     const char* file,
                                                     unsigned line) noexcept {
@@ -351,7 +198,6 @@
     out.append(prefix.rawData(), prefix.size());
     out.append(e.rawData(), e.size());
     return out;
->>>>>>> f378d467
 }
 
 std::string causedBy(const char* e) {
