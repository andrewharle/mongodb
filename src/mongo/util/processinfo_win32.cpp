// processinfo_win32.cpp

/*    Copyright 2009 10gen Inc.
 *
 *    Licensed under the Apache License, Version 2.0 (the "License");
 *    you may not use this file except in compliance with the License.
 *    You may obtain a copy of the License at
 *
 *    http://www.apache.org/licenses/LICENSE-2.0
 *
 *    Unless required by applicable law or agreed to in writing, software
 *    distributed under the License is distributed on an "AS IS" BASIS,
 *    WITHOUT WARRANTIES OR CONDITIONS OF ANY KIND, either express or implied.
 *    See the License for the specific language governing permissions and
 *    limitations under the License.
 */

#include "mongo/pch.h"

#include <iostream>
#include <psapi.h>

#include "mongo/util/processinfo.h"

using namespace std;

namespace mongo {

    // dynamically link to psapi.dll (in case this version of Windows
    // does not support what we need)
    struct PsApiInit {
        bool supported;
        typedef BOOL (WINAPI *pQueryWorkingSetEx)(HANDLE hProcess,
                                                  PVOID pv,
                                                  DWORD cb);
        pQueryWorkingSetEx QueryWSEx;

        PsApiInit() {
            HINSTANCE psapiLib = LoadLibrary( TEXT("psapi.dll") );
            if (psapiLib) {
                QueryWSEx = reinterpret_cast<pQueryWorkingSetEx>
                    ( GetProcAddress( psapiLib, "QueryWorkingSetEx" ) );
                if (QueryWSEx) {
                    supported = true;
                    return;
                }
            }
            supported = false;
        }
    };

    static PsApiInit* psapiGlobal = NULL;

    int _wconvertmtos( SIZE_T s ) {
        return (int)( s / ( 1024 * 1024 ) );
    }

    ProcessInfo::ProcessInfo( ProcessId pid ) {
    }

    ProcessInfo::~ProcessInfo() {
    }

    bool ProcessInfo::supported() {
        return true;
    }

    int ProcessInfo::getVirtualMemorySize() {
        MEMORYSTATUSEX mse;
        mse.dwLength = sizeof(mse);
        verify( GlobalMemoryStatusEx( &mse ) );
        DWORDLONG x = (mse.ullTotalVirtual - mse.ullAvailVirtual) / (1024 * 1024) ;
        verify( x <= 0x7fffffff );
        return (int) x;
    }

    int ProcessInfo::getResidentSize() {
        PROCESS_MEMORY_COUNTERS pmc;
        verify( GetProcessMemoryInfo( GetCurrentProcess() , &pmc, sizeof(pmc) ) );
        return _wconvertmtos( pmc.WorkingSetSize );
    }

    void ProcessInfo::getExtraInfo(BSONObjBuilder& info) {
        MEMORYSTATUSEX mse;
        mse.dwLength = sizeof(mse);
        PROCESS_MEMORY_COUNTERS pmc;
        if( GetProcessMemoryInfo( GetCurrentProcess() , &pmc, sizeof(pmc) ) ) {
            info.append("page_faults", static_cast<int>(pmc.PageFaultCount));
            info.append("usagePageFileMB", static_cast<int>(pmc.PagefileUsage / 1024 / 1024));
        }
        if( GlobalMemoryStatusEx( &mse ) ) {
            info.append("totalPageFileMB", static_cast<int>(mse.ullTotalPageFile / 1024 / 1024));
            info.append("availPageFileMB", static_cast<int>(mse.ullAvailPageFile / 1024 / 1024));
            info.append("ramMB", static_cast<int>(mse.ullTotalPhys / 1024 / 1024));
        }
    }

    bool getFileVersion(const char *filePath, DWORD &fileVersionMS, DWORD &fileVersionLS) {
        DWORD verSize = GetFileVersionInfoSizeA(filePath, NULL);
        if (verSize == 0) {
            DWORD gle = GetLastError();
            warning() << "GetFileVersionInfoSizeA on " << filePath << " failed with " << errnoWithDescription(gle);
            return false;
        }

        boost::scoped_array<char> verData(new char[verSize]);
        if (GetFileVersionInfoA(filePath, NULL, verSize, verData.get()) == 0) {
            DWORD gle = GetLastError();
            warning() << "GetFileVersionInfoSizeA on " << filePath << " failed with " << errnoWithDescription(gle);
            return false;
        }

        UINT size;
        VS_FIXEDFILEINFO *verInfo;
        if (VerQueryValueA(verData.get(), "\\", (LPVOID *)&verInfo, &size) == 0) {
            DWORD gle = GetLastError();
            warning() << "VerQueryValueA on " << filePath << " failed with " << errnoWithDescription(gle);
            return false;
        }

        if (size != sizeof(VS_FIXEDFILEINFO)) {
            warning() << "VerQueryValueA on " << filePath << " returned structure with unexpected size";
            return false;
        }

        fileVersionMS = verInfo->dwFileVersionMS;
        fileVersionLS = verInfo->dwFileVersionLS;
        return true;
    }

    // If the version of the ntfs.sys driver shows that the KB2731284 hotfix or a later update
    // is installed, zeroing out data files is unnecessary. The file version numbers used below
    // are taken from the Hotfix File Information at http://support.microsoft.com/kb/2731284.
    bool isKB2731284OrLaterUpdateInstalled() {
        UINT pathBufferSize = GetSystemDirectoryA(NULL, 0);
        if (pathBufferSize == 0) {
            DWORD gle = GetLastError();
            warning() << "GetSystemDirectoryA failed with " << errnoWithDescription(gle);
            return false;
        }

        boost::scoped_array<char> systemDirectory(new char[pathBufferSize]);
        UINT systemDirectoryPathLen;
        systemDirectoryPathLen = GetSystemDirectoryA(systemDirectory.get(), pathBufferSize);
        if (systemDirectoryPathLen == 0) {
            DWORD gle = GetLastError();
            warning() << "GetSystemDirectoryA failed with " << errnoWithDescription(gle);
            return false;
        }

        if (systemDirectoryPathLen != pathBufferSize - 1) {
            warning() << "GetSystemDirectoryA returned unexpected path length";
            return false;
        }

        string ntfsDotSysPath = systemDirectory.get();
        if (ntfsDotSysPath.back() != '\\') {
            ntfsDotSysPath.append("\\");
        }
        ntfsDotSysPath.append("drivers\\ntfs.sys");
        DWORD fileVersionMS;
        DWORD fileVersionLS;
        if (getFileVersion(ntfsDotSysPath.c_str(), fileVersionMS, fileVersionLS)) {
            WORD fileVersionFirstNumber = HIWORD(fileVersionMS);
            WORD fileVersionSecondNumber = LOWORD(fileVersionMS);
            WORD fileVersionThirdNumber = HIWORD(fileVersionLS);
            WORD fileVersionFourthNumber = LOWORD(fileVersionLS);

            if (fileVersionFirstNumber == 6 && fileVersionSecondNumber == 1 && fileVersionThirdNumber == 7600 &&
                    fileVersionFourthNumber >= 21296 && fileVersionFourthNumber <= 21999) {
                return true;
            } else if (fileVersionFirstNumber == 6 && fileVersionSecondNumber == 1 && fileVersionThirdNumber == 7601 &&
                    fileVersionFourthNumber >= 22083 && fileVersionFourthNumber <= 22999) {
                return true;
            }
        }

        return false;
    }

    void ProcessInfo::SystemInfo::collectSystemInfo() {
        BSONObjBuilder bExtra;
        stringstream verstr;
        OSVERSIONINFOEX osvi;   // os version
        MEMORYSTATUSEX mse;     // memory stats
        SYSTEM_INFO ntsysinfo;  //system stats

        // get basic processor properties
        GetNativeSystemInfo( &ntsysinfo );
        addrSize = (ntsysinfo.wProcessorArchitecture == PROCESSOR_ARCHITECTURE_AMD64 ? 64 : 32);
        numCores = ntsysinfo.dwNumberOfProcessors;
        pageSize = static_cast<unsigned long long>(ntsysinfo.dwPageSize);
        bExtra.append("pageSize", static_cast<long long>(pageSize));

        // get memory info
        mse.dwLength = sizeof( mse );
        if ( GlobalMemoryStatusEx( &mse ) ) {
            memSize = mse.ullTotalPhys;
        }

        // get OS version info
        ZeroMemory( &osvi, sizeof( osvi ) );
        osvi.dwOSVersionInfoSize = sizeof( osvi );
        if ( GetVersionEx( (OSVERSIONINFO*)&osvi ) ) {

            verstr << osvi.dwMajorVersion << "." << osvi.dwMinorVersion;
            if ( osvi.wServicePackMajor )
                verstr << " SP" << osvi.wServicePackMajor;
            verstr << " (build " << osvi.dwBuildNumber << ")";

            osName = "Microsoft ";
            switch ( osvi.dwMajorVersion ) {
            case 6:
                switch ( osvi.dwMinorVersion ) {
                    case 3:
                        if ( osvi.wProductType == VER_NT_WORKSTATION )
                            osName += "Windows 8.1";
                        else
                            osName += "Windows Server 2012 R2";
                        break;
                    case 2:
                        if ( osvi.wProductType == VER_NT_WORKSTATION )
                            osName += "Windows 8";
                        else
                            osName += "Windows Server 2012";
                        break;
                    case 1:
                        if ( osvi.wProductType == VER_NT_WORKSTATION )
                            osName += "Windows 7";
                        else
                            osName += "Windows Server 2008 R2";

                        // Windows 6.1 is either Windows 7 or Windows 2008 R2. There is no SP2 for
                        // either of these two operating systems, but the check will hold if one
<<<<<<< HEAD
                        // were released. This code assumes that SP2 will include fix for 
                        // http://support.microsoft.com/kb/2731284.
                        //
                        if ((osvi.wServicePackMajor >= 0) && (osvi.wServicePackMajor < 2)) {
                            fileZeroNeeded = true;
=======
                        // were released. This code assumes that SP2 will include fix for
                        // http://support.microsoft.com/kb/2731284.
                        //
                        if ((osvi.wServicePackMajor >= 0) && (osvi.wServicePackMajor < 2)) {
                              if (isKB2731284OrLaterUpdateInstalled()) {
                                  log() << "Hotfix KB2731284 or later update is installed, no need to zero-out data files";
                                  fileZeroNeeded = false;
                              } else {
                                  log() << "Hotfix KB2731284 or later update is not installed, will zero-out data files";
                                  fileZeroNeeded = true;
                              }
>>>>>>> 374e1947
                        }
                        break;
                    case 0:
                        if ( osvi.wProductType == VER_NT_WORKSTATION )
                            osName += "Windows Vista";
                        else
                            osName += "Windows Server 2008";
                        break;
                    default:
                        osName += "Windows NT version ";
                        osName += verstr.str();
                        break;
                }
                break;
            case 5:
                switch ( osvi.dwMinorVersion ) {
                    case 2:
                        osName += "Windows Server 2003";
                        break;
                    case 1:
                        osName += "Windows XP";
                        break;
                    case 0:
                        if ( osvi.wProductType == VER_NT_WORKSTATION )
                            osName += "Windows 2000 Professional";
                        else
                            osName += "Windows 2000 Server";
                        break;
                    default:
                        osName += "Windows NT version ";
                        osName += verstr.str();
                        break;
                }
                break;
            }
        }
        else {
            // unable to get any version data
            osName += "Windows NT";
        }

        if ( ntsysinfo.wProcessorArchitecture == PROCESSOR_ARCHITECTURE_AMD64 ) { cpuArch = "x86_64"; }
        else if ( ntsysinfo.wProcessorArchitecture == PROCESSOR_ARCHITECTURE_INTEL ) { cpuArch = "x86"; }
        else if ( ntsysinfo.wProcessorArchitecture == PROCESSOR_ARCHITECTURE_IA64 ) { cpuArch = "ia64"; }
        else { cpuArch = "unknown"; }

        osType = "Windows";
        osVersion = verstr.str();
        hasNuma = checkNumaEnabled();
        _extraStats = bExtra.obj();
        if (psapiGlobal == NULL) {
            psapiGlobal = new PsApiInit();
        }

    }

    bool ProcessInfo::checkNumaEnabled() {
        typedef BOOL(WINAPI *LPFN_GLPI)(
            PSYSTEM_LOGICAL_PROCESSOR_INFORMATION,
            PDWORD);

        DWORD returnLength = 0;
        DWORD numaNodeCount = 0;
        scoped_array<SYSTEM_LOGICAL_PROCESSOR_INFORMATION> buffer;

        LPFN_GLPI glpi(reinterpret_cast<LPFN_GLPI>(GetProcAddress(
            GetModuleHandleW(L"kernel32"),
            "GetLogicalProcessorInformation")));
        if (glpi == NULL) {
            return false;
        }

        DWORD returnCode = 0;
        do {
            returnCode = glpi(buffer.get(), &returnLength);

            if (returnCode == FALSE) {
                if (GetLastError() == ERROR_INSUFFICIENT_BUFFER) {
                    buffer.reset(reinterpret_cast<PSYSTEM_LOGICAL_PROCESSOR_INFORMATION>(
                        new BYTE[returnLength]));
                }
                else {
                    DWORD gle = GetLastError();
                    warning() << "GetLogicalProcessorInformation failed with "
                        << errnoWithDescription(gle);
                    return false;
                }
            }
        } while (returnCode == FALSE);

        PSYSTEM_LOGICAL_PROCESSOR_INFORMATION ptr = buffer.get();

        unsigned int byteOffset = 0;
        while (byteOffset + sizeof(SYSTEM_LOGICAL_PROCESSOR_INFORMATION) <= returnLength) {
            if (ptr->Relationship == RelationNumaNode) {
                // Non-NUMA systems report a single record of this type.
                numaNodeCount++;
            }

            byteOffset += sizeof(SYSTEM_LOGICAL_PROCESSOR_INFORMATION);
            ptr++;
        }

        // For non-NUMA machines, the count is 1
        return numaNodeCount > 1;
    }

    bool ProcessInfo::blockCheckSupported() {
        return psapiGlobal->supported;
    }

    bool ProcessInfo::blockInMemory(const void* start) {
#if 0
        // code for printing out page fault addresses and pc's --
        // this could be useful for targetting heavy pagefault locations in the code
        static BOOL bstat = InitializeProcessForWsWatch( GetCurrentProcess() );
        PSAPI_WS_WATCH_INFORMATION_EX wiex[30];
        DWORD bufsize =  sizeof(wiex);
        bstat = GetWsChangesEx( GetCurrentProcess(), &wiex[0], &bufsize );
        if (bstat) {
            for (int i=0; i<30; i++) {
                if (wiex[i].BasicInfo.FaultingPc == 0) break;
                cout << "faulting pc = " << wiex[i].BasicInfo.FaultingPc << " address = " << wiex[i].BasicInfo.FaultingVa << " thread id = " << wiex[i].FaultingThreadId << endl;
            }
        }
#endif
        PSAPI_WORKING_SET_EX_INFORMATION wsinfo;
        wsinfo.VirtualAddress = const_cast<void*>(start);
        BOOL result = psapiGlobal->QueryWSEx( GetCurrentProcess(), &wsinfo, sizeof(wsinfo) );
        if ( result )
            if ( wsinfo.VirtualAttributes.Valid )
                return true;
        return false;
    }

    bool ProcessInfo::pagesInMemory(const void* start, size_t numPages, vector<char>* out) {
        out->resize(numPages);
        scoped_array<PSAPI_WORKING_SET_EX_INFORMATION> wsinfo(
                new PSAPI_WORKING_SET_EX_INFORMATION[numPages]);

        const void* startOfFirstPage = alignToStartOfPage(start);
        for (size_t i = 0; i < numPages; i++) {
            wsinfo[i].VirtualAddress = reinterpret_cast<void*>(
                    reinterpret_cast<unsigned long long>(startOfFirstPage) + i * getPageSize());
        }

        BOOL result = psapiGlobal->QueryWSEx(GetCurrentProcess(),
                                            wsinfo.get(),
                                            sizeof(PSAPI_WORKING_SET_EX_INFORMATION) * numPages);

        if (!result) return false;
        for (size_t i = 0; i < numPages; ++i) {
            (*out)[i] = wsinfo[i].VirtualAttributes.Valid ? 1 : 0;
        }
        return true;
    }

}<|MERGE_RESOLUTION|>--- conflicted
+++ resolved
@@ -232,13 +232,6 @@
 
                         // Windows 6.1 is either Windows 7 or Windows 2008 R2. There is no SP2 for
                         // either of these two operating systems, but the check will hold if one
-<<<<<<< HEAD
-                        // were released. This code assumes that SP2 will include fix for 
-                        // http://support.microsoft.com/kb/2731284.
-                        //
-                        if ((osvi.wServicePackMajor >= 0) && (osvi.wServicePackMajor < 2)) {
-                            fileZeroNeeded = true;
-=======
                         // were released. This code assumes that SP2 will include fix for
                         // http://support.microsoft.com/kb/2731284.
                         //
@@ -250,7 +243,6 @@
                                   log() << "Hotfix KB2731284 or later update is not installed, will zero-out data files";
                                   fileZeroNeeded = true;
                               }
->>>>>>> 374e1947
                         }
                         break;
                     case 0:
