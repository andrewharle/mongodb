--- conflicted
+++ resolved
@@ -30,10 +30,7 @@
 
 #pragma once
 
-<<<<<<< HEAD
-=======
 #include <cstdlib>
->>>>>>> f378d467
 #include <string>
 #include <typeinfo>
 
@@ -226,15 +223,11 @@
                                                const Status& status,
                                                const char* file,
                                                unsigned line) noexcept;
-<<<<<<< HEAD
-void wasserted(const char* expr, const char* file, unsigned line);
-=======
 MONGO_COMPILER_NORETURN void invariantOKFailedWithMsg(const char* expr,
                                                       const Status& status,
                                                       const std::string& msg,
                                                       const char* file,
                                                       unsigned line) noexcept;
->>>>>>> f378d467
 
 #define fassertFailed MONGO_fassertFailed
 #define MONGO_fassertFailed(...) ::mongo::fassertFailedWithLocation(__VA_ARGS__, __FILE__, __LINE__)
@@ -264,56 +257,6 @@
                                                                         const Status& status,
                                                                         const char* file,
                                                                         unsigned line) noexcept;
-<<<<<<< HEAD
-
-/** a "user assertion".  throws UserAssertion.  logs.  typically used for errors that a user
-    could cause, such as duplicate key, disk full, etc.
-*/
-MONGO_COMPILER_NORETURN void uassertedWithLocation(int msgid,
-                                                   const char* msg,
-                                                   const char* file,
-                                                   unsigned line);
-MONGO_COMPILER_NORETURN void uassertedWithLocation(int msgid,
-                                                   const std::string& msg,
-                                                   const char* file,
-                                                   unsigned line);
-
-/** msgassert and massert are for errors that are internal but have a well defined error text
-    std::string.  a stack trace is logged.
-*/
-
-#define msgassertedNoTrace MONGO_msgassertedNoTrace
-#define MONGO_msgassertedNoTrace(...) \
-    ::mongo::msgassertedNoTraceWithLocation(__VA_ARGS__, __FILE__, __LINE__)
-MONGO_COMPILER_NORETURN void msgassertedNoTraceWithLocation(int msgid,
-                                                            const char* msg,
-                                                            const char* file,
-                                                            unsigned line);
-MONGO_COMPILER_NORETURN void msgassertedNoTraceWithLocation(int msgid,
-                                                            const std::string& msg,
-                                                            const char* file,
-                                                            unsigned line);
-
-#define msgassertedNoTraceWithStatus MONGO_msgassertedNoTraceWithStatus
-#define MONGO_msgassertedNoTraceWithStatus(...) \
-    ::mongo::msgassertedNoTraceWithStatusWithLocation(__VA_ARGS__, __FILE__, __LINE__)
-MONGO_COMPILER_NORETURN void msgassertedNoTraceWithStatusWithLocation(int msgid,
-                                                                      const Status& status,
-                                                                      const char* file,
-                                                                      unsigned line);
-
-#define msgasserted MONGO_msgasserted
-#define MONGO_msgasserted(...) ::mongo::msgassertedWithLocation(__VA_ARGS__, __FILE__, __LINE__)
-MONGO_COMPILER_NORETURN void msgassertedWithLocation(int msgid,
-                                                     const char* msg,
-                                                     const char* file,
-                                                     unsigned line);
-MONGO_COMPILER_NORETURN void msgassertedWithLocation(int msgid,
-                                                     const std::string& msg,
-                                                     const char* file,
-                                                     unsigned line);
-=======
->>>>>>> f378d467
 
 /* convert various types of exceptions to strings */
 std::string causedBy(StringData e);
@@ -334,21 +277,20 @@
     }
 }
 
-<<<<<<< HEAD
-inline void fassertWithLocation(int msgid, const Status& status, const char* file, unsigned line) {
-    if (MONGO_unlikely(!status.isOK())) {
-        fassertFailedWithStatusWithLocation(msgid, status, file, line);
-=======
 template <typename T>
 inline T fassertWithLocation(int msgid, StatusWith<T> sw, const char* file, unsigned line) {
     if (MONGO_unlikely(!sw.isOK())) {
         fassertFailedWithStatusWithLocation(msgid, sw.getStatus(), file, line);
->>>>>>> f378d467
     }
     return std::move(sw.getValue());
 }
 
-<<<<<<< HEAD
+inline void fassertWithLocation(int msgid, const Status& status, const char* file, unsigned line) {
+    if (MONGO_unlikely(!status.isOK())) {
+        fassertFailedWithStatusWithLocation(msgid, status, file, line);
+    }
+}
+
 #define fassertNoTrace MONGO_fassertNoTrace
 #define MONGO_fassertNoTrace(...) \
     ::mongo::fassertNoTraceWithLocation(__VA_ARGS__, __FILE__, __LINE__)
@@ -358,6 +300,14 @@
     }
 }
 
+template <typename T>
+inline T fassertNoTraceWithLocation(int msgid, StatusWith<T> sw, const char* file, unsigned line) {
+    if (MONGO_unlikely(!sw.isOK())) {
+        fassertFailedWithStatusNoTraceWithLocation(msgid, sw.getStatus(), file, line);
+    }
+    return std::move(sw.getValue());
+}
+
 inline void fassertNoTraceWithLocation(int msgid,
                                        const Status& status,
                                        const char* file,
@@ -367,105 +317,6 @@
     }
 }
 
-/**
- * "user assert".  if asserts, user did something wrong, not our code.
- *
- * Using an immediately invoked lambda to give the compiler an easy way to inline the check (expr)
- * and out-of-line the error path. This is most helpful when the error path involves building a
- * complex error message in the expansion of msg. The call to the lambda is followed by
- * MONGO_COMPILER_UNREACHABLE as it is impossible to mark a lambda noreturn.
- */
-#define uassert MONGO_uassert
-#define MONGO_uassert(msgid, msg, expr)                                         \
-    do {                                                                        \
-        if (MONGO_unlikely(!(expr))) {                                          \
-            [&]() MONGO_COMPILER_COLD_FUNCTION {                                \
-                ::mongo::uassertedWithLocation(msgid, msg, __FILE__, __LINE__); \
-            }();                                                                \
-            MONGO_COMPILER_UNREACHABLE;                                         \
-        }                                                                       \
-    } while (false)
-
-#define uasserted MONGO_uasserted
-#define MONGO_uasserted(...) ::mongo::uassertedWithLocation(__VA_ARGS__, __FILE__, __LINE__)
-
-#define uassertStatusOK MONGO_uassertStatusOK
-#define MONGO_uassertStatusOK(...) \
-    ::mongo::uassertStatusOKWithLocation(__VA_ARGS__, __FILE__, __LINE__)
-inline void uassertStatusOKWithLocation(const Status& status, const char* file, unsigned line) {
-    if (MONGO_unlikely(!status.isOK())) {
-        uassertedWithLocation((status.location() != 0 ? status.location() : status.code()),
-                              status.reason(),
-                              file,
-                              line);
-=======
-inline void fassertWithLocation(int msgid, const Status& status, const char* file, unsigned line) {
-    if (MONGO_unlikely(!status.isOK())) {
-        fassertFailedWithStatusWithLocation(msgid, status, file, line);
-    }
-}
-
-#define fassertNoTrace MONGO_fassertNoTrace
-#define MONGO_fassertNoTrace(...) \
-    ::mongo::fassertNoTraceWithLocation(__VA_ARGS__, __FILE__, __LINE__)
-inline void fassertNoTraceWithLocation(int msgid, bool testOK, const char* file, unsigned line) {
-    if (MONGO_unlikely(!testOK)) {
-        fassertFailedNoTraceWithLocation(msgid, file, line);
->>>>>>> f378d467
-    }
-}
-
-template <typename T>
-<<<<<<< HEAD
-inline T uassertStatusOKWithLocation(StatusWith<T> sw, const char* file, unsigned line) {
-    uassertStatusOKWithLocation(sw.getStatus(), file, line);
-    return std::move(sw.getValue());
-}
-
-#define fassertStatusOK MONGO_fassertStatusOK
-#define MONGO_fassertStatusOK(...) \
-    ::mongo::fassertStatusOKWithLocation(__VA_ARGS__, __FILE__, __LINE__)
-template <typename T>
-inline T fassertStatusOKWithLocation(int msgid, StatusWith<T> sw, const char* file, unsigned line) {
-    if (MONGO_unlikely(!sw.isOK())) {
-        fassertFailedWithStatusWithLocation(msgid, sw.getStatus(), file, line);
-=======
-inline T fassertNoTraceWithLocation(int msgid, StatusWith<T> sw, const char* file, unsigned line) {
-    if (MONGO_unlikely(!sw.isOK())) {
-        fassertFailedWithStatusNoTraceWithLocation(msgid, sw.getStatus(), file, line);
-    }
-    return std::move(sw.getValue());
-}
-
-inline void fassertNoTraceWithLocation(int msgid,
-                                       const Status& status,
-                                       const char* file,
-                                       unsigned line) {
-    if (MONGO_unlikely(!status.isOK())) {
-        fassertFailedWithStatusNoTraceWithLocation(msgid, status, file, line);
->>>>>>> f378d467
-    }
-}
-
-<<<<<<< HEAD
-inline void fassertStatusOKWithLocation(int msgid,
-                                        const Status& s,
-                                        const char* file,
-                                        unsigned line) {
-    if (MONGO_unlikely(!s.isOK())) {
-        fassertFailedWithStatusWithLocation(msgid, s, file, line);
-    }
-}
-
-/* warning only - keeps going */
-#define wassert MONGO_wassert
-#define MONGO_wassert(_Expression)                                \
-    do {                                                          \
-        if (MONGO_unlikely(!(_Expression))) {                     \
-            ::mongo::wasserted(#_Expression, __FILE__, __LINE__); \
-        }                                                         \
-    } while (false)
-=======
 namespace error_details {
 
 // This function exists so that uassert/massert can take plain int literals rather than requiring
@@ -482,58 +333,9 @@
 Status makeStatus(ErrorDetail&& detail, StringLike&& message) {
     return Status(std::forward<ErrorDetail>(detail), std::forward<StringLike>(message));
 }
->>>>>>> f378d467
 
 }  // namespace error_details
 
-<<<<<<< HEAD
-   easy way to throw an exception and log something without our stack trace
-   display happening.
-*/
-#define massert MONGO_massert
-#define MONGO_massert(msgid, msg, expr)                                           \
-    do {                                                                          \
-        if (MONGO_unlikely(!(expr))) {                                            \
-            [&]() MONGO_COMPILER_COLD_FUNCTION {                                  \
-                ::mongo::msgassertedWithLocation(msgid, msg, __FILE__, __LINE__); \
-            }();                                                                  \
-            MONGO_COMPILER_UNREACHABLE;                                           \
-        }                                                                         \
-    } while (false)
-
-
-#define massertStatusOK MONGO_massertStatusOK
-#define MONGO_massertStatusOK(...) \
-    ::mongo::massertStatusOKWithLocation(__VA_ARGS__, __FILE__, __LINE__)
-inline void massertStatusOKWithLocation(const Status& status, const char* file, unsigned line) {
-    if (MONGO_unlikely(!status.isOK())) {
-        msgassertedWithLocation((status.location() != 0 ? status.location() : status.code()),
-                                status.reason(),
-                                file,
-                                line);
-    }
-}
-
-#define massertNoTraceStatusOK MONGO_massertNoTraceStatusOK
-#define MONGO_massertNoTraceStatusOK(...) \
-    ::mongo::massertNoTraceStatusOKWithLocation(__VA_ARGS__, __FILE__, __LINE__)
-inline void massertNoTraceStatusOKWithLocation(const Status& status,
-                                               const char* file,
-                                               unsigned line) {
-    if (MONGO_unlikely(!status.isOK())) {
-        [&]() MONGO_COMPILER_COLD_FUNCTION {
-            msgassertedNoTraceWithLocation(
-                (status.location() != 0 ? status.location() : status.code()),
-                status.reason(),
-                file,
-                line);
-        }();
-        MONGO_COMPILER_UNREACHABLE;
-    }
-}
-
-/* same as massert except no msgid */
-=======
 /**
  * Common implementation for assert and assertFailed macros. Not for direct use.
  *
@@ -633,7 +435,6 @@
 /**
  * verify is deprecated. It is like invariant() in debug builds and massert() in release builds.
  */
->>>>>>> f378d467
 #define verify(expression) MONGO_verify(expression)
 #define MONGO_verify(_Expression)                                    \
     do {                                                             \
@@ -642,21 +443,6 @@
         }                                                            \
     } while (false)
 
-<<<<<<< HEAD
-#define invariantOK MONGO_invariantOK
-#define MONGO_invariantOK(expression)                                                         \
-    do {                                                                                      \
-        const ::mongo::Status _invariantOK_status = expression;                               \
-        if (MONGO_unlikely(!_invariantOK_status.isOK())) {                                    \
-            ::mongo::invariantOKFailed(#expression, _invariantOK_status, __FILE__, __LINE__); \
-        }                                                                                     \
-    } while (false)
-
-#define dassertOK MONGO_dassertOK
-#define MONGO_dassertOK(expression) \
-    if (kDebugBuild)                \
-    invariantOK(expression)
-=======
 inline void invariantWithLocation(const Status& status,
                                   const char* expr,
                                   const char* file,
@@ -700,7 +486,6 @@
     }
     return std::move(sw.getValue());
 }
->>>>>>> f378d467
 
 // some special ids that we want to duplicate
 
