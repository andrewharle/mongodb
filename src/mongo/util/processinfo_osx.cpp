--- conflicted
+++ resolved
@@ -41,7 +41,6 @@
 #include <mach/mach_host.h>
 #include <mach/mach_init.h>
 #include <mach/mach_traps.h>
-#include <mach/shared_region.h>
 #include <mach/task.h>
 #include <mach/task_info.h>
 #include <mach/vm_map.h>
@@ -68,11 +67,7 @@
 }
 
 // get the number of CPUs available to the scheduler
-<<<<<<< HEAD
-boost::optional<unsigned long> ProcessInfo::getNumAvailableCores() {
-=======
 boost::optional<unsigned long> ProcessInfo::getNumCoresForProcess() {
->>>>>>> f378d467
     long nprocs = sysconf(_SC_NPROCESSORS_ONLN);
     if (nprocs)
         return nprocs;
