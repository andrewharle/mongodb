--- conflicted
+++ resolved
@@ -46,17 +46,11 @@
     MONGO_DISALLOW_COPYING(ItoA);
 
 public:
-<<<<<<< HEAD
-    static constexpr size_t kBufSize = 11;
-
-    explicit ItoA(std::uint32_t i);
-=======
     static constexpr size_t kBufSize = std::numeric_limits<uint64_t>::digits10  //
         + 1   // digits10 is 1 less than the maximum number of digits.
         + 1;  // NUL byte.
 
     explicit ItoA(std::uint64_t i);
->>>>>>> f378d467
 
     operator StringData() {
         return {_str, _len};
@@ -65,10 +59,6 @@
 private:
     const char* _str{nullptr};
     std::size_t _len{0};
-<<<<<<< HEAD
-    // 11 is provably the max size we need as uint32_t max has 10 digits.
-=======
->>>>>>> f378d467
     char _buf[kBufSize];
 };
 
