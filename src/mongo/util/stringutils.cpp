--- conflicted
+++ resolved
@@ -36,10 +36,7 @@
 
 #include "mongo/util/stringutils.h"
 
-<<<<<<< HEAD
-=======
 #include "mongo/base/parse_number.h"
->>>>>>> f378d467
 #include "mongo/util/hex.h"
 
 namespace mongo {
@@ -233,8 +230,6 @@
     return ret.str();
 }
 
-<<<<<<< HEAD
-=======
 boost::optional<size_t> parseUnsignedBase10Integer(StringData fieldName) {
     // Do not accept positions like '-4' or '+4'
     if (!std::isdigit(fieldName[0])) {
@@ -248,5 +243,4 @@
     return boost::none;
 }
 
->>>>>>> f378d467
 }  // namespace mongo