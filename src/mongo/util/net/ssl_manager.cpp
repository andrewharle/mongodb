
/**
 *    Copyright (C) 2018-present MongoDB, Inc.
 *
 *    This program is free software: you can redistribute it and/or modify
 *    it under the terms of the Server Side Public License, version 1,
 *    as published by MongoDB, Inc.
 *
 *    This program is distributed in the hope that it will be useful,
 *    but WITHOUT ANY WARRANTY; without even the implied warranty of
 *    MERCHANTABILITY or FITNESS FOR A PARTICULAR PURPOSE.  See the
 *    Server Side Public License for more details.
 *
 *    You should have received a copy of the Server Side Public License
 *    along with this program. If not, see
 *    <http://www.mongodb.com/licensing/server-side-public-license>.
 *
 *    As a special exception, the copyright holders give permission to link the
 *    code of portions of this program with the OpenSSL library under certain
 *    conditions as described in each individual source file and distribute
 *    linked combinations including the program with the OpenSSL library. You
 *    must comply with the Server Side Public License in all respects for
 *    all of the code used other than as permitted herein. If you modify file(s)
 *    with this exception, you may extend this exception to your version of the
 *    file(s), but you are not obligated to do so. If you do not wish to do so,
 *    delete this exception statement from your version. If you delete this
 *    exception statement from all source files in the program, then also delete
 *    it in the license file.
 */


#define MONGO_LOG_DEFAULT_COMPONENT ::mongo::logger::LogComponent::kNetwork

#include "mongo/platform/basic.h"

#include "mongo/util/net/ssl_manager.h"

#include <boost/algorithm/string.hpp>
<<<<<<< HEAD
#include <boost/date_time/posix_time/posix_time.hpp>
#include <boost/thread/recursive_mutex.hpp>
#include <boost/thread/thread.hpp>
#include <iostream>
#include <sstream>
#include <stack>
=======
>>>>>>> f378d467
#include <string>
#include <vector>

#include "mongo/base/init.h"
#include "mongo/bson/bsonobjbuilder.h"
#include "mongo/config.h"
#include "mongo/db/commands/server_status.h"
#include "mongo/db/server_parameters.h"
<<<<<<< HEAD
#include "mongo/platform/atomic_word.h"
#include "mongo/stdx/memory.h"
#include "mongo/util/concurrency/mutex.h"
#include "mongo/util/concurrency/threadlocal.h"
#include "mongo/util/debug_util.h"
#include "mongo/util/exit.h"
#include "mongo/util/hex.h"
#include "mongo/util/log.h"
#include "mongo/util/mongoutils/str.h"
#include "mongo/util/net/message.h"
#include "mongo/util/net/sock.h"
#include "mongo/util/net/socket_exception.h"
#include "mongo/util/net/ssl_expiration.h"
=======
#include "mongo/platform/overflow_arithmetic.h"
#include "mongo/transport/session.h"
#include "mongo/util/hex.h"
#include "mongo/util/log.h"
#include "mongo/util/mongoutils/str.h"
>>>>>>> f378d467
#include "mongo/util/net/ssl_options.h"
#include "mongo/util/text.h"

<<<<<<< HEAD
#ifdef MONGO_CONFIG_SSL
#include <openssl/asn1.h>
#include <openssl/asn1t.h>
#include <openssl/evp.h>
#include <openssl/x509_vfy.h>
#include <openssl/x509v3.h>
#if defined(_WIN32)
#include <wincrypt.h>
#elif defined(__APPLE__)
#include <Security/Security.h>
#endif
#endif

=======
>>>>>>> f378d467
namespace mongo {

namespace {

namespace {

/**
 * Configurable via --setParameter disableNonSSLConnectionLogging=true. If false (default)
 * if the sslMode is set to preferSSL, we will log connections that are not using SSL.
 * If true, such log messages will be suppressed.
 */
ExportedServerParameter<bool, ServerParameterType::kStartupOnly>
    disableNonSSLConnectionLoggingParameter(ServerParameterSet::getGlobal(),
                                            "disableNonSSLConnectionLogging",
                                            &sslGlobalParams.disableNonSSLConnectionLogging);

<<<<<<< HEAD
=======
ExportedServerParameter<std::string, ServerParameterType::kStartupOnly>
    setDiffieHellmanParameterPEMFile(ServerParameterSet::getGlobal(),
                                     "opensslDiffieHellmanParameters",
                                     &sslGlobalParams.sslPEMTempDHParam);

>>>>>>> f378d467
ExportedServerParameter<bool, ServerParameterType::kStartupOnly>
    suppressNoTLSPeerCertificateWarning(ServerParameterSet::getGlobal(),
                                        "suppressNoTLSPeerCertificateWarning",
                                        &sslGlobalParams.suppressNoTLSPeerCertificateWarning);

ExportedServerParameter<bool, ServerParameterType::kStartupOnly> sslWithholdClientCertificate(
    ServerParameterSet::getGlobal(),
    "sslWithholdClientCertificate",
    &sslGlobalParams.tlsWithholdClientCertificate);

}  // namespace

class OpenSSLCipherConfigParameter
    : public ExportedServerParameter<std::string, ServerParameterType::kStartupOnly> {
public:
    OpenSSLCipherConfigParameter()
        : ExportedServerParameter<std::string, ServerParameterType::kStartupOnly>(
              ServerParameterSet::getGlobal(),
              "opensslCipherConfig",
              &sslGlobalParams.sslCipherConfig) {}
    Status validate(const std::string& potentialNewValue) final {
        if (!sslGlobalParams.sslCipherConfig.empty()) {
            return Status(
                ErrorCodes::BadValue,
                "opensslCipherConfig setParameter is incompatible with net.ssl.sslCipherConfig");
        }
        // Note that there is very little validation that we can do here.
        // OpenSSL exposes no API to validate a cipher config string. The only way to figure out
        // what a string maps to is to make an SSL_CTX object, set the string on it, then parse the
        // resulting STACK_OF object. If provided an invalid entry in the string, it will silently
        // ignore it. Because an entry in the string may map to multiple ciphers, or remove ciphers
        // from the final set produced by the full string, we can't tell if any entry failed
        // to parse.
        return Status::OK();
    }
} openSSLCipherConfig;

#ifdef MONGO_CONFIG_SSL

namespace {
<<<<<<< HEAD

// clang-format off
#ifndef MONGO_CONFIG_HAVE_ASN1_ANY_DEFINITIONS
// Copies of OpenSSL before 1.0.0 do not have ASN1_SEQUENCE_ANY, ASN1_SET_ANY, or the helper
// functions which let us deserialize these objects. We must polyfill the definitions to interact
// with ASN1 objects so stored.
typedef STACK_OF(ASN1_TYPE) ASN1_SEQUENCE_ANY;

ASN1_ITEM_TEMPLATE(ASN1_SEQUENCE_ANY) =
    ASN1_EX_TEMPLATE_TYPE(ASN1_TFLG_SEQUENCE_OF, 0, ASN1_SEQUENCE_ANY, ASN1_ANY)
ASN1_ITEM_TEMPLATE_END(ASN1_SEQUENCE_ANY)

ASN1_ITEM_TEMPLATE(ASN1_SET_ANY) =
    ASN1_EX_TEMPLATE_TYPE(ASN1_TFLG_SET_OF, 0, ASN1_SET_ANY, ASN1_ANY)
ASN1_ITEM_TEMPLATE_END(ASN1_SET_ANY)

IMPLEMENT_ASN1_ENCODE_FUNCTIONS_const_fname(ASN1_SEQUENCE_ANY, ASN1_SEQUENCE_ANY,
                                            ASN1_SEQUENCE_ANY)
IMPLEMENT_ASN1_ENCODE_FUNCTIONS_const_fname(ASN1_SEQUENCE_ANY, ASN1_SET_ANY, ASN1_SET_ANY)
; // clang format needs to see a semicolon or it will start formatting unrelated code
#endif // MONGO_CONFIG_NEEDS_ASN1_ANY_DEFINITIONS
// clang-format on

#if OPENSSL_VERSION_NUMBER < 0x10100000L
// Copies of OpenSSL after 1.1.0 define new functions for interaction with
// X509 structure. We must polyfill used definitions to interact with older
// OpenSSL versions.
const STACK_OF(X509_EXTENSION) * X509_get0_extensions(const X509* peerCert) {
    return peerCert->cert_info->extensions;
}
inline int X509_NAME_ENTRY_set(const X509_NAME_ENTRY* ne) {
    return ne->set;
}
#endif

/**
 * Multithreaded Support for SSL.
 *
 * In order to allow OpenSSL to work in a multithreaded environment, you
 * may need to provide some callbacks for it to use for locking. The following code
 * sets up a vector of mutexes and provides a thread unique ID number.
 * The so-called SSLThreadInfo class encapsulates most of the logic required for
 * OpenSSL multithreaded support.
 *
 * OpenSSL before version 1.1.0 requires applications provide a callback which emits a thread
 * identifier. This ID is used to store thread specific ERR information. When a thread is
 * terminated, it must call ERR_remove_state or ERR_remove_thread_state. These functions may
 * themselves invoke the application provided callback. These IDs are stored in a hashtable with
 * a questionable hash function. They must be uniformly distributed to prevent collisions.
 */
class SSLThreadInfo {
public:
    static unsigned long getID() {
        struct ThreadLocalState {
            bool firstCall;
            unsigned long id;
        };
        static MONGO_TRIVIALLY_CONSTRUCTIBLE_THREAD_LOCAL ThreadLocalState state{true, 0};
        if (state.firstCall) {
            state.id = _idManager.reserveID();
            unsigned long id = state.id;
            boost::this_thread::at_thread_exit([id] {
                ERR_remove_state(0);
                _idManager.releaseID(id);
            });
            state.firstCall = false;
        }

        return state.id;
    }

    static void lockingCallback(int mode, int type, const char* file, int line) {
        if (mode & CRYPTO_LOCK) {
            _mutex[type]->lock();
        } else {
            _mutex[type]->unlock();
        }
    }

    static void init() {
        CRYPTO_set_id_callback(&SSLThreadInfo::getID);
        CRYPTO_set_locking_callback(&SSLThreadInfo::lockingCallback);

        while ((int)_mutex.size() < CRYPTO_num_locks()) {
            _mutex.emplace_back(stdx::make_unique<stdx::recursive_mutex>());
        }
    }

private:
    SSLThreadInfo() = delete;

    // Note: see SERVER-8734 for why we are using a recursive mutex here.
    // Once the deadlock fix in OpenSSL is incorporated into most distros of
    // Linux, this can be changed back to a nonrecursive mutex.
    static std::vector<std::unique_ptr<stdx::recursive_mutex>> _mutex;

    class ThreadIDManager {
    public:
        unsigned long reserveID() {
            stdx::unique_lock<stdx::mutex> lock(_idMutex);
            if (!_idLast.empty()) {
                unsigned long ret = _idLast.top();
                _idLast.pop();
                return ret;
            }
            return ++_idNext;
        }

        void releaseID(unsigned long id) {
            stdx::unique_lock<stdx::mutex> lock(_idMutex);
            _idLast.push(id);
        }

    private:
        // Machinery for producing IDs that are unique for the life of a thread.
        stdx::mutex _idMutex;       // Protects _idNext and _idLast.
        unsigned long _idNext = 0;  // Stores the next thread ID to use, if none already allocated.
        std::stack<unsigned long, std::vector<unsigned long>>
            _idLast;  // Stores old thread IDs, for reuse.
    };
    static ThreadIDManager _idManager;
};
std::vector<std::unique_ptr<stdx::recursive_mutex>> SSLThreadInfo::_mutex;
SSLThreadInfo::ThreadIDManager SSLThreadInfo::_idManager;

// We only want to free SSL_CTX objects if they have been populated. OpenSSL seems to perform this
// check before freeing them, but because it does not document this, we should protect ourselves.
void _free_ssl_context(SSL_CTX* ctx) {
    if (ctx != nullptr) {
        SSL_CTX_free(ctx);
    }
}

////////////////////////////////////////////////////////////////

SimpleMutex sslManagerMtx;
SSLManagerInterface* theSSLManager = NULL;
using UniqueSSLContext = std::unique_ptr<SSL_CTX, decltype(&_free_ssl_context)>;
static const int BUFFER_SIZE = 8 * 1024;
static const int DATE_LEN = 128;

class SSLManager : public SSLManagerInterface {
public:
    explicit SSLManager(const SSLParams& params, bool isServer);

    /**
     * Initializes an OpenSSL context according to the provided settings. Only settings which are
     * acceptable on non-blocking connections are set.
     */
    Status initSSLContext(SSL_CTX* context,
                          const SSLParams& params,
                          ConnectionDirection direction) final;

    virtual SSLConnection* connect(Socket* socket);

    virtual SSLConnection* accept(Socket* socket, const char* initialBytes, int len);

    virtual SSLPeerInfo parseAndValidatePeerCertificateDeprecated(const SSLConnection* conn,
                                                                  const std::string& remoteHost);

    StatusWith<boost::optional<SSLPeerInfo>> parseAndValidatePeerCertificate(
        SSL* conn, const std::string& remoteHost) final;

    virtual const SSLConfiguration& getSSLConfiguration() const {
        return _sslConfiguration;
    }

    virtual int SSL_read(SSLConnection* conn, void* buf, int num);

    virtual int SSL_write(SSLConnection* conn, const void* buf, int num);

    virtual unsigned long ERR_get_error();

    virtual char* ERR_error_string(unsigned long e, char* buf);

    virtual int SSL_get_error(const SSLConnection* conn, int ret);

    virtual int SSL_shutdown(SSLConnection* conn);

    virtual void SSL_free(SSLConnection* conn);

private:
    const int _rolesNid = OBJ_create(mongodbRolesOID.identifier.c_str(),
                                     mongodbRolesOID.shortDescription.c_str(),
                                     mongodbRolesOID.longDescription.c_str());
    UniqueSSLContext _serverContext;  // SSL context for incoming connections
    UniqueSSLContext _clientContext;  // SSL context for outgoing connections
    bool _weakValidation;
    bool _allowInvalidCertificates;
    bool _allowInvalidHostnames;
    bool _suppressNoCertificateWarning;
    SSLConfiguration _sslConfiguration;

    /**
     * creates an SSL object to be used for this file descriptor.
     * caller must SSL_free it.
     */
    SSL* _secure(SSL_CTX* context, int fd);

    /**
     * Given an error code from an SSL-type IO function, logs an
     * appropriate message and throws a SocketException
     */
    MONGO_COMPILER_NORETURN void _handleSSLError(SSLConnection* conn, int ret);

    /*
     * Init the SSL context using parameters provided in params. This SSL context will
     * be configured for blocking send/receive.
     */
    bool _initSynchronousSSLContext(UniqueSSLContext* context,
                                    const SSLParams& params,
                                    ConnectionDirection direction);

    /*
     * Converts time from OpenSSL return value to unsigned long long
     * representing the milliseconds since the epoch.
     */
    unsigned long long _convertASN1ToMillis(ASN1_TIME* t);

    /*
     * Parse and store x509 subject name from the PEM keyfile.
     * For server instances check that PEM certificate is not expired
     * and extract server certificate notAfter date.
     * @param keyFile referencing the PEM file to be read.
     * @param subjectName as a pointer to the subject name variable being set.
     * @param serverNotAfter a Date_t object pointer that is valued if the
     * date is to be checked (as for a server certificate) and null otherwise.
     * @return bool showing if the function was successful.
     */
    bool _parseAndValidateCertificate(const std::string& keyFile,
                                      const std::string& keyPassword,
                                      SSLX509Name* subjectName,
                                      Date_t* serverNotAfter);


    StatusWith<stdx::unordered_set<RoleName>> _parsePeerRoles(X509* peerCert) const;

    /** @return true if was successful, otherwise false */
    bool _setupPEM(SSL_CTX* context, const std::string& keyFile, const std::string& password);

    /*
     * Set up an SSL context for certificate validation by loading a CA
     */
    Status _setupCA(SSL_CTX* context, const std::string& caFile);

    /*
     * Set up an SSL context for certificate validation by loading the system's CA store
     */
    Status _setupSystemCA(SSL_CTX* context);

    /*
     * Import a certificate revocation list into an SSL context
     * for use with validating certificates
     */
    bool _setupCRL(SSL_CTX* context, const std::string& crlFile);

    /*
     * sub function for checking the result of an SSL operation
     */
    bool _doneWithSSLOp(SSLConnection* conn, int status);

    /*
     * Send and receive network data
     */
    void _flushNetworkBIO(SSLConnection* conn);

    /*
     * match a remote host name to an x.509 host name
     */
    bool _hostNameMatch(const char* nameToMatch, const char* certHostName);

    /**
     * Callbacks for SSL functions
     */
    static int password_cb(char* buf, int num, int rwflag, void* userdata);
    static int verify_cb(int ok, X509_STORE_CTX* ctx);
};

void setupFIPS() {
// Turn on FIPS mode if requested, OPENSSL_FIPS must be defined by the OpenSSL headers
#if defined(MONGO_CONFIG_HAVE_FIPS_MODE_SET)
    int status = FIPS_mode_set(1);
    if (!status) {
        severe() << "can't activate FIPS mode: "
                 << SSLManagerInterface::getSSLErrorMessage(ERR_get_error());
        fassertFailedNoTrace(16703);
    }
    log() << "FIPS 140-2 mode activated";
=======
#if MONGO_CONFIG_SSL_PROVIDER == MONGO_CONFIG_SSL_PROVIDER_OPENSSL
// OpenSSL has a more complete library of OID to SN mappings.
std::string x509OidToShortName(const std::string& name) {
    const auto nid = OBJ_txt2nid(name.c_str());
    if (nid == 0) {
        return name;
    }

    const auto* sn = OBJ_nid2sn(nid);
    if (!sn) {
        return name;
    }

    return sn;
}
>>>>>>> f378d467
#else
// On Apple/Windows we have to provide our own mapping.
// Generate the 2.5.4.* portions of this list from OpenSSL sources with:
// grep -E '^X509 ' "$OPENSSL/crypto/objects/objects.txt" | tr -d '\t' |
//   sed -e 's/^X509 *\([0-9]\+\) *\(: *\)\+\([[:alnum:]]\+\).*/{"2.5.4.\1", "\3"},/g'
std::string x509OidToShortName(const std::string& name) {
    static const StringMap<std::string> kX509OidToShortNameMappings = {
        {"0.9.2342.19200300.100.1.1", "UID"},
        {"0.9.2342.19200300.100.1.25", "DC"},
        {"1.2.840.113549.1.9.1", "emailAddress"},
        {"2.5.29.17", "subjectAltName"},

        // X509 OIDs Generated from objects.txt
        {"2.5.4.3", "CN"},
        {"2.5.4.4", "SN"},
        {"2.5.4.5", "serialNumber"},
        {"2.5.4.6", "C"},
        {"2.5.4.7", "L"},
        {"2.5.4.8", "ST"},
        {"2.5.4.9", "street"},
        {"2.5.4.10", "O"},
        {"2.5.4.11", "OU"},
        {"2.5.4.12", "title"},
        {"2.5.4.13", "description"},
        {"2.5.4.14", "searchGuide"},
        {"2.5.4.15", "businessCategory"},
        {"2.5.4.16", "postalAddress"},
        {"2.5.4.17", "postalCode"},
        {"2.5.4.18", "postOfficeBox"},
        {"2.5.4.19", "physicalDeliveryOfficeName"},
        {"2.5.4.20", "telephoneNumber"},
        {"2.5.4.21", "telexNumber"},
        {"2.5.4.22", "teletexTerminalIdentifier"},
        {"2.5.4.23", "facsimileTelephoneNumber"},
        {"2.5.4.24", "x121Address"},
        {"2.5.4.25", "internationaliSDNNumber"},
        {"2.5.4.26", "registeredAddress"},
        {"2.5.4.27", "destinationIndicator"},
        {"2.5.4.28", "preferredDeliveryMethod"},
        {"2.5.4.29", "presentationAddress"},
        {"2.5.4.30", "supportedApplicationContext"},
        {"2.5.4.31", "member"},
        {"2.5.4.32", "owner"},
        {"2.5.4.33", "roleOccupant"},
        {"2.5.4.34", "seeAlso"},
        {"2.5.4.35", "userPassword"},
        {"2.5.4.36", "userCertificate"},
        {"2.5.4.37", "cACertificate"},
        {"2.5.4.38", "authorityRevocationList"},
        {"2.5.4.39", "certificateRevocationList"},
        {"2.5.4.40", "crossCertificatePair"},
        {"2.5.4.41", "name"},
        {"2.5.4.42", "GN"},
        {"2.5.4.43", "initials"},
        {"2.5.4.44", "generationQualifier"},
        {"2.5.4.45", "x500UniqueIdentifier"},
        {"2.5.4.46", "dnQualifier"},
        {"2.5.4.47", "enhancedSearchGuide"},
        {"2.5.4.48", "protocolInformation"},
        {"2.5.4.49", "distinguishedName"},
        {"2.5.4.50", "uniqueMember"},
        {"2.5.4.51", "houseIdentifier"},
        {"2.5.4.52", "supportedAlgorithms"},
        {"2.5.4.53", "deltaRevocationList"},
        {"2.5.4.54", "dmdName"},
        {"2.5.4.65", "pseudonym"},
        {"2.5.4.72", "role"},
    };

    auto it = kX509OidToShortNameMappings.find(name);
    if (it == kX509OidToShortNameMappings.end()) {
        return name;
    }
    return it->second;
}
<<<<<<< HEAD

TLSVersionCounts tlsVersionCounts;

}  // namespace

TLSVersionCounts& TLSVersionCounts::get() {
    return tlsVersionCounts;
}

// Global variable indicating if this is a server or a client instance
bool isSSLServer = false;

MONGO_INITIALIZER(SetupOpenSSL)(InitializerContext*) {
    SSL_library_init();
    SSL_load_error_strings();
    ERR_load_crypto_strings();

    if (sslGlobalParams.sslFIPSMode) {
        setupFIPS();
    }

    // Add all digests and ciphers to OpenSSL's internal table
    // so that encryption/decryption is backwards compatible
    OpenSSL_add_all_algorithms();

    // Setup OpenSSL multithreading callbacks and mutexes
    SSLThreadInfo::init();
=======
#endif

const auto getTLSVersionCounts = ServiceContext::declareDecoration<TLSVersionCounts>();

}  // namespace
>>>>>>> f378d467

TLSVersionCounts& TLSVersionCounts::get(ServiceContext* serviceContext) {
    return getTLSVersionCounts(serviceContext);
}

<<<<<<< HEAD
MONGO_INITIALIZER_WITH_PREREQUISITES(SSLManager, ("SetupOpenSSL"))(InitializerContext*) {
    stdx::lock_guard<SimpleMutex> lck(sslManagerMtx);
    if (!isSSLServer || (sslGlobalParams.sslMode.load() != SSLParams::SSLMode_disabled)) {
        theSSLManager = new SSLManager(sslGlobalParams, isSSLServer);
=======
MONGO_INITIALIZER_WITH_PREREQUISITES(SSLManagerLogger, ("SSLManager", "GlobalLogManager"))
(InitializerContext*) {
    if (!isSSLServer || (sslGlobalParams.sslMode.load() != SSLParams::SSLMode_disabled)) {
        const auto& config = getSSLManager()->getSSLConfiguration();
        if (!config.clientSubjectName.empty()) {
            LOG(1) << "Client Certificate Name: " << config.clientSubjectName;
        }
        if (!config.serverSubjectName.empty()) {
            LOG(1) << "Server Certificate Name: " << config.serverSubjectName;
            LOG(1) << "Server Certificate Expiration: " << config.serverCertificateExpirationDate;
        }
>>>>>>> f378d467
    }

    return Status::OK();
}

<<<<<<< HEAD
SSLX509Name getCertificateSubjectX509Name(X509* cert) {
    std::vector<std::vector<SSLX509Name::Entry>> entries;

    auto name = X509_get_subject_name(cert);
    int count = X509_NAME_entry_count(name);
    int prevSet = -1;
    std::vector<SSLX509Name::Entry> rdn;
    for (int i = count - 1; i >= 0; --i) {
        auto* entry = X509_NAME_get_entry(name, i);

        const auto currentSet = X509_NAME_ENTRY_set(entry);
        if (currentSet != prevSet) {
            if (!rdn.empty()) {
                entries.push_back(std::move(rdn));
                rdn = std::vector<SSLX509Name::Entry>();
            }
            prevSet = currentSet;
        }

        char buffer[128];
        // OBJ_obj2txt can only fail if we pass a nullptr from get_object,
        // or if OpenSSL's BN library falls over.
        // In either case, just panic.
        uassert(ErrorCodes::InvalidSSLConfiguration,
                "Unable to parse certiciate subject name",
                OBJ_obj2txt(buffer, sizeof(buffer), X509_NAME_ENTRY_get_object(entry), 1) > 0);

        const auto* str = X509_NAME_ENTRY_get_data(entry);
        rdn.emplace_back(
            buffer, str->type, std::string(reinterpret_cast<const char*>(str->data), str->length));
    }
    if (!rdn.empty()) {
        entries.push_back(std::move(rdn));
    }

    return SSLX509Name(std::move(entries));
}

SSLConnection::SSLConnection(SSL_CTX* context, Socket* sock, const char* initialBytes, int len)
    : socket(sock) {
    ssl = SSL_new(context);

    std::string sslErr =
        NULL != getSSLManager() ? getSSLManager()->getSSLErrorMessage(ERR_get_error()) : "";
    massert(15861, "Error creating new SSL object " + sslErr, ssl);

    BIO_new_bio_pair(&internalBIO, BUFFER_SIZE, &networkBIO, BUFFER_SIZE);
    SSL_set_bio(ssl, internalBIO, internalBIO);

    if (len > 0) {
        int toBIO = BIO_write(networkBIO, initialBytes, len);
        if (toBIO != len) {
            LOG(3) << "Failed to write initial network data to the SSL BIO layer";
            throw SocketException(SocketException::RECV_ERROR, socket->remoteString());
=======
StatusWith<std::string> SSLX509Name::getOID(StringData oid) const {
    for (const auto& rdn : _entries) {
        for (const auto& entry : rdn) {
            if (entry.oid == oid) {
                return entry.value;
            }
        }
    }
    return {ErrorCodes::KeyNotFound, "OID does not exist"};
}

StringBuilder& operator<<(StringBuilder& os, const SSLX509Name& name) {
    std::string comma;
    for (const auto& rdn : name._entries) {
        std::string plus;
        os << comma;
        for (const auto& entry : rdn) {
            os << plus << x509OidToShortName(entry.oid) << "=" << escapeRfc2253(entry.value);
            plus = "+";
>>>>>>> f378d467
        }
        comma = ",";
    }
    return os;
}

std::string SSLX509Name::toString() const {
    StringBuilder os;
    os << *this;
    return os.str();
}

namespace {
std::string x509OidToShortName(const std::string& name) {
    const auto nid = OBJ_txt2nid(name.c_str());
    if (nid == 0) {
        return name;
    }
    const auto* sn = OBJ_nid2sn(nid);
    if (!sn) {
        return name;
    }
    return sn;
}

// Characters that need to be escaped in RFC 2253
const std::array<char, 7> rfc2253EscapeChars = {',', '+', '"', '\\', '<', '>', ';'};

// See section "2.4 Converting an AttributeValue from ASN.1 to a String" in RFC 2243
std::string escapeRfc2253(StringData str) {
    std::string ret;

    if (str.size() > 0) {
        size_t pos = 0;

        // a space or "#" character occurring at the beginning of the string
        if (str[0] == ' ') {
            ret = "\\ ";
            pos = 1;
        } else if (str[0] == '#') {
            ret = "\\#";
            pos = 1;
        }

        while (pos < str.size()) {
            if (static_cast<signed char>(str[pos]) < 0) {
                ret += '\\';
                ret += integerToHex(str[pos]);
            } else {
                if (std::find(rfc2253EscapeChars.cbegin(), rfc2253EscapeChars.cend(), str[pos]) !=
                    rfc2253EscapeChars.cend()) {
                    ret += '\\';
                }

                ret += str[pos];
            }
            ++pos;
        }

        // a space character occurring at the end of the string
        if (ret.size() > 2 && ret[ret.size() - 1] == ' ') {
            ret[ret.size() - 1] = '\\';
            ret += ' ';
        }
    }

    return ret;
}

}  // namespace

StatusWith<std::string> SSLX509Name::getOID(StringData oid) const {
    for (const auto& rdn : _entries) {
        for (const auto& entry : rdn) {
            if (entry.oid == oid) {
                return entry.value;
            }
        }
    }
    return {ErrorCodes::KeyNotFound, "OID does not exist"};
}

StringBuilder& operator<<(StringBuilder& os, const SSLX509Name& name) {
    std::string comma;
    for (const auto& rdn : name._entries) {
        std::string plus;
        os << comma;
        for (const auto& entry : rdn) {
            os << plus << x509OidToShortName(entry.oid) << "=" << escapeRfc2253(entry.value);
            plus = "+";
        }
        comma = ",";
    }
    return os;
}

std::string SSLX509Name::toString() const {
    StringBuilder os;
    os << *this;
    return os.str();
}

namespace {
void canonicalizeClusterDN(std::vector<std::string>* dn) {
    // remove all RDNs we don't care about
    for (size_t i = 0; i < dn->size(); i++) {
        std::string& comp = dn->at(i);
        boost::algorithm::trim(comp);
        if (!mongoutils::str::startsWith(comp.c_str(), "DC=") &&
            !mongoutils::str::startsWith(comp.c_str(), "O=") &&
            !mongoutils::str::startsWith(comp.c_str(), "OU=")) {
            dn->erase(dn->begin() + i);
            i--;
        }
    }
    std::stable_sort(dn->begin(), dn->end());
}

constexpr StringData kOID_DC = "0.9.2342.19200300.100.1.25"_sd;
constexpr StringData kOID_O = "2.5.4.10"_sd;
constexpr StringData kOID_OU = "2.5.4.11"_sd;

std::vector<SSLX509Name::Entry> canonicalizeClusterDN(
    const std::vector<std::vector<SSLX509Name::Entry>>& entries) {
    std::vector<SSLX509Name::Entry> ret;

    for (const auto& rdn : entries) {
        for (const auto& entry : rdn) {
            if ((entry.oid != kOID_DC) && (entry.oid != kOID_O) && (entry.oid != kOID_OU)) {
                continue;
            }
            ret.push_back(entry);
        }
    }
    std::stable_sort(ret.begin(), ret.end());
    return ret;
}
}  // namespace

/**
 * The behavior of isClusterMember() is subtly different when passed
 * an SSLX509Name versus a StringData.
 *
 * The SSLX509Name version (immediately below) compares distinguished
 * names in their raw, unescaped forms and provides a more reliable match.
 *
 * The StringData version attempts to do a simplified string compare
 * with the serialized version of the server subject name.
 *
 * Because escaping is not checked in the StringData version,
 * some not-strictly matching RDNs will appear to share O/OU/DC with the
 * server subject name.  Therefore, that variant should be called with care.
 */
bool SSLConfiguration::isClusterMember(const SSLX509Name& subject) const {
    auto client = canonicalizeClusterDN(subject._entries);
    auto server = canonicalizeClusterDN(serverSubjectName._entries);

    return !client.empty() && (client == server);
}

bool SSLConfiguration::isClusterMember(StringData subjectName) const {
    std::vector<std::string> clientRDN = StringSplitter::split(subjectName.toString(), ",");
    std::vector<std::string> serverRDN = StringSplitter::split(serverSubjectName.toString(), ",");

    canonicalizeClusterDN(&clientRDN);
    canonicalizeClusterDN(&serverRDN);

    return !clientRDN.empty() && (clientRDN == serverRDN);
}

BSONObj SSLConfiguration::getServerStatusBSON() const {
    BSONObjBuilder security;
    security.append("SSLServerSubjectName", serverSubjectName.toString());
    security.appendBool("SSLServerHasCertificateAuthority", hasCA);
    security.appendDate("SSLServerCertificateExpirationDate", serverCertificateExpirationDate);
    return security.obj();
}

SSLManagerInterface::~SSLManagerInterface() {}

<<<<<<< HEAD
SSLManager::SSLManager(const SSLParams& params, bool isServer)
    : _serverContext(nullptr, _free_ssl_context),
      _clientContext(nullptr, _free_ssl_context),
      _weakValidation(params.sslWeakCertificateValidation),
      _allowInvalidCertificates(params.sslAllowInvalidCertificates),
      _allowInvalidHostnames(params.sslAllowInvalidHostnames),
      _suppressNoCertificateWarning(params.suppressNoTLSPeerCertificateWarning) {
    if (!_initSynchronousSSLContext(&_clientContext, params, ConnectionDirection::kOutgoing)) {
        uasserted(16768, "ssl initialization problem");
    }

    // pick the certificate for use in outgoing connections,
    std::string clientPEM, clientPassword;
    if (!isServer || params.sslClusterFile.empty()) {
        // We are either a client, or a server without a cluster key,
        // so use the PEM key file, if specified
        clientPEM = params.sslPEMKeyFile;
        clientPassword = params.sslPEMKeyPassword;
    } else {
        // We are a server with a cluster key, so use the cluster key file
        clientPEM = params.sslClusterFile;
        clientPassword = params.sslClusterPassword;
    }

    if (!clientPEM.empty()) {
        if (!_parseAndValidateCertificate(
                clientPEM, clientPassword, &_sslConfiguration.clientSubjectName, NULL)) {
            uasserted(16941, "ssl initialization problem");
        }
    }
    // SSL server specific initialization
    if (isServer) {
        if (!_initSynchronousSSLContext(&_serverContext, params, ConnectionDirection::kIncoming)) {
            uasserted(16562, "ssl initialization problem");
        }

        if (!_parseAndValidateCertificate(params.sslPEMKeyFile,
                                          params.sslPEMKeyPassword,
                                          &_sslConfiguration.serverSubjectName,
                                          &_sslConfiguration.serverCertificateExpirationDate)) {
            uasserted(16942, "ssl initialization problem");
        }
=======
SSLConnectionInterface::~SSLConnectionInterface() {}

namespace {

/**
 * Enum of supported Abstract Syntax Notation One (ASN.1) Distinguished Encoding Rules (DER) types.
 *
 * This is a subset of all DER types.
 */
enum class DERType : char {
    // Primitive, not supported by the parser
    // Only exists when BER indefinite form is used which is not valid DER.
    EndOfContent = 0,

    // Primitive
    UTF8String = 12,
>>>>>>> f378d467

    // Sequence or Sequence Of, Constructed
    SEQUENCE = 16,

<<<<<<< HEAD
int SSLManager::password_cb(char* buf, int num, int rwflag, void* userdata) {
    // Unless OpenSSL misbehaves, num should always be positive
    fassert(17314, num > 0);
    invariant(userdata);
    auto pw = static_cast<const std::string*>(userdata);

    const size_t copied = pw->copy(buf, num - 1);
    buf[copied] = '\0';
    return copied;
}

int SSLManager::verify_cb(int ok, X509_STORE_CTX* ctx) {
    return 1;  // always succeed; we will catch the error in our get_verify_result() call
}
=======
    // Set or Set Of, Constructed
    SET = 17,
};
>>>>>>> f378d467

/**
 * Distinguished Encoding Rules (DER) are a strict subset of Basic Encoding Rules (BER).
 *
 * For more details, see X.690 from ITU-T.
 *
 * It is a Tag + Length + Value format. The tag is generally 1 byte, the length is 1 or more
 * and then followed by the value.
 */
class DERToken {
public:
    DERToken() {}
    DERToken(DERType type, size_t length, const char* const data)
        : _type(type), _length(length), _data(data) {}

<<<<<<< HEAD
    if (status <= 0)
        _handleSSLError(conn, status);
    return status;
}
=======
    /**
     * Get the ASN.1 type of the current token.
     */
    DERType getType() const {
        return _type;
    }
>>>>>>> f378d467

    /**
     * Get a ConstDataRange for the value of this SET or SET OF.
     */
    ConstDataRange getSetRange() {
        invariant(_type == DERType::SET);
        return ConstDataRange(_data, _data + _length);
    }

<<<<<<< HEAD
    if (status <= 0)
        _handleSSLError(conn, status);
    return status;
}
=======
    /**
     * Get a ConstDataRange for the value of this SEQUENCE or SEQUENCE OF.
     */
    ConstDataRange getSequenceRange() {
        invariant(_type == DERType::SEQUENCE);
        return ConstDataRange(_data, _data + _length);
    }
>>>>>>> f378d467

    /**
     * Get a std::string for the value of this Utf8String.
     */
    std::string readUtf8String() {
        invariant(_type == DERType::UTF8String);
        return std::string(_data, _length);
    }

    /**
     * Parse a buffer of bytes and return the number of bytes we read for this token.
     *
     * Returns a DERToken which consists of the (tag, length, value) tuple.
     */
    static StatusWith<DERToken> parse(ConstDataRange cdr, size_t* outLength);

private:
    DERType _type{DERType::EndOfContent};
    size_t _length{0};
    const char* _data{nullptr};
};

}  // namespace

<<<<<<< HEAD
    if (status < 0)
        _handleSSLError(conn, status);
    return status;
}
=======
template <>
struct DataType::Handler<DERToken> {
    static Status load(DERToken* t,
                       const char* ptr,
                       size_t length,
                       size_t* advanced,
                       std::ptrdiff_t debug_offset) {
        size_t outLength;
>>>>>>> f378d467

        auto swPair = DERToken::parse(ConstDataRange(ptr, length), &outLength);

<<<<<<< HEAD
Status SSLManager::initSSLContext(SSL_CTX* context,
                                  const SSLParams& params,
                                  ConnectionDirection direction) {
    // SSL_OP_ALL - Activate all bug workaround options, to support buggy client SSL's.
    // SSL_OP_NO_SSLv2 - Disable SSL v2 support
    // SSL_OP_NO_SSLv3 - Disable SSL v3 support
    long supportedProtocols = SSL_OP_ALL | SSL_OP_NO_SSLv2 | SSL_OP_NO_SSLv3;

    // Set the supported TLS protocols. Allow --sslDisabledProtocols to disable selected
    // ciphers.
    if (!params.sslDisabledProtocols.empty()) {
        for (const SSLParams::Protocols& protocol : params.sslDisabledProtocols) {
            if (protocol == SSLParams::Protocols::TLS1_0) {
                supportedProtocols |= SSL_OP_NO_TLSv1;
            } else if (protocol == SSLParams::Protocols::TLS1_1) {
                supportedProtocols |= SSL_OP_NO_TLSv1_1;
            } else if (protocol == SSLParams::Protocols::TLS1_2) {
                supportedProtocols |= SSL_OP_NO_TLSv1_2;
            }
=======
        if (!swPair.isOK()) {
            return swPair.getStatus();
        }

        if (t) {
            *t = std::move(swPair.getValue());
>>>>>>> f378d467
        }

        if (advanced) {
            *advanced = outLength;
        }

        return Status::OK();
    }

    static DERToken defaultConstruct() {
        return DERToken();
    }
};

namespace {

<<<<<<< HEAD
    if (direction == ConnectionDirection::kOutgoing && params.tlsWithholdClientCertificate) {
        // Do not send a client certificate if they have been suppressed.

    } else if (direction == ConnectionDirection::kOutgoing && !params.sslClusterFile.empty()) {
        // Use the configured clusterFile as our client certificate.
        ::EVP_set_pw_prompt("Enter cluster certificate passphrase");
        if (!_setupPEM(context, params.sslClusterFile, params.sslClusterPassword)) {
            return Status(ErrorCodes::InvalidSSLConfiguration, "Can not set up ssl clusterFile.");
        }

    } else if (!params.sslPEMKeyFile.empty()) {
        // Use the base pemKeyFile for any other outgoing connections,
        // as well as all incoming connections.
        ::EVP_set_pw_prompt("Enter PEM passphrase");
        if (!_setupPEM(context, params.sslPEMKeyFile, params.sslPEMKeyPassword)) {
            return Status(ErrorCodes::InvalidSSLConfiguration, "Can not set up PEM key file.");
        }
    }

    std::string cafile = params.sslCAFile;
    if (direction == ConnectionDirection::kIncoming && !params.sslClusterCAFile.empty()) {
        cafile = params.sslClusterCAFile;
    }
    const auto status = cafile.empty() ? _setupSystemCA(context) : _setupCA(context, cafile);
    if (!status.isOK()) {
        return status;
    }
=======
StatusWith<std::string> readDERString(ConstDataRangeCursor& cdc) {
    auto swString = cdc.readAndAdvance<DERToken>();
    if (!swString.isOK()) {
        return swString.getStatus();
    }

    auto derString = swString.getValue();
>>>>>>> f378d467

    if (derString.getType() != DERType::UTF8String) {
        return Status(ErrorCodes::InvalidSSLConfiguration,
                      str::stream() << "Unexpected DER Tag, Got "
                                    << static_cast<char>(derString.getType())
                                    << ", Expected UTF8String");
    }

    return derString.readUtf8String();
}


StatusWith<DERToken> DERToken::parse(ConstDataRange cdr, size_t* outLength) {
    const size_t kTagLength = 1;
    const size_t kTagLengthAndInitialLengthByteLength = kTagLength + 1;

    ConstDataRangeCursor cdrc(cdr);

    auto swTagByte = cdrc.readAndAdvance<char>();
    if (!swTagByte.getStatus().isOK()) {
        return swTagByte.getStatus();
    }

    const char tagByte = swTagByte.getValue();

    // Get the tag number from the first 5 bits
    const char tag = tagByte & 0x1f;

    // Check the 6th bit
    const bool constructed = tagByte & 0x20;
    const bool primitive = !constructed;

<<<<<<< HEAD
bool SSLManager::_parseAndValidateCertificate(const std::string& keyFile,
                                              const std::string& keyPassword,
                                              SSLX509Name* subjectName,
                                              Date_t* serverCertificateExpirationDate) {
    BIO* inBIO = BIO_new(BIO_s_file());
    if (inBIO == NULL) {
        error() << "failed to allocate BIO object: " << getSSLErrorMessage(ERR_get_error());
        return false;
=======
    // Check bits 7 and 8 for the tag class, we only want Universal (i.e. 0)
    const char tagClass = tagByte & 0xC0;
    if (tagClass != 0) {
        return Status(ErrorCodes::InvalidSSLConfiguration, "Unsupported tag class");
>>>>>>> f378d467
    }

    // Validate the 6th bit is correct, and it is a known type
    switch (static_cast<DERType>(tag)) {
        case DERType::UTF8String:
            if (!primitive) {
                return Status(ErrorCodes::InvalidSSLConfiguration, "Unknown DER tag");
            }
            break;
        case DERType::SEQUENCE:
        case DERType::SET:
            if (!constructed) {
                return Status(ErrorCodes::InvalidSSLConfiguration, "Unknown DER tag");
            }
            break;
        default:
            return Status(ErrorCodes::InvalidSSLConfiguration, "Unknown DER tag");
    }

<<<<<<< HEAD
    // Callback will not manipulate the password, so const_cast is safe.
    X509* x509 = PEM_read_bio_X509(inBIO,
                                   NULL,
                                   &SSLManager::password_cb,
                                   const_cast<void*>(static_cast<const void*>(&keyPassword)));
    if (x509 == NULL) {
        error() << "cannot retrieve certificate from keyfile: " << keyFile << ' '
                << getSSLErrorMessage(ERR_get_error());
        return false;
    }
    ON_BLOCK_EXIT(X509_free, x509);

    *subjectName = getCertificateSubjectX509Name(x509);
    if (serverCertificateExpirationDate != NULL) {
        unsigned long long notBeforeMillis = _convertASN1ToMillis(X509_get_notBefore(x509));
        if (notBeforeMillis == 0) {
            error() << "date conversion failed";
            return false;
        }

        unsigned long long notAfterMillis = _convertASN1ToMillis(X509_get_notAfter(x509));
        if (notAfterMillis == 0) {
            error() << "date conversion failed";
            return false;
        }
=======
    // Do we have at least 1 byte for the length
    if (cdrc.length() < kTagLengthAndInitialLengthByteLength) {
        return Status(ErrorCodes::InvalidSSLConfiguration, "Invalid DER length");
    }
>>>>>>> f378d467

    // Read length
    // Depending on the high bit, either read 1 byte or N bytes
    auto swInitialLengthByte = cdrc.readAndAdvance<char>();
    if (!swInitialLengthByte.getStatus().isOK()) {
        return swInitialLengthByte.getStatus();
    }

<<<<<<< HEAD
    return true;
}

bool SSLManager::_setupPEM(SSL_CTX* context,
                           const std::string& keyFile,
                           const std::string& password) {
    if (SSL_CTX_use_certificate_chain_file(context, keyFile.c_str()) != 1) {
        error() << "cannot read certificate file: " << keyFile << ' '
                << getSSLErrorMessage(ERR_get_error());
        return false;
    }

    BIO* inBio = BIO_new(BIO_s_file());
    if (!inBio) {
        error() << "failed to allocate BIO object: " << getSSLErrorMessage(ERR_get_error());
        return false;
    }
    const auto bioGuard = MakeGuard([&inBio]() { BIO_free(inBio); });

    if (BIO_read_filename(inBio, keyFile.c_str()) <= 0) {
        error() << "cannot read PEM key file: " << keyFile << ' '
                << getSSLErrorMessage(ERR_get_error());
        return false;
    }

    // If password is empty, use default OpenSSL callback, which uses the terminal
    // to securely request the password interactively from the user.
    decltype(&SSLManager::password_cb) password_cb = nullptr;
    void* userdata = nullptr;
    if (!password.empty()) {
        password_cb = &SSLManager::password_cb;
        // SSLManager::password_cb will not manipulate the password, so const_cast is safe.
        userdata = const_cast<void*>(static_cast<const void*>(&password));
    }
    EVP_PKEY* privateKey = PEM_read_bio_PrivateKey(inBio, nullptr, password_cb, userdata);
    if (!privateKey) {
        error() << "cannot read PEM key file: " << keyFile << ' '
                << getSSLErrorMessage(ERR_get_error());
        return false;
    }
    const auto privateKeyGuard = MakeGuard([&privateKey]() { EVP_PKEY_free(privateKey); });

    if (SSL_CTX_use_PrivateKey(context, privateKey) != 1) {
        error() << "cannot use PEM key file: " << keyFile << ' '
                << getSSLErrorMessage(ERR_get_error());
        return false;
    }

    // Verify that the certificate and the key go together.
    if (SSL_CTX_check_private_key(context) != 1) {
        error() << "SSL certificate validation: " << getSSLErrorMessage(ERR_get_error());
        return false;
    }
=======
    const char initialLengthByte = swInitialLengthByte.getValue();


    uint64_t derLength = 0;

    // How many bytes does it take to encode the length?
    size_t encodedLengthBytesCount = 1;

    if (initialLengthByte & 0x80) {
        // Length is > 127 bytes, i.e. Long form of length
        const size_t lengthBytesCount = 0x7f & initialLengthByte;
>>>>>>> f378d467

        // If length is encoded in more then 8 bytes, we disallow it
        if (lengthBytesCount > 8) {
            return Status(ErrorCodes::InvalidSSLConfiguration, "Invalid DER length");
        }

        // Ensure we have enough data for the length bytes
        const char* lengthLongFormPtr = cdrc.data();

        Status statusLength = cdrc.advance(lengthBytesCount);
        if (!statusLength.isOK()) {
            return statusLength;
        }

        encodedLengthBytesCount = 1 + lengthBytesCount;

        std::array<char, 8> lengthBuffer;
        lengthBuffer.fill(0);

        // Copy the length into the end of the buffer
        memcpy(lengthBuffer.data() + (8 - lengthBytesCount), lengthLongFormPtr, lengthBytesCount);

<<<<<<< HEAD
        if (X509_STORE_add_cert(verifyStore, x509Obj) != 1) {
            auto status = checkX509_STORE_error();
            if (!status.isOK())
                return status;
        }
    }
    int lastError = GetLastError();
    if (lastError != CRYPT_E_NOT_FOUND) {
        return {ErrorCodes::InvalidSSLConfiguration,
                str::stream() << "Error enumerating certificates: "
                              << errnoWithDescription(lastError)};
=======
        // We now have 0x00..NN in the buffer and it can be properly decoded as BigEndian
        derLength = ConstDataView(lengthBuffer.data()).read<BigEndian<uint64_t>>();
    } else {
        // Length is <= 127 bytes, i.e. short form of length
        derLength = initialLengthByte;
>>>>>>> f378d467
    }

    // This is the total length of the TLV and all data
    // This will not overflow since encodedLengthBytesCount <= 9
    const uint64_t tagAndLengthByteCount = kTagLength + encodedLengthBytesCount;

    // This may overflow since derLength is from user data so check our arithmetic carefully.
    if (mongoUnsignedAddOverflow64(tagAndLengthByteCount, derLength, outLength) ||
        *outLength > cdr.length()) {
        return Status(ErrorCodes::InvalidSSLConfiguration, "Invalid DER length");
    }

    return DERToken(static_cast<DERType>(tag), derLength, cdr.data() + tagAndLengthByteCount);
}
}  // namespace

StatusWith<stdx::unordered_set<RoleName>> parsePeerRoles(ConstDataRange cdrExtension) {
    stdx::unordered_set<RoleName> roles;

    ConstDataRangeCursor cdcExtension(cdrExtension);

<<<<<<< HEAD
        auto rawData = makeCFTypeRefHolder(SecCertificateCopyData(cert));
        if (!rawData) {
            return {ErrorCodes::InvalidSSLConfiguration,
                    str::stream() << "Error enumerating certificates: "
                                  << OSStatusToString(status)};
        }
        const uint8_t* rawDataPtr = CFDataGetBytePtr(rawData);

        // Parse an openssl X509 object from each returned certificate
        X509* x509Cert = d2i_X509(nullptr, &rawDataPtr, CFDataGetLength(rawData));
        if (!x509Cert) {
            return {ErrorCodes::InvalidSSLConfiguration,
                    str::stream() << "Error parsing X509 certificate from system keychain: "
                                  << ERR_reason_error_string(ERR_peek_last_error())};
        }
        const auto x509CertGuard = MakeGuard([&x509Cert]() { X509_free(x509Cert); });

        // Add the parsed X509 object to the X509_STORE verification store
        if (X509_STORE_add_cert(verifyStore, x509Cert) != 1) {
            auto status = checkX509_STORE_error();
            if (!status.isOK())
                return status;
        }
    }

    return Status::OK();
}
#endif

Status SSLManager::_setupSystemCA(SSL_CTX* context) {
#if !defined(_WIN32) && !defined(__APPLE__)
    // On non-Windows/non-Apple platforms, the OpenSSL libraries should have been configured
    // with default locations for CA certificates.
    if (SSL_CTX_set_default_verify_paths(context) != 1) {
        return {ErrorCodes::InvalidSSLConfiguration,
                str::stream() << "error loading system CA certificates "
                              << "(default certificate file: "
                              << X509_get_default_cert_file()
                              << ", "
                              << "default certificate path: "
                              << X509_get_default_cert_dir()
                              << ")"};
=======
    /**
     * MongoDBAuthorizationGrants ::= SET OF MongoDBAuthorizationGrant
     *
     * MongoDBAuthorizationGrant ::= CHOICE {
     *  MongoDBRole,
     *  ...!UTF8String:"Unrecognized entity in MongoDBAuthorizationGrant"
     * }
     */
    auto swSet = cdcExtension.readAndAdvance<DERToken>();
    if (!swSet.isOK()) {
        return swSet.getStatus();
>>>>>>> f378d467
    }

    if (swSet.getValue().getType() != DERType::SET) {
        return Status(ErrorCodes::InvalidSSLConfiguration,
                      str::stream() << "Unexpected DER Tag, Got "
                                    << static_cast<char>(swSet.getValue().getType())
                                    << ", Expected SET");
    }

    ConstDataRangeCursor cdcSet(swSet.getValue().getSetRange());

    while (!cdcSet.empty()) {
        /**
         * MongoDBRole ::= SEQUENCE {
         *  role     UTF8String,
         *  database UTF8String
         * }
         */
        auto swSequence = cdcSet.readAndAdvance<DERToken>();
        if (!swSequence.isOK()) {
            return swSequence.getStatus();
        }

<<<<<<< HEAD
    int status = X509_load_crl_file(lookup, crlFile.c_str(), X509_FILETYPE_PEM);
    if (status == 0) {
        error() << "cannot read CRL file: " << crlFile << ' '
                << getSSLErrorMessage(ERR_get_error());
        return false;
    }
    log() << "ssl imported " << status << " revoked certificate" << ((status == 1) ? "" : "s")
          << " from the revocation list.";
    return true;
}
=======
        auto sequenceStart = swSequence.getValue();
>>>>>>> f378d467

        if (sequenceStart.getType() != DERType::SEQUENCE) {
            return Status(ErrorCodes::InvalidSSLConfiguration,
                          str::stream() << "Unexpected DER Tag, Got "
                                        << static_cast<char>(sequenceStart.getType())
                                        << ", Expected SEQUENCE");
        }

        ConstDataRangeCursor cdcSequence(sequenceStart.getSequenceRange());

        auto swRole = readDERString(cdcSequence);
        if (!swRole.isOK()) {
            return swRole.getStatus();
        }

        auto swDatabase = readDERString(cdcSequence);
        if (!swDatabase.isOK()) {
            return swDatabase.getStatus();
        }

        roles.emplace(swRole.getValue(), swDatabase.getValue());
    }

<<<<<<< HEAD
    int ret = ::SSL_set_tlsext_host_name(sslConn->ssl, socket->remoteAddr().hostOrIp().c_str());
    if (ret != 1)
        _handleSSLError(sslConn.get(), ret);

    do {
        ret = ::SSL_connect(sslConn->ssl);
    } while (!_doneWithSSLOp(sslConn.get(), ret));

    if (ret != 1)
        _handleSSLError(sslConn.get(), ret);

    return sslConn.release();
}

SSLConnection* SSLManager::accept(Socket* socket, const char* initialBytes, int len) {
    std::unique_ptr<SSLConnection> sslConn =
        stdx::make_unique<SSLConnection>(_serverContext.get(), socket, initialBytes, len);

    int ret;
    do {
        ret = ::SSL_accept(sslConn->ssl);
    } while (!_doneWithSSLOp(sslConn.get(), ret));

    if (ret != 1)
        _handleSSLError(sslConn.get(), ret);

    return sslConn.release();
=======
    return roles;
>>>>>>> f378d467
}

std::string removeFQDNRoot(std::string name) {
    if (name.back() == '.') {
        name.pop_back();
    }
    return name;
};

namespace {

<<<<<<< HEAD
void recordTLSVersion(const SSL* conn) {
    int protocol = SSL_version(conn);

    auto& counts = mongo::TLSVersionCounts::get();
    switch (protocol) {
        case TLS1_VERSION:
            counts.tls10.addAndFetch(1);
            break;
        case TLS1_1_VERSION:
            counts.tls11.addAndFetch(1);
            break;
        case TLS1_2_VERSION:
            counts.tls12.addAndFetch(1);
            break;
#ifdef TLS1_3_VERSION
        case TLS1_3_VERSION:
            counts.tls13.addAndFetch(1);
            break;
#endif
        default:
            // Do nothing
            break;
    }
}

StatusWith<boost::optional<SSLPeerInfo>> SSLManager::parseAndValidatePeerCertificate(
    SSL* conn, const std::string& remoteHost) {

    recordTLSVersion(conn);

    if (!_sslConfiguration.hasCA && isSSLServer)
        return {boost::none};
=======
// Characters that need to be escaped in RFC 2253
const std::array<char, 7> rfc2253EscapeChars = {',', '+', '"', '\\', '<', '>', ';'};
>>>>>>> f378d467

}  // namespace

<<<<<<< HEAD
    if (NULL == peerCert) {  // no certificate presented by peer
        if (_weakValidation) {
            // do not give warning if certificate warnings are suppressed
            if (!_suppressNoCertificateWarning) {
                warning() << "no SSL certificate provided by peer";
            }
            return {boost::none};
        } else {
            auto msg = "no SSL certificate provided by peer; connection rejected";
            error() << msg;
            return Status(ErrorCodes::SSLHandshakeFailed, msg);
        }
        return {boost::none};
    }
    ON_BLOCK_EXIT(X509_free, peerCert);

    long result = SSL_get_verify_result(conn);

    if (result != X509_V_OK) {
        if (_allowInvalidCertificates) {
            warning() << "SSL peer certificate validation failed: "
                      << X509_verify_cert_error_string(result);
            return {boost::none};
        } else {
            str::stream msg;
            msg << "SSL peer certificate validation failed: "
                << X509_verify_cert_error_string(result);
            error() << msg.ss.str();
            return Status(ErrorCodes::SSLHandshakeFailed, msg);
        }
    }

    // TODO: check optional cipher restriction, using cert.
    auto peerSubject = getCertificateSubjectX509Name(peerCert);
    LOG(2) << "Accepted TLS connection from peer: " << peerSubject;

    StatusWith<stdx::unordered_set<RoleName>> swPeerCertificateRoles = _parsePeerRoles(peerCert);
    if (!swPeerCertificateRoles.isOK()) {
        return swPeerCertificateRoles.getStatus();
    }

    // If this is an SSL client context (on a MongoDB server or client)
    // perform hostname validation of the remote server
    if (remoteHost.empty()) {
        return boost::make_optional(
            SSLPeerInfo(peerSubject, std::move(swPeerCertificateRoles.getValue())));
    }

    // Try to match using the Subject Alternate Name, if it exists.
    // RFC-2818 requires the Subject Alternate Name to be used if present.
    // Otherwise, the most specific Common Name field in the subject field
    // must be used.

    bool sanMatch = false;
    bool cnMatch = false;
    StringBuilder certificateNames;

    STACK_OF(GENERAL_NAME)* sanNames = static_cast<STACK_OF(GENERAL_NAME)*>(
        X509_get_ext_d2i(peerCert, NID_subject_alt_name, NULL, NULL));

    if (sanNames != NULL) {
        int sanNamesList = sk_GENERAL_NAME_num(sanNames);
        certificateNames << "SAN(s): ";
        for (int i = 0; i < sanNamesList; i++) {
            const GENERAL_NAME* currentName = sk_GENERAL_NAME_value(sanNames, i);
            if (currentName && currentName->type == GEN_DNS) {
                char* dnsName = reinterpret_cast<char*>(ASN1_STRING_data(currentName->d.dNSName));
                if (_hostNameMatch(remoteHost.c_str(), dnsName)) {
                    sanMatch = true;
                    break;
                }
                certificateNames << std::string(dnsName) << " ";
            }
        }
        sk_GENERAL_NAME_pop_free(sanNames, GENERAL_NAME_free);
    } else {
        // If Subject Alternate Name (SAN) doesn't exist and Common Name (CN) does,
        // check Common Name.
        auto swCN = peerSubject.getOID(kOID_CommonName);
        if (swCN.isOK()) {
            auto commonName = std::move(swCN.getValue());
            if (_hostNameMatch(remoteHost.c_str(), commonName.c_str())) {
                cnMatch = true;
            }
            certificateNames << "CN: " << commonName;
        } else {
            certificateNames << "No Common Name (CN) or Subject Alternate Names (SAN) found";
=======
// See section "2.4 Converting an AttributeValue from ASN.1 to a String" in RFC 2243
std::string escapeRfc2253(StringData str) {
    std::string ret;

    if (str.size() > 0) {
        size_t pos = 0;

        // a space or "#" character occurring at the beginning of the string
        if (str[0] == ' ') {
            ret = "\\ ";
            pos = 1;
        } else if (str[0] == '#') {
            ret = "\\#";
            pos = 1;
        }

        while (pos < str.size()) {
            if (static_cast<signed char>(str[pos]) < 0) {
                ret += '\\';
                ret += integerToHex(str[pos]);
            } else {
                if (std::find(rfc2253EscapeChars.cbegin(), rfc2253EscapeChars.cend(), str[pos]) !=
                    rfc2253EscapeChars.cend()) {
                    ret += '\\';
                }

                ret += str[pos];
            }
            ++pos;
>>>>>>> f378d467
        }

<<<<<<< HEAD
    if (!sanMatch && !cnMatch) {
        StringBuilder msgBuilder;
        msgBuilder << "The server certificate does not match the host name. Hostname: "
                   << remoteHost << " does not match " << certificateNames.str();
        std::string msg = msgBuilder.str();
        if (_allowInvalidCertificates || _allowInvalidHostnames) {
            warning() << msg;
        } else {
            error() << msg;
            return Status(ErrorCodes::SSLHandshakeFailed, msg);
        }
    }

    return boost::make_optional(SSLPeerInfo(peerSubject, stdx::unordered_set<RoleName>()));
}


SSLPeerInfo SSLManager::parseAndValidatePeerCertificateDeprecated(const SSLConnection* conn,
                                                                  const std::string& remoteHost) {
    auto swPeerSubjectName = parseAndValidatePeerCertificate(conn->ssl, remoteHost);
    // We can't use uassertStatusOK here because we need to throw a SocketException.
    if (!swPeerSubjectName.isOK()) {
        throw SocketException(SocketException::CONNECT_ERROR,
                              swPeerSubjectName.getStatus().reason());
    }
    return swPeerSubjectName.getValue().get_value_or(SSLPeerInfo());
}

StatusWith<stdx::unordered_set<RoleName>> SSLManager::_parsePeerRoles(X509* peerCert) const {
    // exts is owned by the peerCert
    const STACK_OF(X509_EXTENSION)* exts = X509_get0_extensions(peerCert);

    int extCount = 0;
    if (exts) {
        extCount = sk_X509_EXTENSION_num(exts);
    }

    ASN1_OBJECT* rolesObj = OBJ_nid2obj(_rolesNid);

    // Search all certificate extensions for our own
    stdx::unordered_set<RoleName> roles;
    for (int i = 0; i < extCount; i++) {
        X509_EXTENSION* ex = sk_X509_EXTENSION_value(exts, i);
        ASN1_OBJECT* obj = X509_EXTENSION_get_object(ex);

        if (!OBJ_cmp(obj, rolesObj)) {
            // We've found an extension which has our roles OID
            ASN1_OCTET_STRING* data = X509_EXTENSION_get_data(ex);

            /*
             * MongoDBAuthorizationGrant ::= CHOICE {
             *  MongoDBRole,
             *  ...!UTF8String:"Unrecognized entity in MongoDBAuthorizationGrant"
             * }
             * MongoDBAuthorizationGrants ::= SET OF MongoDBAuthorizationGrant
             */
            // Extract the set of roles from our extension, and load them into an OpenSSL stack.
            STACK_OF(ASN1_TYPE)* mongoDBAuthorizationGrants = nullptr;

            // OpenSSL's parsing function will try and manipulate the pointer it's passed. If we
            // passed it 'data->data' directly, it would modify structures owned by peerCert.
            const unsigned char* dataBytes = data->data;
            mongoDBAuthorizationGrants =
                d2i_ASN1_SET_ANY(&mongoDBAuthorizationGrants, &dataBytes, data->length);
            if (!mongoDBAuthorizationGrants) {
                return Status(ErrorCodes::FailedToParse,
                              "Failed to parse x509 authorization grants");
            }
            const auto grantGuard = MakeGuard([&mongoDBAuthorizationGrants]() {
                sk_ASN1_TYPE_pop_free(mongoDBAuthorizationGrants, ASN1_TYPE_free);
            });

            /*
             * MongoDBRole ::= SEQUENCE {
             *  role     UTF8String,
             *  database UTF8String
             * }
             */
            // Loop through every role in the stack.
            ASN1_TYPE* MongoDBRoleWrapped = nullptr;
            while ((MongoDBRoleWrapped = sk_ASN1_TYPE_pop(mongoDBAuthorizationGrants))) {
                const auto roleWrappedGuard =
                    MakeGuard([MongoDBRoleWrapped]() { ASN1_TYPE_free(MongoDBRoleWrapped); });

                if (MongoDBRoleWrapped->type == V_ASN1_SEQUENCE) {
                    // Unwrap the ASN1Type into a STACK_OF(ASN1_TYPE)
                    unsigned char* roleBytes = ASN1_STRING_data(MongoDBRoleWrapped->value.sequence);
                    int roleBytesLength = ASN1_STRING_length(MongoDBRoleWrapped->value.sequence);
                    ASN1_SEQUENCE_ANY* MongoDBRole = nullptr;
                    MongoDBRole = d2i_ASN1_SEQUENCE_ANY(
                        &MongoDBRole, (const unsigned char**)&roleBytes, roleBytesLength);
                    if (!MongoDBRole) {
                        return Status(ErrorCodes::FailedToParse,
                                      "Failed to parse role in x509 authorization grant");
                    }
                    const auto roleGuard = MakeGuard(
                        [&MongoDBRole]() { sk_ASN1_TYPE_pop_free(MongoDBRole, ASN1_TYPE_free); });

                    if (sk_ASN1_TYPE_num(MongoDBRole) != 2) {
                        return Status(ErrorCodes::FailedToParse,
                                      "Role entity in MongoDBAuthorizationGrant must have exactly "
                                      "2 sequence elements");
                    }
                    // Extract the subcomponents of the sequence, which are popped off the stack in
                    // reverse order. Here, parse the role's database.
                    ASN1_TYPE* roleComponent = sk_ASN1_TYPE_pop(MongoDBRole);
                    const auto roleDBGuard =
                        MakeGuard([roleComponent]() { ASN1_TYPE_free(roleComponent); });
                    if (roleComponent->type != V_ASN1_UTF8STRING) {
                        return Status(ErrorCodes::FailedToParse,
                                      "database in MongoDBRole must be a UTF8 string");
                    }
                    std::string roleDB(
                        reinterpret_cast<char*>(ASN1_STRING_data(roleComponent->value.utf8string)));

                    // Parse the role's name.
                    roleComponent = sk_ASN1_TYPE_pop(MongoDBRole);
                    const auto roleNameGuard =
                        MakeGuard([roleComponent]() { ASN1_TYPE_free(roleComponent); });
                    if (roleComponent->type != V_ASN1_UTF8STRING) {
                        return Status(ErrorCodes::FailedToParse,
                                      "role in MongoDBRole must be a UTF8 string");
                    }
                    std::string roleName(
                        reinterpret_cast<char*>(ASN1_STRING_data(roleComponent->value.utf8string)));

                    // Construct a RoleName from the subcomponents
                    roles.emplace(RoleName(roleName, roleDB));

                } else {
                    return Status(ErrorCodes::FailedToParse,
                                  "Unrecognized entity in MongoDBAuthorizationGrant");
                }
            }
            LOG(1) << "MONGODB-X509 authorization parsed the following roles from peer "
                      "certificate: "
                   << [&roles]() {
                          StringBuilder sb;
                          std::for_each(roles.begin(), roles.end(), [&sb](const RoleName& role) {
                              sb << role.toString();
                          });
                          return sb.str();
                      }();
        }
    }

    return roles;
}

std::string SSLManagerInterface::getSSLErrorMessage(int code) {
    // 120 from the SSL documentation for ERR_error_string
    static const size_t msglen = 120;

    char msg[msglen];
    ERR_error_string_n(code, msg, msglen);
    return msg;
}

void SSLManager::_handleSSLError(SSLConnection* conn, int ret) {
    int code = SSL_get_error(conn, ret);
    int err = ERR_get_error();

    switch (code) {
        case SSL_ERROR_WANT_READ:
        case SSL_ERROR_WANT_WRITE:
            // should not happen because we turned on AUTO_RETRY
            // However, it turns out this CAN happen during a connect, if the other side
            // accepts the socket connection but fails to do the SSL handshake in a timely
            // manner.
            error() << "SSL: " << code << ", possibly timed out during connect";
=======
        // a space character occurring at the end of the string
        if (ret.size() > 2 && ret[ret.size() - 1] == ' ') {
            ret[ret.size() - 1] = '\\';
            ret += ' ';
        }
    }

    return ret;
}

/**
 * Status section of which tls versions connected to MongoDB and completed an SSL handshake.
 * Note: Clients are only not counted if they try to connect to the server with a unsupported TLS
 * version. They are still counted if the server rejects them for certificate issues in
 * parseAndValidatePeerCertificate.
 */
class TLSVersionSatus : public ServerStatusSection {
public:
    TLSVersionSatus() : ServerStatusSection("transportSecurity") {}

    bool includeByDefault() const final {
        return true;
    }

    BSONObj generateSection(OperationContext* opCtx, const BSONElement& configElement) const final {
        auto& counts = TLSVersionCounts::get(opCtx->getServiceContext());

        BSONObjBuilder builder;
        builder.append("1.0", counts.tls10.load());
        builder.append("1.1", counts.tls11.load());
        builder.append("1.2", counts.tls12.load());
        builder.append("1.3", counts.tls13.load());
        builder.append("unknown", counts.tlsUnknown.load());
        return builder.obj();
    }
} tlsVersionStatus;

void recordTLSVersion(TLSVersion version, const HostAndPort& hostForLogging) {
    StringData versionString;
    auto& counts = mongo::TLSVersionCounts::get(getGlobalServiceContext());
    switch (version) {
        case TLSVersion::kTLS10:
            counts.tls10.addAndFetch(1);
            if (std::find(sslGlobalParams.tlsLogVersions.cbegin(),
                          sslGlobalParams.tlsLogVersions.cend(),
                          SSLParams::Protocols::TLS1_0) != sslGlobalParams.tlsLogVersions.cend()) {
                versionString = "1.0"_sd;
            }
>>>>>>> f378d467
            break;
        case TLSVersion::kTLS11:
            counts.tls11.addAndFetch(1);
            if (std::find(sslGlobalParams.tlsLogVersions.cbegin(),
                          sslGlobalParams.tlsLogVersions.cend(),
                          SSLParams::Protocols::TLS1_1) != sslGlobalParams.tlsLogVersions.cend()) {
                versionString = "1.1"_sd;
            }
            break;
        case TLSVersion::kTLS12:
            counts.tls12.addAndFetch(1);
            if (std::find(sslGlobalParams.tlsLogVersions.cbegin(),
                          sslGlobalParams.tlsLogVersions.cend(),
                          SSLParams::Protocols::TLS1_2) != sslGlobalParams.tlsLogVersions.cend()) {
                versionString = "1.2"_sd;
            }
            break;
        case TLSVersion::kTLS13:
            counts.tls13.addAndFetch(1);
            if (std::find(sslGlobalParams.tlsLogVersions.cbegin(),
                          sslGlobalParams.tlsLogVersions.cend(),
                          SSLParams::Protocols::TLS1_3) != sslGlobalParams.tlsLogVersions.cend()) {
                versionString = "1.3"_sd;
            }
            break;
        default:
            counts.tlsUnknown.addAndFetch(1);
            if (!sslGlobalParams.tlsLogVersions.empty()) {
                versionString = "unknown"_sd;
            }
            break;
    }
<<<<<<< HEAD
    _flushNetworkBIO(conn);
    throw SocketException(SocketException::CONNECT_ERROR, "");
}

boost::optional<std::array<std::uint8_t, 7>> checkTLSRequest(ConstDataRange dataRange) {
    // This method's caller should have read in at least one MSGHEADER::Value's worth of data.
    // The fragment we are about to examine must be strictly smaller.
    static const size_t sizeOfTLSFragmentToRead = 11;
    invariant(dataRange.length() >= sizeOfTLSFragmentToRead);

    static_assert(sizeOfTLSFragmentToRead < sizeof(MSGHEADER::Value),
                  "checkTLSRequest's caller read a MSGHEADER::Value, which must be larger than "
                  "message containing the TLS version");

    ConstDataRangeCursor cdr(dataRange);

    /**
     * The fragment we are to examine is a record, containing a handshake, containing a
     * ClientHello. We wish to examine the advertised protocol version in the ClientHello.
     * The following roughly describes the contents of these structures. Note that we do not
     * need, or wish to, examine the entire ClientHello, we're looking exclusively for the
     * client_version.
     *
     * Below is a rough description of the payload we will be examining. We shall perform some
     * basic checks to ensure the payload matches these expectations. If it does not, we should
     * bail out, and not emit protocol version alerts.
     *
     * enum {alert(21), handshake(22)} ContentType;
     * TLSPlaintext {
     *   ContentType type = handshake(22),
     *   ProtocolVersion version; // Irrelevant. Clients send the real version in ClientHello.
     *   uint16 length;
     *   fragment, see Handshake stuct for contents
     * ...
     * }
     *
     * enum {client_hello(1)} HandshakeType;
     * Handshake {
     *   HandshakeType msg_type = client_hello(1);
     *   uint24_t length;
     *   ClientHello body;
     * }
     *
     * ClientHello {
     *   ProtocolVersion client_version; // <- This is the value we want to extract.
     * }
     */

    static const std::uint8_t ContentType_handshake = 22;
    static const std::uint8_t HandshakeType_client_hello = 1;

    using ProtocolVersion = std::array<std::uint8_t, 2>;
    static const ProtocolVersion tls10VersionBytes{3, 1};
    static const ProtocolVersion tls11VersionBytes{3, 2};

    // Parse the record header.
    // Extract the ContentType from the header, and ensure it is a handshake.
    StatusWith<std::uint8_t> record_ContentType = cdr.readAndAdvance<std::uint8_t>();
    if (!record_ContentType.isOK() || record_ContentType.getValue() != ContentType_handshake) {
        return boost::none;
    }
    // Skip the record's ProtocolVersion. Clients tend to send TLS 1.0 in
    // the record, but then their real protocol version in the enclosed ClientHello.
    StatusWith<ProtocolVersion> record_protocol_version = cdr.readAndAdvance<ProtocolVersion>();
    if (!record_protocol_version.isOK()) {
        return boost::none;
    }
    // Parse the record length. It should be be larger than the remaining expected payload.
    auto record_length = cdr.readAndAdvance<BigEndian<std::uint16_t>>();
    if (!record_length.isOK() || record_length.getValue() < cdr.length()) {
        return boost::none;
    }

    // Parse the handshake header.
    // Extract the HandshakeType, and ensure it is a ClientHello.
    StatusWith<std::uint8_t> handshake_type = cdr.readAndAdvance<std::uint8_t>();
    if (!handshake_type.isOK() || handshake_type.getValue() != HandshakeType_client_hello) {
        return boost::none;
    }
    // Extract the handshake length, and ensure it is larger than the remaining expected
    // payload. This requires a little work because the packet represents it with a uint24_t.
    StatusWith<std::array<std::uint8_t, 3>> handshake_length_bytes =
        cdr.readAndAdvance<std::array<std::uint8_t, 3>>();
    if (!handshake_length_bytes.isOK()) {
        return boost::none;
    }
    std::uint32_t handshake_length = 0;
    for (std::uint8_t handshake_byte : handshake_length_bytes.getValue()) {
        handshake_length <<= 8;
        handshake_length |= handshake_byte;
    }
    if (handshake_length < cdr.length()) {
        return boost::none;
    }
    StatusWith<ProtocolVersion> client_version = cdr.readAndAdvance<ProtocolVersion>();
    if (!client_version.isOK()) {
        return boost::none;
    }

    // Invariant: We read exactly as much data as expected.
    invariant(cdr.data() - dataRange.data() == sizeOfTLSFragmentToRead);

    auto isProtocolDisabled = [](SSLParams::Protocols protocol) {
        const auto& params = getSSLGlobalParams();
        return std::find(params.sslDisabledProtocols.begin(),
                         params.sslDisabledProtocols.end(),
                         protocol) != params.sslDisabledProtocols.end();
    };

    auto makeTLSProtocolVersionAlert =
        [](const std::array<std::uint8_t, 2>& versionBytes) -> std::array<std::uint8_t, 7> {
        /**
         * The structure for this alert packet is as follows:
         * TLSPlaintext {
         *   ContentType type = alert(21);
         *   ProtocolVersion = versionBytes;
         *   uint16_t length = 2
         *   fragment = AlertDescription {
         *     AlertLevel level = fatal(2);
         *     AlertDescription = protocol_version(70);
         *   }
         *
         */
        return std::array<std::uint8_t, 7>{
            0x15, versionBytes[0], versionBytes[1], 0x00, 0x02, 0x02, 0x46};
    };

    ProtocolVersion version = client_version.getValue();
    if (version == tls10VersionBytes && isProtocolDisabled(SSLParams::Protocols::TLS1_0)) {
        return makeTLSProtocolVersionAlert(version);
    } else if (client_version == tls11VersionBytes &&
               isProtocolDisabled(SSLParams::Protocols::TLS1_1)) {
        return makeTLSProtocolVersionAlert(version);
    }
    // TLS1.2 cannot be distinguished from TLS1.3, just by looking at the ProtocolVersion bytes.
    // TLS 1.3 compatible clients advertise a "supported_versions" extension, which we would
    // have to extract here.
    // Hopefully by the time this matters, OpenSSL will properly emit protocol_version alerts.

    return boost::none;
}

#else
=======
>>>>>>> f378d467

    if (!versionString.empty()) {
        log() << "Accepted connection with TLS Version " << versionString << " from connection "
              << hostForLogging;
    }
}

#endif

}  // namespace mongo

#ifdef MONGO_CONFIG_SSL
// TODO SERVER-11601 Use NFC Unicode canonicalization
bool mongo::hostNameMatchForX509Certificates(std::string nameToMatch, std::string certHostName) {
    nameToMatch = removeFQDNRoot(std::move(nameToMatch));
    certHostName = removeFQDNRoot(std::move(certHostName));

    if (certHostName.size() < 2) {
        return false;
    }

    // match wildcard DNS names
    if (certHostName[0] == '*' && certHostName[1] == '.') {
        // allow name.example.com if the cert is *.example.com, '*' does not match '.'
        const char* subName = strchr(nameToMatch.c_str(), '.');
        return subName && !strcasecmp(certHostName.c_str() + 1, subName);
    } else {
        return !strcasecmp(nameToMatch.c_str(), certHostName.c_str());
    }
}
#endif<|MERGE_RESOLUTION|>--- conflicted
+++ resolved
@@ -36,15 +36,6 @@
 #include "mongo/util/net/ssl_manager.h"
 
 #include <boost/algorithm/string.hpp>
-<<<<<<< HEAD
-#include <boost/date_time/posix_time/posix_time.hpp>
-#include <boost/thread/recursive_mutex.hpp>
-#include <boost/thread/thread.hpp>
-#include <iostream>
-#include <sstream>
-#include <stack>
-=======
->>>>>>> f378d467
 #include <string>
 #include <vector>
 
@@ -53,49 +44,15 @@
 #include "mongo/config.h"
 #include "mongo/db/commands/server_status.h"
 #include "mongo/db/server_parameters.h"
-<<<<<<< HEAD
-#include "mongo/platform/atomic_word.h"
-#include "mongo/stdx/memory.h"
-#include "mongo/util/concurrency/mutex.h"
-#include "mongo/util/concurrency/threadlocal.h"
-#include "mongo/util/debug_util.h"
-#include "mongo/util/exit.h"
-#include "mongo/util/hex.h"
-#include "mongo/util/log.h"
-#include "mongo/util/mongoutils/str.h"
-#include "mongo/util/net/message.h"
-#include "mongo/util/net/sock.h"
-#include "mongo/util/net/socket_exception.h"
-#include "mongo/util/net/ssl_expiration.h"
-=======
 #include "mongo/platform/overflow_arithmetic.h"
 #include "mongo/transport/session.h"
 #include "mongo/util/hex.h"
 #include "mongo/util/log.h"
 #include "mongo/util/mongoutils/str.h"
->>>>>>> f378d467
 #include "mongo/util/net/ssl_options.h"
 #include "mongo/util/text.h"
 
-<<<<<<< HEAD
-#ifdef MONGO_CONFIG_SSL
-#include <openssl/asn1.h>
-#include <openssl/asn1t.h>
-#include <openssl/evp.h>
-#include <openssl/x509_vfy.h>
-#include <openssl/x509v3.h>
-#if defined(_WIN32)
-#include <wincrypt.h>
-#elif defined(__APPLE__)
-#include <Security/Security.h>
-#endif
-#endif
-
-=======
->>>>>>> f378d467
 namespace mongo {
-
-namespace {
 
 namespace {
 
@@ -109,14 +66,11 @@
                                             "disableNonSSLConnectionLogging",
                                             &sslGlobalParams.disableNonSSLConnectionLogging);
 
-<<<<<<< HEAD
-=======
 ExportedServerParameter<std::string, ServerParameterType::kStartupOnly>
     setDiffieHellmanParameterPEMFile(ServerParameterSet::getGlobal(),
                                      "opensslDiffieHellmanParameters",
                                      &sslGlobalParams.sslPEMTempDHParam);
 
->>>>>>> f378d467
 ExportedServerParameter<bool, ServerParameterType::kStartupOnly>
     suppressNoTLSPeerCertificateWarning(ServerParameterSet::getGlobal(),
                                         "suppressNoTLSPeerCertificateWarning",
@@ -157,296 +111,6 @@
 #ifdef MONGO_CONFIG_SSL
 
 namespace {
-<<<<<<< HEAD
-
-// clang-format off
-#ifndef MONGO_CONFIG_HAVE_ASN1_ANY_DEFINITIONS
-// Copies of OpenSSL before 1.0.0 do not have ASN1_SEQUENCE_ANY, ASN1_SET_ANY, or the helper
-// functions which let us deserialize these objects. We must polyfill the definitions to interact
-// with ASN1 objects so stored.
-typedef STACK_OF(ASN1_TYPE) ASN1_SEQUENCE_ANY;
-
-ASN1_ITEM_TEMPLATE(ASN1_SEQUENCE_ANY) =
-    ASN1_EX_TEMPLATE_TYPE(ASN1_TFLG_SEQUENCE_OF, 0, ASN1_SEQUENCE_ANY, ASN1_ANY)
-ASN1_ITEM_TEMPLATE_END(ASN1_SEQUENCE_ANY)
-
-ASN1_ITEM_TEMPLATE(ASN1_SET_ANY) =
-    ASN1_EX_TEMPLATE_TYPE(ASN1_TFLG_SET_OF, 0, ASN1_SET_ANY, ASN1_ANY)
-ASN1_ITEM_TEMPLATE_END(ASN1_SET_ANY)
-
-IMPLEMENT_ASN1_ENCODE_FUNCTIONS_const_fname(ASN1_SEQUENCE_ANY, ASN1_SEQUENCE_ANY,
-                                            ASN1_SEQUENCE_ANY)
-IMPLEMENT_ASN1_ENCODE_FUNCTIONS_const_fname(ASN1_SEQUENCE_ANY, ASN1_SET_ANY, ASN1_SET_ANY)
-; // clang format needs to see a semicolon or it will start formatting unrelated code
-#endif // MONGO_CONFIG_NEEDS_ASN1_ANY_DEFINITIONS
-// clang-format on
-
-#if OPENSSL_VERSION_NUMBER < 0x10100000L
-// Copies of OpenSSL after 1.1.0 define new functions for interaction with
-// X509 structure. We must polyfill used definitions to interact with older
-// OpenSSL versions.
-const STACK_OF(X509_EXTENSION) * X509_get0_extensions(const X509* peerCert) {
-    return peerCert->cert_info->extensions;
-}
-inline int X509_NAME_ENTRY_set(const X509_NAME_ENTRY* ne) {
-    return ne->set;
-}
-#endif
-
-/**
- * Multithreaded Support for SSL.
- *
- * In order to allow OpenSSL to work in a multithreaded environment, you
- * may need to provide some callbacks for it to use for locking. The following code
- * sets up a vector of mutexes and provides a thread unique ID number.
- * The so-called SSLThreadInfo class encapsulates most of the logic required for
- * OpenSSL multithreaded support.
- *
- * OpenSSL before version 1.1.0 requires applications provide a callback which emits a thread
- * identifier. This ID is used to store thread specific ERR information. When a thread is
- * terminated, it must call ERR_remove_state or ERR_remove_thread_state. These functions may
- * themselves invoke the application provided callback. These IDs are stored in a hashtable with
- * a questionable hash function. They must be uniformly distributed to prevent collisions.
- */
-class SSLThreadInfo {
-public:
-    static unsigned long getID() {
-        struct ThreadLocalState {
-            bool firstCall;
-            unsigned long id;
-        };
-        static MONGO_TRIVIALLY_CONSTRUCTIBLE_THREAD_LOCAL ThreadLocalState state{true, 0};
-        if (state.firstCall) {
-            state.id = _idManager.reserveID();
-            unsigned long id = state.id;
-            boost::this_thread::at_thread_exit([id] {
-                ERR_remove_state(0);
-                _idManager.releaseID(id);
-            });
-            state.firstCall = false;
-        }
-
-        return state.id;
-    }
-
-    static void lockingCallback(int mode, int type, const char* file, int line) {
-        if (mode & CRYPTO_LOCK) {
-            _mutex[type]->lock();
-        } else {
-            _mutex[type]->unlock();
-        }
-    }
-
-    static void init() {
-        CRYPTO_set_id_callback(&SSLThreadInfo::getID);
-        CRYPTO_set_locking_callback(&SSLThreadInfo::lockingCallback);
-
-        while ((int)_mutex.size() < CRYPTO_num_locks()) {
-            _mutex.emplace_back(stdx::make_unique<stdx::recursive_mutex>());
-        }
-    }
-
-private:
-    SSLThreadInfo() = delete;
-
-    // Note: see SERVER-8734 for why we are using a recursive mutex here.
-    // Once the deadlock fix in OpenSSL is incorporated into most distros of
-    // Linux, this can be changed back to a nonrecursive mutex.
-    static std::vector<std::unique_ptr<stdx::recursive_mutex>> _mutex;
-
-    class ThreadIDManager {
-    public:
-        unsigned long reserveID() {
-            stdx::unique_lock<stdx::mutex> lock(_idMutex);
-            if (!_idLast.empty()) {
-                unsigned long ret = _idLast.top();
-                _idLast.pop();
-                return ret;
-            }
-            return ++_idNext;
-        }
-
-        void releaseID(unsigned long id) {
-            stdx::unique_lock<stdx::mutex> lock(_idMutex);
-            _idLast.push(id);
-        }
-
-    private:
-        // Machinery for producing IDs that are unique for the life of a thread.
-        stdx::mutex _idMutex;       // Protects _idNext and _idLast.
-        unsigned long _idNext = 0;  // Stores the next thread ID to use, if none already allocated.
-        std::stack<unsigned long, std::vector<unsigned long>>
-            _idLast;  // Stores old thread IDs, for reuse.
-    };
-    static ThreadIDManager _idManager;
-};
-std::vector<std::unique_ptr<stdx::recursive_mutex>> SSLThreadInfo::_mutex;
-SSLThreadInfo::ThreadIDManager SSLThreadInfo::_idManager;
-
-// We only want to free SSL_CTX objects if they have been populated. OpenSSL seems to perform this
-// check before freeing them, but because it does not document this, we should protect ourselves.
-void _free_ssl_context(SSL_CTX* ctx) {
-    if (ctx != nullptr) {
-        SSL_CTX_free(ctx);
-    }
-}
-
-////////////////////////////////////////////////////////////////
-
-SimpleMutex sslManagerMtx;
-SSLManagerInterface* theSSLManager = NULL;
-using UniqueSSLContext = std::unique_ptr<SSL_CTX, decltype(&_free_ssl_context)>;
-static const int BUFFER_SIZE = 8 * 1024;
-static const int DATE_LEN = 128;
-
-class SSLManager : public SSLManagerInterface {
-public:
-    explicit SSLManager(const SSLParams& params, bool isServer);
-
-    /**
-     * Initializes an OpenSSL context according to the provided settings. Only settings which are
-     * acceptable on non-blocking connections are set.
-     */
-    Status initSSLContext(SSL_CTX* context,
-                          const SSLParams& params,
-                          ConnectionDirection direction) final;
-
-    virtual SSLConnection* connect(Socket* socket);
-
-    virtual SSLConnection* accept(Socket* socket, const char* initialBytes, int len);
-
-    virtual SSLPeerInfo parseAndValidatePeerCertificateDeprecated(const SSLConnection* conn,
-                                                                  const std::string& remoteHost);
-
-    StatusWith<boost::optional<SSLPeerInfo>> parseAndValidatePeerCertificate(
-        SSL* conn, const std::string& remoteHost) final;
-
-    virtual const SSLConfiguration& getSSLConfiguration() const {
-        return _sslConfiguration;
-    }
-
-    virtual int SSL_read(SSLConnection* conn, void* buf, int num);
-
-    virtual int SSL_write(SSLConnection* conn, const void* buf, int num);
-
-    virtual unsigned long ERR_get_error();
-
-    virtual char* ERR_error_string(unsigned long e, char* buf);
-
-    virtual int SSL_get_error(const SSLConnection* conn, int ret);
-
-    virtual int SSL_shutdown(SSLConnection* conn);
-
-    virtual void SSL_free(SSLConnection* conn);
-
-private:
-    const int _rolesNid = OBJ_create(mongodbRolesOID.identifier.c_str(),
-                                     mongodbRolesOID.shortDescription.c_str(),
-                                     mongodbRolesOID.longDescription.c_str());
-    UniqueSSLContext _serverContext;  // SSL context for incoming connections
-    UniqueSSLContext _clientContext;  // SSL context for outgoing connections
-    bool _weakValidation;
-    bool _allowInvalidCertificates;
-    bool _allowInvalidHostnames;
-    bool _suppressNoCertificateWarning;
-    SSLConfiguration _sslConfiguration;
-
-    /**
-     * creates an SSL object to be used for this file descriptor.
-     * caller must SSL_free it.
-     */
-    SSL* _secure(SSL_CTX* context, int fd);
-
-    /**
-     * Given an error code from an SSL-type IO function, logs an
-     * appropriate message and throws a SocketException
-     */
-    MONGO_COMPILER_NORETURN void _handleSSLError(SSLConnection* conn, int ret);
-
-    /*
-     * Init the SSL context using parameters provided in params. This SSL context will
-     * be configured for blocking send/receive.
-     */
-    bool _initSynchronousSSLContext(UniqueSSLContext* context,
-                                    const SSLParams& params,
-                                    ConnectionDirection direction);
-
-    /*
-     * Converts time from OpenSSL return value to unsigned long long
-     * representing the milliseconds since the epoch.
-     */
-    unsigned long long _convertASN1ToMillis(ASN1_TIME* t);
-
-    /*
-     * Parse and store x509 subject name from the PEM keyfile.
-     * For server instances check that PEM certificate is not expired
-     * and extract server certificate notAfter date.
-     * @param keyFile referencing the PEM file to be read.
-     * @param subjectName as a pointer to the subject name variable being set.
-     * @param serverNotAfter a Date_t object pointer that is valued if the
-     * date is to be checked (as for a server certificate) and null otherwise.
-     * @return bool showing if the function was successful.
-     */
-    bool _parseAndValidateCertificate(const std::string& keyFile,
-                                      const std::string& keyPassword,
-                                      SSLX509Name* subjectName,
-                                      Date_t* serverNotAfter);
-
-
-    StatusWith<stdx::unordered_set<RoleName>> _parsePeerRoles(X509* peerCert) const;
-
-    /** @return true if was successful, otherwise false */
-    bool _setupPEM(SSL_CTX* context, const std::string& keyFile, const std::string& password);
-
-    /*
-     * Set up an SSL context for certificate validation by loading a CA
-     */
-    Status _setupCA(SSL_CTX* context, const std::string& caFile);
-
-    /*
-     * Set up an SSL context for certificate validation by loading the system's CA store
-     */
-    Status _setupSystemCA(SSL_CTX* context);
-
-    /*
-     * Import a certificate revocation list into an SSL context
-     * for use with validating certificates
-     */
-    bool _setupCRL(SSL_CTX* context, const std::string& crlFile);
-
-    /*
-     * sub function for checking the result of an SSL operation
-     */
-    bool _doneWithSSLOp(SSLConnection* conn, int status);
-
-    /*
-     * Send and receive network data
-     */
-    void _flushNetworkBIO(SSLConnection* conn);
-
-    /*
-     * match a remote host name to an x.509 host name
-     */
-    bool _hostNameMatch(const char* nameToMatch, const char* certHostName);
-
-    /**
-     * Callbacks for SSL functions
-     */
-    static int password_cb(char* buf, int num, int rwflag, void* userdata);
-    static int verify_cb(int ok, X509_STORE_CTX* ctx);
-};
-
-void setupFIPS() {
-// Turn on FIPS mode if requested, OPENSSL_FIPS must be defined by the OpenSSL headers
-#if defined(MONGO_CONFIG_HAVE_FIPS_MODE_SET)
-    int status = FIPS_mode_set(1);
-    if (!status) {
-        severe() << "can't activate FIPS mode: "
-                 << SSLManagerInterface::getSSLErrorMessage(ERR_get_error());
-        fassertFailedNoTrace(16703);
-    }
-    log() << "FIPS 140-2 mode activated";
-=======
 #if MONGO_CONFIG_SSL_PROVIDER == MONGO_CONFIG_SSL_PROVIDER_OPENSSL
 // OpenSSL has a more complete library of OID to SN mappings.
 std::string x509OidToShortName(const std::string& name) {
@@ -462,7 +126,6 @@
 
     return sn;
 }
->>>>>>> f378d467
 #else
 // On Apple/Windows we have to provide our own mapping.
 // Generate the 2.5.4.* portions of this list from OpenSSL sources with:
@@ -538,52 +201,16 @@
     }
     return it->second;
 }
-<<<<<<< HEAD
-
-TLSVersionCounts tlsVersionCounts;
+#endif
+
+const auto getTLSVersionCounts = ServiceContext::declareDecoration<TLSVersionCounts>();
 
 }  // namespace
-
-TLSVersionCounts& TLSVersionCounts::get() {
-    return tlsVersionCounts;
-}
-
-// Global variable indicating if this is a server or a client instance
-bool isSSLServer = false;
-
-MONGO_INITIALIZER(SetupOpenSSL)(InitializerContext*) {
-    SSL_library_init();
-    SSL_load_error_strings();
-    ERR_load_crypto_strings();
-
-    if (sslGlobalParams.sslFIPSMode) {
-        setupFIPS();
-    }
-
-    // Add all digests and ciphers to OpenSSL's internal table
-    // so that encryption/decryption is backwards compatible
-    OpenSSL_add_all_algorithms();
-
-    // Setup OpenSSL multithreading callbacks and mutexes
-    SSLThreadInfo::init();
-=======
-#endif
-
-const auto getTLSVersionCounts = ServiceContext::declareDecoration<TLSVersionCounts>();
-
-}  // namespace
->>>>>>> f378d467
 
 TLSVersionCounts& TLSVersionCounts::get(ServiceContext* serviceContext) {
     return getTLSVersionCounts(serviceContext);
 }
 
-<<<<<<< HEAD
-MONGO_INITIALIZER_WITH_PREREQUISITES(SSLManager, ("SetupOpenSSL"))(InitializerContext*) {
-    stdx::lock_guard<SimpleMutex> lck(sslManagerMtx);
-    if (!isSSLServer || (sslGlobalParams.sslMode.load() != SSLParams::SSLMode_disabled)) {
-        theSSLManager = new SSLManager(sslGlobalParams, isSSLServer);
-=======
 MONGO_INITIALIZER_WITH_PREREQUISITES(SSLManagerLogger, ("SSLManager", "GlobalLogManager"))
 (InitializerContext*) {
     if (!isSSLServer || (sslGlobalParams.sslMode.load() != SSLParams::SSLMode_disabled)) {
@@ -595,158 +222,10 @@
             LOG(1) << "Server Certificate Name: " << config.serverSubjectName;
             LOG(1) << "Server Certificate Expiration: " << config.serverCertificateExpirationDate;
         }
->>>>>>> f378d467
     }
 
     return Status::OK();
 }
-
-<<<<<<< HEAD
-SSLX509Name getCertificateSubjectX509Name(X509* cert) {
-    std::vector<std::vector<SSLX509Name::Entry>> entries;
-
-    auto name = X509_get_subject_name(cert);
-    int count = X509_NAME_entry_count(name);
-    int prevSet = -1;
-    std::vector<SSLX509Name::Entry> rdn;
-    for (int i = count - 1; i >= 0; --i) {
-        auto* entry = X509_NAME_get_entry(name, i);
-
-        const auto currentSet = X509_NAME_ENTRY_set(entry);
-        if (currentSet != prevSet) {
-            if (!rdn.empty()) {
-                entries.push_back(std::move(rdn));
-                rdn = std::vector<SSLX509Name::Entry>();
-            }
-            prevSet = currentSet;
-        }
-
-        char buffer[128];
-        // OBJ_obj2txt can only fail if we pass a nullptr from get_object,
-        // or if OpenSSL's BN library falls over.
-        // In either case, just panic.
-        uassert(ErrorCodes::InvalidSSLConfiguration,
-                "Unable to parse certiciate subject name",
-                OBJ_obj2txt(buffer, sizeof(buffer), X509_NAME_ENTRY_get_object(entry), 1) > 0);
-
-        const auto* str = X509_NAME_ENTRY_get_data(entry);
-        rdn.emplace_back(
-            buffer, str->type, std::string(reinterpret_cast<const char*>(str->data), str->length));
-    }
-    if (!rdn.empty()) {
-        entries.push_back(std::move(rdn));
-    }
-
-    return SSLX509Name(std::move(entries));
-}
-
-SSLConnection::SSLConnection(SSL_CTX* context, Socket* sock, const char* initialBytes, int len)
-    : socket(sock) {
-    ssl = SSL_new(context);
-
-    std::string sslErr =
-        NULL != getSSLManager() ? getSSLManager()->getSSLErrorMessage(ERR_get_error()) : "";
-    massert(15861, "Error creating new SSL object " + sslErr, ssl);
-
-    BIO_new_bio_pair(&internalBIO, BUFFER_SIZE, &networkBIO, BUFFER_SIZE);
-    SSL_set_bio(ssl, internalBIO, internalBIO);
-
-    if (len > 0) {
-        int toBIO = BIO_write(networkBIO, initialBytes, len);
-        if (toBIO != len) {
-            LOG(3) << "Failed to write initial network data to the SSL BIO layer";
-            throw SocketException(SocketException::RECV_ERROR, socket->remoteString());
-=======
-StatusWith<std::string> SSLX509Name::getOID(StringData oid) const {
-    for (const auto& rdn : _entries) {
-        for (const auto& entry : rdn) {
-            if (entry.oid == oid) {
-                return entry.value;
-            }
-        }
-    }
-    return {ErrorCodes::KeyNotFound, "OID does not exist"};
-}
-
-StringBuilder& operator<<(StringBuilder& os, const SSLX509Name& name) {
-    std::string comma;
-    for (const auto& rdn : name._entries) {
-        std::string plus;
-        os << comma;
-        for (const auto& entry : rdn) {
-            os << plus << x509OidToShortName(entry.oid) << "=" << escapeRfc2253(entry.value);
-            plus = "+";
->>>>>>> f378d467
-        }
-        comma = ",";
-    }
-    return os;
-}
-
-std::string SSLX509Name::toString() const {
-    StringBuilder os;
-    os << *this;
-    return os.str();
-}
-
-namespace {
-std::string x509OidToShortName(const std::string& name) {
-    const auto nid = OBJ_txt2nid(name.c_str());
-    if (nid == 0) {
-        return name;
-    }
-    const auto* sn = OBJ_nid2sn(nid);
-    if (!sn) {
-        return name;
-    }
-    return sn;
-}
-
-// Characters that need to be escaped in RFC 2253
-const std::array<char, 7> rfc2253EscapeChars = {',', '+', '"', '\\', '<', '>', ';'};
-
-// See section "2.4 Converting an AttributeValue from ASN.1 to a String" in RFC 2243
-std::string escapeRfc2253(StringData str) {
-    std::string ret;
-
-    if (str.size() > 0) {
-        size_t pos = 0;
-
-        // a space or "#" character occurring at the beginning of the string
-        if (str[0] == ' ') {
-            ret = "\\ ";
-            pos = 1;
-        } else if (str[0] == '#') {
-            ret = "\\#";
-            pos = 1;
-        }
-
-        while (pos < str.size()) {
-            if (static_cast<signed char>(str[pos]) < 0) {
-                ret += '\\';
-                ret += integerToHex(str[pos]);
-            } else {
-                if (std::find(rfc2253EscapeChars.cbegin(), rfc2253EscapeChars.cend(), str[pos]) !=
-                    rfc2253EscapeChars.cend()) {
-                    ret += '\\';
-                }
-
-                ret += str[pos];
-            }
-            ++pos;
-        }
-
-        // a space character occurring at the end of the string
-        if (ret.size() > 2 && ret[ret.size() - 1] == ' ') {
-            ret[ret.size() - 1] = '\\';
-            ret += ' ';
-        }
-    }
-
-    return ret;
-}
-
-}  // namespace
 
 StatusWith<std::string> SSLX509Name::getOID(StringData oid) const {
     for (const auto& rdn : _entries) {
@@ -857,50 +336,6 @@
 
 SSLManagerInterface::~SSLManagerInterface() {}
 
-<<<<<<< HEAD
-SSLManager::SSLManager(const SSLParams& params, bool isServer)
-    : _serverContext(nullptr, _free_ssl_context),
-      _clientContext(nullptr, _free_ssl_context),
-      _weakValidation(params.sslWeakCertificateValidation),
-      _allowInvalidCertificates(params.sslAllowInvalidCertificates),
-      _allowInvalidHostnames(params.sslAllowInvalidHostnames),
-      _suppressNoCertificateWarning(params.suppressNoTLSPeerCertificateWarning) {
-    if (!_initSynchronousSSLContext(&_clientContext, params, ConnectionDirection::kOutgoing)) {
-        uasserted(16768, "ssl initialization problem");
-    }
-
-    // pick the certificate for use in outgoing connections,
-    std::string clientPEM, clientPassword;
-    if (!isServer || params.sslClusterFile.empty()) {
-        // We are either a client, or a server without a cluster key,
-        // so use the PEM key file, if specified
-        clientPEM = params.sslPEMKeyFile;
-        clientPassword = params.sslPEMKeyPassword;
-    } else {
-        // We are a server with a cluster key, so use the cluster key file
-        clientPEM = params.sslClusterFile;
-        clientPassword = params.sslClusterPassword;
-    }
-
-    if (!clientPEM.empty()) {
-        if (!_parseAndValidateCertificate(
-                clientPEM, clientPassword, &_sslConfiguration.clientSubjectName, NULL)) {
-            uasserted(16941, "ssl initialization problem");
-        }
-    }
-    // SSL server specific initialization
-    if (isServer) {
-        if (!_initSynchronousSSLContext(&_serverContext, params, ConnectionDirection::kIncoming)) {
-            uasserted(16562, "ssl initialization problem");
-        }
-
-        if (!_parseAndValidateCertificate(params.sslPEMKeyFile,
-                                          params.sslPEMKeyPassword,
-                                          &_sslConfiguration.serverSubjectName,
-                                          &_sslConfiguration.serverCertificateExpirationDate)) {
-            uasserted(16942, "ssl initialization problem");
-        }
-=======
 SSLConnectionInterface::~SSLConnectionInterface() {}
 
 namespace {
@@ -917,31 +352,13 @@
 
     // Primitive
     UTF8String = 12,
->>>>>>> f378d467
 
     // Sequence or Sequence Of, Constructed
     SEQUENCE = 16,
 
-<<<<<<< HEAD
-int SSLManager::password_cb(char* buf, int num, int rwflag, void* userdata) {
-    // Unless OpenSSL misbehaves, num should always be positive
-    fassert(17314, num > 0);
-    invariant(userdata);
-    auto pw = static_cast<const std::string*>(userdata);
-
-    const size_t copied = pw->copy(buf, num - 1);
-    buf[copied] = '\0';
-    return copied;
-}
-
-int SSLManager::verify_cb(int ok, X509_STORE_CTX* ctx) {
-    return 1;  // always succeed; we will catch the error in our get_verify_result() call
-}
-=======
     // Set or Set Of, Constructed
     SET = 17,
 };
->>>>>>> f378d467
 
 /**
  * Distinguished Encoding Rules (DER) are a strict subset of Basic Encoding Rules (BER).
@@ -957,19 +374,12 @@
     DERToken(DERType type, size_t length, const char* const data)
         : _type(type), _length(length), _data(data) {}
 
-<<<<<<< HEAD
-    if (status <= 0)
-        _handleSSLError(conn, status);
-    return status;
-}
-=======
     /**
      * Get the ASN.1 type of the current token.
      */
     DERType getType() const {
         return _type;
     }
->>>>>>> f378d467
 
     /**
      * Get a ConstDataRange for the value of this SET or SET OF.
@@ -979,12 +389,6 @@
         return ConstDataRange(_data, _data + _length);
     }
 
-<<<<<<< HEAD
-    if (status <= 0)
-        _handleSSLError(conn, status);
-    return status;
-}
-=======
     /**
      * Get a ConstDataRange for the value of this SEQUENCE or SEQUENCE OF.
      */
@@ -992,7 +396,6 @@
         invariant(_type == DERType::SEQUENCE);
         return ConstDataRange(_data, _data + _length);
     }
->>>>>>> f378d467
 
     /**
      * Get a std::string for the value of this Utf8String.
@@ -1017,12 +420,6 @@
 
 }  // namespace
 
-<<<<<<< HEAD
-    if (status < 0)
-        _handleSSLError(conn, status);
-    return status;
-}
-=======
 template <>
 struct DataType::Handler<DERToken> {
     static Status load(DERToken* t,
@@ -1031,38 +428,15 @@
                        size_t* advanced,
                        std::ptrdiff_t debug_offset) {
         size_t outLength;
->>>>>>> f378d467
 
         auto swPair = DERToken::parse(ConstDataRange(ptr, length), &outLength);
 
-<<<<<<< HEAD
-Status SSLManager::initSSLContext(SSL_CTX* context,
-                                  const SSLParams& params,
-                                  ConnectionDirection direction) {
-    // SSL_OP_ALL - Activate all bug workaround options, to support buggy client SSL's.
-    // SSL_OP_NO_SSLv2 - Disable SSL v2 support
-    // SSL_OP_NO_SSLv3 - Disable SSL v3 support
-    long supportedProtocols = SSL_OP_ALL | SSL_OP_NO_SSLv2 | SSL_OP_NO_SSLv3;
-
-    // Set the supported TLS protocols. Allow --sslDisabledProtocols to disable selected
-    // ciphers.
-    if (!params.sslDisabledProtocols.empty()) {
-        for (const SSLParams::Protocols& protocol : params.sslDisabledProtocols) {
-            if (protocol == SSLParams::Protocols::TLS1_0) {
-                supportedProtocols |= SSL_OP_NO_TLSv1;
-            } else if (protocol == SSLParams::Protocols::TLS1_1) {
-                supportedProtocols |= SSL_OP_NO_TLSv1_1;
-            } else if (protocol == SSLParams::Protocols::TLS1_2) {
-                supportedProtocols |= SSL_OP_NO_TLSv1_2;
-            }
-=======
         if (!swPair.isOK()) {
             return swPair.getStatus();
         }
 
         if (t) {
             *t = std::move(swPair.getValue());
->>>>>>> f378d467
         }
 
         if (advanced) {
@@ -1079,35 +453,6 @@
 
 namespace {
 
-<<<<<<< HEAD
-    if (direction == ConnectionDirection::kOutgoing && params.tlsWithholdClientCertificate) {
-        // Do not send a client certificate if they have been suppressed.
-
-    } else if (direction == ConnectionDirection::kOutgoing && !params.sslClusterFile.empty()) {
-        // Use the configured clusterFile as our client certificate.
-        ::EVP_set_pw_prompt("Enter cluster certificate passphrase");
-        if (!_setupPEM(context, params.sslClusterFile, params.sslClusterPassword)) {
-            return Status(ErrorCodes::InvalidSSLConfiguration, "Can not set up ssl clusterFile.");
-        }
-
-    } else if (!params.sslPEMKeyFile.empty()) {
-        // Use the base pemKeyFile for any other outgoing connections,
-        // as well as all incoming connections.
-        ::EVP_set_pw_prompt("Enter PEM passphrase");
-        if (!_setupPEM(context, params.sslPEMKeyFile, params.sslPEMKeyPassword)) {
-            return Status(ErrorCodes::InvalidSSLConfiguration, "Can not set up PEM key file.");
-        }
-    }
-
-    std::string cafile = params.sslCAFile;
-    if (direction == ConnectionDirection::kIncoming && !params.sslClusterCAFile.empty()) {
-        cafile = params.sslClusterCAFile;
-    }
-    const auto status = cafile.empty() ? _setupSystemCA(context) : _setupCA(context, cafile);
-    if (!status.isOK()) {
-        return status;
-    }
-=======
 StatusWith<std::string> readDERString(ConstDataRangeCursor& cdc) {
     auto swString = cdc.readAndAdvance<DERToken>();
     if (!swString.isOK()) {
@@ -1115,7 +460,6 @@
     }
 
     auto derString = swString.getValue();
->>>>>>> f378d467
 
     if (derString.getType() != DERType::UTF8String) {
         return Status(ErrorCodes::InvalidSSLConfiguration,
@@ -1148,21 +492,10 @@
     const bool constructed = tagByte & 0x20;
     const bool primitive = !constructed;
 
-<<<<<<< HEAD
-bool SSLManager::_parseAndValidateCertificate(const std::string& keyFile,
-                                              const std::string& keyPassword,
-                                              SSLX509Name* subjectName,
-                                              Date_t* serverCertificateExpirationDate) {
-    BIO* inBIO = BIO_new(BIO_s_file());
-    if (inBIO == NULL) {
-        error() << "failed to allocate BIO object: " << getSSLErrorMessage(ERR_get_error());
-        return false;
-=======
     // Check bits 7 and 8 for the tag class, we only want Universal (i.e. 0)
     const char tagClass = tagByte & 0xC0;
     if (tagClass != 0) {
         return Status(ErrorCodes::InvalidSSLConfiguration, "Unsupported tag class");
->>>>>>> f378d467
     }
 
     // Validate the 6th bit is correct, and it is a known type
@@ -1182,38 +515,10 @@
             return Status(ErrorCodes::InvalidSSLConfiguration, "Unknown DER tag");
     }
 
-<<<<<<< HEAD
-    // Callback will not manipulate the password, so const_cast is safe.
-    X509* x509 = PEM_read_bio_X509(inBIO,
-                                   NULL,
-                                   &SSLManager::password_cb,
-                                   const_cast<void*>(static_cast<const void*>(&keyPassword)));
-    if (x509 == NULL) {
-        error() << "cannot retrieve certificate from keyfile: " << keyFile << ' '
-                << getSSLErrorMessage(ERR_get_error());
-        return false;
-    }
-    ON_BLOCK_EXIT(X509_free, x509);
-
-    *subjectName = getCertificateSubjectX509Name(x509);
-    if (serverCertificateExpirationDate != NULL) {
-        unsigned long long notBeforeMillis = _convertASN1ToMillis(X509_get_notBefore(x509));
-        if (notBeforeMillis == 0) {
-            error() << "date conversion failed";
-            return false;
-        }
-
-        unsigned long long notAfterMillis = _convertASN1ToMillis(X509_get_notAfter(x509));
-        if (notAfterMillis == 0) {
-            error() << "date conversion failed";
-            return false;
-        }
-=======
     // Do we have at least 1 byte for the length
     if (cdrc.length() < kTagLengthAndInitialLengthByteLength) {
         return Status(ErrorCodes::InvalidSSLConfiguration, "Invalid DER length");
     }
->>>>>>> f378d467
 
     // Read length
     // Depending on the high bit, either read 1 byte or N bytes
@@ -1222,61 +527,6 @@
         return swInitialLengthByte.getStatus();
     }
 
-<<<<<<< HEAD
-    return true;
-}
-
-bool SSLManager::_setupPEM(SSL_CTX* context,
-                           const std::string& keyFile,
-                           const std::string& password) {
-    if (SSL_CTX_use_certificate_chain_file(context, keyFile.c_str()) != 1) {
-        error() << "cannot read certificate file: " << keyFile << ' '
-                << getSSLErrorMessage(ERR_get_error());
-        return false;
-    }
-
-    BIO* inBio = BIO_new(BIO_s_file());
-    if (!inBio) {
-        error() << "failed to allocate BIO object: " << getSSLErrorMessage(ERR_get_error());
-        return false;
-    }
-    const auto bioGuard = MakeGuard([&inBio]() { BIO_free(inBio); });
-
-    if (BIO_read_filename(inBio, keyFile.c_str()) <= 0) {
-        error() << "cannot read PEM key file: " << keyFile << ' '
-                << getSSLErrorMessage(ERR_get_error());
-        return false;
-    }
-
-    // If password is empty, use default OpenSSL callback, which uses the terminal
-    // to securely request the password interactively from the user.
-    decltype(&SSLManager::password_cb) password_cb = nullptr;
-    void* userdata = nullptr;
-    if (!password.empty()) {
-        password_cb = &SSLManager::password_cb;
-        // SSLManager::password_cb will not manipulate the password, so const_cast is safe.
-        userdata = const_cast<void*>(static_cast<const void*>(&password));
-    }
-    EVP_PKEY* privateKey = PEM_read_bio_PrivateKey(inBio, nullptr, password_cb, userdata);
-    if (!privateKey) {
-        error() << "cannot read PEM key file: " << keyFile << ' '
-                << getSSLErrorMessage(ERR_get_error());
-        return false;
-    }
-    const auto privateKeyGuard = MakeGuard([&privateKey]() { EVP_PKEY_free(privateKey); });
-
-    if (SSL_CTX_use_PrivateKey(context, privateKey) != 1) {
-        error() << "cannot use PEM key file: " << keyFile << ' '
-                << getSSLErrorMessage(ERR_get_error());
-        return false;
-    }
-
-    // Verify that the certificate and the key go together.
-    if (SSL_CTX_check_private_key(context) != 1) {
-        error() << "SSL certificate validation: " << getSSLErrorMessage(ERR_get_error());
-        return false;
-    }
-=======
     const char initialLengthByte = swInitialLengthByte.getValue();
 
 
@@ -1288,7 +538,6 @@
     if (initialLengthByte & 0x80) {
         // Length is > 127 bytes, i.e. Long form of length
         const size_t lengthBytesCount = 0x7f & initialLengthByte;
->>>>>>> f378d467
 
         // If length is encoded in more then 8 bytes, we disallow it
         if (lengthBytesCount > 8) {
@@ -1311,25 +560,11 @@
         // Copy the length into the end of the buffer
         memcpy(lengthBuffer.data() + (8 - lengthBytesCount), lengthLongFormPtr, lengthBytesCount);
 
-<<<<<<< HEAD
-        if (X509_STORE_add_cert(verifyStore, x509Obj) != 1) {
-            auto status = checkX509_STORE_error();
-            if (!status.isOK())
-                return status;
-        }
-    }
-    int lastError = GetLastError();
-    if (lastError != CRYPT_E_NOT_FOUND) {
-        return {ErrorCodes::InvalidSSLConfiguration,
-                str::stream() << "Error enumerating certificates: "
-                              << errnoWithDescription(lastError)};
-=======
         // We now have 0x00..NN in the buffer and it can be properly decoded as BigEndian
         derLength = ConstDataView(lengthBuffer.data()).read<BigEndian<uint64_t>>();
     } else {
         // Length is <= 127 bytes, i.e. short form of length
         derLength = initialLengthByte;
->>>>>>> f378d467
     }
 
     // This is the total length of the TLV and all data
@@ -1351,50 +586,6 @@
 
     ConstDataRangeCursor cdcExtension(cdrExtension);
 
-<<<<<<< HEAD
-        auto rawData = makeCFTypeRefHolder(SecCertificateCopyData(cert));
-        if (!rawData) {
-            return {ErrorCodes::InvalidSSLConfiguration,
-                    str::stream() << "Error enumerating certificates: "
-                                  << OSStatusToString(status)};
-        }
-        const uint8_t* rawDataPtr = CFDataGetBytePtr(rawData);
-
-        // Parse an openssl X509 object from each returned certificate
-        X509* x509Cert = d2i_X509(nullptr, &rawDataPtr, CFDataGetLength(rawData));
-        if (!x509Cert) {
-            return {ErrorCodes::InvalidSSLConfiguration,
-                    str::stream() << "Error parsing X509 certificate from system keychain: "
-                                  << ERR_reason_error_string(ERR_peek_last_error())};
-        }
-        const auto x509CertGuard = MakeGuard([&x509Cert]() { X509_free(x509Cert); });
-
-        // Add the parsed X509 object to the X509_STORE verification store
-        if (X509_STORE_add_cert(verifyStore, x509Cert) != 1) {
-            auto status = checkX509_STORE_error();
-            if (!status.isOK())
-                return status;
-        }
-    }
-
-    return Status::OK();
-}
-#endif
-
-Status SSLManager::_setupSystemCA(SSL_CTX* context) {
-#if !defined(_WIN32) && !defined(__APPLE__)
-    // On non-Windows/non-Apple platforms, the OpenSSL libraries should have been configured
-    // with default locations for CA certificates.
-    if (SSL_CTX_set_default_verify_paths(context) != 1) {
-        return {ErrorCodes::InvalidSSLConfiguration,
-                str::stream() << "error loading system CA certificates "
-                              << "(default certificate file: "
-                              << X509_get_default_cert_file()
-                              << ", "
-                              << "default certificate path: "
-                              << X509_get_default_cert_dir()
-                              << ")"};
-=======
     /**
      * MongoDBAuthorizationGrants ::= SET OF MongoDBAuthorizationGrant
      *
@@ -1406,7 +597,6 @@
     auto swSet = cdcExtension.readAndAdvance<DERToken>();
     if (!swSet.isOK()) {
         return swSet.getStatus();
->>>>>>> f378d467
     }
 
     if (swSet.getValue().getType() != DERType::SET) {
@@ -1430,20 +620,7 @@
             return swSequence.getStatus();
         }
 
-<<<<<<< HEAD
-    int status = X509_load_crl_file(lookup, crlFile.c_str(), X509_FILETYPE_PEM);
-    if (status == 0) {
-        error() << "cannot read CRL file: " << crlFile << ' '
-                << getSSLErrorMessage(ERR_get_error());
-        return false;
-    }
-    log() << "ssl imported " << status << " revoked certificate" << ((status == 1) ? "" : "s")
-          << " from the revocation list.";
-    return true;
-}
-=======
         auto sequenceStart = swSequence.getValue();
->>>>>>> f378d467
 
         if (sequenceStart.getType() != DERType::SEQUENCE) {
             return Status(ErrorCodes::InvalidSSLConfiguration,
@@ -1467,37 +644,7 @@
         roles.emplace(swRole.getValue(), swDatabase.getValue());
     }
 
-<<<<<<< HEAD
-    int ret = ::SSL_set_tlsext_host_name(sslConn->ssl, socket->remoteAddr().hostOrIp().c_str());
-    if (ret != 1)
-        _handleSSLError(sslConn.get(), ret);
-
-    do {
-        ret = ::SSL_connect(sslConn->ssl);
-    } while (!_doneWithSSLOp(sslConn.get(), ret));
-
-    if (ret != 1)
-        _handleSSLError(sslConn.get(), ret);
-
-    return sslConn.release();
-}
-
-SSLConnection* SSLManager::accept(Socket* socket, const char* initialBytes, int len) {
-    std::unique_ptr<SSLConnection> sslConn =
-        stdx::make_unique<SSLConnection>(_serverContext.get(), socket, initialBytes, len);
-
-    int ret;
-    do {
-        ret = ::SSL_accept(sslConn->ssl);
-    } while (!_doneWithSSLOp(sslConn.get(), ret));
-
-    if (ret != 1)
-        _handleSSLError(sslConn.get(), ret);
-
-    return sslConn.release();
-=======
     return roles;
->>>>>>> f378d467
 }
 
 std::string removeFQDNRoot(std::string name) {
@@ -1509,135 +656,11 @@
 
 namespace {
 
-<<<<<<< HEAD
-void recordTLSVersion(const SSL* conn) {
-    int protocol = SSL_version(conn);
-
-    auto& counts = mongo::TLSVersionCounts::get();
-    switch (protocol) {
-        case TLS1_VERSION:
-            counts.tls10.addAndFetch(1);
-            break;
-        case TLS1_1_VERSION:
-            counts.tls11.addAndFetch(1);
-            break;
-        case TLS1_2_VERSION:
-            counts.tls12.addAndFetch(1);
-            break;
-#ifdef TLS1_3_VERSION
-        case TLS1_3_VERSION:
-            counts.tls13.addAndFetch(1);
-            break;
-#endif
-        default:
-            // Do nothing
-            break;
-    }
-}
-
-StatusWith<boost::optional<SSLPeerInfo>> SSLManager::parseAndValidatePeerCertificate(
-    SSL* conn, const std::string& remoteHost) {
-
-    recordTLSVersion(conn);
-
-    if (!_sslConfiguration.hasCA && isSSLServer)
-        return {boost::none};
-=======
 // Characters that need to be escaped in RFC 2253
 const std::array<char, 7> rfc2253EscapeChars = {',', '+', '"', '\\', '<', '>', ';'};
->>>>>>> f378d467
 
 }  // namespace
 
-<<<<<<< HEAD
-    if (NULL == peerCert) {  // no certificate presented by peer
-        if (_weakValidation) {
-            // do not give warning if certificate warnings are suppressed
-            if (!_suppressNoCertificateWarning) {
-                warning() << "no SSL certificate provided by peer";
-            }
-            return {boost::none};
-        } else {
-            auto msg = "no SSL certificate provided by peer; connection rejected";
-            error() << msg;
-            return Status(ErrorCodes::SSLHandshakeFailed, msg);
-        }
-        return {boost::none};
-    }
-    ON_BLOCK_EXIT(X509_free, peerCert);
-
-    long result = SSL_get_verify_result(conn);
-
-    if (result != X509_V_OK) {
-        if (_allowInvalidCertificates) {
-            warning() << "SSL peer certificate validation failed: "
-                      << X509_verify_cert_error_string(result);
-            return {boost::none};
-        } else {
-            str::stream msg;
-            msg << "SSL peer certificate validation failed: "
-                << X509_verify_cert_error_string(result);
-            error() << msg.ss.str();
-            return Status(ErrorCodes::SSLHandshakeFailed, msg);
-        }
-    }
-
-    // TODO: check optional cipher restriction, using cert.
-    auto peerSubject = getCertificateSubjectX509Name(peerCert);
-    LOG(2) << "Accepted TLS connection from peer: " << peerSubject;
-
-    StatusWith<stdx::unordered_set<RoleName>> swPeerCertificateRoles = _parsePeerRoles(peerCert);
-    if (!swPeerCertificateRoles.isOK()) {
-        return swPeerCertificateRoles.getStatus();
-    }
-
-    // If this is an SSL client context (on a MongoDB server or client)
-    // perform hostname validation of the remote server
-    if (remoteHost.empty()) {
-        return boost::make_optional(
-            SSLPeerInfo(peerSubject, std::move(swPeerCertificateRoles.getValue())));
-    }
-
-    // Try to match using the Subject Alternate Name, if it exists.
-    // RFC-2818 requires the Subject Alternate Name to be used if present.
-    // Otherwise, the most specific Common Name field in the subject field
-    // must be used.
-
-    bool sanMatch = false;
-    bool cnMatch = false;
-    StringBuilder certificateNames;
-
-    STACK_OF(GENERAL_NAME)* sanNames = static_cast<STACK_OF(GENERAL_NAME)*>(
-        X509_get_ext_d2i(peerCert, NID_subject_alt_name, NULL, NULL));
-
-    if (sanNames != NULL) {
-        int sanNamesList = sk_GENERAL_NAME_num(sanNames);
-        certificateNames << "SAN(s): ";
-        for (int i = 0; i < sanNamesList; i++) {
-            const GENERAL_NAME* currentName = sk_GENERAL_NAME_value(sanNames, i);
-            if (currentName && currentName->type == GEN_DNS) {
-                char* dnsName = reinterpret_cast<char*>(ASN1_STRING_data(currentName->d.dNSName));
-                if (_hostNameMatch(remoteHost.c_str(), dnsName)) {
-                    sanMatch = true;
-                    break;
-                }
-                certificateNames << std::string(dnsName) << " ";
-            }
-        }
-        sk_GENERAL_NAME_pop_free(sanNames, GENERAL_NAME_free);
-    } else {
-        // If Subject Alternate Name (SAN) doesn't exist and Common Name (CN) does,
-        // check Common Name.
-        auto swCN = peerSubject.getOID(kOID_CommonName);
-        if (swCN.isOK()) {
-            auto commonName = std::move(swCN.getValue());
-            if (_hostNameMatch(remoteHost.c_str(), commonName.c_str())) {
-                cnMatch = true;
-            }
-            certificateNames << "CN: " << commonName;
-        } else {
-            certificateNames << "No Common Name (CN) or Subject Alternate Names (SAN) found";
-=======
 // See section "2.4 Converting an AttributeValue from ASN.1 to a String" in RFC 2243
 std::string escapeRfc2253(StringData str) {
     std::string ret;
@@ -1667,181 +690,8 @@
                 ret += str[pos];
             }
             ++pos;
->>>>>>> f378d467
-        }
-
-<<<<<<< HEAD
-    if (!sanMatch && !cnMatch) {
-        StringBuilder msgBuilder;
-        msgBuilder << "The server certificate does not match the host name. Hostname: "
-                   << remoteHost << " does not match " << certificateNames.str();
-        std::string msg = msgBuilder.str();
-        if (_allowInvalidCertificates || _allowInvalidHostnames) {
-            warning() << msg;
-        } else {
-            error() << msg;
-            return Status(ErrorCodes::SSLHandshakeFailed, msg);
-        }
-    }
-
-    return boost::make_optional(SSLPeerInfo(peerSubject, stdx::unordered_set<RoleName>()));
-}
-
-
-SSLPeerInfo SSLManager::parseAndValidatePeerCertificateDeprecated(const SSLConnection* conn,
-                                                                  const std::string& remoteHost) {
-    auto swPeerSubjectName = parseAndValidatePeerCertificate(conn->ssl, remoteHost);
-    // We can't use uassertStatusOK here because we need to throw a SocketException.
-    if (!swPeerSubjectName.isOK()) {
-        throw SocketException(SocketException::CONNECT_ERROR,
-                              swPeerSubjectName.getStatus().reason());
-    }
-    return swPeerSubjectName.getValue().get_value_or(SSLPeerInfo());
-}
-
-StatusWith<stdx::unordered_set<RoleName>> SSLManager::_parsePeerRoles(X509* peerCert) const {
-    // exts is owned by the peerCert
-    const STACK_OF(X509_EXTENSION)* exts = X509_get0_extensions(peerCert);
-
-    int extCount = 0;
-    if (exts) {
-        extCount = sk_X509_EXTENSION_num(exts);
-    }
-
-    ASN1_OBJECT* rolesObj = OBJ_nid2obj(_rolesNid);
-
-    // Search all certificate extensions for our own
-    stdx::unordered_set<RoleName> roles;
-    for (int i = 0; i < extCount; i++) {
-        X509_EXTENSION* ex = sk_X509_EXTENSION_value(exts, i);
-        ASN1_OBJECT* obj = X509_EXTENSION_get_object(ex);
-
-        if (!OBJ_cmp(obj, rolesObj)) {
-            // We've found an extension which has our roles OID
-            ASN1_OCTET_STRING* data = X509_EXTENSION_get_data(ex);
-
-            /*
-             * MongoDBAuthorizationGrant ::= CHOICE {
-             *  MongoDBRole,
-             *  ...!UTF8String:"Unrecognized entity in MongoDBAuthorizationGrant"
-             * }
-             * MongoDBAuthorizationGrants ::= SET OF MongoDBAuthorizationGrant
-             */
-            // Extract the set of roles from our extension, and load them into an OpenSSL stack.
-            STACK_OF(ASN1_TYPE)* mongoDBAuthorizationGrants = nullptr;
-
-            // OpenSSL's parsing function will try and manipulate the pointer it's passed. If we
-            // passed it 'data->data' directly, it would modify structures owned by peerCert.
-            const unsigned char* dataBytes = data->data;
-            mongoDBAuthorizationGrants =
-                d2i_ASN1_SET_ANY(&mongoDBAuthorizationGrants, &dataBytes, data->length);
-            if (!mongoDBAuthorizationGrants) {
-                return Status(ErrorCodes::FailedToParse,
-                              "Failed to parse x509 authorization grants");
-            }
-            const auto grantGuard = MakeGuard([&mongoDBAuthorizationGrants]() {
-                sk_ASN1_TYPE_pop_free(mongoDBAuthorizationGrants, ASN1_TYPE_free);
-            });
-
-            /*
-             * MongoDBRole ::= SEQUENCE {
-             *  role     UTF8String,
-             *  database UTF8String
-             * }
-             */
-            // Loop through every role in the stack.
-            ASN1_TYPE* MongoDBRoleWrapped = nullptr;
-            while ((MongoDBRoleWrapped = sk_ASN1_TYPE_pop(mongoDBAuthorizationGrants))) {
-                const auto roleWrappedGuard =
-                    MakeGuard([MongoDBRoleWrapped]() { ASN1_TYPE_free(MongoDBRoleWrapped); });
-
-                if (MongoDBRoleWrapped->type == V_ASN1_SEQUENCE) {
-                    // Unwrap the ASN1Type into a STACK_OF(ASN1_TYPE)
-                    unsigned char* roleBytes = ASN1_STRING_data(MongoDBRoleWrapped->value.sequence);
-                    int roleBytesLength = ASN1_STRING_length(MongoDBRoleWrapped->value.sequence);
-                    ASN1_SEQUENCE_ANY* MongoDBRole = nullptr;
-                    MongoDBRole = d2i_ASN1_SEQUENCE_ANY(
-                        &MongoDBRole, (const unsigned char**)&roleBytes, roleBytesLength);
-                    if (!MongoDBRole) {
-                        return Status(ErrorCodes::FailedToParse,
-                                      "Failed to parse role in x509 authorization grant");
-                    }
-                    const auto roleGuard = MakeGuard(
-                        [&MongoDBRole]() { sk_ASN1_TYPE_pop_free(MongoDBRole, ASN1_TYPE_free); });
-
-                    if (sk_ASN1_TYPE_num(MongoDBRole) != 2) {
-                        return Status(ErrorCodes::FailedToParse,
-                                      "Role entity in MongoDBAuthorizationGrant must have exactly "
-                                      "2 sequence elements");
-                    }
-                    // Extract the subcomponents of the sequence, which are popped off the stack in
-                    // reverse order. Here, parse the role's database.
-                    ASN1_TYPE* roleComponent = sk_ASN1_TYPE_pop(MongoDBRole);
-                    const auto roleDBGuard =
-                        MakeGuard([roleComponent]() { ASN1_TYPE_free(roleComponent); });
-                    if (roleComponent->type != V_ASN1_UTF8STRING) {
-                        return Status(ErrorCodes::FailedToParse,
-                                      "database in MongoDBRole must be a UTF8 string");
-                    }
-                    std::string roleDB(
-                        reinterpret_cast<char*>(ASN1_STRING_data(roleComponent->value.utf8string)));
-
-                    // Parse the role's name.
-                    roleComponent = sk_ASN1_TYPE_pop(MongoDBRole);
-                    const auto roleNameGuard =
-                        MakeGuard([roleComponent]() { ASN1_TYPE_free(roleComponent); });
-                    if (roleComponent->type != V_ASN1_UTF8STRING) {
-                        return Status(ErrorCodes::FailedToParse,
-                                      "role in MongoDBRole must be a UTF8 string");
-                    }
-                    std::string roleName(
-                        reinterpret_cast<char*>(ASN1_STRING_data(roleComponent->value.utf8string)));
-
-                    // Construct a RoleName from the subcomponents
-                    roles.emplace(RoleName(roleName, roleDB));
-
-                } else {
-                    return Status(ErrorCodes::FailedToParse,
-                                  "Unrecognized entity in MongoDBAuthorizationGrant");
-                }
-            }
-            LOG(1) << "MONGODB-X509 authorization parsed the following roles from peer "
-                      "certificate: "
-                   << [&roles]() {
-                          StringBuilder sb;
-                          std::for_each(roles.begin(), roles.end(), [&sb](const RoleName& role) {
-                              sb << role.toString();
-                          });
-                          return sb.str();
-                      }();
-        }
-    }
-
-    return roles;
-}
-
-std::string SSLManagerInterface::getSSLErrorMessage(int code) {
-    // 120 from the SSL documentation for ERR_error_string
-    static const size_t msglen = 120;
-
-    char msg[msglen];
-    ERR_error_string_n(code, msg, msglen);
-    return msg;
-}
-
-void SSLManager::_handleSSLError(SSLConnection* conn, int ret) {
-    int code = SSL_get_error(conn, ret);
-    int err = ERR_get_error();
-
-    switch (code) {
-        case SSL_ERROR_WANT_READ:
-        case SSL_ERROR_WANT_WRITE:
-            // should not happen because we turned on AUTO_RETRY
-            // However, it turns out this CAN happen during a connect, if the other side
-            // accepts the socket connection but fails to do the SSL handshake in a timely
-            // manner.
-            error() << "SSL: " << code << ", possibly timed out during connect";
-=======
+        }
+
         // a space character occurring at the end of the string
         if (ret.size() > 2 && ret[ret.size() - 1] == ' ') {
             ret[ret.size() - 1] = '\\';
@@ -1890,7 +740,6 @@
                           SSLParams::Protocols::TLS1_0) != sslGlobalParams.tlsLogVersions.cend()) {
                 versionString = "1.0"_sd;
             }
->>>>>>> f378d467
             break;
         case TLSVersion::kTLS11:
             counts.tls11.addAndFetch(1);
@@ -1923,152 +772,6 @@
             }
             break;
     }
-<<<<<<< HEAD
-    _flushNetworkBIO(conn);
-    throw SocketException(SocketException::CONNECT_ERROR, "");
-}
-
-boost::optional<std::array<std::uint8_t, 7>> checkTLSRequest(ConstDataRange dataRange) {
-    // This method's caller should have read in at least one MSGHEADER::Value's worth of data.
-    // The fragment we are about to examine must be strictly smaller.
-    static const size_t sizeOfTLSFragmentToRead = 11;
-    invariant(dataRange.length() >= sizeOfTLSFragmentToRead);
-
-    static_assert(sizeOfTLSFragmentToRead < sizeof(MSGHEADER::Value),
-                  "checkTLSRequest's caller read a MSGHEADER::Value, which must be larger than "
-                  "message containing the TLS version");
-
-    ConstDataRangeCursor cdr(dataRange);
-
-    /**
-     * The fragment we are to examine is a record, containing a handshake, containing a
-     * ClientHello. We wish to examine the advertised protocol version in the ClientHello.
-     * The following roughly describes the contents of these structures. Note that we do not
-     * need, or wish to, examine the entire ClientHello, we're looking exclusively for the
-     * client_version.
-     *
-     * Below is a rough description of the payload we will be examining. We shall perform some
-     * basic checks to ensure the payload matches these expectations. If it does not, we should
-     * bail out, and not emit protocol version alerts.
-     *
-     * enum {alert(21), handshake(22)} ContentType;
-     * TLSPlaintext {
-     *   ContentType type = handshake(22),
-     *   ProtocolVersion version; // Irrelevant. Clients send the real version in ClientHello.
-     *   uint16 length;
-     *   fragment, see Handshake stuct for contents
-     * ...
-     * }
-     *
-     * enum {client_hello(1)} HandshakeType;
-     * Handshake {
-     *   HandshakeType msg_type = client_hello(1);
-     *   uint24_t length;
-     *   ClientHello body;
-     * }
-     *
-     * ClientHello {
-     *   ProtocolVersion client_version; // <- This is the value we want to extract.
-     * }
-     */
-
-    static const std::uint8_t ContentType_handshake = 22;
-    static const std::uint8_t HandshakeType_client_hello = 1;
-
-    using ProtocolVersion = std::array<std::uint8_t, 2>;
-    static const ProtocolVersion tls10VersionBytes{3, 1};
-    static const ProtocolVersion tls11VersionBytes{3, 2};
-
-    // Parse the record header.
-    // Extract the ContentType from the header, and ensure it is a handshake.
-    StatusWith<std::uint8_t> record_ContentType = cdr.readAndAdvance<std::uint8_t>();
-    if (!record_ContentType.isOK() || record_ContentType.getValue() != ContentType_handshake) {
-        return boost::none;
-    }
-    // Skip the record's ProtocolVersion. Clients tend to send TLS 1.0 in
-    // the record, but then their real protocol version in the enclosed ClientHello.
-    StatusWith<ProtocolVersion> record_protocol_version = cdr.readAndAdvance<ProtocolVersion>();
-    if (!record_protocol_version.isOK()) {
-        return boost::none;
-    }
-    // Parse the record length. It should be be larger than the remaining expected payload.
-    auto record_length = cdr.readAndAdvance<BigEndian<std::uint16_t>>();
-    if (!record_length.isOK() || record_length.getValue() < cdr.length()) {
-        return boost::none;
-    }
-
-    // Parse the handshake header.
-    // Extract the HandshakeType, and ensure it is a ClientHello.
-    StatusWith<std::uint8_t> handshake_type = cdr.readAndAdvance<std::uint8_t>();
-    if (!handshake_type.isOK() || handshake_type.getValue() != HandshakeType_client_hello) {
-        return boost::none;
-    }
-    // Extract the handshake length, and ensure it is larger than the remaining expected
-    // payload. This requires a little work because the packet represents it with a uint24_t.
-    StatusWith<std::array<std::uint8_t, 3>> handshake_length_bytes =
-        cdr.readAndAdvance<std::array<std::uint8_t, 3>>();
-    if (!handshake_length_bytes.isOK()) {
-        return boost::none;
-    }
-    std::uint32_t handshake_length = 0;
-    for (std::uint8_t handshake_byte : handshake_length_bytes.getValue()) {
-        handshake_length <<= 8;
-        handshake_length |= handshake_byte;
-    }
-    if (handshake_length < cdr.length()) {
-        return boost::none;
-    }
-    StatusWith<ProtocolVersion> client_version = cdr.readAndAdvance<ProtocolVersion>();
-    if (!client_version.isOK()) {
-        return boost::none;
-    }
-
-    // Invariant: We read exactly as much data as expected.
-    invariant(cdr.data() - dataRange.data() == sizeOfTLSFragmentToRead);
-
-    auto isProtocolDisabled = [](SSLParams::Protocols protocol) {
-        const auto& params = getSSLGlobalParams();
-        return std::find(params.sslDisabledProtocols.begin(),
-                         params.sslDisabledProtocols.end(),
-                         protocol) != params.sslDisabledProtocols.end();
-    };
-
-    auto makeTLSProtocolVersionAlert =
-        [](const std::array<std::uint8_t, 2>& versionBytes) -> std::array<std::uint8_t, 7> {
-        /**
-         * The structure for this alert packet is as follows:
-         * TLSPlaintext {
-         *   ContentType type = alert(21);
-         *   ProtocolVersion = versionBytes;
-         *   uint16_t length = 2
-         *   fragment = AlertDescription {
-         *     AlertLevel level = fatal(2);
-         *     AlertDescription = protocol_version(70);
-         *   }
-         *
-         */
-        return std::array<std::uint8_t, 7>{
-            0x15, versionBytes[0], versionBytes[1], 0x00, 0x02, 0x02, 0x46};
-    };
-
-    ProtocolVersion version = client_version.getValue();
-    if (version == tls10VersionBytes && isProtocolDisabled(SSLParams::Protocols::TLS1_0)) {
-        return makeTLSProtocolVersionAlert(version);
-    } else if (client_version == tls11VersionBytes &&
-               isProtocolDisabled(SSLParams::Protocols::TLS1_1)) {
-        return makeTLSProtocolVersionAlert(version);
-    }
-    // TLS1.2 cannot be distinguished from TLS1.3, just by looking at the ProtocolVersion bytes.
-    // TLS 1.3 compatible clients advertise a "supported_versions" extension, which we would
-    // have to extract here.
-    // Hopefully by the time this matters, OpenSSL will properly emit protocol_version alerts.
-
-    return boost::none;
-}
-
-#else
-=======
->>>>>>> f378d467
 
     if (!versionString.empty()) {
         log() << "Accepted connection with TLS Version " << versionString << " from connection "
