/*    Copyright 2009 10gen Inc.
 *
 *    Licensed under the Apache License, Version 2.0 (the "License");
 *    you may not use this file except in compliance with the License.
 *    You may obtain a copy of the License at
 *
 *    http://www.apache.org/licenses/LICENSE-2.0
 *
 *    Unless required by applicable law or agreed to in writing, software
 *    distributed under the License is distributed on an "AS IS" BASIS,
 *    WITHOUT WARRANTIES OR CONDITIONS OF ANY KIND, either express or implied.
 *    See the License for the specific language governing permissions and
 *    limitations under the License.
 */

#ifdef MONGO_SSL

#include "mongo/pch.h"

#include "mongo/util/net/ssl_manager.h"

#include <boost/thread/recursive_mutex.hpp>
#include <boost/thread/tss.hpp>
#include <string>
#include <vector>

#include "mongo/bson/util/atomic_int.h"
#include "mongo/util/concurrency/mutex.h"
#include "mongo/util/mongoutils/str.h"
#include "mongo/util/net/sock.h"
#include "mongo/util/scopeguard.h"

namespace mongo {

    /**
     * Multithreaded Support for SSL.
     *
     * In order to allow OpenSSL to work in a multithreaded environment, you
     * must provide some callbacks for it to use for locking.  The following code
     * sets up a vector of mutexes and uses thread-local storage to assign an id
     * to each thread.
     * The so-called SSLThreadInfo class encapsulates most of the logic required for
     * OpenSSL multithreaded support.
     */

    static unsigned long _ssl_id_callback();
    static void _ssl_locking_callback(int mode, int type, const char *file, int line);

    class SSLThreadInfo {
    public:
        
        SSLThreadInfo() {
            _id = ++_next;
        }
        
        ~SSLThreadInfo() {}

        unsigned long id() const { return _id; }
        
        void lock_callback( int mode, int type, const char *file, int line ) {
            if ( mode & CRYPTO_LOCK ) {
                _mutex[type]->lock();
            }
            else {
                _mutex[type]->unlock();
            }
        }
        
        static void init() {
            while ( (int)_mutex.size() < CRYPTO_num_locks() )
                _mutex.push_back( new boost::recursive_mutex );
        }

        static SSLThreadInfo* get() {
            SSLThreadInfo* me = _thread.get();
            if ( ! me ) {
                me = new SSLThreadInfo();
                _thread.reset( me );
            }
            return me;
        }

    private:
        unsigned _id;
        
        static AtomicUInt _next;
        // Note: see SERVER-8734 for why we are using a recursive mutex here.
        // Once the deadlock fix in OpenSSL is incorporated into most distros of
        // Linux, this can be changed back to a nonrecursive mutex.
        static std::vector<boost::recursive_mutex*> _mutex;
        static boost::thread_specific_ptr<SSLThreadInfo> _thread;
    };

    static unsigned long _ssl_id_callback() {
        return SSLThreadInfo::get()->id();
    }
    static void _ssl_locking_callback(int mode, int type, const char *file, int line) {
        SSLThreadInfo::get()->lock_callback( mode , type , file , line );
    }

    AtomicUInt SSLThreadInfo::_next;
    std::vector<boost::recursive_mutex*> SSLThreadInfo::_mutex;
    boost::thread_specific_ptr<SSLThreadInfo> SSLThreadInfo::_thread;
    
    ////////////////////////////////////////////////////////////////

    static mongo::mutex sslInitMtx("SSL Initialization");
    static bool sslInitialized(false);

    void SSLManager::_initializeSSL(const SSLParams& params) {
        scoped_lock lk(sslInitMtx);
        if (sslInitialized) 
            return;  // already done

        SSL_library_init();
        SSL_load_error_strings();
        ERR_load_crypto_strings();

        if (params.fipsMode) {
            _setupFIPS();
        }

        // Add all digests and ciphers to OpenSSL's internal table
        // so that encryption/decryption is backwards compatible
        OpenSSL_add_all_algorithms();

        sslInitialized = true;
    }

    SSLManager::SSLManager(const SSLParams& params) : 
        _validateCertificates(false),
        _weakValidation(params.weakCertificateValidation) {
        
        _initializeSSL(params);
  
        _context = SSL_CTX_new(SSLv23_method());
        massert(15864, 
                mongoutils::str::stream() << "can't create SSL Context: " << 
                _getSSLErrorMessage(ERR_get_error()), 
                _context);
   
        // Activate all bug workaround options, to support buggy client SSL's.
        SSL_CTX_set_options(_context, SSL_OP_ALL);

        // If renegotiation is needed, don't return from recv() or send() until it's successful.
        // Note: this is for blocking sockets only.
        SSL_CTX_set_mode(_context, SSL_MODE_AUTO_RETRY);

        // Disable session caching (see SERVER-10261)
        SSL_CTX_set_session_cache_mode(_context, SSL_SESS_CACHE_OFF);
<<<<<<< HEAD
=======

        CRYPTO_set_id_callback(_ssl_id_callback);
        CRYPTO_set_locking_callback(_ssl_locking_callback);
>>>>>>> 54737723

        SSLThreadInfo::init();
        SSLThreadInfo::get();

        if (!params.pemfile.empty()) {
            if (!_setupPEM(params.pemfile, params.pempwd)) {
                uasserted(16562, "ssl initialization problem"); 
            }
        }
        if (!params.cafile.empty()) {
            // Set up certificate validation with a certificate authority
            if (!_setupCA(params.cafile)) {
                uasserted(16563, "ssl initialization problem"); 
            }
        }
        if (!params.crlfile.empty()) {
            if (!_setupCRL(params.crlfile)) {
                uasserted(16582, "ssl initialization problem");
            }
        }
    }

    int SSLManager::password_cb(char *buf,int num, int rwflag,void *userdata) {
        SSLManager* sm = static_cast<SSLManager*>(userdata);
        std::string pass = sm->_password;
        strcpy(buf,pass.c_str());
        return(pass.size());
    }

    int SSLManager::verify_cb(int ok, X509_STORE_CTX *ctx) {
	return 1; // always succeed; we will catch the error in our get_verify_result() call
    }

    void SSLManager::_setupFIPS() {
        // Turn on FIPS mode if requested.
        int status = FIPS_mode_set(1);
        if (!status) {
            error() << "can't activate FIPS mode: " << 
                _getSSLErrorMessage(ERR_get_error()) << endl;
            fassertFailed(16703);
        }
        log() << "FIPS 140-2 mode activated" << endl;
    }

    bool SSLManager::_setupPEM(const std::string& keyFile , const std::string& password) {
        _password = password;
        
        if ( SSL_CTX_use_certificate_chain_file( _context , keyFile.c_str() ) != 1 ) {
            error() << "cannot read certificate file: " << keyFile << ' ' <<
                _getSSLErrorMessage(ERR_get_error()) << endl;
            return false;
        }
        
        SSL_CTX_set_default_passwd_cb_userdata( _context , this );
        SSL_CTX_set_default_passwd_cb( _context, &SSLManager::password_cb );
        
        if ( SSL_CTX_use_PrivateKey_file( _context , keyFile.c_str() , SSL_FILETYPE_PEM ) != 1 ) {
            error() << "cannot read key file: " << keyFile << ' ' <<
                _getSSLErrorMessage(ERR_get_error()) << endl;
            return false;
        }
        
        // Verify that the certificate and the key go together.
        if (SSL_CTX_check_private_key(_context) != 1) {
            error() << "SSL certificate validation: " << _getSSLErrorMessage(ERR_get_error()) 
                    << endl;
            return false;
        }
        return true;
    }

    bool SSLManager::_setupCA(const std::string& caFile) {
        // Load trusted CA
        if (SSL_CTX_load_verify_locations(_context, caFile.c_str(), NULL) != 1) {
            error() << "cannot read certificate authority file: " << caFile << " " <<
                _getSSLErrorMessage(ERR_get_error()) << endl;
            return false;
        }
        // Set SSL to require peer (client) certificate verification
        // if a certificate is presented
        SSL_CTX_set_verify(_context, SSL_VERIFY_PEER, &SSLManager::verify_cb);
        _validateCertificates = true;
        return true;
    }

    bool SSLManager::_setupCRL(const std::string& crlFile) {
        X509_STORE *store = SSL_CTX_get_cert_store(_context);
        fassert(16583, store);
        
        X509_STORE_set_flags(store, X509_V_FLAG_CRL_CHECK);
        X509_LOOKUP *lookup = X509_STORE_add_lookup(store, X509_LOOKUP_file());
        fassert(16584, lookup);

        int status = X509_load_crl_file(lookup, crlFile.c_str(), X509_FILETYPE_PEM);
        if (status == 0) {
            error() << "cannot read CRL file: " << crlFile << ' ' <<
                _getSSLErrorMessage(ERR_get_error()) << endl;
            return false;
        }
        log() << "ssl imported " << status << " revoked certificate" << 
            ((status == 1) ? "" : "s") << " from the revocation list." << 
            endl;
        return true;
    }
                
    SSL* SSLManager::_secure(int fd) {
        // This just ensures that SSL multithreading support is set up for this thread,
        // if it's not already.
        SSLThreadInfo::get();

        SSL * ssl = SSL_new(_context);
        massert(15861,
                _getSSLErrorMessage(ERR_get_error()),
                ssl);
        
        int status = SSL_set_fd( ssl , fd );
        massert(16510,
                _getSSLErrorMessage(ERR_get_error()), 
                status == 1);

        return ssl;
    }

    int SSLManager::_ssl_connect(SSL* ssl) {
        int ret = 0;
        for (int i=0; i<3; ++i) {
            ret = SSL_connect(ssl);
            if (ret == 1) 
                return ret;
            int code = SSL_get_error(ssl, ret);
            // Call SSL_connect again if we get SSL_ERROR_WANT_READ;
            // otherwise return error to caller.
            if (code != SSL_ERROR_WANT_READ)
                return ret;
        }
        // Give up and return connection-failure error to user
        return ret;
    }
    SSL* SSLManager::connect(int fd) {
        SSL* ssl = _secure(fd);
        ScopeGuard guard = MakeGuard(::SSL_free, ssl);
        int ret = _ssl_connect(ssl);
        if (ret != 1)
            _handleSSLError(SSL_get_error(ssl, ret));
        guard.Dismiss();
        return ssl;
    }

    SSL* SSLManager::accept(int fd) {
        SSL* ssl = _secure(fd);
        ScopeGuard guard = MakeGuard(::SSL_free, ssl);
        int ret = SSL_accept(ssl);
        if (ret != 1)
            _handleSSLError(SSL_get_error(ssl, ret));
        guard.Dismiss();
        return ssl;
    }

    void SSLManager::validatePeerCertificate(const SSL* ssl) {
        if (!_validateCertificates) return;

        X509* cert = SSL_get_peer_certificate(ssl);

        if (cert == NULL) { // no certificate presented by peer
            if (_weakValidation) {
                warning() << "no SSL certificate provided by peer" << endl;
            }
            else {
                error() << "no SSL certificate provided by peer; connection rejected" << endl;
                throw SocketException(SocketException::CONNECT_ERROR, "");
            }
            return;
        }
        ON_BLOCK_EXIT(X509_free, cert);

        long result = SSL_get_verify_result(ssl);

        if (result != X509_V_OK) {
            error() << "SSL peer certificate validation failed:" << 
                X509_verify_cert_error_string(result) << endl;
            throw SocketException(SocketException::CONNECT_ERROR, "");
        }

        // TODO: check optional cipher restriction, using cert.
    }

    void SSLManager::cleanupThreadLocals() {
        ERR_remove_state(0);
    }

    std::string SSLManager::_getSSLErrorMessage(int code) {
        // 120 from the SSL documentation for ERR_error_string
        static const size_t msglen = 120;

        char msg[msglen];
        ERR_error_string_n(code, msg, msglen);
        return msg;
    }

    void SSLManager::_handleSSLError(int code) {
        switch (code) {
        case SSL_ERROR_WANT_READ:
        case SSL_ERROR_WANT_WRITE:
            // should not happen because we turned on AUTO_RETRY
            // However, it turns out this CAN happen during a connect, if the other side
            // accepts the socket connection but fails to do the SSL handshake in a timely
            // manner.
            error() << "SSL error: " << code << ", possibly timed out during connect" << endl;
            break;

        case SSL_ERROR_SYSCALL:
            if (code < 0) {
                error() << "socket error: " << errnoWithDescription() << endl;
            }
            else {
                error() << "could not negotiate SSL connection: EOF detected" << endl;
            }
            break;

        case SSL_ERROR_SSL:
        {
            int ret = ERR_get_error();
            error() << _getSSLErrorMessage(ret) << endl;
            break;
        }
        case SSL_ERROR_ZERO_RETURN:
            error() << "could not negotiate SSL connection: EOF detected" << endl;
            break;
        
        default:
            error() << "unrecognized SSL error" << endl;
            break;
        }
        throw SocketException(SocketException::CONNECT_ERROR, "");
    }
}

#endif
        <|MERGE_RESOLUTION|>--- conflicted
+++ resolved
@@ -148,12 +148,9 @@
 
         // Disable session caching (see SERVER-10261)
         SSL_CTX_set_session_cache_mode(_context, SSL_SESS_CACHE_OFF);
-<<<<<<< HEAD
-=======
 
         CRYPTO_set_id_callback(_ssl_id_callback);
         CRYPTO_set_locking_callback(_ssl_locking_callback);
->>>>>>> 54737723
 
         SSLThreadInfo::init();
         SSLThreadInfo::get();
