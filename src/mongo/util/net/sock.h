// @file sock.h


/**
 *    Copyright (C) 2018-present MongoDB, Inc.
 *
 *    This program is free software: you can redistribute it and/or modify
 *    it under the terms of the Server Side Public License, version 1,
 *    as published by MongoDB, Inc.
 *
 *    This program is distributed in the hope that it will be useful,
 *    but WITHOUT ANY WARRANTY; without even the implied warranty of
 *    MERCHANTABILITY or FITNESS FOR A PARTICULAR PURPOSE.  See the
 *    Server Side Public License for more details.
 *
 *    You should have received a copy of the Server Side Public License
 *    along with this program. If not, see
 *    <http://www.mongodb.com/licensing/server-side-public-license>.
 *
 *    As a special exception, the copyright holders give permission to link the
 *    code of portions of this program with the OpenSSL library under certain
 *    conditions as described in each individual source file and distribute
 *    linked combinations including the program with the OpenSSL library. You
 *    must comply with the Server Side Public License in all respects for
 *    all of the code used other than as permitted herein. If you modify file(s)
 *    with this exception, you may extend this exception to your version of the
 *    file(s), but you are not obligated to do so. If you do not wish to do so,
 *    delete this exception statement from your version. If you delete this
 *    exception statement from all source files in the program, then also delete
 *    it in the license file.
 */

#pragma once

#include <stdio.h>

#ifndef _WIN32

#include <errno.h>
#include <sys/socket.h>
#include <sys/types.h>
#include <sys/un.h>

#ifdef __OpenBSD__
#include <sys/uio.h>
#endif

#endif  // not _WIN32

#include <cstdint>
#include <memory>
#include <string>
#include <utility>
#include <vector>

#include "mongo/base/disallow_copying.h"
#include "mongo/config.h"
#include "mongo/logger/log_severity.h"
#include "mongo/platform/compiler.h"
#include "mongo/util/assert_util.h"
#include "mongo/util/net/sockaddr.h"

namespace mongo {

#ifdef MONGO_CONFIG_SSL
class SSLManagerInterface;
class SSLConnectionInterface;
#endif
struct SSLPeerInfo;

extern const int portSendFlags;
extern const int portRecvFlags;

<<<<<<< HEAD
const int SOCK_FAMILY_UNKNOWN_ERROR = 13078;

void setSocketKeepAliveParams(int sock,
                              unsigned int maxKeepIdleSecs = 300,
                              unsigned int maxKeepIntvlSecs = 300);
void disableNagle(int sock);

// Generate a string representation for getaddrinfo return codes
std::string getAddrInfoStrError(int code);

=======
>>>>>>> f378d467
#if !defined(_WIN32)

inline void closesocket(int s) {
    close(s);
}
const int INVALID_SOCKET = -1;
typedef int SOCKET;

#endif  // _WIN32

<<<<<<< HEAD
std::string makeUnixSockPath(int port);

// If an ip address is passed in, just return that.  If a hostname is passed
// in, look up its ip and return that.  Returns "" on failure.
std::string hostbyname(const char* hostname);

void enableIPv6(bool state = true);
bool IPv6Enabled();
void setSockTimeouts(int sock, double secs);

/** this is not cache and does a syscall */
std::string getHostName();

/** this is cached, so if changes during the process lifetime
 * will be stale */
std::string getHostNameCached();

std::string prettyHostName();

/**
 * thin wrapped around file descriptor and system calls
=======
/**
 * thin wrapper around file descriptor and system calls
>>>>>>> f378d467
 * todo: ssl
 */
class Socket {
    MONGO_DISALLOW_COPYING(Socket);

public:
    static const int errorPollIntervalSecs;

    Socket(int sock, const SockAddr& farEnd);

    /** In some cases the timeout will actually be 2x this value - eg we do a partial send,
        then the timeout fires, then we try to send again, then the timeout fires again with
        no data sent, then we detect that the other side is down.

        Generally you don't want a timeout, you should be very prepared for errors if you set one.
    */
    Socket(double so_timeout = 0, logger::LogSeverity logLevel = logger::LogSeverity::Log());

    ~Socket();

    /** The correct way to initialize and connect to a socket is as follows: (1) construct the
     *  SockAddr, (2) check whether the SockAddr isValid(), (3) if the SockAddr is valid, a
     *  Socket may then try to connect to that SockAddr. It is critical to check the return
     *  value of connect as a false return indicates that there was an error, and the Socket
     *  failed to connect to the given SockAddr. This failure may be due to ConnectBG returning
     *  an error, or due to a timeout on connection, or due to the system socket deciding the
     *  socket is invalid.
     */
    bool connect(SockAddr& farEnd);

    void close();
    void send(const char* data, int len, const char* context);
    void send(const std::vector<std::pair<char*, int>>& data, const char* context);

    // recv len or throw SocketException
    void recv(char* data, int len);
    int unsafe_recv(char* buf, int max);

    logger::LogSeverity getLogLevel() const {
        return _logLevel;
    }
    void setLogLevel(logger::LogSeverity ll) {
        _logLevel = ll;
    }

    SockAddr remoteAddr() const {
        return _remote;
    }
    std::string remoteString() const {
        return _remote.toString();
    }
    unsigned remotePort() const {
        return _remote.getPort();
    }

    SockAddr localAddr() const {
        return _local;
    }

    void clearCounters() {
        _bytesIn = 0;
        _bytesOut = 0;
    }
    long long getBytesIn() const {
        return _bytesIn;
    }
    long long getBytesOut() const {
        return _bytesOut;
    }
    int rawFD() const {
        return _fd;
    }

    /**
     * This sets the Sock's socket descriptor to be invalid and returns the old descriptor. This
     * only gets called in listen.cpp in Listener::_accepted(). This gets called on the listener
     * thread immediately after the thread creates the Sock, so it doesn't need to be thread-safe.
     */
    int stealSD() {
        int tmp = _fd;
        _fd = -1;
        return tmp;
    }

    void setTimeout(double secs);
    bool isStillConnected();

    void setHandshakeReceived() {
        _awaitingHandshake = false;
    }

    bool isAwaitingHandshake() {
        return _awaitingHandshake;
    }

#ifdef MONGO_CONFIG_SSL
    /** secures inline
     *  ssl - Pointer to the global SSLManager.
     *  remoteHost - The hostname of the remote server.
     */
    bool secure(SSLManagerInterface* ssl, const std::string& remoteHost);

    void secureAccepted(SSLManagerInterface* ssl);
#endif

    /**
     * This function calls SSL_accept() if SSL-encrypted sockets
     * are desired. SSL_accept() waits until the remote host calls
     * SSL_connect(). The return value is the subject name of any
     * client certificate provided during the handshake.
     *
     * @firstBytes is the first bytes received on the socket used
     * to detect the connection SSL, @len is the number of bytes
     *
     * This function may throw SocketException.
     */
    SSLPeerInfo doSSLHandshake(const char* firstBytes = NULL, int len = 0);

    /**
     * @return the time when the socket was opened.
     */
    uint64_t getSockCreationMicroSec() const {
        return _fdCreationMicroSec;
    }

    void handleRecvError(int ret, int len);
    void handleSendError(int ret, const char* context);

    std::string getSNIServerName() const;

private:
    void _init();

    /** sends dumbly, just each buffer at a time */
    void _send(const std::vector<std::pair<char*, int>>& data, const char* context);

    /** raw send, same semantics as ::send with an additional context parameter */
    int _send(const char* data, int len, const char* context);

    /** raw recv, same semantics as ::recv */
    int _recv(char* buf, int max);

    SOCKET _fd;
    uint64_t _fdCreationMicroSec;
    SockAddr _local;
    SockAddr _remote;
    double _timeout;

    long long _bytesIn;
    long long _bytesOut;
    time_t _lastValidityCheckAtSecs;

#ifdef MONGO_CONFIG_SSL
    std::unique_ptr<SSLConnectionInterface> _sslConnection;
    SSLManagerInterface* _sslManager;
#endif
    logger::LogSeverity _logLevel;  // passed to log() when logging errors

    /** true until the first packet has been received or an outgoing connect has been made */
    bool _awaitingHandshake;
};

}  // namespace mongo<|MERGE_RESOLUTION|>--- conflicted
+++ resolved
@@ -71,19 +71,6 @@
 extern const int portSendFlags;
 extern const int portRecvFlags;
 
-<<<<<<< HEAD
-const int SOCK_FAMILY_UNKNOWN_ERROR = 13078;
-
-void setSocketKeepAliveParams(int sock,
-                              unsigned int maxKeepIdleSecs = 300,
-                              unsigned int maxKeepIntvlSecs = 300);
-void disableNagle(int sock);
-
-// Generate a string representation for getaddrinfo return codes
-std::string getAddrInfoStrError(int code);
-
-=======
->>>>>>> f378d467
 #if !defined(_WIN32)
 
 inline void closesocket(int s) {
@@ -94,32 +81,8 @@
 
 #endif  // _WIN32
 
-<<<<<<< HEAD
-std::string makeUnixSockPath(int port);
-
-// If an ip address is passed in, just return that.  If a hostname is passed
-// in, look up its ip and return that.  Returns "" on failure.
-std::string hostbyname(const char* hostname);
-
-void enableIPv6(bool state = true);
-bool IPv6Enabled();
-void setSockTimeouts(int sock, double secs);
-
-/** this is not cache and does a syscall */
-std::string getHostName();
-
-/** this is cached, so if changes during the process lifetime
- * will be stale */
-std::string getHostNameCached();
-
-std::string prettyHostName();
-
-/**
- * thin wrapped around file descriptor and system calls
-=======
 /**
  * thin wrapper around file descriptor and system calls
->>>>>>> f378d467
  * todo: ssl
  */
 class Socket {
