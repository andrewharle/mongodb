--- conflicted
+++ resolved
@@ -67,18 +67,10 @@
 #include "mongo/util/hex.h"
 #include "mongo/util/log.h"
 #include "mongo/util/mongoutils/str.h"
-<<<<<<< HEAD
-#include "mongo/util/net/message.h"
-#include "mongo/util/net/socket_exception.h"
-#include "mongo/util/net/socket_poll.h"
-#include "mongo/util/net/ssl_manager.h"
-#include "mongo/util/quick_exit.h"
-=======
 #include "mongo/util/net/private/socket_poll.h"
 #include "mongo/util/net/socket_exception.h"
 #include "mongo/util/net/socket_utils.h"
 #include "mongo/util/net/ssl_manager.h"
->>>>>>> f378d467
 #include "mongo/util/winutil.h"
 
 namespace mongo {
@@ -120,20 +112,6 @@
 
 const double kMaxConnectTimeoutMS = 5000;
 
-<<<<<<< HEAD
-
-}  // namespace
-
-static bool ipv6 = false;
-void enableIPv6(bool state) {
-    ipv6 = state;
-}
-bool IPv6Enabled() {
-    return ipv6;
-}
-
-=======
->>>>>>> f378d467
 void setSockTimeouts(int sock, double secs) {
     bool report = shouldLog(logger::LogSeverity::Debug(4));
     DEV report = true;
@@ -159,165 +137,6 @@
 #endif
 }
 
-<<<<<<< HEAD
-#ifdef _WIN32
-#ifdef _UNICODE
-#define X_STR_CONST(str) (L##str)
-#else
-#define X_STR_CONST(str) (str)
-#endif
-const CString kKeepAliveGroup(
-    X_STR_CONST("SYSTEM\\CurrentControlSet\\Services\\Tcpip\\Parameters"));
-const CString kKeepAliveTime(X_STR_CONST("KeepAliveTime"));
-const CString kKeepAliveInterval(X_STR_CONST("KeepAliveInterval"));
-#undef X_STR_CONST
-#endif
-
-void setSocketKeepAliveParams(int sock,
-                              unsigned int maxKeepIdleSecs,
-                              unsigned int maxKeepIntvlSecs) {
-#ifdef _WIN32
-    // Defaults per MSDN when registry key does not exist.
-    // Expressed in seconds here to be consistent with posix,
-    // though Windows uses milliseconds.
-    const DWORD kWindowsKeepAliveTimeSecsDefault = 2 * 60 * 60;
-    const DWORD kWindowsKeepAliveIntervalSecsDefault = 1;
-
-    const auto getKey = [](const CString& key, DWORD default_value) {
-        auto withval = windows::getDWORDRegistryKey(kKeepAliveGroup, key);
-        if (withval.isOK()) {
-            auto val = withval.getValue();
-            // Return seconds
-            return val ? (val.get() / 1000) : default_value;
-        }
-        error() << "can't get KeepAlive parameter: " << withval.getStatus();
-        return default_value;
-    };
-
-    const auto keepIdleSecs = getKey(kKeepAliveTime, kWindowsKeepAliveTimeSecsDefault);
-    const auto keepIntvlSecs = getKey(kKeepAliveInterval, kWindowsKeepAliveIntervalSecsDefault);
-
-    if ((keepIdleSecs > maxKeepIdleSecs) || (keepIntvlSecs > maxKeepIntvlSecs)) {
-        DWORD sent = 0;
-        struct tcp_keepalive keepalive;
-        keepalive.onoff = TRUE;
-        keepalive.keepalivetime = std::min<DWORD>(keepIdleSecs, maxKeepIdleSecs) * 1000;
-        keepalive.keepaliveinterval = std::min<DWORD>(keepIntvlSecs, maxKeepIntvlSecs) * 1000;
-        if (WSAIoctl(sock,
-                     SIO_KEEPALIVE_VALS,
-                     &keepalive,
-                     sizeof(keepalive),
-                     nullptr,
-                     0,
-                     &sent,
-                     nullptr,
-                     nullptr)) {
-            error() << "failed setting keepalive values: " << WSAGetLastError();
-        }
-    }
-#elif defined(__APPLE__) || defined(__linux__)
-    const auto updateSockOpt =
-        [sock](int level, int optnum, unsigned int maxval, StringData optname) {
-            unsigned int optval = 1;
-            socklen_t len = sizeof(optval);
-
-            if (getsockopt(sock, level, optnum, (char*)&optval, &len)) {
-                error() << "can't get " << optname << ": " << errnoWithDescription();
-            }
-
-            if (optval > maxval) {
-                optval = maxval;
-                if (setsockopt(sock, level, optnum, (char*)&optval, sizeof(optval))) {
-                    error() << "can't set " << optname << ": " << errnoWithDescription();
-                }
-            }
-        };
-
-#ifdef __APPLE__
-    updateSockOpt(IPPROTO_TCP, TCP_KEEPALIVE, maxKeepIdleSecs, "TCP_KEEPALIVE");
-#endif
-
-#ifdef __linux__
-#ifdef SOL_TCP
-    const int level = SOL_TCP;
-#else
-    const int level = SOL_SOCKET;
-#endif
-    updateSockOpt(level, TCP_KEEPIDLE, maxKeepIdleSecs, "TCP_KEEPIDLE");
-    updateSockOpt(level, TCP_KEEPINTVL, maxKeepIntvlSecs, "TCP_KEEPINTVL");
-#endif
-
-#endif
-}
-
-void disableNagle(int sock) {
-    int x = 1;
-#ifdef _WIN32
-    const int level = IPPROTO_TCP;
-#elif defined(SOL_TCP)
-    const int level = SOL_TCP;
-#else
-    const int level = SOL_SOCKET;
-#endif
-
-    if (setsockopt(sock, level, TCP_NODELAY, (char*)&x, sizeof(x)))
-        error() << "disableNagle failed: " << errnoWithDescription();
-
-#ifdef SO_KEEPALIVE
-    if (setsockopt(sock, SOL_SOCKET, SO_KEEPALIVE, (char*)&x, sizeof(x)))
-        error() << "SO_KEEPALIVE failed: " << errnoWithDescription();
-#endif
-
-    setSocketKeepAliveParams(sock);
-}
-
-string getAddrInfoStrError(int code) {
-#if !defined(_WIN32)
-    return gai_strerror(code);
-#else
-    /* gai_strerrorA is not threadsafe on windows. don't use it. */
-    return errnoWithDescription(code);
-#endif
-}
-
-// --- SockAddr
-
-string makeUnixSockPath(int port) {
-    return mongoutils::str::stream() << serverGlobalParams.socket << "/mongodb-" << port << ".sock";
-}
-
-
-// If an ip address is passed in, just return that.  If a hostname is passed
-// in, look up its ip and return that.  Returns "" on failure.
-string hostbyname(const char* hostname) {
-    SockAddr sockAddr(hostname, 0);
-    if (!sockAddr.isValid() || sockAddr.getAddr() == "0.0.0.0")
-        return "";
-    else
-        return sockAddr.getAddr();
-}
-
-//  --- my --
-
-DiagStr& _hostNameCached = *(new DiagStr);  // this is also written to from commands/cloud.cpp
-
-string getHostName() {
-    char buf[256];
-    int ec = gethostname(buf, 127);
-    if (ec || *buf == 0) {
-        log() << "can't get this server's hostname " << errnoWithDescription();
-        return "";
-    }
-    return buf;
-}
-
-/** we store our host name once */
-string getHostNameCached() {
-    string temp = _hostNameCached.get();
-    if (_hostNameCached.empty()) {
-        temp = getHostName();
-        _hostNameCached = temp;
-=======
 void disableNagle(int sock) {
     int x = 1;
 #ifdef _WIN32
@@ -354,16 +173,12 @@
         warning() << "Could not resolve local address for socket with fd " << fd << ": "
                   << getAddrInfoStrError(socketGetLastError());
         result = SockAddr();
->>>>>>> f378d467
     }
     return result;
 }
 
-<<<<<<< HEAD
-=======
 }  // namespace
 
->>>>>>> f378d467
 #ifdef MSG_NOSIGNAL
 const int portSendFlags = MSG_NOSIGNAL;
 const int portRecvFlags = MSG_NOSIGNAL;
@@ -454,20 +269,6 @@
         return "";
 
     return _sslConnection->getSNIServerName();
-}
-
-std::string Socket::getSNIServerName() const {
-    if (!_sslConnection)
-        return "";
-
-    if (!_sslConnection->ssl)
-        return "";
-
-    const char* name = SSL_get_servername(_sslConnection->ssl, TLSEXT_NAMETYPE_host_name);
-    if (!name)
-        return "";
-
-    return name;
 }
 #endif
 
@@ -743,30 +544,18 @@
     if ((mongo_errno == EAGAIN || mongo_errno == EWOULDBLOCK) && _timeout != 0) {
 #endif
         LOG(_logLevel) << "Socket " << context << " send() timed out " << remoteString();
-<<<<<<< HEAD
-        throw SocketException(SocketException::SEND_TIMEOUT, remoteString());
-    } else if (mongo_errno != EINTR) {
-        LOG(_logLevel) << "Socket " << context << " send() " << errnoWithDescription(mongo_errno)
-                       << ' ' << remoteString();
-        throw SocketException(SocketException::SEND_ERROR, remoteString());
-=======
         throwSocketError(SocketErrorKind::SEND_TIMEOUT, remoteString());
     } else if (mongo_errno != EINTR) {
         LOG(_logLevel) << "Socket " << context << " send() " << errnoWithDescription(mongo_errno)
                        << ' ' << remoteString();
         throwSocketError(SocketErrorKind::SEND_ERROR, remoteString());
->>>>>>> f378d467
     }
 }
 
 void Socket::handleRecvError(int ret, int len) {
     if (ret == 0) {
         LOG(3) << "Socket recv() conn closed? " << remoteString();
-<<<<<<< HEAD
-        throw SocketException(SocketException::CLOSED, remoteString());
-=======
         throwSocketError(SocketErrorKind::CLOSED, remoteString());
->>>>>>> f378d467
     }
 
 // ret < 0
@@ -789,19 +578,11 @@
 #endif
         // this is a timeout
         LOG(_logLevel) << "Socket recv() timeout  " << remoteString();
-<<<<<<< HEAD
-        throw SocketException(SocketException::RECV_TIMEOUT, remoteString());
-    }
-
-    LOG(_logLevel) << "Socket recv() " << errnoWithDescription(e) << " " << remoteString();
-    throw SocketException(SocketException::RECV_ERROR, remoteString());
-=======
         throwSocketError(SocketErrorKind::RECV_TIMEOUT, remoteString());
     }
 
     LOG(_logLevel) << "Socket recv() " << errnoWithDescription(e) << " " << remoteString();
     throwSocketError(SocketErrorKind::RECV_ERROR, remoteString());
->>>>>>> f378d467
 }
 
 void Socket::setTimeout(double secs) {
@@ -938,19 +719,4 @@
     return false;
 }
 
-<<<<<<< HEAD
-#if defined(_WIN32)
-struct WinsockInit {
-    WinsockInit() {
-        WSADATA d;
-        if (WSAStartup(MAKEWORD(2, 2), &d) != 0) {
-            log() << "ERROR: wsastartup failed " << errnoWithDescription();
-            quickExit(EXIT_NTSERVICE_ERROR);
-        }
-    }
-} winsock_init;
-#endif
-
-=======
->>>>>>> f378d467
 }  // namespace mongo