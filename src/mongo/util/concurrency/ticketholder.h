--- conflicted
+++ resolved
@@ -61,10 +61,6 @@
         waitForTicket(nullptr);
     }
 
-<<<<<<< HEAD
-    bool waitForTicketUntil(Date_t until);
-
-=======
     /**
      * Attempts to acquire a ticket within a deadline, 'until'. Returns 'true' if a ticket is
      * acquired and 'false' if the deadline is reached, but the operation is retryable. Throws an
@@ -76,7 +72,6 @@
     bool waitForTicketUntil(Date_t until) {
         return waitForTicketUntil(nullptr, until);
     }
->>>>>>> f378d467
     void release();
 
     Status resize(int newSize);
