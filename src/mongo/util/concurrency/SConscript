# -*- mode: python -*-

Import("env")

env = env.Clone()

env.Library(
    target='thread_pool',
    source=[
        'thread_pool.cpp',
    ],
    LIBDEPS=[
        '$BUILD_DIR/mongo/base',
    ],
)

env.Library(
    target='thread_pool_test_fixture',
    source=[
        'thread_pool_test_common.cpp',
        'thread_pool_test_fixture.cpp'
    ],
    LIBDEPS=[
        '$BUILD_DIR/mongo/unittest/unittest',
    ]
)

env.CppUnitTest(
    target='thread_pool_test',
    source=['thread_pool_test.cpp'],
    LIBDEPS=[
        'thread_pool',
        'thread_pool_test_fixture',
        '$BUILD_DIR/mongo/unittest/concurrency',
    ])

env.Library('ticketholder',
            ['ticketholder.cpp'],
            LIBDEPS=[
                '$BUILD_DIR/mongo/base',
                '$BUILD_DIR/mongo/db/service_context',
                '$BUILD_DIR/third_party/shim_boost',
            ])


env.CppUnitTest(
    target='ticketholder_test',
    source=['ticketholder_test.cpp'],
    LIBDEPS=[
        'ticketholder',
        '$BUILD_DIR/mongo/unittest/unittest',
    ])

env.Library(
    target='spin_lock',
    source=[
        "spin_lock.cpp",
    ],
)

env.CppUnitTest(
    target='spin_lock_test',
    source=[
        'spin_lock_test.cpp',
    ],
    LIBDEPS=[
        'spin_lock',
        '$BUILD_DIR/third_party/shim_boost',
    ],
)

<<<<<<< HEAD
env.Library(
    target='rwlock',
=======
env.CppUnitTest(
    target='with_lock_test',
>>>>>>> f378d467
    source=[
        'with_lock_test.cpp',
    ])<|MERGE_RESOLUTION|>--- conflicted
+++ resolved
@@ -69,13 +69,8 @@
     ],
 )
 
-<<<<<<< HEAD
-env.Library(
-    target='rwlock',
-=======
 env.CppUnitTest(
     target='with_lock_test',
->>>>>>> f378d467
     source=[
         'with_lock_test.cpp',
     ])