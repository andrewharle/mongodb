
/**
 *    Copyright (C) 2018-present MongoDB, Inc.
 *
 *    This program is free software: you can redistribute it and/or modify
 *    it under the terms of the Server Side Public License, version 1,
 *    as published by MongoDB, Inc.
 *
 *    This program is distributed in the hope that it will be useful,
 *    but WITHOUT ANY WARRANTY; without even the implied warranty of
 *    MERCHANTABILITY or FITNESS FOR A PARTICULAR PURPOSE.  See the
 *    Server Side Public License for more details.
 *
 *    You should have received a copy of the Server Side Public License
 *    along with this program. If not, see
 *    <http://www.mongodb.com/licensing/server-side-public-license>.
 *
 *    As a special exception, the copyright holders give permission to link the
 *    code of portions of this program with the OpenSSL library under certain
 *    conditions as described in each individual source file and distribute
 *    linked combinations including the program with the OpenSSL library. You
 *    must comply with the Server Side Public License in all respects for
 *    all of the code used other than as permitted herein. If you modify file(s)
 *    with this exception, you may extend this exception to your version of the
 *    file(s), but you are not obligated to do so. If you do not wish to do so,
 *    delete this exception statement from your version. If you delete this
 *    exception statement from all source files in the program, then also delete
 *    it in the license file.
 */

#define MONGO_LOG_DEFAULT_COMPONENT ::mongo::logger::LogComponent::kControl

#include "mongo/platform/basic.h"

#include "mongo/util/concurrency/thread_name.h"

#if defined(__APPLE__) || defined(__linux__)
#include <pthread.h>
#endif
#if defined(__APPLE__)
#include <TargetConditionals.h>
#if !TARGET_OS_TV && !TARGET_OS_IOS && !TARGET_OS_WATCH
#include <sys/proc_info.h>
#else
#include <mach/thread_info.h>
#endif
#endif
#if defined(__linux__)
#include <sys/syscall.h>
#include <sys/types.h>
#endif

#if defined(__APPLE__) || defined(__linux__)
#include <pthread.h>
#endif
#if defined(__APPLE__)
#include <sys/proc_info.h>
#endif
#if defined(__linux__)
#include <sys/syscall.h>
#include <sys/types.h>
#endif

#include "mongo/base/init.h"
#include "mongo/config.h"
#include "mongo/platform/atomic_word.h"
<<<<<<< HEAD
#include "mongo/util/concurrency/threadlocal.h"
=======
>>>>>>> f378d467
#include "mongo/util/log.h"
#include "mongo/util/mongoutils/str.h"

namespace mongo {

namespace {

#ifdef _WIN32
// From https://msdn.microsoft.com/en-us/library/xcb2z8hs.aspx
// Note: The thread name is only set for the thread if the debugger is attached.

const DWORD MS_VC_EXCEPTION = 0x406D1388;
#pragma pack(push, 8)
typedef struct tagTHREADNAME_INFO {
    DWORD dwType;      // Must be 0x1000.
    LPCSTR szName;     // Pointer to name (in user addr space).
    DWORD dwThreadID;  // Thread ID (-1=caller thread).
    DWORD dwFlags;     // Reserved for future use, must be zero.
} THREADNAME_INFO;
#pragma pack(pop)

void setWindowsThreadName(DWORD dwThreadID, const char* threadName) {
    THREADNAME_INFO info;
    info.dwType = 0x1000;
    info.szName = threadName;
    info.dwThreadID = dwThreadID;
    info.dwFlags = 0;
#pragma warning(push)
#pragma warning(disable : 6320 6322)
    __try {
        RaiseException(MS_VC_EXCEPTION, 0, sizeof(info) / sizeof(ULONG_PTR), (ULONG_PTR*)&info);
    } __except (EXCEPTION_EXECUTE_HANDLER) {
    }
#pragma warning(pop)
}
#endif

AtomicInt64 nextUnnamedThreadId{1};

// It is unsafe to access threadName before its dynamic initialization has completed. Use
// the execution of mongo initializers (which only happens once we have entered main, and
// therefore after dynamic initialization is complete) to signal that it is safe to use
// 'threadName'.
bool mongoInitializersHaveRun{};
MONGO_INITIALIZER(ThreadNameInitializer)(InitializerContext*) {
    mongoInitializersHaveRun = true;
    // The global initializers should only ever be run from main, so setting thread name
    // here makes sense.
    setThreadName("main");
    return Status::OK();
}

<<<<<<< HEAD
// TODO consider making threadName std::string and removing the size limit once we get real
// thread_local.
constexpr size_t kMaxThreadNameSize = 63;
MONGO_TRIVIALLY_CONSTRUCTIBLE_THREAD_LOCAL char threadNameStorage[kMaxThreadNameSize + 1];

=======
thread_local std::string threadNameStorage;
>>>>>>> f378d467
}  // namespace

namespace for_debuggers {
// This needs external linkage to ensure that debuggers can use it.
<<<<<<< HEAD
MONGO_TRIVIALLY_CONSTRUCTIBLE_THREAD_LOCAL StringData threadName;
}
=======
thread_local StringData threadName;
}  // namespace for_debuggers
>>>>>>> f378d467
using for_debuggers::threadName;

void setThreadName(StringData name) {
    invariant(mongoInitializersHaveRun);
<<<<<<< HEAD
    if (name.size() > kMaxThreadNameSize) {
        // Truncate unreasonably long thread names.
        name = name.substr(0, kMaxThreadNameSize);
    }
    name.copyTo(threadNameStorage, /*null terminate=*/true);
    threadName = StringData(threadNameStorage, name.size());
=======
    threadNameStorage = name.toString();
    threadName = threadNameStorage;
>>>>>>> f378d467

#if defined(_WIN32)
    // Naming should not be expensive compared to thread creation and connection set up, but if
    // testing shows otherwise we should make this depend on DEBUG again.
<<<<<<< HEAD
    setWindowsThreadName(GetCurrentThreadId(), threadName.rawData());
#elif defined(__APPLE__)
    // Maximum thread name length on OS X is MAXTHREADNAMESIZE (64 characters). This assumes
    // OS X 10.6 or later.
    MONGO_STATIC_ASSERT(MAXTHREADNAMESIZE >= kMaxThreadNameSize + 1);
    int error = pthread_setname_np(threadName.rawData());
=======
    setWindowsThreadName(GetCurrentThreadId(), threadNameStorage.c_str());
#elif defined(__APPLE__)
    // Maximum thread name length on OS X is MAXTHREADNAMESIZE (64 characters). This assumes
    // OS X 10.6 or later.
    std::string threadNameCopy = threadNameStorage;
    if (threadNameCopy.size() > MAXTHREADNAMESIZE) {
        threadNameCopy.resize(MAXTHREADNAMESIZE - 4);
        threadNameCopy += "...";
    }
    int error = pthread_setname_np(threadNameCopy.c_str());
>>>>>>> f378d467
    if (error) {
        log() << "Ignoring error from setting thread name: " << errnoWithDescription(error);
    }
#elif defined(__linux__) && defined(MONGO_CONFIG_HAVE_PTHREAD_SETNAME_NP)
    // Do not set thread name on the main() thread. Setting the name on main thread breaks
    // pgrep/pkill since these programs base this name on /proc/*/status which displays the thread
    // name, not the executable name.
    if (getpid() != syscall(SYS_gettid)) {
        //  Maximum thread name length supported on Linux is 16 including the null terminator.
        //  Ideally we use short and descriptive thread names that fit: this helps for log
        //  readability as well. Still, as the limit is so low and a few current names exceed the
        //  limit, it's best to shorten long names.
        int error = 0;
        if (threadName.size() > 15) {
            std::string shortName = str::stream() << threadName.substr(0, 7) << '.'
                                                  << threadName.substr(threadName.size() - 7);
            error = pthread_setname_np(pthread_self(), shortName.c_str());
        } else {
            error = pthread_setname_np(pthread_self(), threadName.rawData());
        }

        if (error) {
            log() << "Ignoring error from setting thread name: " << errnoWithDescription(error);
        }
    }
#endif
}

StringData getThreadName() {
    if (MONGO_unlikely(!mongoInitializersHaveRun)) {
        // 'getThreadName' has been called before dynamic initialization for this
        // translation unit has completed, so return a fallback value rather than accessing
        // the 'threadName' variable, which requires dynamic initialization. We assume that
        // we are in the 'main' thread.
        static const std::string kFallback = "main";
        return kFallback;
    }

    if (threadName.empty()) {
        setThreadName(str::stream() << "thread" << nextUnnamedThreadId.fetchAndAdd(1));
    }
    return threadName;
}

}  // namespace mongo<|MERGE_RESOLUTION|>--- conflicted
+++ resolved
@@ -50,24 +50,9 @@
 #include <sys/types.h>
 #endif
 
-#if defined(__APPLE__) || defined(__linux__)
-#include <pthread.h>
-#endif
-#if defined(__APPLE__)
-#include <sys/proc_info.h>
-#endif
-#if defined(__linux__)
-#include <sys/syscall.h>
-#include <sys/types.h>
-#endif
-
 #include "mongo/base/init.h"
 #include "mongo/config.h"
 #include "mongo/platform/atomic_word.h"
-<<<<<<< HEAD
-#include "mongo/util/concurrency/threadlocal.h"
-=======
->>>>>>> f378d467
 #include "mongo/util/log.h"
 #include "mongo/util/mongoutils/str.h"
 
@@ -120,53 +105,23 @@
     return Status::OK();
 }
 
-<<<<<<< HEAD
-// TODO consider making threadName std::string and removing the size limit once we get real
-// thread_local.
-constexpr size_t kMaxThreadNameSize = 63;
-MONGO_TRIVIALLY_CONSTRUCTIBLE_THREAD_LOCAL char threadNameStorage[kMaxThreadNameSize + 1];
-
-=======
 thread_local std::string threadNameStorage;
->>>>>>> f378d467
 }  // namespace
 
 namespace for_debuggers {
 // This needs external linkage to ensure that debuggers can use it.
-<<<<<<< HEAD
-MONGO_TRIVIALLY_CONSTRUCTIBLE_THREAD_LOCAL StringData threadName;
-}
-=======
 thread_local StringData threadName;
 }  // namespace for_debuggers
->>>>>>> f378d467
 using for_debuggers::threadName;
 
 void setThreadName(StringData name) {
     invariant(mongoInitializersHaveRun);
-<<<<<<< HEAD
-    if (name.size() > kMaxThreadNameSize) {
-        // Truncate unreasonably long thread names.
-        name = name.substr(0, kMaxThreadNameSize);
-    }
-    name.copyTo(threadNameStorage, /*null terminate=*/true);
-    threadName = StringData(threadNameStorage, name.size());
-=======
     threadNameStorage = name.toString();
     threadName = threadNameStorage;
->>>>>>> f378d467
 
 #if defined(_WIN32)
     // Naming should not be expensive compared to thread creation and connection set up, but if
     // testing shows otherwise we should make this depend on DEBUG again.
-<<<<<<< HEAD
-    setWindowsThreadName(GetCurrentThreadId(), threadName.rawData());
-#elif defined(__APPLE__)
-    // Maximum thread name length on OS X is MAXTHREADNAMESIZE (64 characters). This assumes
-    // OS X 10.6 or later.
-    MONGO_STATIC_ASSERT(MAXTHREADNAMESIZE >= kMaxThreadNameSize + 1);
-    int error = pthread_setname_np(threadName.rawData());
-=======
     setWindowsThreadName(GetCurrentThreadId(), threadNameStorage.c_str());
 #elif defined(__APPLE__)
     // Maximum thread name length on OS X is MAXTHREADNAMESIZE (64 characters). This assumes
@@ -177,7 +132,6 @@
         threadNameCopy += "...";
     }
     int error = pthread_setname_np(threadNameCopy.c_str());
->>>>>>> f378d467
     if (error) {
         log() << "Ignoring error from setting thread name: " << errnoWithDescription(error);
     }
