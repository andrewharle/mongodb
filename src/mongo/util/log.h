--- conflicted
+++ resolved
@@ -236,12 +236,6 @@
 extern Tee* const warnings;            // Things put here go in serverStatus
 extern Tee* const startupWarningsLog;  // Things put here get reported in MMS
 
-<<<<<<< HEAD
-std::string errnoWithDescription(int errorcode = -1);
-std::pair<int, std::string> errnoAndDescription();
-
-=======
->>>>>>> f378d467
 /**
  * Write the current context (backtrace), along with the optional "msg".
  */
