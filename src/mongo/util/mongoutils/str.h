--- conflicted
+++ resolved
@@ -75,8 +75,6 @@
     operator mongo::StringData() const {
         return ss.stringData();
     }
-<<<<<<< HEAD
-=======
 
     /**
      * Fail to compile if passed an unevaluated function, rather than allow it to decay and invoke
@@ -85,7 +83,6 @@
      */
     template <typename R, typename... Args>
     stream& operator<<(R (*val)(Args...)) = delete;
->>>>>>> f378d467
 };
 
 inline bool startsWith(const char* str, const char* prefix) {
