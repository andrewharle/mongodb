
/**
 *    Copyright (C) 2018-present MongoDB, Inc.
 *
 *    This program is free software: you can redistribute it and/or modify
 *    it under the terms of the Server Side Public License, version 1,
 *    as published by MongoDB, Inc.
 *
 *    This program is distributed in the hope that it will be useful,
 *    but WITHOUT ANY WARRANTY; without even the implied warranty of
 *    MERCHANTABILITY or FITNESS FOR A PARTICULAR PURPOSE.  See the
 *    Server Side Public License for more details.
 *
 *    You should have received a copy of the Server Side Public License
 *    along with this program. If not, see
 *    <http://www.mongodb.com/licensing/server-side-public-license>.
 *
 *    As a special exception, the copyright holders give permission to link the
 *    code of portions of this program with the OpenSSL library under certain
 *    conditions as described in each individual source file and distribute
 *    linked combinations including the program with the OpenSSL library. You
 *    must comply with the Server Side Public License in all respects for
 *    all of the code used other than as permitted herein. If you modify file(s)
 *    with this exception, you may extend this exception to your version of the
 *    file(s), but you are not obligated to do so. If you do not wish to do so,
 *    delete this exception statement from your version. If you delete this
 *    exception statement from all source files in the program, then also delete
 *    it in the license file.
 */

#define MONGO_LOG_DEFAULT_COMPONENT ::mongo::logger::LogComponent::kControl

#include "mongo/platform/basic.h"

#include "mongo/util/stacktrace.h"

#pragma warning(push)
// C4091: 'typedef ': ignored on left of '' when no variable is declared
#pragma warning(disable : 4091)
#include <DbgHelp.h>
#pragma warning(pop)

#include <boost/filesystem/operations.hpp>
#include <boost/optional.hpp>
#include <cstdio>
#include <cstdlib>
#include <iostream>
#include <sstream>
#include <string>
#include <vector>

#include "mongo/base/disallow_copying.h"
#include "mongo/base/init.h"
#include "mongo/stdx/memory.h"
#include "mongo/util/assert_util.h"
#include "mongo/util/concurrency/mutex.h"
#include "mongo/util/log.h"
#include "mongo/util/text.h"

namespace mongo {
namespace {
const auto kPathBufferSize = 1024;

// On Windows the symbol handler must be initialized at process startup and cleaned up at shutdown.
// This class wraps up that logic and gives access to the process handle associated with the
// symbol handler. Because access to the symbol handler API is not thread-safe, it also provides
// a lock/unlock method so the whole symbol handler can be used with a stdx::lock_guard.
class SymbolHandler {
    MONGO_DISALLOW_COPYING(SymbolHandler);

public:
    SymbolHandler() {
        auto handle = GetCurrentProcess();

        std::wstring modulePath(kPathBufferSize, 0);
        const auto pathSize = GetModuleFileNameW(nullptr, &modulePath.front(), modulePath.size());
        invariant(pathSize != 0);
        modulePath.resize(pathSize);
        boost::filesystem::wpath exePath(modulePath);

        std::wstringstream symbolPathBuilder;
        symbolPathBuilder << exePath.parent_path().wstring()
                          << L";C:\\Windows\\System32;C:\\Windows";
        const auto symbolPath = symbolPathBuilder.str();

        BOOL ret = SymInitializeW(handle, symbolPath.c_str(), TRUE);
        if (ret == FALSE) {
            error() << "Stack trace initialization failed, SymInitialize failed with error "
                    << errnoWithDescription();
            return;
        }

        _processHandle = handle;
        _origOptions = SymGetOptions();
        SymSetOptions(_origOptions | SYMOPT_LOAD_LINES | SYMOPT_FAIL_CRITICAL_ERRORS);
    }

    ~SymbolHandler() {
        SymSetOptions(_origOptions);
        SymCleanup(getHandle());
<<<<<<< HEAD
    }

    HANDLE getHandle() const {
        return _processHandle.value();
    }

    explicit operator bool() const {
        return static_cast<bool>(_processHandle);
    }

    void lock() {
        _mutex.lock();
    }

    void unlock() {
        _mutex.unlock();
    }

=======
    }

    HANDLE getHandle() const {
        return _processHandle.value();
    }

    explicit operator bool() const {
        return static_cast<bool>(_processHandle);
    }

    void lock() {
        _mutex.lock();
    }

    void unlock() {
        _mutex.unlock();
    }

>>>>>>> f378d467
    static SymbolHandler& instance() {
        static SymbolHandler globalSymbolHandler;
        return globalSymbolHandler;
    }

private:
    boost::optional<HANDLE> _processHandle;
    stdx::mutex _mutex;
    DWORD _origOptions;
};

MONGO_INITIALIZER(IntializeSymbolHandler)(::mongo::InitializerContext* ctx) {
    // We call this to ensure that the symbol handler is initialized in a single-threaded
    // context. The constructor of SymbolHandler does all the error handling, so we don't need to
    // do anything with the return value. Just make sure it gets called.
    SymbolHandler::instance();

    // Initializing the symbol handler is not a fatal error, so we always return Status::OK() here.
    return Status::OK();
}

}  // namespace

/**
 * Get the display name of the executable module containing the specified address.
 *
 * @param process               Process handle
 * @param address               Address to find
 * @param returnedModuleName    Returned module name
 */
static void getModuleName(HANDLE process, DWORD64 address, std::string* returnedModuleName) {
    IMAGEHLP_MODULE64 module64;
    memset(&module64, 0, sizeof(module64));
    module64.SizeOfStruct = sizeof(module64);
    BOOL ret = SymGetModuleInfo64(process, address, &module64);
    if (FALSE == ret) {
        returnedModuleName->clear();
        return;
    }
    char* moduleName = module64.LoadedImageName;
    char* backslash = strrchr(moduleName, '\\');
    if (backslash) {
        moduleName = backslash + 1;
    }
    *returnedModuleName = moduleName;
}

/**
 * Get the display name and line number of the source file containing the specified address.
 *
 * @param process               Process handle
 * @param address               Address to find
 * @param returnedSourceAndLine Returned source code file name with line number
 */
static void getSourceFileAndLineNumber(HANDLE process,
                                       DWORD64 address,
                                       std::string* returnedSourceAndLine) {
    IMAGEHLP_LINE64 line64;
    memset(&line64, 0, sizeof(line64));
    line64.SizeOfStruct = sizeof(line64);
    DWORD displacement32;
    BOOL ret = SymGetLineFromAddr64(process, address, &displacement32, &line64);
    if (FALSE == ret) {
        returnedSourceAndLine->clear();
        return;
    }

    std::string filename(line64.FileName);
    std::string::size_type start = filename.find("\\src\\mongo\\");
    if (start == std::string::npos) {
        start = filename.find("\\src\\third_party\\");
    }
    if (start != std::string::npos) {
        std::string shorter("...");
        shorter += filename.substr(start);
        filename.swap(shorter);
    }
    static const size_t bufferSize = 32;
    std::unique_ptr<char[]> lineNumber(new char[bufferSize]);
    _snprintf(lineNumber.get(), bufferSize, "(%u)", line64.LineNumber);
    filename += lineNumber.get();
    returnedSourceAndLine->swap(filename);
}

/**
 * Get the display text of the symbol and offset of the specified address.
 *
 * @param process                   Process handle
 * @param address                   Address to find
 * @param symbolInfo                Caller's pre-built SYMBOL_INFO struct (for efficiency)
 * @param returnedSymbolAndOffset   Returned symbol and offset
 */
static void getsymbolAndOffset(HANDLE process,
                               DWORD64 address,
                               SYMBOL_INFO* symbolInfo,
                               std::string* returnedSymbolAndOffset) {
    DWORD64 displacement64;
    BOOL ret = SymFromAddr(process, address, &displacement64, symbolInfo);
    if (FALSE == ret) {
        *returnedSymbolAndOffset = "???";
        return;
    }
    std::string symbolString(symbolInfo->Name);
    static const size_t bufferSize = 32;
    std::unique_ptr<char[]> symbolOffset(new char[bufferSize]);
    _snprintf(symbolOffset.get(), bufferSize, "+0x%llx", displacement64);
    symbolString += symbolOffset.get();
    returnedSymbolAndOffset->swap(symbolString);
}

struct TraceItem {
    std::string moduleName;
    std::string sourceAndLine;
    std::string symbolAndOffset;
};

static const int maxBackTraceFrames = 100;

/**
 * Print a stack backtrace for the current thread to the specified ostream.
 *
 * @param os    ostream& to receive printed stack backtrace
 */
void printStackTrace(std::ostream& os) {
    CONTEXT context;
    memset(&context, 0, sizeof(context));
    context.ContextFlags = CONTEXT_CONTROL;
    RtlCaptureContext(&context);
    printWindowsStackTrace(context, os);
}


/**
 * Print stack trace (using a specified stack context) to "os"
 *
 * @param context   CONTEXT record for stack trace
 * @param os        ostream& to receive printed stack backtrace
 */
void printWindowsStackTrace(CONTEXT& context, std::ostream& os) {
    auto& symbolHandler = SymbolHandler::instance();
    stdx::lock_guard<SymbolHandler> lk(symbolHandler);

    if (!symbolHandler) {
        error() << "Stack trace failed, symbol handler returned an invalid handle.";
        return;
    }

    STACKFRAME64 frame64;
    memset(&frame64, 0, sizeof(frame64));

#if defined(_M_AMD64)
    DWORD imageType = IMAGE_FILE_MACHINE_AMD64;
    frame64.AddrPC.Offset = context.Rip;
    frame64.AddrFrame.Offset = context.Rbp;
    frame64.AddrStack.Offset = context.Rsp;
#elif defined(_M_IX86)
    DWORD imageType = IMAGE_FILE_MACHINE_I386;
    frame64.AddrPC.Offset = context.Eip;
    frame64.AddrFrame.Offset = context.Ebp;
    frame64.AddrStack.Offset = context.Esp;
#else
#error Neither _M_IX86 nor _M_AMD64 were defined
#endif
    frame64.AddrPC.Mode = AddrModeFlat;
    frame64.AddrFrame.Mode = AddrModeFlat;
    frame64.AddrStack.Mode = AddrModeFlat;

    const size_t nameSize = 1024;
    const size_t symbolBufferSize = sizeof(SYMBOL_INFO) + nameSize;
    std::unique_ptr<char[]> symbolCharBuffer(new char[symbolBufferSize]);
    memset(symbolCharBuffer.get(), 0, symbolBufferSize);
    SYMBOL_INFO* symbolBuffer = reinterpret_cast<SYMBOL_INFO*>(symbolCharBuffer.get());
    symbolBuffer->SizeOfStruct = sizeof(SYMBOL_INFO);
    symbolBuffer->MaxNameLen = nameSize;

    // build list
    std::vector<TraceItem> traceList;
    TraceItem traceItem;
    size_t moduleWidth = 0;
    size_t sourceWidth = 0;
    for (size_t i = 0; i < maxBackTraceFrames; ++i) {
        BOOL ret = StackWalk64(imageType,
                               symbolHandler.getHandle(),
                               GetCurrentThread(),
                               &frame64,
                               &context,
                               NULL,
                               NULL,
                               NULL,
                               NULL);
        if (ret == FALSE || frame64.AddrReturn.Offset == 0) {
            break;
        }
        DWORD64 address = frame64.AddrPC.Offset;
        getModuleName(symbolHandler.getHandle(), address, &traceItem.moduleName);
        size_t width = traceItem.moduleName.length();
        if (width > moduleWidth) {
            moduleWidth = width;
        }
        getSourceFileAndLineNumber(symbolHandler.getHandle(), address, &traceItem.sourceAndLine);
        width = traceItem.sourceAndLine.length();
        if (width > sourceWidth) {
            sourceWidth = width;
        }
        getsymbolAndOffset(
            symbolHandler.getHandle(), address, symbolBuffer, &traceItem.symbolAndOffset);
        traceList.push_back(traceItem);
    }

    // print list
    ++moduleWidth;
    ++sourceWidth;
    size_t frameCount = traceList.size();
    for (size_t i = 0; i < frameCount; ++i) {
        os << traceList[i].moduleName << ' ';
        size_t width = traceList[i].moduleName.length();
        while (width < moduleWidth) {
            os << ' ';
            ++width;
        }
        os << traceList[i].sourceAndLine << ' ';
        width = traceList[i].sourceAndLine.length();
        while (width < sourceWidth) {
            os << ' ';
            ++width;
        }
<<<<<<< HEAD
        ss << traceList[i].symbolAndOffset;
        log() << ss.str();
=======
        os << traceList[i].symbolAndOffset << '\n';
>>>>>>> f378d467
    }
}

// Print error message from C runtime, then fassert
int crtDebugCallback(int, char* originalMessage, int*) {
    StringData message(originalMessage);
    log() << "*** C runtime error: " << message.substr(0, message.find('\n')) << ", terminating";
    fassertFailed(17006);
}
}<|MERGE_RESOLUTION|>--- conflicted
+++ resolved
@@ -98,7 +98,6 @@
     ~SymbolHandler() {
         SymSetOptions(_origOptions);
         SymCleanup(getHandle());
-<<<<<<< HEAD
     }
 
     HANDLE getHandle() const {
@@ -117,26 +116,6 @@
         _mutex.unlock();
     }
 
-=======
-    }
-
-    HANDLE getHandle() const {
-        return _processHandle.value();
-    }
-
-    explicit operator bool() const {
-        return static_cast<bool>(_processHandle);
-    }
-
-    void lock() {
-        _mutex.lock();
-    }
-
-    void unlock() {
-        _mutex.unlock();
-    }
-
->>>>>>> f378d467
     static SymbolHandler& instance() {
         static SymbolHandler globalSymbolHandler;
         return globalSymbolHandler;
@@ -363,12 +342,7 @@
             os << ' ';
             ++width;
         }
-<<<<<<< HEAD
-        ss << traceList[i].symbolAndOffset;
-        log() << ss.str();
-=======
         os << traceList[i].symbolAndOffset << '\n';
->>>>>>> f378d467
     }
 }
 
