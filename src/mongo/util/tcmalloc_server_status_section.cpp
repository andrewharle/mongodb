
/**
 *    Copyright (C) 2018-present MongoDB, Inc.
 *
 *    This program is free software: you can redistribute it and/or modify
 *    it under the terms of the Server Side Public License, version 1,
 *    as published by MongoDB, Inc.
 *
 *    This program is distributed in the hope that it will be useful,
 *    but WITHOUT ANY WARRANTY; without even the implied warranty of
 *    MERCHANTABILITY or FITNESS FOR A PARTICULAR PURPOSE.  See the
 *    Server Side Public License for more details.
 *
 *    You should have received a copy of the Server Side Public License
 *    along with this program. If not, see
 *    <http://www.mongodb.com/licensing/server-side-public-license>.
 *
 *    As a special exception, the copyright holders give permission to link the
 *    code of portions of this program with the OpenSSL library under certain
 *    conditions as described in each individual source file and distribute
 *    linked combinations including the program with the OpenSSL library. You
 *    must comply with the Server Side Public License in all respects for
 *    all of the code used other than as permitted herein. If you modify file(s)
 *    with this exception, you may extend this exception to your version of the
 *    file(s), but you are not obligated to do so. If you do not wish to do so,
 *    delete this exception statement from your version. If you delete this
 *    exception statement from all source files in the program, then also delete
 *    it in the license file.
 */

#define MONGO_LOG_DEFAULT_COMPONENT ::mongo::logger::LogComponent::kDefault

#ifdef _WIN32
#define NVALGRIND
#endif

#include "mongo/platform/basic.h"

#include <gperftools/malloc_extension.h>
#include <valgrind/valgrind.h>

#include "mongo/base/init.h"
#include "mongo/db/commands/server_status.h"
#include "mongo/db/server_parameters.h"
#include "mongo/db/service_context.h"
<<<<<<< HEAD
#include "mongo/transport/transport_layer.h"
#include "mongo/util/log.h"
#include "mongo/util/net/listen.h"
#include "mongo/util/net/thread_idle_callback.h"
=======
#include "mongo/transport/service_entry_point.h"
#include "mongo/transport/thread_idle_callback.h"
#include "mongo/util/log.h"
>>>>>>> f378d467

namespace mongo {

namespace {
// If many clients are used, the per-thread caches become smaller and chances of
// rebalancing of free space during critical sections increases. In such situations,
// it is better to release memory when it is likely the thread will be blocked for
// a long time.
const int kManyClients = 40;

stdx::mutex tcmallocCleanupLock;

MONGO_EXPORT_SERVER_PARAMETER(tcmallocEnableMarkThreadTemporarilyIdle, bool, false);

/**
 *  Callback to allow TCMalloc to release freed memory to the central list at
 *  favorable times. Ideally would do some milder cleanup or scavenge...
 */
void threadStateChange() {

    if (!tcmallocEnableMarkThreadTemporarilyIdle.load()) {
        return;
    }

<<<<<<< HEAD
    if (getGlobalServiceContext()->getTransportLayer()->sessionStats().numOpenSessions <=
        kManyClients)
=======
    if (getGlobalServiceContext()->getServiceEntryPoint()->numOpenSessions() <= kManyClients)
>>>>>>> f378d467
        return;

#if MONGO_HAVE_GPERFTOOLS_GET_THREAD_CACHE_SIZE
    size_t threadCacheSizeBytes = MallocExtension::instance()->GetThreadCacheSize();

    static const size_t kMaxThreadCacheSizeBytes = 0x10000;
    if (threadCacheSizeBytes < kMaxThreadCacheSizeBytes) {
        // This number was chosen a bit magically.
        // At 1000 threads and the current (64mb) thread local cache size, we're "full".
        // So we may want this number to scale with the number of current clients.
        return;
    }

    LOG(1) << "thread over memory limit, cleaning up, current: " << (threadCacheSizeBytes / 1024)
           << "k";

    // We synchronize as the tcmalloc central list uses a spinlock, and we can cause a really
    // terrible runaway if we're not careful.
    stdx::lock_guard<stdx::mutex> lk(tcmallocCleanupLock);
#endif
    MallocExtension::instance()->MarkThreadTemporarilyIdle();
}

// Register threadStateChange callback
MONGO_INITIALIZER(TCMallocThreadIdleListener)(InitializerContext*) {
    if (!RUNNING_ON_VALGRIND)
        registerThreadIdleCallback(&threadStateChange);
    return Status::OK();
}

class TCMallocServerStatusSection : public ServerStatusSection {
public:
    TCMallocServerStatusSection() : ServerStatusSection("tcmalloc") {}
    virtual bool includeByDefault() const {
        return true;
    }

    virtual BSONObj generateSection(OperationContext* opCtx,
                                    const BSONElement& configElement) const {
        long long verbosity = 1;
        if (configElement) {
            // Relies on the fact that safeNumberLong turns non-numbers into 0.
            long long configValue = configElement.safeNumberLong();
            if (configValue) {
                verbosity = configValue;
            }
        }

        BSONObjBuilder builder;

        // For a list of properties see the "Generic Tcmalloc Status" section of
        // http://google-perftools.googlecode.com/svn/trunk/doc/tcmalloc.html and
        // http://code.google.com/p/gperftools/source/browse/src/gperftools/malloc_extension.h
        {
            BSONObjBuilder sub(builder.subobjStart("generic"));
            appendNumericPropertyIfAvailable(
                sub, "current_allocated_bytes", "generic.current_allocated_bytes");
            appendNumericPropertyIfAvailable(sub, "heap_size", "generic.heap_size");
        }
        {
            BSONObjBuilder sub(builder.subobjStart("tcmalloc"));

            appendNumericPropertyIfAvailable(
                sub, "pageheap_free_bytes", "tcmalloc.pageheap_free_bytes");
            appendNumericPropertyIfAvailable(
                sub, "pageheap_unmapped_bytes", "tcmalloc.pageheap_unmapped_bytes");
            appendNumericPropertyIfAvailable(
                sub, "max_total_thread_cache_bytes", "tcmalloc.max_total_thread_cache_bytes");
            appendNumericPropertyIfAvailable(sub,
                                             "current_total_thread_cache_bytes",
                                             "tcmalloc.current_total_thread_cache_bytes");
            // Not including tcmalloc.slack_bytes since it is deprecated.

            // Calculate total free bytes, *excluding the page heap*
            size_t central;
            size_t transfer;
            size_t thread;
            if (MallocExtension::instance()->GetNumericProperty("tcmalloc.central_cache_free_bytes",
                                                                &central) &&
                MallocExtension::instance()->GetNumericProperty(
                    "tcmalloc.transfer_cache_free_bytes", &transfer) &&
                MallocExtension::instance()->GetNumericProperty("tcmalloc.thread_cache_free_bytes",
                                                                &thread)) {
                sub.appendNumber("total_free_bytes", central + transfer + thread);
            }
            appendNumericPropertyIfAvailable(
                sub, "central_cache_free_bytes", "tcmalloc.central_cache_free_bytes");
            appendNumericPropertyIfAvailable(
                sub, "transfer_cache_free_bytes", "tcmalloc.transfer_cache_free_bytes");
            appendNumericPropertyIfAvailable(
                sub, "thread_cache_free_bytes", "tcmalloc.thread_cache_free_bytes");
            appendNumericPropertyIfAvailable(
                sub, "aggressive_memory_decommit", "tcmalloc.aggressive_memory_decommit");

            appendNumericPropertyIfAvailable(
                sub, "pageheap_committed_bytes", "tcmalloc.pageheap_committed_bytes");
            appendNumericPropertyIfAvailable(
                sub, "pageheap_scavenge_count", "tcmalloc.pageheap_scavenge_count");
            appendNumericPropertyIfAvailable(
                sub, "pageheap_commit_count", "tcmalloc.pageheap_commit_count");
            appendNumericPropertyIfAvailable(
                sub, "pageheap_total_commit_bytes", "tcmalloc.pageheap_total_commit_bytes");
            appendNumericPropertyIfAvailable(
                sub, "pageheap_decommit_count", "tcmalloc.pageheap_decommit_count");
            appendNumericPropertyIfAvailable(
                sub, "pageheap_total_decommit_bytes", "tcmalloc.pageheap_total_decommit_bytes");
            appendNumericPropertyIfAvailable(
                sub, "pageheap_reserve_count", "tcmalloc.pageheap_reserve_count");
            appendNumericPropertyIfAvailable(
                sub, "pageheap_total_reserve_bytes", "tcmalloc.pageheap_total_reserve_bytes");
            appendNumericPropertyIfAvailable(
                sub, "spinlock_total_delay_ns", "tcmalloc.spinlock_total_delay_ns");

#if MONGO_HAVE_GPERFTOOLS_SIZE_CLASS_STATS
            if (verbosity >= 2) {
                // Size class information
                BSONArrayBuilder arr;
                MallocExtension::instance()->SizeClasses(&arr, appendSizeClassInfo);
                sub.append("size_classes", arr.arr());
            }
#endif

            char buffer[4096];
            MallocExtension::instance()->GetStats(buffer, sizeof buffer);
            builder.append("formattedString", buffer);
        }

        return builder.obj();
    }

private:
    static void appendNumericPropertyIfAvailable(BSONObjBuilder& builder,
                                                 StringData bsonName,
                                                 const char* property) {
        size_t value;
        if (MallocExtension::instance()->GetNumericProperty(property, &value))
            builder.appendNumber(bsonName, value);
    }

#if MONGO_HAVE_GPERFTOOLS_SIZE_CLASS_STATS
    static void appendSizeClassInfo(void* bsonarr_builder, const base::MallocSizeClass* stats) {
        BSONArrayBuilder* builder = reinterpret_cast<BSONArrayBuilder*>(bsonarr_builder);
        BSONObjBuilder doc;

        doc.appendNumber("bytes_per_object", stats->bytes_per_obj);
        doc.appendNumber("pages_per_span", stats->pages_per_span);
        doc.appendNumber("num_spans", stats->num_spans);
        doc.appendNumber("num_thread_objs", stats->num_thread_objs);
        doc.appendNumber("num_central_objs", stats->num_central_objs);
        doc.appendNumber("num_transfer_objs", stats->num_transfer_objs);
        doc.appendNumber("free_bytes", stats->free_bytes);
        doc.appendNumber("allocated_bytes", stats->alloc_bytes);

        builder->append(doc.obj());
    }
#endif
} tcmallocServerStatusSection;
}
}<|MERGE_RESOLUTION|>--- conflicted
+++ resolved
@@ -43,16 +43,9 @@
 #include "mongo/db/commands/server_status.h"
 #include "mongo/db/server_parameters.h"
 #include "mongo/db/service_context.h"
-<<<<<<< HEAD
-#include "mongo/transport/transport_layer.h"
-#include "mongo/util/log.h"
-#include "mongo/util/net/listen.h"
-#include "mongo/util/net/thread_idle_callback.h"
-=======
 #include "mongo/transport/service_entry_point.h"
 #include "mongo/transport/thread_idle_callback.h"
 #include "mongo/util/log.h"
->>>>>>> f378d467
 
 namespace mongo {
 
@@ -77,12 +70,7 @@
         return;
     }
 
-<<<<<<< HEAD
-    if (getGlobalServiceContext()->getTransportLayer()->sessionStats().numOpenSessions <=
-        kManyClients)
-=======
     if (getGlobalServiceContext()->getServiceEntryPoint()->numOpenSessions() <= kManyClients)
->>>>>>> f378d467
         return;
 
 #if MONGO_HAVE_GPERFTOOLS_GET_THREAD_CACHE_SIZE
