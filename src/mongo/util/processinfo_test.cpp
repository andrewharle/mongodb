
/**
 *    Copyright (C) 2018-present MongoDB, Inc.
 *
 *    This program is free software: you can redistribute it and/or modify
 *    it under the terms of the Server Side Public License, version 1,
 *    as published by MongoDB, Inc.
 *
 *    This program is distributed in the hope that it will be useful,
 *    but WITHOUT ANY WARRANTY; without even the implied warranty of
 *    MERCHANTABILITY or FITNESS FOR A PARTICULAR PURPOSE.  See the
 *    Server Side Public License for more details.
 *
 *    You should have received a copy of the Server Side Public License
 *    along with this program. If not, see
 *    <http://www.mongodb.com/licensing/server-side-public-license>.
 *
 *    As a special exception, the copyright holders give permission to link the
 *    code of portions of this program with the OpenSSL library under certain
 *    conditions as described in each individual source file and distribute
 *    linked combinations including the program with the OpenSSL library. You
 *    must comply with the Server Side Public License in all respects for
 *    all of the code used other than as permitted herein. If you modify file(s)
 *    with this exception, you may extend this exception to your version of the
 *    file(s), but you are not obligated to do so. If you do not wish to do so,
 *    delete this exception statement from your version. If you delete this
 *    exception statement from all source files in the program, then also delete
 *    it in the license file.
 */

#include "mongo/platform/basic.h"

#include <boost/optional.hpp>
#include <iostream>
#include <vector>

#include "mongo/unittest/unittest.h"
#include "mongo/util/processinfo.h"

using mongo::ProcessInfo;
using boost::optional;

namespace mongo_test {
TEST(ProcessInfo, SysInfoIsInitialized) {
    ProcessInfo processInfo;
    if (processInfo.supported()) {
        ASSERT_FALSE(processInfo.getOsType().empty());
    }
}

TEST(ProcessInfo, NonZeroPageSize) {
    if (ProcessInfo::blockCheckSupported()) {
        ASSERT_GREATER_THAN(ProcessInfo::getPageSize(), 0u);
    }
}

TEST(ProcessInfo, GetNumAvailableCores) {
#if defined(__APPLE__) || defined(__linux__) || (defined(__sun) && defined(__SVR4)) || \
    defined(_WIN32)
<<<<<<< HEAD
    ProcessInfo processInfo;
    ProcessInfo::initializeSystemInfo();
    optional<unsigned long> numAvailCores = processInfo.getNumAvailableCores();
    ASSERT_TRUE(numAvailCores.is_initialized());
    ASSERT_GREATER_THAN(*numAvailCores, 0u);
    ASSERT_LESS_THAN_OR_EQUALS(*numAvailCores, processInfo.getNumCores());
=======
    unsigned long numAvailCores = ProcessInfo::getNumAvailableCores();
    ASSERT_GREATER_THAN(numAvailCores, 0u);
    ASSERT_LESS_THAN_OR_EQUALS(numAvailCores, ProcessInfo::getNumCores());
>>>>>>> f378d467
#endif
}

TEST(ProcessInfo, GetNumCoresReturnsNonZeroNumberOfProcessors) {
<<<<<<< HEAD
    ProcessInfo processInfo;
    ProcessInfo::initializeSystemInfo();
    ASSERT_GREATER_THAN(processInfo.getNumCores(), 0u);
=======
    ASSERT_GREATER_THAN(ProcessInfo::getNumCores(), 0u);
>>>>>>> f378d467
}
}<|MERGE_RESOLUTION|>--- conflicted
+++ resolved
@@ -57,28 +57,13 @@
 TEST(ProcessInfo, GetNumAvailableCores) {
 #if defined(__APPLE__) || defined(__linux__) || (defined(__sun) && defined(__SVR4)) || \
     defined(_WIN32)
-<<<<<<< HEAD
-    ProcessInfo processInfo;
-    ProcessInfo::initializeSystemInfo();
-    optional<unsigned long> numAvailCores = processInfo.getNumAvailableCores();
-    ASSERT_TRUE(numAvailCores.is_initialized());
-    ASSERT_GREATER_THAN(*numAvailCores, 0u);
-    ASSERT_LESS_THAN_OR_EQUALS(*numAvailCores, processInfo.getNumCores());
-=======
     unsigned long numAvailCores = ProcessInfo::getNumAvailableCores();
     ASSERT_GREATER_THAN(numAvailCores, 0u);
     ASSERT_LESS_THAN_OR_EQUALS(numAvailCores, ProcessInfo::getNumCores());
->>>>>>> f378d467
 #endif
 }
 
 TEST(ProcessInfo, GetNumCoresReturnsNonZeroNumberOfProcessors) {
-<<<<<<< HEAD
-    ProcessInfo processInfo;
-    ProcessInfo::initializeSystemInfo();
-    ASSERT_GREATER_THAN(processInfo.getNumCores(), 0u);
-=======
     ASSERT_GREATER_THAN(ProcessInfo::getNumCores(), 0u);
->>>>>>> f378d467
 }
 }