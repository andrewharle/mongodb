--- conflicted
+++ resolved
@@ -50,11 +50,7 @@
     }
 
     static SharedBuffer allocate(size_t bytes) {
-<<<<<<< HEAD
-        return takeOwnership(mongoMalloc(sizeof(Holder) + bytes));
-=======
         return takeOwnership(mongoMalloc(sizeof(Holder) + bytes), bytes);
->>>>>>> f378d467
     }
 
     /**
@@ -73,11 +69,7 @@
 
         // Get newPtr into _holder with a ref-count of 1 without touching the current pointee of
         // _holder which is now invalid.
-<<<<<<< HEAD
-        auto tmp = SharedBuffer::takeOwnership(newPtr);
-=======
         auto tmp = SharedBuffer::takeOwnership(newPtr, size);
->>>>>>> f378d467
         _holder.detach();
         _holder = std::move(tmp._holder);
     }
@@ -90,8 +82,6 @@
         return bool(_holder);
     }
 
-<<<<<<< HEAD
-=======
     /**
      * Returns true if this object has exclusive access to the underlying buffer.
      * (That is, reference count == 1).
@@ -108,7 +98,6 @@
         return _holder ? _holder->_capacity : 0;
     }
 
->>>>>>> f378d467
 private:
     class Holder {
     public:
@@ -159,20 +148,12 @@
      * This class will call free(holderPrefixedData), so it must have been allocated in a way
      * that makes that valid.
      */
-<<<<<<< HEAD
-    static SharedBuffer takeOwnership(void* holderPrefixedData) {
-=======
     static SharedBuffer takeOwnership(void* holderPrefixedData, size_t capacity) {
->>>>>>> f378d467
         // Initialize the refcount to 1 so we don't need to increment it in the constructor
         // (see private Holder* constructor above).
         //
         // TODO: Should dassert alignment of holderPrefixedData here if possible.
-<<<<<<< HEAD
-        return SharedBuffer(new (holderPrefixedData) Holder(1U));
-=======
         return SharedBuffer(new (holderPrefixedData) Holder(1U, capacity));
->>>>>>> f378d467
     }
 
     boost::intrusive_ptr<Holder> _holder;
@@ -204,8 +185,6 @@
         return bool(_buffer);
     }
 
-<<<<<<< HEAD
-=======
     bool isShared() const {
         return _buffer.isShared();
     }
@@ -219,7 +198,6 @@
         return std::move(_buffer);
     }
 
->>>>>>> f378d467
 private:
     SharedBuffer _buffer;
 };
