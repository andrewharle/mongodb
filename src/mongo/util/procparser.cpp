
/**
 *    Copyright (C) 2018-present MongoDB, Inc.
 *
 *    This program is free software: you can redistribute it and/or modify
 *    it under the terms of the Server Side Public License, version 1,
 *    as published by MongoDB, Inc.
 *
 *    This program is distributed in the hope that it will be useful,
 *    but WITHOUT ANY WARRANTY; without even the implied warranty of
 *    MERCHANTABILITY or FITNESS FOR A PARTICULAR PURPOSE.  See the
 *    Server Side Public License for more details.
 *
 *    You should have received a copy of the Server Side Public License
 *    along with this program. If not, see
 *    <http://www.mongodb.com/licensing/server-side-public-license>.
 *
 *    As a special exception, the copyright holders give permission to link the
 *    code of portions of this program with the OpenSSL library under certain
 *    conditions as described in each individual source file and distribute
 *    linked combinations including the program with the OpenSSL library. You
 *    must comply with the Server Side Public License in all respects for
 *    all of the code used other than as permitted herein. If you modify file(s)
 *    with this exception, you may extend this exception to your version of the
 *    file(s), but you are not obligated to do so. If you do not wish to do so,
 *    delete this exception statement from your version. If you delete this
 *    exception statement from all source files in the program, then also delete
 *    it in the license file.
 */

#define MONGO_LOG_DEFAULT_COMPONENT ::mongo::logger::LogComponent::kFTDC

#include "mongo/platform/basic.h"

#include "mongo/util/procparser.h"

#include <algorithm>
#include <array>
#include <boost/algorithm/string/finder.hpp>
#include <boost/algorithm/string/split.hpp>
#include <boost/filesystem.hpp>
#include <fcntl.h>
#include <string>
#include <sys/stat.h>
#include <sys/types.h>
#include <type_traits>
#include <unistd.h>

#include "mongo/base/parse_number.h"
#include "mongo/base/status.h"
#include "mongo/base/status_with.h"
#include "mongo/base/string_data.h"
#include "mongo/bson/bsonobjbuilder.h"
#include "mongo/util/log.h"
#include "mongo/util/mongoutils/str.h"
#include "mongo/util/scopeguard.h"
#include "mongo/util/text.h"
namespace mongo {

namespace {

/**
 * Get USER_HZ for the machine. See time(7) for an explanation.
 */
int64_t getTicksPerSecond() {
    int64_t ret = sysconf(_SC_CLK_TCK);
    return ret;
}

/**
 * Convert USER_HZ to milliseconds.
 */
double convertTicksToMilliSeconds(const int64_t ticks, const int64_t ticksPerSecond) {
    return static_cast<double>(ticks) / (static_cast<double>(ticksPerSecond) / 1000.0);
}

const size_t kFileBufferSize = 16384;
const size_t kFileReadRetryCount = 5;

constexpr auto kSysBlockDeviceDirectoryName = "device";

/**
 * Read a file from disk as a string with a null-terminating byte using the POSIX file api.
 *
 * This function is designed to get all the data it needs from small /proc files in a single read.
 * The /proc/stat and /proc/diskstats files can vary in size, but 16kb will cover most cases.
 *
 * Finally, we return errors instead of throwing to ensure that FTDC can return partial information
 * on failure instead of no information. Some container filesystems may overlay /proc so we may not
 * be reading directly from the kernel.
 */
StatusWith<std::string> readFileAsString(StringData filename) {
    int fd = open(filename.toString().c_str(), 0);
    if (fd == -1) {
        int err = errno;
        return Status(ErrorCodes::FileOpenFailed,
                      str::stream() << "Failed to open file " << filename << " with error: "
                                    << errnoWithDescription(err));
    }
    auto scopedGuard = MakeGuard([fd] { close(fd); });

    BufBuilder builder(kFileBufferSize);
    std::array<char, kFileBufferSize> buf;

    ssize_t size_read = 0;

    // Read until the end as needed
    do {

        // Retry if interrupted
        size_t retry = 0;

        do {
            size_read = read(fd, buf.data(), kFileBufferSize);

            if (size_read == -1) {
                int err = errno;

                // Retry if we hit EGAIN or EINTR a few times before giving up
                if (retry < kFileReadRetryCount && (err == EAGAIN || err == EINTR)) {
                    ++retry;
                    continue;
                }

                return Status(ErrorCodes::FileStreamFailed,
                              str::stream() << "Failed to read file " << filename << " with error: "
                                            << errnoWithDescription(err));
            }

            break;
        } while (true);

        if (size_read != 0) {
            builder.appendBuf(buf.data(), size_read);
        }
    } while (size_read != 0);

    // Null terminate the buffer since we are about to convert it to a string
    builder.appendChar(0);

    return std::string(builder.buf(), builder.len());
}


const char* const kAdditionCpuFields[] = {"user_ms",
                                          "nice_ms",
                                          "system_ms",
                                          "idle_ms",
                                          "iowait_ms",
                                          "irq_ms",
                                          "softirq_ms",
                                          "steal_ms",
                                          "guest_ms",
                                          "guest_nice_ms"};
const size_t kAdditionCpuFieldCount = std::extent<decltype(kAdditionCpuFields)>::value;

const char* const kDiskFields[] = {
    "reads",
    "reads_merged",
    "read_sectors",
    "read_time_ms",
    "writes",
    "writes_merged",
    "write_sectors",
    "write_time_ms",
    "io_in_progress",
    "io_time_ms",
    "io_queued_ms",
};

const size_t kDiskFieldCount = std::extent<decltype(kDiskFields)>::value;

}  // namespace

namespace procparser {
// Here is an example of the type of string it supports.
// Note: intr output has been trimmed
//
// The cpu field maps up to 10 individual fields depending on the kernel version. For other views,
// this code assumes there is only a single value.
//
// For more information, see:
// Documentation/filesystems/proc.txt in the Linux kernel
// proc(5) man page
//
// > cat /proc/stat
// cpu  41801 9179 32206 831134223 34279 0 947 0 0 0
// cpu0 2977 450 2475 69253074 1959 0 116 0 0 0
// cpu1 6213 4261 9400 69177349 845 0 539 0 0 0
// cpu2 1949 831 3699 69261035 645 0 0 0 0 0
// cpu3 2222 644 3283 69264801 783 0 0 0 0 0
// cpu4 16576 607 4757 69232589 8195 0 291 0 0 0
// cpu5 3742 391 4571 69257332 2322 0 0 0 0 0
// cpu6 2173 376 743 69284308 400 0 0 0 0 0
// cpu7 1232 375 704 69285753 218 0 0 0 0 0
// cpu8 960 127 576 69262851 18107 0 0 0 0 0
// cpu9 1755 227 744 69283938 362 0 0 0 0 0
// cpu10 1380 641 678 69285193 219 0 0 0 0 0
// cpu11 618 244 572 69285995 218 0 0 0 0 0
// intr 54084718 135 2 ....
// ctxt 190305514
// btime 1463584038
// processes 47438
// procs_running 1
// procs_blocked 0
// softirq 102690251 8 26697410 115481 23345078 816026 0 2296 26068778 0 25645174
//
Status parseProcStat(const std::vector<StringData>& keys,
                     StringData data,
                     int64_t ticksPerSecond,
                     BSONObjBuilder* builder) {
    bool foundKeys = false;

    using string_split_iterator = boost::split_iterator<StringData::const_iterator>;

    // Split the file by lines.
    // token_compress_on means the iterator skips over consecutive '\n'. This should not be a
    // problem in normal /proc/stat output.
    for (string_split_iterator lineIt = string_split_iterator(
             data.begin(),
             data.end(),
             boost::token_finder([](char c) { return c == '\n'; }, boost::token_compress_on));
         lineIt != string_split_iterator();
         ++lineIt) {

        StringData line((*lineIt).begin(), (*lineIt).end());

        // Split the line by spaces since that is the only delimiter for stat files.
        // token_compress_on means the iterator skips over consecutive ' '. This is needed for the
        // first line which is "cpu  <number>".
        string_split_iterator partIt = string_split_iterator(
            line.begin(),
            line.end(),
            boost::token_finder([](char c) { return c == ' '; }, boost::token_compress_on));

        // Skip processing this line if we do not have a key.
        if (partIt == string_split_iterator()) {
            continue;
        }

        StringData key((*partIt).begin(), (*partIt).end());

        ++partIt;

        // Skip processing this line if we only have a key, and no number.
        if (partIt == string_split_iterator()) {
            continue;
        }

        // Check if the key is in the list. /proc/stat will have extra keys, and
        // may not have the keys we want.
        if (keys.empty() || std::find(keys.begin(), keys.end(), key) != keys.end()) {

            foundKeys = true;

            if (key == "cpu") {
                // Cpu is 10 fields, we need to chew through all of them.
                // Some kernels we support lack the last field or two: guest and/or guest_nice.
                for (size_t index = 0;
                     partIt != string_split_iterator() && index < kAdditionCpuFieldCount;
                     ++partIt, ++index) {

                    StringData stringValue((*partIt).begin(), (*partIt).end() - (*partIt).begin());

                    uint64_t value;

                    if (!parseNumberFromString(stringValue, &value).isOK()) {
                        value = 0;
                    }

                    builder->appendNumber(kAdditionCpuFields[index],
                                          convertTicksToMilliSeconds(value, ticksPerSecond));
                }
            } else {
                StringData stringValue((*partIt).begin(), (*partIt).end() - (*partIt).begin());

                uint64_t value;

                if (!parseNumberFromString(stringValue, &value).isOK()) {
                    value = 0;
                }

                builder->appendNumber(key, value);
            }
        }
    }

    return foundKeys ? Status::OK()
                     : Status(ErrorCodes::NoSuchKey, "Failed to find any keys in stat string");
}

Status parseProcStatFile(StringData filename,
                         const std::vector<StringData>& keys,
                         BSONObjBuilder* builder) {
    auto swString = readFileAsString(filename);
    if (!swString.isOK()) {
        return swString.getStatus();
    }

    return parseProcStat(keys, swString.getValue(), getTicksPerSecond(), builder);
}

// Here is an example of the type of string it supports:
// Note: output has been trimmed
//
// For more information, see:
// Documentation/filesystems/proc.txt in the Linux kernel
// proc(5) man page
//
// > cat /proc/meminfo
// MemTotal:       12294392 kB
// MemFree:         3652612 kB
// MemAvailable:   11831704 kB
// Buffers:          568536 kB
// Cached:          6421520 kB
// SwapCached:            0 kB
// HugePages_Total:       0
//
// Note: HugePages_* do not end in kB, it is not a typo
//
Status parseProcMemInfo(const std::vector<StringData>& keys,
                        StringData data,
                        BSONObjBuilder* builder) {
    bool foundKeys = false;

    using string_split_iterator = boost::split_iterator<StringData::const_iterator>;

    // Split the file by lines.
    // token_compress_on means the iterator skips over consecutive '\n'. This should not be a
    // problem in normal /proc/memInfo output.
    for (string_split_iterator lineIt = string_split_iterator(
             data.begin(),
             data.end(),
             boost::token_finder([](char c) { return c == '\n'; }, boost::token_compress_on));
         lineIt != string_split_iterator();
         ++lineIt) {

        StringData line((*lineIt).begin(), (*lineIt).end());

        // Split the line by spaces and colons since these are the delimiters for meminfo files.
        // token_compress_on means the iterator skips over consecutive ' '. This is needed for
        // every line.
        string_split_iterator partIt =
            string_split_iterator(line.begin(),
                                  line.end(),
                                  boost::token_finder([](char c) { return c == ' ' || c == ':'; },
                                                      boost::token_compress_on));

        // Skip processing this line if we do not have a key.
        if (partIt == string_split_iterator()) {
            continue;
        }

        StringData key((*partIt).begin(), (*partIt).end());

        ++partIt;

        // Skip processing this line if we only have a key, and no number.
        if (partIt == string_split_iterator()) {
            continue;
        }

        // Check if the key is in the list. /proc/meminfo will have extra keys, and may not have the
        // keys we want.
        if (keys.empty() || std::find(keys.begin(), keys.end(), key) != keys.end()) {
            foundKeys = true;

            StringData stringValue((*partIt).begin(), (*partIt).end());

            uint64_t value;

            if (!parseNumberFromString(stringValue, &value).isOK()) {
                value = 0;
            }

            // Check if the line ends in "kB"
            ++partIt;

            // If there is one last token, check if it is actually "kB"
            if (partIt != string_split_iterator()) {
                StringData kb_token((*partIt).begin(), (*partIt).end());
                auto keyWithSuffix = key.toString();

                if (kb_token == "kB") {
                    keyWithSuffix.append("_kb");
                }

                builder->appendNumber(keyWithSuffix, value);
            } else {

<<<<<<< HEAD
                builder->appendNumber(key, value);
=======
                builder->appendNumber(key, static_cast<long long>(value));
>>>>>>> f378d467
            }
        }
    }

    return foundKeys ? Status::OK()
                     : Status(ErrorCodes::NoSuchKey, "Failed to find any keys in meminfo string");
}

Status parseProcMemInfoFile(StringData filename,
                            const std::vector<StringData>& keys,
                            BSONObjBuilder* builder) {
    auto swString = readFileAsString(filename);
    if (!swString.isOK()) {
        return swString.getStatus();
    }

    return parseProcMemInfo(keys, swString.getValue(), builder);
}

//
// Here is an example of the type of string it supports (long lines elided for clarity).
// > cat /proc/net/netstat
// TcpExt: SyncookiesSent SyncookiesRecv SyncookiesFailed ...
// TcpExt: 3437 5938 13368 ...
// IpExt: InNoRoutes InTruncatedPkts InMcastPkts ...
// IpExt: 999 1 4819969 ...
//
// Parser assumes file consists of alternating lines of keys and values
// key and value lines consist of space-separated tokens
// first token is a key prefix that is prepended in the output to each key
// all prefixed keys and corresponding values are copied to output as-is
//

Status parseProcNetstat(const std::vector<StringData>& keys,
                        StringData data,
                        BSONObjBuilder* builder) {

    using string_split_iterator = boost::split_iterator<StringData::const_iterator>;

    string_split_iterator keysIt;
    bool foundKeys = false;

    // Split the file by lines.
    uint32_t lineNum = 0;
    for (string_split_iterator
             lineIt = string_split_iterator(
                 data.begin(),
                 data.end(),
                 boost::token_finder([](char c) { return c == '\n'; }, boost::token_compress_on));
         lineIt != string_split_iterator();
         ++lineIt, ++lineNum) {

        if (lineNum % 2 == 0) {

            // even numbered lines are keys
            keysIt = string_split_iterator(
                (*lineIt).begin(),
                (*lineIt).end(),
                boost::token_finder([](char c) { return c == ' '; }, boost::token_compress_on));

        } else {

            // odd numbered lines are values
            string_split_iterator valuesIt = string_split_iterator(
                (*lineIt).begin(),
                (*lineIt).end(),
                boost::token_finder([](char c) { return c == ' '; }, boost::token_compress_on));

            StringData prefix;

            // iterate over the keys and values in parallel
            for (uint32_t keyNum = 0;
                 keysIt != string_split_iterator() && valuesIt != string_split_iterator();
                 ++keysIt, ++valuesIt, ++keyNum) {

                if (keyNum == 0) {

                    // first token is a prefix to be applied to remaining keys
                    prefix = StringData((*keysIt).begin(), (*keysIt).end());

                    // ignore line if prefix isn't in requested list
                    if (!keys.empty() && std::find(keys.begin(), keys.end(), prefix) == keys.end())
                        break;

                } else {

                    // remaining tokens are key/value pairs
                    StringData key((*keysIt).begin(), (*keysIt).end());
                    StringData stringValue((*valuesIt).begin(), (*valuesIt).end());
                    uint64_t value;
                    if (parseNumberFromString(stringValue, &value).isOK()) {
<<<<<<< HEAD
                        builder->appendNumber(prefix.toString() + key.toString(), value);
=======
                        builder->appendNumber(prefix.toString() + key.toString(),
                                              static_cast<long long>(value));
>>>>>>> f378d467
                        foundKeys = true;
                    }
                }
            }
        }
    }

    return foundKeys ? Status::OK()
                     : Status(ErrorCodes::NoSuchKey, "Failed to find any keys in netstats string");
}

Status parseProcNetstatFile(const std::vector<StringData>& keys,
                            StringData filename,
                            BSONObjBuilder* builder) {
    auto swString = readFileAsString(filename);
    if (!swString.isOK()) {
        return swString.getStatus();
    }
    return parseProcNetstat(keys, swString.getValue(), builder);
}


// Here is an example of the type of string it supports:
//
// For more information, see:
// Documentation/iostats.txt in the Linux kernel
// proc(5) man page
//
// > cat /proc/diskstats
//   8       0 sda 120611 33630 6297628 96550 349797 167398 11311562 2453603 0 117514 2554160
//   8       1 sda1 138 37 8642 315 3 0 18 14 0 292 329
//   8       2 sda2 120409 33593 6285754 96158 329029 167398 11311544 2450573 0 115611 2550739
//   8      16 sdb 12707 3876 1525418 57507 997 3561 297576 97976 0 37870 155619
//   8      17 sdb1 12601 3876 1521090 57424 992 3561 297576 97912 0 37738 155468
//  11       0 sr0 0 0 0 0 0 0 0 0 0 0 0
// 253       0 dm-0 154910 0 6279522 177681 506513 0 11311544 5674418 0 117752 5852275
// 253       1 dm-1 109 0 4584 226 0 0 0 0 0 172 226
//
Status parseProcDiskStats(const std::vector<StringData>& disks,
                          StringData data,
                          BSONObjBuilder* builder) {
    bool foundKeys = false;
    std::vector<uint64_t> stats;
    stats.reserve(kDiskFieldCount);

    using string_split_iterator = boost::split_iterator<StringData::const_iterator>;

    // Split the file by lines.
    // token_compress_on means the iterator skips over consecutive '\n'. This should not be a
    // problem in normal /proc/diskstats output.
    for (string_split_iterator lineIt = string_split_iterator(
             data.begin(),
             data.end(),
             boost::token_finder([](char c) { return c == '\n'; }, boost::token_compress_on));
         lineIt != string_split_iterator();
         ++lineIt) {

        StringData line((*lineIt).begin(), (*lineIt).end());

        // Skip leading whitespace so that the split_iterator starts on non-whitespace otherwise we
        // get an empty first token. Device major numbers (the first number on each line) are right
        // aligned to 4 spaces and start from
        // single digits.
        auto beginNonWhitespace =
            std::find_if_not(line.begin(), line.end(), [](char c) { return c == ' '; });

        // Split the line by spaces since that is the only delimiter for diskstats files.
        // token_compress_on means the iterator skips over consecutive ' '.
        string_split_iterator partIt = string_split_iterator(
            beginNonWhitespace,
            line.end(),
            boost::token_finder([](char c) { return c == ' '; }, boost::token_compress_on));

        // Skip processing this line if the line is blank
        if (partIt == string_split_iterator()) {
            continue;
        }

        ++partIt;

        // Skip processing this line if we only have a device major number.
        if (partIt == string_split_iterator()) {
            continue;
        }

        ++partIt;

        // Skip processing this line if we only have a device major minor.
        if (partIt == string_split_iterator()) {
            continue;
        }

        StringData disk((*partIt).begin(), (*partIt).end());

        // Skip processing this line if we only have a block device name.
        if (partIt == string_split_iterator()) {
            continue;
        }

        ++partIt;

        // Check if the disk is in the list. /proc/diskstats will have extra disks, and may not have
        // the disk we want.
        if (disks.empty() || std::find(disks.begin(), disks.end(), disk) != disks.end()) {
            foundKeys = true;

            stats.clear();

            // Only generate a disk document if the disk has some activity. For instance, there
            // could be a CD-ROM drive that is not used.
            bool hasSomeNonZeroStats = false;

            for (size_t index = 0; partIt != string_split_iterator() && index < kDiskFieldCount;
                 ++partIt, ++index) {

                StringData stringValue((*partIt).begin(), (*partIt).end());

                uint64_t value;

                if (!parseNumberFromString(stringValue, &value).isOK()) {
                    value = 0;
                }

                if (value != 0) {
                    hasSomeNonZeroStats = true;
                }

                stats.push_back(value);
            }

            if (hasSomeNonZeroStats) {
                // Start a new document with disk as the name.
                BSONObjBuilder sub(builder->subobjStart(disk));

                for (size_t index = 0; index < stats.size() && index < kDiskFieldCount; ++index) {
                    sub.appendNumber(kDiskFields[index], stats[index]);
                }

                sub.doneFast();
            }
        }
    }

    return foundKeys ? Status::OK()
                     : Status(ErrorCodes::NoSuchKey, "Failed to find any keys in diskstats string");
}

Status parseProcDiskStatsFile(StringData filename,
                              const std::vector<StringData>& disks,
                              BSONObjBuilder* builder) {
    auto swString = readFileAsString(filename);
    if (!swString.isOK()) {
        return swString.getStatus();
    }

    return parseProcDiskStats(disks, swString.getValue(), builder);
}

namespace {

/**
 * Is this a disk that is interesting to us? We only want physical disks, not multiple disk devices,
 * LVM2 devices, partitions, or RAM disks.
 *
 * A physical disk has a symlink to a directory at /sys/block/<device name>/device.
 *
 * Note: returns false upon any errors such as access denied.
 */
bool isInterestingDisk(const boost::filesystem::path& path) {
    boost::filesystem::path blockDevicePath(path);
    blockDevicePath /= kSysBlockDeviceDirectoryName;

    boost::system::error_code ec;
    auto statusSysBlock = boost::filesystem::status(blockDevicePath, ec);
    if (!boost::filesystem::exists(statusSysBlock)) {
        return false;
    }

    if (ec) {
        warning() << "Error checking directory '" << blockDevicePath.generic_string()
                  << "': " << ec.message();
        return false;
    }

    if (!boost::filesystem::is_directory(statusSysBlock)) {
        return false;
    }

    return true;
}

}  // namespace

std::vector<std::string> findPhysicalDisks(StringData sysBlockPath) {
    boost::system::error_code ec;
    auto sysBlockPathStr = sysBlockPath.toString();

    auto statusSysBlock = boost::filesystem::status(sysBlockPathStr, ec);
    if (ec) {
        warning() << "Error checking directory '" << sysBlockPathStr << "': " << ec.message();
        return {};
    }

    if (!(boost::filesystem::exists(statusSysBlock) &&
          boost::filesystem::is_directory(statusSysBlock))) {
        warning() << "Could not find directory '" << sysBlockPathStr << "': " << ec.message();
        return {};
    }

    std::vector<std::string> files;

    // Iterate through directories in /sys/block. The directories in this directory can be physical
    // block devices (like SSD or HDD) or virtual devices like the LVM2 device mapper or a multiple
    // disk device. It does not contain disk partitions.
    boost::filesystem::directory_iterator di(sysBlockPathStr, ec);
    if (ec) {
        warning() << "Error getting directory iterator '" << sysBlockPathStr
                  << "': " << ec.message();
        return {};
    }

    for (; di != boost::filesystem::directory_iterator(); di++) {
        auto path = (*di).path();

        if (isInterestingDisk(path)) {
            files.push_back(path.filename().generic_string());
        }
    }

    return files;
}

}  // namespace procparser
}  // namespace mongo<|MERGE_RESOLUTION|>--- conflicted
+++ resolved
@@ -280,7 +280,7 @@
                     value = 0;
                 }
 
-                builder->appendNumber(key, value);
+                builder->appendNumber(key, static_cast<long long>(value));
             }
         }
     }
@@ -385,14 +385,10 @@
                     keyWithSuffix.append("_kb");
                 }
 
-                builder->appendNumber(keyWithSuffix, value);
+                builder->appendNumber(keyWithSuffix, static_cast<long long>(value));
             } else {
 
-<<<<<<< HEAD
-                builder->appendNumber(key, value);
-=======
                 builder->appendNumber(key, static_cast<long long>(value));
->>>>>>> f378d467
             }
         }
     }
@@ -484,12 +480,8 @@
                     StringData stringValue((*valuesIt).begin(), (*valuesIt).end());
                     uint64_t value;
                     if (parseNumberFromString(stringValue, &value).isOK()) {
-<<<<<<< HEAD
-                        builder->appendNumber(prefix.toString() + key.toString(), value);
-=======
                         builder->appendNumber(prefix.toString() + key.toString(),
                                               static_cast<long long>(value));
->>>>>>> f378d467
                         foundKeys = true;
                     }
                 }
@@ -625,7 +617,7 @@
                 BSONObjBuilder sub(builder->subobjStart(disk));
 
                 for (size_t index = 0; index < stats.size() && index < kDiskFieldCount; ++index) {
-                    sub.appendNumber(kDiskFields[index], stats[index]);
+                    sub.appendNumber(kDiskFields[index], static_cast<long long>(stats[index]));
                 }
 
                 sub.doneFast();
