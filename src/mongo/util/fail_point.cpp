
/**
 *    Copyright (C) 2018-present MongoDB, Inc.
 *
 *    This program is free software: you can redistribute it and/or modify
 *    it under the terms of the Server Side Public License, version 1,
 *    as published by MongoDB, Inc.
 *
 *    This program is distributed in the hope that it will be useful,
 *    but WITHOUT ANY WARRANTY; without even the implied warranty of
 *    MERCHANTABILITY or FITNESS FOR A PARTICULAR PURPOSE.  See the
 *    Server Side Public License for more details.
 *
 *    You should have received a copy of the Server Side Public License
 *    along with this program. If not, see
 *    <http://www.mongodb.com/licensing/server-side-public-license>.
 *
 *    As a special exception, the copyright holders give permission to link the
 *    code of portions of this program with the OpenSSL library under certain
 *    conditions as described in each individual source file and distribute
 *    linked combinations including the program with the OpenSSL library. You
 *    must comply with the Server Side Public License in all respects for
 *    all of the code used other than as permitted herein. If you modify file(s)
 *    with this exception, you may extend this exception to your version of the
 *    file(s), but you are not obligated to do so. If you do not wish to do so,
 *    delete this exception statement from your version. If you delete this
 *    exception statement from all source files in the program, then also delete
 *    it in the license file.
 */

#define MONGO_LOG_DEFAULT_COMPONENT ::mongo::logger::LogComponent::kControl

#include "mongo/util/fail_point.h"

#include "mongo/bson/util/bson_extract.h"
#include "mongo/platform/random.h"
#include "mongo/stdx/memory.h"
#include "mongo/stdx/thread.h"
<<<<<<< HEAD
#include "mongo/util/concurrency/threadlocal.h"
=======
>>>>>>> f378d467
#include "mongo/util/fail_point_service.h"
#include "mongo/util/log.h"
#include "mongo/util/mongoutils/str.h"
#include "mongo/util/time_support.h"

namespace mongo {
namespace {

/**
 * Type representing the per-thread PRNG used by fail-points.
 */
class FailPointPRNG {
public:
    FailPointPRNG() : _prng(std::unique_ptr<SecureRandom>(SecureRandom::create())->nextInt64()) {}

    void resetSeed(int32_t seed) {
        _prng = PseudoRandom(seed);
    }

    int32_t nextPositiveInt32() {
        return _prng.nextInt32() & ~(1 << 31);
    }

    static FailPointPRNG* current() {
        if (!_failPointPrng)
            _failPointPrng = stdx::make_unique<FailPointPRNG>();
        return _failPointPrng.get();
    }

private:
    PseudoRandom _prng;
    static thread_local std::unique_ptr<FailPointPRNG> _failPointPrng;
};

thread_local std::unique_ptr<FailPointPRNG> FailPointPRNG::_failPointPrng;

}  // namespace

void FailPoint::setThreadPRNGSeed(int32_t seed) {
    FailPointPRNG::current()->resetSeed(seed);
}

FailPoint::FailPoint() = default;

void FailPoint::shouldFailCloseBlock() {
    _fpInfo.subtractAndFetch(1);
}

void FailPoint::setMode(Mode mode, ValType val, const BSONObj& extra) {
    /**
     * Outline:
     *
     * 1. Deactivates fail point to enter write-only mode
     * 2. Waits for all current readers of the fail point to finish
     * 3. Sets the new mode.
     */

    stdx::lock_guard<stdx::mutex> scoped(_modMutex);

    // Step 1
    disableFailPoint();

    // Step 2
    while (_fpInfo.load() != 0) {
        sleepmillis(50);
    }

    _mode = mode;
    _timesOrPeriod.store(val);

    _data = extra.copy();

    if (_mode != off) {
        enableFailPoint();
    }
}

const BSONObj& FailPoint::getData() const {
    return _data;
}

void FailPoint::enableFailPoint() {
    // TODO: Better to replace with a bitwise OR, once available for AU32
    ValType currentVal = _fpInfo.load();
    ValType expectedCurrentVal;
    ValType newVal;

    do {
        expectedCurrentVal = currentVal;
        newVal = expectedCurrentVal | ACTIVE_BIT;
        currentVal = _fpInfo.compareAndSwap(expectedCurrentVal, newVal);
    } while (expectedCurrentVal != currentVal);
}

void FailPoint::disableFailPoint() {
    // TODO: Better to replace with a bitwise AND, once available for AU32
    ValType currentVal = _fpInfo.load();
    ValType expectedCurrentVal;
    ValType newVal;

    do {
        expectedCurrentVal = currentVal;
        newVal = expectedCurrentVal & REF_COUNTER_MASK;
        currentVal = _fpInfo.compareAndSwap(expectedCurrentVal, newVal);
    } while (expectedCurrentVal != currentVal);
}

FailPoint::RetCode FailPoint::slowShouldFailOpenBlock(
    stdx::function<bool(const BSONObj&)> cb) noexcept {
    ValType localFpInfo = _fpInfo.addAndFetch(1);

    if ((localFpInfo & ACTIVE_BIT) == 0) {
        return slowOff;
    }

    if (cb && !cb(getData())) {
        return userIgnored;
    }

    switch (_mode) {
        case alwaysOn:
            return slowOn;
        case random: {
            const AtomicInt32::WordType maxActivationValue = _timesOrPeriod.load();
            if (FailPointPRNG::current()->nextPositiveInt32() < maxActivationValue)
                return slowOn;

            return slowOff;
        }
        case nTimes: {
            if (_timesOrPeriod.subtractAndFetch(1) <= 0)
                disableFailPoint();

            return slowOn;
        }
        case skip: {
            // Ensure that once the skip counter reaches within some delta from 0 we don't continue
            // decrementing it unboundedly because at some point it will roll over and become
            // positive again
            if (_timesOrPeriod.load() <= 0 || _timesOrPeriod.subtractAndFetch(1) < 0)
                return slowOn;

            return slowOff;
        }
        default:
            error() << "FailPoint Mode not supported: " << static_cast<int>(_mode);
            fassertFailed(16444);
    }
}

StatusWith<std::tuple<FailPoint::Mode, FailPoint::ValType, BSONObj>> FailPoint::parseBSON(
    const BSONObj& obj) {
    Mode mode = FailPoint::alwaysOn;
    ValType val = 0;
    const BSONElement modeElem(obj["mode"]);
    if (modeElem.eoo()) {
        return {ErrorCodes::IllegalOperation, "When setting a failpoint, you must supply a 'mode'"};
    } else if (modeElem.type() == String) {
        const std::string modeStr(modeElem.valuestr());

        if (modeStr == "off") {
            mode = FailPoint::off;
        } else if (modeStr == "alwaysOn") {
            mode = FailPoint::alwaysOn;
        } else {
            return {ErrorCodes::BadValue, str::stream() << "unknown mode: " << modeStr};
        }
    } else if (modeElem.type() == Object) {
        const BSONObj modeObj(modeElem.Obj());

        if (modeObj.hasField("times")) {
            mode = FailPoint::nTimes;

            long long longVal;
            auto status = bsonExtractIntegerField(modeObj, "times", &longVal);
            if (!status.isOK()) {
                return status;
            }

            if (longVal < 0) {
                return {ErrorCodes::BadValue, "'times' option to 'mode' must be positive"};
            }

            if (longVal > std::numeric_limits<int>::max()) {
                return {ErrorCodes::BadValue, "'times' option to 'mode' is too large"};
            }
            val = static_cast<int>(longVal);
<<<<<<< HEAD
=======
        } else if (modeObj.hasField("skip")) {
            mode = FailPoint::skip;

            long long longVal;
            auto status = bsonExtractIntegerField(modeObj, "skip", &longVal);
            if (!status.isOK()) {
                return status;
            }

            if (longVal < 0) {
                return {ErrorCodes::BadValue, "'skip' option to 'mode' must be positive"};
            }

            if (longVal > std::numeric_limits<int>::max()) {
                return {ErrorCodes::BadValue, "'skip' option to 'mode' is too large"};
            }
            val = static_cast<int>(longVal);
>>>>>>> f378d467
        } else if (modeObj.hasField("activationProbability")) {
            mode = FailPoint::random;

            if (!modeObj["activationProbability"].isNumber()) {
                return {ErrorCodes::TypeMismatch,
                        "the 'activationProbability' option to 'mode' must be a double between 0 "
                        "and 1"};
            }

            const double activationProbability = modeObj["activationProbability"].numberDouble();
            if (activationProbability < 0 || activationProbability > 1) {
                return {ErrorCodes::BadValue,
                        str::stream() << "activationProbability must be between 0.0 and 1.0; found "
                                      << activationProbability};
            }
            val = static_cast<int32_t>(std::numeric_limits<int32_t>::max() * activationProbability);
        } else {
            return {
                ErrorCodes::BadValue,
                "'mode' must be one of 'off', 'alwaysOn', 'times', and 'activationProbability'"};
        }
    } else {
        return {ErrorCodes::TypeMismatch, "'mode' must be a string or JSON object"};
    }

    BSONObj data;
    if (obj.hasField("data")) {
        if (!obj["data"].isABSONObj()) {
            return {ErrorCodes::TypeMismatch, "the 'data' option must be a JSON object"};
        }
        data = obj["data"].Obj().getOwned();
    }

    return std::make_tuple(mode, val, data);
}

BSONObj FailPoint::toBSON() const {
    BSONObjBuilder builder;

    stdx::lock_guard<stdx::mutex> scoped(_modMutex);
    builder.append("mode", _mode);
    builder.append("data", _data);

    return builder.obj();
}
}<|MERGE_RESOLUTION|>--- conflicted
+++ resolved
@@ -36,10 +36,6 @@
 #include "mongo/platform/random.h"
 #include "mongo/stdx/memory.h"
 #include "mongo/stdx/thread.h"
-<<<<<<< HEAD
-#include "mongo/util/concurrency/threadlocal.h"
-=======
->>>>>>> f378d467
 #include "mongo/util/fail_point_service.h"
 #include "mongo/util/log.h"
 #include "mongo/util/mongoutils/str.h"
@@ -227,8 +223,6 @@
                 return {ErrorCodes::BadValue, "'times' option to 'mode' is too large"};
             }
             val = static_cast<int>(longVal);
-<<<<<<< HEAD
-=======
         } else if (modeObj.hasField("skip")) {
             mode = FailPoint::skip;
 
@@ -246,7 +240,6 @@
                 return {ErrorCodes::BadValue, "'skip' option to 'mode' is too large"};
             }
             val = static_cast<int>(longVal);
->>>>>>> f378d467
         } else if (modeObj.hasField("activationProbability")) {
             mode = FailPoint::random;
 
