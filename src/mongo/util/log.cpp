
/**
 *    Copyright (C) 2018-present MongoDB, Inc.
 *
 *    This program is free software: you can redistribute it and/or modify
 *    it under the terms of the Server Side Public License, version 1,
 *    as published by MongoDB, Inc.
 *
 *    This program is distributed in the hope that it will be useful,
 *    but WITHOUT ANY WARRANTY; without even the implied warranty of
 *    MERCHANTABILITY or FITNESS FOR A PARTICULAR PURPOSE.  See the
 *    Server Side Public License for more details.
 *
 *    You should have received a copy of the Server Side Public License
 *    along with this program. If not, see
 *    <http://www.mongodb.com/licensing/server-side-public-license>.
 *
 *    As a special exception, the copyright holders give permission to link the
 *    code of portions of this program with the OpenSSL library under certain
 *    conditions as described in each individual source file and distribute
 *    linked combinations including the program with the OpenSSL library. You
 *    must comply with the Server Side Public License in all respects for
 *    all of the code used other than as permitted herein. If you modify file(s)
 *    with this exception, you may extend this exception to your version of the
 *    file(s), but you are not obligated to do so. If you do not wish to do so,
 *    delete this exception statement from your version. If you delete this
 *    exception statement from all source files in the program, then also delete
 *    it in the license file.
 */

#define MONGO_LOG_DEFAULT_COMPONENT ::mongo::logger::LogComponent::kControl

#include "mongo/platform/basic.h"

#include "mongo/util/log.h"

<<<<<<< HEAD
#ifdef _WIN32
#include <io.h>
#else
#include <unistd.h>
#endif

=======
>>>>>>> f378d467
#include "mongo/logger/console_appender.h"
#include "mongo/logger/message_event_utf8_encoder.h"
#include "mongo/logger/ramlog.h"
#include "mongo/logger/rotatable_file_manager.h"
#include "mongo/util/assert_util.h"
#include "mongo/util/concurrency/thread_name.h"
#include "mongo/util/concurrency/threadlocal.h"
#include "mongo/util/scopeguard.h"
#include "mongo/util/stacktrace.h"
#include "mongo/util/time_support.h"

using namespace std;

// TODO: Win32 unicode console writing (in logger/console_appender?).
// TODO: Extra log context appending, and re-enable log_user_*.js
// TODO: Eliminate cout/cerr.

namespace mongo {

namespace {
const char kUnknownMsg[] = "Unknown error";
const int kBuflen = 256;  // strerror strings in non-English locales can be large.
}

static logger::ExtraLogContextFn _appendExtraLogContext;

Status logger::registerExtraLogContextFn(logger::ExtraLogContextFn contextFn) {
    if (!contextFn)
        return Status(ErrorCodes::BadValue, "Cannot register a NULL log context function.");
    if (_appendExtraLogContext) {
        return Status(ErrorCodes::AlreadyInitialized,
                      "Cannot call registerExtraLogContextFn multiple times.");
    }
    _appendExtraLogContext = contextFn;
    return Status::OK();
}

bool rotateLogs(bool renameFiles) {
    using logger::RotatableFileManager;
    RotatableFileManager* manager = logger::globalRotatableFileManager();
    log() << "Log rotation initiated";
    RotatableFileManager::FileNameStatusPairVector result(
        manager->rotateAll(renameFiles, "." + terseCurrentTime(false)));
    for (RotatableFileManager::FileNameStatusPairVector::iterator it = result.begin();
         it != result.end();
         it++) {
        warning() << "Rotating log file " << it->first << " failed: " << it->second.toString();
    }
    return result.empty();
}

<<<<<<< HEAD
string errnoWithDescription(int errNumber) {
#if defined(_WIN32)
    if (errNumber < 0)
        errNumber = GetLastError();
#else
    if (errNumber < 0)
        errNumber = errno;
#endif

    char buf[kBuflen];
    char* msg{nullptr};

#if defined(__GNUC__) && defined(_GNU_SOURCE)
    msg = strerror_r(errNumber, buf, kBuflen);
#elif defined(_WIN32)

    LPWSTR errorText = nullptr;
    FormatMessageW(FORMAT_MESSAGE_FROM_SYSTEM | FORMAT_MESSAGE_ALLOCATE_BUFFER |
                       FORMAT_MESSAGE_IGNORE_INSERTS,
                   nullptr,
                   errNumber,
                   0,
                   reinterpret_cast<LPWSTR>(&errorText),  // output
                   0,                                     // minimum size for output buffer
                   nullptr);

    if (errorText) {
        ON_BLOCK_EXIT([&errorText] { LocalFree(errorText); });
        string utf8ErrorText = toUtf8String(errorText);
        auto size = utf8ErrorText.find_first_of("\r\n");
        if (size == string::npos) {  // not found
            size = utf8ErrorText.length();
        }

        if (size >= kBuflen) {
            size = kBuflen - 1;
        }

        memcpy(buf, utf8ErrorText.c_str(), size);
        buf[size] = '\0';
        msg = buf;
    } else if (strerror_s(buf, kBuflen, errNumber) != 0) {
        msg = buf;
    }
#else /* XSI strerror_r */
    if (strerror_r(errNumber, buf, kBuflen) == 0) {
        msg = buf;
    }
#endif

    if (!msg) {
        return {kUnknownMsg};
    }

    return {msg};
}

std::pair<int, std::string> errnoAndDescription() {
#if defined(_WIN32)
    int errNumber = GetLastError();
#else
    int errNumber = errno;
#endif
    return {errNumber, errnoWithDescription(errNumber)};
}

=======
>>>>>>> f378d467
void logContext(const char* errmsg) {
    if (errmsg) {
        log() << errmsg << endl;
    }
    // NOTE: We disable long-line truncation for the stack trace, because the JSON representation of
    // the stack trace can sometimes exceed the long line limit.
    printStackTrace(log().setIsTruncatable(false).stream());
}

void setPlainConsoleLogger() {
    logger::globalLogManager()->getGlobalDomain()->clearAppenders();
    logger::globalLogManager()->getGlobalDomain()->attachAppender(
<<<<<<< HEAD
        logger::MessageLogDomain::AppenderAutoPtr(
            new logger::ConsoleAppender<logger::MessageEventEphemeral>(
                new logger::MessageEventUnadornedEncoder)));
=======
        std::make_unique<logger::ConsoleAppender<logger::MessageEventEphemeral>>(
            std::make_unique<logger::MessageEventUnadornedEncoder>()));
>>>>>>> f378d467
}

Tee* const warnings = RamLog::get("warnings");  // Things put here go in serverStatus
Tee* const startupWarningsLog = RamLog::get("startupWarnings");  // intentionally leaked

}  // namespace mongo<|MERGE_RESOLUTION|>--- conflicted
+++ resolved
@@ -34,23 +34,12 @@
 
 #include "mongo/util/log.h"
 
-<<<<<<< HEAD
-#ifdef _WIN32
-#include <io.h>
-#else
-#include <unistd.h>
-#endif
-
-=======
->>>>>>> f378d467
 #include "mongo/logger/console_appender.h"
 #include "mongo/logger/message_event_utf8_encoder.h"
 #include "mongo/logger/ramlog.h"
 #include "mongo/logger/rotatable_file_manager.h"
 #include "mongo/util/assert_util.h"
 #include "mongo/util/concurrency/thread_name.h"
-#include "mongo/util/concurrency/threadlocal.h"
-#include "mongo/util/scopeguard.h"
 #include "mongo/util/stacktrace.h"
 #include "mongo/util/time_support.h"
 
@@ -61,11 +50,6 @@
 // TODO: Eliminate cout/cerr.
 
 namespace mongo {
-
-namespace {
-const char kUnknownMsg[] = "Unknown error";
-const int kBuflen = 256;  // strerror strings in non-English locales can be large.
-}
 
 static logger::ExtraLogContextFn _appendExtraLogContext;
 
@@ -94,75 +78,6 @@
     return result.empty();
 }
 
-<<<<<<< HEAD
-string errnoWithDescription(int errNumber) {
-#if defined(_WIN32)
-    if (errNumber < 0)
-        errNumber = GetLastError();
-#else
-    if (errNumber < 0)
-        errNumber = errno;
-#endif
-
-    char buf[kBuflen];
-    char* msg{nullptr};
-
-#if defined(__GNUC__) && defined(_GNU_SOURCE)
-    msg = strerror_r(errNumber, buf, kBuflen);
-#elif defined(_WIN32)
-
-    LPWSTR errorText = nullptr;
-    FormatMessageW(FORMAT_MESSAGE_FROM_SYSTEM | FORMAT_MESSAGE_ALLOCATE_BUFFER |
-                       FORMAT_MESSAGE_IGNORE_INSERTS,
-                   nullptr,
-                   errNumber,
-                   0,
-                   reinterpret_cast<LPWSTR>(&errorText),  // output
-                   0,                                     // minimum size for output buffer
-                   nullptr);
-
-    if (errorText) {
-        ON_BLOCK_EXIT([&errorText] { LocalFree(errorText); });
-        string utf8ErrorText = toUtf8String(errorText);
-        auto size = utf8ErrorText.find_first_of("\r\n");
-        if (size == string::npos) {  // not found
-            size = utf8ErrorText.length();
-        }
-
-        if (size >= kBuflen) {
-            size = kBuflen - 1;
-        }
-
-        memcpy(buf, utf8ErrorText.c_str(), size);
-        buf[size] = '\0';
-        msg = buf;
-    } else if (strerror_s(buf, kBuflen, errNumber) != 0) {
-        msg = buf;
-    }
-#else /* XSI strerror_r */
-    if (strerror_r(errNumber, buf, kBuflen) == 0) {
-        msg = buf;
-    }
-#endif
-
-    if (!msg) {
-        return {kUnknownMsg};
-    }
-
-    return {msg};
-}
-
-std::pair<int, std::string> errnoAndDescription() {
-#if defined(_WIN32)
-    int errNumber = GetLastError();
-#else
-    int errNumber = errno;
-#endif
-    return {errNumber, errnoWithDescription(errNumber)};
-}
-
-=======
->>>>>>> f378d467
 void logContext(const char* errmsg) {
     if (errmsg) {
         log() << errmsg << endl;
@@ -175,14 +90,8 @@
 void setPlainConsoleLogger() {
     logger::globalLogManager()->getGlobalDomain()->clearAppenders();
     logger::globalLogManager()->getGlobalDomain()->attachAppender(
-<<<<<<< HEAD
-        logger::MessageLogDomain::AppenderAutoPtr(
-            new logger::ConsoleAppender<logger::MessageEventEphemeral>(
-                new logger::MessageEventUnadornedEncoder)));
-=======
         std::make_unique<logger::ConsoleAppender<logger::MessageEventEphemeral>>(
             std::make_unique<logger::MessageEventUnadornedEncoder>()));
->>>>>>> f378d467
 }
 
 Tee* const warnings = RamLog::get("warnings");  // Things put here go in serverStatus
