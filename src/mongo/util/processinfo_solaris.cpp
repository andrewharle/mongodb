--- conflicted
+++ resolved
@@ -113,11 +113,7 @@
 }
 
 // get the number of CPUs available to the scheduler
-<<<<<<< HEAD
-boost::optional<unsigned long> ProcessInfo::getNumAvailableCores() {
-=======
 boost::optional<unsigned long> ProcessInfo::getNumCoresForProcess() {
->>>>>>> f378d467
     long nprocs = sysconf(_SC_NPROCESSORS_ONLN);
     if (nprocs)
         return nprocs;
