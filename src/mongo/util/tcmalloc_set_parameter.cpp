--- conflicted
+++ resolved
@@ -131,11 +131,7 @@
     "tcmallocAggressiveMemoryDecommit", "tcmalloc.aggressive_memory_decommit");
 
 MONGO_INITIALIZER_GENERAL(TcmallocConfigurationDefaults,
-<<<<<<< HEAD
-                          ("SystemInfo"),
-=======
                           MONGO_NO_PREREQUISITES,
->>>>>>> f378d467
                           ("BeginStartupOptionHandling"))
 (InitializerContext*) {
     // Before processing the command line options, if the user has not specified a value in via
