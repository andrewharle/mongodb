// processinfo.cpp


/**
 *    Copyright (C) 2018-present MongoDB, Inc.
 *
 *    This program is free software: you can redistribute it and/or modify
 *    it under the terms of the Server Side Public License, version 1,
 *    as published by MongoDB, Inc.
 *
 *    This program is distributed in the hope that it will be useful,
 *    but WITHOUT ANY WARRANTY; without even the implied warranty of
 *    MERCHANTABILITY or FITNESS FOR A PARTICULAR PURPOSE.  See the
 *    Server Side Public License for more details.
 *
 *    You should have received a copy of the Server Side Public License
 *    along with this program. If not, see
 *    <http://www.mongodb.com/licensing/server-side-public-license>.
 *
 *    As a special exception, the copyright holders give permission to link the
 *    code of portions of this program with the OpenSSL library under certain
 *    conditions as described in each individual source file and distribute
 *    linked combinations including the program with the OpenSSL library. You
 *    must comply with the Server Side Public License in all respects for
 *    all of the code used other than as permitted herein. If you modify file(s)
 *    with this exception, you may extend this exception to your version of the
 *    file(s), but you are not obligated to do so. If you do not wish to do so,
 *    delete this exception statement from your version. If you delete this
 *    exception statement from all source files in the program, then also delete
 *    it in the license file.
 */

#define MONGO_LOG_DEFAULT_COMPONENT ::mongo::logger::LogComponent::kControl

#include "mongo/platform/basic.h"

#include "mongo/base/init.h"
#include "mongo/util/processinfo.h"

<<<<<<< HEAD
=======
#include <boost/filesystem/operations.hpp>
>>>>>>> f378d467
#include <boost/filesystem/path.hpp>
#include <fstream>
#include <iostream>

#include "mongo/util/log.h"

using namespace std;

namespace mongo {

class PidFileWiper {
public:
    ~PidFileWiper() {
        if (path.empty()) {
            return;
        }

        ofstream out(path.c_str(), ios_base::out);
        out.close();
    }

    bool write(const boost::filesystem::path& p) {
        path = p;
        ofstream out(path.c_str(), ios_base::out);
        out << ProcessId::getCurrent() << endl;
        if (!out.good()) {
            auto errAndStr = errnoAndDescription();
            if (errAndStr.first == 0) {
                log() << "ERROR: Cannot write pid file to " << path.string()
                      << ": Unable to determine OS error";
            } else {
                log() << "ERROR: Cannot write pid file to " << path.string() << ": "
                      << errAndStr.second;
            }
<<<<<<< HEAD
=======
        } else {
            boost::system::error_code ec;
            boost::filesystem::permissions(
                path,
                boost::filesystem::owner_read | boost::filesystem::owner_write |
                    boost::filesystem::group_read | boost::filesystem::others_read,
                ec);
            if (ec) {
                log() << "Could not set permissions on pid file " << path.string() << ": "
                      << ec.message();
                return false;
            }
>>>>>>> f378d467
        }
        return out.good();
    }

private:
    boost::filesystem::path path;
} pidFileWiper;

bool writePidFile(const string& path) {
    return pidFileWiper.write(path);
<<<<<<< HEAD
}

ProcessInfo::SystemInfo* ProcessInfo::systemInfo = NULL;

void ProcessInfo::initializeSystemInfo() {
    if (systemInfo == NULL) {
        systemInfo = new SystemInfo();
    }
}

/**
 * We need this get the system page size for the secure allocator, which the enterprise modules need
 * for storage for command line parameters.
 */
MONGO_INITIALIZER_GENERAL(SystemInfo, MONGO_NO_PREREQUISITES, MONGO_NO_DEPENDENTS)
(InitializerContext* context) {
    ProcessInfo::initializeSystemInfo();
    return Status::OK();
=======
>>>>>>> f378d467
}
}  // namespace mongo<|MERGE_RESOLUTION|>--- conflicted
+++ resolved
@@ -37,10 +37,7 @@
 #include "mongo/base/init.h"
 #include "mongo/util/processinfo.h"
 
-<<<<<<< HEAD
-=======
 #include <boost/filesystem/operations.hpp>
->>>>>>> f378d467
 #include <boost/filesystem/path.hpp>
 #include <fstream>
 #include <iostream>
@@ -75,8 +72,6 @@
                 log() << "ERROR: Cannot write pid file to " << path.string() << ": "
                       << errAndStr.second;
             }
-<<<<<<< HEAD
-=======
         } else {
             boost::system::error_code ec;
             boost::filesystem::permissions(
@@ -89,7 +84,6 @@
                       << ec.message();
                 return false;
             }
->>>>>>> f378d467
         }
         return out.good();
     }
@@ -100,26 +94,5 @@
 
 bool writePidFile(const string& path) {
     return pidFileWiper.write(path);
-<<<<<<< HEAD
-}
-
-ProcessInfo::SystemInfo* ProcessInfo::systemInfo = NULL;
-
-void ProcessInfo::initializeSystemInfo() {
-    if (systemInfo == NULL) {
-        systemInfo = new SystemInfo();
-    }
-}
-
-/**
- * We need this get the system page size for the secure allocator, which the enterprise modules need
- * for storage for command line parameters.
- */
-MONGO_INITIALIZER_GENERAL(SystemInfo, MONGO_NO_PREREQUISITES, MONGO_NO_DEPENDENTS)
-(InitializerContext* context) {
-    ProcessInfo::initializeSystemInfo();
-    return Status::OK();
-=======
->>>>>>> f378d467
 }
 }  // namespace mongo