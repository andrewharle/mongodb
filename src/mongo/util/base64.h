--- conflicted
+++ resolved
@@ -32,12 +32,7 @@
 
 #pragma once
 
-<<<<<<< HEAD
-#include <iosfwd>
-#include <memory>
-=======
 #include <sstream>
->>>>>>> f378d467
 #include <string>
 
 #include "mongo/base/string_data.h"
