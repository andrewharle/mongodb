--- conflicted
+++ resolved
@@ -41,10 +41,6 @@
 #include "mongo/client/dbclientinterface.h"
 #include "mongo/db/operation_context.h"
 #include "mongo/db/service_context.h"
-<<<<<<< HEAD
-#include "mongo/platform/unordered_set.h"
-=======
->>>>>>> f378d467
 #include "mongo/scripting/dbdirectclient_factory.h"
 #include "mongo/util/fail_point_service.h"
 #include "mongo/util/file.h"
@@ -224,11 +220,7 @@
     _loadedVersion = lastVersion;
     string coll = _localDBName + ".system.js";
 
-<<<<<<< HEAD
-    auto directDBClient = DBDirectClientFactory::get(txn).create(txn);
-=======
     auto directDBClient = DBDirectClientFactory::get(opCtx).create(opCtx);
->>>>>>> f378d467
 
     unique_ptr<DBClientCursor> c =
         directDBClient->query(coll, Query(), 0, 0, NULL, QueryOption_SlaveOk, 0);
@@ -570,11 +562,7 @@
     return p;
 }
 
-<<<<<<< HEAD
-void (*ScriptEngine::_connectCallback)(DBClientWithCommands&) = 0;
-=======
 void (*ScriptEngine::_connectCallback)(DBClientBase&) = 0;
->>>>>>> f378d467
 
 ScriptEngine* getGlobalScriptEngine() {
     if (hasGlobalServiceContext())
