--- conflicted
+++ resolved
@@ -773,26 +773,6 @@
         v8::Local<v8::Object> it = args.This();
         verify(scope->BinDataFT()->HasInstance(it));
 
-<<<<<<< HEAD
-        if (args.Length() == 2) {
-            // 2 args: type, base64 string
-            v8::Handle<v8::Value> type = args[0];
-            if (!type->IsNumber() || type->Int32Value() < 0 || type->Int32Value() > 255) {
-                return v8AssertionException(
-                        "BinData subtype must be a Number between 0 and 255 inclusive)");
-            }
-            v8::String::Utf8Value utf(args[1]);
-            // uassert if invalid base64 string
-            string tmpBase64 = base64::decode(*utf);
-            // length property stores the decoded length
-            it->ForceSet(scope->v8StringData("len"), v8::Number::New(tmpBase64.length()),
-                         v8::ReadOnly);
-            it->ForceSet(scope->v8StringData("type"), type, v8::ReadOnly);
-            it->SetInternalField(0, args[1]);
-        }
-        else if (args.Length() != 0) {
-            return v8AssertionException("BinData takes 2 arguments -- BinData(subtype,data)");
-=======
         argumentCheck(args.Length() == 2, "BinData takes 2 arguments -- BinData(subtype,data)");
 
         // 2 args: type, base64 string
@@ -800,7 +780,6 @@
         if (!type->IsNumber() || type->Int32Value() < 0 || type->Int32Value() > 255) {
             return v8AssertionException(
                     "BinData subtype must be a Number between 0 and 255 inclusive)");
->>>>>>> 374e1947
         }
         v8::String::Utf8Value utf(args[1]);
         // uassert if invalid base64 string
