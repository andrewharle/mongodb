--- conflicted
+++ resolved
@@ -101,14 +101,8 @@
 }
 }  // namespace
 
-<<<<<<< HEAD
-MONGO_TRIVIALLY_CONSTRUCTIBLE_THREAD_LOCAL MozJSImplScope::ASANHandles* kCurrentASANHandles =
-    nullptr;
-MONGO_TRIVIALLY_CONSTRUCTIBLE_THREAD_LOCAL MozJSImplScope* kCurrentScope = nullptr;
-=======
 thread_local MozJSImplScope::ASANHandles* kCurrentASANHandles = nullptr;
 thread_local MozJSImplScope* kCurrentScope = nullptr;
->>>>>>> f378d467
 
 struct MozJSImplScope::MozJSEntry {
     MozJSEntry(MozJSImplScope* scope)
@@ -139,10 +133,10 @@
     if (!JSREPORT_IS_WARNING(report->flags)) {
 
         std::string exceptionMsg;
-<<<<<<< HEAD
 
         try {
             str::stream ss;
+
             ss << message;
 
             // TODO: something far more elaborate that mimics the stack printing from v8
@@ -150,44 +144,24 @@
             if (JS_GetPendingException(cx, &excn) && excn.isObject()) {
                 JS::RootedValue stack(cx);
 
-                ObjectWrapper(cx, excn).getValue("stack", &stack);
-
-                auto str = ValueWriter(cx, stack).toString();
-
-=======
-
-        try {
-            str::stream ss;
-
-            ss << message;
-
-            // TODO: something far more elaborate that mimics the stack printing from v8
-            JS::RootedValue excn(cx);
-            if (JS_GetPendingException(cx, &excn) && excn.isObject()) {
-                JS::RootedValue stack(cx);
-
                 JS::RootedObject obj(cx, excn.toObjectOrNull());
                 ObjectWrapper o(cx, obj);
                 o.getValue("stack", &stack);
 
                 auto str = ValueWriter(cx, stack).toString();
 
->>>>>>> f378d467
                 if (str.empty()) {
                     ss << " @" << report->filename << ":" << report->lineno << ":" << report->column
                        << "\n";
                 } else {
                     ss << " :\n" << str;
                 }
-<<<<<<< HEAD
-=======
 
                 scope->_status =
                     jsExceptionToStatus(cx, excn, ErrorCodes::JSInterpreterFailure, message)
                         .withReason(ss);
 
                 return;
->>>>>>> f378d467
             }
 
             exceptionMsg = ss;
@@ -196,15 +170,9 @@
             log() << exceptionMsg << ":" << dbe.toString() << ":" << message;
         }
 
-<<<<<<< HEAD
-        scope->_status = Status(
-            JSErrorReportToStatus(cx, report, ErrorCodes::JSInterpreterFailure, message).code(),
-            exceptionMsg);
-=======
         scope->_status =
             JSErrorReportToStatus(cx, report, ErrorCodes::JSInterpreterFailure, message)
                 .withReason(exceptionMsg);
->>>>>>> f378d467
     }
 }
 
@@ -289,22 +257,7 @@
     }();
 
     if (scope->_hasOutOfMemoryException) {
-<<<<<<< HEAD
-        scope->_status = Status(ErrorCodes::JSInterpreterFailure, "Out of memory");
-    } else if (scope->isKillPending()) {
-        scope->_status = Status(ErrorCodes::Interrupted, "Interrupted by the host");
-    }
-    // If we are on the right thread, in the middle of an operation, and we have a registered opCtx,
-    // then we should check the opCtx for interrupts.
-    if ((scope->_mr._thread.get() == PR_GetCurrentThread()) && (scope->_inOp > 0) &&
-        scope->_opCtx) {
-        auto status = scope->_opCtx->checkForInterruptNoAssert();
-        if (!status.isOK()) {
-            scope->_status = status;
-        }
-=======
         status = Status(ErrorCodes::JSInterpreterFailure, "Out of memory");
->>>>>>> f378d467
     }
 
     if (!status.isOK())
@@ -450,12 +403,9 @@
             // stored on the stack which increases the stack pressure. It does not affects non-debug
             // builds.
             const decltype(available_stack_space) reserve_stack_space = 96 * 1024;
-<<<<<<< HEAD
-=======
 #elif defined(_WIN32)
             // Windows is greedy for stack space while processing exceptions.
             const decltype(available_stack_space) reserve_stack_space = 96 * 1024;
->>>>>>> f378d467
 #else
             const decltype(available_stack_space) reserve_stack_space = 64 * 1024;
 #endif
@@ -521,11 +471,8 @@
       _objectProto(_context),
       _oidProto(_context),
       _regExpProto(_context),
-<<<<<<< HEAD
-=======
       _sessionProto(_context),
       _statusProto(_context),
->>>>>>> f378d467
       _timestampProto(_context),
       _uriProto(_context) {
     kCurrentScope = this;
@@ -818,22 +765,10 @@
         co.setFileAndLine(name.c_str(), 1);
         JS::RootedScript script(_context);
 
-<<<<<<< HEAD
-    JS::CompileOptions co(_context);
-    setCompileOptions(&co);
-    co.setFileAndLine(name.c_str(), 1);
-    JS::RootedScript script(_context);
-
-    bool success = JS::Compile(_context, co, code.rawData(), code.size(), &script);
-
-    if (_checkErrorState(success, reportError, assertOnError))
-        return false;
-=======
         bool success = JS::Compile(_context, co, code.rawData(), code.size(), &script);
 
         if (_checkErrorState(success, reportError, assertOnError))
             return false;
->>>>>>> f378d467
 
         if (timeoutMs) {
             _engine->getDeadlineMonitor().startDeadline(this, timeoutMs);
@@ -843,11 +778,7 @@
 
         JS::RootedValue out(_context);
 
-<<<<<<< HEAD
-    success = JS_ExecuteScript(_context, script, &out);
-=======
         success = JS_ExecuteScript(_context, script, &out);
->>>>>>> f378d467
 
         _engine->getDeadlineMonitor().stopDeadline(this);
 
@@ -927,7 +858,6 @@
 }
 
 void MozJSImplScope::externalSetup() {
-
     _runSafely([&] {
         if (_connectState == ConnectState::External)
             return;
@@ -969,18 +899,11 @@
     _numberIntProto.install(_global);
     _numberLongProto.install(_global);
     _numberDecimalProto.install(_global);
-<<<<<<< HEAD
-    _objectProto.install(_global);
-=======
->>>>>>> f378d467
     _oidProto.install(_global);
     _regExpProto.install(_global);
     _timestampProto.install(_global);
     _uriProto.install(_global);
-<<<<<<< HEAD
-=======
     _statusProto.install(_global);
->>>>>>> f378d467
 
     // This builtin map is a javascript 6 thing.  We want our version.  so
     // take theirs out
@@ -1014,13 +937,10 @@
         }
     }
 
-<<<<<<< HEAD
-=======
     if (success) {
         return false;
     }
 
->>>>>>> f378d467
     if (_status.isOK()) {
         JS::RootedValue excn(_context);
         if (JS_GetPendingException(_context, &excn) && excn.isObject()) {
