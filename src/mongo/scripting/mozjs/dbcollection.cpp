--- conflicted
+++ resolved
@@ -34,7 +34,6 @@
 
 #include "mongo/db/namespace_string.h"
 #include "mongo/db/operation_context.h"
-#include "mongo/s/local_sharding_info.h"
 #include "mongo/scripting/mozjs/bson.h"
 #include "mongo/scripting/mozjs/db.h"
 #include "mongo/scripting/mozjs/implscope.h"
@@ -74,16 +73,6 @@
     o.setValue(InternedString::_shortName, args.get(2));
     o.setValue(InternedString::_fullName, args.get(3));
 
-<<<<<<< HEAD
-    std::string fullName = ValueWriter(cx, args.get(3)).toString();
-
-    auto context = scope->getOpContext();
-    if (context && haveLocalShardingInfo(context, fullName)) {
-        uasserted(ErrorCodes::BadValue, "can't use sharded collection from db.eval");
-    }
-
-=======
->>>>>>> f378d467
     args.rval().setObjectOrNull(thisv);
 }
 
