
/**
 *    Copyright (C) 2018-present MongoDB, Inc.
 *
 *    This program is free software: you can redistribute it and/or modify
 *    it under the terms of the Server Side Public License, version 1,
 *    as published by MongoDB, Inc.
 *
 *    This program is distributed in the hope that it will be useful,
 *    but WITHOUT ANY WARRANTY; without even the implied warranty of
 *    MERCHANTABILITY or FITNESS FOR A PARTICULAR PURPOSE.  See the
 *    Server Side Public License for more details.
 *
 *    You should have received a copy of the Server Side Public License
 *    along with this program. If not, see
 *    <http://www.mongodb.com/licensing/server-side-public-license>.
 *
 *    As a special exception, the copyright holders give permission to link the
 *    code of portions of this program with the OpenSSL library under certain
 *    conditions as described in each individual source file and distribute
 *    linked combinations including the program with the OpenSSL library. You
 *    must comply with the Server Side Public License in all respects for
 *    all of the code used other than as permitted herein. If you modify file(s)
 *    with this exception, you may extend this exception to your version of the
 *    file(s), but you are not obligated to do so. If you do not wish to do so,
 *    delete this exception statement from your version. If you delete this
 *    exception statement from all source files in the program, then also delete
 *    it in the license file.
 */

#include "mongo/platform/basic.h"

#include "mongo/scripting/mozjs/mongo.h"

#include "mongo/bson/simple_bsonelement_comparator.h"
#include "mongo/client/dbclient_rs.h"
#include "mongo/client/dbclientinterface.h"
#include "mongo/client/global_conn_pool.h"
#include "mongo/client/mongo_uri.h"
#include "mongo/client/native_sasl_client_session.h"
#include "mongo/client/replica_set_monitor.h"
#include "mongo/client/sasl_client_authenticate.h"
#include "mongo/client/sasl_client_session.h"
#include "mongo/db/auth/sasl_command_constants.h"
#include "mongo/db/logical_session_id.h"
#include "mongo/db/logical_session_id_helpers.h"
#include "mongo/db/namespace_string.h"
#include "mongo/db/operation_context.h"
#include "mongo/scripting/dbdirectclient_factory.h"
#include "mongo/scripting/mozjs/cursor.h"
#include "mongo/scripting/mozjs/implscope.h"
#include "mongo/scripting/mozjs/objectwrapper.h"
#include "mongo/scripting/mozjs/session.h"
#include "mongo/scripting/mozjs/valuereader.h"
#include "mongo/scripting/mozjs/valuewriter.h"
#include "mongo/scripting/mozjs/wrapconstrainedmethod.h"
#include "mongo/stdx/memory.h"
#include "mongo/util/assert_util.h"
#include "mongo/util/quick_exit.h"

namespace mongo {
namespace mozjs {

const JSFunctionSpec MongoBase::methods[] = {
    MONGO_ATTACH_JS_CONSTRAINED_METHOD_NO_PROTO(auth, MongoExternalInfo),
    MONGO_ATTACH_JS_CONSTRAINED_METHOD_NO_PROTO(close, MongoExternalInfo),
    MONGO_ATTACH_JS_CONSTRAINED_METHOD_NO_PROTO(
        copyDatabaseWithSCRAM, MongoLocalInfo, MongoExternalInfo),
    MONGO_ATTACH_JS_CONSTRAINED_METHOD_NO_PROTO(cursorFromId, MongoLocalInfo, MongoExternalInfo),
    MONGO_ATTACH_JS_CONSTRAINED_METHOD_NO_PROTO(
        cursorHandleFromId, MongoLocalInfo, MongoExternalInfo),
    MONGO_ATTACH_JS_CONSTRAINED_METHOD_NO_PROTO(find, MongoLocalInfo, MongoExternalInfo),
    MONGO_ATTACH_JS_CONSTRAINED_METHOD_NO_PROTO(
        getClientRPCProtocols, MongoLocalInfo, MongoExternalInfo),
    MONGO_ATTACH_JS_CONSTRAINED_METHOD_NO_PROTO(
        getServerRPCProtocols, MongoLocalInfo, MongoExternalInfo),
    MONGO_ATTACH_JS_CONSTRAINED_METHOD_NO_PROTO(insert, MongoLocalInfo, MongoExternalInfo),
    MONGO_ATTACH_JS_CONSTRAINED_METHOD_NO_PROTO(
        isReplicaSetConnection, MongoLocalInfo, MongoExternalInfo),
    MONGO_ATTACH_JS_CONSTRAINED_METHOD_NO_PROTO(_markNodeAsFailed, MongoExternalInfo),
    MONGO_ATTACH_JS_CONSTRAINED_METHOD_NO_PROTO(logout, MongoLocalInfo, MongoExternalInfo),
    MONGO_ATTACH_JS_CONSTRAINED_METHOD_NO_PROTO(remove, MongoLocalInfo, MongoExternalInfo),
    MONGO_ATTACH_JS_CONSTRAINED_METHOD_NO_PROTO(runCommand, MongoLocalInfo, MongoExternalInfo),
    MONGO_ATTACH_JS_CONSTRAINED_METHOD_NO_PROTO(
        runCommandWithMetadata, MongoLocalInfo, MongoExternalInfo),
    MONGO_ATTACH_JS_CONSTRAINED_METHOD_NO_PROTO(
        setClientRPCProtocols, MongoLocalInfo, MongoExternalInfo),
    MONGO_ATTACH_JS_CONSTRAINED_METHOD_NO_PROTO(update, MongoLocalInfo, MongoExternalInfo),
    MONGO_ATTACH_JS_CONSTRAINED_METHOD_NO_PROTO(
        getMinWireVersion, MongoLocalInfo, MongoExternalInfo),
    MONGO_ATTACH_JS_CONSTRAINED_METHOD_NO_PROTO(
        getMaxWireVersion, MongoLocalInfo, MongoExternalInfo),
    MONGO_ATTACH_JS_CONSTRAINED_METHOD_NO_PROTO(
        isReplicaSetMember, MongoLocalInfo, MongoExternalInfo),
    MONGO_ATTACH_JS_CONSTRAINED_METHOD_NO_PROTO(isMongos, MongoLocalInfo, MongoExternalInfo),
    MONGO_ATTACH_JS_CONSTRAINED_METHOD_NO_PROTO(_startSession, MongoLocalInfo, MongoExternalInfo),
    JS_FS_END,
};

const char* const MongoBase::className = "Mongo";

const JSFunctionSpec MongoExternalInfo::freeFunctions[4] = {
    MONGO_ATTACH_JS_FUNCTION(_forgetReplSet),
    MONGO_ATTACH_JS_FUNCTION(load),
    MONGO_ATTACH_JS_FUNCTION(quit),
    JS_FS_END,
};

namespace {
<<<<<<< HEAD
DBClientBase* getConnection(JS::CallArgs& args) {
    auto ret =
        static_cast<std::shared_ptr<DBClientBase>*>(JS_GetPrivate(args.thisv().toObjectOrNull()))
            ->get();
=======

const std::shared_ptr<DBClientBase>& getConnectionRef(JS::CallArgs& args) {
    auto ret =
        static_cast<std::shared_ptr<DBClientBase>*>(JS_GetPrivate(args.thisv().toObjectOrNull()));
>>>>>>> f378d467
    uassert(
        ErrorCodes::BadValue, "Trying to get connection for closed Mongo object", *ret != nullptr);
    return *ret;
}

<<<<<<< HEAD
=======
DBClientBase* getConnection(JS::CallArgs& args) {
    return getConnectionRef(args).get();
}

>>>>>>> f378d467
void setCursor(MozJSImplScope* scope,
               JS::HandleObject target,
               std::unique_ptr<DBClientCursor> cursor,
               JS::CallArgs& args) {
    auto client =
        static_cast<std::shared_ptr<DBClientBase>*>(JS_GetPrivate(args.thisv().toObjectOrNull()));

    // Copy the client shared pointer to up the refcount
    JS_SetPrivate(target, scope->trackedNew<CursorInfo::CursorHolder>(std::move(cursor), *client));
}

void setCursorHandle(MozJSImplScope* scope,
                     JS::HandleObject target,
<<<<<<< HEAD
=======
                     NamespaceString ns,
>>>>>>> f378d467
                     long long cursorId,
                     JS::CallArgs& args) {
    auto client =
        static_cast<std::shared_ptr<DBClientBase>*>(JS_GetPrivate(args.thisv().toObjectOrNull()));

    // Copy the client shared pointer to up the refcount.
<<<<<<< HEAD
    JS_SetPrivate(target, scope->trackedNew<CursorHandleInfo::CursorTracker>(cursorId, *client));
}

void setHiddenMongo(JSContext* cx,
                    DBClientWithCommands* resPtr,
                    DBClientWithCommands* origConn,
=======
    JS_SetPrivate(
        target,
        scope->trackedNew<CursorHandleInfo::CursorTracker>(std::move(ns), cursorId, *client));
}

void setHiddenMongo(JSContext* cx,
                    std::shared_ptr<DBClientBase> resPtr,
                    DBClientBase* origConn,
>>>>>>> f378d467
                    JS::CallArgs& args) {
    ObjectWrapper o(cx, args.rval());
    // If the connection that ran the command is the same as conn, then we set a hidden "_mongo"
    // property on the returned object that is just "this" Mongo object.
<<<<<<< HEAD
    if (resPtr == origConn) {
        o.defineProperty(InternedString::_mongo, args.thisv(), JSPROP_READONLY | JSPROP_PERMANENT);
    } else {
        // Otherwise, we construct a new Mongo object that is a copy of "this", but has a different
        // private value which is the specific DBClientBase that should be used for getMore calls.
        auto& connSharedPtr = *(static_cast<std::shared_ptr<DBClientBase>*>(
            JS_GetPrivate(args.thisv().toObjectOrNull())));

=======
    if (resPtr.get() == origConn) {
        o.defineProperty(InternedString::_mongo, args.thisv(), JSPROP_READONLY | JSPROP_PERMANENT);
    } else {
>>>>>>> f378d467
        JS::RootedObject newMongo(cx);

        auto scope = getScope(cx);
        auto isLocalInfo = scope->getProto<MongoLocalInfo>().instanceOf(args.thisv());
        if (isLocalInfo) {
            scope->getProto<MongoLocalInfo>().newObject(&newMongo);
        } else {
            scope->getProto<MongoExternalInfo>().newObject(&newMongo);
        }
<<<<<<< HEAD
        JS_SetPrivate(newMongo,
                      scope->trackedNew<std::shared_ptr<DBClientBase>>(
                          connSharedPtr, static_cast<DBClientBase*>(resPtr)));

        ObjectWrapper from(cx, args.thisv());
        ObjectWrapper to(cx, newMongo);
        for (const auto& k :
             {InternedString::slaveOk, InternedString::defaultDB, InternedString::host}) {
=======

        auto host = resPtr->getServerAddress();
        JS_SetPrivate(newMongo,
                      scope->trackedNew<std::shared_ptr<DBClientBase>>(std::move(resPtr)));

        ObjectWrapper from(cx, args.thisv());
        ObjectWrapper to(cx, newMongo);
        for (const auto& k : {InternedString::slaveOk, InternedString::defaultDB}) {
>>>>>>> f378d467
            JS::RootedValue tmpValue(cx);
            from.getValue(k, &tmpValue);
            to.setValue(k, tmpValue);
        }

<<<<<<< HEAD
=======
        // 'newMongo' is a direct connection to an individual server. Its "host" property therefore
        // reports the stringified HostAndPort of the underlying DBClientConnection.
        to.setString(InternedString::host, host);

>>>>>>> f378d467
        JS::RootedValue value(cx);
        value.setObjectOrNull(newMongo);

        o.defineProperty(InternedString::_mongo, value, JSPROP_READONLY | JSPROP_PERMANENT);
    }
}
}  // namespace

void MongoBase::finalize(JSFreeOp* fop, JSObject* obj) {
    auto conn = static_cast<std::shared_ptr<DBClientBase>*>(JS_GetPrivate(obj));

    if (conn) {
        getScope(fop)->trackedDelete(conn);
    }
}

void MongoBase::Functions::close::call(JSContext* cx, JS::CallArgs args) {
    getConnection(args);

    auto thisv = args.thisv().toObjectOrNull();
    auto conn = static_cast<std::shared_ptr<DBClientBase>*>(JS_GetPrivate(thisv));

    conn->reset();

    args.rval().setUndefined();
}

void MongoBase::Functions::runCommand::call(JSContext* cx, JS::CallArgs args) {
    if (args.length() != 3)
        uasserted(ErrorCodes::BadValue, "runCommand needs 3 args");

    if (!args.get(0).isString())
        uasserted(ErrorCodes::BadValue, "the database parameter to runCommand must be a string");

    if (!args.get(1).isObject())
        uasserted(ErrorCodes::BadValue, "the cmdObj parameter to runCommand must be an object");

    if (!args.get(2).isNumber())
        uasserted(ErrorCodes::BadValue, "the options parameter to runCommand must be a number");

    const auto& conn = getConnectionRef(args);

    std::string database = ValueWriter(cx, args.get(0)).toString();

    BSONObj cmdObj = ValueWriter(cx, args.get(1)).toBSON();

    int queryOptions = ValueWriter(cx, args.get(2)).toInt32();
    BSONObj cmdRes;
<<<<<<< HEAD
    auto resTuple = conn->runCommandWithTarget(database, cmdObj, cmdRes, queryOptions);
=======
    auto resTuple = conn->runCommandWithTarget(database, cmdObj, cmdRes, conn, queryOptions);
>>>>>>> f378d467

    // the returned object is not read only as some of our tests depend on modifying it.
    //
    // Also, we make a copy here because we want a copy after we dump cmdRes
    ValueReader(cx, args.rval()).fromBSON(cmdRes.getOwned(), nullptr, false /* read only */);
<<<<<<< HEAD
    setHiddenMongo(cx, std::get<1>(resTuple), conn, args);
=======
    setHiddenMongo(cx, std::get<1>(resTuple), conn.get(), args);
>>>>>>> f378d467
}

void MongoBase::Functions::runCommandWithMetadata::call(JSContext* cx, JS::CallArgs args) {
    if (args.length() != 3)
        uasserted(ErrorCodes::BadValue, "runCommandWithMetadata needs 3 args");

    if (!args.get(0).isString())
        uasserted(ErrorCodes::BadValue,
                  "the database parameter to runCommandWithMetadata must be a string");

    if (!args.get(1).isObject())
        uasserted(ErrorCodes::BadValue,
                  "the metadata argument to runCommandWithMetadata must be an object");

    if (!args.get(2).isObject())
        uasserted(ErrorCodes::BadValue,
                  "the commandArgs argument to runCommandWithMetadata must be an object");

    std::string database = ValueWriter(cx, args.get(0)).toString();
    BSONObj metadata = ValueWriter(cx, args.get(1)).toBSON();
    BSONObj commandArgs = ValueWriter(cx, args.get(2)).toBSON();

<<<<<<< HEAD
    auto conn = getConnection(args);
    auto resTuple =
        conn->runCommandWithMetadataAndTarget(database, commandName, metadata, commandArgs);
=======
    const auto& conn = getConnectionRef(args);
    auto resTuple = conn->runCommandWithTarget(
        OpMsgRequest::fromDBAndBody(database, commandArgs, metadata), conn);
>>>>>>> f378d467
    auto res = std::move(std::get<0>(resTuple));

    BSONObjBuilder mergedResultBob;
    mergedResultBob.append("commandReply", res->getCommandReply());
    mergedResultBob.append("metadata", res->getMetadata());

    ValueReader(cx, args.rval()).fromBSON(mergedResultBob.obj(), nullptr, false);
<<<<<<< HEAD
    setHiddenMongo(cx, std::get<1>(resTuple), conn, args);
=======
    setHiddenMongo(cx, std::get<1>(resTuple), conn.get(), args);
>>>>>>> f378d467
}

void MongoBase::Functions::find::call(JSContext* cx, JS::CallArgs args) {
    auto scope = getScope(cx);

    if (args.length() != 7)
        uasserted(ErrorCodes::BadValue, "find needs 7 args");

    if (!args.get(1).isObject())
        uasserted(ErrorCodes::BadValue, "needs to be an object");

    auto conn = getConnection(args);

    std::string ns = ValueWriter(cx, args.get(0)).toString();

    BSONObj fields;
    BSONObj q = ValueWriter(cx, args.get(1)).toBSON();

    bool haveFields = false;

    if (args.get(2).isObject()) {
        JS::RootedObject obj(cx, args.get(2).toObjectOrNull());

        ObjectWrapper(cx, obj).enumerate([&](jsid) {
            haveFields = true;
            return false;
        });
    }

    if (haveFields)
        fields = ValueWriter(cx, args.get(2)).toBSON();

    int nToReturn = ValueWriter(cx, args.get(3)).toInt32();
    int nToSkip = ValueWriter(cx, args.get(4)).toInt32();
    int batchSize = ValueWriter(cx, args.get(5)).toInt32();
    int options = ValueWriter(cx, args.get(6)).toInt32();

    // The shell only calls this method when it wants to test OP_QUERY.
    options |= DBClientCursor::QueryOptionLocal_forceOpQuery;

    std::unique_ptr<DBClientCursor> cursor(
        conn->query(ns, q, nToReturn, nToSkip, haveFields ? &fields : NULL, options, batchSize));
    if (!cursor.get()) {
        uasserted(ErrorCodes::InternalError, "error doing query: failed");
    }

    JS::RootedObject c(cx);
    scope->getProto<CursorInfo>().newObject(&c);

    setCursor(scope, c, std::move(cursor), args);

    args.rval().setObjectOrNull(c);
}

void MongoBase::Functions::insert::call(JSContext* cx, JS::CallArgs args) {
    auto scope = getScope(cx);

    if (args.length() != 3)
        uasserted(ErrorCodes::BadValue, "insert needs 3 args");

    if (!args.get(1).isObject())
        uasserted(ErrorCodes::BadValue, "attempted to insert a non-object");

    ObjectWrapper o(cx, args.thisv());

    if (o.hasField(InternedString::readOnly) && o.getBoolean(InternedString::readOnly))
        uasserted(ErrorCodes::BadValue, "js db in read only mode");

    auto conn = getConnection(args);

    std::string ns = ValueWriter(cx, args.get(0)).toString();

    int flags = ValueWriter(cx, args.get(2)).toInt32();

    auto addId = [cx, scope](JS::HandleValue value) {
        if (!value.isObject())
            uasserted(ErrorCodes::BadValue, "attempted to insert a non-object type");

        JS::RootedObject elementObj(cx, value.toObjectOrNull());

        ObjectWrapper ele(cx, elementObj);

        if (!ele.hasField(InternedString::_id)) {
            JS::RootedValue value(cx);
            scope->getProto<OIDInfo>().newInstance(&value);
            ele.setValue(InternedString::_id, value);
        }

        return ValueWriter(cx, value).toBSON();
    };

<<<<<<< HEAD
    if (args.get(1).isObject()) {
        bool isArray;

        if (!JS_IsArrayObject(cx, args.get(1), &isArray)) {
            uasserted(ErrorCodes::BadValue, "Failure to check is object an array");
        }

        if (isArray) {
            JS::RootedObject obj(cx, args.get(1).toObjectOrNull());
            ObjectWrapper array(cx, obj);

            std::vector<BSONObj> bos;

            bool foundElement = false;

            array.enumerate([&](JS::HandleId id) {
                foundElement = true;

                JS::RootedValue value(cx);
                array.getValue(id, &value);

                bos.push_back(addId(value));

                return true;
            });

            if (!foundElement)
                uasserted(ErrorCodes::BadValue, "attempted to insert an empty array");

            conn->insert(ns, bos, flags);
        } else {
            conn->insert(ns, addId(args.get(1)));
=======
    Message toSend;
    if (args.get(1).isObject()) {
        bool isArray;

        if (!JS_IsArrayObject(cx, args.get(1), &isArray)) {
            uasserted(ErrorCodes::BadValue, "Failure to check is object an array");
        }

        if (isArray) {
            JS::RootedObject obj(cx, args.get(1).toObjectOrNull());
            ObjectWrapper array(cx, obj);

            std::vector<BSONObj> bos;

            bool foundElement = false;

            array.enumerate([&](JS::HandleId id) {
                foundElement = true;

                JS::RootedValue value(cx);
                array.getValue(id, &value);

                bos.push_back(addId(value));

                return true;
            });

            if (!foundElement)
                uasserted(ErrorCodes::BadValue, "attempted to insert an empty array");

            toSend = makeInsertMessage(ns, bos.data(), bos.size(), flags);
        } else {
            toSend = makeInsertMessage(ns, addId(args.get(1)));
>>>>>>> f378d467
        }
    } else {
        toSend = makeInsertMessage(ns, addId(args.get(1)));
    }

    invariant(!toSend.empty());
    conn->say(toSend);

    args.rval().setUndefined();
}

void MongoBase::Functions::remove::call(JSContext* cx, JS::CallArgs args) {
    if (!(args.length() == 2 || args.length() == 3))
        uasserted(ErrorCodes::BadValue, "remove needs 2 or 3 args");

    if (!(args.get(1).isObject()))
        uasserted(ErrorCodes::BadValue, "attempted to remove a non-object");

    ObjectWrapper o(cx, args.thisv());

    if (o.hasOwnField(InternedString::readOnly) && o.getBoolean(InternedString::readOnly))
        uasserted(ErrorCodes::BadValue, "js db in read only mode");

    auto conn = getConnection(args);
    std::string ns = ValueWriter(cx, args.get(0)).toString();

    BSONObj bson = ValueWriter(cx, args.get(1)).toBSON();

    bool justOne = false;
    if (args.length() > 2) {
        justOne = args.get(2).toBoolean();
    }

    auto toSend = makeRemoveMessage(ns, bson, justOne ? RemoveOption_JustOne : 0);
    conn->say(toSend);
    args.rval().setUndefined();
}

void MongoBase::Functions::update::call(JSContext* cx, JS::CallArgs args) {
    if (args.length() < 3)
        uasserted(ErrorCodes::BadValue, "update needs at least 3 args");

    if (!args.get(1).isObject())
        uasserted(ErrorCodes::BadValue, "1st param to update has to be an object");

    if (!args.get(2).isObject())
        uasserted(ErrorCodes::BadValue, "2nd param to update has to be an object");

    ObjectWrapper o(cx, args.thisv());

    if (o.hasOwnField(InternedString::readOnly) && o.getBoolean(InternedString::readOnly))
        uasserted(ErrorCodes::BadValue, "js db in read only mode");

    auto conn = getConnection(args);
    std::string ns = ValueWriter(cx, args.get(0)).toString();

    BSONObj q1 = ValueWriter(cx, args.get(1)).toBSON();
    BSONObj o1 = ValueWriter(cx, args.get(2)).toBSON();

    bool upsert = args.length() > 3 && args.get(3).isBoolean() && args.get(3).toBoolean();
    bool multi = args.length() > 4 && args.get(4).isBoolean() && args.get(4).toBoolean();

    auto toSend = makeUpdateMessage(
        ns, q1, o1, (upsert ? UpdateOption_Upsert : 0) | (multi ? UpdateOption_Multi : 0));
    conn->say(toSend);
    args.rval().setUndefined();
}

void MongoBase::Functions::auth::call(JSContext* cx, JS::CallArgs args) {
    auto conn = getConnection(args);
<<<<<<< HEAD
    if (!conn)
        uasserted(ErrorCodes::BadValue, "no connection");

    BSONObj params;
    switch (args.length()) {
        case 1:
            params = ValueWriter(cx, args.get(0)).toBSON();
            break;
        case 3:
            params =
                BSON(saslCommandMechanismFieldName << "MONGODB-CR" << saslCommandUserDBFieldName
                                                   << ValueWriter(cx, args[0]).toString()
                                                   << saslCommandUserFieldName
                                                   << ValueWriter(cx, args[1]).toString()
                                                   << saslCommandPasswordFieldName
                                                   << ValueWriter(cx, args[2]).toString());
            break;
        default:
            uasserted(ErrorCodes::BadValue, "mongoAuth takes 1 object or 3 string arguments");
    }

    conn->auth(params);
=======
    uassert(ErrorCodes::BadValue, "no connection", conn);
    uassert(ErrorCodes::BadValue, "mongoAuth takes exactly 1 object argument", args.length() == 1);
>>>>>>> f378d467

    conn->auth(ValueWriter(cx, args.get(0)).toBSON());
    args.rval().setBoolean(true);
}

void MongoBase::Functions::logout::call(JSContext* cx, JS::CallArgs args) {
    if (args.length() != 1)
        uasserted(ErrorCodes::BadValue, "logout needs 1 arg");

    BSONObj ret;

    std::string db = ValueWriter(cx, args.get(0)).toString();

    auto conn = getConnection(args);
    if (conn) {
        conn->logout(db, ret);
    }

    // Make a copy because I want to insulate us from whether conn->logout
    // writes an owned bson or not
    ValueReader(cx, args.rval()).fromBSON(ret.getOwned(), nullptr, false);
}

void MongoBase::Functions::cursorFromId::call(JSContext* cx, JS::CallArgs args) {
    auto scope = getScope(cx);

    if (!(args.length() == 2 || args.length() == 3))
        uasserted(ErrorCodes::BadValue, "cursorFromId needs 2 or 3 args");

    if (!scope->getProto<NumberLongInfo>().instanceOf(args.get(1)))
        uasserted(ErrorCodes::BadValue, "2nd arg must be a NumberLong");

    if (!(args.get(2).isNumber() || args.get(2).isUndefined()))
        uasserted(ErrorCodes::BadValue, "3rd arg must be a js Number");

    auto conn = getConnection(args);

    std::string ns = ValueWriter(cx, args.get(0)).toString();

    long long cursorId = NumberLongInfo::ToNumberLong(cx, args.get(1));

    // The shell only calls this method when it wants to test OP_GETMORE.
    auto cursor = stdx::make_unique<DBClientCursor>(
        conn, ns, cursorId, 0, DBClientCursor::QueryOptionLocal_forceOpQuery);

    if (args.get(2).isNumber())
        cursor->setBatchSize(ValueWriter(cx, args.get(2)).toInt32());

    JS::RootedObject c(cx);
    scope->getProto<CursorInfo>().newObject(&c);

    setCursor(scope, c, std::move(cursor), args);

    args.rval().setObjectOrNull(c);
}

void MongoBase::Functions::cursorHandleFromId::call(JSContext* cx, JS::CallArgs args) {
    auto scope = getScope(cx);

    if (args.length() != 2) {
        uasserted(ErrorCodes::BadValue, "cursorHandleFromId needs 2 args");
    }

    if (!scope->getProto<NumberLongInfo>().instanceOf(args.get(1))) {
        uasserted(ErrorCodes::BadValue, "2nd arg must be a NumberLong");
    }

    // getConnectionRef verifies that the connection is still open
    getConnectionRef(args);

    std::string ns = ValueWriter(cx, args.get(0)).toString();
    long long cursorId = NumberLongInfo::ToNumberLong(cx, args.get(1));

    JS::RootedObject c(cx);
    scope->getProto<CursorHandleInfo>().newObject(&c);

<<<<<<< HEAD
    setCursorHandle(scope, c, cursorId, args);
=======
    setCursorHandle(scope, c, NamespaceString(ns), cursorId, args);
>>>>>>> f378d467

    args.rval().setObjectOrNull(c);
}

void MongoBase::Functions::copyDatabaseWithSCRAM::call(JSContext* cx, JS::CallArgs args) {
    auto conn = getConnection(args);

    if (!conn)
        uasserted(ErrorCodes::BadValue, "no connection");

    if (args.length() != 6)
        uasserted(ErrorCodes::BadValue, "copyDatabase needs 6 arg");

    // copyDatabase(fromdb, todb, fromhost, username, password);
    std::string fromDb = ValueWriter(cx, args.get(0)).toString();
    std::string toDb = ValueWriter(cx, args.get(1)).toString();
    std::string fromHost = ValueWriter(cx, args.get(2)).toString();
    std::string user = ValueWriter(cx, args.get(3)).toString();
    std::string password = ValueWriter(cx, args.get(4)).toString();
    bool slaveOk = ValueWriter(cx, args.get(5)).toBoolean();

    std::string hashedPwd = DBClientBase::createPasswordDigest(user, password);

    std::unique_ptr<SaslClientSession> session(new NativeSaslClientSession());

    session->setParameter(SaslClientSession::parameterMechanism, "SCRAM-SHA-1");
    session->setParameter(SaslClientSession::parameterUser, user);
    session->setParameter(SaslClientSession::parameterPassword, hashedPwd);
    session->initialize().transitional_ignore();

    BSONObj saslFirstCommandPrefix =
        BSON("copydbsaslstart" << 1 << "fromhost" << fromHost << "fromdb" << fromDb
                               << saslCommandMechanismFieldName
                               << "SCRAM-SHA-1");

    BSONObj saslFollowupCommandPrefix = BSON(
        "copydb" << 1 << "fromhost" << fromHost << "fromdb" << fromDb << "todb" << toDb << "slaveOk"
                 << slaveOk);

    BSONObj saslCommandPrefix = saslFirstCommandPrefix;
    BSONObj inputObj = BSON(saslCommandPayloadFieldName << "");
    bool isServerDone = false;

    while (!session->isSuccess()) {
        std::string payload;
        BSONType type;

        Status status = saslExtractPayload(inputObj, &payload, &type);
        uassertStatusOK(status);

        std::string responsePayload;
        status = session->step(payload, &responsePayload);
        uassertStatusOK(status);

        BSONObjBuilder commandBuilder(std::move(saslCommandPrefix));
        commandBuilder.appendBinData(saslCommandPayloadFieldName,
                                     static_cast<int>(responsePayload.size()),
                                     BinDataGeneral,
                                     responsePayload.c_str());
        BSONElement conversationId = inputObj[saslCommandConversationIdFieldName];
        if (!conversationId.eoo())
            commandBuilder.append(conversationId);

        BSONObj command = commandBuilder.obj();

        bool ok = conn->runCommand("admin", command, inputObj);
        if (!ok) {
            ValueReader(cx, args.rval()).fromBSON(inputObj, nullptr, true);
            return;
        }

        isServerDone = inputObj[saslCommandDoneFieldName].trueValue();
        saslCommandPrefix = saslFollowupCommandPrefix;
    }

    if (!isServerDone) {
        uasserted(ErrorCodes::InternalError, "copydb client finished before server.");
    }

    ValueReader(cx, args.rval()).fromBSON(inputObj, nullptr, true);
}

void MongoBase::Functions::getClientRPCProtocols::call(JSContext* cx, JS::CallArgs args) {
    auto conn = getConnection(args);

    if (args.length() != 0)
        uasserted(ErrorCodes::BadValue, "getClientRPCProtocols takes no args");

    auto clientRPCProtocols = rpc::toString(conn->getClientRPCProtocols());
    uassertStatusOK(clientRPCProtocols);

    auto protoStr = clientRPCProtocols.getValue().toString();

    ValueReader(cx, args.rval()).fromStringData(protoStr);
}

void MongoBase::Functions::setClientRPCProtocols::call(JSContext* cx, JS::CallArgs args) {
    auto conn = getConnection(args);

    if (args.length() != 1)
        uasserted(ErrorCodes::BadValue, "setClientRPCProtocols needs 1 arg");
    if (!args.get(0).isString())
        uasserted(ErrorCodes::BadValue, "first argument to setClientRPCProtocols must be a string");

    std::string rpcProtosStr = ValueWriter(cx, args.get(0)).toString();

    auto clientRPCProtocols = rpc::parseProtocolSet(rpcProtosStr);
    uassertStatusOK(clientRPCProtocols);

    conn->setClientRPCProtocols(clientRPCProtocols.getValue());

    args.rval().setUndefined();
}

void MongoBase::Functions::getServerRPCProtocols::call(JSContext* cx, JS::CallArgs args) {
    auto conn = getConnection(args);

    if (args.length() != 0)
        uasserted(ErrorCodes::BadValue, "getServerRPCProtocols takes no args");

    auto serverRPCProtocols = rpc::toString(conn->getServerRPCProtocols());
    uassertStatusOK(serverRPCProtocols);

    auto protoStr = serverRPCProtocols.getValue().toString();

    ValueReader(cx, args.rval()).fromStringData(protoStr);
}

void MongoBase::Functions::isReplicaSetConnection::call(JSContext* cx, JS::CallArgs args) {
    auto conn = getConnection(args);

    if (args.length() != 0) {
        uasserted(ErrorCodes::BadValue, "isReplicaSetConnection takes no args");
    }

    args.rval().setBoolean(conn->type() == ConnectionString::ConnectionType::SET);
}

void MongoBase::Functions::_markNodeAsFailed::call(JSContext* cx, JS::CallArgs args) {
    if (args.length() != 3) {
        uasserted(ErrorCodes::BadValue, "_markNodeAsFailed needs 3 args");
    }

    if (!args.get(0).isString()) {
        uasserted(ErrorCodes::BadValue,
                  "first argument to _markNodeAsFailed must be a stringified host and port");
    }

    if (!args.get(1).isNumber()) {
        uasserted(ErrorCodes::BadValue,
                  "second argument to _markNodeAsFailed must be a numeric error code");
    }

    if (!args.get(2).isString()) {
        uasserted(ErrorCodes::BadValue,
                  "third argument to _markNodeAsFailed must be a stringified reason");
    }

    auto* rsConn = dynamic_cast<DBClientReplicaSet*>(getConnection(args));
    if (!rsConn) {
        uasserted(ErrorCodes::BadValue, "connection object isn't a replica set connection");
    }

    auto hostAndPort = ValueWriter(cx, args.get(0)).toString();
    auto code = ValueWriter(cx, args.get(1)).toInt32();
    auto reason = ValueWriter(cx, args.get(2)).toString();

    const auto& replicaSetName = rsConn->getSetName();
    ReplicaSetMonitor::get(replicaSetName)
        ->failedHost(HostAndPort(hostAndPort),
                     Status{static_cast<ErrorCodes::Error>(code), reason});

    args.rval().setUndefined();
}

void MongoLocalInfo::construct(JSContext* cx, JS::CallArgs args) {
    auto scope = getScope(cx);

    if (args.length() != 0)
        uasserted(ErrorCodes::BadValue, "local Mongo constructor takes no args");

<<<<<<< HEAD
    auto txn = scope->getOpContext();
    auto conn = DBDirectClientFactory::get(txn).create(txn);
=======
    auto opCtx = scope->getOpContext();
    auto conn = DBDirectClientFactory::get(opCtx).create(opCtx);
>>>>>>> f378d467

    JS::RootedObject thisv(cx);
    scope->getProto<MongoLocalInfo>().newObject(&thisv);
    ObjectWrapper o(cx, thisv);

    JS_SetPrivate(thisv, scope->trackedNew<std::shared_ptr<DBClientBase>>(conn.release()));

    o.setBoolean(InternedString::slaveOk, false);
    o.setString(InternedString::host, "EMBEDDED");

    args.rval().setObjectOrNull(thisv);
}

void MongoExternalInfo::construct(JSContext* cx, JS::CallArgs args) {
    auto scope = getScope(cx);

    std::string host("127.0.0.1");

    if (args.length() > 0 && args.get(0).isString()) {
        host = ValueWriter(cx, args.get(0)).toString();
    }

<<<<<<< HEAD
    auto statusWithHost = MongoURI::parse(host);
    auto cs = uassertStatusOK(statusWithHost);
=======
    auto cs = uassertStatusOK(MongoURI::parse(host));
>>>>>>> f378d467

    boost::optional<std::string> appname = cs.getAppName();
    std::string errmsg;
<<<<<<< HEAD
    std::unique_ptr<DBClientBase> conn(cs.connect("MongoDB Shell", errmsg));
=======
    std::unique_ptr<DBClientBase> conn(cs.connect(appname.value_or("MongoDB Shell"), errmsg));
>>>>>>> f378d467

    if (!conn.get()) {
        uasserted(ErrorCodes::InternalError, errmsg);
    }

    ScriptEngine::runConnectCallback(*conn);

    JS::RootedObject thisv(cx);
    scope->getProto<MongoExternalInfo>().newObject(&thisv);
    ObjectWrapper o(cx, thisv);

    JS_SetPrivate(thisv, scope->trackedNew<std::shared_ptr<DBClientBase>>(conn.release()));

    o.setBoolean(InternedString::slaveOk, false);
<<<<<<< HEAD
    o.setString(InternedString::host, cs.toString());
    auto defaultDB = cs.getDatabase() == "" ? "test" : cs.getDatabase();
    o.setString(InternedString::defaultDB, defaultDB);
=======
    o.setString(InternedString::host, cs.connectionString().toString());
    auto defaultDB = cs.getDatabase() == "" ? "test" : cs.getDatabase();
    o.setString(InternedString::defaultDB, defaultDB);

    // Adds a property to the Mongo connection object.
    boost::optional<bool> retryWrites = cs.getRetryWrites();
    // If retryWrites is not explicitly set in uri, sessions created on this connection default to
    // the global retryWrites value. This is checked in sessions.js by using the injected
    // _shouldRetryWrites() function, which returns true if the --retryWrites flag was passed.
    if (retryWrites) {
        o.setBoolean(InternedString::_retryWrites, retryWrites.get());
    }
>>>>>>> f378d467

    args.rval().setObjectOrNull(thisv);
}

void MongoBase::Functions::getMinWireVersion::call(JSContext* cx, JS::CallArgs args) {
    auto conn = getConnection(args);

    args.rval().setInt32(conn->getMinWireVersion());
}

void MongoBase::Functions::getMaxWireVersion::call(JSContext* cx, JS::CallArgs args) {
    auto conn = getConnection(args);

    args.rval().setInt32(conn->getMaxWireVersion());
}

void MongoBase::Functions::isReplicaSetMember::call(JSContext* cx, JS::CallArgs args) {
    auto conn = getConnection(args);

    args.rval().setBoolean(conn->isReplicaSetMember());
}

void MongoBase::Functions::isMongos::call(JSContext* cx, JS::CallArgs args) {
    auto conn = getConnection(args);

    args.rval().setBoolean(conn->isMongos());
}

void MongoBase::Functions::_startSession::call(JSContext* cx, JS::CallArgs args) {
    auto client =
        static_cast<std::shared_ptr<DBClientBase>*>(JS_GetPrivate(args.thisv().toObjectOrNull()));

    LogicalSessionIdToClient id;
    id.setId(UUID::gen());

    JS::RootedObject obj(cx);
    SessionInfo::make(cx, &obj, *client, id.toBSON());

    args.rval().setObjectOrNull(obj.get());
}

void MongoExternalInfo::Functions::load::call(JSContext* cx, JS::CallArgs args) {
    auto scope = getScope(cx);

    for (unsigned i = 0; i < args.length(); ++i) {
        std::string filename = ValueWriter(cx, args.get(i)).toString();

        if (!scope->execFile(filename, false, true)) {
            uasserted(ErrorCodes::BadValue, std::string("error loading js file: ") + filename);
        }
    }

    args.rval().setBoolean(true);
}

void MongoExternalInfo::Functions::quit::call(JSContext* cx, JS::CallArgs args) {
    quickExit(args.get(0).isNumber() ? args.get(0).toNumber() : 0);
}

void MongoExternalInfo::Functions::_forgetReplSet::call(JSContext* cx, JS::CallArgs args) {
    if (args.length() != 1) {
        uasserted(ErrorCodes::BadValue,
                  str::stream() << "_forgetReplSet takes exactly 1 argument, but was given "
                                << args.length());
    }

    std::string rsName = ValueWriter(cx, args.get(0)).toString();
    globalRSMonitorManager.removeMonitor(rsName);

    args.rval().setUndefined();
}

}  // namespace mozjs
}  // namespace mongo<|MERGE_RESOLUTION|>--- conflicted
+++ resolved
@@ -107,29 +107,19 @@
 };
 
 namespace {
-<<<<<<< HEAD
-DBClientBase* getConnection(JS::CallArgs& args) {
-    auto ret =
-        static_cast<std::shared_ptr<DBClientBase>*>(JS_GetPrivate(args.thisv().toObjectOrNull()))
-            ->get();
-=======
 
 const std::shared_ptr<DBClientBase>& getConnectionRef(JS::CallArgs& args) {
     auto ret =
         static_cast<std::shared_ptr<DBClientBase>*>(JS_GetPrivate(args.thisv().toObjectOrNull()));
->>>>>>> f378d467
     uassert(
         ErrorCodes::BadValue, "Trying to get connection for closed Mongo object", *ret != nullptr);
     return *ret;
 }
 
-<<<<<<< HEAD
-=======
 DBClientBase* getConnection(JS::CallArgs& args) {
     return getConnectionRef(args).get();
 }
 
->>>>>>> f378d467
 void setCursor(MozJSImplScope* scope,
                JS::HandleObject target,
                std::unique_ptr<DBClientCursor> cursor,
@@ -143,24 +133,13 @@
 
 void setCursorHandle(MozJSImplScope* scope,
                      JS::HandleObject target,
-<<<<<<< HEAD
-=======
                      NamespaceString ns,
->>>>>>> f378d467
                      long long cursorId,
                      JS::CallArgs& args) {
     auto client =
         static_cast<std::shared_ptr<DBClientBase>*>(JS_GetPrivate(args.thisv().toObjectOrNull()));
 
     // Copy the client shared pointer to up the refcount.
-<<<<<<< HEAD
-    JS_SetPrivate(target, scope->trackedNew<CursorHandleInfo::CursorTracker>(cursorId, *client));
-}
-
-void setHiddenMongo(JSContext* cx,
-                    DBClientWithCommands* resPtr,
-                    DBClientWithCommands* origConn,
-=======
     JS_SetPrivate(
         target,
         scope->trackedNew<CursorHandleInfo::CursorTracker>(std::move(ns), cursorId, *client));
@@ -169,25 +148,13 @@
 void setHiddenMongo(JSContext* cx,
                     std::shared_ptr<DBClientBase> resPtr,
                     DBClientBase* origConn,
->>>>>>> f378d467
                     JS::CallArgs& args) {
     ObjectWrapper o(cx, args.rval());
     // If the connection that ran the command is the same as conn, then we set a hidden "_mongo"
     // property on the returned object that is just "this" Mongo object.
-<<<<<<< HEAD
-    if (resPtr == origConn) {
-        o.defineProperty(InternedString::_mongo, args.thisv(), JSPROP_READONLY | JSPROP_PERMANENT);
-    } else {
-        // Otherwise, we construct a new Mongo object that is a copy of "this", but has a different
-        // private value which is the specific DBClientBase that should be used for getMore calls.
-        auto& connSharedPtr = *(static_cast<std::shared_ptr<DBClientBase>*>(
-            JS_GetPrivate(args.thisv().toObjectOrNull())));
-
-=======
     if (resPtr.get() == origConn) {
         o.defineProperty(InternedString::_mongo, args.thisv(), JSPROP_READONLY | JSPROP_PERMANENT);
     } else {
->>>>>>> f378d467
         JS::RootedObject newMongo(cx);
 
         auto scope = getScope(cx);
@@ -197,16 +164,6 @@
         } else {
             scope->getProto<MongoExternalInfo>().newObject(&newMongo);
         }
-<<<<<<< HEAD
-        JS_SetPrivate(newMongo,
-                      scope->trackedNew<std::shared_ptr<DBClientBase>>(
-                          connSharedPtr, static_cast<DBClientBase*>(resPtr)));
-
-        ObjectWrapper from(cx, args.thisv());
-        ObjectWrapper to(cx, newMongo);
-        for (const auto& k :
-             {InternedString::slaveOk, InternedString::defaultDB, InternedString::host}) {
-=======
 
         auto host = resPtr->getServerAddress();
         JS_SetPrivate(newMongo,
@@ -215,19 +172,15 @@
         ObjectWrapper from(cx, args.thisv());
         ObjectWrapper to(cx, newMongo);
         for (const auto& k : {InternedString::slaveOk, InternedString::defaultDB}) {
->>>>>>> f378d467
             JS::RootedValue tmpValue(cx);
             from.getValue(k, &tmpValue);
             to.setValue(k, tmpValue);
         }
 
-<<<<<<< HEAD
-=======
         // 'newMongo' is a direct connection to an individual server. Its "host" property therefore
         // reports the stringified HostAndPort of the underlying DBClientConnection.
         to.setString(InternedString::host, host);
 
->>>>>>> f378d467
         JS::RootedValue value(cx);
         value.setObjectOrNull(newMongo);
 
@@ -276,21 +229,13 @@
 
     int queryOptions = ValueWriter(cx, args.get(2)).toInt32();
     BSONObj cmdRes;
-<<<<<<< HEAD
-    auto resTuple = conn->runCommandWithTarget(database, cmdObj, cmdRes, queryOptions);
-=======
     auto resTuple = conn->runCommandWithTarget(database, cmdObj, cmdRes, conn, queryOptions);
->>>>>>> f378d467
 
     // the returned object is not read only as some of our tests depend on modifying it.
     //
     // Also, we make a copy here because we want a copy after we dump cmdRes
     ValueReader(cx, args.rval()).fromBSON(cmdRes.getOwned(), nullptr, false /* read only */);
-<<<<<<< HEAD
-    setHiddenMongo(cx, std::get<1>(resTuple), conn, args);
-=======
     setHiddenMongo(cx, std::get<1>(resTuple), conn.get(), args);
->>>>>>> f378d467
 }
 
 void MongoBase::Functions::runCommandWithMetadata::call(JSContext* cx, JS::CallArgs args) {
@@ -313,15 +258,9 @@
     BSONObj metadata = ValueWriter(cx, args.get(1)).toBSON();
     BSONObj commandArgs = ValueWriter(cx, args.get(2)).toBSON();
 
-<<<<<<< HEAD
-    auto conn = getConnection(args);
-    auto resTuple =
-        conn->runCommandWithMetadataAndTarget(database, commandName, metadata, commandArgs);
-=======
     const auto& conn = getConnectionRef(args);
     auto resTuple = conn->runCommandWithTarget(
         OpMsgRequest::fromDBAndBody(database, commandArgs, metadata), conn);
->>>>>>> f378d467
     auto res = std::move(std::get<0>(resTuple));
 
     BSONObjBuilder mergedResultBob;
@@ -329,11 +268,7 @@
     mergedResultBob.append("metadata", res->getMetadata());
 
     ValueReader(cx, args.rval()).fromBSON(mergedResultBob.obj(), nullptr, false);
-<<<<<<< HEAD
-    setHiddenMongo(cx, std::get<1>(resTuple), conn, args);
-=======
     setHiddenMongo(cx, std::get<1>(resTuple), conn.get(), args);
->>>>>>> f378d467
 }
 
 void MongoBase::Functions::find::call(JSContext* cx, JS::CallArgs args) {
@@ -425,7 +360,7 @@
         return ValueWriter(cx, value).toBSON();
     };
 
-<<<<<<< HEAD
+    Message toSend;
     if (args.get(1).isObject()) {
         bool isArray;
 
@@ -455,44 +390,9 @@
             if (!foundElement)
                 uasserted(ErrorCodes::BadValue, "attempted to insert an empty array");
 
-            conn->insert(ns, bos, flags);
-        } else {
-            conn->insert(ns, addId(args.get(1)));
-=======
-    Message toSend;
-    if (args.get(1).isObject()) {
-        bool isArray;
-
-        if (!JS_IsArrayObject(cx, args.get(1), &isArray)) {
-            uasserted(ErrorCodes::BadValue, "Failure to check is object an array");
-        }
-
-        if (isArray) {
-            JS::RootedObject obj(cx, args.get(1).toObjectOrNull());
-            ObjectWrapper array(cx, obj);
-
-            std::vector<BSONObj> bos;
-
-            bool foundElement = false;
-
-            array.enumerate([&](JS::HandleId id) {
-                foundElement = true;
-
-                JS::RootedValue value(cx);
-                array.getValue(id, &value);
-
-                bos.push_back(addId(value));
-
-                return true;
-            });
-
-            if (!foundElement)
-                uasserted(ErrorCodes::BadValue, "attempted to insert an empty array");
-
             toSend = makeInsertMessage(ns, bos.data(), bos.size(), flags);
         } else {
             toSend = makeInsertMessage(ns, addId(args.get(1)));
->>>>>>> f378d467
         }
     } else {
         toSend = makeInsertMessage(ns, addId(args.get(1)));
@@ -563,33 +463,8 @@
 
 void MongoBase::Functions::auth::call(JSContext* cx, JS::CallArgs args) {
     auto conn = getConnection(args);
-<<<<<<< HEAD
-    if (!conn)
-        uasserted(ErrorCodes::BadValue, "no connection");
-
-    BSONObj params;
-    switch (args.length()) {
-        case 1:
-            params = ValueWriter(cx, args.get(0)).toBSON();
-            break;
-        case 3:
-            params =
-                BSON(saslCommandMechanismFieldName << "MONGODB-CR" << saslCommandUserDBFieldName
-                                                   << ValueWriter(cx, args[0]).toString()
-                                                   << saslCommandUserFieldName
-                                                   << ValueWriter(cx, args[1]).toString()
-                                                   << saslCommandPasswordFieldName
-                                                   << ValueWriter(cx, args[2]).toString());
-            break;
-        default:
-            uasserted(ErrorCodes::BadValue, "mongoAuth takes 1 object or 3 string arguments");
-    }
-
-    conn->auth(params);
-=======
     uassert(ErrorCodes::BadValue, "no connection", conn);
     uassert(ErrorCodes::BadValue, "mongoAuth takes exactly 1 object argument", args.length() == 1);
->>>>>>> f378d467
 
     conn->auth(ValueWriter(cx, args.get(0)).toBSON());
     args.rval().setBoolean(true);
@@ -666,11 +541,7 @@
     JS::RootedObject c(cx);
     scope->getProto<CursorHandleInfo>().newObject(&c);
 
-<<<<<<< HEAD
-    setCursorHandle(scope, c, cursorId, args);
-=======
     setCursorHandle(scope, c, NamespaceString(ns), cursorId, args);
->>>>>>> f378d467
 
     args.rval().setObjectOrNull(c);
 }
@@ -852,13 +723,8 @@
     if (args.length() != 0)
         uasserted(ErrorCodes::BadValue, "local Mongo constructor takes no args");
 
-<<<<<<< HEAD
-    auto txn = scope->getOpContext();
-    auto conn = DBDirectClientFactory::get(txn).create(txn);
-=======
     auto opCtx = scope->getOpContext();
     auto conn = DBDirectClientFactory::get(opCtx).create(opCtx);
->>>>>>> f378d467
 
     JS::RootedObject thisv(cx);
     scope->getProto<MongoLocalInfo>().newObject(&thisv);
@@ -881,20 +747,11 @@
         host = ValueWriter(cx, args.get(0)).toString();
     }
 
-<<<<<<< HEAD
-    auto statusWithHost = MongoURI::parse(host);
-    auto cs = uassertStatusOK(statusWithHost);
-=======
     auto cs = uassertStatusOK(MongoURI::parse(host));
->>>>>>> f378d467
 
     boost::optional<std::string> appname = cs.getAppName();
     std::string errmsg;
-<<<<<<< HEAD
-    std::unique_ptr<DBClientBase> conn(cs.connect("MongoDB Shell", errmsg));
-=======
     std::unique_ptr<DBClientBase> conn(cs.connect(appname.value_or("MongoDB Shell"), errmsg));
->>>>>>> f378d467
 
     if (!conn.get()) {
         uasserted(ErrorCodes::InternalError, errmsg);
@@ -909,11 +766,6 @@
     JS_SetPrivate(thisv, scope->trackedNew<std::shared_ptr<DBClientBase>>(conn.release()));
 
     o.setBoolean(InternedString::slaveOk, false);
-<<<<<<< HEAD
-    o.setString(InternedString::host, cs.toString());
-    auto defaultDB = cs.getDatabase() == "" ? "test" : cs.getDatabase();
-    o.setString(InternedString::defaultDB, defaultDB);
-=======
     o.setString(InternedString::host, cs.connectionString().toString());
     auto defaultDB = cs.getDatabase() == "" ? "test" : cs.getDatabase();
     o.setString(InternedString::defaultDB, defaultDB);
@@ -926,7 +778,6 @@
     if (retryWrites) {
         o.setBoolean(InternedString::_retryWrites, retryWrites.get());
     }
->>>>>>> f378d467
 
     args.rval().setObjectOrNull(thisv);
 }
