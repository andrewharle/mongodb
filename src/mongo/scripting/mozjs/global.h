--- conflicted
+++ resolved
@@ -51,11 +51,7 @@
         MONGO_DECLARE_JS_FUNCTION(getJSHeapLimitMB);
     };
 
-<<<<<<< HEAD
-    static const JSFunctionSpec freeFunctions[6];
-=======
     static const JSFunctionSpec freeFunctions[7];
->>>>>>> f378d467
 
     static const char* const className;
     static const unsigned classFlags = JSCLASS_GLOBAL_FLAGS;
