--- conflicted
+++ resolved
@@ -313,14 +313,11 @@
     typename std::enable_if<std::is_same<T, URIInfo>::value, WrapType<T>&>::type getProto() {
         return _uriProto;
     }
-<<<<<<< HEAD
-=======
 
     template <typename T>
     typename std::enable_if<std::is_same<T, GlobalInfo>::value, WrapType<T>&>::type getProto() {
         return _globalProto;
     }
->>>>>>> f378d467
 
     static const char* const kExecResult;
     static const char* const kInvokeResult;
@@ -369,11 +366,8 @@
         static ASANHandles* getThreadASANHandles();
     };
 
-<<<<<<< HEAD
-=======
     void setStatus(Status status);
 
->>>>>>> f378d467
 private:
     template <typename ImplScopeFunction>
     auto _runSafely(ImplScopeFunction&& functionToRun) -> decltype(functionToRun());
