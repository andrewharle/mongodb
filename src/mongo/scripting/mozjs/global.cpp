
/**
 *    Copyright (C) 2018-present MongoDB, Inc.
 *
 *    This program is free software: you can redistribute it and/or modify
 *    it under the terms of the Server Side Public License, version 1,
 *    as published by MongoDB, Inc.
 *
 *    This program is distributed in the hope that it will be useful,
 *    but WITHOUT ANY WARRANTY; without even the implied warranty of
 *    MERCHANTABILITY or FITNESS FOR A PARTICULAR PURPOSE.  See the
 *    Server Side Public License for more details.
 *
 *    You should have received a copy of the Server Side Public License
 *    along with this program. If not, see
 *    <http://www.mongodb.com/licensing/server-side-public-license>.
 *
 *    As a special exception, the copyright holders give permission to link the
 *    code of portions of this program with the OpenSSL library under certain
 *    conditions as described in each individual source file and distribute
 *    linked combinations including the program with the OpenSSL library. You
 *    must comply with the Server Side Public License in all respects for
 *    all of the code used other than as permitted herein. If you modify file(s)
 *    with this exception, you may extend this exception to your version of the
 *    file(s), but you are not obligated to do so. If you do not wish to do so,
 *    delete this exception statement from your version. If you delete this
 *    exception statement from all source files in the program, then also delete
 *    it in the license file.
 */

#include "mongo/platform/basic.h"

#include "mongo/scripting/mozjs/global.h"

#include <js/Conversions.h>

#include "mongo/base/init.h"
#include "mongo/logger/logger.h"
#include "mongo/logger/logstream_builder.h"
#include "mongo/scripting/engine.h"
#include "mongo/scripting/mozjs/implscope.h"
#include "mongo/scripting/mozjs/jsstringwrapper.h"
#include "mongo/scripting/mozjs/objectwrapper.h"
#include "mongo/scripting/mozjs/valuereader.h"
#include "mongo/scripting/mozjs/valuewriter.h"
#include "mongo/util/version.h"

namespace mongo {
namespace mozjs {

<<<<<<< HEAD
const JSFunctionSpec GlobalInfo::freeFunctions[6] = {
=======
const JSFunctionSpec GlobalInfo::freeFunctions[7] = {
    MONGO_ATTACH_JS_FUNCTION(sleep),
>>>>>>> f378d467
    MONGO_ATTACH_JS_FUNCTION(gc),
    MONGO_ATTACH_JS_FUNCTION(print),
    MONGO_ATTACH_JS_FUNCTION(version),
    MONGO_ATTACH_JS_FUNCTION(buildInfo),
    MONGO_ATTACH_JS_FUNCTION(getJSHeapLimitMB),
    JS_FS_END,
};

const char* const GlobalInfo::className = "Global";

namespace {

logger::MessageLogDomain* jsPrintLogDomain;

}  // namespace

void GlobalInfo::Functions::print::call(JSContext* cx, JS::CallArgs args) {
    logger::LogstreamBuilder builder(jsPrintLogDomain, getThreadName(), logger::LogSeverity::Log());
    std::ostream& ss = builder.stream();

    bool first = true;
    for (size_t i = 0; i < args.length(); i++) {
        if (first)
            first = false;
        else
            ss << " ";

        if (args.get(i).isNullOrUndefined()) {
            // failed to get object to convert
            ss << "[unknown type]";
            continue;
        }

        JSStringWrapper jsstr(cx, JS::ToString(cx, args.get(i)));
        ss << jsstr.toStringData();
    }
    ss << std::endl;

    args.rval().setUndefined();
}

void GlobalInfo::Functions::version::call(JSContext* cx, JS::CallArgs args) {
    auto versionString = VersionInfoInterface::instance().version();
    ValueReader(cx, args.rval()).fromStringData(versionString);
}

void GlobalInfo::Functions::buildInfo::call(JSContext* cx, JS::CallArgs args) {
    BSONObjBuilder b;
    VersionInfoInterface::instance().appendBuildInfo(&b);
    ValueReader(cx, args.rval()).fromBSON(b.obj(), nullptr, false);
}

void GlobalInfo::Functions::getJSHeapLimitMB::call(JSContext* cx, JS::CallArgs args) {
    ValueReader(cx, args.rval()).fromDouble(mongo::getGlobalScriptEngine()->getJSHeapLimitMB());
}

void GlobalInfo::Functions::gc::call(JSContext* cx, JS::CallArgs args) {
    auto scope = getScope(cx);

    scope->gc();

    args.rval().setUndefined();
}

void GlobalInfo::Functions::sleep::call(JSContext* cx, JS::CallArgs args) {
    uassert(16259,
            "sleep takes a single numeric argument -- sleep(milliseconds)",
            args.length() == 1 && args.get(0).isNumber());

    auto scope = getScope(cx);
    int64_t duration = ValueWriter(cx, args.get(0)).toInt64();
    scope->sleep(Milliseconds(duration));

    args.rval().setUndefined();
}

MONGO_INITIALIZER(JavascriptPrintDomain)(InitializerContext*) {
    jsPrintLogDomain = logger::globalLogManager()->getNamedDomain("javascriptOutput");
    return Status::OK();
}

}  // namespace mozjs
}  // namespace mongo<|MERGE_RESOLUTION|>--- conflicted
+++ resolved
@@ -48,12 +48,8 @@
 namespace mongo {
 namespace mozjs {
 
-<<<<<<< HEAD
-const JSFunctionSpec GlobalInfo::freeFunctions[6] = {
-=======
 const JSFunctionSpec GlobalInfo::freeFunctions[7] = {
     MONGO_ATTACH_JS_FUNCTION(sleep),
->>>>>>> f378d467
     MONGO_ATTACH_JS_FUNCTION(gc),
     MONGO_ATTACH_JS_FUNCTION(print),
     MONGO_ATTACH_JS_FUNCTION(version),
