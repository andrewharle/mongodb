
/**
 *    Copyright (C) 2018-present MongoDB, Inc.
 *
 *    This program is free software: you can redistribute it and/or modify
 *    it under the terms of the Server Side Public License, version 1,
 *    as published by MongoDB, Inc.
 *
 *    This program is distributed in the hope that it will be useful,
 *    but WITHOUT ANY WARRANTY; without even the implied warranty of
 *    MERCHANTABILITY or FITNESS FOR A PARTICULAR PURPOSE.  See the
 *    Server Side Public License for more details.
 *
 *    You should have received a copy of the Server Side Public License
 *    along with this program. If not, see
 *    <http://www.mongodb.com/licensing/server-side-public-license>.
 *
 *    As a special exception, the copyright holders give permission to link the
 *    code of portions of this program with the OpenSSL library under certain
 *    conditions as described in each individual source file and distribute
 *    linked combinations including the program with the OpenSSL library. You
 *    must comply with the Server Side Public License in all respects for
 *    all of the code used other than as permitted herein. If you modify file(s)
 *    with this exception, you may extend this exception to your version of the
 *    file(s), but you are not obligated to do so. If you do not wish to do so,
 *    delete this exception statement from your version. If you delete this
 *    exception statement from all source files in the program, then also delete
 *    it in the license file.
 */

#include "mongo/platform/basic.h"

#include "mongo/s/catalog/type_database.h"

#include "mongo/base/status_with.h"
#include "mongo/bson/bsonobj.h"
#include "mongo/bson/bsonobjbuilder.h"
#include "mongo/bson/util/bson_extract.h"
#include "mongo/s/database_version_helpers.h"
#include "mongo/util/assert_util.h"

namespace mongo {

using std::string;

const NamespaceString DatabaseType::ConfigNS("config.databases");

const BSONField<std::string> DatabaseType::name("_id");
const BSONField<std::string> DatabaseType::primary("primary");
const BSONField<bool> DatabaseType::sharded("partitioned");
const BSONField<BSONObj> DatabaseType::version("version");

DatabaseType::DatabaseType(const std::string& dbName,
                           const ShardId& primaryShard,
                           bool sharded,
                           boost::optional<DatabaseVersion> version)
    : _name(dbName), _primary(primaryShard), _sharded(sharded), _version(version) {}

StatusWith<DatabaseType> DatabaseType::fromBSON(const BSONObj& source) {
    std::string dbtName;
    {
        Status status = bsonExtractStringField(source, name.name(), &dbtName);
        if (!status.isOK())
            return status;
    }

    std::string dbtPrimary;
    {
        Status status = bsonExtractStringField(source, primary.name(), &dbtPrimary);
        if (!status.isOK())
            return status;
    }

    bool dbtSharded;
    {
        Status status =
            bsonExtractBooleanFieldWithDefault(source, sharded.name(), false, &dbtSharded);
        if (!status.isOK())
            return status;
    }

    boost::optional<DatabaseVersion> dbtVersion = boost::none;
    {
        BSONObj versionField = source.getObjectField("version");
        // TODO: Parse this unconditionally once featureCompatibilityVersion 3.6 is no longer
        // supported.
        if (!versionField.isEmpty()) {
            dbtVersion =
                DatabaseVersion::parse(IDLParserErrorContext("DatabaseType"), versionField);
        }
    }

    return DatabaseType{
        std::move(dbtName), std::move(dbtPrimary), dbtSharded, std::move(dbtVersion)};
}

Status DatabaseType::validate() const {
    if (_name.empty()) {
        return Status(ErrorCodes::NoSuchKey, "missing name");
    }

<<<<<<< HEAD
    if (!_primary.is_initialized() || !_primary->isValid()) {
=======
    if (!_primary.isValid()) {
>>>>>>> f378d467
        return Status(ErrorCodes::NoSuchKey, "missing primary");
    }

    return Status::OK();
}

BSONObj DatabaseType::toBSON() const {
    BSONObjBuilder builder;
<<<<<<< HEAD
    builder.append(name.name(), _name.get_value_or(""));
    builder.append(primary.name(), _primary.get_value_or(ShardId()).toString());
    builder.append(sharded.name(), _sharded.get_value_or(false));
=======

    // Required fields.
    builder.append(name.name(), _name);
    builder.append(primary.name(), _primary.toString());
    builder.append(sharded.name(), _sharded);

    // Optional fields.
    if (_version) {
        builder.append(version.name(), _version->toBSON());
    }
>>>>>>> f378d467

    return builder.obj();
}

std::string DatabaseType::toString() const {
    return toBSON().toString();
}

void DatabaseType::setName(const std::string& name) {
    invariant(!name.empty());
    _name = name;
}

void DatabaseType::setPrimary(const ShardId& primary) {
    invariant(primary.isValid());
    _primary = primary;
}

void DatabaseType::setSharded(bool sharded) {
    _sharded = sharded;
}

void DatabaseType::setVersion(const DatabaseVersion& version) {
    _version = version;
}

}  // namespace mongo<|MERGE_RESOLUTION|>--- conflicted
+++ resolved
@@ -99,11 +99,7 @@
         return Status(ErrorCodes::NoSuchKey, "missing name");
     }
 
-<<<<<<< HEAD
-    if (!_primary.is_initialized() || !_primary->isValid()) {
-=======
     if (!_primary.isValid()) {
->>>>>>> f378d467
         return Status(ErrorCodes::NoSuchKey, "missing primary");
     }
 
@@ -112,11 +108,6 @@
 
 BSONObj DatabaseType::toBSON() const {
     BSONObjBuilder builder;
-<<<<<<< HEAD
-    builder.append(name.name(), _name.get_value_or(""));
-    builder.append(primary.name(), _primary.get_value_or(ShardId()).toString());
-    builder.append(sharded.name(), _sharded.get_value_or(false));
-=======
 
     // Required fields.
     builder.append(name.name(), _name);
@@ -127,7 +118,6 @@
     if (_version) {
         builder.append(version.name(), _version->toBSON());
     }
->>>>>>> f378d467
 
     return builder.obj();
 }
