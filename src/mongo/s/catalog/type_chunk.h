--- conflicted
+++ resolved
@@ -35,15 +35,10 @@
 
 #include "mongo/bson/bsonobj.h"
 #include "mongo/db/namespace_string.h"
-<<<<<<< HEAD
-#include "mongo/s/chunk_version.h"
-#include "mongo/s/shard_id.h"
-=======
 #include "mongo/s/catalog/type_chunk_base_gen.h"
 #include "mongo/s/chunk_version.h"
 #include "mongo/s/shard_id.h"
 #include "mongo/s/shard_key_pattern.h"
->>>>>>> f378d467
 
 namespace mongo {
 
@@ -73,11 +68,8 @@
         return _maxKey;
     }
 
-<<<<<<< HEAD
-=======
     const Status extractKeyPattern(KeyPattern* shardKeyPatternOut) const;
 
->>>>>>> f378d467
     /**
      * Checks whether the specified key is within the bounds of this chunk range.
      */
@@ -97,8 +89,6 @@
     bool operator==(const ChunkRange& other) const;
     bool operator!=(const ChunkRange& other) const;
 
-<<<<<<< HEAD
-=======
     /**
      * Returns true iff the union of *this and the argument range is the same as *this.
      */
@@ -115,18 +105,11 @@
      */
     ChunkRange unionWith(ChunkRange const& other) const;
 
->>>>>>> f378d467
 private:
     BSONObj _minKey;
     BSONObj _maxKey;
 };
 
-<<<<<<< HEAD
-/**
- * This class represents the layout and contents of documents contained in the
- * config.chunks collection. All manipulation of documents coming from that
- * collection should be done with this class.
-=======
 class ChunkHistory : public ChunkHistoryBase {
 public:
     ChunkHistory() : ChunkHistoryBase() {}
@@ -182,7 +165,6 @@
  * Note: it is intended to change the config server's collection schema to mirror the new shard
  * server's collection schema, but that will be future work when the new schema is stable and there
  * is time to do the extra work, as well as handle the backwards compatibility issues it poses.
->>>>>>> f378d467
  */
 class ChunkType {
 public:
@@ -207,9 +189,6 @@
     ChunkType();
     ChunkType(NamespaceString nss, ChunkRange range, ChunkVersion version, ShardId shardId);
 
-    ChunkType();
-    ChunkType(NamespaceString nss, ChunkRange range, ChunkVersion version, ShardId shardId);
-
     /**
      * Constructs a new ChunkType object from BSON that has the config server's config.chunks
      * collection format.
@@ -219,18 +198,8 @@
     static StatusWith<ChunkType> fromConfigBSON(const BSONObj& source);
 
     /**
-<<<<<<< HEAD
-     * Generates chunk id based on the namespace name and the lower bound of the chunk.
-     */
-    static std::string genID(StringData ns, const BSONObj& min);
-
-    /**
-     * Returns OK if all fields have been set. Otherwise returns NoSuchKey
-     * and information about the first field that is missing.
-=======
      * Returns the BSON representation of the entry for the config server's config.chunks
      * collection.
->>>>>>> f378d467
      */
     BSONObj toConfigBSON() const;
 
@@ -321,29 +290,17 @@
 private:
     // Convention: (M)andatory, (O)ptional, (S)pecial; (C)onfig, (S)hard.
 
-<<<<<<< HEAD
-    // (M)  collection this chunk is in
-    boost::optional<std::string> _ns;
-    // (M)  first key of the range, inclusive
-=======
     // (O)(C)     collection this chunk is in
     boost::optional<NamespaceString> _nss;
     // (M)(C)(S)  first key of the range, inclusive
->>>>>>> f378d467
     boost::optional<BSONObj> _min;
     // (M)(C)(S)  last key of the range, non-inclusive
     boost::optional<BSONObj> _max;
     // (M)(C)(S)  version of this chunk
     boost::optional<ChunkVersion> _version;
-<<<<<<< HEAD
-    // (M)  shard this chunk lives in
-    boost::optional<ShardId> _shard;
-    // (O)  too big to move?
-=======
     // (M)(C)(S)  shard this chunk lives in
     boost::optional<ShardId> _shard;
     // (O)(C)     too big to move?
->>>>>>> f378d467
     boost::optional<bool> _jumbo;
     // history of the chunk
     std::vector<ChunkHistory> _history;
