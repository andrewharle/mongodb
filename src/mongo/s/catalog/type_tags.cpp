
/**
 *    Copyright (C) 2018-present MongoDB, Inc.
 *
 *    This program is free software: you can redistribute it and/or modify
 *    it under the terms of the Server Side Public License, version 1,
 *    as published by MongoDB, Inc.
 *
 *    This program is distributed in the hope that it will be useful,
 *    but WITHOUT ANY WARRANTY; without even the implied warranty of
 *    MERCHANTABILITY or FITNESS FOR A PARTICULAR PURPOSE.  See the
 *    Server Side Public License for more details.
 *
 *    You should have received a copy of the Server Side Public License
 *    along with this program. If not, see
 *    <http://www.mongodb.com/licensing/server-side-public-license>.
 *
 *    As a special exception, the copyright holders give permission to link the
 *    code of portions of this program with the OpenSSL library under certain
 *    conditions as described in each individual source file and distribute
 *    linked combinations including the program with the OpenSSL library. You
 *    must comply with the Server Side Public License in all respects for
 *    all of the code used other than as permitted herein. If you modify file(s)
 *    with this exception, you may extend this exception to your version of the
 *    file(s), but you are not obligated to do so. If you do not wish to do so,
 *    delete this exception statement from your version. If you delete this
 *    exception statement from all source files in the program, then also delete
 *    it in the license file.
 */

#include "mongo/platform/basic.h"

#include "mongo/s/catalog/type_tags.h"

#include "mongo/base/status_with.h"
#include "mongo/bson/bsonobj.h"
#include "mongo/bson/bsonobjbuilder.h"
#include "mongo/bson/util/bson_extract.h"
#include "mongo/s/catalog/type_chunk.h"
#include "mongo/util/assert_util.h"
#include "mongo/util/mongoutils/str.h"

namespace mongo {

using std::string;

const NamespaceString TagsType::ConfigNS("config.tags");

const BSONField<std::string> TagsType::ns("ns");
const BSONField<std::string> TagsType::tag("tag");
const BSONField<BSONObj> TagsType::min("min");
const BSONField<BSONObj> TagsType::max("max");

TagsType::TagsType(NamespaceString nss, std::string tag, ChunkRange range)
    : _ns(std::move(nss)),
      _tag(std::move(tag)),
      _minKey(range.getMin().getOwned()),
      _maxKey(range.getMax().getOwned()) {}

StatusWith<TagsType> TagsType::fromBSON(const BSONObj& source) {
    TagsType tags;

    {
        std::string tagsNs;
        Status status = bsonExtractStringField(source, ns.name(), &tagsNs);
        if (!status.isOK()) {
            return status;
        }

        tags._ns = NamespaceString(tagsNs);
    }

    {
        std::string tagsTag;
        Status status = bsonExtractStringField(source, tag.name(), &tagsTag);
        if (!status.isOK()) {
            return status;
        }

<<<<<<< HEAD
        tags._tag = tagsTag;
=======
        tags._tag = std::move(tagsTag);
>>>>>>> f378d467
    }

    {
        auto tagRangeStatus = ChunkRange::fromBSON(source);
        if (!tagRangeStatus.isOK())
            return tagRangeStatus.getStatus();

        const auto tagRange = std::move(tagRangeStatus.getValue());
        tags._minKey = tagRange.getMin().getOwned();
        tags._maxKey = tagRange.getMax().getOwned();
    }

    return tags;
}

Status TagsType::validate() const {
    if (!_ns.is_initialized() || !_ns->isValid()) {
        return Status(ErrorCodes::NoSuchKey, str::stream() << "missing " << ns.name() << " field");
    }

    if (!_tag.is_initialized() || _tag->empty()) {
        return Status(ErrorCodes::NoSuchKey, str::stream() << "missing " << tag.name() << " field");
    }

    if (!_minKey.is_initialized() || _minKey->isEmpty()) {
        return Status(ErrorCodes::NoSuchKey, str::stream() << "missing " << min.name() << " field");
    }

    if (!_maxKey.is_initialized() || _maxKey->isEmpty()) {
        return Status(ErrorCodes::NoSuchKey, str::stream() << "missing " << max.name() << " field");
    }

    // 'min' and 'max' must share the same fields.
    if (_minKey->nFields() != _maxKey->nFields()) {
        return Status(ErrorCodes::BadValue, "min and max have a different number of keys");
    }

    BSONObjIterator minIt(_minKey.get());
    BSONObjIterator maxIt(_maxKey.get());
    while (minIt.more() && maxIt.more()) {
        BSONElement minElem = minIt.next();
        BSONElement maxElem = maxIt.next();
        if (strcmp(minElem.fieldName(), maxElem.fieldName())) {
            return Status(ErrorCodes::BadValue, "min and max have different set of keys");
        }
    }

    // 'max' should be greater than 'min'.
    if (_minKey->woCompare(_maxKey.get()) >= 0) {
        return Status(ErrorCodes::BadValue, "max key must be greater than min key");
    }

    return Status::OK();
}

BSONObj TagsType::toBSON() const {
    BSONObjBuilder builder;

    if (_ns)
        builder.append(ns.name(), getNS().ns());
    if (_tag)
        builder.append(tag.name(), getTag());
    if (_minKey)
        builder.append(min.name(), getMinKey());
    if (_maxKey)
        builder.append(max.name(), getMaxKey());

    return builder.obj();
}

std::string TagsType::toString() const {
    return toBSON().toString();
}

void TagsType::setNS(const NamespaceString& ns) {
    invariant(ns.isValid());
    _ns = ns;
}

void TagsType::setTag(const std::string& tag) {
    invariant(!tag.empty());
    _tag = tag;
}

void TagsType::setMinKey(const BSONObj& minKey) {
    invariant(!minKey.isEmpty());
    _minKey = minKey;
}

void TagsType::setMaxKey(const BSONObj& maxKey) {
    invariant(!maxKey.isEmpty());
    _maxKey = maxKey;
}

}  // namespace mongo<|MERGE_RESOLUTION|>--- conflicted
+++ resolved
@@ -77,11 +77,7 @@
             return status;
         }
 
-<<<<<<< HEAD
-        tags._tag = tagsTag;
-=======
         tags._tag = std::move(tagsTag);
->>>>>>> f378d467
     }
 
     {
