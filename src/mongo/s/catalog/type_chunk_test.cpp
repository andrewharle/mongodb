--- conflicted
+++ resolved
@@ -58,11 +58,7 @@
                                                     << "lastmodEpoch"
                                                     << chunkVersion.epoch()
                                                     << ChunkType::shard("shard0001"));
-<<<<<<< HEAD
-    StatusWith<ChunkType> chunkRes = ChunkType::fromBSON(objModNS);
-=======
     StatusWith<ChunkType> chunkRes = ChunkType::fromConfigBSON(objModNS);
->>>>>>> f378d467
     ASSERT_FALSE(chunkRes.isOK());
 
     BSONObj objModKeys =
@@ -71,11 +67,7 @@
                                                     << "lastmodEpoch"
                                                     << chunkVersion.epoch()
                                                     << ChunkType::shard("shard0001"));
-<<<<<<< HEAD
-    chunkRes = ChunkType::fromBSON(objModKeys);
-=======
     chunkRes = ChunkType::fromConfigBSON(objModKeys);
->>>>>>> f378d467
     ASSERT_FALSE(chunkRes.isOK());
 
     BSONObj objModShard =
@@ -86,11 +78,7 @@
                                                     << Timestamp(chunkVersion.toLong())
                                                     << "lastmodEpoch"
                                                     << chunkVersion.epoch());
-<<<<<<< HEAD
-    chunkRes = ChunkType::fromBSON(objModShard);
-=======
     chunkRes = ChunkType::fromConfigBSON(objModShard);
->>>>>>> f378d467
     ASSERT_FALSE(chunkRes.isOK());
 
     BSONObj objModVersion =
@@ -161,11 +149,7 @@
                                                     << "lastmodEpoch"
                                                     << chunkVersion.epoch()
                                                     << ChunkType::shard("shard0001"));
-<<<<<<< HEAD
-    StatusWith<ChunkType> chunkRes = ChunkType::fromBSON(obj);
-=======
-    StatusWith<ChunkType> chunkRes = ChunkType::fromConfigBSON(obj);
->>>>>>> f378d467
+    StatusWith<ChunkType> chunkRes = ChunkType::fromConfigBSON(obj);
     ASSERT_OK(chunkRes.getStatus());
     ASSERT_FALSE(chunkRes.getValue().validate().isOK());
 }
@@ -180,11 +164,7 @@
                                                               << "lastmodEpoch"
                                                               << chunkVersion.epoch()
                                                               << ChunkType::shard("shard0001"));
-<<<<<<< HEAD
-    StatusWith<ChunkType> chunkRes = ChunkType::fromBSON(obj);
-=======
-    StatusWith<ChunkType> chunkRes = ChunkType::fromConfigBSON(obj);
->>>>>>> f378d467
+    StatusWith<ChunkType> chunkRes = ChunkType::fromConfigBSON(obj);
     ASSERT_OK(chunkRes.getStatus());
     ASSERT_FALSE(chunkRes.getValue().validate().isOK());
 }
@@ -199,31 +179,12 @@
                                                               << "lastmodEpoch"
                                                               << chunkVersion.epoch()
                                                               << ChunkType::shard("shard0001"));
-<<<<<<< HEAD
-    StatusWith<ChunkType> chunkRes = ChunkType::fromBSON(obj);
-=======
-    StatusWith<ChunkType> chunkRes = ChunkType::fromConfigBSON(obj);
->>>>>>> f378d467
+    StatusWith<ChunkType> chunkRes = ChunkType::fromConfigBSON(obj);
     ASSERT_EQ(ErrorCodes::FailedToParse, chunkRes.getStatus());
 }
 
 TEST(ChunkType, ToFromConfigBSON) {
     ChunkVersion chunkVersion(1, 2, OID::gen());
-<<<<<<< HEAD
-    BSONObj obj = BSON(ChunkType::name("test.mycol-a_MinKey") << ChunkType::ns("test.mycol")
-                                                              << ChunkType::min(BSON("a" << 10))
-                                                              << ChunkType::max(BSON("a" << 20))
-                                                              << "lastmod"
-                                                              << Timestamp(chunkVersion.toLong())
-                                                              << "lastmodEpoch"
-                                                              << chunkVersion.epoch()
-                                                              << ChunkType::shard("shard0001"));
-    StatusWith<ChunkType> chunkRes = ChunkType::fromBSON(obj);
-    ASSERT_OK(chunkRes.getStatus());
-    ChunkType chunk = chunkRes.getValue();
-
-    ASSERT_EQUALS(chunk.getNS(), "test.mycol");
-=======
     BSONObj obj = BSON(ChunkType::name("test.mycol-a_10") << ChunkType::ns("test.mycol")
                                                           << ChunkType::min(BSON("a" << 10))
                                                           << ChunkType::max(BSON("a" << 20))
@@ -239,7 +200,6 @@
     ASSERT_BSONOBJ_EQ(chunk.toConfigBSON(), obj);
 
     ASSERT_EQUALS(chunk.getNS().ns(), "test.mycol");
->>>>>>> f378d467
     ASSERT_BSONOBJ_EQ(chunk.getMin(), BSON("a" << 10));
     ASSERT_BSONOBJ_EQ(chunk.getMax(), BSON("a" << 20));
     ASSERT_EQUALS(chunk.getVersion().toLong(), chunkVersion.toLong());
@@ -249,23 +209,6 @@
 }
 
 TEST(ChunkType, Pre22Format) {
-<<<<<<< HEAD
-    ChunkType chunk = assertGet(ChunkType::fromBSON(BSON("_id"
-                                                         << "test.mycol-a_MinKey"
-                                                         << "lastmod"
-                                                         << Date_t::fromMillisSinceEpoch(1)
-                                                         << "ns"
-                                                         << "test.mycol"
-                                                         << "min"
-                                                         << BSON("a" << 10)
-                                                         << "max"
-                                                         << BSON("a" << 20)
-                                                         << "shard"
-                                                         << "shard0001")));
-
-    ASSERT_OK(chunk.validate());
-    ASSERT_EQUALS(chunk.getNS(), "test.mycol");
-=======
     ChunkType chunk = assertGet(ChunkType::fromConfigBSON(BSON("_id"
                                                                << "test.mycol-a_MinKey"
                                                                << "lastmod"
@@ -281,7 +224,6 @@
 
     ASSERT_OK(chunk.validate());
     ASSERT_EQUALS(chunk.getNS().ns(), "test.mycol");
->>>>>>> f378d467
     ASSERT_BSONOBJ_EQ(chunk.getMin(), BSON("a" << 10));
     ASSERT_BSONOBJ_EQ(chunk.getMax(), BSON("a" << 20));
     ASSERT_EQUALS(chunk.getVersion().toLong(), 1ULL);
@@ -305,8 +247,6 @@
     ASSERT_BSONOBJ_EQ(BSON("x" << 10), chunkRange.getMax());
 }
 
-<<<<<<< HEAD
-=======
 TEST(ChunkRange, Covers) {
     auto target = ChunkRange(BSON("x" << 5), BSON("x" << 10));
     ASSERT(!target.covers(ChunkRange(BSON("x" << 0), BSON("x" << 5))));
@@ -366,16 +306,11 @@
            target.unionWith(ChunkRange(BSON("x" << 9), BSON("x" << 15))));
 }
 
->>>>>>> f378d467
 TEST(ChunkRange, MinGreaterThanMaxShouldError) {
     auto parseStatus =
         ChunkRange::fromBSON(BSON("min" << BSON("x" << 10) << "max" << BSON("x" << 0)));
     ASSERT_EQ(ErrorCodes::FailedToParse, parseStatus.getStatus());
 }
 
-<<<<<<< HEAD
-}  // unnamed namespace
-=======
 }  // namespace
-}  // namespace mongo
->>>>>>> f378d467
+}  // namespace mongo