
/**
 *    Copyright (C) 2018-present MongoDB, Inc.
 *
 *    This program is free software: you can redistribute it and/or modify
 *    it under the terms of the Server Side Public License, version 1,
 *    as published by MongoDB, Inc.
 *
 *    This program is distributed in the hope that it will be useful,
 *    but WITHOUT ANY WARRANTY; without even the implied warranty of
 *    MERCHANTABILITY or FITNESS FOR A PARTICULAR PURPOSE.  See the
 *    Server Side Public License for more details.
 *
 *    You should have received a copy of the Server Side Public License
 *    along with this program. If not, see
 *    <http://www.mongodb.com/licensing/server-side-public-license>.
 *
 *    As a special exception, the copyright holders give permission to link the
 *    code of portions of this program with the OpenSSL library under certain
 *    conditions as described in each individual source file and distribute
 *    linked combinations including the program with the OpenSSL library. You
 *    must comply with the Server Side Public License in all respects for
 *    all of the code used other than as permitted herein. If you modify file(s)
 *    with this exception, you may extend this exception to your version of the
 *    file(s), but you are not obligated to do so. If you do not wish to do so,
 *    delete this exception statement from your version. If you delete this
 *    exception statement from all source files in the program, then also delete
 *    it in the license file.
 */

#include "mongo/platform/basic.h"

#include "mongo/base/status_with.h"
#include "mongo/db/jsobj.h"
#include "mongo/s/catalog/type_locks.h"
#include "mongo/unittest/unittest.h"

namespace {

using namespace mongo;

TEST(Validity, Empty) {
    BSONObj emptyObj = BSONObj();
    auto locksResult = LocksType::fromBSON(emptyObj);
    ASSERT_EQUALS(ErrorCodes::NoSuchKey, locksResult.getStatus());
}

TEST(Validity, UnlockedWithOptional) {
    OID testLockID = OID::gen();
<<<<<<< HEAD
    BSONObj obj = BSON(LocksType::name("balancer")
                       << LocksType::process("host.local:27017:1352918870:16807")
                       << LocksType::state(LocksType::State::UNLOCKED)
                       << LocksType::lockID(testLockID)
                       << LocksType::who("host.local:27017:1352918870:16807:Balancer:282475249")
                       << LocksType::why("doing balance round"));
=======
    BSONObj obj = BSON(LocksType::name("dummy")
                       << LocksType::process("host.local:27017:1352918870:16807")
                       << LocksType::state(LocksType::State::UNLOCKED)
                       << LocksType::lockID(testLockID)
                       << LocksType::who("host.local:27017:1352918870:16807:Dummy:282475249")
                       << LocksType::why("twiddling thumbs"));
>>>>>>> f378d467
    auto locksResult = LocksType::fromBSON(obj);
    ASSERT_OK(locksResult.getStatus());

    const LocksType& lock = locksResult.getValue();

    ASSERT_EQUALS(lock.getName(), "dummy");
    ASSERT_EQUALS(lock.getProcess(), "host.local:27017:1352918870:16807");
    ASSERT_EQUALS(lock.getState(), LocksType::State::UNLOCKED);
    ASSERT_EQUALS(lock.getLockID(), testLockID);
    ASSERT_EQUALS(lock.getWho(), "host.local:27017:1352918870:16807:Dummy:282475249");
    ASSERT_EQUALS(lock.getWhy(), "twiddling thumbs");
}

TEST(Validity, UnlockedWithoutOptional) {
    BSONObj obj = BSON(LocksType::name("dummy") << LocksType::state(LocksType::State::UNLOCKED));
    auto locksResult = LocksType::fromBSON(obj);
    ASSERT_OK(locksResult.getStatus());

    const LocksType& lock = locksResult.getValue();

    ASSERT_EQUALS(lock.getName(), "dummy");
    ASSERT_EQUALS(lock.getState(), LocksType::State::UNLOCKED);
}

TEST(Validity, LockedValid) {
    OID testLockID = OID::gen();
<<<<<<< HEAD
    BSONObj obj = BSON(LocksType::name("balancer")
                       << LocksType::process("host.local:27017:1352918870:16807")
                       << LocksType::state(LocksType::State::LOCKED)
                       << LocksType::lockID(testLockID)
                       << LocksType::who("host.local:27017:1352918870:16807:Balancer:282475249")
=======
    BSONObj obj = BSON(LocksType::name("dummy")
                       << LocksType::process("host.local:27017:1352918870:16807")
                       << LocksType::state(LocksType::State::LOCKED)
                       << LocksType::lockID(testLockID)
                       << LocksType::who("host.local:27017:1352918870:16807:Dummy:282475249")
>>>>>>> f378d467
                       << LocksType::why("doing balance round"));
    auto locksResult = LocksType::fromBSON(obj);
    ASSERT_OK(locksResult.getStatus());

    const LocksType& lock = locksResult.getValue();

    ASSERT_EQUALS(lock.getName(), "dummy");
    ASSERT_EQUALS(lock.getProcess(), "host.local:27017:1352918870:16807");
    ASSERT_EQUALS(lock.getState(), LocksType::State::LOCKED);
    ASSERT_EQUALS(lock.getLockID(), testLockID);
    ASSERT_EQUALS(lock.getWho(), "host.local:27017:1352918870:16807:Dummy:282475249");
    ASSERT_EQUALS(lock.getWhy(), "doing balance round");
}

TEST(Validity, LockedMissingProcess) {
<<<<<<< HEAD
    BSONObj obj = BSON(LocksType::name("balancer")
                       << LocksType::state(LocksType::State::LOCKED)
                       << LocksType::lockID(OID::gen())
                       << LocksType::who("host.local:27017:1352918870:16807:Balancer:282475249")
=======
    BSONObj obj = BSON(LocksType::name("dummy")
                       << LocksType::state(LocksType::State::LOCKED)
                       << LocksType::lockID(OID::gen())
                       << LocksType::who("host.local:27017:1352918870:16807:Dummy:282475249")
>>>>>>> f378d467
                       << LocksType::why("doing balance round"));
    auto locksResult = LocksType::fromBSON(obj);
    ASSERT_OK(locksResult.getStatus());

    const LocksType& lock = locksResult.getValue();
    ASSERT_NOT_OK(lock.validate());
}

TEST(Validity, LockedMissingLockID) {
    BSONObj obj = BSON(LocksType::name("dummy")
                       << LocksType::process("host.local:27017:1352918870:16807")
                       << LocksType::state(LocksType::State::LOCKED)
                       << LocksType::who("host.local:27017:1352918870:16807:Dummy:282475249")
                       << LocksType::why("doing balance round"));
    auto locksResult = LocksType::fromBSON(obj);
    ASSERT_OK(locksResult.getStatus());

    const LocksType& lock = locksResult.getValue();
    ASSERT_NOT_OK(lock.validate());
}

TEST(Validity, LockedMissingWho) {
    BSONObj obj =
<<<<<<< HEAD
        BSON(LocksType::name("balancer") << LocksType::process("host.local:27017:1352918870:16807")
                                         << LocksType::state(LocksType::State::LOCKED)
                                         << LocksType::lockID(OID::gen())
                                         << LocksType::why("doing balance round"));
=======
        BSON(LocksType::name("dummy") << LocksType::process("host.local:27017:1352918870:16807")
                                      << LocksType::state(LocksType::State::LOCKED)
                                      << LocksType::lockID(OID::gen())
                                      << LocksType::why("twiddling thumbs"));
>>>>>>> f378d467
    auto locksResult = LocksType::fromBSON(obj);
    ASSERT_OK(locksResult.getStatus());

    const LocksType& lock = locksResult.getValue();
    ASSERT_NOT_OK(lock.validate());
}

TEST(Validity, LockedMissingWhy) {
<<<<<<< HEAD
    BSONObj obj = BSON(LocksType::name("balancer")
                       << LocksType::process("host.local:27017:1352918870:16807")
                       << LocksType::state(LocksType::State::LOCKED)
                       << LocksType::lockID(OID::gen())
                       << LocksType::who("host.local:27017:1352918870:16807:Balancer:282475249"));
=======
    BSONObj obj = BSON(LocksType::name("dummy")
                       << LocksType::process("host.local:27017:1352918870:16807")
                       << LocksType::state(LocksType::State::LOCKED)
                       << LocksType::lockID(OID::gen())
                       << LocksType::who("host.local:27017:1352918870:16807:Dummy:282475249"));
>>>>>>> f378d467
    auto locksResult = LocksType::fromBSON(obj);
    ASSERT_OK(locksResult.getStatus());

    const LocksType& lock = locksResult.getValue();
    ASSERT_NOT_OK(lock.validate());
}

TEST(Validity, ContestedValid) {
<<<<<<< HEAD
    BSONObj obj = BSON(LocksType::name("balancer")
                       << LocksType::process("host.local:27017:1352918870:16807")
                       << LocksType::state(LocksType::State::LOCK_PREP)
                       << LocksType::lockID(OID::gen())
                       << LocksType::who("host.local:27017:1352918870:16807:Balancer:282475249")
                       << LocksType::why("doing balance round"));
=======
    BSONObj obj = BSON(LocksType::name("dummy")
                       << LocksType::process("host.local:27017:1352918870:16807")
                       << LocksType::state(LocksType::State::LOCK_PREP)
                       << LocksType::lockID(OID::gen())
                       << LocksType::who("host.local:27017:1352918870:16807:Dummy:282475249")
                       << LocksType::why("twiddling thumbs"));
>>>>>>> f378d467
    auto locksResult = LocksType::fromBSON(obj);
    ASSERT_OK(locksResult.getStatus());

    const LocksType& lock = locksResult.getValue();
    ASSERT_OK(lock.validate());
}

TEST(Validity, ContestedMissingProcess) {
<<<<<<< HEAD
    BSONObj obj = BSON(LocksType::name("balancer")
                       << LocksType::state(LocksType::State::LOCK_PREP)
                       << LocksType::lockID(OID::gen())
                       << LocksType::who("host.local:27017:1352918870:16807:Balancer:282475249")
                       << LocksType::why("doing balance round"));
=======
    BSONObj obj = BSON(LocksType::name("dummy")
                       << LocksType::state(LocksType::State::LOCK_PREP)
                       << LocksType::lockID(OID::gen())
                       << LocksType::who("host.local:27017:1352918870:16807:Dummy:282475249")
                       << LocksType::why("twiddling thumbs"));
>>>>>>> f378d467
    auto locksResult = LocksType::fromBSON(obj);
    ASSERT_OK(locksResult.getStatus());

    const LocksType& lock = locksResult.getValue();
    ASSERT_NOT_OK(lock.validate());
}

TEST(Validity, ContestedMissingLockID) {
    BSONObj obj = BSON(LocksType::name("dummy")
                       << LocksType::process("host.local:27017:1352918870:16807")
                       << LocksType::state(LocksType::State::LOCK_PREP)
                       << LocksType::who("host.local:27017:1352918870:16807:Dummy:282475249")
                       << LocksType::why("twiddling thumbs"));
    auto locksResult = LocksType::fromBSON(obj);
    ASSERT_OK(locksResult.getStatus());

    const LocksType& lock = locksResult.getValue();
    ASSERT_NOT_OK(lock.validate());
}

TEST(Validity, ContestedMissingWho) {
    BSONObj obj =
<<<<<<< HEAD
        BSON(LocksType::name("balancer") << LocksType::process("host.local:27017:1352918870:16807")
                                         << LocksType::state(LocksType::State::LOCK_PREP)
                                         << LocksType::lockID(OID::gen())
                                         << LocksType::why("doing balance round"));
=======
        BSON(LocksType::name("dummy") << LocksType::process("host.local:27017:1352918870:16807")
                                      << LocksType::state(LocksType::State::LOCK_PREP)
                                      << LocksType::lockID(OID::gen())
                                      << LocksType::why("doing balance round"));
>>>>>>> f378d467
    auto locksResult = LocksType::fromBSON(obj);
    ASSERT_OK(locksResult.getStatus());

    const LocksType& lock = locksResult.getValue();
    ASSERT_NOT_OK(lock.validate());
}

TEST(Validity, ContestedMissingWhy) {
<<<<<<< HEAD
    BSONObj obj = BSON(LocksType::name("balancer")
                       << LocksType::process("host.local:27017:1352918870:16807")
                       << LocksType::state(LocksType::State::LOCK_PREP)
                       << LocksType::lockID(OID::gen())
                       << LocksType::who("host.local:27017:1352918870:16807:Balancer:282475249"));
=======
    BSONObj obj = BSON(LocksType::name("dummy")
                       << LocksType::process("host.local:27017:1352918870:16807")
                       << LocksType::state(LocksType::State::LOCK_PREP)
                       << LocksType::lockID(OID::gen())
                       << LocksType::who("host.local:27017:1352918870:16807:Dummy:282475249"));
>>>>>>> f378d467
    auto locksResult = LocksType::fromBSON(obj);
    ASSERT_OK(locksResult.getStatus());

    const LocksType& lock = locksResult.getValue();
    ASSERT_NOT_OK(lock.validate());
}

TEST(Validity, BadType) {
    BSONObj obj = BSON(LocksType::name() << 0);
    auto locksResult = LocksType::fromBSON(obj);
    ASSERT_EQUALS(ErrorCodes::TypeMismatch, locksResult.getStatus());
}

}  // unnamed namespace<|MERGE_RESOLUTION|>--- conflicted
+++ resolved
@@ -47,21 +47,12 @@
 
 TEST(Validity, UnlockedWithOptional) {
     OID testLockID = OID::gen();
-<<<<<<< HEAD
-    BSONObj obj = BSON(LocksType::name("balancer")
+    BSONObj obj = BSON(LocksType::name("dummy")
                        << LocksType::process("host.local:27017:1352918870:16807")
                        << LocksType::state(LocksType::State::UNLOCKED)
                        << LocksType::lockID(testLockID)
-                       << LocksType::who("host.local:27017:1352918870:16807:Balancer:282475249")
-                       << LocksType::why("doing balance round"));
-=======
-    BSONObj obj = BSON(LocksType::name("dummy")
-                       << LocksType::process("host.local:27017:1352918870:16807")
-                       << LocksType::state(LocksType::State::UNLOCKED)
-                       << LocksType::lockID(testLockID)
-                       << LocksType::who("host.local:27017:1352918870:16807:Dummy:282475249")
-                       << LocksType::why("twiddling thumbs"));
->>>>>>> f378d467
+                       << LocksType::who("host.local:27017:1352918870:16807:Dummy:282475249")
+                       << LocksType::why("twiddling thumbs"));
     auto locksResult = LocksType::fromBSON(obj);
     ASSERT_OK(locksResult.getStatus());
 
@@ -88,19 +79,11 @@
 
 TEST(Validity, LockedValid) {
     OID testLockID = OID::gen();
-<<<<<<< HEAD
-    BSONObj obj = BSON(LocksType::name("balancer")
+    BSONObj obj = BSON(LocksType::name("dummy")
                        << LocksType::process("host.local:27017:1352918870:16807")
                        << LocksType::state(LocksType::State::LOCKED)
                        << LocksType::lockID(testLockID)
-                       << LocksType::who("host.local:27017:1352918870:16807:Balancer:282475249")
-=======
-    BSONObj obj = BSON(LocksType::name("dummy")
-                       << LocksType::process("host.local:27017:1352918870:16807")
-                       << LocksType::state(LocksType::State::LOCKED)
-                       << LocksType::lockID(testLockID)
-                       << LocksType::who("host.local:27017:1352918870:16807:Dummy:282475249")
->>>>>>> f378d467
+                       << LocksType::who("host.local:27017:1352918870:16807:Dummy:282475249")
                        << LocksType::why("doing balance round"));
     auto locksResult = LocksType::fromBSON(obj);
     ASSERT_OK(locksResult.getStatus());
@@ -116,17 +99,10 @@
 }
 
 TEST(Validity, LockedMissingProcess) {
-<<<<<<< HEAD
-    BSONObj obj = BSON(LocksType::name("balancer")
-                       << LocksType::state(LocksType::State::LOCKED)
-                       << LocksType::lockID(OID::gen())
-                       << LocksType::who("host.local:27017:1352918870:16807:Balancer:282475249")
-=======
-    BSONObj obj = BSON(LocksType::name("dummy")
-                       << LocksType::state(LocksType::State::LOCKED)
-                       << LocksType::lockID(OID::gen())
-                       << LocksType::who("host.local:27017:1352918870:16807:Dummy:282475249")
->>>>>>> f378d467
+    BSONObj obj = BSON(LocksType::name("dummy")
+                       << LocksType::state(LocksType::State::LOCKED)
+                       << LocksType::lockID(OID::gen())
+                       << LocksType::who("host.local:27017:1352918870:16807:Dummy:282475249")
                        << LocksType::why("doing balance round"));
     auto locksResult = LocksType::fromBSON(obj);
     ASSERT_OK(locksResult.getStatus());
@@ -150,17 +126,10 @@
 
 TEST(Validity, LockedMissingWho) {
     BSONObj obj =
-<<<<<<< HEAD
-        BSON(LocksType::name("balancer") << LocksType::process("host.local:27017:1352918870:16807")
-                                         << LocksType::state(LocksType::State::LOCKED)
-                                         << LocksType::lockID(OID::gen())
-                                         << LocksType::why("doing balance round"));
-=======
         BSON(LocksType::name("dummy") << LocksType::process("host.local:27017:1352918870:16807")
                                       << LocksType::state(LocksType::State::LOCKED)
                                       << LocksType::lockID(OID::gen())
                                       << LocksType::why("twiddling thumbs"));
->>>>>>> f378d467
     auto locksResult = LocksType::fromBSON(obj);
     ASSERT_OK(locksResult.getStatus());
 
@@ -169,19 +138,11 @@
 }
 
 TEST(Validity, LockedMissingWhy) {
-<<<<<<< HEAD
-    BSONObj obj = BSON(LocksType::name("balancer")
-                       << LocksType::process("host.local:27017:1352918870:16807")
-                       << LocksType::state(LocksType::State::LOCKED)
-                       << LocksType::lockID(OID::gen())
-                       << LocksType::who("host.local:27017:1352918870:16807:Balancer:282475249"));
-=======
     BSONObj obj = BSON(LocksType::name("dummy")
                        << LocksType::process("host.local:27017:1352918870:16807")
                        << LocksType::state(LocksType::State::LOCKED)
                        << LocksType::lockID(OID::gen())
                        << LocksType::who("host.local:27017:1352918870:16807:Dummy:282475249"));
->>>>>>> f378d467
     auto locksResult = LocksType::fromBSON(obj);
     ASSERT_OK(locksResult.getStatus());
 
@@ -190,21 +151,12 @@
 }
 
 TEST(Validity, ContestedValid) {
-<<<<<<< HEAD
-    BSONObj obj = BSON(LocksType::name("balancer")
-                       << LocksType::process("host.local:27017:1352918870:16807")
-                       << LocksType::state(LocksType::State::LOCK_PREP)
-                       << LocksType::lockID(OID::gen())
-                       << LocksType::who("host.local:27017:1352918870:16807:Balancer:282475249")
-                       << LocksType::why("doing balance round"));
-=======
-    BSONObj obj = BSON(LocksType::name("dummy")
-                       << LocksType::process("host.local:27017:1352918870:16807")
-                       << LocksType::state(LocksType::State::LOCK_PREP)
-                       << LocksType::lockID(OID::gen())
-                       << LocksType::who("host.local:27017:1352918870:16807:Dummy:282475249")
-                       << LocksType::why("twiddling thumbs"));
->>>>>>> f378d467
+    BSONObj obj = BSON(LocksType::name("dummy")
+                       << LocksType::process("host.local:27017:1352918870:16807")
+                       << LocksType::state(LocksType::State::LOCK_PREP)
+                       << LocksType::lockID(OID::gen())
+                       << LocksType::who("host.local:27017:1352918870:16807:Dummy:282475249")
+                       << LocksType::why("twiddling thumbs"));
     auto locksResult = LocksType::fromBSON(obj);
     ASSERT_OK(locksResult.getStatus());
 
@@ -213,19 +165,11 @@
 }
 
 TEST(Validity, ContestedMissingProcess) {
-<<<<<<< HEAD
-    BSONObj obj = BSON(LocksType::name("balancer")
-                       << LocksType::state(LocksType::State::LOCK_PREP)
-                       << LocksType::lockID(OID::gen())
-                       << LocksType::who("host.local:27017:1352918870:16807:Balancer:282475249")
-                       << LocksType::why("doing balance round"));
-=======
-    BSONObj obj = BSON(LocksType::name("dummy")
-                       << LocksType::state(LocksType::State::LOCK_PREP)
-                       << LocksType::lockID(OID::gen())
-                       << LocksType::who("host.local:27017:1352918870:16807:Dummy:282475249")
-                       << LocksType::why("twiddling thumbs"));
->>>>>>> f378d467
+    BSONObj obj = BSON(LocksType::name("dummy")
+                       << LocksType::state(LocksType::State::LOCK_PREP)
+                       << LocksType::lockID(OID::gen())
+                       << LocksType::who("host.local:27017:1352918870:16807:Dummy:282475249")
+                       << LocksType::why("twiddling thumbs"));
     auto locksResult = LocksType::fromBSON(obj);
     ASSERT_OK(locksResult.getStatus());
 
@@ -248,17 +192,10 @@
 
 TEST(Validity, ContestedMissingWho) {
     BSONObj obj =
-<<<<<<< HEAD
-        BSON(LocksType::name("balancer") << LocksType::process("host.local:27017:1352918870:16807")
-                                         << LocksType::state(LocksType::State::LOCK_PREP)
-                                         << LocksType::lockID(OID::gen())
-                                         << LocksType::why("doing balance round"));
-=======
         BSON(LocksType::name("dummy") << LocksType::process("host.local:27017:1352918870:16807")
                                       << LocksType::state(LocksType::State::LOCK_PREP)
                                       << LocksType::lockID(OID::gen())
                                       << LocksType::why("doing balance round"));
->>>>>>> f378d467
     auto locksResult = LocksType::fromBSON(obj);
     ASSERT_OK(locksResult.getStatus());
 
@@ -267,19 +204,11 @@
 }
 
 TEST(Validity, ContestedMissingWhy) {
-<<<<<<< HEAD
-    BSONObj obj = BSON(LocksType::name("balancer")
-                       << LocksType::process("host.local:27017:1352918870:16807")
-                       << LocksType::state(LocksType::State::LOCK_PREP)
-                       << LocksType::lockID(OID::gen())
-                       << LocksType::who("host.local:27017:1352918870:16807:Balancer:282475249"));
-=======
     BSONObj obj = BSON(LocksType::name("dummy")
                        << LocksType::process("host.local:27017:1352918870:16807")
                        << LocksType::state(LocksType::State::LOCK_PREP)
                        << LocksType::lockID(OID::gen())
                        << LocksType::who("host.local:27017:1352918870:16807:Dummy:282475249"));
->>>>>>> f378d467
     auto locksResult = LocksType::fromBSON(obj);
     ASSERT_OK(locksResult.getStatus());
 
