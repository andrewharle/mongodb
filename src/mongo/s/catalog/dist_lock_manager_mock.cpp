--- conflicted
+++ resolved
@@ -61,11 +61,7 @@
 
 void DistLockManagerMock::startUp() {}
 
-<<<<<<< HEAD
-void DistLockManagerMock::shutDown(OperationContext* txn) {
-=======
 void DistLockManagerMock::shutDown(OperationContext* opCtx) {
->>>>>>> f378d467
     uassert(28659, "DistLockManagerMock shut down with outstanding locks present", _locks.empty());
 }
 
@@ -73,11 +69,7 @@
     return "Mock dist lock manager process id";
 }
 
-<<<<<<< HEAD
-StatusWith<DistLockHandle> DistLockManagerMock::lockWithSessionID(OperationContext* txn,
-=======
 StatusWith<DistLockHandle> DistLockManagerMock::lockWithSessionID(OperationContext* opCtx,
->>>>>>> f378d467
                                                                   StringData name,
                                                                   StringData whyMessage,
                                                                   const OID& lockSessionID,
@@ -105,25 +97,16 @@
 }
 
 StatusWith<DistLockHandle> DistLockManagerMock::tryLockWithLocalWriteConcern(
-<<<<<<< HEAD
-    OperationContext* txn, StringData name, StringData whyMessage, const OID& lockSessionID) {
-=======
     OperationContext* opCtx, StringData name, StringData whyMessage, const OID& lockSessionID) {
     // Not yet implemented
     MONGO_UNREACHABLE;
 }
 
 void DistLockManagerMock::unlockAll(OperationContext* opCtx, const std::string& processID) {
->>>>>>> f378d467
     // Not yet implemented
     MONGO_UNREACHABLE;
 }
 
-<<<<<<< HEAD
-void DistLockManagerMock::unlockAll(OperationContext* txn, const std::string& processID) {
-    // Not yet implemented
-    MONGO_UNREACHABLE;
-=======
 void DistLockManagerMock::unlock(OperationContext* opCtx, const DistLockHandle& lockHandle) {
     std::vector<LockInfo>::iterator it =
         std::find_if(_locks.begin(), _locks.end(), [&lockHandle](LockInfo info) -> bool {
@@ -133,29 +116,12 @@
         return;
     }
     _locks.erase(it);
->>>>>>> f378d467
 }
 
 void DistLockManagerMock::unlock(OperationContext* opCtx,
                                  const DistLockHandle& lockHandle,
                                  StringData name) {
     std::vector<LockInfo>::iterator it =
-<<<<<<< HEAD
-        std::find_if(_locks.begin(), _locks.end(), [&lockHandle](LockInfo info) -> bool {
-            return info.lockID == lockHandle;
-        });
-    if (it == _locks.end()) {
-        return;
-    }
-    _locks.erase(it);
-}
-
-void DistLockManagerMock::unlock(OperationContext* txn,
-                                 const DistLockHandle& lockHandle,
-                                 StringData name) {
-    std::vector<LockInfo>::iterator it =
-=======
->>>>>>> f378d467
         std::find_if(_locks.begin(), _locks.end(), [&lockHandle, &name](LockInfo info) -> bool {
             return ((info.lockID == lockHandle) && (info.name == name));
         });
