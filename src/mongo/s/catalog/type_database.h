
/**
 *    Copyright (C) 2018-present MongoDB, Inc.
 *
 *    This program is free software: you can redistribute it and/or modify
 *    it under the terms of the Server Side Public License, version 1,
 *    as published by MongoDB, Inc.
 *
 *    This program is distributed in the hope that it will be useful,
 *    but WITHOUT ANY WARRANTY; without even the implied warranty of
 *    MERCHANTABILITY or FITNESS FOR A PARTICULAR PURPOSE.  See the
 *    Server Side Public License for more details.
 *
 *    You should have received a copy of the Server Side Public License
 *    along with this program. If not, see
 *    <http://www.mongodb.com/licensing/server-side-public-license>.
 *
 *    As a special exception, the copyright holders give permission to link the
 *    code of portions of this program with the OpenSSL library under certain
 *    conditions as described in each individual source file and distribute
 *    linked combinations including the program with the OpenSSL library. You
 *    must comply with the Server Side Public License in all respects for
 *    all of the code used other than as permitted herein. If you modify file(s)
 *    with this exception, you may extend this exception to your version of the
 *    file(s), but you are not obligated to do so. If you do not wish to do so,
 *    delete this exception statement from your version. If you delete this
 *    exception statement from all source files in the program, then also delete
 *    it in the license file.
 */

#pragma once

#include <boost/optional.hpp>
#include <string>

#include "mongo/db/jsobj.h"
<<<<<<< HEAD
=======
#include "mongo/db/namespace_string.h"
#include "mongo/s/database_version_gen.h"
>>>>>>> f378d467
#include "mongo/s/shard_id.h"

namespace mongo {

class BSONObj;
class Status;
template <typename T>
class StatusWith;


/**
 * This class represents the layout and contents of documents contained in the config.databases
 * collection. All manipulation of documents coming from that collection should be done with
 * this class.
 */
class DatabaseType {
public:
    DatabaseType(const std::string& dbName,
                 const ShardId& primaryShard,
                 bool sharded,
                 boost::optional<DatabaseVersion> = boost::none);

#ifdef _WIN32
    // TODO: Remove this when Microsoft's implementation of std::future doesn't require a default
    // constructor.
    // This type should not normally have a default constructor, however Microsoft's implementation
    // of future requires one in violation of the standard so we're providing one only for Windows.
    DatabaseType() = default;
#endif

    // Name of the databases collection in the config server.
    static const NamespaceString ConfigNS;

    static const BSONField<std::string> name;
    static const BSONField<std::string> primary;
    static const BSONField<bool> sharded;
    static const BSONField<BSONObj> version;

    /**
     * Constructs a new DatabaseType object from BSON. Also does validation of the contents.
     */
    static StatusWith<DatabaseType> fromBSON(const BSONObj& source);

    /**
     * Returns OK if all fields have been set. Otherwise returns NoSuchKey and information
     * about what is the first field which is missing.
     */
    Status validate() const;

    /**
     * Returns the BSON representation of the entry.
     */
    BSONObj toBSON() const;

    /**
     * Returns a std::string representation of the current internal state.
     */
    std::string toString() const;

    const std::string& getName() const {
        return _name;
    }
    void setName(const std::string& name);

    const ShardId& getPrimary() const {
<<<<<<< HEAD
        return _primary.get();
=======
        return _primary;
>>>>>>> f378d467
    }
    void setPrimary(const ShardId& primary);

    bool getSharded() const {
        return _sharded;
    }
    void setSharded(bool sharded);

    boost::optional<DatabaseVersion> getVersion() const {
        return _version;
    }
    void setVersion(const DatabaseVersion& version);

private:
<<<<<<< HEAD
    // Requred database name
    boost::optional<std::string> _name;

    // Required primary shard (must be set even if the database is sharded, because there
    // might be collections, which are unsharded).
    boost::optional<ShardId> _primary;
=======
    std::string _name;
    ShardId _primary;
    bool _sharded;
>>>>>>> f378d467

    // Optional while featureCompatibilityVersion 3.6 is supported.
    boost::optional<DatabaseVersion> _version;
};

}  // namespace mongo<|MERGE_RESOLUTION|>--- conflicted
+++ resolved
@@ -34,11 +34,8 @@
 #include <string>
 
 #include "mongo/db/jsobj.h"
-<<<<<<< HEAD
-=======
 #include "mongo/db/namespace_string.h"
 #include "mongo/s/database_version_gen.h"
->>>>>>> f378d467
 #include "mongo/s/shard_id.h"
 
 namespace mongo {
@@ -104,11 +101,7 @@
     void setName(const std::string& name);
 
     const ShardId& getPrimary() const {
-<<<<<<< HEAD
-        return _primary.get();
-=======
         return _primary;
->>>>>>> f378d467
     }
     void setPrimary(const ShardId& primary);
 
@@ -123,18 +116,9 @@
     void setVersion(const DatabaseVersion& version);
 
 private:
-<<<<<<< HEAD
-    // Requred database name
-    boost::optional<std::string> _name;
-
-    // Required primary shard (must be set even if the database is sharded, because there
-    // might be collections, which are unsharded).
-    boost::optional<ShardId> _primary;
-=======
     std::string _name;
     ShardId _primary;
     bool _sharded;
->>>>>>> f378d467
 
     // Optional while featureCompatibilityVersion 3.6 is supported.
     boost::optional<DatabaseVersion> _version;
