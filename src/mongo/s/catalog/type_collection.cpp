
/**
 *    Copyright (C) 2018-present MongoDB, Inc.
 *
 *    This program is free software: you can redistribute it and/or modify
 *    it under the terms of the Server Side Public License, version 1,
 *    as published by MongoDB, Inc.
 *
 *    This program is distributed in the hope that it will be useful,
 *    but WITHOUT ANY WARRANTY; without even the implied warranty of
 *    MERCHANTABILITY or FITNESS FOR A PARTICULAR PURPOSE.  See the
 *    Server Side Public License for more details.
 *
 *    You should have received a copy of the Server Side Public License
 *    along with this program. If not, see
 *    <http://www.mongodb.com/licensing/server-side-public-license>.
 *
 *    As a special exception, the copyright holders give permission to link the
 *    code of portions of this program with the OpenSSL library under certain
 *    conditions as described in each individual source file and distribute
 *    linked combinations including the program with the OpenSSL library. You
 *    must comply with the Server Side Public License in all respects for
 *    all of the code used other than as permitted herein. If you modify file(s)
 *    with this exception, you may extend this exception to your version of the
 *    file(s), but you are not obligated to do so. If you do not wish to do so,
 *    delete this exception statement from your version. If you delete this
 *    exception statement from all source files in the program, then also delete
 *    it in the license file.
 */

#include "mongo/platform/basic.h"

#include "mongo/s/catalog/type_collection.h"

#include "mongo/base/status_with.h"
#include "mongo/bson/bsonobj.h"
#include "mongo/bson/bsonobjbuilder.h"
#include "mongo/bson/simple_bsonobj_comparator.h"
#include "mongo/bson/util/bson_extract.h"
#include "mongo/util/assert_util.h"

namespace mongo {
namespace {

const BSONField<bool> kNoBalance("noBalance");
const BSONField<bool> kDropped("dropped");
const auto kIsAssignedShardKey = "isAssignedShardKey"_sd;

}  // namespace

const NamespaceString CollectionType::ConfigNS("config.collections");

const BSONField<std::string> CollectionType::fullNs("_id");
const BSONField<OID> CollectionType::epoch("lastmodEpoch");
const BSONField<Date_t> CollectionType::updatedAt("lastmod");
const BSONField<BSONObj> CollectionType::keyPattern("key");
const BSONField<BSONObj> CollectionType::defaultCollation("defaultCollation");
const BSONField<bool> CollectionType::unique("unique");
const BSONField<UUID> CollectionType::uuid("uuid");

StatusWith<CollectionType> CollectionType::fromBSON(const BSONObj& source) {
    CollectionType coll;

    {
        std::string collFullNs;
        Status status = bsonExtractStringField(source, fullNs.name(), &collFullNs);
        if (!status.isOK())
            return status;

        coll._fullNs = NamespaceString{collFullNs};
    }

    {
        OID collEpoch;
        Status status = bsonExtractOIDFieldWithDefault(source, epoch.name(), OID(), &collEpoch);
        if (!status.isOK())
            return status;

        coll._epoch = collEpoch;
    }

    {
        BSONElement collUpdatedAt;
        Status status = bsonExtractTypedField(source, updatedAt.name(), Date, &collUpdatedAt);
        if (!status.isOK())
            return status;

        coll._updatedAt = collUpdatedAt.Date();
    }

    {
        bool collDropped;
        Status status = bsonExtractBooleanField(source, kDropped.name(), &collDropped);
        if (status.isOK()) {
            coll._dropped = collDropped;
        } else if (status == ErrorCodes::NoSuchKey) {
            // Dropped can be missing in which case it is presumed false
        } else {
            return status;
        }
    }

    {
        BSONElement collKeyPattern;
        Status status = bsonExtractTypedField(source, keyPattern.name(), Object, &collKeyPattern);
        if (status.isOK()) {
            BSONObj obj = collKeyPattern.Obj();
            if (obj.isEmpty()) {
                return Status(ErrorCodes::ShardKeyNotFound, "empty shard key");
            }

            coll._keyPattern = KeyPattern(obj.getOwned());
        } else if (status == ErrorCodes::NoSuchKey) {
            // Sharding key can only be missing if the collection is dropped
            if (!coll.getDropped()) {
<<<<<<< HEAD
                return {status.code(),
=======
                return {ErrorCodes::NoSuchKey,
>>>>>>> f378d467
                        str::stream() << "Shard key for collection " << coll._fullNs->ns()
                                      << " is missing, but the collection is not marked as "
                                         "dropped. This is an indication of corrupted sharding "
                                         "metadata."};
            }
        } else {
            return status;
        }
    }

    {
        BSONElement collDefaultCollation;
        Status status =
            bsonExtractTypedField(source, defaultCollation.name(), Object, &collDefaultCollation);
        if (status.isOK()) {
            BSONObj obj = collDefaultCollation.Obj();
            if (obj.isEmpty()) {
                return Status(ErrorCodes::BadValue, "empty defaultCollation");
            }

            coll._defaultCollation = obj.getOwned();
        } else if (status != ErrorCodes::NoSuchKey) {
            return status;
        }
    }

    {
        bool collUnique;
        Status status = bsonExtractBooleanField(source, unique.name(), &collUnique);
        if (status.isOK()) {
            coll._unique = collUnique;
        } else if (status == ErrorCodes::NoSuchKey) {
            // Key uniqueness can be missing in which case it is presumed false
        } else {
            return status;
        }
    }

    {
        BSONElement uuidElem;
        Status status = bsonExtractField(source, uuid.name(), &uuidElem);
        if (status.isOK()) {
            auto swUUID = UUID::parse(uuidElem);
            if (!swUUID.isOK()) {
                return swUUID.getStatus();
            }
            coll._uuid = swUUID.getValue();
        } else if (status == ErrorCodes::NoSuchKey) {
            // UUID can be missing in 3.6, because featureCompatibilityVersion can be 3.4, in which
            // case it remains boost::none.
        } else {
            return status;
        }
    }

    {
        bool collNoBalance;
        Status status = bsonExtractBooleanField(source, kNoBalance.name(), &collNoBalance);
        if (status.isOK()) {
            coll._allowBalance = !collNoBalance;
        } else if (status == ErrorCodes::NoSuchKey) {
            // No balance can be missing in which case it is presumed as false
        } else {
            return status;
        }
    }

    {
        bool isAssignedShardKey;
        Status status = bsonExtractBooleanField(source, kIsAssignedShardKey, &isAssignedShardKey);
        if (status.isOK()) {
            coll._isAssignedShardKey = isAssignedShardKey;
        } else if (status == ErrorCodes::NoSuchKey) {
            // isAssignedShardKey can be missing in which case it is presumed as true.
        } else {
            return status;
        }
    }

    return StatusWith<CollectionType>(coll);
}

Status CollectionType::validate() const {
    // These fields must always be set
    if (!_fullNs.is_initialized()) {
        return Status(ErrorCodes::NoSuchKey, "missing ns");
    }

    if (!_fullNs->isValid()) {
        return Status(ErrorCodes::BadValue, "invalid namespace " + _fullNs->toString());
    }

    if (!_epoch.is_initialized()) {
        return Status(ErrorCodes::NoSuchKey, "missing epoch");
    }

    if (!_updatedAt.is_initialized()) {
        return Status(ErrorCodes::NoSuchKey, "missing updated at timestamp");
    }

    if (!_dropped.get_value_or(false)) {
        if (!_epoch->isSet()) {
            return Status(ErrorCodes::BadValue, "invalid epoch");
        }

        if (Date_t() == _updatedAt.get()) {
            return Status(ErrorCodes::BadValue, "invalid updated at timestamp");
        }

        if (!_keyPattern.is_initialized()) {
            return Status(ErrorCodes::NoSuchKey, "missing key pattern");
        } else {
            invariant(!_keyPattern->toBSON().isEmpty());
        }
    }

    return Status::OK();
}

BSONObj CollectionType::toBSON() const {
    BSONObjBuilder builder;

    if (_fullNs) {
        builder.append(fullNs.name(), _fullNs->toString());
    }
    builder.append(epoch.name(), _epoch.get_value_or(OID()));
    builder.append(updatedAt.name(), _updatedAt.get_value_or(Date_t()));
    builder.append(kDropped.name(), _dropped.get_value_or(false));

    // These fields are optional, so do not include them in the metadata for the purposes of
    // consuming less space on the config servers.

    if (_keyPattern.is_initialized()) {
        builder.append(keyPattern.name(), _keyPattern->toBSON());
    }

    if (!_defaultCollation.isEmpty()) {
        builder.append(defaultCollation.name(), _defaultCollation);
    }

    if (_unique.is_initialized()) {
        builder.append(unique.name(), _unique.get());
    }

    if (_uuid.is_initialized()) {
        _uuid->appendToBuilder(&builder, uuid.name());
    }

    if (_allowBalance.is_initialized()) {
        builder.append(kNoBalance.name(), !_allowBalance.get());
    }

    if (_isAssignedShardKey) {
        builder.append(kIsAssignedShardKey, !_isAssignedShardKey.get());
    }

    return builder.obj();
}

std::string CollectionType::toString() const {
    return toBSON().toString();
}

void CollectionType::setNs(const NamespaceString& fullNs) {
    invariant(fullNs.isValid());
    _fullNs = fullNs;
}

void CollectionType::setEpoch(OID epoch) {
    _epoch = epoch;
}

void CollectionType::setUpdatedAt(Date_t updatedAt) {
    _updatedAt = updatedAt;
}

void CollectionType::setKeyPattern(const KeyPattern& keyPattern) {
    invariant(!keyPattern.toBSON().isEmpty());
    _keyPattern = keyPattern;
}

bool CollectionType::hasSameOptions(CollectionType& other) {
    // The relevant options must have been set on this CollectionType.
    invariant(_fullNs && _keyPattern && _unique);

    return *_fullNs == other.getNs() &&
        SimpleBSONObjComparator::kInstance.evaluate(_keyPattern->toBSON() ==
                                                    other.getKeyPattern().toBSON()) &&
        SimpleBSONObjComparator::kInstance.evaluate(_defaultCollation ==
                                                    other.getDefaultCollation()) &&
        *_unique == other.getUnique();
}

}  // namespace mongo<|MERGE_RESOLUTION|>--- conflicted
+++ resolved
@@ -113,11 +113,7 @@
         } else if (status == ErrorCodes::NoSuchKey) {
             // Sharding key can only be missing if the collection is dropped
             if (!coll.getDropped()) {
-<<<<<<< HEAD
-                return {status.code(),
-=======
                 return {ErrorCodes::NoSuchKey,
->>>>>>> f378d467
                         str::stream() << "Shard key for collection " << coll._fullNs->ns()
                                       << " is missing, but the collection is not marked as "
                                          "dropped. This is an indication of corrupted sharding "
