--- conflicted
+++ resolved
@@ -120,15 +120,7 @@
                           const OID& lockSessionID,
                           StringData name) override;
 
-<<<<<<< HEAD
-    virtual Status unlock(OperationContext* txn,
-                          const OID& lockSessionID,
-                          StringData name) override;
-
-    virtual Status unlockAll(OperationContext* txn, const std::string& processID) override;
-=======
     virtual Status unlockAll(OperationContext* opCtx, const std::string& processID) override;
->>>>>>> f378d467
 
     virtual StatusWith<ServerInfo> getServerInfo(OperationContext* opCtx) override;
 
