--- conflicted
+++ resolved
@@ -72,28 +72,16 @@
     return *this;
 }
 
-<<<<<<< HEAD
-StatusWith<DistLockManager::ScopedDistLock> DistLockManager::lock(OperationContext* txn,
-                                                                  StringData name,
-                                                                  StringData whyMessage,
-                                                                  Milliseconds waitFor) {
-    auto distLockHandleStatus = lockWithSessionID(txn, name, whyMessage, OID::gen(), waitFor);
-=======
 StatusWith<DistLockManager::ScopedDistLock> DistLockManager::lock(OperationContext* opCtx,
                                                                   StringData name,
                                                                   StringData whyMessage,
                                                                   Milliseconds waitFor) {
     auto distLockHandleStatus = lockWithSessionID(opCtx, name, whyMessage, OID::gen(), waitFor);
->>>>>>> f378d467
     if (!distLockHandleStatus.isOK()) {
         return distLockHandleStatus.getStatus();
     }
 
-<<<<<<< HEAD
-    return DistLockManager::ScopedDistLock(txn, std::move(distLockHandleStatus.getValue()), this);
-=======
     return DistLockManager::ScopedDistLock(opCtx, std::move(distLockHandleStatus.getValue()), this);
->>>>>>> f378d467
 }
 
 Status DistLockManager::ScopedDistLock::checkStatus() {
