
/**
 *    Copyright (C) 2018-present MongoDB, Inc.
 *
 *    This program is free software: you can redistribute it and/or modify
 *    it under the terms of the Server Side Public License, version 1,
 *    as published by MongoDB, Inc.
 *
 *    This program is distributed in the hope that it will be useful,
 *    but WITHOUT ANY WARRANTY; without even the implied warranty of
 *    MERCHANTABILITY or FITNESS FOR A PARTICULAR PURPOSE.  See the
 *    Server Side Public License for more details.
 *
 *    You should have received a copy of the Server Side Public License
 *    along with this program. If not, see
 *    <http://www.mongodb.com/licensing/server-side-public-license>.
 *
 *    As a special exception, the copyright holders give permission to link the
 *    code of portions of this program with the OpenSSL library under certain
 *    conditions as described in each individual source file and distribute
 *    linked combinations including the program with the OpenSSL library. You
 *    must comply with the Server Side Public License in all respects for
 *    all of the code used other than as permitted herein. If you modify file(s)
 *    with this exception, you may extend this exception to your version of the
 *    file(s), but you are not obligated to do so. If you do not wish to do so,
 *    delete this exception statement from your version. If you delete this
 *    exception statement from all source files in the program, then also delete
 *    it in the license file.
 */

#pragma once

#include "mongo/base/disallow_copying.h"
#include "mongo/base/string_data.h"
#include "mongo/bson/oid.h"
#include "mongo/stdx/chrono.h"

namespace mongo {

using DistLockHandle = OID;
class OperationContext;
class Status;
template <typename T>
class StatusWith;

/**
 * Interface for handling distributed locks.
 *
 * Usage:
 *
 * auto scopedDistLock = mgr->lock(...);
 *
 * if (!scopedDistLock.isOK()) {
 *   // Did not get lock. scopedLockStatus destructor will not call unlock.
 * }
 *
 * // To check if lock is still owned:
 * auto status = scopedDistLock.getValue().checkStatus();
 *
 * if (!status.isOK()) {
 *   // Someone took over the lock! Unlock will still be called at destructor, but will
 *   // practically be a no-op since it doesn't own the lock anymore.
 * }
 */
class DistLockManager {
public:
    // Default timeout which will be used if one is not passed to the lock method.
    static const Seconds kDefaultLockTimeout;

    // Timeout value, which specifies that if the lock is not available immediately, no attempt
    // should be made to wait for it to become free.
    static const Milliseconds kSingleLockAttemptTimeout;

    /**
     * RAII type for distributed lock. Not meant to be shared across multiple threads.
     */
    class ScopedDistLock {
        MONGO_DISALLOW_COPYING(ScopedDistLock);

    public:
        ScopedDistLock(OperationContext* opCtx,
                       DistLockHandle lockHandle,
                       DistLockManager* lockManager);
        ~ScopedDistLock();

        ScopedDistLock(ScopedDistLock&& other);
        ScopedDistLock& operator=(ScopedDistLock&& other);

        /**
         * Checks whether the lock is still being held by querying the config server.
         */
        Status checkStatus();

    private:
        OperationContext* _opCtx;
        DistLockHandle _lockID;
        DistLockManager* _lockManager;  // Not owned here.
    };

    virtual ~DistLockManager() = default;

    /**
     * Performs bootstrapping for the manager. Implementation do not need to guarantee
     * thread safety so callers should employ proper synchronization when calling this method.
     */
    virtual void startUp() = 0;

    /**
     * Cleanup the manager's resources. Implementations do not need to guarantee thread safety
     * so callers should employ proper synchronization when calling this method.
     */
<<<<<<< HEAD
    virtual void shutDown(OperationContext* txn) = 0;
=======
    virtual void shutDown(OperationContext* opCtx) = 0;
>>>>>>> f378d467

    /**
     * Returns the process ID for this DistLockManager.
     */
    virtual std::string getProcessID() = 0;

    /**
     * Tries multiple times to lock, using the specified lock try interval, until
     * a certain amount of time has passed or when any error that is not LockBusy
     * occurred.
     *
     * waitFor = 0 indicates there should only be one attempt to acquire the lock, and
     * no waiting.
     * waitFor = -1 indicates we should retry indefinitely.
     *
     * Returns OK if the lock was successfully acquired.
     * Returns ErrorCodes::DistributedClockSkewed when a clock skew is detected.
     * Returns ErrorCodes::LockBusy if the lock is being held.
     */
<<<<<<< HEAD
    StatusWith<ScopedDistLock> lock(OperationContext* txn,
=======
    StatusWith<ScopedDistLock> lock(OperationContext* opCtx,
>>>>>>> f378d467
                                    StringData name,
                                    StringData whyMessage,
                                    Milliseconds waitFor);

    /**
     * Same behavior as lock(...) above, except takes a specific lock session ID "lockSessionID"
     * instead of randomly generating one internally.
     *
     * This is useful for a process running on the config primary after a failover. A lock can be
     * immediately reacquired if "lockSessionID" matches that of the lock, rather than waiting for
     * the inactive lock to expire.
     */
<<<<<<< HEAD
    virtual StatusWith<DistLockHandle> lockWithSessionID(OperationContext* txn,
=======
    virtual StatusWith<DistLockHandle> lockWithSessionID(OperationContext* opCtx,
>>>>>>> f378d467
                                                         StringData name,
                                                         StringData whyMessage,
                                                         const OID& lockSessionID,
                                                         Milliseconds waitFor) = 0;

    /**
     * Specialized locking method, which only succeeds if the specified lock name is not held by
     * anyone. Uses local write concern and does not attempt to overtake the lock or check whether
     * the lock lease has expired.
     */
<<<<<<< HEAD
    virtual StatusWith<DistLockHandle> tryLockWithLocalWriteConcern(OperationContext* txn,
=======
    virtual StatusWith<DistLockHandle> tryLockWithLocalWriteConcern(OperationContext* opCtx,
>>>>>>> f378d467
                                                                    StringData name,
                                                                    StringData whyMessage,
                                                                    const OID& lockSessionID) = 0;

    /**
     * Unlocks the given lockHandle. Will attempt to retry again later if the config
     * server is not reachable.
     */
    virtual void unlock(OperationContext* opCtx, const DistLockHandle& lockHandle) = 0;

    /**
     * Unlocks the lock specified by "lockHandle" and "name". Will attempt to retry again later if
     * the config server is not reachable.
     */
<<<<<<< HEAD
    virtual void unlock(OperationContext* txn,
=======
    virtual void unlock(OperationContext* opCtx,
>>>>>>> f378d467
                        const DistLockHandle& lockHandle,
                        StringData name) = 0;

    /**
     * Makes a best-effort attempt to unlock all locks owned by the given processID.
     */
<<<<<<< HEAD
    virtual void unlockAll(OperationContext* txn, const std::string& processID) = 0;
=======
    virtual void unlockAll(OperationContext* opCtx, const std::string& processID) = 0;
>>>>>>> f378d467

protected:
    /**
     * Checks if the lockHandle still exists in the config server.
     */
    virtual Status checkStatus(OperationContext* opCtx, const DistLockHandle& lockHandle) = 0;
};

}  // namespace mongo<|MERGE_RESOLUTION|>--- conflicted
+++ resolved
@@ -109,11 +109,7 @@
      * Cleanup the manager's resources. Implementations do not need to guarantee thread safety
      * so callers should employ proper synchronization when calling this method.
      */
-<<<<<<< HEAD
-    virtual void shutDown(OperationContext* txn) = 0;
-=======
     virtual void shutDown(OperationContext* opCtx) = 0;
->>>>>>> f378d467
 
     /**
      * Returns the process ID for this DistLockManager.
@@ -133,11 +129,7 @@
      * Returns ErrorCodes::DistributedClockSkewed when a clock skew is detected.
      * Returns ErrorCodes::LockBusy if the lock is being held.
      */
-<<<<<<< HEAD
-    StatusWith<ScopedDistLock> lock(OperationContext* txn,
-=======
     StatusWith<ScopedDistLock> lock(OperationContext* opCtx,
->>>>>>> f378d467
                                     StringData name,
                                     StringData whyMessage,
                                     Milliseconds waitFor);
@@ -150,11 +142,7 @@
      * immediately reacquired if "lockSessionID" matches that of the lock, rather than waiting for
      * the inactive lock to expire.
      */
-<<<<<<< HEAD
-    virtual StatusWith<DistLockHandle> lockWithSessionID(OperationContext* txn,
-=======
     virtual StatusWith<DistLockHandle> lockWithSessionID(OperationContext* opCtx,
->>>>>>> f378d467
                                                          StringData name,
                                                          StringData whyMessage,
                                                          const OID& lockSessionID,
@@ -165,11 +153,7 @@
      * anyone. Uses local write concern and does not attempt to overtake the lock or check whether
      * the lock lease has expired.
      */
-<<<<<<< HEAD
-    virtual StatusWith<DistLockHandle> tryLockWithLocalWriteConcern(OperationContext* txn,
-=======
     virtual StatusWith<DistLockHandle> tryLockWithLocalWriteConcern(OperationContext* opCtx,
->>>>>>> f378d467
                                                                     StringData name,
                                                                     StringData whyMessage,
                                                                     const OID& lockSessionID) = 0;
@@ -184,22 +168,14 @@
      * Unlocks the lock specified by "lockHandle" and "name". Will attempt to retry again later if
      * the config server is not reachable.
      */
-<<<<<<< HEAD
-    virtual void unlock(OperationContext* txn,
-=======
     virtual void unlock(OperationContext* opCtx,
->>>>>>> f378d467
                         const DistLockHandle& lockHandle,
                         StringData name) = 0;
 
     /**
      * Makes a best-effort attempt to unlock all locks owned by the given processID.
      */
-<<<<<<< HEAD
-    virtual void unlockAll(OperationContext* txn, const std::string& processID) = 0;
-=======
     virtual void unlockAll(OperationContext* opCtx, const std::string& processID) = 0;
->>>>>>> f378d467
 
 protected:
     /**
