--- conflicted
+++ resolved
@@ -248,29 +248,8 @@
     return ret;
 }
 
-<<<<<<< HEAD
-Status DistLockCatalogMock::unlock(OperationContext* txn,
-                                   const OID& lockSessionID,
-                                   StringData name) {
-    auto ret = kBadRetValue;
-    UnlockFunc checkerFunc = noUnLockFuncSet;
-
-    {
-        stdx::lock_guard<stdx::mutex> lk(_mutex);
-        ret = _unlockReturnValue;
-        checkerFunc = _unlockChecker;
-    }
-
-    checkerFunc(lockSessionID);
-
-    return ret;
-}
-
-StatusWith<DistLockCatalog::ServerInfo> DistLockCatalogMock::getServerInfo(OperationContext* txn) {
-=======
 StatusWith<DistLockCatalog::ServerInfo> DistLockCatalogMock::getServerInfo(
     OperationContext* opCtx) {
->>>>>>> f378d467
     auto ret = kServerInfoBadRetValue;
     GetServerInfoFunc checkerFunc = noGetServerInfoSet;
 
