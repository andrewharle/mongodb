--- conflicted
+++ resolved
@@ -44,33 +44,19 @@
  */
 class ShardingConnectionHook : public DBConnectionHook {
 public:
-<<<<<<< HEAD
-    void onCreate(DBClientBase* conn) override;
-    void onDestroy(DBClientBase* conn) override;
-    void onRelease(DBClientBase* conn) override;
-
-protected:
-    ShardingConnectionHook(bool shardedConnections,
-                           std::unique_ptr<rpc::ShardingEgressMetadataHook> egressHook);
-=======
     ShardingConnectionHook(bool shardedConnections,
                            std::unique_ptr<rpc::EgressMetadataHook> egressHook);
 
     void onCreate(DBClientBase* conn) override;
     void onDestroy(DBClientBase* conn) override;
     void onRelease(DBClientBase* conn) override;
->>>>>>> f378d467
 
 private:
     bool _shardedConnections;
 
     // Use the implementation of the metadata readers and writers in ShardingEgressMetadataHook,
     // since that is the hook for Network Interface ASIO and this hook is to be deprecated.
-<<<<<<< HEAD
-    std::unique_ptr<rpc::ShardingEgressMetadataHook> _egressHook;
-=======
     std::unique_ptr<rpc::EgressMetadataHook> _egressHook;
->>>>>>> f378d467
 };
 
 }  // namespace mongo