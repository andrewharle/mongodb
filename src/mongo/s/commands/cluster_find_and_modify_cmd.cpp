
/**
 *    Copyright (C) 2018-present MongoDB, Inc.
 *
 *    This program is free software: you can redistribute it and/or modify
 *    it under the terms of the Server Side Public License, version 1,
 *    as published by MongoDB, Inc.
 *
 *    This program is distributed in the hope that it will be useful,
 *    but WITHOUT ANY WARRANTY; without even the implied warranty of
 *    MERCHANTABILITY or FITNESS FOR A PARTICULAR PURPOSE.  See the
 *    Server Side Public License for more details.
 *
 *    You should have received a copy of the Server Side Public License
 *    along with this program. If not, see
 *    <http://www.mongodb.com/licensing/server-side-public-license>.
 *
 *    As a special exception, the copyright holders give permission to link the
 *    code of portions of this program with the OpenSSL library under certain
 *    conditions as described in each individual source file and distribute
 *    linked combinations including the program with the OpenSSL library. You
 *    must comply with the Server Side Public License in all respects for
 *    all of the code used other than as permitted herein. If you modify file(s)
 *    with this exception, you may extend this exception to your version of the
 *    file(s), but you are not obligated to do so. If you do not wish to do so,
 *    delete this exception statement from your version. If you delete this
 *    exception statement from all source files in the program, then also delete
 *    it in the license file.
 */

#include "mongo/platform/basic.h"

#include "mongo/base/status_with.h"
#include "mongo/bson/util/bson_extract.h"
#include "mongo/db/auth/authorization_session.h"
#include "mongo/db/commands.h"
<<<<<<< HEAD
#include "mongo/db/commands/find_and_modify.h"
#include "mongo/db/operation_context.h"
#include "mongo/db/query/collation/collator_factory_interface.h"
#include "mongo/s/balancer_configuration.h"
#include "mongo/s/catalog_cache.h"
#include "mongo/s/client/shard_connection.h"
#include "mongo/s/client/shard_registry.h"
#include "mongo/s/commands/cluster_commands_common.h"
#include "mongo/s/commands/cluster_explain.h"
#include "mongo/s/commands/cluster_write.h"
#include "mongo/s/commands/sharded_command_processing.h"
#include "mongo/s/commands/strategy.h"
#include "mongo/s/grid.h"
#include "mongo/s/stale_exception.h"
=======
#include "mongo/db/commands/find_and_modify_common.h"
#include "mongo/db/query/collation/collator_factory_interface.h"
#include "mongo/executor/task_executor_pool.h"
#include "mongo/rpc/get_status_from_command_result.h"
#include "mongo/s/async_requests_sender.h"
#include "mongo/s/balancer_configuration.h"
#include "mongo/s/catalog_cache.h"
#include "mongo/s/client/shard_registry.h"
#include "mongo/s/commands/cluster_commands_helpers.h"
#include "mongo/s/commands/cluster_explain.h"
#include "mongo/s/commands/strategy.h"
#include "mongo/s/grid.h"
#include "mongo/s/stale_exception.h"
#include "mongo/s/write_ops/cluster_write.h"
>>>>>>> f378d467
#include "mongo/util/timer.h"

namespace mongo {
namespace {

const ReadPreferenceSetting kPrimaryOnlyReadPreference(ReadPreference::PrimaryOnly);

BSONObj getCollation(const BSONObj& cmdObj) {
    BSONElement collationElement;
    auto status = bsonExtractTypedField(cmdObj, "collation", BSONType::Object, &collationElement);
    if (status.isOK()) {
        return collationElement.Obj();
    } else if (status != ErrorCodes::NoSuchKey) {
        uassertStatusOK(status);
    }

    return BSONObj();
}

BSONObj getShardKey(OperationContext* opCtx, const ChunkManager& chunkMgr, const BSONObj& query) {
    BSONObj shardKey =
        uassertStatusOK(chunkMgr.getShardKeyPattern().extractShardKeyFromQuery(opCtx, query));
    uassert(ErrorCodes::ShardKeyNotFound,
            "Query for sharded findAndModify must contain the shard key",
            !shardKey.isEmpty());
    return shardKey;
}

class FindAndModifyCmd : public BasicCommand {
public:
    FindAndModifyCmd() : BasicCommand("findAndModify", "findandmodify") {}

<<<<<<< HEAD
    bool slaveOk() const override {
        return true;
=======
    AllowedOnSecondary secondaryAllowed(ServiceContext*) const override {
        return AllowedOnSecondary::kAlways;
>>>>>>> f378d467
    }

    bool adminOnly() const override {
        return false;
    }

    bool supportsWriteConcern(const BSONObj& cmd) const override {
        return true;
    }

    void addRequiredPrivileges(const std::string& dbname,
                               const BSONObj& cmdObj,
<<<<<<< HEAD
                               std::vector<Privilege>* out) override {
=======
                               std::vector<Privilege>* out) const override {
>>>>>>> f378d467
        find_and_modify::addPrivilegesRequiredForFindAndModify(this, dbname, cmdObj, out);
    }

    Status explain(OperationContext* opCtx,
<<<<<<< HEAD
                   const std::string& dbName,
                   const BSONObj& cmdObj,
                   ExplainCommon::Verbosity verbosity,
                   const rpc::ServerSelectionMetadata& serverSelectionMetadata,
                   BSONObjBuilder* out) const override {
        const NamespaceString nss(parseNsCollectionRequired(dbName, cmdObj));
=======
                   const OpMsgRequest& request,
                   ExplainOptions::Verbosity verbosity,
                   BSONObjBuilder* out) const override {
        std::string dbName = request.getDatabase().toString();
        const BSONObj& cmdObj = request.body;
        const NamespaceString nss(CommandHelpers::parseNsCollectionRequired(dbName, cmdObj));
>>>>>>> f378d467

        auto routingInfo =
            uassertStatusOK(Grid::get(opCtx)->catalogCache()->getCollectionRoutingInfo(opCtx, nss));

<<<<<<< HEAD
        shared_ptr<ChunkManager> chunkMgr;
        shared_ptr<Shard> shard;

        if (!routingInfo.cm()) {
            shard = routingInfo.primary();
=======
        std::shared_ptr<ChunkManager> chunkMgr;
        std::shared_ptr<Shard> shard;

        if (!routingInfo.cm()) {
            shard = routingInfo.db().primary();
>>>>>>> f378d467
        } else {
            chunkMgr = routingInfo.cm();

            const BSONObj query = cmdObj.getObjectField("query");
            const BSONObj collation = getCollation(cmdObj);
            const BSONObj shardKey = getShardKey(opCtx, *chunkMgr, query);
            const auto chunk = chunkMgr->findIntersectingChunk(shardKey, collation);

<<<<<<< HEAD
            BSONObj collation;
            BSONElement collationElement;
            auto collationElementStatus =
                bsonExtractTypedField(cmdObj, "collation", BSONType::Object, &collationElement);
            if (collationElementStatus.isOK()) {
                collation = collationElement.Obj();
            } else if (collationElementStatus != ErrorCodes::NoSuchKey) {
                return collationElementStatus;
            }

            StatusWith<BSONObj> status = _getShardKey(opCtx, *chunkMgr, query);
            if (!status.isOK()) {
                return status.getStatus();
            }

            BSONObj shardKey = status.getValue();
            auto chunk = chunkMgr->findIntersectingChunk(shardKey, collation);

            auto shardStatus =
                Grid::get(opCtx)->shardRegistry()->getShard(opCtx, chunk->getShardId());
            if (!shardStatus.isOK()) {
                return shardStatus.getStatus();
            }

            shard = shardStatus.getValue();
=======
            shard = uassertStatusOK(
                Grid::get(opCtx)->shardRegistry()->getShard(opCtx, chunk.getShardId()));
>>>>>>> f378d467
        }

        const auto explainCmd = ClusterExplain::wrapAsExplain(cmdObj, verbosity);

        // Time how long it takes to run the explain command on the shard.
        Timer timer;
        BSONObjBuilder result;
<<<<<<< HEAD
        bool ok = _runCommand(opCtx, chunkMgr, shard->getId(), nss, explainCmd.obj(), result);
        long long millisElapsed = timer.millis();

        if (!ok) {
            BSONObj res = result.obj();
            return Status(ErrorCodes::OperationFailed,
                          str::stream() << "Explain for findAndModify failed: " << res);
        }
=======
        _runCommand(opCtx,
                    shard->getId(),
                    (chunkMgr ? chunkMgr->getVersion(shard->getId()) : ChunkVersion::UNSHARDED()),
                    nss,
                    explainCmd,
                    &result);
        const auto millisElapsed = timer.millis();
>>>>>>> f378d467

        Strategy::CommandResult cmdResult;
        cmdResult.shardTargetId = shard->getId();
        cmdResult.target = shard->getConnString();
        cmdResult.result = result.obj();

        std::vector<Strategy::CommandResult> shardResults;
        shardResults.push_back(cmdResult);

        return ClusterExplain::buildExplainResult(
            opCtx, shardResults, ClusterExplain::kSingleShard, millisElapsed, out);
    }

    bool run(OperationContext* opCtx,
             const std::string& dbName,
<<<<<<< HEAD
             BSONObj& cmdObj,
             int options,
             std::string& errmsg,
             BSONObjBuilder& result) override {
        const NamespaceString nss = parseNsCollectionRequired(dbName, cmdObj);
=======
             const BSONObj& cmdObj,
             BSONObjBuilder& result) override {
        const NamespaceString nss(CommandHelpers::parseNsCollectionRequired(dbName, cmdObj));
>>>>>>> f378d467

        // findAndModify should only be creating database if upsert is true, but this would require
        // that the parsing be pulled into this function.
        uassertStatusOK(createShardDatabase(opCtx, nss.db()));

<<<<<<< HEAD
        auto routingInfo =
            uassertStatusOK(Grid::get(opCtx)->catalogCache()->getCollectionRoutingInfo(opCtx, nss));
        if (!routingInfo.cm()) {
            return _runCommand(opCtx, nullptr, routingInfo.primaryId(), nss, cmdObj, result);
=======
        const auto routingInfo =
            uassertStatusOK(Grid::get(opCtx)->catalogCache()->getCollectionRoutingInfo(opCtx, nss));
        if (!routingInfo.cm()) {
            _runCommand(opCtx,
                        routingInfo.db().primaryId(),
                        ChunkVersion::UNSHARDED(),
                        nss,
                        cmdObj,
                        &result);
            return true;
>>>>>>> f378d467
        }

        const auto chunkMgr = routingInfo.cm();

        const BSONObj query = cmdObj.getObjectField("query");
        const BSONObj collation = getCollation(cmdObj);
        const BSONObj shardKey = getShardKey(opCtx, *chunkMgr, query);
        auto chunk = chunkMgr->findIntersectingChunk(shardKey, collation);

        _runCommand(opCtx,
                    chunk.getShardId(),
                    chunkMgr->getVersion(chunk.getShardId()),
                    nss,
                    cmdObj,
                    &result);
        updateChunkWriteStatsAndSplitIfNeeded(
            opCtx, chunkMgr.get(), chunk, cmdObj.getObjectField("update").objsize());

<<<<<<< HEAD
        BSONObj collation;
        BSONElement collationElement;
        auto collationElementStatus =
            bsonExtractTypedField(cmdObj, "collation", BSONType::Object, &collationElement);
        if (collationElementStatus.isOK()) {
            collation = collationElement.Obj();
        } else if (collationElementStatus != ErrorCodes::NoSuchKey) {
            return appendCommandStatus(result, collationElementStatus);
        }

        BSONObj shardKey = uassertStatusOK(_getShardKey(opCtx, *chunkMgr, query));

        auto chunk = chunkMgr->findIntersectingChunk(shardKey, collation);

        const bool ok = _runCommand(opCtx, chunkMgr, chunk->getShardId(), nss, cmdObj, result);
        if (ok) {
            updateChunkWriteStatsAndSplitIfNeeded(
                opCtx, chunkMgr.get(), chunk.get(), cmdObj.getObjectField("update").objsize());
        }

        return ok;
    }

private:
    static StatusWith<BSONObj> _getShardKey(OperationContext* opCtx,
                                            const ChunkManager& chunkMgr,
                                            const BSONObj& query) {
        // Verify that the query has an equality predicate using the shard key
        StatusWith<BSONObj> status =
            chunkMgr.getShardKeyPattern().extractShardKeyFromQuery(opCtx, query);

        if (!status.isOK()) {
            return status;
        }

        BSONObj shardKey = status.getValue();

        if (shardKey.isEmpty()) {
            return Status(ErrorCodes::ShardKeyNotFound,
                          "query for sharded findAndModify must have shardkey");
        }

        return shardKey;
    }

    static bool _runCommand(OperationContext* opCtx,
                            shared_ptr<ChunkManager> chunkManager,
                            const ShardId& shardId,
                            const NamespaceString& nss,
                            const BSONObj& cmdObj,
                            BSONObjBuilder& result) {
        BSONObj res;

        const auto shard =
            uassertStatusOK(Grid::get(opCtx)->shardRegistry()->getShard(opCtx, shardId));

        ShardConnection conn(shard->getConnString(), nss.ns(), chunkManager);
        bool ok = conn->runCommand(nss.db().toString(), cmdObj, res);
        conn.done();

        // ErrorCodes::RecvStaleConfig is the code for RecvStaleConfigException.
        if (!ok && res.getIntField("code") == ErrorCodes::RecvStaleConfig) {
            // Command code traps this exception and re-runs
            throw RecvStaleConfigException("FindAndModify", res);
        }

        // First append the properly constructed writeConcernError. It will then be skipped
        // in appendElementsUnique.
        if (auto wcErrorElem = res["writeConcernError"]) {
            appendWriteConcernErrorToCmdResponse(shardId, wcErrorElem, result);
        }

        result.appendElementsUnique(res);
        return ok;
=======
        return true;
    }

private:
    static void _runCommand(OperationContext* opCtx,
                            const ShardId& shardId,
                            const ChunkVersion& shardVersion,
                            const NamespaceString& nss,
                            const BSONObj& cmdObj,
                            BSONObjBuilder* result) {
        const auto response = [&] {
            std::vector<AsyncRequestsSender::Request> requests;
            requests.emplace_back(
                shardId,
                appendShardVersion(CommandHelpers::filterCommandRequestForPassthrough(cmdObj),
                                   shardVersion));

            AsyncRequestsSender ars(opCtx,
                                    Grid::get(opCtx)->getExecutorPool()->getArbitraryExecutor(),
                                    nss.db().toString(),
                                    requests,
                                    kPrimaryOnlyReadPreference,
                                    opCtx->getTxnNumber() ? Shard::RetryPolicy::kIdempotent
                                                          : Shard::RetryPolicy::kNoRetry);

            auto response = ars.next();
            invariant(ars.done());

            return uassertStatusOK(std::move(response.swResponse));
        }();

        uassertStatusOK(response.status);

        const auto responseStatus = getStatusFromCommandResult(response.data);
        if (ErrorCodes::isNeedRetargettingError(responseStatus.code())) {
            // Command code traps this exception and re-runs
            uassertStatusOK(responseStatus.withContext("findAndModify"));
        }

        // First append the properly constructed writeConcernError. It will then be skipped in
        // appendElementsUnique.
        if (auto wcErrorElem = response.data["writeConcernError"]) {
            appendWriteConcernErrorToCmdResponse(shardId, wcErrorElem, *result);
        }

        result->appendElementsUnique(
            CommandHelpers::filterCommandReplyForPassthrough(response.data));
>>>>>>> f378d467
    }

} findAndModifyCmd;

}  // namespace
}  // namespace mongo<|MERGE_RESOLUTION|>--- conflicted
+++ resolved
@@ -34,22 +34,6 @@
 #include "mongo/bson/util/bson_extract.h"
 #include "mongo/db/auth/authorization_session.h"
 #include "mongo/db/commands.h"
-<<<<<<< HEAD
-#include "mongo/db/commands/find_and_modify.h"
-#include "mongo/db/operation_context.h"
-#include "mongo/db/query/collation/collator_factory_interface.h"
-#include "mongo/s/balancer_configuration.h"
-#include "mongo/s/catalog_cache.h"
-#include "mongo/s/client/shard_connection.h"
-#include "mongo/s/client/shard_registry.h"
-#include "mongo/s/commands/cluster_commands_common.h"
-#include "mongo/s/commands/cluster_explain.h"
-#include "mongo/s/commands/cluster_write.h"
-#include "mongo/s/commands/sharded_command_processing.h"
-#include "mongo/s/commands/strategy.h"
-#include "mongo/s/grid.h"
-#include "mongo/s/stale_exception.h"
-=======
 #include "mongo/db/commands/find_and_modify_common.h"
 #include "mongo/db/query/collation/collator_factory_interface.h"
 #include "mongo/executor/task_executor_pool.h"
@@ -64,7 +48,6 @@
 #include "mongo/s/grid.h"
 #include "mongo/s/stale_exception.h"
 #include "mongo/s/write_ops/cluster_write.h"
->>>>>>> f378d467
 #include "mongo/util/timer.h"
 
 namespace mongo {
@@ -97,13 +80,8 @@
 public:
     FindAndModifyCmd() : BasicCommand("findAndModify", "findandmodify") {}
 
-<<<<<<< HEAD
-    bool slaveOk() const override {
-        return true;
-=======
     AllowedOnSecondary secondaryAllowed(ServiceContext*) const override {
         return AllowedOnSecondary::kAlways;
->>>>>>> f378d467
     }
 
     bool adminOnly() const override {
@@ -116,47 +94,26 @@
 
     void addRequiredPrivileges(const std::string& dbname,
                                const BSONObj& cmdObj,
-<<<<<<< HEAD
-                               std::vector<Privilege>* out) override {
-=======
                                std::vector<Privilege>* out) const override {
->>>>>>> f378d467
         find_and_modify::addPrivilegesRequiredForFindAndModify(this, dbname, cmdObj, out);
     }
 
     Status explain(OperationContext* opCtx,
-<<<<<<< HEAD
-                   const std::string& dbName,
-                   const BSONObj& cmdObj,
-                   ExplainCommon::Verbosity verbosity,
-                   const rpc::ServerSelectionMetadata& serverSelectionMetadata,
-                   BSONObjBuilder* out) const override {
-        const NamespaceString nss(parseNsCollectionRequired(dbName, cmdObj));
-=======
                    const OpMsgRequest& request,
                    ExplainOptions::Verbosity verbosity,
                    BSONObjBuilder* out) const override {
         std::string dbName = request.getDatabase().toString();
         const BSONObj& cmdObj = request.body;
         const NamespaceString nss(CommandHelpers::parseNsCollectionRequired(dbName, cmdObj));
->>>>>>> f378d467
 
         auto routingInfo =
             uassertStatusOK(Grid::get(opCtx)->catalogCache()->getCollectionRoutingInfo(opCtx, nss));
 
-<<<<<<< HEAD
-        shared_ptr<ChunkManager> chunkMgr;
-        shared_ptr<Shard> shard;
-
-        if (!routingInfo.cm()) {
-            shard = routingInfo.primary();
-=======
         std::shared_ptr<ChunkManager> chunkMgr;
         std::shared_ptr<Shard> shard;
 
         if (!routingInfo.cm()) {
             shard = routingInfo.db().primary();
->>>>>>> f378d467
         } else {
             chunkMgr = routingInfo.cm();
 
@@ -165,36 +122,8 @@
             const BSONObj shardKey = getShardKey(opCtx, *chunkMgr, query);
             const auto chunk = chunkMgr->findIntersectingChunk(shardKey, collation);
 
-<<<<<<< HEAD
-            BSONObj collation;
-            BSONElement collationElement;
-            auto collationElementStatus =
-                bsonExtractTypedField(cmdObj, "collation", BSONType::Object, &collationElement);
-            if (collationElementStatus.isOK()) {
-                collation = collationElement.Obj();
-            } else if (collationElementStatus != ErrorCodes::NoSuchKey) {
-                return collationElementStatus;
-            }
-
-            StatusWith<BSONObj> status = _getShardKey(opCtx, *chunkMgr, query);
-            if (!status.isOK()) {
-                return status.getStatus();
-            }
-
-            BSONObj shardKey = status.getValue();
-            auto chunk = chunkMgr->findIntersectingChunk(shardKey, collation);
-
-            auto shardStatus =
-                Grid::get(opCtx)->shardRegistry()->getShard(opCtx, chunk->getShardId());
-            if (!shardStatus.isOK()) {
-                return shardStatus.getStatus();
-            }
-
-            shard = shardStatus.getValue();
-=======
             shard = uassertStatusOK(
                 Grid::get(opCtx)->shardRegistry()->getShard(opCtx, chunk.getShardId()));
->>>>>>> f378d467
         }
 
         const auto explainCmd = ClusterExplain::wrapAsExplain(cmdObj, verbosity);
@@ -202,16 +131,6 @@
         // Time how long it takes to run the explain command on the shard.
         Timer timer;
         BSONObjBuilder result;
-<<<<<<< HEAD
-        bool ok = _runCommand(opCtx, chunkMgr, shard->getId(), nss, explainCmd.obj(), result);
-        long long millisElapsed = timer.millis();
-
-        if (!ok) {
-            BSONObj res = result.obj();
-            return Status(ErrorCodes::OperationFailed,
-                          str::stream() << "Explain for findAndModify failed: " << res);
-        }
-=======
         _runCommand(opCtx,
                     shard->getId(),
                     (chunkMgr ? chunkMgr->getVersion(shard->getId()) : ChunkVersion::UNSHARDED()),
@@ -219,7 +138,6 @@
                     explainCmd,
                     &result);
         const auto millisElapsed = timer.millis();
->>>>>>> f378d467
 
         Strategy::CommandResult cmdResult;
         cmdResult.shardTargetId = shard->getId();
@@ -235,28 +153,14 @@
 
     bool run(OperationContext* opCtx,
              const std::string& dbName,
-<<<<<<< HEAD
-             BSONObj& cmdObj,
-             int options,
-             std::string& errmsg,
-             BSONObjBuilder& result) override {
-        const NamespaceString nss = parseNsCollectionRequired(dbName, cmdObj);
-=======
              const BSONObj& cmdObj,
              BSONObjBuilder& result) override {
         const NamespaceString nss(CommandHelpers::parseNsCollectionRequired(dbName, cmdObj));
->>>>>>> f378d467
 
         // findAndModify should only be creating database if upsert is true, but this would require
         // that the parsing be pulled into this function.
         uassertStatusOK(createShardDatabase(opCtx, nss.db()));
 
-<<<<<<< HEAD
-        auto routingInfo =
-            uassertStatusOK(Grid::get(opCtx)->catalogCache()->getCollectionRoutingInfo(opCtx, nss));
-        if (!routingInfo.cm()) {
-            return _runCommand(opCtx, nullptr, routingInfo.primaryId(), nss, cmdObj, result);
-=======
         const auto routingInfo =
             uassertStatusOK(Grid::get(opCtx)->catalogCache()->getCollectionRoutingInfo(opCtx, nss));
         if (!routingInfo.cm()) {
@@ -267,7 +171,6 @@
                         cmdObj,
                         &result);
             return true;
->>>>>>> f378d467
         }
 
         const auto chunkMgr = routingInfo.cm();
@@ -286,82 +189,6 @@
         updateChunkWriteStatsAndSplitIfNeeded(
             opCtx, chunkMgr.get(), chunk, cmdObj.getObjectField("update").objsize());
 
-<<<<<<< HEAD
-        BSONObj collation;
-        BSONElement collationElement;
-        auto collationElementStatus =
-            bsonExtractTypedField(cmdObj, "collation", BSONType::Object, &collationElement);
-        if (collationElementStatus.isOK()) {
-            collation = collationElement.Obj();
-        } else if (collationElementStatus != ErrorCodes::NoSuchKey) {
-            return appendCommandStatus(result, collationElementStatus);
-        }
-
-        BSONObj shardKey = uassertStatusOK(_getShardKey(opCtx, *chunkMgr, query));
-
-        auto chunk = chunkMgr->findIntersectingChunk(shardKey, collation);
-
-        const bool ok = _runCommand(opCtx, chunkMgr, chunk->getShardId(), nss, cmdObj, result);
-        if (ok) {
-            updateChunkWriteStatsAndSplitIfNeeded(
-                opCtx, chunkMgr.get(), chunk.get(), cmdObj.getObjectField("update").objsize());
-        }
-
-        return ok;
-    }
-
-private:
-    static StatusWith<BSONObj> _getShardKey(OperationContext* opCtx,
-                                            const ChunkManager& chunkMgr,
-                                            const BSONObj& query) {
-        // Verify that the query has an equality predicate using the shard key
-        StatusWith<BSONObj> status =
-            chunkMgr.getShardKeyPattern().extractShardKeyFromQuery(opCtx, query);
-
-        if (!status.isOK()) {
-            return status;
-        }
-
-        BSONObj shardKey = status.getValue();
-
-        if (shardKey.isEmpty()) {
-            return Status(ErrorCodes::ShardKeyNotFound,
-                          "query for sharded findAndModify must have shardkey");
-        }
-
-        return shardKey;
-    }
-
-    static bool _runCommand(OperationContext* opCtx,
-                            shared_ptr<ChunkManager> chunkManager,
-                            const ShardId& shardId,
-                            const NamespaceString& nss,
-                            const BSONObj& cmdObj,
-                            BSONObjBuilder& result) {
-        BSONObj res;
-
-        const auto shard =
-            uassertStatusOK(Grid::get(opCtx)->shardRegistry()->getShard(opCtx, shardId));
-
-        ShardConnection conn(shard->getConnString(), nss.ns(), chunkManager);
-        bool ok = conn->runCommand(nss.db().toString(), cmdObj, res);
-        conn.done();
-
-        // ErrorCodes::RecvStaleConfig is the code for RecvStaleConfigException.
-        if (!ok && res.getIntField("code") == ErrorCodes::RecvStaleConfig) {
-            // Command code traps this exception and re-runs
-            throw RecvStaleConfigException("FindAndModify", res);
-        }
-
-        // First append the properly constructed writeConcernError. It will then be skipped
-        // in appendElementsUnique.
-        if (auto wcErrorElem = res["writeConcernError"]) {
-            appendWriteConcernErrorToCmdResponse(shardId, wcErrorElem, result);
-        }
-
-        result.appendElementsUnique(res);
-        return ok;
-=======
         return true;
     }
 
@@ -409,7 +236,6 @@
 
         result->appendElementsUnique(
             CommandHelpers::filterCommandReplyForPassthrough(response.data));
->>>>>>> f378d467
     }
 
 } findAndModifyCmd;
