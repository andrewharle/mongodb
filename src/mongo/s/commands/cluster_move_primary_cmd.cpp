--- conflicted
+++ resolved
@@ -37,20 +37,6 @@
 #include "mongo/db/auth/action_type.h"
 #include "mongo/db/auth/authorization_manager.h"
 #include "mongo/db/auth/authorization_session.h"
-<<<<<<< HEAD
-#include "mongo/db/catalog/document_validation.h"
-#include "mongo/db/client.h"
-#include "mongo/db/client.h"
-#include "mongo/db/commands.h"
-#include "mongo/db/operation_context.h"
-#include "mongo/rpc/get_status_from_command_result.h"
-#include "mongo/s/catalog/sharding_catalog_client.h"
-#include "mongo/s/catalog/type_database.h"
-#include "mongo/s/catalog_cache.h"
-#include "mongo/s/client/shard_registry.h"
-#include "mongo/s/commands/cluster_commands_common.h"
-#include "mongo/s/commands/sharded_command_processing.h"
-=======
 #include "mongo/db/commands.h"
 #include "mongo/rpc/write_concern_error_detail.h"
 #include "mongo/s/catalog/sharding_catalog_client.h"
@@ -58,7 +44,6 @@
 #include "mongo/s/catalog_cache.h"
 #include "mongo/s/client/shard_registry.h"
 #include "mongo/s/commands/cluster_commands_helpers.h"
->>>>>>> f378d467
 #include "mongo/s/grid.h"
 #include "mongo/s/request_types/move_primary_gen.h"
 #include "mongo/util/log.h"
@@ -82,10 +67,6 @@
         return true;
     }
 
-<<<<<<< HEAD
-
-=======
->>>>>>> f378d467
     virtual bool supportsWriteConcern(const BSONObj& cmd) const override {
         return true;
     }
@@ -114,76 +95,6 @@
     }
 
     virtual bool run(OperationContext* opCtx,
-<<<<<<< HEAD
-                     const std::string& dbname_unused,
-                     BSONObj& cmdObj,
-                     int options,
-                     std::string& errmsg,
-                     BSONObjBuilder& result) {
-        const string dbname = parseNs("", cmdObj);
-
-        if (dbname.empty() || !nsIsDbOnly(dbname)) {
-            errmsg = "invalid db name specified: " + dbname;
-            return false;
-        }
-
-        if (dbname == NamespaceString::kAdminDb || dbname == NamespaceString::kConfigDb ||
-            dbname == NamespaceString::kLocalDb) {
-            errmsg = "can't move primary for " + dbname + " database";
-            return false;
-        }
-
-        auto const catalogClient = Grid::get(opCtx)->catalogClient(opCtx);
-        auto const catalogCache = Grid::get(opCtx)->catalogCache();
-        auto const shardRegistry = Grid::get(opCtx)->shardRegistry();
-
-        // Flush all cached information. This can't be perfect, but it's better than nothing.
-        catalogCache->purgeDatabase(dbname);
-
-        auto dbInfo = uassertStatusOK(catalogCache->getDatabase(opCtx, dbname));
-
-        const string to = cmdObj["to"].valuestrsafe();
-        if (!to.size()) {
-            errmsg = "you have to specify where you want to move it";
-            return false;
-        }
-
-        const auto fromShard = uassertStatusOK(shardRegistry->getShard(opCtx, dbInfo.primaryId()));
-        const auto toShard = [&]() {
-            auto toShardStatus = shardRegistry->getShard(opCtx, to);
-            if (!toShardStatus.isOK()) {
-                const std::string msg(
-                    str::stream() << "Could not move database '" << dbname << "' to shard '" << to
-                                  << "' due to "
-                                  << toShardStatus.getStatus().reason());
-                log() << msg;
-                uasserted(toShardStatus.getStatus().code(), msg);
-            }
-
-            return toShardStatus.getValue();
-        }();
-
-        uassert(ErrorCodes::IllegalOperation,
-                "it is already the primary",
-                fromShard->getId() != toShard->getId());
-
-        log() << "Moving " << dbname << " primary from: " << fromShard->toString()
-              << " to: " << toShard->toString();
-
-        const std::string whyMessage(str::stream() << "Moving primary shard of " << dbname);
-        auto scopedDistLock = uassertStatusOK(catalogClient->getDistLockManager()->lock(
-            opCtx, dbname + "-movePrimary", whyMessage, DistLockManager::kDefaultLockTimeout));
-
-        const auto shardedColls = getAllShardedCollectionsForDb(opCtx, dbname);
-
-        // Record start in changelog
-        catalogClient->logChange(
-            opCtx,
-            "movePrimary.start",
-            dbname,
-            _buildMoveLogEntry(dbname, fromShard->toString(), toShard->toString(), shardedColls),
-            ShardingCatalogClient::kMajorityWriteConcern);
-=======
                      const std::string& dbname,
                      const BSONObj& cmdObj,
                      BSONObjBuilder& result) {
@@ -202,7 +113,6 @@
         ON_BLOCK_EXIT([opCtx, db] { Grid::get(opCtx)->catalogCache()->purgeDatabase(db); });
 
         auto configShard = Grid::get(opCtx)->shardRegistry()->getConfigShard();
->>>>>>> f378d467
 
         auto cmdResponse = uassertStatusOK(configShard->runCommandWithFixedRetryAttempts(
             opCtx,
@@ -212,171 +122,10 @@
                 CommandHelpers::appendPassthroughFields(cmdObj, configMovePrimaryRequest.toBSON())),
             Shard::RetryPolicy::kIdempotent));
 
-<<<<<<< HEAD
-        {
-            // Make sure the target node is sharding aware.
-            auto ssvRequest = SetShardVersionRequest::makeForInitNoPersist(
-                shardRegistry->getConfigServerConnectionString(),
-                toShard->getId(),
-                toShard->getConnString());
-            BSONObj res;
-            bool ok = toconn->runCommand("admin", ssvRequest.toBSON(), res);
-            if (!ok) {
-                return appendCommandStatus(result, getStatusFromCommandResult(res));
-            }
-        }
-
-        // TODO ERH - we need a clone command which replays operations from clone start to now
-        //            can just use local.oplog.$main
-        BSONObj cloneRes;
-        bool hasWCError = false;
-
-        {
-            BSONArrayBuilder barr;
-            for (const auto& shardedColl : shardedColls) {
-                barr.append(shardedColl.ns());
-            }
-
-            const bool worked = toconn->runCommand(
-                dbname,
-                BSON("clone" << fromShard->getConnString().toString() << "collsToIgnore"
-                             << barr.arr()
-                             << bypassDocumentValidationCommandOption()
-                             << true
-                             << "writeConcern"
-                             << opCtx->getWriteConcern().toBSON()),
-                cloneRes);
-            toconn.done();
-
-            if (!worked) {
-                log() << "clone failed" << redact(cloneRes);
-                errmsg = "clone failed";
-                return false;
-            }
-
-            if (auto wcErrorElem = cloneRes["writeConcernError"]) {
-                appendWriteConcernErrorToCmdResponse(toShard->getId(), wcErrorElem, result);
-                hasWCError = true;
-            }
-        }
-
-        // Update the new primary in the config server metadata
-        {
-            auto dbt = uassertStatusOK(catalogClient->getDatabase(opCtx, dbname)).value;
-            dbt.setPrimary(toShard->getId());
-
-            uassertStatusOK(catalogClient->updateDatabase(opCtx, dbname, dbt));
-        }
-
-        // Ensure the next attempt to retrieve the database or any of its collections will do a full
-        // reload
-        catalogCache->purgeDatabase(dbname);
-
-        const string oldPrimary = fromShard->getConnString().toString();
-
-        ScopedDbConnection fromconn(fromShard->getConnString());
-
-        if (shardedColls.empty()) {
-            // TODO: Collections can be created in the meantime, and we should handle in the future.
-            log() << "movePrimary dropping database on " << oldPrimary
-                  << ", no sharded collections in " << dbname;
-
-            try {
-                BSONObj dropDBInfo;
-                fromconn->dropDatabase(dbname.c_str(), opCtx->getWriteConcern(), &dropDBInfo);
-                if (!hasWCError) {
-                    if (auto wcErrorElem = dropDBInfo["writeConcernError"]) {
-                        appendWriteConcernErrorToCmdResponse(
-                            fromShard->getId(), wcErrorElem, result);
-                        hasWCError = true;
-                    }
-                }
-            } catch (DBException& e) {
-                e.addContext(str::stream() << "movePrimary could not drop the database " << dbname
-                                           << " on "
-                                           << oldPrimary);
-                throw;
-            }
-
-        } else if (cloneRes["clonedColls"].type() != Array) {
-            // Legacy behavior from old mongod with sharded collections, *do not* delete
-            // database, but inform user they can drop manually (or ignore).
-            warning() << "movePrimary legacy mongod behavior detected. "
-                      << "User must manually remove unsharded collections in database " << dbname
-                      << " on " << oldPrimary;
-        } else {
-            // We moved some unsharded collections, but not all
-            BSONObjIterator it(cloneRes["clonedColls"].Obj());
-
-            while (it.more()) {
-                BSONElement el = it.next();
-                if (el.type() == String) {
-                    try {
-                        log() << "movePrimary dropping cloned collection " << el.String() << " on "
-                              << oldPrimary;
-                        BSONObj dropCollInfo;
-                        fromconn->dropCollection(
-                            el.String(), opCtx->getWriteConcern(), &dropCollInfo);
-                        if (!hasWCError) {
-                            if (auto wcErrorElem = dropCollInfo["writeConcernError"]) {
-                                appendWriteConcernErrorToCmdResponse(
-                                    fromShard->getId(), wcErrorElem, result);
-                                hasWCError = true;
-                            }
-                        }
-
-                    } catch (DBException& e) {
-                        e.addContext(str::stream()
-                                     << "movePrimary could not drop the cloned collection "
-                                     << el.String()
-                                     << " on "
-                                     << oldPrimary);
-                        throw;
-                    }
-                }
-            }
-        }
-
-        fromconn.done();
-
-        result << "primary" << toShard->toString();
-
-        // Record finish in changelog
-        catalogClient->logChange(
-            opCtx,
-            "movePrimary",
-            dbname,
-            _buildMoveLogEntry(dbname, oldPrimary, toShard->toString(), shardedColls),
-            ShardingCatalogClient::kMajorityWriteConcern);
-
-        return true;
-    }
-
-private:
-    static BSONObj _buildMoveLogEntry(const std::string& db,
-                                      const std::string& from,
-                                      const std::string& to,
-                                      const std::vector<NamespaceString>& shardedColls) {
-        BSONObjBuilder details;
-        details.append("database", db);
-        details.append("from", from);
-        details.append("to", to);
-
-        BSONArrayBuilder collB(details.subarrayStart("shardedCollections"));
-        for (const auto& shardedColl : shardedColls) {
-            collB.append(shardedColl.ns());
-        }
-        collB.done();
-
-        return details.obj();
-    }
-
-=======
         CommandHelpers::filterCommandReplyForPassthrough(cmdResponse.response, &result);
         return true;
     }
 
->>>>>>> f378d467
 } clusterMovePrimaryCmd;
 
 }  // namespace
