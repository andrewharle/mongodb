--- conflicted
+++ resolved
@@ -43,16 +43,9 @@
 #include "mongo/db/commands/user_management_commands.h"
 #include "mongo/db/jsobj.h"
 #include "mongo/rpc/write_concern_error_detail.h"
-<<<<<<< HEAD
-#include "mongo/s/catalog/sharding_catalog_client.h"
-#include "mongo/s/catalog/type_shard.h"
-#include "mongo/s/client/shard_registry.h"
-#include "mongo/s/commands/sharded_command_processing.h"
-=======
 #include "mongo/s/catalog/type_shard.h"
 #include "mongo/s/client/shard_registry.h"
 #include "mongo/s/commands/cluster_commands_helpers.h"
->>>>>>> f378d467
 #include "mongo/s/grid.h"
 
 namespace mongo {
@@ -68,15 +61,9 @@
                                                 // kMajority implies JOURNAL if journaling is
                                                 // supported by this mongod.
                                                 WriteConcernOptions::SyncMode::UNSET,
-<<<<<<< HEAD
-                                                Seconds(30));
-
-class CmdCreateUser : public Command {
-=======
                                                 WriteConcernOptions::kWriteConcernTimeoutSharding);
 
 class CmdCreateUser : public BasicCommand {
->>>>>>> f378d467
 public:
     CmdCreateUser() : BasicCommand("createUser") {}
 
@@ -84,10 +71,6 @@
         return AllowedOnSecondary::kNever;
     }
 
-<<<<<<< HEAD
-
-=======
->>>>>>> f378d467
     virtual bool supportsWriteConcern(const BSONObj& cmd) const override {
         return true;
     }
@@ -106,17 +89,12 @@
              const string& dbname,
              const BSONObj& cmdObj,
              BSONObjBuilder& result) {
-<<<<<<< HEAD
-        return Grid::get(txn)->catalogClient(txn)->runUserManagementWriteCommand(
-            txn, getName(), dbname, cmdObj, &result);
-=======
         return Grid::get(opCtx)->catalogClient()->runUserManagementWriteCommand(
             opCtx,
             getName(),
             dbname,
             CommandHelpers::filterCommandRequestForPassthrough(cmdObj),
             &result);
->>>>>>> f378d467
     }
 
     void redactForLogging(mutablebson::Document* cmdObj) const override {
@@ -133,10 +111,6 @@
         return AllowedOnSecondary::kNever;
     }
 
-<<<<<<< HEAD
-
-=======
->>>>>>> f378d467
     virtual bool supportsWriteConcern(const BSONObj& cmd) const override {
         return true;
     }
@@ -157,13 +131,6 @@
              BSONObjBuilder& result) {
         auth::CreateOrUpdateUserArgs args;
         Status status = auth::parseCreateOrUpdateUserCommands(cmdObj, getName(), dbname, &args);
-<<<<<<< HEAD
-        if (!status.isOK()) {
-            return appendCommandStatus(result, status);
-        }
-        const bool ok = Grid::get(txn)->catalogClient(txn)->runUserManagementWriteCommand(
-            txn, getName(), dbname, cmdObj, &result);
-=======
         uassertStatusOK(status);
 
         const bool ok = Grid::get(opCtx)->catalogClient()->runUserManagementWriteCommand(
@@ -172,7 +139,6 @@
             dbname,
             CommandHelpers::filterCommandRequestForPassthrough(cmdObj),
             &result);
->>>>>>> f378d467
 
         AuthorizationManager* authzManager = getGlobalAuthorizationManager();
         invariant(authzManager);
@@ -216,13 +182,6 @@
              BSONObjBuilder& result) {
         UserName userName;
         Status status = auth::parseAndValidateDropUserCommand(cmdObj, dbname, &userName);
-<<<<<<< HEAD
-        if (!status.isOK()) {
-            return appendCommandStatus(result, status);
-        }
-        const bool ok = Grid::get(txn)->catalogClient(txn)->runUserManagementWriteCommand(
-            txn, getName(), dbname, cmdObj, &result);
-=======
         uassertStatusOK(status);
 
         const bool ok = Grid::get(opCtx)->catalogClient()->runUserManagementWriteCommand(
@@ -231,7 +190,6 @@
             dbname,
             CommandHelpers::filterCommandRequestForPassthrough(cmdObj),
             &result);
->>>>>>> f378d467
 
         AuthorizationManager* authzManager = getGlobalAuthorizationManager();
         invariant(authzManager);
@@ -250,10 +208,6 @@
         return AllowedOnSecondary::kNever;
     }
 
-<<<<<<< HEAD
-
-=======
->>>>>>> f378d467
     virtual bool supportsWriteConcern(const BSONObj& cmd) const override {
         return true;
     }
@@ -272,17 +226,12 @@
              const string& dbname,
              const BSONObj& cmdObj,
              BSONObjBuilder& result) {
-<<<<<<< HEAD
-        const bool ok = Grid::get(txn)->catalogClient(txn)->runUserManagementWriteCommand(
-            txn, getName(), dbname, cmdObj, &result);
-=======
-        const bool ok = Grid::get(opCtx)->catalogClient()->runUserManagementWriteCommand(
-            opCtx,
-            getName(),
-            dbname,
-            CommandHelpers::filterCommandRequestForPassthrough(cmdObj),
-            &result);
->>>>>>> f378d467
+        const bool ok = Grid::get(opCtx)->catalogClient()->runUserManagementWriteCommand(
+            opCtx,
+            getName(),
+            dbname,
+            CommandHelpers::filterCommandRequestForPassthrough(cmdObj),
+            &result);
 
         AuthorizationManager* authzManager = getGlobalAuthorizationManager();
         invariant(authzManager);
@@ -324,13 +273,6 @@
         vector<RoleName> roles;
         Status status = auth::parseRolePossessionManipulationCommands(
             cmdObj, getName(), dbname, &userNameString, &roles);
-<<<<<<< HEAD
-        if (!status.isOK()) {
-            return appendCommandStatus(result, status);
-        }
-        const bool ok = Grid::get(txn)->catalogClient(txn)->runUserManagementWriteCommand(
-            txn, getName(), dbname, cmdObj, &result);
-=======
         uassertStatusOK(status);
 
         const bool ok = Grid::get(opCtx)->catalogClient()->runUserManagementWriteCommand(
@@ -339,7 +281,6 @@
             dbname,
             CommandHelpers::filterCommandRequestForPassthrough(cmdObj),
             &result);
->>>>>>> f378d467
 
         AuthorizationManager* authzManager = getGlobalAuthorizationManager();
         invariant(authzManager);
@@ -381,13 +322,6 @@
         vector<RoleName> unusedRoles;
         Status status = auth::parseRolePossessionManipulationCommands(
             cmdObj, getName(), dbname, &userNameString, &unusedRoles);
-<<<<<<< HEAD
-        if (!status.isOK()) {
-            return appendCommandStatus(result, status);
-        }
-        const bool ok = Grid::get(txn)->catalogClient(txn)->runUserManagementWriteCommand(
-            txn, getName(), dbname, cmdObj, &result);
-=======
         uassertStatusOK(status);
 
         const bool ok = Grid::get(opCtx)->catalogClient()->runUserManagementWriteCommand(
@@ -396,7 +330,6 @@
             dbname,
             CommandHelpers::filterCommandRequestForPassthrough(cmdObj),
             &result);
->>>>>>> f378d467
 
         AuthorizationManager* authzManager = getGlobalAuthorizationManager();
         invariant(authzManager);
@@ -413,14 +346,6 @@
         return AllowedOnSecondary::kOptIn;
     }
 
-<<<<<<< HEAD
-    virtual bool slaveOverrideOk() const {
-        return true;
-    }
-
-
-=======
->>>>>>> f378d467
     virtual bool supportsWriteConcern(const BSONObj& cmd) const override {
         return false;
     }
@@ -441,13 +366,8 @@
              const string& dbname,
              const BSONObj& cmdObj,
              BSONObjBuilder& result) {
-<<<<<<< HEAD
-        return Grid::get(txn)->catalogClient(txn)->runUserManagementReadCommand(
-            txn, dbname, cmdObj, &result);
-=======
         return Grid::get(opCtx)->catalogClient()->runUserManagementReadCommand(
             opCtx, dbname, CommandHelpers::filterCommandRequestForPassthrough(cmdObj), &result);
->>>>>>> f378d467
     }
 
 } cmdUsersInfo;
@@ -460,10 +380,6 @@
         return AllowedOnSecondary::kNever;
     }
 
-<<<<<<< HEAD
-
-=======
->>>>>>> f378d467
     virtual bool supportsWriteConcern(const BSONObj& cmd) const override {
         return true;
     }
@@ -482,17 +398,12 @@
              const string& dbname,
              const BSONObj& cmdObj,
              BSONObjBuilder& result) {
-<<<<<<< HEAD
-        return Grid::get(txn)->catalogClient(txn)->runUserManagementWriteCommand(
-            txn, getName(), dbname, cmdObj, &result);
-=======
         return Grid::get(opCtx)->catalogClient()->runUserManagementWriteCommand(
             opCtx,
             getName(),
             dbname,
             CommandHelpers::filterCommandRequestForPassthrough(cmdObj),
             &result);
->>>>>>> f378d467
     }
 
 } cmdCreateRole;
@@ -505,10 +416,6 @@
         return AllowedOnSecondary::kNever;
     }
 
-<<<<<<< HEAD
-
-=======
->>>>>>> f378d467
     virtual bool supportsWriteConcern(const BSONObj& cmd) const override {
         return true;
     }
@@ -527,17 +434,12 @@
              const string& dbname,
              const BSONObj& cmdObj,
              BSONObjBuilder& result) {
-<<<<<<< HEAD
-        const bool ok = Grid::get(txn)->catalogClient(txn)->runUserManagementWriteCommand(
-            txn, getName(), dbname, cmdObj, &result);
-=======
-        const bool ok = Grid::get(opCtx)->catalogClient()->runUserManagementWriteCommand(
-            opCtx,
-            getName(),
-            dbname,
-            CommandHelpers::filterCommandRequestForPassthrough(cmdObj),
-            &result);
->>>>>>> f378d467
+        const bool ok = Grid::get(opCtx)->catalogClient()->runUserManagementWriteCommand(
+            opCtx,
+            getName(),
+            dbname,
+            CommandHelpers::filterCommandRequestForPassthrough(cmdObj),
+            &result);
 
         AuthorizationManager* authzManager = getGlobalAuthorizationManager();
         invariant(authzManager);
@@ -575,17 +477,12 @@
              const string& dbname,
              const BSONObj& cmdObj,
              BSONObjBuilder& result) {
-<<<<<<< HEAD
-        const bool ok = Grid::get(txn)->catalogClient(txn)->runUserManagementWriteCommand(
-            txn, getName(), dbname, cmdObj, &result);
-=======
-        const bool ok = Grid::get(opCtx)->catalogClient()->runUserManagementWriteCommand(
-            opCtx,
-            getName(),
-            dbname,
-            CommandHelpers::filterCommandRequestForPassthrough(cmdObj),
-            &result);
->>>>>>> f378d467
+        const bool ok = Grid::get(opCtx)->catalogClient()->runUserManagementWriteCommand(
+            opCtx,
+            getName(),
+            dbname,
+            CommandHelpers::filterCommandRequestForPassthrough(cmdObj),
+            &result);
 
         AuthorizationManager* authzManager = getGlobalAuthorizationManager();
         invariant(authzManager);
@@ -604,10 +501,6 @@
         return AllowedOnSecondary::kNever;
     }
 
-<<<<<<< HEAD
-
-=======
->>>>>>> f378d467
     virtual bool supportsWriteConcern(const BSONObj& cmd) const override {
         return true;
     }
@@ -626,17 +519,12 @@
              const string& dbname,
              const BSONObj& cmdObj,
              BSONObjBuilder& result) {
-<<<<<<< HEAD
-        const bool ok = Grid::get(txn)->catalogClient(txn)->runUserManagementWriteCommand(
-            txn, getName(), dbname, cmdObj, &result);
-=======
-        const bool ok = Grid::get(opCtx)->catalogClient()->runUserManagementWriteCommand(
-            opCtx,
-            getName(),
-            dbname,
-            CommandHelpers::filterCommandRequestForPassthrough(cmdObj),
-            &result);
->>>>>>> f378d467
+        const bool ok = Grid::get(opCtx)->catalogClient()->runUserManagementWriteCommand(
+            opCtx,
+            getName(),
+            dbname,
+            CommandHelpers::filterCommandRequestForPassthrough(cmdObj),
+            &result);
 
         AuthorizationManager* authzManager = getGlobalAuthorizationManager();
         invariant(authzManager);
@@ -655,10 +543,6 @@
         return AllowedOnSecondary::kNever;
     }
 
-<<<<<<< HEAD
-
-=======
->>>>>>> f378d467
     virtual bool supportsWriteConcern(const BSONObj& cmd) const override {
         return true;
     }
@@ -677,17 +561,12 @@
              const string& dbname,
              const BSONObj& cmdObj,
              BSONObjBuilder& result) {
-<<<<<<< HEAD
-        const bool ok = Grid::get(txn)->catalogClient(txn)->runUserManagementWriteCommand(
-            txn, getName(), dbname, cmdObj, &result);
-=======
-        const bool ok = Grid::get(opCtx)->catalogClient()->runUserManagementWriteCommand(
-            opCtx,
-            getName(),
-            dbname,
-            CommandHelpers::filterCommandRequestForPassthrough(cmdObj),
-            &result);
->>>>>>> f378d467
+        const bool ok = Grid::get(opCtx)->catalogClient()->runUserManagementWriteCommand(
+            opCtx,
+            getName(),
+            dbname,
+            CommandHelpers::filterCommandRequestForPassthrough(cmdObj),
+            &result);
 
         AuthorizationManager* authzManager = getGlobalAuthorizationManager();
         invariant(authzManager);
@@ -706,10 +585,6 @@
         return AllowedOnSecondary::kNever;
     }
 
-<<<<<<< HEAD
-
-=======
->>>>>>> f378d467
     virtual bool supportsWriteConcern(const BSONObj& cmd) const override {
         return true;
     }
@@ -728,17 +603,12 @@
              const string& dbname,
              const BSONObj& cmdObj,
              BSONObjBuilder& result) {
-<<<<<<< HEAD
-        const bool ok = Grid::get(txn)->catalogClient(txn)->runUserManagementWriteCommand(
-            txn, getName(), dbname, cmdObj, &result);
-=======
-        const bool ok = Grid::get(opCtx)->catalogClient()->runUserManagementWriteCommand(
-            opCtx,
-            getName(),
-            dbname,
-            CommandHelpers::filterCommandRequestForPassthrough(cmdObj),
-            &result);
->>>>>>> f378d467
+        const bool ok = Grid::get(opCtx)->catalogClient()->runUserManagementWriteCommand(
+            opCtx,
+            getName(),
+            dbname,
+            CommandHelpers::filterCommandRequestForPassthrough(cmdObj),
+            &result);
 
         AuthorizationManager* authzManager = getGlobalAuthorizationManager();
         invariant(authzManager);
@@ -757,10 +627,6 @@
         return AllowedOnSecondary::kNever;
     }
 
-<<<<<<< HEAD
-
-=======
->>>>>>> f378d467
     virtual bool supportsWriteConcern(const BSONObj& cmd) const override {
         return true;
     }
@@ -782,17 +648,12 @@
              const string& dbname,
              const BSONObj& cmdObj,
              BSONObjBuilder& result) {
-<<<<<<< HEAD
-        const bool ok = Grid::get(txn)->catalogClient(txn)->runUserManagementWriteCommand(
-            txn, getName(), dbname, cmdObj, &result);
-=======
-        const bool ok = Grid::get(opCtx)->catalogClient()->runUserManagementWriteCommand(
-            opCtx,
-            getName(),
-            dbname,
-            CommandHelpers::filterCommandRequestForPassthrough(cmdObj),
-            &result);
->>>>>>> f378d467
+        const bool ok = Grid::get(opCtx)->catalogClient()->runUserManagementWriteCommand(
+            opCtx,
+            getName(),
+            dbname,
+            CommandHelpers::filterCommandRequestForPassthrough(cmdObj),
+            &result);
 
         AuthorizationManager* authzManager = getGlobalAuthorizationManager();
         invariant(authzManager);
@@ -834,17 +695,12 @@
              const string& dbname,
              const BSONObj& cmdObj,
              BSONObjBuilder& result) {
-<<<<<<< HEAD
-        const bool ok = Grid::get(txn)->catalogClient(txn)->runUserManagementWriteCommand(
-            txn, getName(), dbname, cmdObj, &result);
-=======
-        const bool ok = Grid::get(opCtx)->catalogClient()->runUserManagementWriteCommand(
-            opCtx,
-            getName(),
-            dbname,
-            CommandHelpers::filterCommandRequestForPassthrough(cmdObj),
-            &result);
->>>>>>> f378d467
+        const bool ok = Grid::get(opCtx)->catalogClient()->runUserManagementWriteCommand(
+            opCtx,
+            getName(),
+            dbname,
+            CommandHelpers::filterCommandRequestForPassthrough(cmdObj),
+            &result);
 
         AuthorizationManager* authzManager = getGlobalAuthorizationManager();
         invariant(authzManager);
@@ -863,14 +719,6 @@
         return AllowedOnSecondary::kOptIn;
     }
 
-<<<<<<< HEAD
-    virtual bool slaveOverrideOk() const {
-        return true;
-    }
-
-
-=======
->>>>>>> f378d467
     virtual bool supportsWriteConcern(const BSONObj& cmd) const override {
         return false;
     }
@@ -889,13 +737,8 @@
              const string& dbname,
              const BSONObj& cmdObj,
              BSONObjBuilder& result) {
-<<<<<<< HEAD
-        return Grid::get(txn)->catalogClient(txn)->runUserManagementReadCommand(
-            txn, dbname, cmdObj, &result);
-=======
         return Grid::get(opCtx)->catalogClient()->runUserManagementReadCommand(
             opCtx, dbname, CommandHelpers::filterCommandRequestForPassthrough(cmdObj), &result);
->>>>>>> f378d467
     }
 
 } cmdRolesInfo;
@@ -957,10 +800,6 @@
         return AllowedOnSecondary::kNever;
     }
 
-<<<<<<< HEAD
-
-=======
->>>>>>> f378d467
     virtual bool supportsWriteConcern(const BSONObj& cmd) const override {
         return true;
     }
@@ -983,140 +822,15 @@
              const string& dbname,
              const BSONObj& cmdObj,
              BSONObjBuilder& result) {
-<<<<<<< HEAD
-        return Grid::get(txn)->catalogClient(txn)->runUserManagementWriteCommand(
-            txn, getName(), dbname, cmdObj, &result);
-=======
         return Grid::get(opCtx)->catalogClient()->runUserManagementWriteCommand(
             opCtx,
             getName(),
             dbname,
             CommandHelpers::filterCommandRequestForPassthrough(cmdObj),
             &result);
->>>>>>> f378d467
     }
 
 } cmdMergeAuthzCollections;
 
-<<<<<<< HEAD
-/**
- * Runs the authSchemaUpgrade on all shards, with the given maxSteps. Upgrades each shard serially,
- * and stops on first failure.
- *
- * Returned error indicates a failure.
- */
-Status runUpgradeOnAllShards(OperationContext* txn, int maxSteps, BSONObjBuilder& result) {
-    BSONObjBuilder cmdObjBuilder;
-    cmdObjBuilder.append("authSchemaUpgrade", 1);
-    cmdObjBuilder.append("maxSteps", maxSteps);
-    cmdObjBuilder.append("writeConcern", kMajorityWriteConcern.toBSON());
-
-    const BSONObj cmdObj = cmdObjBuilder.done();
-
-    // Upgrade each shard in turn, stopping on first failure.
-    auto shardRegistry = Grid::get(txn)->shardRegistry();
-    shardRegistry->reload(txn);
-    vector<ShardId> shardIds;
-    shardRegistry->getAllShardIds(&shardIds);
-
-    bool hasWCError = false;
-    for (const auto& shardId : shardIds) {
-        auto shardStatus = shardRegistry->getShard(txn, shardId);
-        if (!shardStatus.isOK()) {
-            return shardStatus.getStatus();
-        }
-        auto cmdResult = shardStatus.getValue()->runCommandWithFixedRetryAttempts(
-            txn,
-            ReadPreferenceSetting{ReadPreference::PrimaryOnly},
-            "admin",
-            cmdObj,
-            Shard::RetryPolicy::kIdempotent);
-        auto status = cmdResult.isOK() ? std::move(cmdResult.getValue().commandStatus)
-                                       : std::move(cmdResult.getStatus());
-        if (!status.isOK()) {
-            return Status(status.code(),
-                          str::stream() << "Failed to run authSchemaUpgrade on shard " << shardId
-                                        << causedBy(cmdResult.getStatus()));
-        }
-
-        // If the result has a writeConcernError, append it.
-        if (!hasWCError) {
-            if (auto wcErrorElem = cmdResult.getValue().response["writeConcernError"]) {
-                appendWriteConcernErrorToCmdResponse(shardId, wcErrorElem, result);
-                hasWCError = true;
-            }
-        }
-    }
-
-    return Status::OK();
-}
-
-class CmdAuthSchemaUpgrade : public Command {
-public:
-    CmdAuthSchemaUpgrade() : Command("authSchemaUpgrade") {}
-
-    virtual bool slaveOk() const {
-        return false;
-    }
-
-    virtual bool adminOnly() const {
-        return true;
-    }
-
-    bool supportsWriteConcern(const BSONObj& cmd) const override {
-        return true;
-    }
-
-    virtual void help(stringstream& ss) const {
-        ss << "Upgrades the auth data storage schema";
-    }
-
-    virtual Status checkAuthForCommand(Client* client,
-                                       const std::string& dbname,
-                                       const BSONObj& cmdObj) {
-        return auth::checkAuthForAuthSchemaUpgradeCommand(client);
-    }
-
-    bool run(OperationContext* txn,
-             const string& dbname,
-             BSONObj& cmdObj,
-             int options,
-             string& errmsg,
-             BSONObjBuilder& result) {
-        // Run the authSchemaUpgrade command on the config servers
-        if (!Grid::get(txn)->catalogClient(txn)->runUserManagementWriteCommand(
-                txn, getName(), dbname, cmdObj, &result)) {
-            return false;
-        }
-
-        auth::AuthSchemaUpgradeArgs parsedArgs;
-        Status status = auth::parseAuthSchemaUpgradeCommand(cmdObj, dbname, &parsedArgs);
-        if (!status.isOK()) {
-            return appendCommandStatus(result, status);
-        }
-
-        // Optionally run the authSchemaUpgrade command on the individual shards
-        if (parsedArgs.shouldUpgradeShards) {
-            status = runUpgradeOnAllShards(txn, parsedArgs.maxSteps, result);
-            if (!status.isOK()) {
-                // If the status is a write concern error, append a writeConcernError instead of
-                // and error message.
-                if (ErrorCodes::isWriteConcernError(status.code())) {
-                    WriteConcernErrorDetail wcError;
-                    wcError.setErrMessage(status.reason());
-                    wcError.setErrCode(status.code());
-                    result.append("writeConcernError", wcError.toBSON());
-                } else {
-                    return appendCommandStatus(result, status);
-                }
-            }
-        }
-        return true;
-    }
-
-} cmdAuthSchemaUpgrade;
-
-=======
->>>>>>> f378d467
 }  // namespace
 }  // namespace mongo