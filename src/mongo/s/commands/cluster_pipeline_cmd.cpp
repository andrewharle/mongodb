--- conflicted
+++ resolved
@@ -32,11 +32,6 @@
 
 #include "mongo/platform/basic.h"
 
-<<<<<<< HEAD
-#include <string>
-
-=======
->>>>>>> f378d467
 #include "mongo/base/status.h"
 #include "mongo/db/auth/authorization_session.h"
 #include "mongo/db/commands.h"
@@ -47,11 +42,7 @@
 
 class ClusterPipelineCommand : public BasicCommand {
 public:
-<<<<<<< HEAD
-    PipelineCommand() : Command(AggregationRequest::kCommandName, false) {}
-=======
     ClusterPipelineCommand() : BasicCommand("aggregate") {}
->>>>>>> f378d467
 
     std::string help() const override {
         return "Runs the sharded aggregation command. See "
@@ -62,46 +53,14 @@
         return AggregationRequest::parseNs(dbname, cmdObj).ns();
     }
 
-<<<<<<< HEAD
-
-    virtual bool supportsWriteConcern(const BSONObj& cmd) const override {
-        return Pipeline::aggSupportsWriteConcern(cmd);
-=======
     AllowedOnSecondary secondaryAllowed(ServiceContext*) const override {
         return AllowedOnSecondary::kAlways;
->>>>>>> f378d467
     }
 
     bool adminOnly() const override {
         return false;
     }
 
-<<<<<<< HEAD
-    // virtuals from Command
-    Status checkAuthForCommand(Client* client,
-                               const std::string& dbname,
-                               const BSONObj& cmdObj) final {
-        NamespaceString nss(parseNs(dbname, cmdObj));
-        return AuthorizationSession::get(client)->checkAuthForAggregate(nss, cmdObj);
-    }
-
-    virtual bool run(OperationContext* txn,
-                     const std::string& dbname,
-                     BSONObj& cmdObj,
-                     int options,
-                     std::string& errmsg,
-                     BSONObjBuilder& result) {
-        const std::string fullns = parseNs(dbname, cmdObj);
-        const NamespaceString nss(fullns);
-
-        ClusterAggregate::Namespaces nsStruct;
-        nsStruct.requestedNss = nss;
-        nsStruct.executionNss = std::move(nss);
-        auto status = ClusterAggregate::runAggregate(txn, nsStruct, cmdObj, options, &result);
-        appendCommandStatus(result, status);
-        return status.isOK();
-    }
-=======
     bool supportsWriteConcern(const BSONObj& cmd) const override {
         return Pipeline::aggSupportsWriteConcern(cmd);
     }
@@ -151,7 +110,6 @@
             opCtx, ClusterAggregate::Namespaces{nss, nss}, aggregationRequest, cmdObj, result);
     }
 
->>>>>>> f378d467
 } clusterPipelineCmd;
 
 }  // namespace
