
/**
 *    Copyright (C) 2018-present MongoDB, Inc.
 *
 *    This program is free software: you can redistribute it and/or modify
 *    it under the terms of the Server Side Public License, version 1,
 *    as published by MongoDB, Inc.
 *
 *    This program is distributed in the hope that it will be useful,
 *    but WITHOUT ANY WARRANTY; without even the implied warranty of
 *    MERCHANTABILITY or FITNESS FOR A PARTICULAR PURPOSE.  See the
 *    Server Side Public License for more details.
 *
 *    You should have received a copy of the Server Side Public License
 *    along with this program. If not, see
 *    <http://www.mongodb.com/licensing/server-side-public-license>.
 *
 *    As a special exception, the copyright holders give permission to link the
 *    code of portions of this program with the OpenSSL library under certain
 *    conditions as described in each individual source file and distribute
 *    linked combinations including the program with the OpenSSL library. You
 *    must comply with the Server Side Public License in all respects for
 *    all of the code used other than as permitted herein. If you modify file(s)
 *    with this exception, you may extend this exception to your version of the
 *    file(s), but you are not obligated to do so. If you do not wish to do so,
 *    delete this exception statement from your version. If you delete this
 *    exception statement from all source files in the program, then also delete
 *    it in the license file.
 */

#define MONGO_LOG_DEFAULT_COMPONENT ::mongo::logger::LogComponent::kCommand

#include "mongo/platform/basic.h"

#include <list>
#include <set>
#include <vector>

#include "mongo/bson/simple_bsonelement_comparator.h"
#include "mongo/bson/simple_bsonobj_comparator.h"
#include "mongo/bson/util/bson_extract.h"
#include "mongo/client/connpool.h"
#include "mongo/db/audit.h"
#include "mongo/db/auth/action_set.h"
#include "mongo/db/auth/action_type.h"
#include "mongo/db/auth/authorization_manager.h"
#include "mongo/db/auth/authorization_session.h"
#include "mongo/db/client.h"
#include "mongo/db/commands.h"
#include "mongo/db/hasher.h"
#include "mongo/db/index/index_descriptor.h"
#include "mongo/db/operation_context.h"
#include "mongo/db/query/collation/collator_factory_interface.h"
#include "mongo/db/write_concern_options.h"
#include "mongo/s/balancer_configuration.h"
#include "mongo/s/catalog/sharding_catalog_client.h"
<<<<<<< HEAD
#include "mongo/s/catalog/type_database.h"
#include "mongo/s/catalog_cache.h"
#include "mongo/s/client/shard_registry.h"
#include "mongo/s/commands/cluster_write.h"
#include "mongo/s/config_server_client.h"
#include "mongo/s/grid.h"
#include "mongo/s/migration_secondary_throttle_options.h"
#include "mongo/s/shard_util.h"
=======
#include "mongo/s/catalog_cache.h"
#include "mongo/s/client/shard_registry.h"
#include "mongo/s/commands/cluster_commands_helpers.h"
#include "mongo/s/config_server_client.h"
#include "mongo/s/grid.h"
#include "mongo/s/request_types/migration_secondary_throttle_options.h"
#include "mongo/s/request_types/shard_collection_gen.h"
>>>>>>> f378d467
#include "mongo/util/log.h"
#include "mongo/util/scopeguard.h"

namespace mongo {
namespace {
<<<<<<< HEAD

/**
 * Constructs the BSON specification document for the given namespace, index key and options.
 */
BSONObj createIndexDoc(const std::string& ns,
                       const BSONObj& keys,
                       const BSONObj& collation,
                       bool unique) {
    BSONObjBuilder indexDoc;
    indexDoc.append("ns", ns);
    indexDoc.append("key", keys);

    StringBuilder indexName;

    bool isFirstKey = true;
    for (BSONObjIterator keyIter(keys); keyIter.more();) {
        BSONElement currentKey = keyIter.next();

        if (isFirstKey) {
            isFirstKey = false;
        } else {
            indexName << "_";
        }

        indexName << currentKey.fieldName() << "_";
        if (currentKey.isNumber()) {
            indexName << currentKey.numberInt();
        } else {
            indexName << currentKey.str();  // this should match up with shell command
        }
    }

    indexDoc.append("name", indexName.str());

    if (!collation.isEmpty()) {
        // Creating an index with the "collation" option requires a v=2 index.
        indexDoc.append("v", static_cast<int>(IndexDescriptor::IndexVersion::kV2));
        indexDoc.append("collation", collation);
    }

    if (unique && !IndexDescriptor::isIdIndexPattern(keys)) {
        indexDoc.appendBool("unique", unique);
    }

    return indexDoc.obj();
}

/**
 * Used only for writes to the config server, config and admin databases.
 */
Status clusterCreateIndex(OperationContext* txn,
                          const std::string& ns,
                          const BSONObj& keys,
                          const BSONObj& collation,
                          bool unique) {
    const NamespaceString nss(ns);

    // Go through the shard insert path
    std::unique_ptr<BatchedInsertRequest> insert(new BatchedInsertRequest());
    insert->addToDocuments(createIndexDoc(ns, keys, collation, unique));

    BatchedCommandRequest request(insert.release());
    request.setNS(NamespaceString(nss.getSystemIndexesCollection()));
    request.setWriteConcern(WriteConcernOptions::Acknowledged);

    BatchedCommandResponse response;

    ClusterWriter writer(false, 0);
    writer.write(txn, request, &response);

    return response.toStatus();
}
=======
>>>>>>> f378d467

class ShardCollectionCmd : public BasicCommand {
public:
    ShardCollectionCmd() : BasicCommand("shardCollection", "shardcollection") {}

<<<<<<< HEAD
    bool slaveOk() const override {
        return true;
=======
    AllowedOnSecondary secondaryAllowed(ServiceContext*) const override {
        return AllowedOnSecondary::kAlways;
>>>>>>> f378d467
    }

    bool adminOnly() const override {
        return true;
    }

    bool supportsWriteConcern(const BSONObj& cmd) const override {
<<<<<<< HEAD
        return false;
    }

    void help(std::stringstream& help) const override {
        help << "Shard a collection. Requires key. Optional unique."
             << " Sharding must already be enabled for the database.\n"
             << "   { enablesharding : \"<dbname>\" }\n";
=======
        return true;
    }

    std::string help() const override {
        return "Shard a collection. Requires key. Optional unique."
               " Sharding must already be enabled for the database.\n"
               "   { enablesharding : \"<dbname>\" }\n";
>>>>>>> f378d467
    }

    Status checkAuthForCommand(Client* client,
                               const std::string& dbname,
<<<<<<< HEAD
                               const BSONObj& cmdObj) override {
=======
                               const BSONObj& cmdObj) const override {
>>>>>>> f378d467
        if (!AuthorizationSession::get(client)->isAuthorizedForActionsOnResource(
                ResourcePattern::forExactNamespace(NamespaceString(parseNs(dbname, cmdObj))),
                ActionType::enableSharding)) {
            return Status(ErrorCodes::Unauthorized, "Unauthorized");
        }

        return Status::OK();
    }

    std::string parseNs(const std::string& dbname, const BSONObj& cmdObj) const override {
<<<<<<< HEAD
        return parseNsFullyQualified(dbname, cmdObj);
=======
        return CommandHelpers::parseNsFullyQualified(cmdObj);
>>>>>>> f378d467
    }

    bool run(OperationContext* opCtx,
             const std::string& dbname,
<<<<<<< HEAD
             BSONObj& cmdObj,
             int options,
             std::string& errmsg,
             BSONObjBuilder& result) override {
        const NamespaceString nss(parseNs(dbname, cmdObj));

        auto const catalogClient = Grid::get(opCtx)->catalogClient(opCtx);
        auto const shardRegistry = Grid::get(opCtx)->shardRegistry();
        auto const catalogCache = Grid::get(opCtx)->catalogCache();

        // Ensure sharding is allowed on the database by reading directly from the config server,
        // because reading through the cache might produce a stale entry if the "enableSharding" was
        // called through a different mongos
        {
            const auto opTimeWithDbt =
                uassertStatusOK(catalogClient->getDatabase(opCtx, nss.db().toString()));
            const auto& dbt = opTimeWithDbt.value;
            uassert(ErrorCodes::IllegalOperation,
                    str::stream() << "sharding not enabled for db " << nss.db(),
                    dbt.getSharded());
        }

        auto routingInfo = uassertStatusOK(catalogCache->getCollectionRoutingInfo(opCtx, nss));

        // Ensure that the collection is not sharded already
        uassert(ErrorCodes::IllegalOperation,
                str::stream() << "sharding already enabled for collection " << nss.ns(),
                !routingInfo.cm());

        // NOTE: We *must* take ownership of the key here - otherwise the shared BSONObj becomes
        // corrupt as soon as the command ends.
        BSONObj proposedKey = cmdObj.getObjectField("key").getOwned();
        if (proposedKey.isEmpty()) {
            errmsg = "no shard key";
            return false;
        }

        ShardKeyPattern proposedKeyPattern(proposedKey);
        if (!proposedKeyPattern.isValid()) {
            errmsg = str::stream() << "Unsupported shard key pattern. Pattern must"
                                   << " either be a single hashed field, or a list"
                                   << " of ascending fields.";
            return false;
        }

        bool isHashedShardKey = proposedKeyPattern.isHashedPattern();

        if (isHashedShardKey && cmdObj["unique"].trueValue()) {
            dassert(proposedKey.nFields() == 1);

            // it's possible to ensure uniqueness on the hashed field by
            // declaring an additional (non-hashed) unique index on the field,
            // but the hashed shard key itself should not be declared unique
            errmsg = "hashed shard keys cannot be declared unique.";
            return false;
        }

        uassert(ErrorCodes::IllegalOperation, "can't shard system namespaces", !nss.isSystem());

        bool simpleCollationSpecified = false;
        {
            BSONElement collationElement;
            Status collationStatus =
                bsonExtractTypedField(cmdObj, "collation", BSONType::Object, &collationElement);
            if (collationStatus.isOK()) {
                // Ensure that the collation is valid. Currently we only allow the simple collation.
                auto collator = CollatorFactoryInterface::get(opCtx->getServiceContext())
                                    ->makeFromBSON(collationElement.Obj());
                if (!collator.getStatus().isOK()) {
                    return appendCommandStatus(result, collator.getStatus());
                }

                if (collator.getValue()) {
                    return appendCommandStatus(
                        result,
                        {ErrorCodes::BadValue,
                         str::stream()
                             << "The collation for shardCollection must be {locale: 'simple'}, "
                             << "but found: "
                             << collationElement.Obj()});
                }

                simpleCollationSpecified = true;
            } else if (collationStatus != ErrorCodes::NoSuchKey) {
                return appendCommandStatus(result, collationStatus);
            }
        }

        std::vector<ShardId> shardIds;
        shardRegistry->getAllShardIds(&shardIds);

        const int numShards = shardIds.size();

        // Cannot have more than 8192 initial chunks per shard. Setting a maximum of 1,000,000
        // chunks in total to limit the amount of memory this command consumes so there is less
        // danger of an OOM error.
        const int maxNumInitialChunksForShards = numShards * 8192;
        const int maxNumInitialChunksTotal = 1000 * 1000;  // Arbitrary limit to memory consumption
        int numChunks = cmdObj["numInitialChunks"].numberInt();
        if (numChunks > maxNumInitialChunksForShards || numChunks > maxNumInitialChunksTotal) {
            errmsg = str::stream()
                << "numInitialChunks cannot be more than either: " << maxNumInitialChunksForShards
                << ", 8192 * number of shards; or " << maxNumInitialChunksTotal;
            return false;
        }

        // The rest of the checks require a connection to the primary db
        ScopedDbConnection conn(routingInfo.primary()->getConnString());

        // Retrieve the collection metadata in order to verify that it is legal to shard this
        // collection.
        BSONObj res;
        {
            std::list<BSONObj> all =
                conn->getCollectionInfos(nss.db().toString(), BSON("name" << nss.coll()));
            if (!all.empty()) {
                res = all.front().getOwned();
            }
        }

        BSONObj defaultCollation;

        if (!res.isEmpty()) {
            // Check that namespace is not a view.
            {
                std::string namespaceType;
                auto status = bsonExtractStringField(res, "type", &namespaceType);
                if (!status.isOK()) {
                    conn.done();
                    return appendCommandStatus(result, status);
                }

                if (namespaceType == "view") {
                    conn.done();
                    return appendCommandStatus(
                        result,
                        {ErrorCodes::CommandNotSupportedOnView, "Views cannot be sharded."});
                }
            }

            BSONObj collectionOptions;
            if (res["options"].type() == BSONType::Object) {
                collectionOptions = res["options"].Obj();
            }

            // Check that collection is not capped.
            if (collectionOptions["capped"].trueValue()) {
                errmsg = "can't shard capped collection";
                conn.done();
                return false;
            }

            // Get collection default collation.
            {
                BSONElement collationElement;
                auto status = bsonExtractTypedField(
                    collectionOptions, "collation", BSONType::Object, &collationElement);
                if (status.isOK()) {
                    defaultCollation = collationElement.Obj().getOwned();
                    if (defaultCollation.isEmpty()) {
                        conn.done();
                        return appendCommandStatus(
                            result,
                            {ErrorCodes::BadValue,
                             "Default collation in collection metadata cannot be empty."});
                    }
                } else if (status != ErrorCodes::NoSuchKey) {
                    conn.done();
                    return appendCommandStatus(
                        result,
                        {status.code(),
                         str::stream()
                             << "Could not parse default collation in collection metadata "
                             << causedBy(status)});
                }
            }

            // If the collection has a non-simple default collation but the user did not specify the
            // simple collation explicitly, return an error.
            if (!defaultCollation.isEmpty() && !simpleCollationSpecified) {
                conn.done();
                return appendCommandStatus(result,
                                           {ErrorCodes::BadValue,
                                            str::stream()
                                                << "Collection has default collation: "
                                                << collectionOptions["collation"]
                                                << ". Must specify collation {locale: 'simple'}"});
            }
        }

        // The proposed shard key must be validated against the set of existing indexes.
        // In particular, we must ensure the following constraints
        //
        // 1. All existing unique indexes, except those which start with the _id index,
        //    must contain the proposed key as a prefix (uniqueness of the _id index is
        //    ensured by the _id generation process or guaranteed by the user).
        //
        // 2. If the collection is not empty, there must exist at least one index that
        //    is "useful" for the proposed key.  A "useful" index is defined as follows
        //    Useful Index:
        //         i. contains proposedKey as a prefix
        //         ii. is not a sparse index, partial index, or index with a non-simple collation
        //         iii. contains no null values
        //         iv. is not multikey (maybe lift this restriction later)
        //         v. if a hashed index, has default seed (lift this restriction later)
        //
        // 3. If the proposed shard key is specified as unique, there must exist a useful,
        //    unique index exactly equal to the proposedKey (not just a prefix).
        //
        // After validating these constraint:
        //
        // 4. If there is no useful index, and the collection is non-empty, we
        //    must fail.
        //
        // 5. If the collection is empty, and it's still possible to create an index
        //    on the proposed key, we go ahead and do so.

        std::list<BSONObj> indexes = conn->getIndexSpecs(nss.ns());

        // 1.  Verify consistency with existing unique indexes
        ShardKeyPattern proposedShardKey(proposedKey);

        for (const auto& idx : indexes) {
            BSONObj currentKey = idx["key"].embeddedObject();
            bool isUnique = idx["unique"].trueValue();

            if (isUnique && !proposedShardKey.isUniqueIndexCompatible(currentKey)) {
                errmsg = str::stream() << "can't shard collection '" << nss.ns() << "' "
                                       << "with unique index on " << currentKey << " "
                                       << "and proposed shard key " << proposedKey << ". "
                                       << "Uniqueness can't be maintained unless "
                                       << "shard key is a prefix";
                conn.done();
                return false;
            }
        }

        // 2. Check for a useful index
        bool hasUsefulIndexForKey = false;

        for (const auto& idx : indexes) {
            BSONObj currentKey = idx["key"].embeddedObject();
            // Check 2.i. and 2.ii.
            if (!idx["sparse"].trueValue() && idx["filter"].eoo() && idx["collation"].eoo() &&
                proposedKey.isPrefixOf(currentKey, SimpleBSONElementComparator::kInstance)) {
                // We can't currently use hashed indexes with a non-default hash seed
                // Check v.
                // Note that this means that, for sharding, we only support one hashed index
                // per field per collection.
                if (isHashedShardKey && !idx["seed"].eoo() &&
                    idx["seed"].numberInt() != BSONElementHasher::DEFAULT_HASH_SEED) {
                    errmsg = str::stream() << "can't shard collection " << nss.ns()
                                           << " with hashed shard key " << proposedKey
                                           << " because the hashed index uses a non-default"
                                           << " seed of " << idx["seed"].numberInt();
                    conn.done();
                    return false;
                }

                hasUsefulIndexForKey = true;
            }
        }

        // 3. If proposed key is required to be unique, additionally check for exact match.
        bool careAboutUnique = cmdObj["unique"].trueValue();

        if (hasUsefulIndexForKey && careAboutUnique) {
            BSONObj eqQuery = BSON("ns" << nss.ns() << "key" << proposedKey);
            BSONObj eqQueryResult;

            for (const auto& idx : indexes) {
                if (SimpleBSONObjComparator::kInstance.evaluate(idx["key"].embeddedObject() ==
                                                                proposedKey)) {
                    eqQueryResult = idx;
                    break;
                }
            }

            if (eqQueryResult.isEmpty()) {
                // If no exact match, index not useful, but still possible to create one later
                hasUsefulIndexForKey = false;
            } else {
                bool isExplicitlyUnique = eqQueryResult["unique"].trueValue();
                BSONObj currKey = eqQueryResult["key"].embeddedObject();
                bool isCurrentID = str::equals(currKey.firstElementFieldName(), "_id");

                if (!isExplicitlyUnique && !isCurrentID) {
                    errmsg = str::stream() << "can't shard collection " << nss.ns() << ", "
                                           << proposedKey << " index not unique, "
                                           << "and unique index explicitly specified";
                    conn.done();
                    return false;
                }
            }
        }

        if (hasUsefulIndexForKey) {
            // Check 2.iii and 2.iv. Make sure no null entries in the sharding index
            // and that there is a useful, non-multikey index available
            BSONObjBuilder checkShardingIndexCmd;
            checkShardingIndexCmd.append("checkShardingIndex", nss.ns());
            checkShardingIndexCmd.append("keyPattern", proposedKey);

            if (!conn.get()->runCommand("admin", checkShardingIndexCmd.obj(), res)) {
                errmsg = res["errmsg"].str();
                conn.done();
                return false;
            }
        } else if (conn->count(nss.ns()) != 0) {
            // 4. if no useful index, and collection is non-empty, fail
            errmsg = str::stream() << "please create an index that starts with the "
                                   << "shard key before sharding.";
            result.append("proposedKey", proposedKey);
            result.append("curIndexes", indexes);
            conn.done();
            return false;
        } else {
            // 5. If no useful index exists, and collection empty, create one on proposedKey.
            //    Only need to call ensureIndex on primary shard, since indexes get copied to
            //    receiving shard whenever a migrate occurs.
            //    If the collection has a default collation, explicitly send the simple
            //    collation as part of the createIndex request.
            BSONObj collationArg =
                !defaultCollation.isEmpty() ? CollationSpec::kSimpleSpec : BSONObj();
            Status status =
                clusterCreateIndex(opCtx, nss.ns(), proposedKey, collationArg, careAboutUnique);
            if (!status.isOK()) {
                errmsg = str::stream() << "ensureIndex failed to create index on "
                                       << "primary shard: " << status.reason();
                conn.done();
                return false;
            }
        }

        bool isEmpty = (conn->count(nss.ns()) == 0);

        conn.done();

        // Pre-splitting:
        // For new collections which use hashed shard keys, we can can pre-split the
        // range of possible hashes into a large number of chunks, and distribute them
        // evenly at creation time. Until we design a better initialization scheme, the
        // safest way to pre-split is to
        // 1. make one big chunk for each shard
        // 2. move them one at a time
        // 3. split the big chunks to achieve the desired total number of initial chunks

        std::vector<BSONObj> initSplits;  // there will be at most numShards-1 of these
        std::vector<BSONObj> allSplits;   // all of the initial desired split points

        // only pre-split when using a hashed shard key and collection is still empty
        if (isHashedShardKey && isEmpty) {
            if (numChunks <= 0) {
                // default number of initial chunks
                numChunks = 2 * numShards;
            }

            // hashes are signed, 64-bit ints. So we divide the range (-MIN long, +MAX long)
            // into intervals of size (2^64/numChunks) and create split points at the
            // boundaries.  The logic below ensures that initial chunks are all
            // symmetric around 0.
            long long intervalSize = (std::numeric_limits<long long>::max() / numChunks) * 2;
            long long current = 0;

            if (numChunks % 2 == 0) {
                allSplits.push_back(BSON(proposedKey.firstElementFieldName() << current));
                current += intervalSize;
            } else {
                current += intervalSize / 2;
            }

            for (int i = 0; i < (numChunks - 1) / 2; i++) {
                allSplits.push_back(BSON(proposedKey.firstElementFieldName() << current));
                allSplits.push_back(BSON(proposedKey.firstElementFieldName() << -current));
                current += intervalSize;
            }

            sort(allSplits.begin(),
                 allSplits.end(),
                 SimpleBSONObjComparator::kInstance.makeLessThan());

            // 1. the initial splits define the "big chunks" that we will subdivide later
            int lastIndex = -1;
            for (int i = 1; i < numShards; i++) {
                if (lastIndex < (i * numChunks) / numShards - 1) {
                    lastIndex = (i * numChunks) / numShards - 1;
                    initSplits.push_back(allSplits[lastIndex]);
                }
            }
        } else if (numChunks > 0) {
            conn.done();
            return appendCommandStatus(
                result,
                {ErrorCodes::InvalidOptions,
                 str::stream() << (!isHashedShardKey ? "numInitialChunks is not supported "
                                                       "when the shard key is not hashed."
                                                     : "numInitialChunks is not supported "
                                                       "when the collection is not empty.")});
        }

        LOG(0) << "CMD: shardcollection: " << cmdObj;

        audit::logShardCollection(Client::getCurrent(), nss.ns(), proposedKey, careAboutUnique);

        uassertStatusOK(catalogClient->shardCollection(opCtx,
                                                       nss.ns(),
                                                       proposedShardKey,
                                                       defaultCollation,
                                                       careAboutUnique,
                                                       initSplits,
                                                       std::set<ShardId>{}));

        result << "collectionsharded" << nss.ns();

        // Make sure the cached metadata for the collection knows that we are now sharded
        catalogCache->invalidateShardedCollection(nss);

        // Only initially move chunks when using a hashed shard key
        if (isHashedShardKey && isEmpty) {
            routingInfo = uassertStatusOK(catalogCache->getCollectionRoutingInfo(opCtx, nss));
            uassert(ErrorCodes::ConflictingOperationInProgress,
                    "Collection was successfully written as sharded but got dropped before it "
                    "could be evenly distributed",
                    routingInfo.cm());
            auto chunkManager = routingInfo.cm();

            const auto chunkMap = chunkManager->chunkMap();

            // 2. Move and commit each "big chunk" to a different shard.
            int i = 0;
            for (ChunkMap::const_iterator c = chunkMap.begin(); c != chunkMap.end(); ++c, ++i) {
                const ShardId& shardId = shardIds[i % numShards];
                const auto toStatus = shardRegistry->getShard(opCtx, shardId);
                if (!toStatus.isOK()) {
                    continue;
                }
                const auto to = toStatus.getValue();

                auto chunk = c->second;

                // Can't move chunk to shard it's already on
                if (to->getId() == chunk->getShardId()) {
                    continue;
                }

                ChunkType chunkType;
                chunkType.setNS(nss.ns());
                chunkType.setMin(chunk->getMin());
                chunkType.setMax(chunk->getMax());
                chunkType.setShard(chunk->getShardId());
                chunkType.setVersion(chunkManager->getVersion());

                Status moveStatus = configsvr_client::moveChunk(
                    opCtx,
                    chunkType,
                    to->getId(),
                    Grid::get(opCtx)->getBalancerConfiguration()->getMaxChunkSizeBytes(),
                    MigrationSecondaryThrottleOptions::create(
                        MigrationSecondaryThrottleOptions::kOff),
                    true);
                if (!moveStatus.isOK()) {
                    warning() << "couldn't move chunk " << redact(chunk->toString()) << " to shard "
                              << *to << " while sharding collection " << nss.ns()
                              << causedBy(redact(moveStatus));
                }
            }

            if (allSplits.empty()) {
                return true;
            }

            // Reload the config info, after all the migrations
            catalogCache->invalidateShardedCollection(nss);
            routingInfo = uassertStatusOK(catalogCache->getCollectionRoutingInfo(opCtx, nss));
            uassert(ErrorCodes::ConflictingOperationInProgress,
                    "Collection was successfully written as sharded but got dropped before it "
                    "could be evenly distributed",
                    routingInfo.cm());
            chunkManager = routingInfo.cm();

            // 3. Subdivide the big chunks by splitting at each of the points in "allSplits"
            //    that we haven't already split by.
            auto currentChunk =
                chunkManager->findIntersectingChunkWithSimpleCollation(allSplits[0]);

            std::vector<BSONObj> subSplits;
            for (unsigned i = 0; i <= allSplits.size(); i++) {
                if (i == allSplits.size() || !currentChunk->containsKey(allSplits[i])) {
                    if (!subSplits.empty()) {
                        auto splitStatus = shardutil::splitChunkAtMultiplePoints(
                            opCtx,
                            currentChunk->getShardId(),
                            nss,
                            chunkManager->getShardKeyPattern(),
                            chunkManager->getVersion(),
                            ChunkRange(currentChunk->getMin(), currentChunk->getMax()),
                            subSplits);
                        if (!splitStatus.isOK()) {
                            warning() << "couldn't split chunk " << redact(currentChunk->toString())
                                      << " while sharding collection " << nss.ns()
                                      << causedBy(redact(splitStatus.getStatus()));
                        }

                        subSplits.clear();
                    }

                    if (i < allSplits.size()) {
                        currentChunk =
                            chunkManager->findIntersectingChunkWithSimpleCollation(allSplits[i]);
                    }
                } else {
                    BSONObj splitPoint(allSplits[i]);

                    // Do not split on the boundaries
                    if (currentChunk->getMin().woCompare(splitPoint) == 0) {
                        continue;
                    }

                    subSplits.push_back(splitPoint);
                }
            }
        }

=======
             const BSONObj& cmdObj,
             BSONObjBuilder& result) override {
        const NamespaceString nss(parseNs(dbname, cmdObj));
        auto shardCollRequest =
            ShardCollection::parse(IDLParserErrorContext("ShardCollection"), cmdObj);

        ConfigsvrShardCollectionRequest configShardCollRequest;
        configShardCollRequest.set_configsvrShardCollection(nss);
        configShardCollRequest.setKey(shardCollRequest.getKey());
        configShardCollRequest.setUnique(shardCollRequest.getUnique());
        configShardCollRequest.setNumInitialChunks(shardCollRequest.getNumInitialChunks());
        configShardCollRequest.setCollation(shardCollRequest.getCollation());

        // Invalidate the routing table cache entry for this collection so that we reload the
        // collection the next time it's accessed, even if we receive a failure, e.g. NetworkError.
        ON_BLOCK_EXIT(
            [opCtx, nss] { Grid::get(opCtx)->catalogCache()->invalidateShardedCollection(nss); });

        auto configShard = Grid::get(opCtx)->shardRegistry()->getConfigShard();
        auto cmdResponse = uassertStatusOK(configShard->runCommandWithFixedRetryAttempts(
            opCtx,
            ReadPreferenceSetting(ReadPreference::PrimaryOnly),
            "admin",
            CommandHelpers::appendMajorityWriteConcern(
                CommandHelpers::appendPassthroughFields(cmdObj, configShardCollRequest.toBSON())),
            Shard::RetryPolicy::kIdempotent));

        CommandHelpers::filterCommandReplyForPassthrough(cmdResponse.response, &result);
>>>>>>> f378d467
        return true;
    }

} shardCollectionCmd;

}  // namespace
}  // namespace mongo<|MERGE_RESOLUTION|>--- conflicted
+++ resolved
@@ -54,16 +54,6 @@
 #include "mongo/db/write_concern_options.h"
 #include "mongo/s/balancer_configuration.h"
 #include "mongo/s/catalog/sharding_catalog_client.h"
-<<<<<<< HEAD
-#include "mongo/s/catalog/type_database.h"
-#include "mongo/s/catalog_cache.h"
-#include "mongo/s/client/shard_registry.h"
-#include "mongo/s/commands/cluster_write.h"
-#include "mongo/s/config_server_client.h"
-#include "mongo/s/grid.h"
-#include "mongo/s/migration_secondary_throttle_options.h"
-#include "mongo/s/shard_util.h"
-=======
 #include "mongo/s/catalog_cache.h"
 #include "mongo/s/client/shard_registry.h"
 #include "mongo/s/commands/cluster_commands_helpers.h"
@@ -71,99 +61,18 @@
 #include "mongo/s/grid.h"
 #include "mongo/s/request_types/migration_secondary_throttle_options.h"
 #include "mongo/s/request_types/shard_collection_gen.h"
->>>>>>> f378d467
 #include "mongo/util/log.h"
 #include "mongo/util/scopeguard.h"
 
 namespace mongo {
 namespace {
-<<<<<<< HEAD
-
-/**
- * Constructs the BSON specification document for the given namespace, index key and options.
- */
-BSONObj createIndexDoc(const std::string& ns,
-                       const BSONObj& keys,
-                       const BSONObj& collation,
-                       bool unique) {
-    BSONObjBuilder indexDoc;
-    indexDoc.append("ns", ns);
-    indexDoc.append("key", keys);
-
-    StringBuilder indexName;
-
-    bool isFirstKey = true;
-    for (BSONObjIterator keyIter(keys); keyIter.more();) {
-        BSONElement currentKey = keyIter.next();
-
-        if (isFirstKey) {
-            isFirstKey = false;
-        } else {
-            indexName << "_";
-        }
-
-        indexName << currentKey.fieldName() << "_";
-        if (currentKey.isNumber()) {
-            indexName << currentKey.numberInt();
-        } else {
-            indexName << currentKey.str();  // this should match up with shell command
-        }
-    }
-
-    indexDoc.append("name", indexName.str());
-
-    if (!collation.isEmpty()) {
-        // Creating an index with the "collation" option requires a v=2 index.
-        indexDoc.append("v", static_cast<int>(IndexDescriptor::IndexVersion::kV2));
-        indexDoc.append("collation", collation);
-    }
-
-    if (unique && !IndexDescriptor::isIdIndexPattern(keys)) {
-        indexDoc.appendBool("unique", unique);
-    }
-
-    return indexDoc.obj();
-}
-
-/**
- * Used only for writes to the config server, config and admin databases.
- */
-Status clusterCreateIndex(OperationContext* txn,
-                          const std::string& ns,
-                          const BSONObj& keys,
-                          const BSONObj& collation,
-                          bool unique) {
-    const NamespaceString nss(ns);
-
-    // Go through the shard insert path
-    std::unique_ptr<BatchedInsertRequest> insert(new BatchedInsertRequest());
-    insert->addToDocuments(createIndexDoc(ns, keys, collation, unique));
-
-    BatchedCommandRequest request(insert.release());
-    request.setNS(NamespaceString(nss.getSystemIndexesCollection()));
-    request.setWriteConcern(WriteConcernOptions::Acknowledged);
-
-    BatchedCommandResponse response;
-
-    ClusterWriter writer(false, 0);
-    writer.write(txn, request, &response);
-
-    return response.toStatus();
-}
-=======
->>>>>>> f378d467
 
 class ShardCollectionCmd : public BasicCommand {
 public:
     ShardCollectionCmd() : BasicCommand("shardCollection", "shardcollection") {}
 
-<<<<<<< HEAD
-    bool slaveOk() const override {
-        return true;
-=======
     AllowedOnSecondary secondaryAllowed(ServiceContext*) const override {
         return AllowedOnSecondary::kAlways;
->>>>>>> f378d467
     }
 
     bool adminOnly() const override {
@@ -171,15 +80,6 @@
     }
 
     bool supportsWriteConcern(const BSONObj& cmd) const override {
-<<<<<<< HEAD
-        return false;
-    }
-
-    void help(std::stringstream& help) const override {
-        help << "Shard a collection. Requires key. Optional unique."
-             << " Sharding must already be enabled for the database.\n"
-             << "   { enablesharding : \"<dbname>\" }\n";
-=======
         return true;
     }
 
@@ -187,16 +87,11 @@
         return "Shard a collection. Requires key. Optional unique."
                " Sharding must already be enabled for the database.\n"
                "   { enablesharding : \"<dbname>\" }\n";
->>>>>>> f378d467
     }
 
     Status checkAuthForCommand(Client* client,
                                const std::string& dbname,
-<<<<<<< HEAD
-                               const BSONObj& cmdObj) override {
-=======
                                const BSONObj& cmdObj) const override {
->>>>>>> f378d467
         if (!AuthorizationSession::get(client)->isAuthorizedForActionsOnResource(
                 ResourcePattern::forExactNamespace(NamespaceString(parseNs(dbname, cmdObj))),
                 ActionType::enableSharding)) {
@@ -207,540 +102,11 @@
     }
 
     std::string parseNs(const std::string& dbname, const BSONObj& cmdObj) const override {
-<<<<<<< HEAD
-        return parseNsFullyQualified(dbname, cmdObj);
-=======
         return CommandHelpers::parseNsFullyQualified(cmdObj);
->>>>>>> f378d467
     }
 
     bool run(OperationContext* opCtx,
              const std::string& dbname,
-<<<<<<< HEAD
-             BSONObj& cmdObj,
-             int options,
-             std::string& errmsg,
-             BSONObjBuilder& result) override {
-        const NamespaceString nss(parseNs(dbname, cmdObj));
-
-        auto const catalogClient = Grid::get(opCtx)->catalogClient(opCtx);
-        auto const shardRegistry = Grid::get(opCtx)->shardRegistry();
-        auto const catalogCache = Grid::get(opCtx)->catalogCache();
-
-        // Ensure sharding is allowed on the database by reading directly from the config server,
-        // because reading through the cache might produce a stale entry if the "enableSharding" was
-        // called through a different mongos
-        {
-            const auto opTimeWithDbt =
-                uassertStatusOK(catalogClient->getDatabase(opCtx, nss.db().toString()));
-            const auto& dbt = opTimeWithDbt.value;
-            uassert(ErrorCodes::IllegalOperation,
-                    str::stream() << "sharding not enabled for db " << nss.db(),
-                    dbt.getSharded());
-        }
-
-        auto routingInfo = uassertStatusOK(catalogCache->getCollectionRoutingInfo(opCtx, nss));
-
-        // Ensure that the collection is not sharded already
-        uassert(ErrorCodes::IllegalOperation,
-                str::stream() << "sharding already enabled for collection " << nss.ns(),
-                !routingInfo.cm());
-
-        // NOTE: We *must* take ownership of the key here - otherwise the shared BSONObj becomes
-        // corrupt as soon as the command ends.
-        BSONObj proposedKey = cmdObj.getObjectField("key").getOwned();
-        if (proposedKey.isEmpty()) {
-            errmsg = "no shard key";
-            return false;
-        }
-
-        ShardKeyPattern proposedKeyPattern(proposedKey);
-        if (!proposedKeyPattern.isValid()) {
-            errmsg = str::stream() << "Unsupported shard key pattern. Pattern must"
-                                   << " either be a single hashed field, or a list"
-                                   << " of ascending fields.";
-            return false;
-        }
-
-        bool isHashedShardKey = proposedKeyPattern.isHashedPattern();
-
-        if (isHashedShardKey && cmdObj["unique"].trueValue()) {
-            dassert(proposedKey.nFields() == 1);
-
-            // it's possible to ensure uniqueness on the hashed field by
-            // declaring an additional (non-hashed) unique index on the field,
-            // but the hashed shard key itself should not be declared unique
-            errmsg = "hashed shard keys cannot be declared unique.";
-            return false;
-        }
-
-        uassert(ErrorCodes::IllegalOperation, "can't shard system namespaces", !nss.isSystem());
-
-        bool simpleCollationSpecified = false;
-        {
-            BSONElement collationElement;
-            Status collationStatus =
-                bsonExtractTypedField(cmdObj, "collation", BSONType::Object, &collationElement);
-            if (collationStatus.isOK()) {
-                // Ensure that the collation is valid. Currently we only allow the simple collation.
-                auto collator = CollatorFactoryInterface::get(opCtx->getServiceContext())
-                                    ->makeFromBSON(collationElement.Obj());
-                if (!collator.getStatus().isOK()) {
-                    return appendCommandStatus(result, collator.getStatus());
-                }
-
-                if (collator.getValue()) {
-                    return appendCommandStatus(
-                        result,
-                        {ErrorCodes::BadValue,
-                         str::stream()
-                             << "The collation for shardCollection must be {locale: 'simple'}, "
-                             << "but found: "
-                             << collationElement.Obj()});
-                }
-
-                simpleCollationSpecified = true;
-            } else if (collationStatus != ErrorCodes::NoSuchKey) {
-                return appendCommandStatus(result, collationStatus);
-            }
-        }
-
-        std::vector<ShardId> shardIds;
-        shardRegistry->getAllShardIds(&shardIds);
-
-        const int numShards = shardIds.size();
-
-        // Cannot have more than 8192 initial chunks per shard. Setting a maximum of 1,000,000
-        // chunks in total to limit the amount of memory this command consumes so there is less
-        // danger of an OOM error.
-        const int maxNumInitialChunksForShards = numShards * 8192;
-        const int maxNumInitialChunksTotal = 1000 * 1000;  // Arbitrary limit to memory consumption
-        int numChunks = cmdObj["numInitialChunks"].numberInt();
-        if (numChunks > maxNumInitialChunksForShards || numChunks > maxNumInitialChunksTotal) {
-            errmsg = str::stream()
-                << "numInitialChunks cannot be more than either: " << maxNumInitialChunksForShards
-                << ", 8192 * number of shards; or " << maxNumInitialChunksTotal;
-            return false;
-        }
-
-        // The rest of the checks require a connection to the primary db
-        ScopedDbConnection conn(routingInfo.primary()->getConnString());
-
-        // Retrieve the collection metadata in order to verify that it is legal to shard this
-        // collection.
-        BSONObj res;
-        {
-            std::list<BSONObj> all =
-                conn->getCollectionInfos(nss.db().toString(), BSON("name" << nss.coll()));
-            if (!all.empty()) {
-                res = all.front().getOwned();
-            }
-        }
-
-        BSONObj defaultCollation;
-
-        if (!res.isEmpty()) {
-            // Check that namespace is not a view.
-            {
-                std::string namespaceType;
-                auto status = bsonExtractStringField(res, "type", &namespaceType);
-                if (!status.isOK()) {
-                    conn.done();
-                    return appendCommandStatus(result, status);
-                }
-
-                if (namespaceType == "view") {
-                    conn.done();
-                    return appendCommandStatus(
-                        result,
-                        {ErrorCodes::CommandNotSupportedOnView, "Views cannot be sharded."});
-                }
-            }
-
-            BSONObj collectionOptions;
-            if (res["options"].type() == BSONType::Object) {
-                collectionOptions = res["options"].Obj();
-            }
-
-            // Check that collection is not capped.
-            if (collectionOptions["capped"].trueValue()) {
-                errmsg = "can't shard capped collection";
-                conn.done();
-                return false;
-            }
-
-            // Get collection default collation.
-            {
-                BSONElement collationElement;
-                auto status = bsonExtractTypedField(
-                    collectionOptions, "collation", BSONType::Object, &collationElement);
-                if (status.isOK()) {
-                    defaultCollation = collationElement.Obj().getOwned();
-                    if (defaultCollation.isEmpty()) {
-                        conn.done();
-                        return appendCommandStatus(
-                            result,
-                            {ErrorCodes::BadValue,
-                             "Default collation in collection metadata cannot be empty."});
-                    }
-                } else if (status != ErrorCodes::NoSuchKey) {
-                    conn.done();
-                    return appendCommandStatus(
-                        result,
-                        {status.code(),
-                         str::stream()
-                             << "Could not parse default collation in collection metadata "
-                             << causedBy(status)});
-                }
-            }
-
-            // If the collection has a non-simple default collation but the user did not specify the
-            // simple collation explicitly, return an error.
-            if (!defaultCollation.isEmpty() && !simpleCollationSpecified) {
-                conn.done();
-                return appendCommandStatus(result,
-                                           {ErrorCodes::BadValue,
-                                            str::stream()
-                                                << "Collection has default collation: "
-                                                << collectionOptions["collation"]
-                                                << ". Must specify collation {locale: 'simple'}"});
-            }
-        }
-
-        // The proposed shard key must be validated against the set of existing indexes.
-        // In particular, we must ensure the following constraints
-        //
-        // 1. All existing unique indexes, except those which start with the _id index,
-        //    must contain the proposed key as a prefix (uniqueness of the _id index is
-        //    ensured by the _id generation process or guaranteed by the user).
-        //
-        // 2. If the collection is not empty, there must exist at least one index that
-        //    is "useful" for the proposed key.  A "useful" index is defined as follows
-        //    Useful Index:
-        //         i. contains proposedKey as a prefix
-        //         ii. is not a sparse index, partial index, or index with a non-simple collation
-        //         iii. contains no null values
-        //         iv. is not multikey (maybe lift this restriction later)
-        //         v. if a hashed index, has default seed (lift this restriction later)
-        //
-        // 3. If the proposed shard key is specified as unique, there must exist a useful,
-        //    unique index exactly equal to the proposedKey (not just a prefix).
-        //
-        // After validating these constraint:
-        //
-        // 4. If there is no useful index, and the collection is non-empty, we
-        //    must fail.
-        //
-        // 5. If the collection is empty, and it's still possible to create an index
-        //    on the proposed key, we go ahead and do so.
-
-        std::list<BSONObj> indexes = conn->getIndexSpecs(nss.ns());
-
-        // 1.  Verify consistency with existing unique indexes
-        ShardKeyPattern proposedShardKey(proposedKey);
-
-        for (const auto& idx : indexes) {
-            BSONObj currentKey = idx["key"].embeddedObject();
-            bool isUnique = idx["unique"].trueValue();
-
-            if (isUnique && !proposedShardKey.isUniqueIndexCompatible(currentKey)) {
-                errmsg = str::stream() << "can't shard collection '" << nss.ns() << "' "
-                                       << "with unique index on " << currentKey << " "
-                                       << "and proposed shard key " << proposedKey << ". "
-                                       << "Uniqueness can't be maintained unless "
-                                       << "shard key is a prefix";
-                conn.done();
-                return false;
-            }
-        }
-
-        // 2. Check for a useful index
-        bool hasUsefulIndexForKey = false;
-
-        for (const auto& idx : indexes) {
-            BSONObj currentKey = idx["key"].embeddedObject();
-            // Check 2.i. and 2.ii.
-            if (!idx["sparse"].trueValue() && idx["filter"].eoo() && idx["collation"].eoo() &&
-                proposedKey.isPrefixOf(currentKey, SimpleBSONElementComparator::kInstance)) {
-                // We can't currently use hashed indexes with a non-default hash seed
-                // Check v.
-                // Note that this means that, for sharding, we only support one hashed index
-                // per field per collection.
-                if (isHashedShardKey && !idx["seed"].eoo() &&
-                    idx["seed"].numberInt() != BSONElementHasher::DEFAULT_HASH_SEED) {
-                    errmsg = str::stream() << "can't shard collection " << nss.ns()
-                                           << " with hashed shard key " << proposedKey
-                                           << " because the hashed index uses a non-default"
-                                           << " seed of " << idx["seed"].numberInt();
-                    conn.done();
-                    return false;
-                }
-
-                hasUsefulIndexForKey = true;
-            }
-        }
-
-        // 3. If proposed key is required to be unique, additionally check for exact match.
-        bool careAboutUnique = cmdObj["unique"].trueValue();
-
-        if (hasUsefulIndexForKey && careAboutUnique) {
-            BSONObj eqQuery = BSON("ns" << nss.ns() << "key" << proposedKey);
-            BSONObj eqQueryResult;
-
-            for (const auto& idx : indexes) {
-                if (SimpleBSONObjComparator::kInstance.evaluate(idx["key"].embeddedObject() ==
-                                                                proposedKey)) {
-                    eqQueryResult = idx;
-                    break;
-                }
-            }
-
-            if (eqQueryResult.isEmpty()) {
-                // If no exact match, index not useful, but still possible to create one later
-                hasUsefulIndexForKey = false;
-            } else {
-                bool isExplicitlyUnique = eqQueryResult["unique"].trueValue();
-                BSONObj currKey = eqQueryResult["key"].embeddedObject();
-                bool isCurrentID = str::equals(currKey.firstElementFieldName(), "_id");
-
-                if (!isExplicitlyUnique && !isCurrentID) {
-                    errmsg = str::stream() << "can't shard collection " << nss.ns() << ", "
-                                           << proposedKey << " index not unique, "
-                                           << "and unique index explicitly specified";
-                    conn.done();
-                    return false;
-                }
-            }
-        }
-
-        if (hasUsefulIndexForKey) {
-            // Check 2.iii and 2.iv. Make sure no null entries in the sharding index
-            // and that there is a useful, non-multikey index available
-            BSONObjBuilder checkShardingIndexCmd;
-            checkShardingIndexCmd.append("checkShardingIndex", nss.ns());
-            checkShardingIndexCmd.append("keyPattern", proposedKey);
-
-            if (!conn.get()->runCommand("admin", checkShardingIndexCmd.obj(), res)) {
-                errmsg = res["errmsg"].str();
-                conn.done();
-                return false;
-            }
-        } else if (conn->count(nss.ns()) != 0) {
-            // 4. if no useful index, and collection is non-empty, fail
-            errmsg = str::stream() << "please create an index that starts with the "
-                                   << "shard key before sharding.";
-            result.append("proposedKey", proposedKey);
-            result.append("curIndexes", indexes);
-            conn.done();
-            return false;
-        } else {
-            // 5. If no useful index exists, and collection empty, create one on proposedKey.
-            //    Only need to call ensureIndex on primary shard, since indexes get copied to
-            //    receiving shard whenever a migrate occurs.
-            //    If the collection has a default collation, explicitly send the simple
-            //    collation as part of the createIndex request.
-            BSONObj collationArg =
-                !defaultCollation.isEmpty() ? CollationSpec::kSimpleSpec : BSONObj();
-            Status status =
-                clusterCreateIndex(opCtx, nss.ns(), proposedKey, collationArg, careAboutUnique);
-            if (!status.isOK()) {
-                errmsg = str::stream() << "ensureIndex failed to create index on "
-                                       << "primary shard: " << status.reason();
-                conn.done();
-                return false;
-            }
-        }
-
-        bool isEmpty = (conn->count(nss.ns()) == 0);
-
-        conn.done();
-
-        // Pre-splitting:
-        // For new collections which use hashed shard keys, we can can pre-split the
-        // range of possible hashes into a large number of chunks, and distribute them
-        // evenly at creation time. Until we design a better initialization scheme, the
-        // safest way to pre-split is to
-        // 1. make one big chunk for each shard
-        // 2. move them one at a time
-        // 3. split the big chunks to achieve the desired total number of initial chunks
-
-        std::vector<BSONObj> initSplits;  // there will be at most numShards-1 of these
-        std::vector<BSONObj> allSplits;   // all of the initial desired split points
-
-        // only pre-split when using a hashed shard key and collection is still empty
-        if (isHashedShardKey && isEmpty) {
-            if (numChunks <= 0) {
-                // default number of initial chunks
-                numChunks = 2 * numShards;
-            }
-
-            // hashes are signed, 64-bit ints. So we divide the range (-MIN long, +MAX long)
-            // into intervals of size (2^64/numChunks) and create split points at the
-            // boundaries.  The logic below ensures that initial chunks are all
-            // symmetric around 0.
-            long long intervalSize = (std::numeric_limits<long long>::max() / numChunks) * 2;
-            long long current = 0;
-
-            if (numChunks % 2 == 0) {
-                allSplits.push_back(BSON(proposedKey.firstElementFieldName() << current));
-                current += intervalSize;
-            } else {
-                current += intervalSize / 2;
-            }
-
-            for (int i = 0; i < (numChunks - 1) / 2; i++) {
-                allSplits.push_back(BSON(proposedKey.firstElementFieldName() << current));
-                allSplits.push_back(BSON(proposedKey.firstElementFieldName() << -current));
-                current += intervalSize;
-            }
-
-            sort(allSplits.begin(),
-                 allSplits.end(),
-                 SimpleBSONObjComparator::kInstance.makeLessThan());
-
-            // 1. the initial splits define the "big chunks" that we will subdivide later
-            int lastIndex = -1;
-            for (int i = 1; i < numShards; i++) {
-                if (lastIndex < (i * numChunks) / numShards - 1) {
-                    lastIndex = (i * numChunks) / numShards - 1;
-                    initSplits.push_back(allSplits[lastIndex]);
-                }
-            }
-        } else if (numChunks > 0) {
-            conn.done();
-            return appendCommandStatus(
-                result,
-                {ErrorCodes::InvalidOptions,
-                 str::stream() << (!isHashedShardKey ? "numInitialChunks is not supported "
-                                                       "when the shard key is not hashed."
-                                                     : "numInitialChunks is not supported "
-                                                       "when the collection is not empty.")});
-        }
-
-        LOG(0) << "CMD: shardcollection: " << cmdObj;
-
-        audit::logShardCollection(Client::getCurrent(), nss.ns(), proposedKey, careAboutUnique);
-
-        uassertStatusOK(catalogClient->shardCollection(opCtx,
-                                                       nss.ns(),
-                                                       proposedShardKey,
-                                                       defaultCollation,
-                                                       careAboutUnique,
-                                                       initSplits,
-                                                       std::set<ShardId>{}));
-
-        result << "collectionsharded" << nss.ns();
-
-        // Make sure the cached metadata for the collection knows that we are now sharded
-        catalogCache->invalidateShardedCollection(nss);
-
-        // Only initially move chunks when using a hashed shard key
-        if (isHashedShardKey && isEmpty) {
-            routingInfo = uassertStatusOK(catalogCache->getCollectionRoutingInfo(opCtx, nss));
-            uassert(ErrorCodes::ConflictingOperationInProgress,
-                    "Collection was successfully written as sharded but got dropped before it "
-                    "could be evenly distributed",
-                    routingInfo.cm());
-            auto chunkManager = routingInfo.cm();
-
-            const auto chunkMap = chunkManager->chunkMap();
-
-            // 2. Move and commit each "big chunk" to a different shard.
-            int i = 0;
-            for (ChunkMap::const_iterator c = chunkMap.begin(); c != chunkMap.end(); ++c, ++i) {
-                const ShardId& shardId = shardIds[i % numShards];
-                const auto toStatus = shardRegistry->getShard(opCtx, shardId);
-                if (!toStatus.isOK()) {
-                    continue;
-                }
-                const auto to = toStatus.getValue();
-
-                auto chunk = c->second;
-
-                // Can't move chunk to shard it's already on
-                if (to->getId() == chunk->getShardId()) {
-                    continue;
-                }
-
-                ChunkType chunkType;
-                chunkType.setNS(nss.ns());
-                chunkType.setMin(chunk->getMin());
-                chunkType.setMax(chunk->getMax());
-                chunkType.setShard(chunk->getShardId());
-                chunkType.setVersion(chunkManager->getVersion());
-
-                Status moveStatus = configsvr_client::moveChunk(
-                    opCtx,
-                    chunkType,
-                    to->getId(),
-                    Grid::get(opCtx)->getBalancerConfiguration()->getMaxChunkSizeBytes(),
-                    MigrationSecondaryThrottleOptions::create(
-                        MigrationSecondaryThrottleOptions::kOff),
-                    true);
-                if (!moveStatus.isOK()) {
-                    warning() << "couldn't move chunk " << redact(chunk->toString()) << " to shard "
-                              << *to << " while sharding collection " << nss.ns()
-                              << causedBy(redact(moveStatus));
-                }
-            }
-
-            if (allSplits.empty()) {
-                return true;
-            }
-
-            // Reload the config info, after all the migrations
-            catalogCache->invalidateShardedCollection(nss);
-            routingInfo = uassertStatusOK(catalogCache->getCollectionRoutingInfo(opCtx, nss));
-            uassert(ErrorCodes::ConflictingOperationInProgress,
-                    "Collection was successfully written as sharded but got dropped before it "
-                    "could be evenly distributed",
-                    routingInfo.cm());
-            chunkManager = routingInfo.cm();
-
-            // 3. Subdivide the big chunks by splitting at each of the points in "allSplits"
-            //    that we haven't already split by.
-            auto currentChunk =
-                chunkManager->findIntersectingChunkWithSimpleCollation(allSplits[0]);
-
-            std::vector<BSONObj> subSplits;
-            for (unsigned i = 0; i <= allSplits.size(); i++) {
-                if (i == allSplits.size() || !currentChunk->containsKey(allSplits[i])) {
-                    if (!subSplits.empty()) {
-                        auto splitStatus = shardutil::splitChunkAtMultiplePoints(
-                            opCtx,
-                            currentChunk->getShardId(),
-                            nss,
-                            chunkManager->getShardKeyPattern(),
-                            chunkManager->getVersion(),
-                            ChunkRange(currentChunk->getMin(), currentChunk->getMax()),
-                            subSplits);
-                        if (!splitStatus.isOK()) {
-                            warning() << "couldn't split chunk " << redact(currentChunk->toString())
-                                      << " while sharding collection " << nss.ns()
-                                      << causedBy(redact(splitStatus.getStatus()));
-                        }
-
-                        subSplits.clear();
-                    }
-
-                    if (i < allSplits.size()) {
-                        currentChunk =
-                            chunkManager->findIntersectingChunkWithSimpleCollation(allSplits[i]);
-                    }
-                } else {
-                    BSONObj splitPoint(allSplits[i]);
-
-                    // Do not split on the boundaries
-                    if (currentChunk->getMin().woCompare(splitPoint) == 0) {
-                        continue;
-                    }
-
-                    subSplits.push_back(splitPoint);
-                }
-            }
-        }
-
-=======
              const BSONObj& cmdObj,
              BSONObjBuilder& result) override {
         const NamespaceString nss(parseNs(dbname, cmdObj));
@@ -769,7 +135,6 @@
             Shard::RetryPolicy::kIdempotent));
 
         CommandHelpers::filterCommandReplyForPassthrough(cmdResponse.response, &result);
->>>>>>> f378d467
         return true;
     }
 
