
/**
 *    Copyright (C) 2018-present MongoDB, Inc.
 *
 *    This program is free software: you can redistribute it and/or modify
 *    it under the terms of the Server Side Public License, version 1,
 *    as published by MongoDB, Inc.
 *
 *    This program is distributed in the hope that it will be useful,
 *    but WITHOUT ANY WARRANTY; without even the implied warranty of
 *    MERCHANTABILITY or FITNESS FOR A PARTICULAR PURPOSE.  See the
 *    Server Side Public License for more details.
 *
 *    You should have received a copy of the Server Side Public License
 *    along with this program. If not, see
 *    <http://www.mongodb.com/licensing/server-side-public-license>.
 *
 *    As a special exception, the copyright holders give permission to link the
 *    code of portions of this program with the OpenSSL library under certain
 *    conditions as described in each individual source file and distribute
 *    linked combinations including the program with the OpenSSL library. You
 *    must comply with the Server Side Public License in all respects for
 *    all of the code used other than as permitted herein. If you modify file(s)
 *    with this exception, you may extend this exception to your version of the
 *    file(s), but you are not obligated to do so. If you do not wish to do so,
 *    delete this exception statement from your version. If you delete this
 *    exception statement from all source files in the program, then also delete
 *    it in the license file.
 */

#define MONGO_LOG_DEFAULT_COMPONENT ::mongo::logger::LogComponent::kCommand

#include "mongo/platform/basic.h"

<<<<<<< HEAD
#include "mongo/bson/bsonobj_comparator.h"
#include "mongo/bson/simple_bsonobj_comparator.h"
#include "mongo/bson/util/bson_extract.h"
#include "mongo/client/connpool.h"
=======
#include "mongo/bson/mutable/algorithm.h"
#include "mongo/bson/mutable/document.h"
>>>>>>> f378d467
#include "mongo/db/auth/action_set.h"
#include "mongo/db/auth/action_type.h"
#include "mongo/db/auth/authorization_session.h"
#include "mongo/db/auth/privilege.h"
#include "mongo/db/commands.h"
#include "mongo/db/commands/copydb.h"
#include "mongo/db/commands/rename_collection.h"
<<<<<<< HEAD
#include "mongo/db/lasterror.h"
#include "mongo/db/matcher/extensions_callback_noop.h"
#include "mongo/db/operation_context.h"
#include "mongo/db/query/collation/collator_factory_interface.h"
#include "mongo/db/query/parsed_distinct.h"
#include "mongo/db/query/view_response_formatter.h"
#include "mongo/db/views/resolved_view.h"
#include "mongo/executor/task_executor_pool.h"
#include "mongo/rpc/get_status_from_command_result.h"
#include "mongo/s/catalog/sharding_catalog_client.h"
#include "mongo/s/catalog_cache.h"
#include "mongo/s/client/shard_connection.h"
#include "mongo/s/client/shard_registry.h"
#include "mongo/s/cluster_last_error_info.h"
#include "mongo/s/commands/cluster_commands_common.h"
#include "mongo/s/commands/cluster_explain.h"
#include "mongo/s/commands/run_on_all_shards_cmd.h"
#include "mongo/s/commands/sharded_command_processing.h"
#include "mongo/s/grid.h"
#include "mongo/s/query/store_possible_cursor.h"
#include "mongo/s/stale_exception.h"
#include "mongo/scripting/engine.h"
=======
#include "mongo/executor/task_executor_pool.h"
#include "mongo/rpc/get_status_from_command_result.h"
#include "mongo/s/commands/cluster_commands_helpers.h"
#include "mongo/s/commands/cluster_explain.h"
#include "mongo/s/grid.h"
#include "mongo/s/query/store_possible_cursor.h"
>>>>>>> f378d467
#include "mongo/util/log.h"
#include "mongo/util/timer.h"

namespace mongo {
namespace {

bool cursorCommandPassthrough(OperationContext* opCtx,
                              StringData dbName,
<<<<<<< HEAD
                              const ShardId& shardId,
                              const BSONObj& cmdObj,
                              const NamespaceString& nss,
                              int options,
                              BSONObjBuilder* out) {
    const auto shardStatus = Grid::get(opCtx)->shardRegistry()->getShard(opCtx, shardId);
    if (!shardStatus.isOK()) {
        return Command::appendCommandStatus(*out, shardStatus.getStatus());
    }
    const auto shard = shardStatus.getValue();
    ScopedDbConnection conn(shard->getConnString());
    auto cursor = conn->query(str::stream() << dbName << ".$cmd",
                              cmdObj,
                              -1,    // nToReturn
                              0,     // nToSkip
                              NULL,  // fieldsToReturn
                              options);
    if (!cursor || !cursor->more()) {
        return Command::appendCommandStatus(
            *out, {ErrorCodes::OperationFailed, "failed to read command response from shard"});
    }
    BSONObj response = cursor->nextSafe().getOwned();
    conn.done();
    Status status = getStatusFromCommandResult(response);
    if (ErrorCodes::SendStaleConfig == status || ErrorCodes::RecvStaleConfig == status) {
        throw RecvStaleConfigException("command failed because of stale config", response);
    }
    if (!status.isOK()) {
        return Command::appendCommandStatus(*out, status);
    }

    StatusWith<BSONObj> transformedResponse =
        storePossibleCursor(HostAndPort(cursor->originalHost()),
                            response,
                            nss,
                            Grid::get(opCtx)->getExecutorPool()->getArbitraryExecutor(),
                            Grid::get(opCtx)->getCursorManager());
    if (!transformedResponse.isOK()) {
        return Command::appendCommandStatus(*out, transformedResponse.getStatus());
    }
    out->appendElements(transformedResponse.getValue());

    return true;
}

BSONObj getQuery(const BSONObj& cmdObj) {
    if (cmdObj["query"].type() == Object)
        return cmdObj["query"].embeddedObject();
    if (cmdObj["q"].type() == Object)
        return cmdObj["q"].embeddedObject();
    return BSONObj();
}

StatusWith<BSONObj> getCollation(const BSONObj& cmdObj) {
    BSONElement collationElement;
    auto status = bsonExtractTypedField(cmdObj, "collation", BSONType::Object, &collationElement);
    if (status.isOK()) {
        return collationElement.Obj();
    }
    if (status != ErrorCodes::NoSuchKey) {
        return status;
    }
    return BSONObj();
}

class PublicGridCommand : public Command {
protected:
    PublicGridCommand(const char* n, const char* oldname = NULL) : Command(n, false, oldname) {}

    virtual bool slaveOk() const {
        return true;
    }

    virtual bool adminOnly() const {
        return false;
    }

    // Override if passthrough should also send query options
    // Safer as off by default, can slowly enable as we add more tests
    virtual bool passOptions() const {
        return false;
    }

    bool adminPassthrough(OperationContext* opCtx,
                          const ShardId& shardId,
                          const BSONObj& cmdObj,
                          BSONObjBuilder& result) {
        return passthrough(opCtx, "admin", shardId, cmdObj, result);
    }

    bool passthrough(OperationContext* opCtx,
                     const std::string& db,
                     const ShardId& shardId,
                     const BSONObj& cmdObj,
                     BSONObjBuilder& result) {
        return passthrough(opCtx, db, shardId, cmdObj, 0, result);
    }

    bool passthrough(OperationContext* opCtx,
                     const std::string& db,
                     const ShardId& shardId,
                     const BSONObj& cmdObj,
                     int options,
                     BSONObjBuilder& result) {
        const auto shard =
            uassertStatusOK(Grid::get(opCtx)->shardRegistry()->getShard(opCtx, shardId));

        ShardConnection conn(shard->getConnString(), "");

        BSONObj res;
        bool ok = conn->runCommand(db, cmdObj, res, passOptions() ? options : 0);
        conn.done();

        // First append the properly constructed writeConcernError. It will then be skipped
        // in appendElementsUnique.
        if (auto wcErrorElem = res["writeConcernError"]) {
            appendWriteConcernErrorToCmdResponse(shard->getId(), wcErrorElem, result);
        }
        result.appendElementsUnique(res);
        return ok;
    }
};

class AllShardsCollectionCommand : public RunOnAllShardsCommand {
protected:
    AllShardsCollectionCommand(const char* n,
                               const char* oldname = NULL,
                               bool useShardConn = false,
                               bool implicitCreateDb = false)
        : RunOnAllShardsCommand(n, oldname, useShardConn, implicitCreateDb) {}

    void getShardIds(OperationContext* opCtx,
                     const string& dbName,
                     BSONObj& cmdObj,
                     vector<ShardId>& shardIds) override {
        const NamespaceString nss(parseNsCollectionRequired(dbName, cmdObj));

        const auto routingInfo =
            uassertStatusOK(Grid::get(opCtx)->catalogCache()->getCollectionRoutingInfo(opCtx, nss));
        if (routingInfo.cm()) {
            // If it's a sharded collection, send it to all shards
            Grid::get(opCtx)->shardRegistry()->getAllShardIds(&shardIds);
        } else {
            // Otherwise just send it to the primary shard for the database
            shardIds.push_back(routingInfo.primaryId());
        }
    }
};

class NotAllowedOnShardedCollectionCmd : public PublicGridCommand {
protected:
    NotAllowedOnShardedCollectionCmd(const char* n) : PublicGridCommand(n) {}

    bool run(OperationContext* opCtx,
             const string& dbName,
             BSONObj& cmdObj,
             int options,
             string& errmsg,
             BSONObjBuilder& result) override {
        const NamespaceString nss(parseNs(dbName, cmdObj));

=======
                              const CachedDatabaseInfo& dbInfo,
                              const BSONObj& cmdObj,
                              const NamespaceString& nss,
                              BSONObjBuilder* out) {
    auto response = executeCommandAgainstDatabasePrimary(
        opCtx,
        dbName,
        dbInfo,
        CommandHelpers::filterCommandRequestForPassthrough(cmdObj),
        ReadPreferenceSetting::get(opCtx),
        Shard::RetryPolicy::kIdempotent);
    const auto cmdResponse = uassertStatusOK(std::move(response.swResponse));

    auto transformedResponse = uassertStatusOK(
        storePossibleCursor(opCtx,
                            dbInfo.primaryId(),
                            *response.shardHostAndPort,
                            cmdResponse.data,
                            nss,
                            Grid::get(opCtx)->getExecutorPool()->getArbitraryExecutor(),
                            Grid::get(opCtx)->getCursorManager()));

    CommandHelpers::filterCommandReplyForPassthrough(transformedResponse, out);
    return true;
}

bool nonShardedCollectionCommandPassthrough(OperationContext* opCtx,
                                            StringData dbName,
                                            const NamespaceString& nss,
                                            const CachedCollectionRoutingInfo& routingInfo,
                                            const BSONObj& cmdObj,
                                            Shard::RetryPolicy retryPolicy,
                                            BSONObjBuilder* out) {
    const StringData cmdName(cmdObj.firstElementFieldName());
    uassert(ErrorCodes::IllegalOperation,
            str::stream() << "Can't do command: " << cmdName << " on a sharded collection",
            !routingInfo.cm());

    auto responses = scatterGatherVersionedTargetByRoutingTable(opCtx,
                                                                dbName,
                                                                nss,
                                                                routingInfo,
                                                                cmdObj,
                                                                ReadPreferenceSetting::get(opCtx),
                                                                retryPolicy,
                                                                {},
                                                                {});
    invariant(responses.size() == 1);

    const auto cmdResponse = uassertStatusOK(std::move(responses.front().swResponse));
    const auto status = getStatusFromCommandResult(cmdResponse.data);

    uassert(ErrorCodes::IllegalOperation,
            str::stream() << "Can't do command: " << cmdName << " on a sharded collection",
            !status.isA<ErrorCategory::StaleShardVersionError>());

    out->appendElementsUnique(CommandHelpers::filterCommandReplyForPassthrough(cmdResponse.data));
    return status.isOK();
}

class NotAllowedOnShardedCollectionCmd : public BasicCommand {
protected:
    NotAllowedOnShardedCollectionCmd(const char* n) : BasicCommand(n) {}

    AllowedOnSecondary secondaryAllowed(ServiceContext*) const override {
        return AllowedOnSecondary::kAlways;
    }

    bool run(OperationContext* opCtx,
             const std::string& dbName,
             const BSONObj& cmdObj,
             BSONObjBuilder& result) override {
        const NamespaceString nss(parseNs(dbName, cmdObj));

>>>>>>> f378d467
        const auto routingInfo =
            uassertStatusOK(Grid::get(opCtx)->catalogCache()->getCollectionRoutingInfo(opCtx, nss));
        uassert(ErrorCodes::IllegalOperation,
                str::stream() << "can't do command: " << getName() << " on sharded collection",
                !routingInfo.cm());
<<<<<<< HEAD

        return passthrough(opCtx, dbName, routingInfo.primaryId(), cmdObj, options, result);
    }
};

// MongoS commands implementation

class DropIndexesCmd : public AllShardsCollectionCommand {
public:
    DropIndexesCmd() : AllShardsCollectionCommand("dropIndexes", "deleteIndexes") {}
    virtual void addRequiredPrivileges(const std::string& dbname,
                                       const BSONObj& cmdObj,
                                       std::vector<Privilege>* out) {
        ActionSet actions;
        actions.addAction(ActionType::dropIndex);
        out->push_back(Privilege(parseResourcePattern(dbname, cmdObj), actions));
    }
    virtual bool supportsWriteConcern(const BSONObj& cmd) const override {
        return true;
    }
} dropIndexesCmd;

class CreateIndexesCmd : public AllShardsCollectionCommand {
public:
    CreateIndexesCmd()
        : AllShardsCollectionCommand("createIndexes",
                                     NULL, /* oldName */
                                     true /* use ShardConnection */,
                                     true /* implicit create db */) {
        // createIndexes command should use ShardConnection so the getLastError would
        // be able to properly enforce the write concern (via the saveGLEStats callback).
    }

    /**
     * the createIndexes command doesn't require the 'ns' field to be populated
     * so we make sure its here as its needed for the system.indexes insert
     */
    BSONObj fixSpec(const NamespaceString& ns, const BSONObj& original) const {
        if (original["ns"].type() == String)
            return original;
        BSONObjBuilder bb;
        bb.appendElements(original);
        bb.append("ns", ns.toString());
        return bb.obj();
    }

    /**
     * @return equivalent of gle
     */
    BSONObj createIndexLegacy(const string& server,
                              const NamespaceString& nss,
                              const BSONObj& spec) const {
        try {
            ScopedDbConnection conn(server);
            conn->insert(nss.getSystemIndexesCollection(), spec);
            BSONObj gle = conn->getLastErrorDetailed(nss.db().toString());
            conn.done();
            return gle;
        } catch (DBException& e) {
            BSONObjBuilder b;
            b.append("errmsg", e.toString());
            b.append("code", e.getCode());
            b.append("codeName", ErrorCodes::errorString(ErrorCodes::fromInt(e.getCode())));
            return b.obj();
        }
    }

    virtual BSONObj specialErrorHandler(const string& server,
                                        const string& dbName,
                                        const BSONObj& cmdObj,
                                        const BSONObj& originalResult) const {
        string errmsg = originalResult["errmsg"];
        if (errmsg.find("no such cmd") == string::npos) {
            // cannot use codes as 2.4 didn't have a code for this
            return originalResult;
        }

        // we need to down convert

        NamespaceString nss(dbName, cmdObj["createIndexes"].String());

        if (cmdObj["indexes"].type() != Array)
            return originalResult;

        BSONObjBuilder newResult;
        newResult.append("note", "downgraded");
        newResult.append("sentTo", server);
=======
>>>>>>> f378d467

        const auto primaryShard = routingInfo.db().primary();

        // Here, we first filter the command before appending an UNSHARDED shardVersion, because
        // "shardVersion" is one of the fields that gets filtered out.
        BSONObj filteredCmdObj(CommandHelpers::filterCommandRequestForPassthrough(cmdObj));
        BSONObj filteredCmdObjWithVersion(
            appendShardVersion(filteredCmdObj, ChunkVersion::UNSHARDED()));

        auto commandResponse = uassertStatusOK(primaryShard->runCommandWithFixedRetryAttempts(
            opCtx,
            ReadPreferenceSetting::get(opCtx),
            dbName,
            primaryShard->isConfig() ? filteredCmdObj : filteredCmdObjWithVersion,
            Shard::RetryPolicy::kIdempotent));

        uassert(ErrorCodes::IllegalOperation,
                str::stream() << "can't do command: " << getName() << " on a sharded collection",
                !ErrorCodes::isStaleShardVersionError(commandResponse.commandStatus.code()));

        uassertStatusOK(commandResponse.commandStatus);

        if (!commandResponse.writeConcernStatus.isOK()) {
            appendWriteConcernErrorToCmdResponse(
                primaryShard->getId(), commandResponse.response["writeConcernError"], result);
        }
        result.appendElementsUnique(
            CommandHelpers::filterCommandReplyForPassthrough(std::move(commandResponse.response)));

        return true;
    }
};

<<<<<<< HEAD
    virtual bool supportsWriteConcern(const BSONObj& cmd) const override {
        return true;
    }

} createIndexesCmd;

class ReIndexCmd : public AllShardsCollectionCommand {
public:
    ReIndexCmd() : AllShardsCollectionCommand("reIndex") {}

    virtual void addRequiredPrivileges(const std::string& dbname,
                                       const BSONObj& cmdObj,
                                       std::vector<Privilege>* out) {
        ActionSet actions;
        actions.addAction(ActionType::reIndex);
        out->push_back(Privilege(parseResourcePattern(dbname, cmdObj), actions));
    }

    virtual bool supportsWriteConcern(const BSONObj& cmd) const override {
        return true;
    }

} reIndexCmd;

class CollectionModCmd : public AllShardsCollectionCommand {
public:
    CollectionModCmd() : AllShardsCollectionCommand("collMod") {}

    virtual Status checkAuthForCommand(Client* client,
                                       const std::string& dbname,
                                       const BSONObj& cmdObj) {
        NamespaceString nss(parseNs(dbname, cmdObj));
        return AuthorizationSession::get(client)->checkAuthForCollMod(nss, cmdObj);
    }

    virtual bool supportsWriteConcern(const BSONObj& cmd) const override {
        return true;
    }

} collectionModCmd;

class ValidateCmd : public PublicGridCommand {
public:
    ValidateCmd() : PublicGridCommand("validate") {}

    virtual void addRequiredPrivileges(const std::string& dbname,
                                       const BSONObj& cmdObj,
                                       std::vector<Privilege>* out) {
        ActionSet actions;
        actions.addAction(ActionType::validate);
        out->push_back(Privilege(parseResourcePattern(dbname, cmdObj), actions));
    }

    virtual bool supportsWriteConcern(const BSONObj& cmd) const override {
        return false;
    }

    bool run(OperationContext* opCtx,
             const string& dbName,
             BSONObj& cmdObj,
             int options,
             string& errmsg,
             BSONObjBuilder& output) {
        const NamespaceString nss(parseNsCollectionRequired(dbName, cmdObj));

        auto routingInfo =
            uassertStatusOK(Grid::get(opCtx)->catalogCache()->getCollectionRoutingInfo(opCtx, nss));
        if (!routingInfo.cm()) {
            return passthrough(opCtx, dbName, routingInfo.primaryId(), cmdObj, output);
        }

        const auto cm = routingInfo.cm();

        vector<Strategy::CommandResult> results;
        const BSONObj query;
        Strategy::commandOp(opCtx,
                            dbName,
                            cmdObj,
                            options,
                            cm->getns(),
                            query,
                            CollationSpec::kSimpleSpec,
                            &results);

        BSONObjBuilder rawResBuilder(output.subobjStart("raw"));
        bool isValid = true;
        bool errored = false;
        for (const auto& cmdResult : results) {
            const ShardId& shardName = cmdResult.shardTargetId;
            BSONObj result = cmdResult.result;
            const BSONElement valid = result["valid"];
            if (!valid.trueValue()) {
                isValid = false;
            }
            if (!result["errmsg"].eoo()) {
                // errmsg indicates a user error, so returning the message from one shard is
                // sufficient.
                errmsg = result["errmsg"].toString();
                errored = true;
            }
            rawResBuilder.append(shardName.toString(), result);
        }
        rawResBuilder.done();

        output.appendBool("valid", isValid);

        int code = getUniqueCodeFromCommandResults(results);
        if (code != 0) {
            output.append("code", code);
            output.append("codeName", ErrorCodes::errorString(ErrorCodes::fromInt(code)));
        }

        if (errored) {
            return false;
        }
        return true;
    }

} validateCmd;

class CreateCmd : public PublicGridCommand {
public:
    CreateCmd() : PublicGridCommand("create") {}

    Status checkAuthForCommand(Client* client,
                               const std::string& dbname,
                               const BSONObj& cmdObj) override {
        const NamespaceString nss(parseNsCollectionRequired(dbname, cmdObj));
        return AuthorizationSession::get(client)->checkAuthForCreate(nss, cmdObj);
    }

    bool supportsWriteConcern(const BSONObj& cmd) const override {
        return true;
    }

    bool run(OperationContext* opCtx,
             const string& dbName,
             BSONObj& cmdObj,
             int,
             string& errmsg,
             BSONObjBuilder& result) override {
        uassertStatusOK(createShardDatabase(opCtx, dbName));

        const auto dbInfo =
            uassertStatusOK(Grid::get(opCtx)->catalogCache()->getDatabase(opCtx, dbName));
        return passthrough(opCtx, dbName, dbInfo.primaryId(), cmdObj, result);
    }

} createCmd;
=======
class RenameCollectionCmd : public BasicCommand {
public:
    RenameCollectionCmd() : BasicCommand("renameCollection") {}

    std::string parseNs(const std::string& dbname, const BSONObj& cmdObj) const override {
        return CommandHelpers::parseNsFullyQualified(cmdObj);
    }

    bool adminOnly() const override {
        return true;
    }

    bool supportsWriteConcern(const BSONObj& cmd) const override {
        return true;
    }

    AllowedOnSecondary secondaryAllowed(ServiceContext*) const override {
        return AllowedOnSecondary::kNever;
    }

    Status checkAuthForCommand(Client* client,
                               const std::string& dbname,
                               const BSONObj& cmdObj) const override {
        return rename_collection::checkAuthForRenameCollectionCommand(client, dbname, cmdObj);
    }

    bool run(OperationContext* opCtx,
             const std::string& dbName,
             const BSONObj& cmdObj,
             BSONObjBuilder& result) override {
        const NamespaceString fromNss(parseNs(dbName, cmdObj));
        const NamespaceString toNss([&cmdObj] {
            const auto fullnsToElt = cmdObj["to"];
            uassert(ErrorCodes::InvalidNamespace,
                    "'to' must be of type String",
                    fullnsToElt.type() == BSONType::String);
            return fullnsToElt.valueStringData();
        }());
        uassert(ErrorCodes::InvalidNamespace,
                str::stream() << "Invalid target namespace: " << toNss.ns(),
                toNss.isValid());

        const auto fromRoutingInfo = uassertStatusOK(
            Grid::get(opCtx)->catalogCache()->getCollectionRoutingInfo(opCtx, fromNss));
        uassert(13138, "You can't rename a sharded collection", !fromRoutingInfo.cm());

        const auto toRoutingInfo = uassertStatusOK(
            Grid::get(opCtx)->catalogCache()->getCollectionRoutingInfo(opCtx, toNss));
        uassert(13139, "You can't rename to a sharded collection", !toRoutingInfo.cm());

        uassert(13137,
                "Source and destination collections must be on same shard",
                fromRoutingInfo.db().primaryId() == toRoutingInfo.db().primaryId());

        return nonShardedCollectionCommandPassthrough(
            opCtx,
            NamespaceString::kAdminDb,
            fromNss,
            fromRoutingInfo,
            appendAllowImplicitCreate(CommandHelpers::filterCommandRequestForPassthrough(cmdObj),
                                      true),
            Shard::RetryPolicy::kNoRetry,
            &result);
    }

} renameCollectionCmd;
>>>>>>> f378d467

class CopyDBCmd : public BasicCommand {
public:
<<<<<<< HEAD
    RenameCollectionCmd() : PublicGridCommand("renameCollection") {}

    virtual Status checkAuthForCommand(Client* client,
                                       const std::string& dbname,
                                       const BSONObj& cmdObj) {
        return rename_collection::checkAuthForRenameCollectionCommand(client, dbname, cmdObj);
    }

    virtual bool adminOnly() const {
        return true;
    }

    virtual bool supportsWriteConcern(const BSONObj& cmd) const override {
        return true;
    }

    bool run(OperationContext* opCtx,
             const string& dbName,
             BSONObj& cmdObj,
             int options,
             string& errmsg,
             BSONObjBuilder& result) override {
        const auto fullNsFromElt = cmdObj.firstElement();
        uassert(ErrorCodes::InvalidNamespace,
                "'renameCollection' must be of type String",
                fullNsFromElt.type() == BSONType::String);
        const NamespaceString fullnsFrom(fullNsFromElt.valueStringData());
        uassert(ErrorCodes::InvalidNamespace,
                str::stream() << "Invalid source namespace: " << fullnsFrom.ns(),
                fullnsFrom.isValid());

        const auto fullnsToElt = cmdObj["to"];
        uassert(ErrorCodes::InvalidNamespace,
                "'to' must be of type String",
                fullnsToElt.type() == BSONType::String);
        const NamespaceString fullnsTo(fullnsToElt.valueStringData());
        uassert(ErrorCodes::InvalidNamespace,
                str::stream() << "Invalid target namespace: " << fullnsTo.ns(),
                fullnsTo.isValid());

        const auto fromRoutingInfo = uassertStatusOK(
            Grid::get(opCtx)->catalogCache()->getCollectionRoutingInfo(opCtx, fullnsFrom));
        uassert(13138, "You can't rename a sharded collection", !fromRoutingInfo.cm());

        const auto toRoutingInfo = uassertStatusOK(
            Grid::get(opCtx)->catalogCache()->getCollectionRoutingInfo(opCtx, fullnsTo));
        uassert(13139, "You can't rename to a sharded collection", !toRoutingInfo.cm());

        uassert(13137,
                "Source and destination collections must be on same shard",
                fromRoutingInfo.primaryId() == toRoutingInfo.primaryId());

        return adminPassthrough(opCtx, fromRoutingInfo.primaryId(), cmdObj, result);
    }

} renameCollectionCmd;

class CopyDBCmd : public PublicGridCommand {
public:
    CopyDBCmd() : PublicGridCommand("copydb") {}

    bool adminOnly() const override {
        return true;
    }

    Status checkAuthForCommand(Client* client,
                               const std::string& dbname,
                               const BSONObj& cmdObj) override {
        return copydb::checkAuthForCopydbCommand(client, dbname, cmdObj);
    }

    bool supportsWriteConcern(const BSONObj& cmd) const override {
        return true;
    }

    bool run(OperationContext* opCtx,
             const string& dbName,
             BSONObj& cmdObj,
             int options,
             string& errmsg,
=======
    CopyDBCmd() : BasicCommand("copydb") {}

    AllowedOnSecondary secondaryAllowed(ServiceContext*) const override {
        return AllowedOnSecondary::kNever;
    }

    bool adminOnly() const override {
        return true;
    }

    Status checkAuthForCommand(Client* client,
                               const std::string& dbname,
                               const BSONObj& cmdObj) const override {
        return copydb::checkAuthForCopydbCommand(client, dbname, cmdObj);
    }

    bool supportsWriteConcern(const BSONObj& cmd) const override {
        return true;
    }

    bool run(OperationContext* opCtx,
             const std::string& dbName,
             const BSONObj& cmdObj,
>>>>>>> f378d467
             BSONObjBuilder& result) override {
        const auto todbElt = cmdObj["todb"];
        uassert(ErrorCodes::InvalidNamespace,
                "'todb' must be of type String",
                todbElt.type() == BSONType::String);
        const std::string todb = todbElt.str();
        uassert(ErrorCodes::InvalidNamespace,
<<<<<<< HEAD
                "invalid todb argument",
=======
                "Invalid todb argument",
>>>>>>> f378d467
                NamespaceString::validDBName(todb, NamespaceString::DollarInDbNameBehavior::Allow));

        auto toDbInfo = uassertStatusOK(createShardDatabase(opCtx, todb));
        uassert(ErrorCodes::IllegalOperation,
                "Cannot copy to a sharded database",
                !toDbInfo.shardingEnabled());

<<<<<<< HEAD
        const std::string fromhost = cmdObj.getStringField("fromhost");
        if (!fromhost.empty()) {
            return adminPassthrough(opCtx, toDbInfo.primaryId(), cmdObj, result);
        }

        const auto fromDbElt = cmdObj["fromdb"];
        uassert(ErrorCodes::InvalidNamespace,
                "'fromdb' must be of type String",
                fromDbElt.type() == BSONType::String);
        const std::string fromdb = fromDbElt.str();
        uassert(
            ErrorCodes::InvalidNamespace,
            "invalid fromdb argument",
            NamespaceString::validDBName(fromdb, NamespaceString::DollarInDbNameBehavior::Allow));

        auto fromDbInfo = uassertStatusOK(createShardDatabase(opCtx, fromdb));
        uassert(ErrorCodes::IllegalOperation,
                "Cannot copy from a sharded database",
                !fromDbInfo.shardingEnabled());

        BSONObjBuilder b;
        BSONForEach(e, cmdObj) {
            if (strcmp(e.fieldName(), "fromhost") != 0) {
                b.append(e);
            }
        }

        {
            const auto shard = uassertStatusOK(
                Grid::get(opCtx)->shardRegistry()->getShard(opCtx, fromDbInfo.primaryId()));
            b.append("fromhost", shard->getConnString().toString());
        }

        return adminPassthrough(opCtx, toDbInfo.primaryId(), b.obj(), result);
    }

} clusterCopyDBCmd;

class CollectionStats : public PublicGridCommand {
public:
    CollectionStats() : PublicGridCommand("collStats", "collstats") {}

    void addRequiredPrivileges(const std::string& dbname,
                               const BSONObj& cmdObj,
                               std::vector<Privilege>* out) override {
        ActionSet actions;
        actions.addAction(ActionType::collStats);
        out->push_back(Privilege(parseResourcePattern(dbname, cmdObj), actions));
    }

    bool supportsWriteConcern(const BSONObj& cmd) const override {
        return false;
    }

    bool run(OperationContext* opCtx,
             const string& dbName,
             BSONObj& cmdObj,
             int options,
             string& errmsg,
             BSONObjBuilder& result) override {
        const NamespaceString nss(parseNsCollectionRequired(dbName, cmdObj));

        auto routingInfo =
            uassertStatusOK(Grid::get(opCtx)->catalogCache()->getCollectionRoutingInfo(opCtx, nss));
        if (!routingInfo.cm()) {
            result.appendBool("sharded", false);
            result.append("primary", routingInfo.primaryId().toString());
            return passthrough(opCtx, dbName, routingInfo.primaryId(), cmdObj, result);
        }

        const auto cm = routingInfo.cm();

        result.appendBool("sharded", true);

        BSONObjBuilder shardStats;
        map<string, long long> counts;
        map<string, long long> indexSizes;

        long long unscaledCollSize = 0;

        int nindexes = 0;
        bool warnedAboutIndexes = false;

        set<ShardId> shardIds;
        cm->getAllShardIds(&shardIds);
        for (const ShardId& shardId : shardIds) {
            const auto shardStatus = Grid::get(opCtx)->shardRegistry()->getShard(opCtx, shardId);
            if (!shardStatus.isOK()) {
                invariant(shardStatus.getStatus() == ErrorCodes::ShardNotFound);
                continue;
            }
            const auto shard = shardStatus.getValue();

            BSONObj res;
            {
                ScopedDbConnection conn(shard->getConnString());
                if (!conn->runCommand(dbName, cmdObj, res)) {
                    if (!res["code"].eoo()) {
                        result.append(res["code"]);
                    }
                    errmsg = "failed on shard: " + res.toString();
                    return false;
                }
                conn.done();
            }

            BSONObjIterator j(res);
            // We don't know the order that we will encounter the count and size
            // So we save them until we've iterated through all the fields before
            // updating unscaledCollSize.
            long long shardObjCount;
            long long shardAvgObjSize;
            while (j.more()) {
                BSONElement e = j.next();
                if (str::equals(e.fieldName(), "ns") || str::equals(e.fieldName(), "ok") ||
                    str::equals(e.fieldName(), "lastExtentSize") ||
                    str::equals(e.fieldName(), "paddingFactor")) {
                    continue;
                } else if (str::equals(e.fieldName(), "count") ||
                           str::equals(e.fieldName(), "size") ||
                           str::equals(e.fieldName(), "storageSize") ||
                           str::equals(e.fieldName(), "numExtents") ||
                           str::equals(e.fieldName(), "totalIndexSize")) {
                    counts[e.fieldName()] += e.numberLong();
                    if (str::equals(e.fieldName(), "count")) {
                        shardObjCount = e.numberLong();
                    }
                } else if (str::equals(e.fieldName(), "avgObjSize")) {
                    shardAvgObjSize = e.numberLong();
                } else if (str::equals(e.fieldName(), "indexSizes")) {
                    BSONObjIterator k(e.Obj());
                    while (k.more()) {
                        BSONElement temp = k.next();
                        indexSizes[temp.fieldName()] += temp.numberLong();
                    }
                }
                // no longer used since 2.2
                else if (str::equals(e.fieldName(), "flags")) {
                    if (!result.hasField(e.fieldName()))
                        result.append(e);
                }
                // flags broken out in 2.4+
                else if (str::equals(e.fieldName(), "systemFlags")) {
                    if (!result.hasField(e.fieldName()))
                        result.append(e);
                } else if (str::equals(e.fieldName(), "userFlags")) {
                    if (!result.hasField(e.fieldName()))
                        result.append(e);
                } else if (str::equals(e.fieldName(), "capped")) {
                    if (!result.hasField(e.fieldName()))
                        result.append(e);
                } else if (str::equals(e.fieldName(), "paddingFactorNote")) {
                    if (!result.hasField(e.fieldName()))
                        result.append(e);
                } else if (str::equals(e.fieldName(), "indexDetails")) {
                    // skip this field in the rollup
                } else if (str::equals(e.fieldName(), "wiredTiger")) {
                    // skip this field in the rollup
                } else if (str::equals(e.fieldName(), "nindexes")) {
                    int myIndexes = e.numberInt();

                    if (nindexes == 0) {
                        nindexes = myIndexes;
                    } else if (nindexes == myIndexes) {
                        // no-op
                    } else {
                        // hopefully this means we're building an index

                        if (myIndexes > nindexes)
                            nindexes = myIndexes;

                        if (!warnedAboutIndexes) {
                            result.append("warning",
                                          "indexes don't all match - ok if ensureIndex is running");
                            warnedAboutIndexes = true;
                        }
                    }
                } else {
                    warning() << "mongos collstats doesn't know about: " << e.fieldName();
                }
            }
            shardStats.append(shardId.toString(), res);
            unscaledCollSize += shardAvgObjSize * shardObjCount;
        }

        result.append("ns", nss.ns());
=======
        const auto copyDbCmdObj = cmdObj["fromhost"] ? cmdObj : [&] {
            const auto fromDbElt = cmdObj["fromdb"];
            uassert(ErrorCodes::InvalidNamespace,
                    "'fromdb' must be of type String",
                    fromDbElt.type() == BSONType::String);
            const std::string fromdb = fromDbElt.str();
            uassert(ErrorCodes::InvalidNamespace,
                    "invalid fromdb argument",
                    NamespaceString::validDBName(fromdb,
                                                 NamespaceString::DollarInDbNameBehavior::Allow));

            auto fromDbInfo = uassertStatusOK(createShardDatabase(opCtx, fromdb));
            uassert(ErrorCodes::IllegalOperation,
                    "Cannot copy from a sharded database",
                    !fromDbInfo.shardingEnabled());

            // If the source and destination are the same, there is no need to attach the 'fromhost'
            // field since the copy is entirely local to the node
            if (fromDbInfo.primaryId() == toDbInfo.primaryId()) {
                return cmdObj;
            }

            BSONObjBuilder copyDbCmdObjBuilder;

            // Copy everything but the "fromhost" parameter
            BSONForEach(e, cmdObj) {
                if (strcmp(e.fieldName(), "fromhost")) {
                    copyDbCmdObjBuilder.append(e);
                }
            }

            // Append "fromhost" as the database's primary
            {
                const auto shard = uassertStatusOK(
                    Grid::get(opCtx)->shardRegistry()->getShard(opCtx, fromDbInfo.primaryId()));
                copyDbCmdObjBuilder.append("fromhost", shard->getConnString().toString());
            }

            return copyDbCmdObjBuilder.obj();
        }();

        // copyDb creates multiple collections and should handle collection creation differently
        auto response = executeCommandAgainstDatabasePrimary(
            opCtx,
            NamespaceString::kAdminDb,
            toDbInfo,
            appendAllowImplicitCreate(
                CommandHelpers::filterCommandRequestForPassthrough(copyDbCmdObj), true),
            ReadPreferenceSetting(ReadPreference::PrimaryOnly),
            Shard::RetryPolicy::kNoRetry);
>>>>>>> f378d467

        const auto cmdResponse = uassertStatusOK(std::move(response.swResponse));
        const auto status = getStatusFromCommandResult(cmdResponse.data);

<<<<<<< HEAD
        {
            BSONObjBuilder ib(result.subobjStart("indexSizes"));
            for (map<string, long long>::iterator i = indexSizes.begin(); i != indexSizes.end();
                 ++i)
                ib.appendNumber(i->first, i->second);
            ib.done();
        }

        // The unscaled avgObjSize for each shard is used to get the unscaledCollSize
        // because the raw size returned by the shard is affected by the command's
        // scale parameter.
        if (counts["count"] > 0)
            result.append("avgObjSize", (double)unscaledCollSize / (double)counts["count"]);
        else
            result.append("avgObjSize", 0.0);
=======
        result.appendElementsUnique(
            CommandHelpers::filterCommandReplyForPassthrough(cmdResponse.data));
        return status.isOK();
    }
>>>>>>> f378d467

} clusterCopyDBCmd;

class ConvertToCappedCmd : public BasicCommand {
public:
    ConvertToCappedCmd() : BasicCommand("convertToCapped") {}

    bool supportsWriteConcern(const BSONObj& cmd) const override {
        return true;
    }
<<<<<<< HEAD

} collectionStatsCmd;

class DataSizeCmd : public PublicGridCommand {
public:
    DataSizeCmd() : PublicGridCommand("dataSize", "datasize") {}

    std::string parseNs(const std::string& dbname, const BSONObj& cmdObj) const override {
        return parseNsFullyQualified(dbname, cmdObj);
    }

    void addRequiredPrivileges(const std::string& dbname,
                               const BSONObj& cmdObj,
                               std::vector<Privilege>* out) override {
        ActionSet actions;
        actions.addAction(ActionType::find);
        out->push_back(Privilege(parseResourcePattern(dbname, cmdObj), actions));
    }

    bool supportsWriteConcern(const BSONObj& cmd) const override {
        return false;
    }

    bool run(OperationContext* opCtx,
             const string& dbName,
             BSONObj& cmdObj,
             int options,
             string& errmsg,
             BSONObjBuilder& result) override {
        const NamespaceString nss(parseNs(dbName, cmdObj));

        auto routingInfo =
            uassertStatusOK(Grid::get(opCtx)->catalogCache()->getCollectionRoutingInfo(opCtx, nss));
        if (!routingInfo.cm()) {
            return passthrough(opCtx, dbName, routingInfo.primaryId(), cmdObj, result);
        }

        const auto cm = routingInfo.cm();

        BSONObj min = cmdObj.getObjectField("min");
        BSONObj max = cmdObj.getObjectField("max");
        BSONObj keyPattern = cmdObj.getObjectField("keyPattern");

        uassert(13408,
                "keyPattern must equal shard key",
                SimpleBSONObjComparator::kInstance.evaluate(cm->getShardKeyPattern().toBSON() ==
                                                            keyPattern));
        uassert(13405,
                str::stream() << "min value " << min << " does not have shard key",
                cm->getShardKeyPattern().isShardKey(min));
        uassert(13406,
                str::stream() << "max value " << max << " does not have shard key",
                cm->getShardKeyPattern().isShardKey(max));

        min = cm->getShardKeyPattern().normalizeShardKey(min);
        max = cm->getShardKeyPattern().normalizeShardKey(max);

        // yes these are doubles...
        double size = 0;
        double numObjects = 0;
        int millis = 0;

        std::set<ShardId> shardIds;
        cm->getShardIdsForRange(min, max, &shardIds);

        for (const ShardId& shardId : shardIds) {
            const auto shardStatus = Grid::get(opCtx)->shardRegistry()->getShard(opCtx, shardId);
            if (!shardStatus.isOK()) {
                continue;
            }

            ScopedDbConnection conn(shardStatus.getValue()->getConnString());
            BSONObj res;
            bool ok = conn->runCommand(dbName, cmdObj, res);
            conn.done();

            if (!ok) {
                result.appendElements(res);
                return false;
            }

            size += res["size"].number();
            numObjects += res["numObjects"].number();
            millis += res["millis"].numberInt();
        }

        result.append("size", size);
        result.append("numObjects", numObjects);
        result.append("millis", millis);
        return true;
    }

} DataSizeCmd;

class ConvertToCappedCmd : public NotAllowedOnShardedCollectionCmd {
public:
    ConvertToCappedCmd() : NotAllowedOnShardedCollectionCmd("convertToCapped") {}

    void addRequiredPrivileges(const std::string& dbname,
                               const BSONObj& cmdObj,
                               std::vector<Privilege>* out) override {
=======

    AllowedOnSecondary secondaryAllowed(ServiceContext*) const override {
        return AllowedOnSecondary::kNever;
    }

    std::string parseNs(const std::string& dbname, const BSONObj& cmdObj) const override {
        return CommandHelpers::parseNsCollectionRequired(dbname, cmdObj).ns();
    }

    void addRequiredPrivileges(const std::string& dbname,
                               const BSONObj& cmdObj,
                               std::vector<Privilege>* out) const override {
>>>>>>> f378d467
        ActionSet actions;
        actions.addAction(ActionType::convertToCapped);
        out->push_back(Privilege(parseResourcePattern(dbname, cmdObj), actions));
    }

<<<<<<< HEAD
    bool supportsWriteConcern(const BSONObj& cmd) const override {
        return true;
    }

    std::string parseNs(const std::string& dbname, const BSONObj& cmdObj) const override {
        return parseNsCollectionRequired(dbname, cmdObj).ns();
=======
    bool run(OperationContext* opCtx,
             const std::string& dbName,
             const BSONObj& cmdObj,
             BSONObjBuilder& result) override {
        const NamespaceString nss(parseNs(dbName, cmdObj));
        const auto routingInfo =
            uassertStatusOK(Grid::get(opCtx)->catalogCache()->getCollectionRoutingInfo(opCtx, nss));

        // convertToCapped creates a temp collection and renames it at the end. It will require
        // special handling for create collection.
        return nonShardedCollectionCommandPassthrough(
            opCtx,
            dbName,
            nss,
            routingInfo,
            appendAllowImplicitCreate(CommandHelpers::filterCommandRequestForPassthrough(cmdObj),
                                      true),
            Shard::RetryPolicy::kIdempotent,
            &result);
>>>>>>> f378d467
    }

} convertToCappedCmd;

class GroupCmd : public NotAllowedOnShardedCollectionCmd {
public:
    GroupCmd() : NotAllowedOnShardedCollectionCmd("group") {}
<<<<<<< HEAD

    void addRequiredPrivileges(const std::string& dbname,
                               const BSONObj& cmdObj,
                               std::vector<Privilege>* out) override {
        ActionSet actions;
        actions.addAction(ActionType::find);
        out->push_back(Privilege(parseResourcePattern(dbname, cmdObj), actions));
    }

    bool supportsWriteConcern(const BSONObj& cmd) const override {
        return false;
    }

    bool passOptions() const override {
        return true;
    }

    std::string parseNs(const std::string& dbname, const BSONObj& cmdObj) const override {
        const auto nsElt = cmdObj.firstElement().embeddedObjectUserCheck()["ns"];
        uassert(ErrorCodes::InvalidNamespace,
                "'ns' must be of type String",
                nsElt.type() == BSONType::String);
        const NamespaceString nss(dbname, nsElt.valueStringData());
        uassert(ErrorCodes::InvalidNamespace,
                str::stream() << "Invalid namespace: " << nss.ns(),
                nss.isValid());
        return nss.ns();
    }

    Status explain(OperationContext* opCtx,
                   const std::string& dbname,
                   const BSONObj& cmdObj,
                   ExplainCommon::Verbosity verbosity,
                   const rpc::ServerSelectionMetadata& serverSelectionMetadata,
                   BSONObjBuilder* out) const override {
        // We will time how long it takes to run the commands on the shards.
        Timer timer;

        BSONObj command;
        int options = 0;

        {
            BSONObjBuilder explainCmdBob;
            ClusterExplain::wrapAsExplain(
                cmdObj, verbosity, serverSelectionMetadata, &explainCmdBob, &options);
            command = explainCmdBob.obj();
        }
=======

    bool supportsWriteConcern(const BSONObj& cmd) const override {
        return false;
    }

    AllowedOnSecondary secondaryAllowed(ServiceContext*) const override {
        return AllowedOnSecondary::kAlways;
    }

    std::string parseNs(const std::string& dbname, const BSONObj& cmdObj) const override {
        const auto nsElt = cmdObj.firstElement().embeddedObjectUserCheck()["ns"];
        uassert(ErrorCodes::InvalidNamespace,
                "'ns' must be of type String",
                nsElt.type() == BSONType::String);
        const NamespaceString nss(dbname, nsElt.valueStringData());
        uassert(ErrorCodes::InvalidNamespace,
                str::stream() << "Invalid namespace: " << nss.ns(),
                nss.isValid());
        return nss.ns();
    }
>>>>>>> f378d467

    void addRequiredPrivileges(const std::string& dbname,
                               const BSONObj& cmdObj,
                               std::vector<Privilege>* out) const override {
        ActionSet actions;
        actions.addAction(ActionType::find);
        out->push_back(Privilege(parseResourcePattern(dbname, cmdObj), actions));
    }

<<<<<<< HEAD
        auto routingInfo =
            uassertStatusOK(Grid::get(opCtx)->catalogCache()->getCollectionRoutingInfo(opCtx, nss));
        uassert(ErrorCodes::IllegalOperation,
                str::stream() << "Passthrough command failed: " << command.toString() << " on ns "
                              << nss.ns()
                              << ". Cannot run on sharded namespace.",
                !routingInfo.cm());

        BSONObj shardResult;
        try {
            ShardConnection conn(routingInfo.primary()->getConnString(), "");

            // TODO: this can throw a stale config when mongos is not up-to-date -- fix.
            if (!conn->runCommand(nss.db().toString(), command, shardResult, options)) {
                conn.done();
                return Status(ErrorCodes::OperationFailed,
                              str::stream() << "Passthrough command failed: " << command
                                            << " on ns "
                                            << nss.ns()
                                            << "; result: "
                                            << shardResult);
            }

            conn.done();
        } catch (const DBException& ex) {
            return ex.toStatus();
=======
    Status explain(OperationContext* opCtx,
                   const OpMsgRequest& request,
                   ExplainOptions::Verbosity verbosity,
                   BSONObjBuilder* out) const override {
        const auto dbName = request.getDatabase();
        const auto& cmdObj = request.body;

        const NamespaceString nss(parseNs(dbName.toString(), cmdObj));

        Timer timer;
        const auto explainCommand = ClusterExplain::wrapAsExplain(cmdObj, verbosity);

        auto routingInfo =
            uassertStatusOK(Grid::get(opCtx)->catalogCache()->getCollectionRoutingInfo(opCtx, nss));

        BSONObjBuilder result;
        if (!nonShardedCollectionCommandPassthrough(opCtx,
                                                    dbName,
                                                    nss,
                                                    routingInfo,
                                                    explainCommand,
                                                    Shard::RetryPolicy::kIdempotent,
                                                    &result)) {
            return getStatusFromCommandResult(result.done());
>>>>>>> f378d467
        }

        Strategy::CommandResult cmdResult;
<<<<<<< HEAD
        cmdResult.shardTargetId = routingInfo.primaryId();
        cmdResult.result = shardResult;
        cmdResult.target = routingInfo.primary()->getConnString();
=======
        cmdResult.shardTargetId = routingInfo.db().primaryId();
        cmdResult.result = result.done();
        cmdResult.target = routingInfo.db().primary()->getConnString();
>>>>>>> f378d467

        return ClusterExplain::buildExplainResult(
            opCtx, {cmdResult}, ClusterExplain::kSingleShard, timer.millis(), out);
    }

} groupCmd;

class SplitVectorCmd : public NotAllowedOnShardedCollectionCmd {
public:
    SplitVectorCmd() : NotAllowedOnShardedCollectionCmd("splitVector") {}

<<<<<<< HEAD
    bool passOptions() const override {
        return true;
    }

    bool supportsWriteConcern(const BSONObj& cmd) const override {
        return false;
    }

    Status checkAuthForCommand(Client* client,
                               const std::string& dbname,
                               const BSONObj& cmdObj) override {
=======
    std::string parseNs(const std::string& dbname, const BSONObj& cmdObj) const override {
        return CommandHelpers::parseNsFullyQualified(cmdObj);
    }

    bool supportsWriteConcern(const BSONObj& cmd) const override {
        return false;
    }

    Status checkAuthForCommand(Client* client,
                               const std::string& dbname,
                               const BSONObj& cmdObj) const override {
>>>>>>> f378d467
        if (!AuthorizationSession::get(client)->isAuthorizedForActionsOnResource(
                ResourcePattern::forExactNamespace(NamespaceString(parseNs(dbname, cmdObj))),
                ActionType::splitVector)) {
            return Status(ErrorCodes::Unauthorized, "Unauthorized");
        }
        return Status::OK();
    }
<<<<<<< HEAD

    std::string parseNs(const string& dbname, const BSONObj& cmdObj) const override {
        return parseNsFullyQualified(dbname, cmdObj);
    }

    bool run(OperationContext* opCtx,
             const string& dbName,
             BSONObj& cmdObj,
             int options,
             string& errmsg,
             BSONObjBuilder& result) override {
        const std::string ns = parseNs(dbName, cmdObj);
        uassert(ErrorCodes::IllegalOperation,
                "Performing splitVector across dbs isn't supported via mongos",
                str::startsWith(ns, dbName));

        return NotAllowedOnShardedCollectionCmd::run(
            opCtx, dbName, cmdObj, options, errmsg, result);
    }

} splitVectorCmd;

class DistinctCmd : public PublicGridCommand {
public:
    DistinctCmd() : PublicGridCommand("distinct") {}

    void help(stringstream& help) const override {
        help << "{ distinct : 'collection name' , key : 'a.b' , query : {} }";
    }

    bool passOptions() const override {
        return true;
    }

    void addRequiredPrivileges(const std::string& dbname,
                               const BSONObj& cmdObj,
                               std::vector<Privilege>* out) override {
        ActionSet actions;
        actions.addAction(ActionType::find);
        out->push_back(Privilege(parseResourcePattern(dbname, cmdObj), actions));
    }

    bool supportsWriteConcern(const BSONObj& cmd) const override {
        return false;
    }

    bool run(OperationContext* opCtx,
             const string& dbName,
             BSONObj& cmdObj,
             int options,
             string& errmsg,
             BSONObjBuilder& result) override {
        const NamespaceString nss(parseNsCollectionRequired(dbName, cmdObj));

        auto routingInfo =
            uassertStatusOK(Grid::get(opCtx)->catalogCache()->getCollectionRoutingInfo(opCtx, nss));
        if (!routingInfo.cm()) {
            if (passthrough(opCtx, dbName, routingInfo.primaryId(), cmdObj, options, result)) {
                return true;
            }

            BSONObj resultObj = result.asTempObj();
            if (ResolvedView::isResolvedViewErrorResponse(resultObj)) {
                auto resolvedView = ResolvedView::fromBSON(resultObj);
                result.resetToEmpty();

                auto parsedDistinct = ParsedDistinct::parse(
                    opCtx, resolvedView.getNamespace(), cmdObj, ExtensionsCallbackNoop(), false);
                if (!parsedDistinct.isOK()) {
                    return appendCommandStatus(result, parsedDistinct.getStatus());
                }

                auto aggCmdOnView = parsedDistinct.getValue().asAggregationCommand();
                if (!aggCmdOnView.isOK()) {
                    return appendCommandStatus(result, aggCmdOnView.getStatus());
                }

                auto aggCmd = resolvedView.asExpandedViewAggregation(aggCmdOnView.getValue());
                if (!aggCmd.isOK()) {
                    return appendCommandStatus(result, aggCmd.getStatus());
                }

                BSONObjBuilder aggResult;
                Command::findCommand("aggregate")
                    ->run(opCtx, dbName, aggCmd.getValue(), options, errmsg, aggResult);

                ViewResponseFormatter formatter(aggResult.obj());
                auto formatStatus = formatter.appendAsDistinctResponse(&result);
                if (!formatStatus.isOK()) {
                    return appendCommandStatus(result, formatStatus);
                }
                return true;
            }

            return false;
        }

        const auto cm = routingInfo.cm();

        auto query = getQuery(cmdObj);
        auto queryCollation = getCollation(cmdObj);
        if (!queryCollation.isOK()) {
            return appendEmptyResultSet(result, queryCollation.getStatus(), nss.ns());
        }

        // Construct collator for deduping.
        std::unique_ptr<CollatorInterface> collator;
        if (!queryCollation.getValue().isEmpty()) {
            auto statusWithCollator = CollatorFactoryInterface::get(opCtx->getServiceContext())
                                          ->makeFromBSON(queryCollation.getValue());
            if (!statusWithCollator.isOK()) {
                return appendEmptyResultSet(result, statusWithCollator.getStatus(), nss.ns());
            }
            collator = std::move(statusWithCollator.getValue());
        }

        set<ShardId> shardIds;
        cm->getShardIdsForQuery(opCtx, query, queryCollation.getValue(), &shardIds);

        BSONObjComparator bsonCmp(BSONObj(),
                                  BSONObjComparator::FieldNamesMode::kConsider,
                                  !queryCollation.getValue().isEmpty() ? collator.get()
                                                                       : cm->getDefaultCollator());
        BSONObjSet all = bsonCmp.makeBSONObjSet();

        for (const ShardId& shardId : shardIds) {
            const auto shardStatus = Grid::get(opCtx)->shardRegistry()->getShard(opCtx, shardId);
            if (!shardStatus.isOK()) {
                invariant(shardStatus.getStatus() == ErrorCodes::ShardNotFound);
                continue;
            }

            ShardConnection conn(shardStatus.getValue()->getConnString(), nss.ns());
            BSONObj res;
            bool ok = conn->runCommand(nss.db().toString(), cmdObj, res, options);
            conn.done();

            if (!ok) {
                result.appendElements(res);
                return false;
            }

            BSONObjIterator it(res["values"].embeddedObject());
            while (it.more()) {
                BSONElement nxt = it.next();
                BSONObjBuilder temp(32);
                temp.appendAs(nxt, "");
                all.insert(temp.obj());
            }
        }

        BSONObjBuilder b(32);
        int n = 0;
        for (auto&& obj : all) {
            b.appendAs(obj.firstElement(), b.numStr(n++));
        }
=======

    bool run(OperationContext* opCtx,
             const std::string& dbName,
             const BSONObj& cmdObj,
             BSONObjBuilder& result) override {
        const NamespaceString nss(parseNs(dbName, cmdObj));
        uassert(ErrorCodes::IllegalOperation,
                "Performing splitVector across dbs isn't supported via mongos",
                nss.db() == dbName);
>>>>>>> f378d467

        return NotAllowedOnShardedCollectionCmd::run(opCtx, dbName, cmdObj, result);
    }

<<<<<<< HEAD
    Status explain(OperationContext* opCtx,
                   const std::string& dbname,
                   const BSONObj& cmdObj,
                   ExplainCommon::Verbosity verbosity,
                   const rpc::ServerSelectionMetadata& serverSelectionMetadata,
                   BSONObjBuilder* out) const {
        const NamespaceString nss = parseNsCollectionRequired(dbname, cmdObj);

        // Extract the targeting query.
        BSONObj targetingQuery;
        if (BSONElement queryElt = cmdObj["query"]) {
            if (queryElt.type() == BSONType::Object) {
                targetingQuery = queryElt.embeddedObject();
            } else if (queryElt.type() != BSONType::jstNULL) {
                return Status(ErrorCodes::TypeMismatch,
                              str::stream() << "\"query\" had the wrong type. Expected "
                                            << typeName(BSONType::Object)
                                            << " or "
                                            << typeName(BSONType::jstNULL)
                                            << ", found "
                                            << typeName(queryElt.type()));
            }
        }

        // Extract the targeting collation.
        auto targetingCollation = getCollation(cmdObj);
        if (!targetingCollation.isOK()) {
            return targetingCollation.getStatus();
        }

        BSONObjBuilder explainCmdBob;
        int options = 0;
        ClusterExplain::wrapAsExplain(
            cmdObj, verbosity, serverSelectionMetadata, &explainCmdBob, &options);

        // We will time how long it takes to run the commands on the shards.
        Timer timer;

        vector<Strategy::CommandResult> shardResults;
        Strategy::commandOp(opCtx,
                            dbname,
                            explainCmdBob.obj(),
                            options,
                            nss.ns(),
                            targetingQuery,
                            targetingCollation.getValue(),
                            &shardResults);

        long long millisElapsed = timer.millis();

        if (shardResults.size() == 1 &&
            ResolvedView::isResolvedViewErrorResponse(shardResults[0].result)) {
            auto resolvedView = ResolvedView::fromBSON(shardResults[0].result);
            auto parsedDistinct = ParsedDistinct::parse(
                opCtx, resolvedView.getNamespace(), cmdObj, ExtensionsCallbackNoop(), true);
            if (!parsedDistinct.isOK()) {
                return parsedDistinct.getStatus();
            }

            auto aggCmdOnView = parsedDistinct.getValue().asAggregationCommand();
            if (!aggCmdOnView.isOK()) {
                return aggCmdOnView.getStatus();
            }

            auto aggCmd = resolvedView.asExpandedViewAggregation(aggCmdOnView.getValue());
            if (!aggCmd.isOK()) {
                return aggCmd.getStatus();
            }

            std::string errMsg;
            if (Command::findCommand("aggregate")
                    ->run(opCtx, dbname, aggCmd.getValue(), 0, errMsg, *out)) {
                return Status::OK();
            }

            return getStatusFromCommandResult(out->asTempObj());
        }

        const char* mongosStageName = ClusterExplain::getStageNameForReadOp(shardResults, cmdObj);

        return ClusterExplain::buildExplainResult(
            opCtx, shardResults, mongosStageName, millisElapsed, out);
    }

} disinctCmd;

class FileMD5Cmd : public PublicGridCommand {
public:
    FileMD5Cmd() : PublicGridCommand("filemd5") {}

    void help(stringstream& help) const override {
        help << " example: { filemd5 : ObjectId(aaaaaaa) , root : \"fs\" }";
    }

    std::string parseNs(const std::string& dbname, const BSONObj& cmdObj) const override {
        std::string collectionName;
        if (const auto rootElt = cmdObj["root"]) {
            uassert(ErrorCodes::InvalidNamespace,
                    "'root' must be of type String",
                    rootElt.type() == BSONType::String);
            collectionName = rootElt.str();
        }

        if (collectionName.empty())
            collectionName = "fs";
        collectionName += ".chunks";
        return NamespaceString(dbname, collectionName).ns();
    }

    void addRequiredPrivileges(const std::string& dbname,
                               const BSONObj& cmdObj,
                               std::vector<Privilege>* out) override {
        out->push_back(Privilege(parseResourcePattern(dbname, cmdObj), ActionType::find));
    }

    bool supportsWriteConcern(const BSONObj& cmd) const override {
        return false;
    }

    bool run(OperationContext* opCtx,
             const string& dbName,
             BSONObj& cmdObj,
             int options,
             string& errmsg,
             BSONObjBuilder& result) override {
        const NamespaceString nss(parseNs(dbName, cmdObj));

        auto routingInfo =
            uassertStatusOK(Grid::get(opCtx)->catalogCache()->getCollectionRoutingInfo(opCtx, nss));
        if (!routingInfo.cm()) {
            return passthrough(opCtx, dbName, routingInfo.primaryId(), cmdObj, result);
        }

        const auto cm = routingInfo.cm();

        if (SimpleBSONObjComparator::kInstance.evaluate(cm->getShardKeyPattern().toBSON() ==
                                                        BSON("files_id" << 1))) {
            BSONObj finder = BSON("files_id" << cmdObj.firstElement());

            vector<Strategy::CommandResult> results;
            Strategy::commandOp(
                opCtx, dbName, cmdObj, 0, nss.ns(), finder, CollationSpec::kSimpleSpec, &results);
            verify(results.size() == 1);  // querying on shard key so should only talk to one shard
            BSONObj res = results.begin()->result;

            result.appendElements(res);
            return res["ok"].trueValue();
        } else if (SimpleBSONObjComparator::kInstance.evaluate(cm->getShardKeyPattern().toBSON() ==
                                                               BSON("files_id" << 1 << "n" << 1))) {
            int n = 0;
            BSONObj lastResult;

            while (true) {
                // Theory of operation: Starting with n=0, send filemd5 command to shard
                // with that chunk (gridfs chunk not sharding chunk). That shard will then
                // compute a partial md5 state (passed in the "md5state" field) for all
                // contiguous chunks that it has. When it runs out or hits a discontinuity
                // (eg [1,2,7]) it returns what it has done so far. This is repeated as
                // long as we keep getting more chunks. The end condition is when we go to
                // look for chunk n and it doesn't exist. This means that the file's last
                // chunk is n-1, so we return the computed md5 results.
                BSONObjBuilder bb;
                bb.appendElements(cmdObj);
                bb.appendBool("partialOk", true);
                bb.append("startAt", n);
                if (!lastResult.isEmpty()) {
                    bb.append(lastResult["md5state"]);
                }
                BSONObj shardCmd = bb.obj();

                BSONObj finder = BSON("files_id" << cmdObj.firstElement() << "n" << n);

                vector<Strategy::CommandResult> results;
                try {
                    Strategy::commandOp(opCtx,
                                        dbName,
                                        shardCmd,
                                        0,
                                        nss.ns(),
                                        finder,
                                        CollationSpec::kSimpleSpec,
                                        &results);
                } catch (DBException& e) {
                    // This is handled below and logged
                    Strategy::CommandResult errResult;
                    errResult.shardTargetId = ShardId();
                    errResult.result = BSON("errmsg" << e.what() << "ok" << 0);
                    results.push_back(errResult);
                }

                verify(results.size() ==
                       1);  // querying on shard key so should only talk to one shard
                BSONObj res = results.begin()->result;
                bool ok = res["ok"].trueValue();

                if (!ok) {
                    // Add extra info to make debugging easier
                    result.append("failedAt", n);
                    result.append("sentCommand", shardCmd);
                    BSONForEach(e, res) {
                        if (!str::equals(e.fieldName(), "errmsg"))
                            result.append(e);
                    }

                    log() << "Sharded filemd5 failed: " << redact(result.asTempObj());

                    errmsg =
                        string("sharded filemd5 failed because: ") + res["errmsg"].valuestrsafe();

                    return false;
                }

                uassert(
                    16246,
                    str::stream() << "Shard for database " << nss.db()
                                  << " is too old to support GridFS sharded by {files_id:1, n:1}",
                    res.hasField("md5state"));

                lastResult = res;
                int nNext = res["numChunks"].numberInt();

                if (n == nNext) {
                    // no new data means we've reached the end of the file
                    result.appendElements(res);
                    return true;
=======
} splitVectorCmd;

class CmdListCollections : public BasicCommand {
public:
    CmdListCollections() : BasicCommand("listCollections") {}

    bool supportsWriteConcern(const BSONObj& cmd) const override {
        return false;
    }

    AllowedOnSecondary secondaryAllowed(ServiceContext*) const override {
        return AllowedOnSecondary::kAlways;
    }

    bool adminOnly() const override {
        return false;
    }

    Status checkAuthForCommand(Client* client,
                               const std::string& dbname,
                               const BSONObj& cmdObj) const final {
        AuthorizationSession* authzSession = AuthorizationSession::get(client);

        if (authzSession->isAuthorizedToListCollections(dbname, cmdObj)) {
            return Status::OK();
        }

        return Status(ErrorCodes::Unauthorized,
                      str::stream() << "Not authorized to list collections on db: " << dbname);
    }

    BSONObj rewriteCommandForListingOwnCollections(OperationContext* opCtx,
                                                   const std::string& dbName,
                                                   const BSONObj& cmdObj) {
        mutablebson::Document rewrittenCmdObj(cmdObj);
        mutablebson::Element ownCollections =
            mutablebson::findFirstChildNamed(rewrittenCmdObj.root(), "authorizedCollections");

        AuthorizationSession* authzSession = AuthorizationSession::get(opCtx->getClient());

        // We must strip $ownCollections from the delegated command.
        uassertStatusOK(ownCollections.remove());

        BSONObj collectionFilter;

        // Extract and retain any previous filter
        mutablebson::Element oldFilter =
            mutablebson::findFirstChildNamed(rewrittenCmdObj.root(), "filter");

        // Make a new filter, containing a $and array.
        mutablebson::Element newFilter = rewrittenCmdObj.makeElementObject("filter");
        mutablebson::Element newFilterAnd = rewrittenCmdObj.makeElementArray("$and");
        uassertStatusOK(newFilter.pushBack(newFilterAnd));

        mutablebson::Element newFilterOr = rewrittenCmdObj.makeElementArray("$or");
        mutablebson::Element newFilterOrObj = rewrittenCmdObj.makeElementObject("");
        uassertStatusOK(newFilterOrObj.pushBack(newFilterOr));
        uassertStatusOK(newFilterAnd.pushBack(newFilterOrObj));

        // DB resource grants all non-system collections, so filter out system collections.
        // This is done inside the $or, since some system collections might be granted specific
        // privileges.
        if (authzSession->isAuthorizedForAnyActionOnResource(
                ResourcePattern::forDatabaseName(dbName))) {
            mutablebson::Element systemCollectionsFilter = rewrittenCmdObj.makeElementObject(
                "", BSON("name" << BSON("$regex" << BSONRegEx("^(?!system\\.)"))));
            uassertStatusOK(newFilterOr.pushBack(systemCollectionsFilter));
        }

        // Compute the set of collection names which would be permissible to return.
        std::set<std::string> collectionNames;
        for (UserNameIterator nameIter = authzSession->getAuthenticatedUserNames(); nameIter.more();
             nameIter.next()) {
            User* authUser = authzSession->lookupUser(*nameIter);
            const User::ResourcePrivilegeMap& resourcePrivilegeMap = authUser->getPrivileges();
            for (const std::pair<ResourcePattern, Privilege>& resourcePrivilege :
                 resourcePrivilegeMap) {
                const auto& resource = resourcePrivilege.first;
                if (resource.isCollectionPattern() ||
                    (resource.isExactNamespacePattern() && resource.databaseToMatch() == dbName)) {
                    collectionNames.emplace(resource.collectionToMatch().toString());
>>>>>>> f378d467
                }
            }
        }

<<<<<<< HEAD
        // We could support arbitrary shard keys by sending commands to all shards but I don't think
        // we should
        errmsg =
            "GridFS fs.chunks collection must be sharded on either {files_id:1} or {files_id:1, "
            "n:1}";
        return false;
    }

} fileMD5Cmd;

class Geo2dFindNearCmd : public PublicGridCommand {
public:
    Geo2dFindNearCmd() : PublicGridCommand("geoNear") {}

    void help(stringstream& h) const override {
        h << "http://dochub.mongodb.org/core/geo#GeospatialIndexing-geoNearCommand";
    }

    bool passOptions() const override {
        return true;
    }

    void addRequiredPrivileges(const std::string& dbname,
                               const BSONObj& cmdObj,
                               std::vector<Privilege>* out) override {
        ActionSet actions;
        actions.addAction(ActionType::find);
        out->push_back(Privilege(parseResourcePattern(dbname, cmdObj), actions));
    }

    bool supportsWriteConcern(const BSONObj& cmd) const override {
        return false;
    }

    bool run(OperationContext* opCtx,
             const string& dbName,
             BSONObj& cmdObj,
             int options,
             string& errmsg,
             BSONObjBuilder& result) override {
        const NamespaceString nss(parseNsCollectionRequired(dbName, cmdObj));

        auto routingInfo =
            uassertStatusOK(Grid::get(opCtx)->catalogCache()->getCollectionRoutingInfo(opCtx, nss));
        if (!routingInfo.cm()) {
            return passthrough(opCtx, dbName, routingInfo.primaryId(), cmdObj, result);
=======
        // Construct a new filter predicate which returns only collections we were found to
        // have privileges for.
        BSONObjBuilder predicateBuilder;
        BSONObjBuilder nameBuilder(predicateBuilder.subobjStart("name"));
        BSONArrayBuilder setBuilder(nameBuilder.subarrayStart("$in"));

        // Load the de-duplicated set into a BSON array
        for (StringData collectionName : collectionNames) {
            setBuilder << collectionName;
>>>>>>> f378d467
        }
        setBuilder.done();
        nameBuilder.done();

<<<<<<< HEAD
        const auto cm = routingInfo.cm();

        BSONObj query = getQuery(cmdObj);
        auto collation = getCollation(cmdObj);
        if (!collation.isOK()) {
            return appendEmptyResultSet(result, collation.getStatus(), nss.ns());
        }
        set<ShardId> shardIds;
        cm->getShardIdsForQuery(opCtx, query, collation.getValue(), &shardIds);

        // We support both "num" and "limit" options to control limit
        int limit = 100;
        const char* limitName = cmdObj["num"].isNumber() ? "num" : "limit";
        if (cmdObj[limitName].isNumber())
            limit = cmdObj[limitName].numberInt();

        list<shared_ptr<Future::CommandResult>> futures;
        BSONArrayBuilder shardArray;
        for (const ShardId& shardId : shardIds) {
            const auto shardStatus = Grid::get(opCtx)->shardRegistry()->getShard(opCtx, shardId);
            if (!shardStatus.isOK()) {
                invariant(shardStatus.getStatus() == ErrorCodes::ShardNotFound);
                continue;
            }

            futures.push_back(Future::spawnCommand(
                shardStatus.getValue()->getConnString().toString(), dbName, cmdObj, options));
            shardArray.append(shardId.toString());
        }

        multimap<double, BSONObj> results;  // TODO: maybe use merge-sort instead
        string nearStr;
        double time = 0;
        double btreelocs = 0;
        double nscanned = 0;
        double objectsLoaded = 0;
        for (list<shared_ptr<Future::CommandResult>>::iterator i = futures.begin();
             i != futures.end();
             i++) {
            shared_ptr<Future::CommandResult> res = *i;
            if (!res->join(opCtx)) {
                errmsg = res->result()["errmsg"].String();
                if (res->result().hasField("code")) {
                    result.append(res->result()["code"]);
                }
                return false;
            }
=======
        collectionFilter = predicateBuilder.obj();

        // Filter the results by our collection names.
        mutablebson::Element newFilterCollections =
            rewrittenCmdObj.makeElementObject("", collectionFilter);
        uassertStatusOK(newFilterOr.pushBack(newFilterCollections));

        // If there was a pre-existing filter, compose it with our new one.
        if (oldFilter.ok()) {
            uassertStatusOK(oldFilter.remove());
            uassertStatusOK(newFilterAnd.pushBack(oldFilter));
        }

        // Attach our new composite filter back onto the listCollections command object.
        uassertStatusOK(rewrittenCmdObj.root().pushBack(newFilter));
>>>>>>> f378d467

        return rewrittenCmdObj.getObject();
    }

    bool run(OperationContext* opCtx,
             const std::string& dbName,
             const BSONObj& cmdObj,
             BSONObjBuilder& result) override {
        const auto nss(NamespaceString::makeListCollectionsNSS(dbName));

        BSONObj newCmd = cmdObj;

<<<<<<< HEAD
        result.append("ns", nss.ns());
        result.append("near", nearStr);

        int outCount = 0;
        double totalDistance = 0;
        double maxDistance = 0;
        {
            BSONArrayBuilder sub(result.subarrayStart("results"));
            for (multimap<double, BSONObj>::const_iterator it(results.begin()), end(results.end());
                 it != end && outCount < limit;
                 ++it, ++outCount) {
                totalDistance += it->first;
                maxDistance = it->first;  // guaranteed to be highest so far

                sub.append(it->second);
            }
            sub.done();
=======
        AuthorizationSession* authzSession = AuthorizationSession::get(opCtx->getClient());
        if (authzSession->getAuthorizationManager().isAuthEnabled() &&
            newCmd["authorizedCollections"].trueValue()) {
            newCmd = rewriteCommandForListingOwnCollections(opCtx, dbName, cmdObj);
>>>>>>> f378d467
        }

        auto dbInfoStatus = Grid::get(opCtx)->catalogCache()->getDatabase(opCtx, dbName);
        if (!dbInfoStatus.isOK()) {
            return appendEmptyResultSet(opCtx, result, dbInfoStatus.getStatus(), nss.ns());
        }

        return cursorCommandPassthrough(
            opCtx, dbName, dbInfoStatus.getValue(), newCmd, nss, &result);
    }
<<<<<<< HEAD

} geo2dFindNearCmd;

class EvalCmd : public PublicGridCommand {
public:
    EvalCmd() : PublicGridCommand("eval", "$eval") {}

    void addRequiredPrivileges(const std::string& dbname,
                               const BSONObj& cmdObj,
                               std::vector<Privilege>* out) override {
        // $eval can do pretty much anything, so require all privileges.
        RoleGraph::generateUniversalPrivileges(out);
=======

} cmdListCollections;

class CmdListIndexes : public BasicCommand {
public:
    CmdListIndexes() : BasicCommand("listIndexes") {}

    std::string parseNs(const std::string& dbname, const BSONObj& cmdObj) const override {
        return CommandHelpers::parseNsCollectionRequired(dbname, cmdObj).ns();
>>>>>>> f378d467
    }

    bool supportsWriteConcern(const BSONObj& cmd) const override {
        return false;
    }

<<<<<<< HEAD
    bool run(OperationContext* opCtx,
             const string& dbName,
             BSONObj& cmdObj,
             int options,
             string& errmsg,
             BSONObjBuilder& result) override {
        RARELY {
            warning() << "the eval command is deprecated" << startupWarningsLog;
        }

        // $eval isn't allowed to access sharded collections, but we need to leave the shard to
        // detect that
        const auto dbInfo =
            uassertStatusOK(Grid::get(opCtx)->catalogCache()->getDatabase(opCtx, dbName));
        return passthrough(opCtx, dbName, dbInfo.primaryId(), cmdObj, result);
    }

} evalCmd;

class CmdListCollections final : public PublicGridCommand {
public:
    CmdListCollections() : PublicGridCommand("listCollections") {}

    Status checkAuthForCommand(Client* client,
                               const std::string& dbname,
                               const BSONObj& cmdObj) final {
        AuthorizationSession* authzSession = AuthorizationSession::get(client);

        // Check for the listCollections ActionType on the database
        // or find on system.namespaces for pre 3.0 systems.
        if (authzSession->isAuthorizedForActionsOnResource(ResourcePattern::forDatabaseName(dbname),
                                                           ActionType::listCollections) ||
            authzSession->isAuthorizedForActionsOnResource(
                ResourcePattern::forExactNamespace(NamespaceString(dbname, "system.namespaces")),
                ActionType::find)) {
            return Status::OK();
        }

        return Status(ErrorCodes::Unauthorized,
                      str::stream() << "Not authorized to create users on db: " << dbname);
    }

    bool supportsWriteConcern(const BSONObj& cmd) const override {
        return false;
    }

    bool run(OperationContext* opCtx,
             const string& dbName,
             BSONObj& cmdObj,
             int options,
             string& errmsg,
             BSONObjBuilder& result) final {
        auto nss = NamespaceString::makeListCollectionsNSS(dbName);

        auto dbInfoStatus = Grid::get(opCtx)->catalogCache()->getDatabase(opCtx, dbName);
        if (!dbInfoStatus.isOK()) {
            return appendEmptyResultSet(result, dbInfoStatus.getStatus(), nss.ns());
        }

        const auto& dbInfo = dbInfoStatus.getValue();

        return cursorCommandPassthrough(
            opCtx, dbName, dbInfo.primaryId(), cmdObj, nss, options, &result);
    }

} cmdListCollections;

class CmdListIndexes final : public PublicGridCommand {
public:
    CmdListIndexes() : PublicGridCommand("listIndexes") {}

    virtual Status checkAuthForCommand(Client* client,
                                       const std::string& dbname,
                                       const BSONObj& cmdObj) {
=======
    AllowedOnSecondary secondaryAllowed(ServiceContext*) const override {
        return AllowedOnSecondary::kAlways;
    }

    bool adminOnly() const override {
        return false;
    }

    Status checkAuthForCommand(Client* client,
                               const std::string& dbname,
                               const BSONObj& cmdObj) const override {
>>>>>>> f378d467
        AuthorizationSession* authzSession = AuthorizationSession::get(client);

        // Check for the listIndexes ActionType on the database, or find on system.indexes for pre
        // 3.0 systems.
        const NamespaceString ns(parseNs(dbname, cmdObj));

        if (authzSession->isAuthorizedForActionsOnResource(ResourcePattern::forExactNamespace(ns),
                                                           ActionType::listIndexes) ||
            authzSession->isAuthorizedForActionsOnResource(
                ResourcePattern::forExactNamespace(NamespaceString(dbname, "system.indexes")),
                ActionType::find)) {
            return Status::OK();
        }

        return Status(ErrorCodes::Unauthorized,
                      str::stream() << "Not authorized to list indexes on collection: "
                                    << ns.coll());
<<<<<<< HEAD
    }

    bool supportsWriteConcern(const BSONObj& cmd) const override {
        return false;
    }

    bool run(OperationContext* opCtx,
             const string& dbName,
             BSONObj& cmdObj,
             int options,
             string& errmsg,
             BSONObjBuilder& result) final {
        const NamespaceString nss(parseNsCollectionRequired(dbName, cmdObj));
=======
    }

    bool run(OperationContext* opCtx,
             const std::string& dbName,
             const BSONObj& cmdObj,
             BSONObjBuilder& result) override {
        const NamespaceString nss(parseNs(dbName, cmdObj));
        const auto routingInfo =
            uassertStatusOK(Grid::get(opCtx)->catalogCache()->getCollectionRoutingInfo(opCtx, nss));

        return cursorCommandPassthrough(opCtx,
                                        nss.db(),
                                        routingInfo.db(),
                                        cmdObj,
                                        NamespaceString::makeListIndexesNSS(nss.db(), nss.coll()),
                                        &result);
    }
>>>>>>> f378d467

        const auto routingInfo =
            uassertStatusOK(Grid::get(opCtx)->catalogCache()->getCollectionRoutingInfo(opCtx, nss));

<<<<<<< HEAD
        const auto commandNss = NamespaceString::makeListIndexesNSS(nss.db(), nss.coll());

        return cursorCommandPassthrough(
            opCtx, nss.db(), routingInfo.primaryId(), cmdObj, commandNss, options, &result);
    }

} cmdListIndexes;

=======
>>>>>>> f378d467
}  // namespace
}  // namespace mongo<|MERGE_RESOLUTION|>--- conflicted
+++ resolved
@@ -32,15 +32,8 @@
 
 #include "mongo/platform/basic.h"
 
-<<<<<<< HEAD
-#include "mongo/bson/bsonobj_comparator.h"
-#include "mongo/bson/simple_bsonobj_comparator.h"
-#include "mongo/bson/util/bson_extract.h"
-#include "mongo/client/connpool.h"
-=======
 #include "mongo/bson/mutable/algorithm.h"
 #include "mongo/bson/mutable/document.h"
->>>>>>> f378d467
 #include "mongo/db/auth/action_set.h"
 #include "mongo/db/auth/action_type.h"
 #include "mongo/db/auth/authorization_session.h"
@@ -48,37 +41,12 @@
 #include "mongo/db/commands.h"
 #include "mongo/db/commands/copydb.h"
 #include "mongo/db/commands/rename_collection.h"
-<<<<<<< HEAD
-#include "mongo/db/lasterror.h"
-#include "mongo/db/matcher/extensions_callback_noop.h"
-#include "mongo/db/operation_context.h"
-#include "mongo/db/query/collation/collator_factory_interface.h"
-#include "mongo/db/query/parsed_distinct.h"
-#include "mongo/db/query/view_response_formatter.h"
-#include "mongo/db/views/resolved_view.h"
-#include "mongo/executor/task_executor_pool.h"
-#include "mongo/rpc/get_status_from_command_result.h"
-#include "mongo/s/catalog/sharding_catalog_client.h"
-#include "mongo/s/catalog_cache.h"
-#include "mongo/s/client/shard_connection.h"
-#include "mongo/s/client/shard_registry.h"
-#include "mongo/s/cluster_last_error_info.h"
-#include "mongo/s/commands/cluster_commands_common.h"
-#include "mongo/s/commands/cluster_explain.h"
-#include "mongo/s/commands/run_on_all_shards_cmd.h"
-#include "mongo/s/commands/sharded_command_processing.h"
-#include "mongo/s/grid.h"
-#include "mongo/s/query/store_possible_cursor.h"
-#include "mongo/s/stale_exception.h"
-#include "mongo/scripting/engine.h"
-=======
 #include "mongo/executor/task_executor_pool.h"
 #include "mongo/rpc/get_status_from_command_result.h"
 #include "mongo/s/commands/cluster_commands_helpers.h"
 #include "mongo/s/commands/cluster_explain.h"
 #include "mongo/s/grid.h"
 #include "mongo/s/query/store_possible_cursor.h"
->>>>>>> f378d467
 #include "mongo/util/log.h"
 #include "mongo/util/timer.h"
 
@@ -87,169 +55,6 @@
 
 bool cursorCommandPassthrough(OperationContext* opCtx,
                               StringData dbName,
-<<<<<<< HEAD
-                              const ShardId& shardId,
-                              const BSONObj& cmdObj,
-                              const NamespaceString& nss,
-                              int options,
-                              BSONObjBuilder* out) {
-    const auto shardStatus = Grid::get(opCtx)->shardRegistry()->getShard(opCtx, shardId);
-    if (!shardStatus.isOK()) {
-        return Command::appendCommandStatus(*out, shardStatus.getStatus());
-    }
-    const auto shard = shardStatus.getValue();
-    ScopedDbConnection conn(shard->getConnString());
-    auto cursor = conn->query(str::stream() << dbName << ".$cmd",
-                              cmdObj,
-                              -1,    // nToReturn
-                              0,     // nToSkip
-                              NULL,  // fieldsToReturn
-                              options);
-    if (!cursor || !cursor->more()) {
-        return Command::appendCommandStatus(
-            *out, {ErrorCodes::OperationFailed, "failed to read command response from shard"});
-    }
-    BSONObj response = cursor->nextSafe().getOwned();
-    conn.done();
-    Status status = getStatusFromCommandResult(response);
-    if (ErrorCodes::SendStaleConfig == status || ErrorCodes::RecvStaleConfig == status) {
-        throw RecvStaleConfigException("command failed because of stale config", response);
-    }
-    if (!status.isOK()) {
-        return Command::appendCommandStatus(*out, status);
-    }
-
-    StatusWith<BSONObj> transformedResponse =
-        storePossibleCursor(HostAndPort(cursor->originalHost()),
-                            response,
-                            nss,
-                            Grid::get(opCtx)->getExecutorPool()->getArbitraryExecutor(),
-                            Grid::get(opCtx)->getCursorManager());
-    if (!transformedResponse.isOK()) {
-        return Command::appendCommandStatus(*out, transformedResponse.getStatus());
-    }
-    out->appendElements(transformedResponse.getValue());
-
-    return true;
-}
-
-BSONObj getQuery(const BSONObj& cmdObj) {
-    if (cmdObj["query"].type() == Object)
-        return cmdObj["query"].embeddedObject();
-    if (cmdObj["q"].type() == Object)
-        return cmdObj["q"].embeddedObject();
-    return BSONObj();
-}
-
-StatusWith<BSONObj> getCollation(const BSONObj& cmdObj) {
-    BSONElement collationElement;
-    auto status = bsonExtractTypedField(cmdObj, "collation", BSONType::Object, &collationElement);
-    if (status.isOK()) {
-        return collationElement.Obj();
-    }
-    if (status != ErrorCodes::NoSuchKey) {
-        return status;
-    }
-    return BSONObj();
-}
-
-class PublicGridCommand : public Command {
-protected:
-    PublicGridCommand(const char* n, const char* oldname = NULL) : Command(n, false, oldname) {}
-
-    virtual bool slaveOk() const {
-        return true;
-    }
-
-    virtual bool adminOnly() const {
-        return false;
-    }
-
-    // Override if passthrough should also send query options
-    // Safer as off by default, can slowly enable as we add more tests
-    virtual bool passOptions() const {
-        return false;
-    }
-
-    bool adminPassthrough(OperationContext* opCtx,
-                          const ShardId& shardId,
-                          const BSONObj& cmdObj,
-                          BSONObjBuilder& result) {
-        return passthrough(opCtx, "admin", shardId, cmdObj, result);
-    }
-
-    bool passthrough(OperationContext* opCtx,
-                     const std::string& db,
-                     const ShardId& shardId,
-                     const BSONObj& cmdObj,
-                     BSONObjBuilder& result) {
-        return passthrough(opCtx, db, shardId, cmdObj, 0, result);
-    }
-
-    bool passthrough(OperationContext* opCtx,
-                     const std::string& db,
-                     const ShardId& shardId,
-                     const BSONObj& cmdObj,
-                     int options,
-                     BSONObjBuilder& result) {
-        const auto shard =
-            uassertStatusOK(Grid::get(opCtx)->shardRegistry()->getShard(opCtx, shardId));
-
-        ShardConnection conn(shard->getConnString(), "");
-
-        BSONObj res;
-        bool ok = conn->runCommand(db, cmdObj, res, passOptions() ? options : 0);
-        conn.done();
-
-        // First append the properly constructed writeConcernError. It will then be skipped
-        // in appendElementsUnique.
-        if (auto wcErrorElem = res["writeConcernError"]) {
-            appendWriteConcernErrorToCmdResponse(shard->getId(), wcErrorElem, result);
-        }
-        result.appendElementsUnique(res);
-        return ok;
-    }
-};
-
-class AllShardsCollectionCommand : public RunOnAllShardsCommand {
-protected:
-    AllShardsCollectionCommand(const char* n,
-                               const char* oldname = NULL,
-                               bool useShardConn = false,
-                               bool implicitCreateDb = false)
-        : RunOnAllShardsCommand(n, oldname, useShardConn, implicitCreateDb) {}
-
-    void getShardIds(OperationContext* opCtx,
-                     const string& dbName,
-                     BSONObj& cmdObj,
-                     vector<ShardId>& shardIds) override {
-        const NamespaceString nss(parseNsCollectionRequired(dbName, cmdObj));
-
-        const auto routingInfo =
-            uassertStatusOK(Grid::get(opCtx)->catalogCache()->getCollectionRoutingInfo(opCtx, nss));
-        if (routingInfo.cm()) {
-            // If it's a sharded collection, send it to all shards
-            Grid::get(opCtx)->shardRegistry()->getAllShardIds(&shardIds);
-        } else {
-            // Otherwise just send it to the primary shard for the database
-            shardIds.push_back(routingInfo.primaryId());
-        }
-    }
-};
-
-class NotAllowedOnShardedCollectionCmd : public PublicGridCommand {
-protected:
-    NotAllowedOnShardedCollectionCmd(const char* n) : PublicGridCommand(n) {}
-
-    bool run(OperationContext* opCtx,
-             const string& dbName,
-             BSONObj& cmdObj,
-             int options,
-             string& errmsg,
-             BSONObjBuilder& result) override {
-        const NamespaceString nss(parseNs(dbName, cmdObj));
-
-=======
                               const CachedDatabaseInfo& dbInfo,
                               const BSONObj& cmdObj,
                               const NamespaceString& nss,
@@ -324,102 +129,11 @@
              BSONObjBuilder& result) override {
         const NamespaceString nss(parseNs(dbName, cmdObj));
 
->>>>>>> f378d467
         const auto routingInfo =
             uassertStatusOK(Grid::get(opCtx)->catalogCache()->getCollectionRoutingInfo(opCtx, nss));
         uassert(ErrorCodes::IllegalOperation,
                 str::stream() << "can't do command: " << getName() << " on sharded collection",
                 !routingInfo.cm());
-<<<<<<< HEAD
-
-        return passthrough(opCtx, dbName, routingInfo.primaryId(), cmdObj, options, result);
-    }
-};
-
-// MongoS commands implementation
-
-class DropIndexesCmd : public AllShardsCollectionCommand {
-public:
-    DropIndexesCmd() : AllShardsCollectionCommand("dropIndexes", "deleteIndexes") {}
-    virtual void addRequiredPrivileges(const std::string& dbname,
-                                       const BSONObj& cmdObj,
-                                       std::vector<Privilege>* out) {
-        ActionSet actions;
-        actions.addAction(ActionType::dropIndex);
-        out->push_back(Privilege(parseResourcePattern(dbname, cmdObj), actions));
-    }
-    virtual bool supportsWriteConcern(const BSONObj& cmd) const override {
-        return true;
-    }
-} dropIndexesCmd;
-
-class CreateIndexesCmd : public AllShardsCollectionCommand {
-public:
-    CreateIndexesCmd()
-        : AllShardsCollectionCommand("createIndexes",
-                                     NULL, /* oldName */
-                                     true /* use ShardConnection */,
-                                     true /* implicit create db */) {
-        // createIndexes command should use ShardConnection so the getLastError would
-        // be able to properly enforce the write concern (via the saveGLEStats callback).
-    }
-
-    /**
-     * the createIndexes command doesn't require the 'ns' field to be populated
-     * so we make sure its here as its needed for the system.indexes insert
-     */
-    BSONObj fixSpec(const NamespaceString& ns, const BSONObj& original) const {
-        if (original["ns"].type() == String)
-            return original;
-        BSONObjBuilder bb;
-        bb.appendElements(original);
-        bb.append("ns", ns.toString());
-        return bb.obj();
-    }
-
-    /**
-     * @return equivalent of gle
-     */
-    BSONObj createIndexLegacy(const string& server,
-                              const NamespaceString& nss,
-                              const BSONObj& spec) const {
-        try {
-            ScopedDbConnection conn(server);
-            conn->insert(nss.getSystemIndexesCollection(), spec);
-            BSONObj gle = conn->getLastErrorDetailed(nss.db().toString());
-            conn.done();
-            return gle;
-        } catch (DBException& e) {
-            BSONObjBuilder b;
-            b.append("errmsg", e.toString());
-            b.append("code", e.getCode());
-            b.append("codeName", ErrorCodes::errorString(ErrorCodes::fromInt(e.getCode())));
-            return b.obj();
-        }
-    }
-
-    virtual BSONObj specialErrorHandler(const string& server,
-                                        const string& dbName,
-                                        const BSONObj& cmdObj,
-                                        const BSONObj& originalResult) const {
-        string errmsg = originalResult["errmsg"];
-        if (errmsg.find("no such cmd") == string::npos) {
-            // cannot use codes as 2.4 didn't have a code for this
-            return originalResult;
-        }
-
-        // we need to down convert
-
-        NamespaceString nss(dbName, cmdObj["createIndexes"].String());
-
-        if (cmdObj["indexes"].type() != Array)
-            return originalResult;
-
-        BSONObjBuilder newResult;
-        newResult.append("note", "downgraded");
-        newResult.append("sentTo", server);
-=======
->>>>>>> f378d467
 
         const auto primaryShard = routingInfo.db().primary();
 
@@ -453,157 +167,6 @@
     }
 };
 
-<<<<<<< HEAD
-    virtual bool supportsWriteConcern(const BSONObj& cmd) const override {
-        return true;
-    }
-
-} createIndexesCmd;
-
-class ReIndexCmd : public AllShardsCollectionCommand {
-public:
-    ReIndexCmd() : AllShardsCollectionCommand("reIndex") {}
-
-    virtual void addRequiredPrivileges(const std::string& dbname,
-                                       const BSONObj& cmdObj,
-                                       std::vector<Privilege>* out) {
-        ActionSet actions;
-        actions.addAction(ActionType::reIndex);
-        out->push_back(Privilege(parseResourcePattern(dbname, cmdObj), actions));
-    }
-
-    virtual bool supportsWriteConcern(const BSONObj& cmd) const override {
-        return true;
-    }
-
-} reIndexCmd;
-
-class CollectionModCmd : public AllShardsCollectionCommand {
-public:
-    CollectionModCmd() : AllShardsCollectionCommand("collMod") {}
-
-    virtual Status checkAuthForCommand(Client* client,
-                                       const std::string& dbname,
-                                       const BSONObj& cmdObj) {
-        NamespaceString nss(parseNs(dbname, cmdObj));
-        return AuthorizationSession::get(client)->checkAuthForCollMod(nss, cmdObj);
-    }
-
-    virtual bool supportsWriteConcern(const BSONObj& cmd) const override {
-        return true;
-    }
-
-} collectionModCmd;
-
-class ValidateCmd : public PublicGridCommand {
-public:
-    ValidateCmd() : PublicGridCommand("validate") {}
-
-    virtual void addRequiredPrivileges(const std::string& dbname,
-                                       const BSONObj& cmdObj,
-                                       std::vector<Privilege>* out) {
-        ActionSet actions;
-        actions.addAction(ActionType::validate);
-        out->push_back(Privilege(parseResourcePattern(dbname, cmdObj), actions));
-    }
-
-    virtual bool supportsWriteConcern(const BSONObj& cmd) const override {
-        return false;
-    }
-
-    bool run(OperationContext* opCtx,
-             const string& dbName,
-             BSONObj& cmdObj,
-             int options,
-             string& errmsg,
-             BSONObjBuilder& output) {
-        const NamespaceString nss(parseNsCollectionRequired(dbName, cmdObj));
-
-        auto routingInfo =
-            uassertStatusOK(Grid::get(opCtx)->catalogCache()->getCollectionRoutingInfo(opCtx, nss));
-        if (!routingInfo.cm()) {
-            return passthrough(opCtx, dbName, routingInfo.primaryId(), cmdObj, output);
-        }
-
-        const auto cm = routingInfo.cm();
-
-        vector<Strategy::CommandResult> results;
-        const BSONObj query;
-        Strategy::commandOp(opCtx,
-                            dbName,
-                            cmdObj,
-                            options,
-                            cm->getns(),
-                            query,
-                            CollationSpec::kSimpleSpec,
-                            &results);
-
-        BSONObjBuilder rawResBuilder(output.subobjStart("raw"));
-        bool isValid = true;
-        bool errored = false;
-        for (const auto& cmdResult : results) {
-            const ShardId& shardName = cmdResult.shardTargetId;
-            BSONObj result = cmdResult.result;
-            const BSONElement valid = result["valid"];
-            if (!valid.trueValue()) {
-                isValid = false;
-            }
-            if (!result["errmsg"].eoo()) {
-                // errmsg indicates a user error, so returning the message from one shard is
-                // sufficient.
-                errmsg = result["errmsg"].toString();
-                errored = true;
-            }
-            rawResBuilder.append(shardName.toString(), result);
-        }
-        rawResBuilder.done();
-
-        output.appendBool("valid", isValid);
-
-        int code = getUniqueCodeFromCommandResults(results);
-        if (code != 0) {
-            output.append("code", code);
-            output.append("codeName", ErrorCodes::errorString(ErrorCodes::fromInt(code)));
-        }
-
-        if (errored) {
-            return false;
-        }
-        return true;
-    }
-
-} validateCmd;
-
-class CreateCmd : public PublicGridCommand {
-public:
-    CreateCmd() : PublicGridCommand("create") {}
-
-    Status checkAuthForCommand(Client* client,
-                               const std::string& dbname,
-                               const BSONObj& cmdObj) override {
-        const NamespaceString nss(parseNsCollectionRequired(dbname, cmdObj));
-        return AuthorizationSession::get(client)->checkAuthForCreate(nss, cmdObj);
-    }
-
-    bool supportsWriteConcern(const BSONObj& cmd) const override {
-        return true;
-    }
-
-    bool run(OperationContext* opCtx,
-             const string& dbName,
-             BSONObj& cmdObj,
-             int,
-             string& errmsg,
-             BSONObjBuilder& result) override {
-        uassertStatusOK(createShardDatabase(opCtx, dbName));
-
-        const auto dbInfo =
-            uassertStatusOK(Grid::get(opCtx)->catalogCache()->getDatabase(opCtx, dbName));
-        return passthrough(opCtx, dbName, dbInfo.primaryId(), cmdObj, result);
-    }
-
-} createCmd;
-=======
 class RenameCollectionCmd : public BasicCommand {
 public:
     RenameCollectionCmd() : BasicCommand("renameCollection") {}
@@ -670,92 +233,9 @@
     }
 
 } renameCollectionCmd;
->>>>>>> f378d467
 
 class CopyDBCmd : public BasicCommand {
 public:
-<<<<<<< HEAD
-    RenameCollectionCmd() : PublicGridCommand("renameCollection") {}
-
-    virtual Status checkAuthForCommand(Client* client,
-                                       const std::string& dbname,
-                                       const BSONObj& cmdObj) {
-        return rename_collection::checkAuthForRenameCollectionCommand(client, dbname, cmdObj);
-    }
-
-    virtual bool adminOnly() const {
-        return true;
-    }
-
-    virtual bool supportsWriteConcern(const BSONObj& cmd) const override {
-        return true;
-    }
-
-    bool run(OperationContext* opCtx,
-             const string& dbName,
-             BSONObj& cmdObj,
-             int options,
-             string& errmsg,
-             BSONObjBuilder& result) override {
-        const auto fullNsFromElt = cmdObj.firstElement();
-        uassert(ErrorCodes::InvalidNamespace,
-                "'renameCollection' must be of type String",
-                fullNsFromElt.type() == BSONType::String);
-        const NamespaceString fullnsFrom(fullNsFromElt.valueStringData());
-        uassert(ErrorCodes::InvalidNamespace,
-                str::stream() << "Invalid source namespace: " << fullnsFrom.ns(),
-                fullnsFrom.isValid());
-
-        const auto fullnsToElt = cmdObj["to"];
-        uassert(ErrorCodes::InvalidNamespace,
-                "'to' must be of type String",
-                fullnsToElt.type() == BSONType::String);
-        const NamespaceString fullnsTo(fullnsToElt.valueStringData());
-        uassert(ErrorCodes::InvalidNamespace,
-                str::stream() << "Invalid target namespace: " << fullnsTo.ns(),
-                fullnsTo.isValid());
-
-        const auto fromRoutingInfo = uassertStatusOK(
-            Grid::get(opCtx)->catalogCache()->getCollectionRoutingInfo(opCtx, fullnsFrom));
-        uassert(13138, "You can't rename a sharded collection", !fromRoutingInfo.cm());
-
-        const auto toRoutingInfo = uassertStatusOK(
-            Grid::get(opCtx)->catalogCache()->getCollectionRoutingInfo(opCtx, fullnsTo));
-        uassert(13139, "You can't rename to a sharded collection", !toRoutingInfo.cm());
-
-        uassert(13137,
-                "Source and destination collections must be on same shard",
-                fromRoutingInfo.primaryId() == toRoutingInfo.primaryId());
-
-        return adminPassthrough(opCtx, fromRoutingInfo.primaryId(), cmdObj, result);
-    }
-
-} renameCollectionCmd;
-
-class CopyDBCmd : public PublicGridCommand {
-public:
-    CopyDBCmd() : PublicGridCommand("copydb") {}
-
-    bool adminOnly() const override {
-        return true;
-    }
-
-    Status checkAuthForCommand(Client* client,
-                               const std::string& dbname,
-                               const BSONObj& cmdObj) override {
-        return copydb::checkAuthForCopydbCommand(client, dbname, cmdObj);
-    }
-
-    bool supportsWriteConcern(const BSONObj& cmd) const override {
-        return true;
-    }
-
-    bool run(OperationContext* opCtx,
-             const string& dbName,
-             BSONObj& cmdObj,
-             int options,
-             string& errmsg,
-=======
     CopyDBCmd() : BasicCommand("copydb") {}
 
     AllowedOnSecondary secondaryAllowed(ServiceContext*) const override {
@@ -779,7 +259,6 @@
     bool run(OperationContext* opCtx,
              const std::string& dbName,
              const BSONObj& cmdObj,
->>>>>>> f378d467
              BSONObjBuilder& result) override {
         const auto todbElt = cmdObj["todb"];
         uassert(ErrorCodes::InvalidNamespace,
@@ -787,11 +266,7 @@
                 todbElt.type() == BSONType::String);
         const std::string todb = todbElt.str();
         uassert(ErrorCodes::InvalidNamespace,
-<<<<<<< HEAD
-                "invalid todb argument",
-=======
                 "Invalid todb argument",
->>>>>>> f378d467
                 NamespaceString::validDBName(todb, NamespaceString::DollarInDbNameBehavior::Allow));
 
         auto toDbInfo = uassertStatusOK(createShardDatabase(opCtx, todb));
@@ -799,194 +274,6 @@
                 "Cannot copy to a sharded database",
                 !toDbInfo.shardingEnabled());
 
-<<<<<<< HEAD
-        const std::string fromhost = cmdObj.getStringField("fromhost");
-        if (!fromhost.empty()) {
-            return adminPassthrough(opCtx, toDbInfo.primaryId(), cmdObj, result);
-        }
-
-        const auto fromDbElt = cmdObj["fromdb"];
-        uassert(ErrorCodes::InvalidNamespace,
-                "'fromdb' must be of type String",
-                fromDbElt.type() == BSONType::String);
-        const std::string fromdb = fromDbElt.str();
-        uassert(
-            ErrorCodes::InvalidNamespace,
-            "invalid fromdb argument",
-            NamespaceString::validDBName(fromdb, NamespaceString::DollarInDbNameBehavior::Allow));
-
-        auto fromDbInfo = uassertStatusOK(createShardDatabase(opCtx, fromdb));
-        uassert(ErrorCodes::IllegalOperation,
-                "Cannot copy from a sharded database",
-                !fromDbInfo.shardingEnabled());
-
-        BSONObjBuilder b;
-        BSONForEach(e, cmdObj) {
-            if (strcmp(e.fieldName(), "fromhost") != 0) {
-                b.append(e);
-            }
-        }
-
-        {
-            const auto shard = uassertStatusOK(
-                Grid::get(opCtx)->shardRegistry()->getShard(opCtx, fromDbInfo.primaryId()));
-            b.append("fromhost", shard->getConnString().toString());
-        }
-
-        return adminPassthrough(opCtx, toDbInfo.primaryId(), b.obj(), result);
-    }
-
-} clusterCopyDBCmd;
-
-class CollectionStats : public PublicGridCommand {
-public:
-    CollectionStats() : PublicGridCommand("collStats", "collstats") {}
-
-    void addRequiredPrivileges(const std::string& dbname,
-                               const BSONObj& cmdObj,
-                               std::vector<Privilege>* out) override {
-        ActionSet actions;
-        actions.addAction(ActionType::collStats);
-        out->push_back(Privilege(parseResourcePattern(dbname, cmdObj), actions));
-    }
-
-    bool supportsWriteConcern(const BSONObj& cmd) const override {
-        return false;
-    }
-
-    bool run(OperationContext* opCtx,
-             const string& dbName,
-             BSONObj& cmdObj,
-             int options,
-             string& errmsg,
-             BSONObjBuilder& result) override {
-        const NamespaceString nss(parseNsCollectionRequired(dbName, cmdObj));
-
-        auto routingInfo =
-            uassertStatusOK(Grid::get(opCtx)->catalogCache()->getCollectionRoutingInfo(opCtx, nss));
-        if (!routingInfo.cm()) {
-            result.appendBool("sharded", false);
-            result.append("primary", routingInfo.primaryId().toString());
-            return passthrough(opCtx, dbName, routingInfo.primaryId(), cmdObj, result);
-        }
-
-        const auto cm = routingInfo.cm();
-
-        result.appendBool("sharded", true);
-
-        BSONObjBuilder shardStats;
-        map<string, long long> counts;
-        map<string, long long> indexSizes;
-
-        long long unscaledCollSize = 0;
-
-        int nindexes = 0;
-        bool warnedAboutIndexes = false;
-
-        set<ShardId> shardIds;
-        cm->getAllShardIds(&shardIds);
-        for (const ShardId& shardId : shardIds) {
-            const auto shardStatus = Grid::get(opCtx)->shardRegistry()->getShard(opCtx, shardId);
-            if (!shardStatus.isOK()) {
-                invariant(shardStatus.getStatus() == ErrorCodes::ShardNotFound);
-                continue;
-            }
-            const auto shard = shardStatus.getValue();
-
-            BSONObj res;
-            {
-                ScopedDbConnection conn(shard->getConnString());
-                if (!conn->runCommand(dbName, cmdObj, res)) {
-                    if (!res["code"].eoo()) {
-                        result.append(res["code"]);
-                    }
-                    errmsg = "failed on shard: " + res.toString();
-                    return false;
-                }
-                conn.done();
-            }
-
-            BSONObjIterator j(res);
-            // We don't know the order that we will encounter the count and size
-            // So we save them until we've iterated through all the fields before
-            // updating unscaledCollSize.
-            long long shardObjCount;
-            long long shardAvgObjSize;
-            while (j.more()) {
-                BSONElement e = j.next();
-                if (str::equals(e.fieldName(), "ns") || str::equals(e.fieldName(), "ok") ||
-                    str::equals(e.fieldName(), "lastExtentSize") ||
-                    str::equals(e.fieldName(), "paddingFactor")) {
-                    continue;
-                } else if (str::equals(e.fieldName(), "count") ||
-                           str::equals(e.fieldName(), "size") ||
-                           str::equals(e.fieldName(), "storageSize") ||
-                           str::equals(e.fieldName(), "numExtents") ||
-                           str::equals(e.fieldName(), "totalIndexSize")) {
-                    counts[e.fieldName()] += e.numberLong();
-                    if (str::equals(e.fieldName(), "count")) {
-                        shardObjCount = e.numberLong();
-                    }
-                } else if (str::equals(e.fieldName(), "avgObjSize")) {
-                    shardAvgObjSize = e.numberLong();
-                } else if (str::equals(e.fieldName(), "indexSizes")) {
-                    BSONObjIterator k(e.Obj());
-                    while (k.more()) {
-                        BSONElement temp = k.next();
-                        indexSizes[temp.fieldName()] += temp.numberLong();
-                    }
-                }
-                // no longer used since 2.2
-                else if (str::equals(e.fieldName(), "flags")) {
-                    if (!result.hasField(e.fieldName()))
-                        result.append(e);
-                }
-                // flags broken out in 2.4+
-                else if (str::equals(e.fieldName(), "systemFlags")) {
-                    if (!result.hasField(e.fieldName()))
-                        result.append(e);
-                } else if (str::equals(e.fieldName(), "userFlags")) {
-                    if (!result.hasField(e.fieldName()))
-                        result.append(e);
-                } else if (str::equals(e.fieldName(), "capped")) {
-                    if (!result.hasField(e.fieldName()))
-                        result.append(e);
-                } else if (str::equals(e.fieldName(), "paddingFactorNote")) {
-                    if (!result.hasField(e.fieldName()))
-                        result.append(e);
-                } else if (str::equals(e.fieldName(), "indexDetails")) {
-                    // skip this field in the rollup
-                } else if (str::equals(e.fieldName(), "wiredTiger")) {
-                    // skip this field in the rollup
-                } else if (str::equals(e.fieldName(), "nindexes")) {
-                    int myIndexes = e.numberInt();
-
-                    if (nindexes == 0) {
-                        nindexes = myIndexes;
-                    } else if (nindexes == myIndexes) {
-                        // no-op
-                    } else {
-                        // hopefully this means we're building an index
-
-                        if (myIndexes > nindexes)
-                            nindexes = myIndexes;
-
-                        if (!warnedAboutIndexes) {
-                            result.append("warning",
-                                          "indexes don't all match - ok if ensureIndex is running");
-                            warnedAboutIndexes = true;
-                        }
-                    }
-                } else {
-                    warning() << "mongos collstats doesn't know about: " << e.fieldName();
-                }
-            }
-            shardStats.append(shardId.toString(), res);
-            unscaledCollSize += shardAvgObjSize * shardObjCount;
-        }
-
-        result.append("ns", nss.ns());
-=======
         const auto copyDbCmdObj = cmdObj["fromhost"] ? cmdObj : [&] {
             const auto fromDbElt = cmdObj["fromdb"];
             uassert(ErrorCodes::InvalidNamespace,
@@ -1037,33 +324,14 @@
                 CommandHelpers::filterCommandRequestForPassthrough(copyDbCmdObj), true),
             ReadPreferenceSetting(ReadPreference::PrimaryOnly),
             Shard::RetryPolicy::kNoRetry);
->>>>>>> f378d467
 
         const auto cmdResponse = uassertStatusOK(std::move(response.swResponse));
         const auto status = getStatusFromCommandResult(cmdResponse.data);
 
-<<<<<<< HEAD
-        {
-            BSONObjBuilder ib(result.subobjStart("indexSizes"));
-            for (map<string, long long>::iterator i = indexSizes.begin(); i != indexSizes.end();
-                 ++i)
-                ib.appendNumber(i->first, i->second);
-            ib.done();
-        }
-
-        // The unscaled avgObjSize for each shard is used to get the unscaledCollSize
-        // because the raw size returned by the shard is affected by the command's
-        // scale parameter.
-        if (counts["count"] > 0)
-            result.append("avgObjSize", (double)unscaledCollSize / (double)counts["count"]);
-        else
-            result.append("avgObjSize", 0.0);
-=======
         result.appendElementsUnique(
             CommandHelpers::filterCommandReplyForPassthrough(cmdResponse.data));
         return status.isOK();
     }
->>>>>>> f378d467
 
 } clusterCopyDBCmd;
 
@@ -1074,109 +342,6 @@
     bool supportsWriteConcern(const BSONObj& cmd) const override {
         return true;
     }
-<<<<<<< HEAD
-
-} collectionStatsCmd;
-
-class DataSizeCmd : public PublicGridCommand {
-public:
-    DataSizeCmd() : PublicGridCommand("dataSize", "datasize") {}
-
-    std::string parseNs(const std::string& dbname, const BSONObj& cmdObj) const override {
-        return parseNsFullyQualified(dbname, cmdObj);
-    }
-
-    void addRequiredPrivileges(const std::string& dbname,
-                               const BSONObj& cmdObj,
-                               std::vector<Privilege>* out) override {
-        ActionSet actions;
-        actions.addAction(ActionType::find);
-        out->push_back(Privilege(parseResourcePattern(dbname, cmdObj), actions));
-    }
-
-    bool supportsWriteConcern(const BSONObj& cmd) const override {
-        return false;
-    }
-
-    bool run(OperationContext* opCtx,
-             const string& dbName,
-             BSONObj& cmdObj,
-             int options,
-             string& errmsg,
-             BSONObjBuilder& result) override {
-        const NamespaceString nss(parseNs(dbName, cmdObj));
-
-        auto routingInfo =
-            uassertStatusOK(Grid::get(opCtx)->catalogCache()->getCollectionRoutingInfo(opCtx, nss));
-        if (!routingInfo.cm()) {
-            return passthrough(opCtx, dbName, routingInfo.primaryId(), cmdObj, result);
-        }
-
-        const auto cm = routingInfo.cm();
-
-        BSONObj min = cmdObj.getObjectField("min");
-        BSONObj max = cmdObj.getObjectField("max");
-        BSONObj keyPattern = cmdObj.getObjectField("keyPattern");
-
-        uassert(13408,
-                "keyPattern must equal shard key",
-                SimpleBSONObjComparator::kInstance.evaluate(cm->getShardKeyPattern().toBSON() ==
-                                                            keyPattern));
-        uassert(13405,
-                str::stream() << "min value " << min << " does not have shard key",
-                cm->getShardKeyPattern().isShardKey(min));
-        uassert(13406,
-                str::stream() << "max value " << max << " does not have shard key",
-                cm->getShardKeyPattern().isShardKey(max));
-
-        min = cm->getShardKeyPattern().normalizeShardKey(min);
-        max = cm->getShardKeyPattern().normalizeShardKey(max);
-
-        // yes these are doubles...
-        double size = 0;
-        double numObjects = 0;
-        int millis = 0;
-
-        std::set<ShardId> shardIds;
-        cm->getShardIdsForRange(min, max, &shardIds);
-
-        for (const ShardId& shardId : shardIds) {
-            const auto shardStatus = Grid::get(opCtx)->shardRegistry()->getShard(opCtx, shardId);
-            if (!shardStatus.isOK()) {
-                continue;
-            }
-
-            ScopedDbConnection conn(shardStatus.getValue()->getConnString());
-            BSONObj res;
-            bool ok = conn->runCommand(dbName, cmdObj, res);
-            conn.done();
-
-            if (!ok) {
-                result.appendElements(res);
-                return false;
-            }
-
-            size += res["size"].number();
-            numObjects += res["numObjects"].number();
-            millis += res["millis"].numberInt();
-        }
-
-        result.append("size", size);
-        result.append("numObjects", numObjects);
-        result.append("millis", millis);
-        return true;
-    }
-
-} DataSizeCmd;
-
-class ConvertToCappedCmd : public NotAllowedOnShardedCollectionCmd {
-public:
-    ConvertToCappedCmd() : NotAllowedOnShardedCollectionCmd("convertToCapped") {}
-
-    void addRequiredPrivileges(const std::string& dbname,
-                               const BSONObj& cmdObj,
-                               std::vector<Privilege>* out) override {
-=======
 
     AllowedOnSecondary secondaryAllowed(ServiceContext*) const override {
         return AllowedOnSecondary::kNever;
@@ -1189,20 +354,11 @@
     void addRequiredPrivileges(const std::string& dbname,
                                const BSONObj& cmdObj,
                                std::vector<Privilege>* out) const override {
->>>>>>> f378d467
         ActionSet actions;
         actions.addAction(ActionType::convertToCapped);
         out->push_back(Privilege(parseResourcePattern(dbname, cmdObj), actions));
     }
 
-<<<<<<< HEAD
-    bool supportsWriteConcern(const BSONObj& cmd) const override {
-        return true;
-    }
-
-    std::string parseNs(const std::string& dbname, const BSONObj& cmdObj) const override {
-        return parseNsCollectionRequired(dbname, cmdObj).ns();
-=======
     bool run(OperationContext* opCtx,
              const std::string& dbName,
              const BSONObj& cmdObj,
@@ -1222,7 +378,6 @@
                                       true),
             Shard::RetryPolicy::kIdempotent,
             &result);
->>>>>>> f378d467
     }
 
 } convertToCappedCmd;
@@ -1230,22 +385,13 @@
 class GroupCmd : public NotAllowedOnShardedCollectionCmd {
 public:
     GroupCmd() : NotAllowedOnShardedCollectionCmd("group") {}
-<<<<<<< HEAD
-
-    void addRequiredPrivileges(const std::string& dbname,
-                               const BSONObj& cmdObj,
-                               std::vector<Privilege>* out) override {
-        ActionSet actions;
-        actions.addAction(ActionType::find);
-        out->push_back(Privilege(parseResourcePattern(dbname, cmdObj), actions));
-    }
 
     bool supportsWriteConcern(const BSONObj& cmd) const override {
         return false;
     }
 
-    bool passOptions() const override {
-        return true;
+    AllowedOnSecondary secondaryAllowed(ServiceContext*) const override {
+        return AllowedOnSecondary::kAlways;
     }
 
     std::string parseNs(const std::string& dbname, const BSONObj& cmdObj) const override {
@@ -1260,47 +406,6 @@
         return nss.ns();
     }
 
-    Status explain(OperationContext* opCtx,
-                   const std::string& dbname,
-                   const BSONObj& cmdObj,
-                   ExplainCommon::Verbosity verbosity,
-                   const rpc::ServerSelectionMetadata& serverSelectionMetadata,
-                   BSONObjBuilder* out) const override {
-        // We will time how long it takes to run the commands on the shards.
-        Timer timer;
-
-        BSONObj command;
-        int options = 0;
-
-        {
-            BSONObjBuilder explainCmdBob;
-            ClusterExplain::wrapAsExplain(
-                cmdObj, verbosity, serverSelectionMetadata, &explainCmdBob, &options);
-            command = explainCmdBob.obj();
-        }
-=======
-
-    bool supportsWriteConcern(const BSONObj& cmd) const override {
-        return false;
-    }
-
-    AllowedOnSecondary secondaryAllowed(ServiceContext*) const override {
-        return AllowedOnSecondary::kAlways;
-    }
-
-    std::string parseNs(const std::string& dbname, const BSONObj& cmdObj) const override {
-        const auto nsElt = cmdObj.firstElement().embeddedObjectUserCheck()["ns"];
-        uassert(ErrorCodes::InvalidNamespace,
-                "'ns' must be of type String",
-                nsElt.type() == BSONType::String);
-        const NamespaceString nss(dbname, nsElt.valueStringData());
-        uassert(ErrorCodes::InvalidNamespace,
-                str::stream() << "Invalid namespace: " << nss.ns(),
-                nss.isValid());
-        return nss.ns();
-    }
->>>>>>> f378d467
-
     void addRequiredPrivileges(const std::string& dbname,
                                const BSONObj& cmdObj,
                                std::vector<Privilege>* out) const override {
@@ -1309,34 +414,6 @@
         out->push_back(Privilege(parseResourcePattern(dbname, cmdObj), actions));
     }
 
-<<<<<<< HEAD
-        auto routingInfo =
-            uassertStatusOK(Grid::get(opCtx)->catalogCache()->getCollectionRoutingInfo(opCtx, nss));
-        uassert(ErrorCodes::IllegalOperation,
-                str::stream() << "Passthrough command failed: " << command.toString() << " on ns "
-                              << nss.ns()
-                              << ". Cannot run on sharded namespace.",
-                !routingInfo.cm());
-
-        BSONObj shardResult;
-        try {
-            ShardConnection conn(routingInfo.primary()->getConnString(), "");
-
-            // TODO: this can throw a stale config when mongos is not up-to-date -- fix.
-            if (!conn->runCommand(nss.db().toString(), command, shardResult, options)) {
-                conn.done();
-                return Status(ErrorCodes::OperationFailed,
-                              str::stream() << "Passthrough command failed: " << command
-                                            << " on ns "
-                                            << nss.ns()
-                                            << "; result: "
-                                            << shardResult);
-            }
-
-            conn.done();
-        } catch (const DBException& ex) {
-            return ex.toStatus();
-=======
     Status explain(OperationContext* opCtx,
                    const OpMsgRequest& request,
                    ExplainOptions::Verbosity verbosity,
@@ -1361,19 +438,12 @@
                                                     Shard::RetryPolicy::kIdempotent,
                                                     &result)) {
             return getStatusFromCommandResult(result.done());
->>>>>>> f378d467
         }
 
         Strategy::CommandResult cmdResult;
-<<<<<<< HEAD
-        cmdResult.shardTargetId = routingInfo.primaryId();
-        cmdResult.result = shardResult;
-        cmdResult.target = routingInfo.primary()->getConnString();
-=======
         cmdResult.shardTargetId = routingInfo.db().primaryId();
         cmdResult.result = result.done();
         cmdResult.target = routingInfo.db().primary()->getConnString();
->>>>>>> f378d467
 
         return ClusterExplain::buildExplainResult(
             opCtx, {cmdResult}, ClusterExplain::kSingleShard, timer.millis(), out);
@@ -1385,19 +455,6 @@
 public:
     SplitVectorCmd() : NotAllowedOnShardedCollectionCmd("splitVector") {}
 
-<<<<<<< HEAD
-    bool passOptions() const override {
-        return true;
-    }
-
-    bool supportsWriteConcern(const BSONObj& cmd) const override {
-        return false;
-    }
-
-    Status checkAuthForCommand(Client* client,
-                               const std::string& dbname,
-                               const BSONObj& cmdObj) override {
-=======
     std::string parseNs(const std::string& dbname, const BSONObj& cmdObj) const override {
         return CommandHelpers::parseNsFullyQualified(cmdObj);
     }
@@ -1409,7 +466,6 @@
     Status checkAuthForCommand(Client* client,
                                const std::string& dbname,
                                const BSONObj& cmdObj) const override {
->>>>>>> f378d467
         if (!AuthorizationSession::get(client)->isAuthorizedForActionsOnResource(
                 ResourcePattern::forExactNamespace(NamespaceString(parseNs(dbname, cmdObj))),
                 ActionType::splitVector)) {
@@ -1417,164 +473,6 @@
         }
         return Status::OK();
     }
-<<<<<<< HEAD
-
-    std::string parseNs(const string& dbname, const BSONObj& cmdObj) const override {
-        return parseNsFullyQualified(dbname, cmdObj);
-    }
-
-    bool run(OperationContext* opCtx,
-             const string& dbName,
-             BSONObj& cmdObj,
-             int options,
-             string& errmsg,
-             BSONObjBuilder& result) override {
-        const std::string ns = parseNs(dbName, cmdObj);
-        uassert(ErrorCodes::IllegalOperation,
-                "Performing splitVector across dbs isn't supported via mongos",
-                str::startsWith(ns, dbName));
-
-        return NotAllowedOnShardedCollectionCmd::run(
-            opCtx, dbName, cmdObj, options, errmsg, result);
-    }
-
-} splitVectorCmd;
-
-class DistinctCmd : public PublicGridCommand {
-public:
-    DistinctCmd() : PublicGridCommand("distinct") {}
-
-    void help(stringstream& help) const override {
-        help << "{ distinct : 'collection name' , key : 'a.b' , query : {} }";
-    }
-
-    bool passOptions() const override {
-        return true;
-    }
-
-    void addRequiredPrivileges(const std::string& dbname,
-                               const BSONObj& cmdObj,
-                               std::vector<Privilege>* out) override {
-        ActionSet actions;
-        actions.addAction(ActionType::find);
-        out->push_back(Privilege(parseResourcePattern(dbname, cmdObj), actions));
-    }
-
-    bool supportsWriteConcern(const BSONObj& cmd) const override {
-        return false;
-    }
-
-    bool run(OperationContext* opCtx,
-             const string& dbName,
-             BSONObj& cmdObj,
-             int options,
-             string& errmsg,
-             BSONObjBuilder& result) override {
-        const NamespaceString nss(parseNsCollectionRequired(dbName, cmdObj));
-
-        auto routingInfo =
-            uassertStatusOK(Grid::get(opCtx)->catalogCache()->getCollectionRoutingInfo(opCtx, nss));
-        if (!routingInfo.cm()) {
-            if (passthrough(opCtx, dbName, routingInfo.primaryId(), cmdObj, options, result)) {
-                return true;
-            }
-
-            BSONObj resultObj = result.asTempObj();
-            if (ResolvedView::isResolvedViewErrorResponse(resultObj)) {
-                auto resolvedView = ResolvedView::fromBSON(resultObj);
-                result.resetToEmpty();
-
-                auto parsedDistinct = ParsedDistinct::parse(
-                    opCtx, resolvedView.getNamespace(), cmdObj, ExtensionsCallbackNoop(), false);
-                if (!parsedDistinct.isOK()) {
-                    return appendCommandStatus(result, parsedDistinct.getStatus());
-                }
-
-                auto aggCmdOnView = parsedDistinct.getValue().asAggregationCommand();
-                if (!aggCmdOnView.isOK()) {
-                    return appendCommandStatus(result, aggCmdOnView.getStatus());
-                }
-
-                auto aggCmd = resolvedView.asExpandedViewAggregation(aggCmdOnView.getValue());
-                if (!aggCmd.isOK()) {
-                    return appendCommandStatus(result, aggCmd.getStatus());
-                }
-
-                BSONObjBuilder aggResult;
-                Command::findCommand("aggregate")
-                    ->run(opCtx, dbName, aggCmd.getValue(), options, errmsg, aggResult);
-
-                ViewResponseFormatter formatter(aggResult.obj());
-                auto formatStatus = formatter.appendAsDistinctResponse(&result);
-                if (!formatStatus.isOK()) {
-                    return appendCommandStatus(result, formatStatus);
-                }
-                return true;
-            }
-
-            return false;
-        }
-
-        const auto cm = routingInfo.cm();
-
-        auto query = getQuery(cmdObj);
-        auto queryCollation = getCollation(cmdObj);
-        if (!queryCollation.isOK()) {
-            return appendEmptyResultSet(result, queryCollation.getStatus(), nss.ns());
-        }
-
-        // Construct collator for deduping.
-        std::unique_ptr<CollatorInterface> collator;
-        if (!queryCollation.getValue().isEmpty()) {
-            auto statusWithCollator = CollatorFactoryInterface::get(opCtx->getServiceContext())
-                                          ->makeFromBSON(queryCollation.getValue());
-            if (!statusWithCollator.isOK()) {
-                return appendEmptyResultSet(result, statusWithCollator.getStatus(), nss.ns());
-            }
-            collator = std::move(statusWithCollator.getValue());
-        }
-
-        set<ShardId> shardIds;
-        cm->getShardIdsForQuery(opCtx, query, queryCollation.getValue(), &shardIds);
-
-        BSONObjComparator bsonCmp(BSONObj(),
-                                  BSONObjComparator::FieldNamesMode::kConsider,
-                                  !queryCollation.getValue().isEmpty() ? collator.get()
-                                                                       : cm->getDefaultCollator());
-        BSONObjSet all = bsonCmp.makeBSONObjSet();
-
-        for (const ShardId& shardId : shardIds) {
-            const auto shardStatus = Grid::get(opCtx)->shardRegistry()->getShard(opCtx, shardId);
-            if (!shardStatus.isOK()) {
-                invariant(shardStatus.getStatus() == ErrorCodes::ShardNotFound);
-                continue;
-            }
-
-            ShardConnection conn(shardStatus.getValue()->getConnString(), nss.ns());
-            BSONObj res;
-            bool ok = conn->runCommand(nss.db().toString(), cmdObj, res, options);
-            conn.done();
-
-            if (!ok) {
-                result.appendElements(res);
-                return false;
-            }
-
-            BSONObjIterator it(res["values"].embeddedObject());
-            while (it.more()) {
-                BSONElement nxt = it.next();
-                BSONObjBuilder temp(32);
-                temp.appendAs(nxt, "");
-                all.insert(temp.obj());
-            }
-        }
-
-        BSONObjBuilder b(32);
-        int n = 0;
-        for (auto&& obj : all) {
-            b.appendAs(obj.firstElement(), b.numStr(n++));
-        }
-=======
 
     bool run(OperationContext* opCtx,
              const std::string& dbName,
@@ -1584,238 +482,10 @@
         uassert(ErrorCodes::IllegalOperation,
                 "Performing splitVector across dbs isn't supported via mongos",
                 nss.db() == dbName);
->>>>>>> f378d467
 
         return NotAllowedOnShardedCollectionCmd::run(opCtx, dbName, cmdObj, result);
     }
 
-<<<<<<< HEAD
-    Status explain(OperationContext* opCtx,
-                   const std::string& dbname,
-                   const BSONObj& cmdObj,
-                   ExplainCommon::Verbosity verbosity,
-                   const rpc::ServerSelectionMetadata& serverSelectionMetadata,
-                   BSONObjBuilder* out) const {
-        const NamespaceString nss = parseNsCollectionRequired(dbname, cmdObj);
-
-        // Extract the targeting query.
-        BSONObj targetingQuery;
-        if (BSONElement queryElt = cmdObj["query"]) {
-            if (queryElt.type() == BSONType::Object) {
-                targetingQuery = queryElt.embeddedObject();
-            } else if (queryElt.type() != BSONType::jstNULL) {
-                return Status(ErrorCodes::TypeMismatch,
-                              str::stream() << "\"query\" had the wrong type. Expected "
-                                            << typeName(BSONType::Object)
-                                            << " or "
-                                            << typeName(BSONType::jstNULL)
-                                            << ", found "
-                                            << typeName(queryElt.type()));
-            }
-        }
-
-        // Extract the targeting collation.
-        auto targetingCollation = getCollation(cmdObj);
-        if (!targetingCollation.isOK()) {
-            return targetingCollation.getStatus();
-        }
-
-        BSONObjBuilder explainCmdBob;
-        int options = 0;
-        ClusterExplain::wrapAsExplain(
-            cmdObj, verbosity, serverSelectionMetadata, &explainCmdBob, &options);
-
-        // We will time how long it takes to run the commands on the shards.
-        Timer timer;
-
-        vector<Strategy::CommandResult> shardResults;
-        Strategy::commandOp(opCtx,
-                            dbname,
-                            explainCmdBob.obj(),
-                            options,
-                            nss.ns(),
-                            targetingQuery,
-                            targetingCollation.getValue(),
-                            &shardResults);
-
-        long long millisElapsed = timer.millis();
-
-        if (shardResults.size() == 1 &&
-            ResolvedView::isResolvedViewErrorResponse(shardResults[0].result)) {
-            auto resolvedView = ResolvedView::fromBSON(shardResults[0].result);
-            auto parsedDistinct = ParsedDistinct::parse(
-                opCtx, resolvedView.getNamespace(), cmdObj, ExtensionsCallbackNoop(), true);
-            if (!parsedDistinct.isOK()) {
-                return parsedDistinct.getStatus();
-            }
-
-            auto aggCmdOnView = parsedDistinct.getValue().asAggregationCommand();
-            if (!aggCmdOnView.isOK()) {
-                return aggCmdOnView.getStatus();
-            }
-
-            auto aggCmd = resolvedView.asExpandedViewAggregation(aggCmdOnView.getValue());
-            if (!aggCmd.isOK()) {
-                return aggCmd.getStatus();
-            }
-
-            std::string errMsg;
-            if (Command::findCommand("aggregate")
-                    ->run(opCtx, dbname, aggCmd.getValue(), 0, errMsg, *out)) {
-                return Status::OK();
-            }
-
-            return getStatusFromCommandResult(out->asTempObj());
-        }
-
-        const char* mongosStageName = ClusterExplain::getStageNameForReadOp(shardResults, cmdObj);
-
-        return ClusterExplain::buildExplainResult(
-            opCtx, shardResults, mongosStageName, millisElapsed, out);
-    }
-
-} disinctCmd;
-
-class FileMD5Cmd : public PublicGridCommand {
-public:
-    FileMD5Cmd() : PublicGridCommand("filemd5") {}
-
-    void help(stringstream& help) const override {
-        help << " example: { filemd5 : ObjectId(aaaaaaa) , root : \"fs\" }";
-    }
-
-    std::string parseNs(const std::string& dbname, const BSONObj& cmdObj) const override {
-        std::string collectionName;
-        if (const auto rootElt = cmdObj["root"]) {
-            uassert(ErrorCodes::InvalidNamespace,
-                    "'root' must be of type String",
-                    rootElt.type() == BSONType::String);
-            collectionName = rootElt.str();
-        }
-
-        if (collectionName.empty())
-            collectionName = "fs";
-        collectionName += ".chunks";
-        return NamespaceString(dbname, collectionName).ns();
-    }
-
-    void addRequiredPrivileges(const std::string& dbname,
-                               const BSONObj& cmdObj,
-                               std::vector<Privilege>* out) override {
-        out->push_back(Privilege(parseResourcePattern(dbname, cmdObj), ActionType::find));
-    }
-
-    bool supportsWriteConcern(const BSONObj& cmd) const override {
-        return false;
-    }
-
-    bool run(OperationContext* opCtx,
-             const string& dbName,
-             BSONObj& cmdObj,
-             int options,
-             string& errmsg,
-             BSONObjBuilder& result) override {
-        const NamespaceString nss(parseNs(dbName, cmdObj));
-
-        auto routingInfo =
-            uassertStatusOK(Grid::get(opCtx)->catalogCache()->getCollectionRoutingInfo(opCtx, nss));
-        if (!routingInfo.cm()) {
-            return passthrough(opCtx, dbName, routingInfo.primaryId(), cmdObj, result);
-        }
-
-        const auto cm = routingInfo.cm();
-
-        if (SimpleBSONObjComparator::kInstance.evaluate(cm->getShardKeyPattern().toBSON() ==
-                                                        BSON("files_id" << 1))) {
-            BSONObj finder = BSON("files_id" << cmdObj.firstElement());
-
-            vector<Strategy::CommandResult> results;
-            Strategy::commandOp(
-                opCtx, dbName, cmdObj, 0, nss.ns(), finder, CollationSpec::kSimpleSpec, &results);
-            verify(results.size() == 1);  // querying on shard key so should only talk to one shard
-            BSONObj res = results.begin()->result;
-
-            result.appendElements(res);
-            return res["ok"].trueValue();
-        } else if (SimpleBSONObjComparator::kInstance.evaluate(cm->getShardKeyPattern().toBSON() ==
-                                                               BSON("files_id" << 1 << "n" << 1))) {
-            int n = 0;
-            BSONObj lastResult;
-
-            while (true) {
-                // Theory of operation: Starting with n=0, send filemd5 command to shard
-                // with that chunk (gridfs chunk not sharding chunk). That shard will then
-                // compute a partial md5 state (passed in the "md5state" field) for all
-                // contiguous chunks that it has. When it runs out or hits a discontinuity
-                // (eg [1,2,7]) it returns what it has done so far. This is repeated as
-                // long as we keep getting more chunks. The end condition is when we go to
-                // look for chunk n and it doesn't exist. This means that the file's last
-                // chunk is n-1, so we return the computed md5 results.
-                BSONObjBuilder bb;
-                bb.appendElements(cmdObj);
-                bb.appendBool("partialOk", true);
-                bb.append("startAt", n);
-                if (!lastResult.isEmpty()) {
-                    bb.append(lastResult["md5state"]);
-                }
-                BSONObj shardCmd = bb.obj();
-
-                BSONObj finder = BSON("files_id" << cmdObj.firstElement() << "n" << n);
-
-                vector<Strategy::CommandResult> results;
-                try {
-                    Strategy::commandOp(opCtx,
-                                        dbName,
-                                        shardCmd,
-                                        0,
-                                        nss.ns(),
-                                        finder,
-                                        CollationSpec::kSimpleSpec,
-                                        &results);
-                } catch (DBException& e) {
-                    // This is handled below and logged
-                    Strategy::CommandResult errResult;
-                    errResult.shardTargetId = ShardId();
-                    errResult.result = BSON("errmsg" << e.what() << "ok" << 0);
-                    results.push_back(errResult);
-                }
-
-                verify(results.size() ==
-                       1);  // querying on shard key so should only talk to one shard
-                BSONObj res = results.begin()->result;
-                bool ok = res["ok"].trueValue();
-
-                if (!ok) {
-                    // Add extra info to make debugging easier
-                    result.append("failedAt", n);
-                    result.append("sentCommand", shardCmd);
-                    BSONForEach(e, res) {
-                        if (!str::equals(e.fieldName(), "errmsg"))
-                            result.append(e);
-                    }
-
-                    log() << "Sharded filemd5 failed: " << redact(result.asTempObj());
-
-                    errmsg =
-                        string("sharded filemd5 failed because: ") + res["errmsg"].valuestrsafe();
-
-                    return false;
-                }
-
-                uassert(
-                    16246,
-                    str::stream() << "Shard for database " << nss.db()
-                                  << " is too old to support GridFS sharded by {files_id:1, n:1}",
-                    res.hasField("md5state"));
-
-                lastResult = res;
-                int nNext = res["numChunks"].numberInt();
-
-                if (n == nNext) {
-                    // no new data means we've reached the end of the file
-                    result.appendElements(res);
-                    return true;
-=======
 } splitVectorCmd;
 
 class CmdListCollections : public BasicCommand {
@@ -1897,59 +567,10 @@
                 if (resource.isCollectionPattern() ||
                     (resource.isExactNamespacePattern() && resource.databaseToMatch() == dbName)) {
                     collectionNames.emplace(resource.collectionToMatch().toString());
->>>>>>> f378d467
                 }
             }
         }
 
-<<<<<<< HEAD
-        // We could support arbitrary shard keys by sending commands to all shards but I don't think
-        // we should
-        errmsg =
-            "GridFS fs.chunks collection must be sharded on either {files_id:1} or {files_id:1, "
-            "n:1}";
-        return false;
-    }
-
-} fileMD5Cmd;
-
-class Geo2dFindNearCmd : public PublicGridCommand {
-public:
-    Geo2dFindNearCmd() : PublicGridCommand("geoNear") {}
-
-    void help(stringstream& h) const override {
-        h << "http://dochub.mongodb.org/core/geo#GeospatialIndexing-geoNearCommand";
-    }
-
-    bool passOptions() const override {
-        return true;
-    }
-
-    void addRequiredPrivileges(const std::string& dbname,
-                               const BSONObj& cmdObj,
-                               std::vector<Privilege>* out) override {
-        ActionSet actions;
-        actions.addAction(ActionType::find);
-        out->push_back(Privilege(parseResourcePattern(dbname, cmdObj), actions));
-    }
-
-    bool supportsWriteConcern(const BSONObj& cmd) const override {
-        return false;
-    }
-
-    bool run(OperationContext* opCtx,
-             const string& dbName,
-             BSONObj& cmdObj,
-             int options,
-             string& errmsg,
-             BSONObjBuilder& result) override {
-        const NamespaceString nss(parseNsCollectionRequired(dbName, cmdObj));
-
-        auto routingInfo =
-            uassertStatusOK(Grid::get(opCtx)->catalogCache()->getCollectionRoutingInfo(opCtx, nss));
-        if (!routingInfo.cm()) {
-            return passthrough(opCtx, dbName, routingInfo.primaryId(), cmdObj, result);
-=======
         // Construct a new filter predicate which returns only collections we were found to
         // have privileges for.
         BSONObjBuilder predicateBuilder;
@@ -1959,60 +580,10 @@
         // Load the de-duplicated set into a BSON array
         for (StringData collectionName : collectionNames) {
             setBuilder << collectionName;
->>>>>>> f378d467
         }
         setBuilder.done();
         nameBuilder.done();
 
-<<<<<<< HEAD
-        const auto cm = routingInfo.cm();
-
-        BSONObj query = getQuery(cmdObj);
-        auto collation = getCollation(cmdObj);
-        if (!collation.isOK()) {
-            return appendEmptyResultSet(result, collation.getStatus(), nss.ns());
-        }
-        set<ShardId> shardIds;
-        cm->getShardIdsForQuery(opCtx, query, collation.getValue(), &shardIds);
-
-        // We support both "num" and "limit" options to control limit
-        int limit = 100;
-        const char* limitName = cmdObj["num"].isNumber() ? "num" : "limit";
-        if (cmdObj[limitName].isNumber())
-            limit = cmdObj[limitName].numberInt();
-
-        list<shared_ptr<Future::CommandResult>> futures;
-        BSONArrayBuilder shardArray;
-        for (const ShardId& shardId : shardIds) {
-            const auto shardStatus = Grid::get(opCtx)->shardRegistry()->getShard(opCtx, shardId);
-            if (!shardStatus.isOK()) {
-                invariant(shardStatus.getStatus() == ErrorCodes::ShardNotFound);
-                continue;
-            }
-
-            futures.push_back(Future::spawnCommand(
-                shardStatus.getValue()->getConnString().toString(), dbName, cmdObj, options));
-            shardArray.append(shardId.toString());
-        }
-
-        multimap<double, BSONObj> results;  // TODO: maybe use merge-sort instead
-        string nearStr;
-        double time = 0;
-        double btreelocs = 0;
-        double nscanned = 0;
-        double objectsLoaded = 0;
-        for (list<shared_ptr<Future::CommandResult>>::iterator i = futures.begin();
-             i != futures.end();
-             i++) {
-            shared_ptr<Future::CommandResult> res = *i;
-            if (!res->join(opCtx)) {
-                errmsg = res->result()["errmsg"].String();
-                if (res->result().hasField("code")) {
-                    result.append(res->result()["code"]);
-                }
-                return false;
-            }
-=======
         collectionFilter = predicateBuilder.obj();
 
         // Filter the results by our collection names.
@@ -2028,7 +599,6 @@
 
         // Attach our new composite filter back onto the listCollections command object.
         uassertStatusOK(rewrittenCmdObj.root().pushBack(newFilter));
->>>>>>> f378d467
 
         return rewrittenCmdObj.getObject();
     }
@@ -2041,30 +611,10 @@
 
         BSONObj newCmd = cmdObj;
 
-<<<<<<< HEAD
-        result.append("ns", nss.ns());
-        result.append("near", nearStr);
-
-        int outCount = 0;
-        double totalDistance = 0;
-        double maxDistance = 0;
-        {
-            BSONArrayBuilder sub(result.subarrayStart("results"));
-            for (multimap<double, BSONObj>::const_iterator it(results.begin()), end(results.end());
-                 it != end && outCount < limit;
-                 ++it, ++outCount) {
-                totalDistance += it->first;
-                maxDistance = it->first;  // guaranteed to be highest so far
-
-                sub.append(it->second);
-            }
-            sub.done();
-=======
         AuthorizationSession* authzSession = AuthorizationSession::get(opCtx->getClient());
         if (authzSession->getAuthorizationManager().isAuthEnabled() &&
             newCmd["authorizedCollections"].trueValue()) {
             newCmd = rewriteCommandForListingOwnCollections(opCtx, dbName, cmdObj);
->>>>>>> f378d467
         }
 
         auto dbInfoStatus = Grid::get(opCtx)->catalogCache()->getDatabase(opCtx, dbName);
@@ -2075,20 +625,6 @@
         return cursorCommandPassthrough(
             opCtx, dbName, dbInfoStatus.getValue(), newCmd, nss, &result);
     }
-<<<<<<< HEAD
-
-} geo2dFindNearCmd;
-
-class EvalCmd : public PublicGridCommand {
-public:
-    EvalCmd() : PublicGridCommand("eval", "$eval") {}
-
-    void addRequiredPrivileges(const std::string& dbname,
-                               const BSONObj& cmdObj,
-                               std::vector<Privilege>* out) override {
-        // $eval can do pretty much anything, so require all privileges.
-        RoleGraph::generateUniversalPrivileges(out);
-=======
 
 } cmdListCollections;
 
@@ -2098,89 +634,12 @@
 
     std::string parseNs(const std::string& dbname, const BSONObj& cmdObj) const override {
         return CommandHelpers::parseNsCollectionRequired(dbname, cmdObj).ns();
->>>>>>> f378d467
     }
 
     bool supportsWriteConcern(const BSONObj& cmd) const override {
         return false;
     }
 
-<<<<<<< HEAD
-    bool run(OperationContext* opCtx,
-             const string& dbName,
-             BSONObj& cmdObj,
-             int options,
-             string& errmsg,
-             BSONObjBuilder& result) override {
-        RARELY {
-            warning() << "the eval command is deprecated" << startupWarningsLog;
-        }
-
-        // $eval isn't allowed to access sharded collections, but we need to leave the shard to
-        // detect that
-        const auto dbInfo =
-            uassertStatusOK(Grid::get(opCtx)->catalogCache()->getDatabase(opCtx, dbName));
-        return passthrough(opCtx, dbName, dbInfo.primaryId(), cmdObj, result);
-    }
-
-} evalCmd;
-
-class CmdListCollections final : public PublicGridCommand {
-public:
-    CmdListCollections() : PublicGridCommand("listCollections") {}
-
-    Status checkAuthForCommand(Client* client,
-                               const std::string& dbname,
-                               const BSONObj& cmdObj) final {
-        AuthorizationSession* authzSession = AuthorizationSession::get(client);
-
-        // Check for the listCollections ActionType on the database
-        // or find on system.namespaces for pre 3.0 systems.
-        if (authzSession->isAuthorizedForActionsOnResource(ResourcePattern::forDatabaseName(dbname),
-                                                           ActionType::listCollections) ||
-            authzSession->isAuthorizedForActionsOnResource(
-                ResourcePattern::forExactNamespace(NamespaceString(dbname, "system.namespaces")),
-                ActionType::find)) {
-            return Status::OK();
-        }
-
-        return Status(ErrorCodes::Unauthorized,
-                      str::stream() << "Not authorized to create users on db: " << dbname);
-    }
-
-    bool supportsWriteConcern(const BSONObj& cmd) const override {
-        return false;
-    }
-
-    bool run(OperationContext* opCtx,
-             const string& dbName,
-             BSONObj& cmdObj,
-             int options,
-             string& errmsg,
-             BSONObjBuilder& result) final {
-        auto nss = NamespaceString::makeListCollectionsNSS(dbName);
-
-        auto dbInfoStatus = Grid::get(opCtx)->catalogCache()->getDatabase(opCtx, dbName);
-        if (!dbInfoStatus.isOK()) {
-            return appendEmptyResultSet(result, dbInfoStatus.getStatus(), nss.ns());
-        }
-
-        const auto& dbInfo = dbInfoStatus.getValue();
-
-        return cursorCommandPassthrough(
-            opCtx, dbName, dbInfo.primaryId(), cmdObj, nss, options, &result);
-    }
-
-} cmdListCollections;
-
-class CmdListIndexes final : public PublicGridCommand {
-public:
-    CmdListIndexes() : PublicGridCommand("listIndexes") {}
-
-    virtual Status checkAuthForCommand(Client* client,
-                                       const std::string& dbname,
-                                       const BSONObj& cmdObj) {
-=======
     AllowedOnSecondary secondaryAllowed(ServiceContext*) const override {
         return AllowedOnSecondary::kAlways;
     }
@@ -2192,7 +651,6 @@
     Status checkAuthForCommand(Client* client,
                                const std::string& dbname,
                                const BSONObj& cmdObj) const override {
->>>>>>> f378d467
         AuthorizationSession* authzSession = AuthorizationSession::get(client);
 
         // Check for the listIndexes ActionType on the database, or find on system.indexes for pre
@@ -2210,21 +668,6 @@
         return Status(ErrorCodes::Unauthorized,
                       str::stream() << "Not authorized to list indexes on collection: "
                                     << ns.coll());
-<<<<<<< HEAD
-    }
-
-    bool supportsWriteConcern(const BSONObj& cmd) const override {
-        return false;
-    }
-
-    bool run(OperationContext* opCtx,
-             const string& dbName,
-             BSONObj& cmdObj,
-             int options,
-             string& errmsg,
-             BSONObjBuilder& result) final {
-        const NamespaceString nss(parseNsCollectionRequired(dbName, cmdObj));
-=======
     }
 
     bool run(OperationContext* opCtx,
@@ -2242,21 +685,8 @@
                                         NamespaceString::makeListIndexesNSS(nss.db(), nss.coll()),
                                         &result);
     }
->>>>>>> f378d467
-
-        const auto routingInfo =
-            uassertStatusOK(Grid::get(opCtx)->catalogCache()->getCollectionRoutingInfo(opCtx, nss));
-
-<<<<<<< HEAD
-        const auto commandNss = NamespaceString::makeListIndexesNSS(nss.db(), nss.coll());
-
-        return cursorCommandPassthrough(
-            opCtx, nss.db(), routingInfo.primaryId(), cmdObj, commandNss, options, &result);
-    }
 
 } cmdListIndexes;
 
-=======
->>>>>>> f378d467
 }  // namespace
 }  // namespace mongo