
/**
 *    Copyright (C) 2018-present MongoDB, Inc.
 *
 *    This program is free software: you can redistribute it and/or modify
 *    it under the terms of the Server Side Public License, version 1,
 *    as published by MongoDB, Inc.
 *
 *    This program is distributed in the hope that it will be useful,
 *    but WITHOUT ANY WARRANTY; without even the implied warranty of
 *    MERCHANTABILITY or FITNESS FOR A PARTICULAR PURPOSE.  See the
 *    Server Side Public License for more details.
 *
 *    You should have received a copy of the Server Side Public License
 *    along with this program. If not, see
 *    <http://www.mongodb.com/licensing/server-side-public-license>.
 *
 *    As a special exception, the copyright holders give permission to link the
 *    code of portions of this program with the OpenSSL library under certain
 *    conditions as described in each individual source file and distribute
 *    linked combinations including the program with the OpenSSL library. You
 *    must comply with the Server Side Public License in all respects for
 *    all of the code used other than as permitted herein. If you modify file(s)
 *    with this exception, you may extend this exception to your version of the
 *    file(s), but you are not obligated to do so. If you do not wish to do so,
 *    delete this exception statement from your version. If you delete this
 *    exception statement from all source files in the program, then also delete
 *    it in the license file.
 */

#define MONGO_LOG_DEFAULT_COMPONENT ::mongo::logger::LogComponent::kSharding

#include "mongo/platform/basic.h"

#include <vector>

#include "mongo/client/remote_command_targeter.h"
#include "mongo/db/client.h"
#include "mongo/db/commands.h"
#include "mongo/db/lasterror.h"
<<<<<<< HEAD
#include "mongo/s/client/shard_registry.h"
#include "mongo/s/cluster_last_error_info.h"
#include "mongo/s/commands/dbclient_multi_command.h"
=======
#include "mongo/executor/task_executor_pool.h"
#include "mongo/s/async_requests_sender.h"
#include "mongo/s/client/shard_registry.h"
#include "mongo/s/cluster_last_error_info.h"
>>>>>>> f378d467
#include "mongo/s/grid.h"
#include "mongo/s/write_ops/batch_downconvert.h"
#include "mongo/util/log.h"

namespace mongo {
namespace {

using std::vector;

// Adds a wOpTime and a wElectionId field to a set of gle options
BSONObj buildGLECmdWithOpTime(const BSONObj& gleOptions,
                              const repl::OpTime& opTime,
                              const OID& electionId) {
    BSONObjBuilder builder;
    BSONObjIterator it(gleOptions);

    for (int i = 0; it.more(); ++i) {
        BSONElement el = it.next();

        // Make sure first element is getLastError : 1
        if (i == 0) {
            StringData elName(el.fieldName());
            if (!elName.equalCaseInsensitive("getLastError")) {
                builder.append("getLastError", 1);
            }
        }

        builder.append(el);
    }
    opTime.append(&builder, "wOpTime");
    builder.appendOID("wElectionId", const_cast<OID*>(&electionId));
    return builder.obj();
}

/**
 * Uses GLE and the shard hosts and opTimes last written by write commands to enforce a
 * write concern across the previously used shards.
 *
 * Returns OK with the LegacyWCResponses containing only write concern error information
 * Returns !OK if there was an error getting a GLE response
 */
Status enforceLegacyWriteConcern(OperationContext* opCtx,
                                 StringData dbName,
                                 const BSONObj& options,
                                 const HostOpTimeMap& hostOpTimes,
                                 std::vector<LegacyWCResponse>* legacyWCResponses) {
    if (hostOpTimes.empty()) {
        return Status::OK();
    }

    // Assemble requests
    std::vector<AsyncRequestsSender::Request> requests;
    for (HostOpTimeMap::const_iterator it = hostOpTimes.begin(); it != hostOpTimes.end(); ++it) {
        const ConnectionString& shardConnStr = it->first;
        const auto& hot = it->second;
        const repl::OpTime& opTime = hot.opTime;
        const OID& electionId = hot.electionId;

        auto swShard = Grid::get(opCtx)->shardRegistry()->getShard(opCtx, shardConnStr.toString());
        if (!swShard.isOK()) {
            return swShard.getStatus();
        }

        LOG(3) << "enforcing write concern " << options << " on " << shardConnStr.toString()
               << " at opTime " << opTime.getTimestamp().toStringPretty() << " with electionID "
               << electionId;

        BSONObj gleCmd = buildGLECmdWithOpTime(options, opTime, electionId);
        requests.emplace_back(swShard.getValue()->getId(), gleCmd);
    }

    // Send the requests.

    const ReadPreferenceSetting readPref(ReadPreference::PrimaryOnly, TagSet());
    AsyncRequestsSender ars(opCtx,
                            Grid::get(opCtx)->getExecutorPool()->getArbitraryExecutor(),
                            dbName.toString(),
                            requests,
                            readPref,
                            Shard::RetryPolicy::kIdempotent);

    // Receive the responses.

    vector<Status> failedStatuses;
    while (!ars.done()) {
        // Block until a response is available.
        auto response = ars.next();

        // Return immediately if we failed to contact a shard.
        if (!response.shardHostAndPort) {
            invariant(!response.swResponse.isOK());
            return response.swResponse.getStatus();
        }

        // We successfully contacted the shard, but it returned some error.
        if (!response.swResponse.isOK()) {
            failedStatuses.push_back(std::move(response.swResponse.getStatus()));
            continue;
        }

        BSONObj gleResponse = stripNonWCInfo(response.swResponse.getValue().data);

        // Use the downconversion tools to determine if this GLE response is ok, a
        // write concern error, or an unknown error we should immediately abort for.
        GLEErrors errors;
        Status extractStatus = extractGLEErrors(gleResponse, &errors);
        if (!extractStatus.isOK()) {
            failedStatuses.push_back(extractStatus);
            continue;
        }

        LegacyWCResponse wcResponse;
        invariant(response.shardHostAndPort);
        wcResponse.shardHost = response.shardHostAndPort->toString();
        wcResponse.gleResponse = gleResponse;
        if (errors.wcError.get()) {
            wcResponse.errToReport = errors.wcError->toString();
        }

        legacyWCResponses->push_back(wcResponse);
    }

    if (failedStatuses.empty()) {
        return Status::OK();
    }

    StringBuilder builder;
    builder << "could not enforce write concern";

    for (vector<Status>::const_iterator it = failedStatuses.begin(); it != failedStatuses.end();
         ++it) {
        const Status& failedStatus = *it;
        if (it == failedStatuses.begin()) {
            builder << causedBy(failedStatus.toString());
        } else {
            builder << ":: and ::" << failedStatus.toString();
        }
    }

    if (failedStatuses.size() == 1u) {
        return failedStatuses.front();
    } else {
        return Status(ErrorCodes::MultipleErrorsOccurred, builder.str());
    }
}


class GetLastErrorCmd : public BasicCommand {
public:
    GetLastErrorCmd() : BasicCommand("getLastError", "getlasterror") {}

<<<<<<< HEAD

=======
>>>>>>> f378d467
    virtual bool supportsWriteConcern(const BSONObj& cmd) const override {
        return false;
    }

    AllowedOnSecondary secondaryAllowed(ServiceContext*) const override {
        return AllowedOnSecondary::kAlways;
    }

    std::string help() const override {
        return "check for an error on the last command executed";
    }

    virtual void addRequiredPrivileges(const std::string& dbname,
                                       const BSONObj& cmdObj,
                                       std::vector<Privilege>* out) const {
        // No auth required for getlasterror
    }

    bool requiresAuth() const override {
        return false;
    }

    virtual bool run(OperationContext* opCtx,
                     const std::string& dbname,
                     const BSONObj& cmdObj,
                     BSONObjBuilder& result) {
        // Mongos GLE - finicky.
        //
        // To emulate mongod, we first append any write errors we had, then try to append
        // write concern error if there was no write error.  We need to contact the previous
        // shards regardless to maintain 2.4 behavior.
        //
        // If there are any unexpected or connectivity errors when calling GLE, fail the
        // command.
        //
        // Finally, report the write concern errors IF we don't already have an error.
        // If we only get one write concern error back, report that, otherwise report an
        // aggregated error.
        //
        // TODO: Do we need to contact the prev shards regardless - do we care that much
        // about 2.4 behavior?
        //

        LastError* le = &LastError::get(cc());
        le->disable();


        // Write commands always have the error stored in the mongos last error
        bool errorOccurred = false;
        if (le->getNPrev() == 1) {
            errorOccurred = le->appendSelf(result, false);
        }

        // For compatibility with 2.4 sharded GLE, we always enforce the write concern
        // across all shards.
        const HostOpTimeMap hostOpTimes(ClusterLastErrorInfo::get(cc())->getPrevHostOpTimes());

<<<<<<< HEAD
        Status status(Status::OK());
        for (HostOpTimeMap::const_iterator it = hostOpTimes.begin(); it != hostOpTimes.end();
             ++it) {
            const ConnectionString& shardEndpoint = it->first;
            const HostOpTime& hot = it->second;

            const ReadPreferenceSetting readPref(ReadPreference::PrimaryOnly, TagSet());
            auto shardStatus = grid.shardRegistry()->getShard(txn, shardEndpoint.toString());
            if (!shardStatus.isOK()) {
                status = shardStatus.getStatus();
                break;
            }
            auto shard = shardStatus.getValue();
            auto swHostAndPort = shard->getTargeter()->findHostNoWait(readPref);
            if (!swHostAndPort.isOK()) {
                status = swHostAndPort.getStatus();
                break;
            }

            ConnectionString resolvedHost(swHostAndPort.getValue());

            resolvedHostOpTimes[resolvedHost] = hot;
        }

        DBClientMultiCommand dispatcher;
=======
>>>>>>> f378d467
        std::vector<LegacyWCResponse> wcResponses;
        auto status =
            enforceLegacyWriteConcern(opCtx,
                                      dbname,
                                      CommandHelpers::filterCommandRequestForPassthrough(cmdObj),
                                      hostOpTimes,
                                      &wcResponses);

        // Don't forget about our last hosts, reset the client info
        ClusterLastErrorInfo::get(cc())->disableForCommand();

        // We're now done contacting all remote servers, just report results

        if (!status.isOK()) {
            // Return immediately if we failed to contact a shard, unexpected GLE issue
            // Can't return code, since it may have been set above (2.4 compatibility)
            result.append("errmsg", status.reason());
            return false;
        }

        // Go through all the write concern responses and find errors
        BSONArrayBuilder shards;
        BSONObjBuilder shardRawGLE;
        BSONArrayBuilder errors;
        BSONArrayBuilder errorRawGLE;

        int numWCErrors = 0;
        const LegacyWCResponse* lastErrResponse = NULL;

        for (std::vector<LegacyWCResponse>::const_iterator it = wcResponses.begin();
             it != wcResponses.end();
             ++it) {
            const LegacyWCResponse& wcResponse = *it;

            shards.append(wcResponse.shardHost);
            shardRawGLE.append(wcResponse.shardHost, wcResponse.gleResponse);

            if (!wcResponse.errToReport.empty()) {
                numWCErrors++;
                lastErrResponse = &wcResponse;
                errors.append(wcResponse.errToReport);
                errorRawGLE.append(wcResponse.gleResponse);
            }
        }

        // Always report what we found to match 2.4 behavior and for debugging
        if (wcResponses.size() == 1u) {
            result.append("singleShard", wcResponses.front().shardHost);
        } else {
            result.append("shards", shards.arr());
            result.append("shardRawGLE", shardRawGLE.obj());
        }

        // Suppress write concern errors if a write error occurred, to match mongod behavior
        if (errorOccurred || numWCErrors == 0) {
            // Still need to return err
            if (!errorOccurred) {
                result.appendNull("err");
            }

            return true;
        }

        if (numWCErrors == 1) {
            // Return the single write concern error we found, err should be set or not
            // from gle response
            CommandHelpers::filterCommandReplyForPassthrough(lastErrResponse->gleResponse, &result);
            return lastErrResponse->gleResponse["ok"].trueValue();
        } else {
            // Return a generic combined WC error message
            result.append("errs", errors.arr());
            result.append("errObjects", errorRawGLE.arr());

            // Need to always return err
            result.appendNull("err");

            return CommandHelpers::appendCommandStatusNoThrow(
                result,
                Status(ErrorCodes::WriteConcernFailed, "multiple write concern errors occurred"));
        }
    }

} cmdGetLastError;

}  // namespace
}  // namespace mongo<|MERGE_RESOLUTION|>--- conflicted
+++ resolved
@@ -38,16 +38,10 @@
 #include "mongo/db/client.h"
 #include "mongo/db/commands.h"
 #include "mongo/db/lasterror.h"
-<<<<<<< HEAD
-#include "mongo/s/client/shard_registry.h"
-#include "mongo/s/cluster_last_error_info.h"
-#include "mongo/s/commands/dbclient_multi_command.h"
-=======
 #include "mongo/executor/task_executor_pool.h"
 #include "mongo/s/async_requests_sender.h"
 #include "mongo/s/client/shard_registry.h"
 #include "mongo/s/cluster_last_error_info.h"
->>>>>>> f378d467
 #include "mongo/s/grid.h"
 #include "mongo/s/write_ops/batch_downconvert.h"
 #include "mongo/util/log.h"
@@ -199,10 +193,6 @@
 public:
     GetLastErrorCmd() : BasicCommand("getLastError", "getlasterror") {}
 
-<<<<<<< HEAD
-
-=======
->>>>>>> f378d467
     virtual bool supportsWriteConcern(const BSONObj& cmd) const override {
         return false;
     }
@@ -260,34 +250,6 @@
         // across all shards.
         const HostOpTimeMap hostOpTimes(ClusterLastErrorInfo::get(cc())->getPrevHostOpTimes());
 
-<<<<<<< HEAD
-        Status status(Status::OK());
-        for (HostOpTimeMap::const_iterator it = hostOpTimes.begin(); it != hostOpTimes.end();
-             ++it) {
-            const ConnectionString& shardEndpoint = it->first;
-            const HostOpTime& hot = it->second;
-
-            const ReadPreferenceSetting readPref(ReadPreference::PrimaryOnly, TagSet());
-            auto shardStatus = grid.shardRegistry()->getShard(txn, shardEndpoint.toString());
-            if (!shardStatus.isOK()) {
-                status = shardStatus.getStatus();
-                break;
-            }
-            auto shard = shardStatus.getValue();
-            auto swHostAndPort = shard->getTargeter()->findHostNoWait(readPref);
-            if (!swHostAndPort.isOK()) {
-                status = swHostAndPort.getStatus();
-                break;
-            }
-
-            ConnectionString resolvedHost(swHostAndPort.getValue());
-
-            resolvedHostOpTimes[resolvedHost] = hot;
-        }
-
-        DBClientMultiCommand dispatcher;
-=======
->>>>>>> f378d467
         std::vector<LegacyWCResponse> wcResponses;
         auto status =
             enforceLegacyWriteConcern(opCtx,
