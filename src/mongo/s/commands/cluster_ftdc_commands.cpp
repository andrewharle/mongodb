
/**
 *    Copyright (C) 2018-present MongoDB, Inc.
 *
 *    This program is free software: you can redistribute it and/or modify
 *    it under the terms of the Server Side Public License, version 1,
 *    as published by MongoDB, Inc.
 *
 *    This program is distributed in the hope that it will be useful,
 *    but WITHOUT ANY WARRANTY; without even the implied warranty of
 *    MERCHANTABILITY or FITNESS FOR A PARTICULAR PURPOSE.  See the
 *    Server Side Public License for more details.
 *
 *    You should have received a copy of the Server Side Public License
 *    along with this program. If not, see
 *    <http://www.mongodb.com/licensing/server-side-public-license>.
 *
 *    As a special exception, the copyright holders give permission to link the
 *    code of portions of this program with the OpenSSL library under certain
 *    conditions as described in each individual source file and distribute
 *    linked combinations including the program with the OpenSSL library. You
 *    must comply with the Server Side Public License in all respects for
 *    all of the code used other than as permitted herein. If you modify file(s)
 *    with this exception, you may extend this exception to your version of the
 *    file(s), but you are not obligated to do so. If you do not wish to do so,
 *    delete this exception statement from your version. If you delete this
 *    exception statement from all source files in the program, then also delete
 *    it in the license file.
 */

#include "mongo/platform/basic.h"

#include "mongo/base/init.h"
#include "mongo/db/auth/action_type.h"
#include "mongo/db/auth/authorization_session.h"
#include "mongo/db/client.h"
#include "mongo/db/commands.h"
#include "mongo/db/ftdc/controller.h"
#include "mongo/db/jsobj.h"
#include "mongo/db/operation_context.h"

namespace mongo {
namespace {

/**
 * getDiagnosticData is a MongoD only command. We implement in MongoS to give users a better error
 * message.
 */
class GetDiagnosticDataCommand final : public ErrmsgCommandDeprecated {
public:
    GetDiagnosticDataCommand() : ErrmsgCommandDeprecated("getDiagnosticData") {}

    bool adminOnly() const override {
        return true;
    }

    std::string help() const override {
        return "get latest diagnostic data collection snapshot";
    }

    AllowedOnSecondary secondaryAllowed(ServiceContext*) const override {
        return AllowedOnSecondary::kAlways;
    }

    bool supportsWriteConcern(const BSONObj& cmd) const override {
        return false;
    }

    Status checkAuthForCommand(Client* client,
                               const std::string& dbname,
<<<<<<< HEAD
                               const BSONObj& cmdObj) override {
=======
                               const BSONObj& cmdObj) const override {
>>>>>>> f378d467

        if (!AuthorizationSession::get(client)->isAuthorizedForActionsOnResource(
                ResourcePattern::forClusterResource(), ActionType::serverStatus)) {
            return Status(ErrorCodes::Unauthorized, "Unauthorized");
        }

        if (!AuthorizationSession::get(client)->isAuthorizedForActionsOnResource(
                ResourcePattern::forClusterResource(), ActionType::replSetGetStatus)) {
            return Status(ErrorCodes::Unauthorized, "Unauthorized");
        }

        if (!AuthorizationSession::get(client)->isAuthorizedForActionsOnResource(
                ResourcePattern::forClusterResource(), ActionType::connPoolStats)) {
            return Status(ErrorCodes::Unauthorized, "Unauthorized");
        }

        if (!AuthorizationSession::get(client)->isAuthorizedForActionsOnResource(
                ResourcePattern::forExactNamespace(NamespaceString("local", "oplog.rs")),
                ActionType::collStats)) {
            return Status(ErrorCodes::Unauthorized, "Unauthorized");
        }

        return Status::OK();
    }

<<<<<<< HEAD
    bool run(OperationContext* txn,
             const std::string& db,
             BSONObj& cmdObj,
             int options,
             std::string& errmsg,
             BSONObjBuilder& result) override {

        result.append(
            "data", FTDCController::get(txn->getServiceContext())->getMostRecentPeriodicDocument());
=======
    bool errmsgRun(OperationContext* opCtx,
                   const std::string& db,
                   const BSONObj& cmdObj,
                   std::string& errmsg,
                   BSONObjBuilder& result) override {

        result.append(
            "data",
            FTDCController::get(opCtx->getServiceContext())->getMostRecentPeriodicDocument());
>>>>>>> f378d467

        return true;
    }
};

Command* ftdcCommand;

MONGO_INITIALIZER(CreateDiagnosticDataCommand)(InitializerContext* context) {
    ftdcCommand = new GetDiagnosticDataCommand();

    return Status::OK();
}

}  // namespace
}  // namespace mongo<|MERGE_RESOLUTION|>--- conflicted
+++ resolved
@@ -68,11 +68,7 @@
 
     Status checkAuthForCommand(Client* client,
                                const std::string& dbname,
-<<<<<<< HEAD
-                               const BSONObj& cmdObj) override {
-=======
                                const BSONObj& cmdObj) const override {
->>>>>>> f378d467
 
         if (!AuthorizationSession::get(client)->isAuthorizedForActionsOnResource(
                 ResourcePattern::forClusterResource(), ActionType::serverStatus)) {
@@ -98,17 +94,6 @@
         return Status::OK();
     }
 
-<<<<<<< HEAD
-    bool run(OperationContext* txn,
-             const std::string& db,
-             BSONObj& cmdObj,
-             int options,
-             std::string& errmsg,
-             BSONObjBuilder& result) override {
-
-        result.append(
-            "data", FTDCController::get(txn->getServiceContext())->getMostRecentPeriodicDocument());
-=======
     bool errmsgRun(OperationContext* opCtx,
                    const std::string& db,
                    const BSONObj& cmdObj,
@@ -118,7 +103,6 @@
         result.append(
             "data",
             FTDCController::get(opCtx->getServiceContext())->getMostRecentPeriodicDocument());
->>>>>>> f378d467
 
         return true;
     }
