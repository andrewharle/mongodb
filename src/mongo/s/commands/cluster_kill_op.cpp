--- conflicted
+++ resolved
@@ -56,29 +56,6 @@
 
 class ClusterKillOpCommand : public KillOpCmdBase {
 public:
-<<<<<<< HEAD
-    ClusterKillOpCommand() : Command("killOp") {}
-
-
-    virtual bool supportsWriteConcern(const BSONObj& cmd) const override {
-        return false;
-    }
-
-    bool slaveOk() const final {
-        return true;
-    }
-
-    bool adminOnly() const final {
-        return true;
-    }
-
-    Status checkAuthForCommand(Client* client,
-                               const std::string& dbname,
-                               const BSONObj& cmdObj) final {
-        bool isAuthorized = AuthorizationSession::get(client)->isAuthorizedForActionsOnResource(
-            ResourcePattern::forClusterResource(), ActionType::killop);
-        return isAuthorized ? Status::OK() : Status(ErrorCodes::Unauthorized, "Unauthorized");
-=======
     bool run(OperationContext* opCtx,
              const std::string& db,
              const BSONObj& cmdObj,
@@ -99,7 +76,6 @@
 
         uasserted(50760,
                   str::stream() << "\"op\" field was of unsupported type " << element.type());
->>>>>>> f378d467
     }
 
 private:
@@ -124,15 +100,8 @@
         log() << "want to kill op: " << redact(opToKill);
 
         // Will throw if shard id is not found
-<<<<<<< HEAD
-        auto shardStatus = grid.shardRegistry()->getShard(txn, shardIdent);
-        if (!shardStatus.isOK()) {
-            return appendCommandStatus(result, shardStatus.getStatus());
-        }
-=======
         auto shardStatus = Grid::get(opCtx)->shardRegistry()->getShard(opCtx, shardIdent);
         uassertStatusOK(shardStatus.getStatus());
->>>>>>> f378d467
         auto shard = shardStatus.getValue();
 
         int opId;
