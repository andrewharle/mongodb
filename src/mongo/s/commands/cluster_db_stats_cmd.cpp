--- conflicted
+++ resolved
@@ -118,62 +118,6 @@
         out->push_back(Privilege(ResourcePattern::forDatabaseName(dbname), actions));
     }
 
-<<<<<<< HEAD
-    virtual bool supportsWriteConcern(const BSONObj& cmd) const override {
-        return false;
-    }
-
-    virtual void aggregateResults(const vector<ShardAndReply>& results, BSONObjBuilder& output) {
-        long long objects = 0;
-        long long unscaledDataSize = 0;
-        long long dataSize = 0;
-        long long storageSize = 0;
-        long long numExtents = 0;
-        long long indexes = 0;
-        long long indexSize = 0;
-        long long fileSize = 0;
-
-        long long freeListNum = 0;
-        long long freeListSize = 0;
-
-        for (const ShardAndReply& shardAndReply : results) {
-            const BSONObj& b = std::get<1>(shardAndReply);
-
-            objects += b["objects"].numberLong();
-            unscaledDataSize += b["avgObjSize"].numberLong() * b["objects"].numberLong();
-            dataSize += b["dataSize"].numberLong();
-            storageSize += b["storageSize"].numberLong();
-            numExtents += b["numExtents"].numberLong();
-            indexes += b["indexes"].numberLong();
-            indexSize += b["indexSize"].numberLong();
-            fileSize += b["fileSize"].numberLong();
-
-            if (b["extentFreeList"].isABSONObj()) {
-                freeListNum += b["extentFreeList"].Obj()["num"].numberLong();
-                freeListSize += b["extentFreeList"].Obj()["totalSize"].numberLong();
-            }
-        }
-
-        // TODO SERVER-26110: Add aggregated 'collections' and 'views' metrics.
-        output.appendNumber("objects", objects);
-
-        // avgObjSize on mongod is not scaled based on the argument to db.stats(), so we use
-        // unscaledDataSize here for consistency.  See SERVER-7347.
-        output.append("avgObjSize", objects == 0 ? 0 : double(unscaledDataSize) / double(objects));
-        output.appendNumber("dataSize", dataSize);
-        output.appendNumber("storageSize", storageSize);
-        output.appendNumber("numExtents", numExtents);
-        output.appendNumber("indexes", indexes);
-        output.appendNumber("indexSize", indexSize);
-        output.appendNumber("fileSize", fileSize);
-
-        {
-            BSONObjBuilder extentFreeList(output.subobjStart("extentFreeList"));
-            extentFreeList.appendNumber("num", freeListNum);
-            extentFreeList.appendNumber("totalSize", freeListSize);
-            extentFreeList.done();
-        }
-=======
     bool errmsgRun(OperationContext* opCtx,
                    const std::string& dbName,
                    const BSONObj& cmdObj,
@@ -191,7 +135,6 @@
 
         aggregateResults(shardResponses, output);
         return true;
->>>>>>> f378d467
     }
 
 } clusterDBStatsCmd;
