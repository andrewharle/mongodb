--- conflicted
+++ resolved
@@ -30,10 +30,6 @@
 
 #include "mongo/platform/basic.h"
 
-<<<<<<< HEAD
-#include "mongo/base/error_codes.h"
-=======
->>>>>>> f378d467
 #include "mongo/db/auth/authorization_session.h"
 #include "mongo/db/client.h"
 #include "mongo/db/commands.h"
@@ -41,8 +37,6 @@
 #include "mongo/s/commands/strategy.h"
 
 namespace mongo {
-namespace {
-
 namespace {
 
 /**
@@ -54,20 +48,10 @@
 
 public:
     /**
-<<<<<<< HEAD
-     * Instantiates a command that can be invoked by "name", which will be described by
-     * "helpText", and will require privilege "actionType" to run.
-     */
-    ClusterIndexFilterCmd(const std::string& name, const std::string& helpText)
-        : Command(name), _helpText(helpText) {}
-
-    virtual ~ClusterIndexFilterCmd() {}
-=======
      * Instantiates a command that can be invoked by "name", which will be described by "helpText".
      */
     ClusterIndexFilterCmd(StringData name, std::string helpText)
         : BasicCommand(name), _helpText(std::move(helpText)) {}
->>>>>>> f378d467
 
     std::string help() const override {
         return _helpText;
@@ -77,27 +61,17 @@
         return CommandHelpers::parseNsCollectionRequired(dbname, cmdObj).ns();
     }
 
-<<<<<<< HEAD
-
-    virtual bool supportsWriteConcern(const BSONObj& cmd) const override {
-        return false;
-=======
     AllowedOnSecondary secondaryAllowed(ServiceContext*) const override {
         return AllowedOnSecondary::kOptIn;
->>>>>>> f378d467
     }
 
     bool supportsWriteConcern(const BSONObj& cmd) const override {
         return false;
     }
 
-<<<<<<< HEAD
-    Status checkAuthForCommand(Client* client, const std::string& dbname, const BSONObj& cmdObj) {
-=======
     Status checkAuthForCommand(Client* client,
                                const std::string& dbname,
                                const BSONObj& cmdObj) const {
->>>>>>> f378d467
         AuthorizationSession* authzSession = AuthorizationSession::get(client);
         ResourcePattern pattern = parseResourcePattern(dbname, cmdObj);
 
@@ -112,30 +86,13 @@
     // Cluster plan cache command entry point.
     bool run(OperationContext* opCtx,
              const std::string& dbname,
-<<<<<<< HEAD
-             BSONObj& cmdObj,
-             int options,
-             std::string& errmsg,
-             BSONObjBuilder& result) {
-        const NamespaceString nss(parseNs(dbname, cmdObj));
-        uassert(ErrorCodes::InvalidNamespace,
-                str::stream() << nss.ns() << " is not a valid namespace",
-                nss.isValid());
-=======
              const BSONObj& cmdObj,
              BSONObjBuilder& result) override {
         const NamespaceString nss(parseNs(dbname, cmdObj));
->>>>>>> f378d467
 
         // Dispatch command to all the shards.
         // Targeted shard commands are generally data-dependent but index filter
         // commands are tied to query shape (data has no effect on query shape).
-<<<<<<< HEAD
-        vector<Strategy::CommandResult> results;
-        const BSONObj query;
-        Strategy::commandOp(
-            txn, dbname, cmdObj, options, nss.ns(), query, CollationSpec::kSimpleSpec, &results);
-=======
         std::vector<Strategy::CommandResult> results;
         const BSONObj query;
         Strategy::commandOp(opCtx,
@@ -145,37 +102,21 @@
                             query,
                             CollationSpec::kSimpleSpec,
                             &results);
->>>>>>> f378d467
 
         // Set value of first shard result's "ok" field.
         bool clusterCmdResult = true;
 
-<<<<<<< HEAD
-        for (vector<Strategy::CommandResult>::const_iterator i = results.begin();
-             i != results.end();
-             ++i) {
-=======
         for (auto i = results.begin(); i != results.end(); ++i) {
->>>>>>> f378d467
             const Strategy::CommandResult& cmdResult = *i;
 
             // XXX: In absence of sensible aggregation strategy,
             //      promote first shard's result to top level.
             if (i == results.begin()) {
-<<<<<<< HEAD
-                result.appendElements(cmdResult.result);
-                clusterCmdResult = cmdResult.result["ok"].trueValue();
-            }
-
-            // Append shard result as a sub object.
-            // Name the field after the shard.
-=======
                 CommandHelpers::filterCommandReplyForPassthrough(cmdResult.result, &result);
                 clusterCmdResult = cmdResult.result["ok"].trueValue();
             }
 
             // Append shard result as a sub object and name the field after the shard id
->>>>>>> f378d467
             result.append(cmdResult.shardTargetId.toString(), cmdResult.result);
         }
 
@@ -185,9 +126,7 @@
 private:
     const std::string _helpText;
 };
-<<<<<<< HEAD
 
-// Register index filter commands at startup
 ClusterIndexFilterCmd clusterPlanCacheListFiltersCmd(
     "planCacheListFilters", "Displays index filters for all query shapes in a collection.");
 
@@ -199,19 +138,5 @@
 ClusterIndexFilterCmd clusterPlanCacheSetFilterCmd(
     "planCacheSetFilter", "Sets index filter for a query shape. Overrides existing index filter.");
 
-=======
-
-ClusterIndexFilterCmd clusterPlanCacheListFiltersCmd(
-    "planCacheListFilters", "Displays index filters for all query shapes in a collection.");
-
-ClusterIndexFilterCmd clusterPlanCacheClearFiltersCmd(
-    "planCacheClearFilters",
-    "Clears index filter for a single query shape or, "
-    "if the query shape is omitted, all filters for the collection.");
-
-ClusterIndexFilterCmd clusterPlanCacheSetFilterCmd(
-    "planCacheSetFilter", "Sets index filter for a query shape. Overrides existing index filter.");
->>>>>>> f378d467
-
 }  // namespace
 }  // namespace mongo