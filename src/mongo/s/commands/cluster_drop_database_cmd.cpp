
/**
 *    Copyright (C) 2018-present MongoDB, Inc.
 *
 *    This program is free software: you can redistribute it and/or modify
 *    it under the terms of the Server Side Public License, version 1,
 *    as published by MongoDB, Inc.
 *
 *    This program is distributed in the hope that it will be useful,
 *    but WITHOUT ANY WARRANTY; without even the implied warranty of
 *    MERCHANTABILITY or FITNESS FOR A PARTICULAR PURPOSE.  See the
 *    Server Side Public License for more details.
 *
 *    You should have received a copy of the Server Side Public License
 *    along with this program. If not, see
 *    <http://www.mongodb.com/licensing/server-side-public-license>.
 *
 *    As a special exception, the copyright holders give permission to link the
 *    code of portions of this program with the OpenSSL library under certain
 *    conditions as described in each individual source file and distribute
 *    linked combinations including the program with the OpenSSL library. You
 *    must comply with the Server Side Public License in all respects for
 *    all of the code used other than as permitted herein. If you modify file(s)
 *    with this exception, you may extend this exception to your version of the
 *    file(s), but you are not obligated to do so. If you do not wish to do so,
 *    delete this exception statement from your version. If you delete this
 *    exception statement from all source files in the program, then also delete
 *    it in the license file.
 */

#define MONGO_LOG_DEFAULT_COMPONENT ::mongo::logger::LogComponent::kCommand

#include "mongo/platform/basic.h"

#include "mongo/base/status.h"
#include "mongo/db/commands.h"
#include "mongo/db/operation_context.h"
<<<<<<< HEAD
#include "mongo/s/catalog/dist_lock_manager.h"
#include "mongo/s/catalog/sharding_catalog_client.h"
#include "mongo/s/catalog/type_database.h"
#include "mongo/s/catalog_cache.h"
#include "mongo/s/client/shard_registry.h"
#include "mongo/s/commands/cluster_commands_common.h"
#include "mongo/s/commands/sharded_command_processing.h"
=======
#include "mongo/s/catalog_cache.h"
#include "mongo/s/client/shard_registry.h"
>>>>>>> f378d467
#include "mongo/s/grid.h"
#include "mongo/util/log.h"
#include "mongo/util/scopeguard.h"

namespace mongo {
namespace {

class DropDatabaseCmd : public BasicCommand {
public:
    DropDatabaseCmd() : BasicCommand("dropDatabase") {}

<<<<<<< HEAD
    bool slaveOk() const override {
        return true;
=======
    AllowedOnSecondary secondaryAllowed(ServiceContext*) const override {
        return AllowedOnSecondary::kAlways;
>>>>>>> f378d467
    }

    bool adminOnly() const override {
        return false;
    }

    bool supportsWriteConcern(const BSONObj& cmd) const override {
        return true;
    }

    void addRequiredPrivileges(const std::string& dbname,
                               const BSONObj& cmdObj,
<<<<<<< HEAD
                               std::vector<Privilege>* out) override {
=======
                               std::vector<Privilege>* out) const override {
>>>>>>> f378d467
        ActionSet actions;
        actions.addAction(ActionType::dropDatabase);
        out->push_back(Privilege(ResourcePattern::forDatabaseName(dbname), actions));
    }

    bool run(OperationContext* opCtx,
             const std::string& dbname,
<<<<<<< HEAD
             BSONObj& cmdObj,
             int options,
             std::string& errmsg,
=======
             const BSONObj& cmdObj,
>>>>>>> f378d467
             BSONObjBuilder& result) override {
        uassert(ErrorCodes::IllegalOperation,
                "Cannot drop the config database",
                dbname != NamespaceString::kConfigDb);

        uassert(ErrorCodes::BadValue,
                "have to pass 1 as db parameter",
                cmdObj.firstElement().isNumber() && cmdObj.firstElement().number() == 1);

<<<<<<< HEAD
        auto const catalogClient = Grid::get(opCtx)->catalogClient(opCtx);

        // Lock the database globally to prevent conflicts with simultaneous database
        // creation/modification.
        auto scopedDistLock = uassertStatusOK(catalogClient->getDistLockManager()->lock(
            opCtx, dbname, "dropDatabase", DistLockManager::kDefaultLockTimeout));

        auto const catalogCache = Grid::get(opCtx)->catalogCache();

        // Refresh the database metadata so it kicks off a full reload
        catalogCache->purgeDatabase(dbname);

        auto dbInfoStatus = catalogCache->getDatabase(opCtx, dbname);

        if (dbInfoStatus == ErrorCodes::NamespaceNotFound) {
            result.append("info", "database does not exist");
            return true;
        }

        uassertStatusOK(dbInfoStatus.getStatus());

        catalogClient->logChange(opCtx,
                                 "dropDatabase.start",
                                 dbname,
                                 BSONObj(),
                                 ShardingCatalogClient::kMajorityWriteConcern);

        auto& dbInfo = dbInfoStatus.getValue();

        // Drop the database's collections from metadata
        for (const auto& nss : getAllShardedCollectionsForDb(opCtx, dbname)) {
            uassertStatusOK(catalogClient->dropCollection(opCtx, nss));
        }

        // Drop the database from the primary shard first
        _dropDatabaseFromShard(opCtx, dbInfo.primaryId(), dbname);

        // Drop the database from each of the remaining shards
        {
            std::vector<ShardId> allShardIds;
            Grid::get(opCtx)->shardRegistry()->getAllShardIds(&allShardIds);

            for (const ShardId& shardId : allShardIds) {
                _dropDatabaseFromShard(opCtx, shardId, dbname);
            }
        }

        // Remove the database entry from the metadata
        Status status =
            catalogClient->removeConfigDocuments(opCtx,
                                                 DatabaseType::ConfigNS,
                                                 BSON(DatabaseType::name(dbname)),
                                                 ShardingCatalogClient::kMajorityWriteConcern);
        if (!status.isOK()) {
            uassertStatusOK({status.code(),
                             str::stream() << "Could not remove database '" << dbname
                                           << "' from metadata due to "
                                           << status.reason()});
        }

        // Invalidate the database so the next access will do a full reload
        catalogCache->purgeDatabase(dbname);

        catalogClient->logChange(
            opCtx, "dropDatabase", dbname, BSONObj(), ShardingCatalogClient::kMajorityWriteConcern);

        result.append("dropped", dbname);
=======
        // Invalidate the database metadata so the next access kicks off a full reload, even if
        // sending the command to the config server fails due to e.g. a NetworkError.
        ON_BLOCK_EXIT([opCtx, dbname] { Grid::get(opCtx)->catalogCache()->purgeDatabase(dbname); });

        // Send _configsvrDropDatabase to the config server.
        auto configShard = Grid::get(opCtx)->shardRegistry()->getConfigShard();
        auto cmdResponse = uassertStatusOK(configShard->runCommandWithFixedRetryAttempts(
            opCtx,
            ReadPreferenceSetting(ReadPreference::PrimaryOnly),
            "admin",
            CommandHelpers::appendMajorityWriteConcern(CommandHelpers::appendPassthroughFields(
                cmdObj, BSON("_configsvrDropDatabase" << dbname))),
            Shard::RetryPolicy::kIdempotent));

        CommandHelpers::filterCommandReplyForPassthrough(cmdResponse.response, &result);
>>>>>>> f378d467
        return true;
    }

private:
    /**
     * Sends the 'dropDatabase' command for the specified database to the specified shard. Throws
     * DBException on failure.
     */
    static void _dropDatabaseFromShard(OperationContext* opCtx,
                                       const ShardId& shardId,
                                       const std::string& dbName) {
        const auto dropDatabaseCommandBSON = [opCtx, &dbName] {
            BSONObjBuilder builder;
            builder.append("dropDatabase", 1);

            if (!opCtx->getWriteConcern().usedDefault) {
                builder.append(WriteConcernOptions::kWriteConcernField,
                               opCtx->getWriteConcern().toBSON());
            }

            return builder.obj();
        }();

        const auto shard =
            uassertStatusOK(Grid::get(opCtx)->shardRegistry()->getShard(opCtx, shardId));
        auto cmdDropDatabaseResult = uassertStatusOK(shard->runCommandWithFixedRetryAttempts(
            opCtx,
            ReadPreferenceSetting{ReadPreference::PrimaryOnly},
            dbName,
            dropDatabaseCommandBSON,
            Shard::RetryPolicy::kIdempotent));

        uassertStatusOK(cmdDropDatabaseResult.commandStatus);
        uassertStatusOK(cmdDropDatabaseResult.writeConcernStatus);
    }

} clusterDropDatabaseCmd;

}  // namespace
}  // namespace mongo<|MERGE_RESOLUTION|>--- conflicted
+++ resolved
@@ -35,18 +35,8 @@
 #include "mongo/base/status.h"
 #include "mongo/db/commands.h"
 #include "mongo/db/operation_context.h"
-<<<<<<< HEAD
-#include "mongo/s/catalog/dist_lock_manager.h"
-#include "mongo/s/catalog/sharding_catalog_client.h"
-#include "mongo/s/catalog/type_database.h"
 #include "mongo/s/catalog_cache.h"
 #include "mongo/s/client/shard_registry.h"
-#include "mongo/s/commands/cluster_commands_common.h"
-#include "mongo/s/commands/sharded_command_processing.h"
-=======
-#include "mongo/s/catalog_cache.h"
-#include "mongo/s/client/shard_registry.h"
->>>>>>> f378d467
 #include "mongo/s/grid.h"
 #include "mongo/util/log.h"
 #include "mongo/util/scopeguard.h"
@@ -58,13 +48,8 @@
 public:
     DropDatabaseCmd() : BasicCommand("dropDatabase") {}
 
-<<<<<<< HEAD
-    bool slaveOk() const override {
-        return true;
-=======
     AllowedOnSecondary secondaryAllowed(ServiceContext*) const override {
         return AllowedOnSecondary::kAlways;
->>>>>>> f378d467
     }
 
     bool adminOnly() const override {
@@ -77,11 +62,7 @@
 
     void addRequiredPrivileges(const std::string& dbname,
                                const BSONObj& cmdObj,
-<<<<<<< HEAD
-                               std::vector<Privilege>* out) override {
-=======
                                std::vector<Privilege>* out) const override {
->>>>>>> f378d467
         ActionSet actions;
         actions.addAction(ActionType::dropDatabase);
         out->push_back(Privilege(ResourcePattern::forDatabaseName(dbname), actions));
@@ -89,13 +70,7 @@
 
     bool run(OperationContext* opCtx,
              const std::string& dbname,
-<<<<<<< HEAD
-             BSONObj& cmdObj,
-             int options,
-             std::string& errmsg,
-=======
              const BSONObj& cmdObj,
->>>>>>> f378d467
              BSONObjBuilder& result) override {
         uassert(ErrorCodes::IllegalOperation,
                 "Cannot drop the config database",
@@ -105,75 +80,6 @@
                 "have to pass 1 as db parameter",
                 cmdObj.firstElement().isNumber() && cmdObj.firstElement().number() == 1);
 
-<<<<<<< HEAD
-        auto const catalogClient = Grid::get(opCtx)->catalogClient(opCtx);
-
-        // Lock the database globally to prevent conflicts with simultaneous database
-        // creation/modification.
-        auto scopedDistLock = uassertStatusOK(catalogClient->getDistLockManager()->lock(
-            opCtx, dbname, "dropDatabase", DistLockManager::kDefaultLockTimeout));
-
-        auto const catalogCache = Grid::get(opCtx)->catalogCache();
-
-        // Refresh the database metadata so it kicks off a full reload
-        catalogCache->purgeDatabase(dbname);
-
-        auto dbInfoStatus = catalogCache->getDatabase(opCtx, dbname);
-
-        if (dbInfoStatus == ErrorCodes::NamespaceNotFound) {
-            result.append("info", "database does not exist");
-            return true;
-        }
-
-        uassertStatusOK(dbInfoStatus.getStatus());
-
-        catalogClient->logChange(opCtx,
-                                 "dropDatabase.start",
-                                 dbname,
-                                 BSONObj(),
-                                 ShardingCatalogClient::kMajorityWriteConcern);
-
-        auto& dbInfo = dbInfoStatus.getValue();
-
-        // Drop the database's collections from metadata
-        for (const auto& nss : getAllShardedCollectionsForDb(opCtx, dbname)) {
-            uassertStatusOK(catalogClient->dropCollection(opCtx, nss));
-        }
-
-        // Drop the database from the primary shard first
-        _dropDatabaseFromShard(opCtx, dbInfo.primaryId(), dbname);
-
-        // Drop the database from each of the remaining shards
-        {
-            std::vector<ShardId> allShardIds;
-            Grid::get(opCtx)->shardRegistry()->getAllShardIds(&allShardIds);
-
-            for (const ShardId& shardId : allShardIds) {
-                _dropDatabaseFromShard(opCtx, shardId, dbname);
-            }
-        }
-
-        // Remove the database entry from the metadata
-        Status status =
-            catalogClient->removeConfigDocuments(opCtx,
-                                                 DatabaseType::ConfigNS,
-                                                 BSON(DatabaseType::name(dbname)),
-                                                 ShardingCatalogClient::kMajorityWriteConcern);
-        if (!status.isOK()) {
-            uassertStatusOK({status.code(),
-                             str::stream() << "Could not remove database '" << dbname
-                                           << "' from metadata due to "
-                                           << status.reason()});
-        }
-
-        // Invalidate the database so the next access will do a full reload
-        catalogCache->purgeDatabase(dbname);
-
-        catalogClient->logChange(
-            opCtx, "dropDatabase", dbname, BSONObj(), ShardingCatalogClient::kMajorityWriteConcern);
-
-        result.append("dropped", dbname);
-=======
         // Invalidate the database metadata so the next access kicks off a full reload, even if
         // sending the command to the config server fails due to e.g. a NetworkError.
         ON_BLOCK_EXIT([opCtx, dbname] { Grid::get(opCtx)->catalogCache()->purgeDatabase(dbname); });
@@ -189,41 +95,7 @@
             Shard::RetryPolicy::kIdempotent));
 
         CommandHelpers::filterCommandReplyForPassthrough(cmdResponse.response, &result);
->>>>>>> f378d467
         return true;
-    }
-
-private:
-    /**
-     * Sends the 'dropDatabase' command for the specified database to the specified shard. Throws
-     * DBException on failure.
-     */
-    static void _dropDatabaseFromShard(OperationContext* opCtx,
-                                       const ShardId& shardId,
-                                       const std::string& dbName) {
-        const auto dropDatabaseCommandBSON = [opCtx, &dbName] {
-            BSONObjBuilder builder;
-            builder.append("dropDatabase", 1);
-
-            if (!opCtx->getWriteConcern().usedDefault) {
-                builder.append(WriteConcernOptions::kWriteConcernField,
-                               opCtx->getWriteConcern().toBSON());
-            }
-
-            return builder.obj();
-        }();
-
-        const auto shard =
-            uassertStatusOK(Grid::get(opCtx)->shardRegistry()->getShard(opCtx, shardId));
-        auto cmdDropDatabaseResult = uassertStatusOK(shard->runCommandWithFixedRetryAttempts(
-            opCtx,
-            ReadPreferenceSetting{ReadPreference::PrimaryOnly},
-            dbName,
-            dropDatabaseCommandBSON,
-            Shard::RetryPolicy::kIdempotent));
-
-        uassertStatusOK(cmdDropDatabaseResult.commandStatus);
-        uassertStatusOK(cmdDropDatabaseResult.writeConcernStatus);
     }
 
 } clusterDropDatabaseCmd;
