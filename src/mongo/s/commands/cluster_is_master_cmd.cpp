
/**
 *    Copyright (C) 2018-present MongoDB, Inc.
 *
 *    This program is free software: you can redistribute it and/or modify
 *    it under the terms of the Server Side Public License, version 1,
 *    as published by MongoDB, Inc.
 *
 *    This program is distributed in the hope that it will be useful,
 *    but WITHOUT ANY WARRANTY; without even the implied warranty of
 *    MERCHANTABILITY or FITNESS FOR A PARTICULAR PURPOSE.  See the
 *    Server Side Public License for more details.
 *
 *    You should have received a copy of the Server Side Public License
 *    along with this program. If not, see
 *    <http://www.mongodb.com/licensing/server-side-public-license>.
 *
 *    As a special exception, the copyright holders give permission to link the
 *    code of portions of this program with the OpenSSL library under certain
 *    conditions as described in each individual source file and distribute
 *    linked combinations including the program with the OpenSSL library. You
 *    must comply with the Server Side Public License in all respects for
 *    all of the code used other than as permitted herein. If you modify file(s)
 *    with this exception, you may extend this exception to your version of the
 *    file(s), but you are not obligated to do so. If you do not wish to do so,
 *    delete this exception statement from your version. If you delete this
 *    exception statement from all source files in the program, then also delete
 *    it in the license file.
 */

#include "mongo/platform/basic.h"

<<<<<<< HEAD
=======
#include "mongo/db/auth/sasl_mechanism_registry.h"
>>>>>>> f378d467
#include "mongo/db/client.h"
#include "mongo/db/commands.h"
#include "mongo/db/logical_session_id.h"
#include "mongo/db/operation_context.h"
<<<<<<< HEAD
#include "mongo/db/server_options.h"
=======
#include "mongo/db/ops/write_ops.h"
>>>>>>> f378d467
#include "mongo/db/server_parameters.h"
#include "mongo/db/wire_version.h"
#include "mongo/rpc/metadata/client_metadata.h"
#include "mongo/rpc/metadata/client_metadata_ismaster.h"
<<<<<<< HEAD
#include "mongo/s/grid.h"
#include "mongo/s/write_ops/batched_command_request.h"
#include "mongo/transport/message_compressor_manager.h"
#include "mongo/util/map_util.h"
=======
#include "mongo/transport/message_compressor_manager.h"
#include "mongo/util/map_util.h"
#include "mongo/util/net/socket_utils.h"
#include "mongo/util/version.h"
>>>>>>> f378d467

namespace mongo {
namespace {

class CmdIsMaster : public BasicCommand {
public:
    CmdIsMaster() : BasicCommand("isMaster", "ismaster") {}

<<<<<<< HEAD

    virtual bool supportsWriteConcern(const BSONObj& cmd) const override {
=======
    bool supportsWriteConcern(const BSONObj& cmd) const override {
>>>>>>> f378d467
        return false;
    }

    AllowedOnSecondary secondaryAllowed(ServiceContext*) const override {
        return AllowedOnSecondary::kAlways;
    }

    std::string help() const override {
        return "test if this is master half of a replica pair";
    }

    void addRequiredPrivileges(const std::string& dbname,
                               const BSONObj& cmdObj,
                               std::vector<Privilege>* out) const override {
        // No auth required
    }

<<<<<<< HEAD
    virtual bool run(OperationContext* txn,
                     const std::string& dbname,
                     BSONObj& cmdObj,
                     int options,
                     std::string& errmsg,
                     BSONObjBuilder& result) {

        auto& clientMetadataIsMasterState = ClientMetadataIsMasterState::get(txn->getClient());
=======
    bool requiresAuth() const override {
        return false;
    }

    bool run(OperationContext* opCtx,
             const std::string& dbname,
             const BSONObj& cmdObj,
             BSONObjBuilder& result) override {
        auto& clientMetadataIsMasterState = ClientMetadataIsMasterState::get(opCtx->getClient());
>>>>>>> f378d467
        bool seenIsMaster = clientMetadataIsMasterState.hasSeenIsMaster();
        if (!seenIsMaster) {
            clientMetadataIsMasterState.setSeenIsMaster();
        }

        BSONElement element = cmdObj[kMetadataDocumentName];
        if (!element.eoo()) {
            if (seenIsMaster) {
<<<<<<< HEAD
                return Command::appendCommandStatus(
                    result,
                    Status(ErrorCodes::ClientMetadataCannotBeMutated,
                           "The client metadata document may only be sent in the first isMaster"));
            }

            auto swParseClientMetadata = ClientMetadata::parse(element);

            if (!swParseClientMetadata.getStatus().isOK()) {
                return Command::appendCommandStatus(result, swParseClientMetadata.getStatus());
            }

            invariant(swParseClientMetadata.getValue());

            swParseClientMetadata.getValue().get().logClientMetadata(txn->getClient());

            clientMetadataIsMasterState.setClientMetadata(
                txn->getClient(), std::move(swParseClientMetadata.getValue()));
=======
                uasserted(ErrorCodes::ClientMetadataCannotBeMutated,
                          "The client metadata document may only be sent in the first isMaster");
            }

            auto swParseClientMetadata = ClientMetadata::parse(element);
            uassertStatusOK(swParseClientMetadata.getStatus());

            invariant(swParseClientMetadata.getValue());

            swParseClientMetadata.getValue().get().logClientMetadata(opCtx->getClient());

            swParseClientMetadata.getValue().get().setMongoSMetadata(
                getHostNameCachedAndPort(),
                opCtx->getClient()->clientAddress(true),
                VersionInfoInterface::instance().version());

            clientMetadataIsMasterState.setClientMetadata(
                opCtx->getClient(), std::move(swParseClientMetadata.getValue()));
>>>>>>> f378d467
        }

        result.appendBool("ismaster", true);
        result.append("msg", "isdbgrid");
        result.appendNumber("maxBsonObjectSize", BSONObjMaxUserSize);
        result.appendNumber("maxMessageSizeBytes", MaxMessageSizeBytes);
        result.appendNumber("maxWriteBatchSize", write_ops::kMaxWriteBatchSize);
        result.appendDate("localTime", jsTime());
        result.append("logicalSessionTimeoutMinutes", localLogicalSessionTimeoutMinutes);

        // Mongos tries to keep exactly the same version range of the server for which
        // it is compiled.
<<<<<<< HEAD
        result.append("maxWireVersion", WireSpec::instance().incoming.maxWireVersion);
        result.append("minWireVersion", WireSpec::instance().incoming.minWireVersion);
=======
        result.append("maxWireVersion", WireSpec::instance().incomingExternalClient.maxWireVersion);
        result.append("minWireVersion", WireSpec::instance().incomingExternalClient.minWireVersion);
>>>>>>> f378d467

        const auto parameter = mapFindWithDefault(ServerParameterSet::getGlobal()->getMap(),
                                                  "automationServiceDescriptor",
                                                  static_cast<ServerParameter*>(nullptr));
        if (parameter)
<<<<<<< HEAD
            parameter->append(txn, result, "automationServiceDescriptor");

        txn->getClient()->session()->getCompressorManager().serverNegotiate(cmdObj, &result);
=======
            parameter->append(opCtx, result, "automationServiceDescriptor");

        MessageCompressorManager::forSession(opCtx->getClient()->session())
            .serverNegotiate(cmdObj, &result);

        auto& saslMechanismRegistry = SASLServerMechanismRegistry::get(opCtx->getServiceContext());
        saslMechanismRegistry.advertiseMechanismNamesForUser(opCtx, cmdObj, &result);
>>>>>>> f378d467

        return true;
    }

} isMaster;

}  // namespace
}  // namespace mongo<|MERGE_RESOLUTION|>--- conflicted
+++ resolved
@@ -30,34 +30,20 @@
 
 #include "mongo/platform/basic.h"
 
-<<<<<<< HEAD
-=======
 #include "mongo/db/auth/sasl_mechanism_registry.h"
->>>>>>> f378d467
 #include "mongo/db/client.h"
 #include "mongo/db/commands.h"
 #include "mongo/db/logical_session_id.h"
 #include "mongo/db/operation_context.h"
-<<<<<<< HEAD
-#include "mongo/db/server_options.h"
-=======
 #include "mongo/db/ops/write_ops.h"
->>>>>>> f378d467
 #include "mongo/db/server_parameters.h"
 #include "mongo/db/wire_version.h"
 #include "mongo/rpc/metadata/client_metadata.h"
 #include "mongo/rpc/metadata/client_metadata_ismaster.h"
-<<<<<<< HEAD
-#include "mongo/s/grid.h"
-#include "mongo/s/write_ops/batched_command_request.h"
-#include "mongo/transport/message_compressor_manager.h"
-#include "mongo/util/map_util.h"
-=======
 #include "mongo/transport/message_compressor_manager.h"
 #include "mongo/util/map_util.h"
 #include "mongo/util/net/socket_utils.h"
 #include "mongo/util/version.h"
->>>>>>> f378d467
 
 namespace mongo {
 namespace {
@@ -66,12 +52,7 @@
 public:
     CmdIsMaster() : BasicCommand("isMaster", "ismaster") {}
 
-<<<<<<< HEAD
-
-    virtual bool supportsWriteConcern(const BSONObj& cmd) const override {
-=======
     bool supportsWriteConcern(const BSONObj& cmd) const override {
->>>>>>> f378d467
         return false;
     }
 
@@ -89,16 +70,6 @@
         // No auth required
     }
 
-<<<<<<< HEAD
-    virtual bool run(OperationContext* txn,
-                     const std::string& dbname,
-                     BSONObj& cmdObj,
-                     int options,
-                     std::string& errmsg,
-                     BSONObjBuilder& result) {
-
-        auto& clientMetadataIsMasterState = ClientMetadataIsMasterState::get(txn->getClient());
-=======
     bool requiresAuth() const override {
         return false;
     }
@@ -108,7 +79,6 @@
              const BSONObj& cmdObj,
              BSONObjBuilder& result) override {
         auto& clientMetadataIsMasterState = ClientMetadataIsMasterState::get(opCtx->getClient());
->>>>>>> f378d467
         bool seenIsMaster = clientMetadataIsMasterState.hasSeenIsMaster();
         if (!seenIsMaster) {
             clientMetadataIsMasterState.setSeenIsMaster();
@@ -117,26 +87,6 @@
         BSONElement element = cmdObj[kMetadataDocumentName];
         if (!element.eoo()) {
             if (seenIsMaster) {
-<<<<<<< HEAD
-                return Command::appendCommandStatus(
-                    result,
-                    Status(ErrorCodes::ClientMetadataCannotBeMutated,
-                           "The client metadata document may only be sent in the first isMaster"));
-            }
-
-            auto swParseClientMetadata = ClientMetadata::parse(element);
-
-            if (!swParseClientMetadata.getStatus().isOK()) {
-                return Command::appendCommandStatus(result, swParseClientMetadata.getStatus());
-            }
-
-            invariant(swParseClientMetadata.getValue());
-
-            swParseClientMetadata.getValue().get().logClientMetadata(txn->getClient());
-
-            clientMetadataIsMasterState.setClientMetadata(
-                txn->getClient(), std::move(swParseClientMetadata.getValue()));
-=======
                 uasserted(ErrorCodes::ClientMetadataCannotBeMutated,
                           "The client metadata document may only be sent in the first isMaster");
             }
@@ -155,7 +105,6 @@
 
             clientMetadataIsMasterState.setClientMetadata(
                 opCtx->getClient(), std::move(swParseClientMetadata.getValue()));
->>>>>>> f378d467
         }
 
         result.appendBool("ismaster", true);
@@ -168,23 +117,13 @@
 
         // Mongos tries to keep exactly the same version range of the server for which
         // it is compiled.
-<<<<<<< HEAD
-        result.append("maxWireVersion", WireSpec::instance().incoming.maxWireVersion);
-        result.append("minWireVersion", WireSpec::instance().incoming.minWireVersion);
-=======
         result.append("maxWireVersion", WireSpec::instance().incomingExternalClient.maxWireVersion);
         result.append("minWireVersion", WireSpec::instance().incomingExternalClient.minWireVersion);
->>>>>>> f378d467
 
         const auto parameter = mapFindWithDefault(ServerParameterSet::getGlobal()->getMap(),
                                                   "automationServiceDescriptor",
                                                   static_cast<ServerParameter*>(nullptr));
         if (parameter)
-<<<<<<< HEAD
-            parameter->append(txn, result, "automationServiceDescriptor");
-
-        txn->getClient()->session()->getCompressorManager().serverNegotiate(cmdObj, &result);
-=======
             parameter->append(opCtx, result, "automationServiceDescriptor");
 
         MessageCompressorManager::forSession(opCtx->getClient()->session())
@@ -192,7 +131,6 @@
 
         auto& saslMechanismRegistry = SASLServerMechanismRegistry::get(opCtx->getServiceContext());
         saslMechanismRegistry.advertiseMechanismNamesForUser(opCtx, cmdObj, &result);
->>>>>>> f378d467
 
         return true;
     }
