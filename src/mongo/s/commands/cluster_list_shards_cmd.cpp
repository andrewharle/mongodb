
/**
 *    Copyright (C) 2018-present MongoDB, Inc.
 *
 *    This program is free software: you can redistribute it and/or modify
 *    it under the terms of the Server Side Public License, version 1,
 *    as published by MongoDB, Inc.
 *
 *    This program is distributed in the hope that it will be useful,
 *    but WITHOUT ANY WARRANTY; without even the implied warranty of
 *    MERCHANTABILITY or FITNESS FOR A PARTICULAR PURPOSE.  See the
 *    Server Side Public License for more details.
 *
 *    You should have received a copy of the Server Side Public License
 *    along with this program. If not, see
 *    <http://www.mongodb.com/licensing/server-side-public-license>.
 *
 *    As a special exception, the copyright holders give permission to link the
 *    code of portions of this program with the OpenSSL library under certain
 *    conditions as described in each individual source file and distribute
 *    linked combinations including the program with the OpenSSL library. You
 *    must comply with the Server Side Public License in all respects for
 *    all of the code used other than as permitted herein. If you modify file(s)
 *    with this exception, you may extend this exception to your version of the
 *    file(s), but you are not obligated to do so. If you do not wish to do so,
 *    delete this exception statement from your version. If you delete this
 *    exception statement from all source files in the program, then also delete
 *    it in the license file.
 */

#include "mongo/platform/basic.h"

#include "mongo/db/commands.h"
<<<<<<< HEAD
#include "mongo/s/catalog/sharding_catalog_client.h"
=======
>>>>>>> f378d467
#include "mongo/s/catalog/type_shard.h"
#include "mongo/s/grid.h"

namespace mongo {
namespace {

class ListShardsCmd : public BasicCommand {
public:
    ListShardsCmd() : BasicCommand("listShards", "listshards") {}

    std::string help() const override {
        return "list all shards of the system";
    }

    bool adminOnly() const override {
        return true;
    }

<<<<<<< HEAD

    virtual bool supportsWriteConcern(const BSONObj& cmd) const override {
        return false;
=======
    AllowedOnSecondary secondaryAllowed(ServiceContext*) const override {
        return AllowedOnSecondary::kAlways;
>>>>>>> f378d467
    }

    bool supportsWriteConcern(const BSONObj& cmd) const override {
        return false;
    }

    void addRequiredPrivileges(const std::string& dbname,
                               const BSONObj& cmdObj,
                               std::vector<Privilege>* out) const override {
        ActionSet actions;
        actions.addAction(ActionType::listShards);
        out->push_back(Privilege(ResourcePattern::forClusterResource(), actions));
    }

<<<<<<< HEAD
    virtual bool run(OperationContext* txn,
                     const std::string& dbname,
                     BSONObj& cmdObj,
                     int options,
                     std::string& errmsg,
                     BSONObjBuilder& result) {
        auto shardsStatus = grid.catalogClient(txn)->getAllShards(
            txn, repl::ReadConcernLevel::kMajorityReadConcern);
        if (!shardsStatus.isOK()) {
            return appendCommandStatus(result, shardsStatus.getStatus());
        }
        std::vector<ShardType> shards = std::move(shardsStatus.getValue().value);
=======
    bool run(OperationContext* opCtx,
             const std::string& dbname,
             const BSONObj& cmdObj,
             BSONObjBuilder& result) override {
        const auto opTimeWithShards =
            uassertStatusOK(Grid::get(opCtx)->catalogClient()->getAllShards(
                opCtx, repl::ReadConcernLevel::kMajorityReadConcern));
>>>>>>> f378d467

        BSONArrayBuilder shardsArr(result.subarrayStart("shards"));
        for (const auto& shard : opTimeWithShards.value) {
            shardsArr.append(shard.toBSON());
        }
        shardsArr.doneFast();

        return true;
    }

} listShardsCmd;

}  // namespace
}  // namespace mongo<|MERGE_RESOLUTION|>--- conflicted
+++ resolved
@@ -31,10 +31,6 @@
 #include "mongo/platform/basic.h"
 
 #include "mongo/db/commands.h"
-<<<<<<< HEAD
-#include "mongo/s/catalog/sharding_catalog_client.h"
-=======
->>>>>>> f378d467
 #include "mongo/s/catalog/type_shard.h"
 #include "mongo/s/grid.h"
 
@@ -53,14 +49,8 @@
         return true;
     }
 
-<<<<<<< HEAD
-
-    virtual bool supportsWriteConcern(const BSONObj& cmd) const override {
-        return false;
-=======
     AllowedOnSecondary secondaryAllowed(ServiceContext*) const override {
         return AllowedOnSecondary::kAlways;
->>>>>>> f378d467
     }
 
     bool supportsWriteConcern(const BSONObj& cmd) const override {
@@ -75,20 +65,6 @@
         out->push_back(Privilege(ResourcePattern::forClusterResource(), actions));
     }
 
-<<<<<<< HEAD
-    virtual bool run(OperationContext* txn,
-                     const std::string& dbname,
-                     BSONObj& cmdObj,
-                     int options,
-                     std::string& errmsg,
-                     BSONObjBuilder& result) {
-        auto shardsStatus = grid.catalogClient(txn)->getAllShards(
-            txn, repl::ReadConcernLevel::kMajorityReadConcern);
-        if (!shardsStatus.isOK()) {
-            return appendCommandStatus(result, shardsStatus.getStatus());
-        }
-        std::vector<ShardType> shards = std::move(shardsStatus.getValue().value);
-=======
     bool run(OperationContext* opCtx,
              const std::string& dbname,
              const BSONObj& cmdObj,
@@ -96,7 +72,6 @@
         const auto opTimeWithShards =
             uassertStatusOK(Grid::get(opCtx)->catalogClient()->getAllShards(
                 opCtx, repl::ReadConcernLevel::kMajorityReadConcern));
->>>>>>> f378d467
 
         BSONArrayBuilder shardsArr(result.subarrayStart("shards"));
         for (const auto& shard : opTimeWithShards.value) {
