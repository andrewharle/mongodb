
/**
 *    Copyright (C) 2018-present MongoDB, Inc.
 *
 *    This program is free software: you can redistribute it and/or modify
 *    it under the terms of the Server Side Public License, version 1,
 *    as published by MongoDB, Inc.
 *
 *    This program is distributed in the hope that it will be useful,
 *    but WITHOUT ANY WARRANTY; without even the implied warranty of
 *    MERCHANTABILITY or FITNESS FOR A PARTICULAR PURPOSE.  See the
 *    Server Side Public License for more details.
 *
 *    You should have received a copy of the Server Side Public License
 *    along with this program. If not, see
 *    <http://www.mongodb.com/licensing/server-side-public-license>.
 *
 *    As a special exception, the copyright holders give permission to link the
 *    code of portions of this program with the OpenSSL library under certain
 *    conditions as described in each individual source file and distribute
 *    linked combinations including the program with the OpenSSL library. You
 *    must comply with the Server Side Public License in all respects for
 *    all of the code used other than as permitted herein. If you modify file(s)
 *    with this exception, you may extend this exception to your version of the
 *    file(s), but you are not obligated to do so. If you do not wish to do so,
 *    delete this exception statement from your version. If you delete this
 *    exception statement from all source files in the program, then also delete
 *    it in the license file.
 */

#define MONGO_LOG_DEFAULT_COMPONENT ::mongo::logger::LogComponent::kCommand

#include "mongo/platform/basic.h"

#include <map>
#include <set>
#include <string>
#include <vector>

#include "mongo/bson/simple_bsonobj_comparator.h"
#include "mongo/client/connpool.h"
#include "mongo/db/catalog/document_validation.h"
#include "mongo/db/command_generic_argument.h"
#include "mongo/db/commands.h"
#include "mongo/db/commands/mr.h"
#include "mongo/db/query/collation/collation_spec.h"
#include "mongo/s/balancer_configuration.h"
#include "mongo/s/catalog/dist_lock_manager.h"
#include "mongo/s/catalog/sharding_catalog_client.h"
#include "mongo/s/catalog_cache.h"
#include "mongo/s/client/shard_connection.h"
#include "mongo/s/client/shard_registry.h"
<<<<<<< HEAD
#include "mongo/s/commands/cluster_commands_common.h"
#include "mongo/s/commands/cluster_write.h"
#include "mongo/s/commands/sharded_command_processing.h"
#include "mongo/s/commands/strategy.h"
#include "mongo/s/grid.h"
=======
#include "mongo/s/commands/cluster_commands_helpers.h"
#include "mongo/s/commands/strategy.h"
#include "mongo/s/grid.h"
#include "mongo/s/request_types/shard_collection_gen.h"
#include "mongo/s/write_ops/cluster_write.h"
>>>>>>> f378d467
#include "mongo/stdx/chrono.h"
#include "mongo/util/log.h"
#include "mongo/util/scopeguard.h"

namespace mongo {
namespace {

AtomicUInt32 JOB_NUMBER;

const Milliseconds kNoDistLockTimeout(-1);

/**
 * Generates a unique name for the temporary M/R output collection.
 */
std::string getTmpName(StringData coll) {
    return str::stream() << "tmp.mrs." << coll << "_" << time(0) << "_"
                         << JOB_NUMBER.fetchAndAdd(1);
}

/**
 * Given an input map/reduce command, this call generates the matching command which should
 * be sent to the shards as part of the first phase of map/reduce.
 */
BSONObj fixForShards(const BSONObj& orig,
                     const std::string& output,
                     std::string& badShardedField,
                     int maxChunkSizeBytes) {
    BSONObjBuilder b;
    BSONObjIterator i(orig);
    while (i.more()) {
        BSONElement e = i.next();
<<<<<<< HEAD
        const std::string fn = e.fieldName();
=======
        const auto fn = e.fieldNameStringData();
>>>>>>> f378d467

        if (fn == bypassDocumentValidationCommandOption() || fn == "map" || fn == "mapreduce" ||
            fn == "mapReduce" || fn == "mapparams" || fn == "reduce" || fn == "query" ||
            fn == "sort" || fn == "collation" || fn == "scope" || fn == "verbose" ||
            fn == "$queryOptions" || fn == "readConcern" ||
            fn == QueryRequest::cmdOptionMaxTimeMS) {
            b.append(e);
        } else if (fn == "out" || fn == "finalize" || fn == "writeConcern") {
            // We don't want to copy these
        } else if (!isGenericArgument(fn)) {
            badShardedField = fn.toString();
            return BSONObj();
        }
    }

    b.append("out", output);
    b.append("shardedFirstPass", true);

    if (maxChunkSizeBytes > 0) {
        // Will need to figure out chunks, ask shards for points
        b.append("splitInfo", maxChunkSizeBytes);
    }

    // mapReduce creates temporary collections and renames them at the end, so it will handle
    // cluster collection creation differently.
    return appendAllowImplicitCreate(b.obj(), true);
}

/**
 * Outline for sharded map reduce for sharded output, $out replace:
 *
 * ============= mongos =============
 * 1. Send map reduce command to all relevant shards with some extra info like the value for
 *    the chunkSize and the name of the temporary output collection.
 *
 * ============= shard =============
 * 2. Does normal map reduce.
 *
 * 3. Calls splitVector on itself against the output collection and puts the results into the
 *    response object.
 *
 * ============= mongos =============
 * 4. If the output collection is *not* sharded, uses the information from splitVector to
 *    create a pre-split sharded collection.
 *
 * 5. Grabs the distributed lock for the final output collection.
 *
 * 6. Sends mapReduce.shardedfinish.
 *
 * ============= shard =============
 * 7. Extracts the list of shards from the mapReduce.shardedfinish and performs a broadcast
 *    query against all of them to obtain all documents that this shard owns.
 *
 * 8. Performs the reduce operation against every document from step #7 and outputs them to
 *    another temporary collection. Also keeps track of the BSONObject size of every "reduced"
 *    document for each chunk range.
 *
 * 9. Atomically drops the old output collection and renames the temporary collection to the
 *    output collection.
 *
 * ============= mongos =============
 * 10. Releases the distributed lock acquired at step #5.
 *
 * 11. Inspects the BSONObject size from step #8 and determines if it needs to split.
 */
class MRCmd : public ErrmsgCommandDeprecated {
public:
    MRCmd() : ErrmsgCommandDeprecated("mapReduce", "mapreduce") {}

<<<<<<< HEAD
    bool slaveOk() const override {
        return true;
=======
    AllowedOnSecondary secondaryAllowed(ServiceContext*) const override {
        return AllowedOnSecondary::kAlways;
>>>>>>> f378d467
    }

    bool adminOnly() const override {
        return false;
    }

    std::string parseNs(const std::string& dbname, const BSONObj& cmdObj) const override {
<<<<<<< HEAD
        return parseNsCollectionRequired(dbname, cmdObj).ns();
=======
        return CommandHelpers::parseNsCollectionRequired(dbname, cmdObj).ns();
>>>>>>> f378d467
    }

    bool supportsWriteConcern(const BSONObj& cmd) const override {
        return mr::mrSupportsWriteConcern(cmd);
    }

<<<<<<< HEAD
    void help(std::stringstream& help) const override {
        help << "Runs the sharded map/reduce command";
=======
    std::string help() const override {
        return "Runs the sharded map/reduce command";
>>>>>>> f378d467
    }

    void addRequiredPrivileges(const std::string& dbname,
                               const BSONObj& cmdObj,
<<<<<<< HEAD
                               std::vector<Privilege>* out) override {
        mr::addPrivilegesRequiredForMapReduce(this, dbname, cmdObj, out);
    }

    bool run(OperationContext* opCtx,
             const std::string& dbname,
             BSONObj& cmdObj,
             int options,
             std::string& errmsg,
             BSONObjBuilder& result) override {
=======
                               std::vector<Privilege>* out) const override {
        mr::addPrivilegesRequiredForMapReduce(this, dbname, cmdObj, out);
    }

    bool errmsgRun(OperationContext* opCtx,
                   const std::string& dbname,
                   const BSONObj& cmdObj,
                   std::string& errmsg,
                   BSONObjBuilder& result) override {
>>>>>>> f378d467
        Timer t;

        const NamespaceString nss(parseNs(dbname, cmdObj));
        const std::string shardResultCollection = getTmpName(nss.coll());

        bool shardedOutput = false;
        bool customOutDB = false;
        NamespaceString outputCollNss;
        bool inlineOutput = false;
<<<<<<< HEAD
=======
        bool replaceOutput = false;
>>>>>>> f378d467

        std::string outDB = dbname;

        BSONElement outElmt = cmdObj.getField("out");
        if (outElmt.type() == Object) {
            // Check if there is a custom output
            BSONObj customOut = outElmt.embeddedObject();
            shardedOutput = customOut.getBoolField("sharded");

            if (customOut.hasField("inline")) {
                inlineOutput = true;
                uassert(ErrorCodes::InvalidOptions,
                        "cannot specify inline and sharded output at the same time",
                        !shardedOutput);
                uassert(ErrorCodes::InvalidOptions,
                        "cannot specify inline and output database at the same time",
                        !customOut.hasField("db"));
            } else {
                // Mode must be 1st element
                const std::string finalColShort = customOut.firstElement().str();
<<<<<<< HEAD

                if (customOut.hasField("db")) {
                    customOutDB = true;
                    outDB = customOut.getField("db").str();
                }

                outputCollNss = NamespaceString(outDB, finalColShort);
                uassert(ErrorCodes::InvalidNamespace,
                        "Invalid output namespace",
                        outputCollNss.isValid());
            }
        }

        auto const catalogCache = Grid::get(opCtx)->catalogCache();

        // Ensure the input database exists and set up the input collection
        auto inputRoutingInfo = uassertStatusOK(catalogCache->getCollectionRoutingInfo(opCtx, nss));

        const bool shardedInput = inputRoutingInfo.cm() != nullptr;

        // Create the output database implicitly if we have a custom output requested
        if (customOutDB) {
            uassertStatusOK(createShardDatabase(opCtx, outDB));
        }

        // Ensure that the output database doesn't reside on the config server
        auto outputDbInfo = uassertStatusOK(catalogCache->getDatabase(opCtx, outDB));
        uassert(ErrorCodes::CommandNotSupported,
                str::stream() << "Can not execute mapReduce with output database " << outDB
                              << " which lives on config servers",
                inlineOutput || outputDbInfo.primaryId() != "config");
=======
                if (customOut.hasField("replace")) {
                    replaceOutput = true;
                }

                if (customOut.hasField("db")) {
                    customOutDB = true;
                    outDB = customOut.getField("db").str();
                }

                outputCollNss = NamespaceString(outDB, finalColShort);
            }
        } else if (outElmt.type() == String) {
            outputCollNss = NamespaceString(outDB, outElmt.String());
        }
        uassert(ErrorCodes::InvalidNamespace,
                "Invalid output namespace",
                inlineOutput || outputCollNss.isValid());

        auto const catalogCache = Grid::get(opCtx)->catalogCache();

        // Ensure the input database exists and set up the input collection
        auto inputRoutingInfo = uassertStatusOK(catalogCache->getCollectionRoutingInfo(opCtx, nss));

        const bool shardedInput = inputRoutingInfo.cm() != nullptr;

        // Create the output database implicitly if we have a custom output requested
        if (customOutDB) {
            uassertStatusOK(createShardDatabase(opCtx, outDB));
        }
>>>>>>> f378d467

        // Ensure that the output database doesn't reside on the config server
        auto outputDbInfo = uassertStatusOK(catalogCache->getDatabase(opCtx, outDB));
        uassert(ErrorCodes::CommandNotSupported,
                str::stream() << "Can not execute mapReduce with output database " << outDB
                              << " which lives on config servers",
                inlineOutput || outputDbInfo.primaryId() != "config");

        int64_t maxChunkSizeBytes = 0;

        if (shardedOutput) {
            // Will need to figure out chunks, ask shards for points
            maxChunkSizeBytes = cmdObj["maxChunkSizeBytes"].numberLong();
            if (maxChunkSizeBytes == 0) {
                maxChunkSizeBytes =
                    Grid::get(opCtx)->getBalancerConfiguration()->getMaxChunkSizeBytes();
            }

            // maxChunkSizeBytes is sent as int BSON field
            invariant(maxChunkSizeBytes < std::numeric_limits<int>::max());
        } else if (outputCollNss.isValid()) {
            auto outputRoutingInfo =
                uassertStatusOK(catalogCache->getCollectionRoutingInfo(opCtx, outputCollNss));

            uassert(15920,
                    "Cannot output to a non-sharded collection because "
                    "sharded collection exists already",
                    !outputRoutingInfo.cm());

            // TODO: Should we also prevent going from non-sharded to sharded? During the
            //       transition client may see partial data.
        }

        const auto shardRegistry = Grid::get(opCtx)->shardRegistry();

        // modify command to run on shards with output to tmp collection
        std::string badShardedField;
        BSONObj shardedCommand =
            fixForShards(cmdObj, shardResultCollection, badShardedField, maxChunkSizeBytes);

        if (!shardedInput && !shardedOutput && !customOutDB) {
            LOG(1) << "simple MR, just passthrough";

<<<<<<< HEAD
            invariant(inputRoutingInfo.primary());

            ShardConnection conn(inputRoutingInfo.primary()->getConnString(), "");
=======
            invariant(inputRoutingInfo.db().primary());

            ShardConnection conn(inputRoutingInfo.db().primary()->getConnString(), "");
>>>>>>> f378d467

            BSONObj res;
            bool ok = conn->runCommand(
                dbname,
                appendAllowImplicitCreate(
                    CommandHelpers::filterCommandRequestForPassthrough(cmdObj), true),
                res);
            conn.done();

            if (auto wcErrorElem = res["writeConcernError"]) {
                appendWriteConcernErrorToCmdResponse(
<<<<<<< HEAD
                    inputRoutingInfo.primary()->getId(), wcErrorElem, result);
            }

            result.appendElementsUnique(res);
=======
                    inputRoutingInfo.db().primary()->getId(), wcErrorElem, result);
            }

            result.appendElementsUnique(CommandHelpers::filterCommandReplyForPassthrough(res));
>>>>>>> f378d467
            return ok;
        }

        if (badShardedField.size()) {
            errmsg = str::stream() << "unknown m/r field for sharding: " << badShardedField;
            return false;
        }

        BSONObj q;
        if (cmdObj["query"].type() == Object) {
            q = cmdObj["query"].embeddedObjectUserCheck();
        }

        BSONObj collation;
        if (cmdObj["collation"].type() == Object) {
            collation = cmdObj["collation"].embeddedObjectUserCheck();
        }

        std::set<std::string> servers;
        std::vector<Strategy::CommandResult> mrCommandResults;

        BSONObjBuilder shardResultsB;
        BSONObjBuilder shardCountsB;
        std::map<std::string, int64_t> countsMap;
<<<<<<< HEAD

        auto splitPts = SimpleBSONObjComparator::kInstance.makeBSONObjSet();
=======
>>>>>>> f378d467

        auto splitPts = SimpleBSONObjComparator::kInstance.makeBSONObjSet();

        // TODO: take distributed lock to prevent split / migration?
        try {
            Strategy::commandOp(
                opCtx, dbname, shardedCommand, nss.ns(), q, collation, &mrCommandResults);
        } catch (DBException& e) {
            e.addContext(str::stream() << "could not run map command on all shards for ns "
                                       << nss.ns()
                                       << " and query "
                                       << q);
            throw;
        }

<<<<<<< HEAD
            try {
                Strategy::commandOp(
                    opCtx, dbname, shardedCommand, 0, nss.ns(), q, collation, &mrCommandResults);
            } catch (DBException& e) {
                e.addContext(str::stream() << "could not run map command on all shards for ns "
                                           << nss.ns()
                                           << " and query "
                                           << q);
                throw;
            }
=======
        // Now that the output collections of the first phase ("tmp.mrs.<>") have been created, make
        // a best effort to drop them if any part of the second phase fails.
        ON_BLOCK_EXIT([&]() { cleanUp(servers, dbname, shardResultCollection); });

        {
            bool ok = true;
>>>>>>> f378d467

            for (const auto& mrResult : mrCommandResults) {
                // Need to gather list of all servers even if an error happened
                const auto server = [&]() {
                    const auto shard =
                        uassertStatusOK(shardRegistry->getShard(opCtx, mrResult.shardTargetId));
                    return shard->getConnString().toString();
                }();

                servers.insert(server);

                if (!ok) {
                    continue;
                }

                BSONObj singleResult = mrResult.result;
                ok = singleResult["ok"].trueValue();

                if (!ok) {
                    // At this point we will return
                    errmsg = str::stream() << "MR parallel processing failed: "
                                           << singleResult.toString();
                    continue;
                }

                shardResultsB.append(server, singleResult);

                BSONObj counts = singleResult["counts"].embeddedObjectUserCheck();
                shardCountsB.append(server, counts);

                // Add up the counts for each shard. Some of them will be fixed later like
                // output and reduce.
                BSONObjIterator j(counts);
                while (j.more()) {
                    BSONElement temp = j.next();
                    countsMap[temp.fieldName()] += temp.numberLong();
                }

                if (singleResult.hasField("splitKeys")) {
                    BSONElement splitKeys = singleResult.getField("splitKeys");
                    for (const auto& splitPt : splitKeys.Array()) {
                        splitPts.insert(splitPt.Obj().getOwned());
                    }
                }
            }

            if (!ok) {
<<<<<<< HEAD
                cleanUp(servers, dbname, shardResultCollection);

=======
>>>>>>> f378d467
                // Add "code" to the top-level response, if the failure of the sharded command
                // can be accounted to a single error.
                int code = getUniqueCodeFromCommandResults(mrCommandResults);
                if (code != 0) {
                    result.append("code", code);
                    result.append("codeName", ErrorCodes::errorString(ErrorCodes::Error(code)));
                }

                return false;
            }
        }

        // Build the sharded finish command
        BSONObjBuilder finalCmd;
        finalCmd.append("mapreduce.shardedfinish", cmdObj);
        finalCmd.append("inputDB", dbname);
        finalCmd.append("shardedOutputCollection", shardResultCollection);
        finalCmd.append("shards", shardResultsB.done());
        finalCmd.append("writeConcern", opCtx->getWriteConcern().toBSON());

        BSONObj shardCounts = shardCountsB.done();
        finalCmd.append("shardCounts", shardCounts);

        BSONObjBuilder timingBuilder;
        timingBuilder.append("shardProcessing", t.millis());

        BSONObjBuilder aggCountsB;
        for (const auto& countEntry : countsMap) {
            aggCountsB.append(countEntry.first, static_cast<long long>(countEntry.second));
        }

        BSONObj aggCounts = aggCountsB.done();
        finalCmd.append("counts", aggCounts);

        if (auto elem = cmdObj[QueryRequest::cmdOptionMaxTimeMS])
            finalCmd.append(elem);
        if (auto elem = cmdObj[bypassDocumentValidationCommandOption()])
            finalCmd.append(elem);

        Timer t2;

        long long reduceCount = 0;
        long long outputCount = 0;
        BSONObjBuilder postCountsB;

        bool ok = true;
        BSONObj singleResult;

        if (!shardedOutput) {
            LOG(1) << "MR with single shard output, NS=" << outputCollNss
                   << " primary=" << outputDbInfo.primaryId();
<<<<<<< HEAD

            const auto outputShard =
                uassertStatusOK(shardRegistry->getShard(opCtx, outputDbInfo.primaryId()));

            ShardConnection conn(outputShard->getConnString(), outputCollNss.ns());
            ok = conn->runCommand(outDB, finalCmd.obj(), singleResult);
=======

            const auto outputShard =
                uassertStatusOK(shardRegistry->getShard(opCtx, outputDbInfo.primaryId()));

            ShardConnection conn(outputShard->getConnString(), outputCollNss.ns());
            ok = conn->runCommand(
                outDB, appendAllowImplicitCreate(finalCmd.obj(), true), singleResult);
>>>>>>> f378d467

            BSONObj counts = singleResult.getObjectField("counts");
            postCountsB.append(conn->getServerAddress(), counts);
            reduceCount = counts.getIntField("reduce");
            outputCount = counts.getIntField("output");

            conn.done();

            if (auto wcErrorElem = singleResult["writeConcernError"]) {
                appendWriteConcernErrorToCmdResponse(outputShard->getId(), wcErrorElem, result);
            }
        } else {
            LOG(1) << "MR with sharded output, NS=" << outputCollNss.ns();
<<<<<<< HEAD

            auto outputRoutingInfo =
                uassertStatusOK(catalogCache->getCollectionRoutingInfo(opCtx, outputCollNss));

            // Create the sharded collection if needed
            if (!outputRoutingInfo.cm()) {
                outputRoutingInfo = createShardedOutputCollection(opCtx, outputCollNss, splitPts);
=======

            auto outputRoutingInfo = uassertStatusOK(
                catalogCache->getCollectionRoutingInfoWithRefresh(opCtx, outputCollNss));

            const auto catalogClient = Grid::get(opCtx)->catalogClient();

            // We need to determine whether we need to drop and shard the output collection and
            // send the UUID to the shards. We will always do this if we are using replace so we
            // can skip this check in that case. If using merge or reduce, we only want to do this
            // if the output collection does not exist or if it exists and is an empty sharded
            // collection.
            bool shouldDropAndShard = replaceOutput;
            if (!replaceOutput && outputCollNss.isValid()) {
                const auto primaryShard =
                    uassertStatusOK(shardRegistry->getShard(opCtx, outputDbInfo.primaryId()));
                ScopedDbConnection conn(primaryShard->getConnString());

                if (!outputRoutingInfo.cm()) {
                    // The output collection either exists and is unsharded, or does not exist. If
                    // the output collection exists and is unsharded, fail because we should not go
                    // from unsharded to sharded.
                    BSONObj listCollsCmdResponse;
                    ok = conn->runCommand(
                        outDB,
                        BSON("listCollections" << 1 << "filter"
                                               << BSON("name" << outputCollNss.coll())),
                        listCollsCmdResponse);
                    BSONObj cursorObj = listCollsCmdResponse.getObjectField("cursor");
                    BSONObj collections = cursorObj["firstBatch"].Obj();

                    uassert(ErrorCodes::IllegalOperation,
                            "Cannot output to a sharded collection because "
                            "non-sharded collection exists already",
                            collections.isEmpty());

                    // If we reach here, the collection does not exist at all.
                    shouldDropAndShard = true;
                } else {
                    // The output collection exists and is sharded. We need to determine whether the
                    // collection is empty in order to decide whether we should drop and re-shard
                    // it.
                    // We don't want to do this if the collection is not empty.
                    shouldDropAndShard = (conn->count(outputCollNss.ns()) == 0);
                }

                conn.done();
            }

            // If we are using replace, the output collection exists and is sharded, or the output
            // collection doesn't exist we need to drop and shard the output collection. We send the
            // UUID generated during shardCollection to the shards to be used to create the temp
            // collections.
            boost::optional<UUID> shardedOutputCollUUID;
            if (shouldDropAndShard) {
                auto dropCmdResponse = uassertStatusOK(
                    Grid::get(opCtx)
                        ->shardRegistry()
                        ->getConfigShard()
                        ->runCommandWithFixedRetryAttempts(
                            opCtx,
                            ReadPreferenceSetting(ReadPreference::PrimaryOnly),
                            "admin",
                            BSON("_configsvrDropCollection" << outputCollNss.toString()),
                            Shard::RetryPolicy::kIdempotent));
                uassertStatusOK(dropCmdResponse.commandStatus);
                uassertStatusOK(dropCmdResponse.writeConcernStatus);

                outputRoutingInfo = createShardedOutputCollection(
                    opCtx, outputCollNss, splitPts, &shardedOutputCollUUID);
            }
            // This mongos might not have seen a UUID if setFCV was called on the cluster just after
            // this mongos tried to obtain the sharded output collection's UUID, so appending the
            // UUID is optional. If setFCV=3.6 has been called on the shard, the shard will error.
            // Else, the shard will pull the UUID from the config server on receiving setFCV=3.6.
            if (shardedOutputCollUUID) {
                shardedOutputCollUUID->appendToBuilder(&finalCmd, "shardedOutputCollUUID");
>>>>>>> f378d467
            }

            auto chunkSizes = SimpleBSONObjComparator::kInstance.makeBSONObjIndexedMap<int>();
            {
                // Take distributed lock to prevent split / migration.
<<<<<<< HEAD
                auto scopedDistLock =
                    Grid::get(opCtx)->catalogClient(opCtx)->getDistLockManager()->lock(
                        opCtx, outputCollNss.ns(), "mr-post-process", kNoDistLockTimeout);
                if (!scopedDistLock.isOK()) {
                    return appendCommandStatus(result, scopedDistLock.getStatus());
                }
=======
                auto scopedDistLock = catalogClient->getDistLockManager()->lock(
                    opCtx, outputCollNss.ns(), "mr-post-process", kNoDistLockTimeout);
                uassertStatusOK(scopedDistLock.getStatus());
>>>>>>> f378d467

                BSONObj finalCmdObj = appendAllowImplicitCreate(finalCmd.obj(), true);
                mrCommandResults.clear();

                try {
                    const BSONObj query;
                    Strategy::commandOp(opCtx,
                                        outDB,
                                        finalCmdObj,
<<<<<<< HEAD
                                        0,
=======
>>>>>>> f378d467
                                        outputCollNss.ns(),
                                        query,
                                        CollationSpec::kSimpleSpec,
                                        &mrCommandResults);
                    ok = true;
                } catch (DBException& e) {
                    e.addContext(str::stream() << "could not run final reduce on all shards for "
                                               << nss.ns()
                                               << ", output "
                                               << outputCollNss.ns());
                    throw;
                }

                bool hasWCError = false;

                for (const auto& mrResult : mrCommandResults) {
                    const auto server = [&]() {
                        const auto shard =
                            uassertStatusOK(Grid::get(opCtx)->shardRegistry()->getShard(
                                opCtx, mrResult.shardTargetId));
                        return shard->getConnString().toString();
                    }();

                    singleResult = mrResult.result;
                    if (!hasWCError) {
                        if (auto wcErrorElem = singleResult["writeConcernError"]) {
                            appendWriteConcernErrorToCmdResponse(
                                mrResult.shardTargetId, wcErrorElem, result);
                            hasWCError = true;
                        }
                    }

                    ok = singleResult["ok"].trueValue();
                    if (!ok) {
                        break;
                    }

                    BSONObj counts = singleResult.getObjectField("counts");
                    reduceCount += counts.getIntField("reduce");
                    outputCount += counts.getIntField("output");
                    postCountsB.append(server, counts);

                    // get the size inserted for each chunk
                    // split cannot be called here since we already have the distributed lock
                    if (singleResult.hasField("chunkSizes")) {
                        std::vector<BSONElement> sizes =
                            singleResult.getField("chunkSizes").Array();
                        for (unsigned int i = 0; i < sizes.size(); i += 2) {
                            BSONObj key = sizes[i].Obj().getOwned();
                            const long long size = sizes[i + 1].numberLong();

                            invariant(size < std::numeric_limits<int>::max());
                            chunkSizes[key] = static_cast<int>(size);
                        }
                    }
                }
            }

            // Do the splitting round
<<<<<<< HEAD
            catalogCache->onStaleConfigError(std::move(outputRoutingInfo));
=======
            catalogCache->onStaleShardVersion(std::move(outputRoutingInfo));
>>>>>>> f378d467
            outputRoutingInfo =
                uassertStatusOK(catalogCache->getCollectionRoutingInfo(opCtx, outputCollNss));
            uassert(34359,
                    str::stream() << "Failed to write mapreduce output to " << outputCollNss.ns()
                                  << "; expected that collection to be sharded, but it was not",
                    outputRoutingInfo.cm());

            const auto outputCM = outputRoutingInfo.cm();

            for (const auto& chunkSize : chunkSizes) {
                BSONObj key = chunkSize.first;
                const int size = chunkSize.second;
                invariant(size < std::numeric_limits<int>::max());

                // Key reported should be the chunk's minimum
<<<<<<< HEAD
                auto c = outputCM->findIntersectingChunkWithSimpleCollation(key);
                if (!c) {
                    warning() << "Mongod reported " << size << " bytes inserted for key " << key
                              << " but can't find chunk";
                } else {
                    updateChunkWriteStatsAndSplitIfNeeded(opCtx, outputCM.get(), c.get(), size);
                }
            }
        }

        cleanUp(servers, dbname, shardResultCollection);

=======
                auto chunkWritten = outputCM->findIntersectingChunkWithSimpleCollation(key);
                updateChunkWriteStatsAndSplitIfNeeded(opCtx, outputCM.get(), chunkWritten, size);
            }
        }

>>>>>>> f378d467
        if (!ok) {
            errmsg = str::stream() << "MR post processing failed: " << singleResult.toString();
            return false;
        }

        // copy some elements from a single result
        // annoying that we have to copy all results for inline, but no way around it
        if (singleResult.hasField("result")) {
            result.append(singleResult.getField("result"));
        } else if (singleResult.hasField("results")) {
            result.append(singleResult.getField("results"));
        }

        BSONObjBuilder countsB(32);
        // input stat is determined by aggregate MR job
        countsB.append("input", aggCounts.getField("input").numberLong());
        countsB.append("emit", aggCounts.getField("emit").numberLong());

        // reduce count is sum of all reduces that happened
        countsB.append("reduce", aggCounts.getField("reduce").numberLong() + reduceCount);

        // ouput is determined by post processing on each shard
        countsB.append("output", outputCount);
        result.append("counts", countsB.done());

        timingBuilder.append("postProcessing", t2.millis());

        result.append("timeMillis", t.millis());
        result.append("timing", timingBuilder.done());
        result.append("shardCounts", shardCounts);
        result.append("postProcessCounts", postCountsB.done());

        return true;
    }

private:
    /**
     * Creates and shards the collection for the output results.
     */
<<<<<<< HEAD
    static CachedCollectionRoutingInfo createShardedOutputCollection(OperationContext* opCtx,
                                                                     const NamespaceString& nss,
                                                                     const BSONObjSet& splitPts) {
        auto const catalogClient = Grid::get(opCtx)->catalogClient(opCtx);
        auto const catalogCache = Grid::get(opCtx)->catalogCache();
        auto const shardRegistry = Grid::get(opCtx)->shardRegistry();

        // Enable sharding on the output db
        Status status = catalogClient->enableSharding(opCtx, nss.db().toString());
=======
    static CachedCollectionRoutingInfo createShardedOutputCollection(
        OperationContext* opCtx,
        const NamespaceString& nss,
        const BSONObjSet& splitPts,
        boost::optional<UUID>* outUUID) {
        auto const catalogCache = Grid::get(opCtx)->catalogCache();

        // Enable sharding on the output db
        auto status =
            Grid::get(opCtx)->shardRegistry()->getConfigShard()->runCommandWithFixedRetryAttempts(
                opCtx,
                ReadPreferenceSetting(ReadPreference::PrimaryOnly),
                "admin",
                BSON("_configsvrEnableSharding" << nss.db().toString()),
                Shard::RetryPolicy::kIdempotent);
>>>>>>> f378d467

        // If the database has sharding already enabled, we can ignore the error
        if (status.isOK()) {
            // Invalidate the output database so it gets reloaded on the next fetch attempt
            catalogCache->purgeDatabase(nss.db());
        } else if (status != ErrorCodes::AlreadyInitialized) {
            uassertStatusOK(status);
        }

        // Points will be properly sorted using the set
        const std::vector<BSONObj> sortedSplitPts(splitPts.begin(), splitPts.end());

<<<<<<< HEAD
        // Pre-split the collection onto all the shards for this database. Note that
        // it's not completely safe to pre-split onto non-primary shards using the
        // shardcollection method (a conflict may result if multiple map-reduces are
        // writing to the same output collection, for instance).
        //
        // TODO: pre-split mapReduce output in a safer way.

        const std::set<ShardId> outShardIds = [&]() {
            std::vector<ShardId> shardIds;
            shardRegistry->getAllShardIds(&shardIds);
            uassert(ErrorCodes::ShardNotFound,
                    str::stream() << "Unable to find shards on which to place output collection "
                                  << nss.ns(),
                    !shardIds.empty());

            return std::set<ShardId>(shardIds.begin(), shardIds.end());
        }();


        BSONObj sortKey = BSON("_id" << 1);
        ShardKeyPattern sortKeyPattern(sortKey);

        // The collection default collation for the output collection. This is empty,
        // representing the simple binary comparison collation.
        BSONObj defaultCollation;

        uassertStatusOK(Grid::get(opCtx)->catalogClient(opCtx)->shardCollection(
            opCtx, nss.ns(), sortKeyPattern, defaultCollation, true, sortedSplitPts, outShardIds));

        // Make sure the cached metadata for the collection knows that we are now sharded
        catalogCache->invalidateShardedCollection(nss);
=======
        // Specifying the initial split points explicitly will cause _configsvrShardCollection to
        // distribute the initial chunks evenly across shards.
        // Note that it's not safe to pre-split onto non-primary shards through shardCollection:
        // a conflict may result if multiple map-reduces are writing to the same output collection,
        //
        // TODO: pre-split mapReduce output in a safer way.

        // Invalidate the routing table cache entry for this collection so that we reload the
        // collection the next time it's accessed, even if we receive a failure, e.g. NetworkError.
        ON_BLOCK_EXIT([catalogCache, nss] { catalogCache->invalidateShardedCollection(nss); });

        ConfigsvrShardCollectionRequest configShardCollRequest;
        configShardCollRequest.set_configsvrShardCollection(nss);
        configShardCollRequest.setKey(BSON("_id" << 1));
        configShardCollRequest.setUnique(true);
        // TODO (SERVER-29622): Setting the numInitialChunks to 0 will be unnecessary once the
        // constructor automatically respects default values specified in the .idl.
        configShardCollRequest.setNumInitialChunks(0);
        configShardCollRequest.setInitialSplitPoints(sortedSplitPts);
        configShardCollRequest.setGetUUIDfromPrimaryShard(false);

        auto cmdResponse = uassertStatusOK(
            Grid::get(opCtx)->shardRegistry()->getConfigShard()->runCommandWithFixedRetryAttempts(
                opCtx,
                ReadPreferenceSetting(ReadPreference::PrimaryOnly),
                "admin",
                configShardCollRequest.toBSON(),
                Shard::RetryPolicy::kIdempotent));
        uassertStatusOK(cmdResponse.commandStatus);

        // Parse the UUID for the sharded collection from the shardCollection response.
        auto shardCollResponse = ConfigsvrShardCollectionResponse::parse(
            IDLParserErrorContext("ConfigsvrShardCollectionResponse"), cmdResponse.response);
        *outUUID = std::move(shardCollResponse.getCollectionUUID());

        // Make sure the cached metadata for the collection knows that we are now sharded
>>>>>>> f378d467
        return uassertStatusOK(catalogCache->getCollectionRoutingInfo(opCtx, nss));
    }

    /**
     * Drops the temporary results collections from each shard.
     */
    static void cleanUp(const std::set<std::string>& servers,
                        const std::string& dbName,
                        const std::string& shardResultCollection) {
        try {
            // drop collections with tmp results on each shard
            for (const auto& server : servers) {
                ScopedDbConnection conn(server);
                conn->dropCollection(dbName + "." + shardResultCollection);
                conn.done();
            }
        } catch (const DBException& e) {
            warning() << "Cannot cleanup shard results" << redact(e);
        } catch (const std::exception& e) {
            severe() << "Cannot cleanup shard results" << causedBy(redact(e.what()));
        }
    }

} clusterMapReduceCmd;

}  // namespace
}  // namespace mongo<|MERGE_RESOLUTION|>--- conflicted
+++ resolved
@@ -50,19 +50,11 @@
 #include "mongo/s/catalog_cache.h"
 #include "mongo/s/client/shard_connection.h"
 #include "mongo/s/client/shard_registry.h"
-<<<<<<< HEAD
-#include "mongo/s/commands/cluster_commands_common.h"
-#include "mongo/s/commands/cluster_write.h"
-#include "mongo/s/commands/sharded_command_processing.h"
-#include "mongo/s/commands/strategy.h"
-#include "mongo/s/grid.h"
-=======
 #include "mongo/s/commands/cluster_commands_helpers.h"
 #include "mongo/s/commands/strategy.h"
 #include "mongo/s/grid.h"
 #include "mongo/s/request_types/shard_collection_gen.h"
 #include "mongo/s/write_ops/cluster_write.h"
->>>>>>> f378d467
 #include "mongo/stdx/chrono.h"
 #include "mongo/util/log.h"
 #include "mongo/util/scopeguard.h"
@@ -94,11 +86,7 @@
     BSONObjIterator i(orig);
     while (i.more()) {
         BSONElement e = i.next();
-<<<<<<< HEAD
-        const std::string fn = e.fieldName();
-=======
         const auto fn = e.fieldNameStringData();
->>>>>>> f378d467
 
         if (fn == bypassDocumentValidationCommandOption() || fn == "map" || fn == "mapreduce" ||
             fn == "mapReduce" || fn == "mapparams" || fn == "reduce" || fn == "query" ||
@@ -168,13 +156,8 @@
 public:
     MRCmd() : ErrmsgCommandDeprecated("mapReduce", "mapreduce") {}
 
-<<<<<<< HEAD
-    bool slaveOk() const override {
-        return true;
-=======
     AllowedOnSecondary secondaryAllowed(ServiceContext*) const override {
         return AllowedOnSecondary::kAlways;
->>>>>>> f378d467
     }
 
     bool adminOnly() const override {
@@ -182,40 +165,19 @@
     }
 
     std::string parseNs(const std::string& dbname, const BSONObj& cmdObj) const override {
-<<<<<<< HEAD
-        return parseNsCollectionRequired(dbname, cmdObj).ns();
-=======
         return CommandHelpers::parseNsCollectionRequired(dbname, cmdObj).ns();
->>>>>>> f378d467
     }
 
     bool supportsWriteConcern(const BSONObj& cmd) const override {
         return mr::mrSupportsWriteConcern(cmd);
     }
 
-<<<<<<< HEAD
-    void help(std::stringstream& help) const override {
-        help << "Runs the sharded map/reduce command";
-=======
     std::string help() const override {
         return "Runs the sharded map/reduce command";
->>>>>>> f378d467
     }
 
     void addRequiredPrivileges(const std::string& dbname,
                                const BSONObj& cmdObj,
-<<<<<<< HEAD
-                               std::vector<Privilege>* out) override {
-        mr::addPrivilegesRequiredForMapReduce(this, dbname, cmdObj, out);
-    }
-
-    bool run(OperationContext* opCtx,
-             const std::string& dbname,
-             BSONObj& cmdObj,
-             int options,
-             std::string& errmsg,
-             BSONObjBuilder& result) override {
-=======
                                std::vector<Privilege>* out) const override {
         mr::addPrivilegesRequiredForMapReduce(this, dbname, cmdObj, out);
     }
@@ -225,7 +187,6 @@
                    const BSONObj& cmdObj,
                    std::string& errmsg,
                    BSONObjBuilder& result) override {
->>>>>>> f378d467
         Timer t;
 
         const NamespaceString nss(parseNs(dbname, cmdObj));
@@ -235,10 +196,7 @@
         bool customOutDB = false;
         NamespaceString outputCollNss;
         bool inlineOutput = false;
-<<<<<<< HEAD
-=======
         bool replaceOutput = false;
->>>>>>> f378d467
 
         std::string outDB = dbname;
 
@@ -259,7 +217,9 @@
             } else {
                 // Mode must be 1st element
                 const std::string finalColShort = customOut.firstElement().str();
-<<<<<<< HEAD
+                if (customOut.hasField("replace")) {
+                    replaceOutput = true;
+                }
 
                 if (customOut.hasField("db")) {
                     customOutDB = true;
@@ -267,11 +227,13 @@
                 }
 
                 outputCollNss = NamespaceString(outDB, finalColShort);
-                uassert(ErrorCodes::InvalidNamespace,
-                        "Invalid output namespace",
-                        outputCollNss.isValid());
-            }
-        }
+            }
+        } else if (outElmt.type() == String) {
+            outputCollNss = NamespaceString(outDB, outElmt.String());
+        }
+        uassert(ErrorCodes::InvalidNamespace,
+                "Invalid output namespace",
+                inlineOutput || outputCollNss.isValid());
 
         auto const catalogCache = Grid::get(opCtx)->catalogCache();
 
@@ -291,44 +253,6 @@
                 str::stream() << "Can not execute mapReduce with output database " << outDB
                               << " which lives on config servers",
                 inlineOutput || outputDbInfo.primaryId() != "config");
-=======
-                if (customOut.hasField("replace")) {
-                    replaceOutput = true;
-                }
-
-                if (customOut.hasField("db")) {
-                    customOutDB = true;
-                    outDB = customOut.getField("db").str();
-                }
-
-                outputCollNss = NamespaceString(outDB, finalColShort);
-            }
-        } else if (outElmt.type() == String) {
-            outputCollNss = NamespaceString(outDB, outElmt.String());
-        }
-        uassert(ErrorCodes::InvalidNamespace,
-                "Invalid output namespace",
-                inlineOutput || outputCollNss.isValid());
-
-        auto const catalogCache = Grid::get(opCtx)->catalogCache();
-
-        // Ensure the input database exists and set up the input collection
-        auto inputRoutingInfo = uassertStatusOK(catalogCache->getCollectionRoutingInfo(opCtx, nss));
-
-        const bool shardedInput = inputRoutingInfo.cm() != nullptr;
-
-        // Create the output database implicitly if we have a custom output requested
-        if (customOutDB) {
-            uassertStatusOK(createShardDatabase(opCtx, outDB));
-        }
->>>>>>> f378d467
-
-        // Ensure that the output database doesn't reside on the config server
-        auto outputDbInfo = uassertStatusOK(catalogCache->getDatabase(opCtx, outDB));
-        uassert(ErrorCodes::CommandNotSupported,
-                str::stream() << "Can not execute mapReduce with output database " << outDB
-                              << " which lives on config servers",
-                inlineOutput || outputDbInfo.primaryId() != "config");
 
         int64_t maxChunkSizeBytes = 0;
 
@@ -365,15 +289,9 @@
         if (!shardedInput && !shardedOutput && !customOutDB) {
             LOG(1) << "simple MR, just passthrough";
 
-<<<<<<< HEAD
-            invariant(inputRoutingInfo.primary());
-
-            ShardConnection conn(inputRoutingInfo.primary()->getConnString(), "");
-=======
             invariant(inputRoutingInfo.db().primary());
 
             ShardConnection conn(inputRoutingInfo.db().primary()->getConnString(), "");
->>>>>>> f378d467
 
             BSONObj res;
             bool ok = conn->runCommand(
@@ -385,17 +303,10 @@
 
             if (auto wcErrorElem = res["writeConcernError"]) {
                 appendWriteConcernErrorToCmdResponse(
-<<<<<<< HEAD
-                    inputRoutingInfo.primary()->getId(), wcErrorElem, result);
-            }
-
-            result.appendElementsUnique(res);
-=======
                     inputRoutingInfo.db().primary()->getId(), wcErrorElem, result);
             }
 
             result.appendElementsUnique(CommandHelpers::filterCommandReplyForPassthrough(res));
->>>>>>> f378d467
             return ok;
         }
 
@@ -420,11 +331,6 @@
         BSONObjBuilder shardResultsB;
         BSONObjBuilder shardCountsB;
         std::map<std::string, int64_t> countsMap;
-<<<<<<< HEAD
-
-        auto splitPts = SimpleBSONObjComparator::kInstance.makeBSONObjSet();
-=======
->>>>>>> f378d467
 
         auto splitPts = SimpleBSONObjComparator::kInstance.makeBSONObjSet();
 
@@ -440,25 +346,12 @@
             throw;
         }
 
-<<<<<<< HEAD
-            try {
-                Strategy::commandOp(
-                    opCtx, dbname, shardedCommand, 0, nss.ns(), q, collation, &mrCommandResults);
-            } catch (DBException& e) {
-                e.addContext(str::stream() << "could not run map command on all shards for ns "
-                                           << nss.ns()
-                                           << " and query "
-                                           << q);
-                throw;
-            }
-=======
         // Now that the output collections of the first phase ("tmp.mrs.<>") have been created, make
         // a best effort to drop them if any part of the second phase fails.
         ON_BLOCK_EXIT([&]() { cleanUp(servers, dbname, shardResultCollection); });
 
         {
             bool ok = true;
->>>>>>> f378d467
 
             for (const auto& mrResult : mrCommandResults) {
                 // Need to gather list of all servers even if an error happened
@@ -506,11 +399,6 @@
             }
 
             if (!ok) {
-<<<<<<< HEAD
-                cleanUp(servers, dbname, shardResultCollection);
-
-=======
->>>>>>> f378d467
                 // Add "code" to the top-level response, if the failure of the sharded command
                 // can be accounted to a single error.
                 int code = getUniqueCodeFromCommandResults(mrCommandResults);
@@ -562,14 +450,6 @@
         if (!shardedOutput) {
             LOG(1) << "MR with single shard output, NS=" << outputCollNss
                    << " primary=" << outputDbInfo.primaryId();
-<<<<<<< HEAD
-
-            const auto outputShard =
-                uassertStatusOK(shardRegistry->getShard(opCtx, outputDbInfo.primaryId()));
-
-            ShardConnection conn(outputShard->getConnString(), outputCollNss.ns());
-            ok = conn->runCommand(outDB, finalCmd.obj(), singleResult);
-=======
 
             const auto outputShard =
                 uassertStatusOK(shardRegistry->getShard(opCtx, outputDbInfo.primaryId()));
@@ -577,7 +457,6 @@
             ShardConnection conn(outputShard->getConnString(), outputCollNss.ns());
             ok = conn->runCommand(
                 outDB, appendAllowImplicitCreate(finalCmd.obj(), true), singleResult);
->>>>>>> f378d467
 
             BSONObj counts = singleResult.getObjectField("counts");
             postCountsB.append(conn->getServerAddress(), counts);
@@ -591,15 +470,6 @@
             }
         } else {
             LOG(1) << "MR with sharded output, NS=" << outputCollNss.ns();
-<<<<<<< HEAD
-
-            auto outputRoutingInfo =
-                uassertStatusOK(catalogCache->getCollectionRoutingInfo(opCtx, outputCollNss));
-
-            // Create the sharded collection if needed
-            if (!outputRoutingInfo.cm()) {
-                outputRoutingInfo = createShardedOutputCollection(opCtx, outputCollNss, splitPts);
-=======
 
             auto outputRoutingInfo = uassertStatusOK(
                 catalogCache->getCollectionRoutingInfoWithRefresh(opCtx, outputCollNss));
@@ -676,24 +546,14 @@
             // Else, the shard will pull the UUID from the config server on receiving setFCV=3.6.
             if (shardedOutputCollUUID) {
                 shardedOutputCollUUID->appendToBuilder(&finalCmd, "shardedOutputCollUUID");
->>>>>>> f378d467
             }
 
             auto chunkSizes = SimpleBSONObjComparator::kInstance.makeBSONObjIndexedMap<int>();
             {
                 // Take distributed lock to prevent split / migration.
-<<<<<<< HEAD
-                auto scopedDistLock =
-                    Grid::get(opCtx)->catalogClient(opCtx)->getDistLockManager()->lock(
-                        opCtx, outputCollNss.ns(), "mr-post-process", kNoDistLockTimeout);
-                if (!scopedDistLock.isOK()) {
-                    return appendCommandStatus(result, scopedDistLock.getStatus());
-                }
-=======
                 auto scopedDistLock = catalogClient->getDistLockManager()->lock(
                     opCtx, outputCollNss.ns(), "mr-post-process", kNoDistLockTimeout);
                 uassertStatusOK(scopedDistLock.getStatus());
->>>>>>> f378d467
 
                 BSONObj finalCmdObj = appendAllowImplicitCreate(finalCmd.obj(), true);
                 mrCommandResults.clear();
@@ -703,10 +563,6 @@
                     Strategy::commandOp(opCtx,
                                         outDB,
                                         finalCmdObj,
-<<<<<<< HEAD
-                                        0,
-=======
->>>>>>> f378d467
                                         outputCollNss.ns(),
                                         query,
                                         CollationSpec::kSimpleSpec,
@@ -766,11 +622,7 @@
             }
 
             // Do the splitting round
-<<<<<<< HEAD
-            catalogCache->onStaleConfigError(std::move(outputRoutingInfo));
-=======
             catalogCache->onStaleShardVersion(std::move(outputRoutingInfo));
->>>>>>> f378d467
             outputRoutingInfo =
                 uassertStatusOK(catalogCache->getCollectionRoutingInfo(opCtx, outputCollNss));
             uassert(34359,
@@ -786,26 +638,11 @@
                 invariant(size < std::numeric_limits<int>::max());
 
                 // Key reported should be the chunk's minimum
-<<<<<<< HEAD
-                auto c = outputCM->findIntersectingChunkWithSimpleCollation(key);
-                if (!c) {
-                    warning() << "Mongod reported " << size << " bytes inserted for key " << key
-                              << " but can't find chunk";
-                } else {
-                    updateChunkWriteStatsAndSplitIfNeeded(opCtx, outputCM.get(), c.get(), size);
-                }
-            }
-        }
-
-        cleanUp(servers, dbname, shardResultCollection);
-
-=======
                 auto chunkWritten = outputCM->findIntersectingChunkWithSimpleCollation(key);
                 updateChunkWriteStatsAndSplitIfNeeded(opCtx, outputCM.get(), chunkWritten, size);
             }
         }
 
->>>>>>> f378d467
         if (!ok) {
             errmsg = str::stream() << "MR post processing failed: " << singleResult.toString();
             return false;
@@ -845,17 +682,6 @@
     /**
      * Creates and shards the collection for the output results.
      */
-<<<<<<< HEAD
-    static CachedCollectionRoutingInfo createShardedOutputCollection(OperationContext* opCtx,
-                                                                     const NamespaceString& nss,
-                                                                     const BSONObjSet& splitPts) {
-        auto const catalogClient = Grid::get(opCtx)->catalogClient(opCtx);
-        auto const catalogCache = Grid::get(opCtx)->catalogCache();
-        auto const shardRegistry = Grid::get(opCtx)->shardRegistry();
-
-        // Enable sharding on the output db
-        Status status = catalogClient->enableSharding(opCtx, nss.db().toString());
-=======
     static CachedCollectionRoutingInfo createShardedOutputCollection(
         OperationContext* opCtx,
         const NamespaceString& nss,
@@ -871,7 +697,6 @@
                 "admin",
                 BSON("_configsvrEnableSharding" << nss.db().toString()),
                 Shard::RetryPolicy::kIdempotent);
->>>>>>> f378d467
 
         // If the database has sharding already enabled, we can ignore the error
         if (status.isOK()) {
@@ -884,39 +709,6 @@
         // Points will be properly sorted using the set
         const std::vector<BSONObj> sortedSplitPts(splitPts.begin(), splitPts.end());
 
-<<<<<<< HEAD
-        // Pre-split the collection onto all the shards for this database. Note that
-        // it's not completely safe to pre-split onto non-primary shards using the
-        // shardcollection method (a conflict may result if multiple map-reduces are
-        // writing to the same output collection, for instance).
-        //
-        // TODO: pre-split mapReduce output in a safer way.
-
-        const std::set<ShardId> outShardIds = [&]() {
-            std::vector<ShardId> shardIds;
-            shardRegistry->getAllShardIds(&shardIds);
-            uassert(ErrorCodes::ShardNotFound,
-                    str::stream() << "Unable to find shards on which to place output collection "
-                                  << nss.ns(),
-                    !shardIds.empty());
-
-            return std::set<ShardId>(shardIds.begin(), shardIds.end());
-        }();
-
-
-        BSONObj sortKey = BSON("_id" << 1);
-        ShardKeyPattern sortKeyPattern(sortKey);
-
-        // The collection default collation for the output collection. This is empty,
-        // representing the simple binary comparison collation.
-        BSONObj defaultCollation;
-
-        uassertStatusOK(Grid::get(opCtx)->catalogClient(opCtx)->shardCollection(
-            opCtx, nss.ns(), sortKeyPattern, defaultCollation, true, sortedSplitPts, outShardIds));
-
-        // Make sure the cached metadata for the collection knows that we are now sharded
-        catalogCache->invalidateShardedCollection(nss);
-=======
         // Specifying the initial split points explicitly will cause _configsvrShardCollection to
         // distribute the initial chunks evenly across shards.
         // Note that it's not safe to pre-split onto non-primary shards through shardCollection:
@@ -953,7 +745,6 @@
         *outUUID = std::move(shardCollResponse.getCollectionUUID());
 
         // Make sure the cached metadata for the collection knows that we are now sharded
->>>>>>> f378d467
         return uassertStatusOK(catalogCache->getCollectionRoutingInfo(opCtx, nss));
     }
 
