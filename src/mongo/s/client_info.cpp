--- conflicted
+++ resolved
@@ -155,250 +155,9 @@
     static TimerStats gleWtimeStats;
     static ServerStatusMetricField<TimerStats> displayGleLatency( "getLastError.wtime", &gleWtimeStats );
 
-<<<<<<< HEAD
-    bool ClientInfo::getLastError( const string& dbName,
-                                   const BSONObj& options,
-                                   BSONObjBuilder& result,
-                                   string& errmsg,
-                                   bool fromWriteBackListener)
-    {
-
-        scoped_ptr<TimerHolder> gleTimerHolder;
-        if ( ! fromWriteBackListener ) {
-            bool doTiming = false;
-            const BSONElement& e = options["w"];
-            if ( e.isNumber() ) {
-                doTiming = e.numberInt() > 1;
-            }
-            else if ( e.type() == String ) {
-                doTiming = true;
-            }
-            if ( doTiming ) {
-                gleTimerHolder.reset( new TimerHolder( &gleWtimeStats ) );
-            }
-        }
+    boost::thread_specific_ptr<ClientInfo> ClientInfo::_tlInfo;
 
 
-        set<string> * shards = getPrev();
-
-        if ( shards->size() == 0 ) {
-            result.appendNull( "err" );
-            return true;
-        }
-
-        vector<WBInfo> writebacks;
-
-        //
-        // TODO: These branches should be collapsed into a single codepath
-        //
-
-        // handle single server
-        if ( shards->size() == 1 ) {
-            string theShard = *(shards->begin() );
-
-            BSONObj res;
-            bool ok = false;
-            {
-                LOG(5) << "gathering response for gle from: " << theShard << endl;
-
-                ShardConnection conn( theShard , "" );
-                try {
-                    ok = conn->runCommand( dbName , options , res );
-                }
-                catch( std::exception &e ) {
-
-                    string message =
-                            str::stream() << "could not get last error from shard " << theShard
-                                          << causedBy( e );
-
-                    warning() << message << endl;
-                    errmsg = message;
-
-                    // Catch everything that happens here, since we need to ensure we return our connection when we're
-                    // finished.
-                    conn.done();
-
-                    return false;
-                }
-
-
-                res = res.getOwned();
-                conn.done();
-            }
-
-            _addWriteBack( writebacks, res, true );
-
-            LOG(4) << "gathering writebacks from " << sinceLastGetError().size() << " hosts for"
-                   << " gle (" << theShard << ")" << endl;
-
-            // hit other machines just to block
-            for ( set<string>::const_iterator i=sinceLastGetError().begin(); i!=sinceLastGetError().end(); ++i ) {
-                string temp = *i;
-                if ( temp == theShard )
-                    continue;
-
-                LOG(5) << "gathering writebacks for single-shard gle from: " << temp << endl;
-
-                try {
-                    ShardConnection conn( temp , "" );
-                    ON_BLOCK_EXIT_OBJ( conn, &ShardConnection::done );
-                    _addWriteBack( writebacks, conn->getLastErrorDetailed(), false );
-
-                }
-                catch( std::exception &e ){
-                    warning() << "could not clear last error from shard " << temp << causedBy( e ) << endl;
-                }
-
-            }
-            clearSinceLastGetError();
-
-            // We never need to handle writebacks if we're coming from the wbl itself
-            if ( writebacks.size() && !fromWriteBackListener ){
-
-                LOG(4) << "checking " << writebacks.size() << " writebacks for"
-                       << " gle (" << theShard << ")" << endl;
-
-                vector<BSONObj> v = _handleWriteBacks( writebacks , false );
-
-                // this will usually be 1
-                // it can be greater than 1 if a write to a different shard
-                // than the last write op had a writeback
-                // all we're going to report is the first
-                // since that's the current write
-                // but we block for all
-                verify( v.size() >= 1 );
-
-                if ( res["writebackSince"].numberInt() > 0 ) {
-                    // got writeback from older op
-                    // ignore the result from it, just needed to wait
-                    result.appendElements( res );
-                }
-                else if ( writebacks[0].fromLastOperation ) {
-                    result.appendElements( v[0] );
-                    result.appendElementsUnique( res );
-                    result.append( "writebackGLE" , v[0] );
-                    result.append( "initialGLEHost" , theShard );
-                    result.append( "initialGLE", res );
-                }
-                else {
-                    // there was a writeback
-                    // but its from an old operations
-                    // so all that's important is that we block, not that we return stats
-                    result.appendElements( res );
-                }
-            }
-            else {
-                result.append( "singleShard" , theShard );
-                result.appendElements( res );
-            }
-
-            return ok;
-        }
-
-        BSONArrayBuilder bbb( result.subarrayStart( "shards" ) );
-        BSONObjBuilder shardRawGLE;
-
-        long long n = 0;
-
-        int updatedExistingStat = 0; // 0 is none, -1 has but false, 1 has true
-
-        // hit each shard
-        vector<string> errors;
-        vector<BSONObj> errorObjects;
-        for ( set<string>::iterator i = shards->begin(); i != shards->end(); i++ ) {
-            string theShard = *i;
-            bbb.append( theShard );
-
-            LOG(5) << "gathering a response for gle from: " << theShard << endl;
-
-            boost::scoped_ptr<ShardConnection> conn;
-            BSONObj res;
-            bool ok = false;
-            try {
-                conn.reset( new ShardConnection( theShard , "" ) ); // constructor can throw if shard is down
-                ok = (*conn)->runCommand( dbName , options , res );
-                shardRawGLE.append( theShard , res );
-            }
-            catch( std::exception &e ){
-
-                // Safe to return here, since we haven't started any extra processing yet, just collecting
-                // responses.
-
-                string message =
-                        str::stream() << "could not get last error from a shard " << theShard
-                                      << causedBy( e );
-
-                warning() << message << endl;
-                errmsg = message;
-
-                if (conn)
-                    conn->done();
-
-                return false;
-            }
-
-            _addWriteBack( writebacks, res, true );
-
-            string temp = DBClientWithCommands::getLastErrorString( res );
-            if ( (*conn)->type() != ConnectionString::SYNC && ( ok == false || temp.size() ) ) {
-                errors.push_back( temp );
-                errorObjects.push_back( res );
-            }
-
-            n += res["n"].numberLong();
-            if ( res["updatedExisting"].type() ) {
-                if ( res["updatedExisting"].trueValue() )
-                    updatedExistingStat = 1;
-                else if ( updatedExistingStat == 0 )
-                    updatedExistingStat = -1;
-            }
-
-            conn->done();
-        }
-
-        bbb.done();
-        result.append( "shardRawGLE" , shardRawGLE.obj() );
-
-        result.appendNumber( "n" , n );
-        if ( updatedExistingStat )
-            result.appendBool( "updatedExisting" , updatedExistingStat > 0 );
-
-        LOG(4) << "gathering writebacks from " << sinceLastGetError().size() << " hosts for"
-               << " gle (" << shards->size() << " shards)" << endl;
-
-        // hit other machines just to block
-        for ( set<string>::const_iterator i=sinceLastGetError().begin(); i!=sinceLastGetError().end(); ++i ) {
-            string temp = *i;
-            if ( shards->count( temp ) )
-                continue;
-
-            LOG(5) << "gathering writebacks for multi-shard gle from: " << temp << endl;
-
-            ShardConnection conn( temp , "" );
-            try {
-                _addWriteBack( writebacks, conn->getLastErrorDetailed(), false );
-            }
-            catch( std::exception &e ){
-                warning() << "could not clear last error from a shard " << temp << causedBy( e ) << endl;
-            }
-            conn.done();
-        }
-        clearSinceLastGetError();
-=======
-    boost::thread_specific_ptr<ClientInfo> ClientInfo::_tlInfo;
->>>>>>> 374e1947
-
-
-<<<<<<< HEAD
-        // Multi-shard results from the writeback listener implicitly means that:
-        // A) no versioning was used (multi-update/delete)
-        // B) internal GLE was used (bulk insert)
-
-        if ( errors.size() == 0 ) {
-            result.appendNull( "err" );
-            _handleWriteBacks( writebacks , fromWriteBackListener );
-            return true;
-=======
     // Look for $gleStats in a command response, and fill in ClientInfo with the data,
     // if found.
     // This data will be used by subsequent GLE calls, to ensure we look for the correct
@@ -406,7 +165,6 @@
     void saveGLEStats(const BSONObj& result, const std::string& hostString) {
         if (!ClientInfo::exists()) {
             return;
->>>>>>> 374e1947
         }
         if (result[kGLEStatsFieldName].type() != Object) {
             return;
