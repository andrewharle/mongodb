--- conflicted
+++ resolved
@@ -156,11 +156,6 @@
     return Status::OK();
 }
 
-void AsyncResultsMerger::setOperationContext(OperationContext* txn) {
-    stdx::lock_guard<stdx::mutex> lk(_mutex);
-    _params.txn = txn;
-}
-
 bool AsyncResultsMerger::ready() {
     stdx::lock_guard<stdx::mutex> lk(_mutex);
     return _ready(lk);
@@ -297,15 +292,9 @@
     return _params.getSort() ? _nextReadySorted(lk) : _nextReadyUnsorted(lk);
 }
 
-<<<<<<< HEAD
-ClusterQueryResult AsyncResultsMerger::nextReadySorted() {
-    // Tailable cursors cannot have a sort.
-    invariant(!_params.isTailable);
-=======
 ClusterQueryResult AsyncResultsMerger::_nextReadySorted(WithLock) {
     // Tailable non-awaitData cursors cannot have a sort.
     invariant(_tailableMode != TailableModeEnum::kTailable);
->>>>>>> f378d467
 
     if (_mergeQueue.empty()) {
         return {};
@@ -335,11 +324,7 @@
     return front;
 }
 
-<<<<<<< HEAD
-ClusterQueryResult AsyncResultsMerger::nextReadyUnsorted() {
-=======
 ClusterQueryResult AsyncResultsMerger::_nextReadyUnsorted(WithLock) {
->>>>>>> f378d467
     size_t remotesAttempted = 0;
     while (remotesAttempted < _remotes.size()) {
         // It is illegal to call this method if there is an error received from any shard.
@@ -396,40 +381,17 @@
     if (_params.getSessionId()) {
         BSONObjBuilder newCmdBob(std::move(cmdObj));
 
-<<<<<<< HEAD
-        cmdObj = GetMoreRequest(_params.nsString,
-                                *remote.cursorId,
-                                adjustedBatchSize,
-                                _awaitDataTimeout,
-                                boost::none,
-                                boost::none)
-                     .toBSON();
-    } else {
-        // Do the first time shard host resolution.
-        invariant(_params.readPreference);
-        Status resolveStatus = remote.resolveShardIdToHostAndPort(*_params.readPreference);
-        if (!resolveStatus.isOK()) {
-            return resolveStatus;
-=======
         BSONObjBuilder lsidBob(newCmdBob.subobjStart(OperationSessionInfo::kSessionIdFieldName));
         _params.getSessionId()->serialize(&lsidBob);
         lsidBob.doneFast();
 
         if (_params.getTxnNumber()) {
             newCmdBob.append(OperationSessionInfo::kTxnNumberFieldName, *_params.getTxnNumber());
->>>>>>> f378d467
         }
 
         cmdObj = newCmdBob.obj();
     }
 
-<<<<<<< HEAD
-    executor::RemoteCommandRequest request(remote.getTargetHost(),
-                                           _params.nsString.db().toString(),
-                                           cmdObj,
-                                           _metadataObj,
-                                           _params.txn);
-=======
     executor::RemoteCommandRequest request(
         remote.getTargetHost(), _params.getNss().db().toString(), cmdObj, _opCtx);
 
@@ -438,7 +400,6 @@
             stdx::lock_guard<stdx::mutex> lk(this->_mutex);
             this->_handleBatchResponse(lk, cbData, remoteIndex);
         });
->>>>>>> f378d467
 
     if (!callbackStatus.isOK()) {
         return callbackStatus.getStatus();
@@ -544,27 +505,6 @@
                                                const CursorResponse& response) {
     // Update the cursorId; it is sent as '0' when the cursor has been exhausted on the shard.
     auto& remote = _remotes[remoteIndex];
-<<<<<<< HEAD
-
-    // Clear the callback handle. This indicates that we are no longer waiting on a response from
-    // 'remote'.
-    remote.cbHandle = executor::TaskExecutor::CallbackHandle();
-
-    // If we're in the process of shutting down then there's no need to process the batch.
-    if (_lifecycleState != kAlive) {
-        invariant(_lifecycleState == kKillStarted);
-
-        // Make sure to wake up anyone waiting on '_currentEvent' if we're shutting down.
-        signalCurrentEventIfReady_inlock();
-
-        // Make a best effort to parse the response and retrieve the cursor id. We need the cursor
-        // id in order to issue a killCursors command against it.
-        if (cbData.response.isOK()) {
-            auto cursorResponse = parseCursorResponse(cbData.response.data, remote);
-            if (cursorResponse.isOK()) {
-                remote.cursorId = cursorResponse.getValue().getCursorId();
-            }
-=======
     remote.cursorId = response.getCursorId();
     if (response.getPostBatchResumeToken()) {
         // We only expect to see this for change streams.
@@ -582,7 +522,6 @@
             invariant(compareSortKeys(newMinSortKey, *oldMinSortKey, *_params.getSort()) >= 0);
             invariant(_promisedMinSortKeys.size() <= _remotes.size());
             _promisedMinSortKeys.erase({*oldMinSortKey, remoteIndex});
->>>>>>> f378d467
         }
         _promisedMinSortKeys.insert({newMinSortKey, remoteIndex});
         remote.promisedMinSortKey = newMinSortKey;
@@ -618,98 +557,6 @@
     _signalCurrentEventIfReady(lk);  // Wake up anyone waiting on '_currentEvent'.
 }
 
-<<<<<<< HEAD
-    // Early return from this point on signal anyone waiting on an event, if ready() is true.
-    ScopeGuard signaller = MakeGuard(&AsyncResultsMerger::signalCurrentEventIfReady_inlock, this);
-
-    StatusWith<CursorResponse> cursorResponseStatus(
-        cbData.response.isOK() ? parseCursorResponse(cbData.response.data, remote)
-                               : cbData.response.status);
-
-    if (!cursorResponseStatus.isOK()) {
-        // In the case a read is performed against a view, the shard primary can return an error
-        // indicating that the underlying collection may be sharded. When this occurs the return
-        // message will include an expanded view definition and collection namespace which we need
-        // to store. This allows for a second attempt at the read directly against the underlying
-        // collection.
-        if (cursorResponseStatus.getStatus() ==
-            ErrorCodes::CommandOnShardedViewNotSupportedOnMongod) {
-            auto& responseObj = cbData.response.data;
-            if (!responseObj.hasField("resolvedView")) {
-                remote.status = Status(ErrorCodes::InternalError,
-                                       str::stream() << "Missing field 'resolvedView' in document: "
-                                                     << responseObj);
-                return;
-            }
-
-            auto resolvedViewObj = responseObj.getObjectField("resolvedView");
-            if (resolvedViewObj.isEmpty()) {
-                remote.status = Status(ErrorCodes::InternalError,
-                                       str::stream() << "Field 'resolvedView' must be an object: "
-                                                     << responseObj);
-                return;
-            }
-
-            ClusterQueryResult result;
-            result.setViewDefinition(resolvedViewObj.getOwned());
-
-            remote.docBuffer.push(result);
-            remote.cursorId = 0;
-            remote.status = Status::OK();
-
-            if (!_params.sort.isEmpty()) {
-                // Push the index of this remote to the merge queue so that the resolved view is
-                // visible to nextReadySorted().
-                _mergeQueue.push(remoteIndex);
-            }
-            return;
-        }
-
-        auto shard = remote.getShard();
-        if (!shard) {
-            remote.status = Status(cursorResponseStatus.getStatus().code(),
-                                   str::stream() << "Could not find shard " << *remote.shardId
-                                                 << " containing host "
-                                                 << remote.getTargetHost().toString());
-        } else {
-            shard->updateReplSetMonitor(remote.getTargetHost(), cursorResponseStatus.getStatus());
-
-            // If we can still retry the initial cursor establishment, reset the state so it can be
-            // retried the next time nextEvent is called. Never retry getMores to avoid
-            // accidentally skipping results.
-            if (!remote.cursorId && remote.retryCount < kMaxNumFailedHostRetryAttempts &&
-                shard->isRetriableError(cursorResponseStatus.getStatus().code(),
-                                        Shard::RetryPolicy::kIdempotent)) {
-                invariant(remote.shardId);
-                invariant(remote.docBuffer.empty());
-
-                LOG(1) << "Initial cursor establishment failed with retriable error and will be "
-                          "retried"
-                       << causedBy(redact(cursorResponseStatus.getStatus()));
-
-                ++remote.retryCount;
-                remote.status = Status::OK();  // Reset status so it can be retried.
-
-                // Signal the merger thread to make it retry this remote again.
-                if (_currentEvent.isValid()) {
-                    // To prevent ourselves from signalling the event twice,
-                    // we set '_currentEvent' as invalid after signalling it.
-                    _executor->signalEvent(_currentEvent);
-                    _currentEvent = executor::TaskExecutor::EventHandle();
-                }
-
-                return;
-            } else {
-                remote.status = cursorResponseStatus.getStatus();
-                if (remote.status == ErrorCodes::CallbackCanceled) {
-                    // This callback should only be canceled as part of the shutdown sequence, so we
-                    // promote a canceled callback error to an error that will make more sense to
-                    // the client.
-                    remote.status = Status(ErrorCodes::ShutdownInProgress, "shutdown in progress");
-                }
-            }
-        }
-=======
 void AsyncResultsMerger::_cleanUpKilledBatch(WithLock lk) {
     invariant(_lifecycleState == kKillStarted);
 
@@ -724,7 +571,6 @@
         _lifecycleState = kKillComplete;
     }
 }
->>>>>>> f378d467
 
 void AsyncResultsMerger::_cleanUpFailedBatch(WithLock lk, Status status, size_t remoteIndex) {
     auto& remote = _remotes[remoteIndex];
@@ -734,20 +580,12 @@
     if (_params.getAllowPartialResults()) {
         remote.status = Status::OK();
 
-<<<<<<< HEAD
-            // Clear the results buffer and cursor id.
-            std::queue<ClusterQueryResult> emptyBuffer;
-            std::swap(remote.docBuffer, emptyBuffer);
-            remote.cursorId = 0;
-        }
-=======
         // Clear the results buffer and cursor id.
         std::queue<ClusterQueryResult> emptyBuffer;
         std::swap(remote.docBuffer, emptyBuffer);
         remote.cursorId = 0;
     }
 }
->>>>>>> f378d467
 
 void AsyncResultsMerger::_processBatchResults(WithLock lk,
                                               CbResponse const& response,
@@ -763,34 +601,10 @@
         return;
     }
 
-<<<<<<< HEAD
-    // Cursor id successfully established.
-    auto cursorResponse = std::move(cursorResponseStatus.getValue());
-    remote.cursorId = cursorResponse.getCursorId();
-    remote.initialCmdObj = boost::none;
-
-    for (const auto& obj : cursorResponse.getBatch()) {
-        // If there's a sort, we're expecting the remote node to give us back a sort key.
-        if (!_params.sort.isEmpty() &&
-            obj[ClusterClientCursorParams::kSortKeyField].type() != BSONType::Object) {
-            remote.status = Status(ErrorCodes::InternalError,
-                                   str::stream() << "Missing field '"
-                                                 << ClusterClientCursorParams::kSortKeyField
-                                                 << "' in document: "
-                                                 << obj);
-            return;
-        }
-
-        ClusterQueryResult result(obj);
-        remote.docBuffer.push(result);
-        ++remote.fetchedCount;
-    }
-=======
     CursorResponse cursorResponse = std::move(cursorResponseStatus.getValue());
 
     // Update the cursorId; it is sent as '0' when the cursor has been exhausted on the shard.
     remote.cursorId = cursorResponse.getCursorId();
->>>>>>> f378d467
 
     // Save the batch in the remote's buffer.
     if (!_addBatchToBuffer(lk, remoteIndex, cursorResponse)) {
@@ -881,11 +695,7 @@
             BSONObj cmdObj = KillCursorsRequest(_params.getNss(), {remote.cursorId}).toBSON();
 
             executor::RemoteCommandRequest request(
-<<<<<<< HEAD
-                remote.getTargetHost(), _params.nsString.db().toString(), cmdObj, _params.txn);
-=======
                 remote.getTargetHost(), _params.getNss().db().toString(), cmdObj, opCtx);
->>>>>>> f378d467
 
             // Send kill request; discard callback handle, if any, or failure report, if not.
             _executor->scheduleRemoteCommand(request, [](auto const&) {}).getStatus().ignore();
@@ -964,18 +774,6 @@
 // AsyncResultsMerger::MergingComparator
 //
 
-<<<<<<< HEAD
-    const auto shard = getShard();
-    if (!shard) {
-        return Status(ErrorCodes::ShardNotFound,
-                      str::stream() << "Could not find shard " << *shardId);
-    }
-
-    // TODO: Pass down an OperationContext* to use here.
-    auto findHostStatus = shard->getTargeter()->findHostWithMaxWait(readPref, Seconds{20});
-    if (!findHostStatus.isOK()) {
-        return findHostStatus.getStatus();
-=======
 bool AsyncResultsMerger::MergingComparator::operator()(const size_t& lhs, const size_t& rhs) {
     const ClusterQueryResult& leftDoc = _remotes[lhs].docBuffer.front();
     const ClusterQueryResult& rightDoc = _remotes[rhs].docBuffer.front();
@@ -990,7 +788,6 @@
     if (!killEvent) {
         // We are shutting down.
         return;
->>>>>>> f378d467
     }
     _executor->waitForEvent(killEvent);
 }
@@ -1006,31 +803,6 @@
         // Block until there are further results to return.
         auto status = _executor->waitForEvent(_opCtx, event);
 
-<<<<<<< HEAD
-std::shared_ptr<Shard> AsyncResultsMerger::RemoteCursorData::getShard() {
-    invariant(shardId || _shardHostAndPort);
-    if (shardId) {
-        return grid.shardRegistry()->getShardNoReload(*shardId);
-    } else {
-        return grid.shardRegistry()->getShardNoReload(_shardHostAndPort->toString());
-    }
-}
-
-//
-// AsyncResultsMerger::MergingComparator
-//
-
-bool AsyncResultsMerger::MergingComparator::operator()(const size_t& lhs, const size_t& rhs) {
-    const ClusterQueryResult& leftDoc = _remotes[lhs].docBuffer.front();
-    const ClusterQueryResult& rightDoc = _remotes[rhs].docBuffer.front();
-
-    BSONObj leftDocKey = (*leftDoc.getResult())[ClusterClientCursorParams::kSortKeyField].Obj();
-    BSONObj rightDocKey = (*rightDoc.getResult())[ClusterClientCursorParams::kSortKeyField].Obj();
-
-    // This does not need to sort with a collator, since mongod has already mapped strings to their
-    // ICU comparison keys as part of the $sortKey meta projection.
-    return leftDocKey.woCompare(rightDocKey, _sort, false /*considerFieldName*/) > 0;
-=======
         if (!status.isOK()) {
             return status.getStatus();
         }
@@ -1047,7 +819,6 @@
     const MinSortKeyRemoteIdPair& lhs, const MinSortKeyRemoteIdPair& rhs) const {
     auto sortKeyComp = compareSortKeys(lhs.first, rhs.first, _sort);
     return sortKeyComp < 0 || (sortKeyComp == 0 && lhs.second < rhs.second);
->>>>>>> f378d467
 }
 
 }  // namespace mongo