--- conflicted
+++ resolved
@@ -52,11 +52,7 @@
     _remotesExhausted = true;
 }
 
-<<<<<<< HEAD
-StatusWith<ClusterQueryResult> RouterStageMock::next() {
-=======
 StatusWith<ClusterQueryResult> RouterStageMock::next(RouterExecStage::ExecContext execContext) {
->>>>>>> f378d467
     if (_resultsQueue.empty()) {
         return {ClusterQueryResult()};
     }
@@ -79,10 +75,6 @@
     return Status::OK();
 }
 
-void RouterStageMock::setOperationContext(OperationContext* txn) {
-    // Do nothing
-}
-
 StatusWith<Milliseconds> RouterStageMock::getAwaitDataTimeout() {
     if (!_awaitDataTimeout) {
         return Status(ErrorCodes::BadValue, "no awaitData timeout set");
