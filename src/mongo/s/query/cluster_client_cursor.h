--- conflicted
+++ resolved
@@ -35,14 +35,10 @@
 #include "mongo/client/read_preference.h"
 #include "mongo/db/auth/user_name.h"
 #include "mongo/db/jsobj.h"
-<<<<<<< HEAD
-#include "mongo/s/query/cluster_query_result.h"
-=======
 #include "mongo/db/logical_session_id.h"
 #include "mongo/s/query/cluster_client_cursor_params.h"
 #include "mongo/s/query/cluster_query_result.h"
 #include "mongo/s/query/router_exec_stage.h"
->>>>>>> f378d467
 #include "mongo/util/time_support.h"
 
 namespace mongo {
@@ -75,11 +71,7 @@
      *
      * A non-ok status is returned in case of any error.
      */
-<<<<<<< HEAD
-    virtual StatusWith<ClusterQueryResult> next() = 0;
-=======
     virtual StatusWith<ClusterQueryResult> next(RouterExecStage::ExecContext) = 0;
->>>>>>> f378d467
 
     /**
      * Must be called before destruction to abandon a not-yet-exhausted cursor. If next() has
@@ -162,13 +154,6 @@
     virtual Status setAwaitDataTimeout(Milliseconds awaitDataTimeout) = 0;
 
     /**
-<<<<<<< HEAD
-     * Update the operation context for remote requests.
-     *
-     * Network requests depend on having a valid operation context for user initiated actions.
-     */
-    virtual void setOperationContext(OperationContext* txn) = 0;
-=======
      * Returns the logical session id for this cursor.
      */
     virtual boost::optional<LogicalSessionId> getLsid() const = 0;
@@ -210,7 +195,6 @@
 private:
     // Unused maxTime budget for this cursor.
     Microseconds _leftoverMaxTimeMicros = Microseconds::max();
->>>>>>> f378d467
 };
 
 }  // namespace mongo