
/**
 *    Copyright (C) 2018-present MongoDB, Inc.
 *
 *    This program is free software: you can redistribute it and/or modify
 *    it under the terms of the Server Side Public License, version 1,
 *    as published by MongoDB, Inc.
 *
 *    This program is distributed in the hope that it will be useful,
 *    but WITHOUT ANY WARRANTY; without even the implied warranty of
 *    MERCHANTABILITY or FITNESS FOR A PARTICULAR PURPOSE.  See the
 *    Server Side Public License for more details.
 *
 *    You should have received a copy of the Server Side Public License
 *    along with this program. If not, see
 *    <http://www.mongodb.com/licensing/server-side-public-license>.
 *
 *    As a special exception, the copyright holders give permission to link the
 *    code of portions of this program with the OpenSSL library under certain
 *    conditions as described in each individual source file and distribute
 *    linked combinations including the program with the OpenSSL library. You
 *    must comply with the Server Side Public License in all respects for
 *    all of the code used other than as permitted herein. If you modify file(s)
 *    with this exception, you may extend this exception to your version of the
 *    file(s), but you are not obligated to do so. If you do not wish to do so,
 *    delete this exception statement from your version. If you delete this
 *    exception statement from all source files in the program, then also delete
 *    it in the license file.
 */

#define MONGO_LOG_DEFAULT_COMPONENT ::mongo::logger::LogComponent::kQuery

#include "mongo/platform/basic.h"

#include "mongo/s/query/router_stage_merge.h"

#include "mongo/db/query/find_common.h"
#include "mongo/util/scopeguard.h"

namespace mongo {

RouterStageMerge::RouterStageMerge(OperationContext* opCtx,
                                   executor::TaskExecutor* executor,
                                   ClusterClientCursorParams* params)
    : RouterExecStage(opCtx),
      _executor(executor),
      _params(params),
      _arm(opCtx, executor, params->extractARMParams()) {}

StatusWith<ClusterQueryResult> RouterStageMerge::next(ExecContext execCtx) {
    // Non-tailable and tailable non-awaitData cursors always block until ready(). AwaitData
    // cursors wait for ready() only until a specified time limit is exceeded.
    return (_params->tailableMode == TailableModeEnum::kTailableAndAwaitData
                ? awaitNextWithTimeout(execCtx)
                : _arm.blockingNext());
}

<<<<<<< HEAD
StatusWith<ClusterQueryResult> RouterStageMerge::next() {
    while (!_arm.ready()) {
        auto nextEventStatus = _arm.nextEvent();
=======
StatusWith<ClusterQueryResult> RouterStageMerge::awaitNextWithTimeout(ExecContext execCtx) {
    invariant(_params->tailableMode == TailableModeEnum::kTailableAndAwaitData);
    // If we are in kInitialFind or kGetMoreWithAtLeastOneResultInBatch context and the ARM is not
    // ready, we don't block. Fall straight through to the return statement.
    while (!_arm.ready() && execCtx == ExecContext::kGetMoreNoResultsYet) {
        auto nextEventStatus = getNextEvent();
>>>>>>> f378d467
        if (!nextEventStatus.isOK()) {
            return nextEventStatus.getStatus();
        }
        auto event = nextEventStatus.getValue();

        // Block until there are further results to return, or our time limit is exceeded.
        auto waitStatus = _executor->waitForEvent(
            getOpCtx(), event, awaitDataState(getOpCtx()).waitForInsertsDeadline);

        if (!waitStatus.isOK()) {
            return waitStatus.getStatus();
        }
        // Swallow timeout errors for tailable awaitData cursors, stash the event that we were
        // waiting on, and return EOF.
        if (waitStatus == stdx::cv_status::timeout) {
            _leftoverEventFromLastTimeout = std::move(event);
            return ClusterQueryResult{};
        }
    }

    // We reach this point either if the ARM is ready, or if the ARM is !ready and we are in
    // kInitialFind or kGetMoreWithAtLeastOneResultInBatch ExecContext. In the latter case, we
    // return EOF immediately rather than blocking for further results.
    return _arm.ready() ? _arm.nextReady() : ClusterQueryResult{};
}

StatusWith<EventHandle> RouterStageMerge::getNextEvent() {
    // If we abandoned a previous event due to a mongoS-side timeout, wait for it first.
    if (_leftoverEventFromLastTimeout) {
        invariant(_params->tailableMode == TailableModeEnum::kTailableAndAwaitData);
        // If we have an outstanding event from last time, then we might have to manually schedule
        // some getMores for the cursors. If a remote response came back while we were between
        // getMores (from the user to mongos), the response may have been an empty batch, and the
        // ARM would not be able to ask for the next batch immediately since it is not attached to
        // an OperationContext. Now that we have a valid OperationContext, we schedule the getMores
        // ourselves.
        Status getMoreStatus = _arm.scheduleGetMores();
        if (!getMoreStatus.isOK()) {
            return getMoreStatus;
        }

        // Return the leftover event and clear '_leftoverEventFromLastTimeout'.
        auto event = _leftoverEventFromLastTimeout;
        _leftoverEventFromLastTimeout = EventHandle();
        return event;
    }

    return _arm.nextEvent();
}

void RouterStageMerge::kill(OperationContext* opCtx) {
    _arm.blockingKill(opCtx);
}

bool RouterStageMerge::remotesExhausted() {
    return _arm.remotesExhausted();
}

std::size_t RouterStageMerge::getNumRemotes() const {
    return _arm.getNumRemotes();
}

Status RouterStageMerge::doSetAwaitDataTimeout(Milliseconds awaitDataTimeout) {
    return _arm.setAwaitDataTimeout(awaitDataTimeout);
}

<<<<<<< HEAD
void RouterStageMerge::setOperationContext(OperationContext* txn) {
    return _arm.setOperationContext(txn);
=======
void RouterStageMerge::addNewShardCursors(std::vector<RemoteCursor>&& newShards) {
    _arm.addNewShardCursors(std::move(newShards));
>>>>>>> f378d467
}

}  // namespace mongo<|MERGE_RESOLUTION|>--- conflicted
+++ resolved
@@ -55,18 +55,12 @@
                 : _arm.blockingNext());
 }
 
-<<<<<<< HEAD
-StatusWith<ClusterQueryResult> RouterStageMerge::next() {
-    while (!_arm.ready()) {
-        auto nextEventStatus = _arm.nextEvent();
-=======
 StatusWith<ClusterQueryResult> RouterStageMerge::awaitNextWithTimeout(ExecContext execCtx) {
     invariant(_params->tailableMode == TailableModeEnum::kTailableAndAwaitData);
     // If we are in kInitialFind or kGetMoreWithAtLeastOneResultInBatch context and the ARM is not
     // ready, we don't block. Fall straight through to the return statement.
     while (!_arm.ready() && execCtx == ExecContext::kGetMoreNoResultsYet) {
         auto nextEventStatus = getNextEvent();
->>>>>>> f378d467
         if (!nextEventStatus.isOK()) {
             return nextEventStatus.getStatus();
         }
@@ -133,13 +127,8 @@
     return _arm.setAwaitDataTimeout(awaitDataTimeout);
 }
 
-<<<<<<< HEAD
-void RouterStageMerge::setOperationContext(OperationContext* txn) {
-    return _arm.setOperationContext(txn);
-=======
 void RouterStageMerge::addNewShardCursors(std::vector<RemoteCursor>&& newShards) {
     _arm.addNewShardCursors(std::move(newShards));
->>>>>>> f378d467
 }
 
 }  // namespace mongo