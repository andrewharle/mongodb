--- conflicted
+++ resolved
@@ -53,11 +53,7 @@
                      executor::TaskExecutor* executor,
                      ClusterClientCursorParams* params);
 
-<<<<<<< HEAD
-    StatusWith<ClusterQueryResult> next() final;
-=======
     StatusWith<ClusterQueryResult> next(ExecContext) final;
->>>>>>> f378d467
 
     void kill(OperationContext* opCtx) final;
 
@@ -85,8 +81,6 @@
         _arm.detachFromOperationContext();
     }
 
-    void setOperationContext(OperationContext* txn) final;
-
 private:
     /**
      * Awaits the next result from the ARM up to a specified time limit. If this is the user's
