
/**
 *    Copyright (C) 2018-present MongoDB, Inc.
 *
 *    This program is free software: you can redistribute it and/or modify
 *    it under the terms of the Server Side Public License, version 1,
 *    as published by MongoDB, Inc.
 *
 *    This program is distributed in the hope that it will be useful,
 *    but WITHOUT ANY WARRANTY; without even the implied warranty of
 *    MERCHANTABILITY or FITNESS FOR A PARTICULAR PURPOSE.  See the
 *    Server Side Public License for more details.
 *
 *    You should have received a copy of the Server Side Public License
 *    along with this program. If not, see
 *    <http://www.mongodb.com/licensing/server-side-public-license>.
 *
 *    As a special exception, the copyright holders give permission to link the
 *    code of portions of this program with the OpenSSL library under certain
 *    conditions as described in each individual source file and distribute
 *    linked combinations including the program with the OpenSSL library. You
 *    must comply with the Server Side Public License in all respects for
 *    all of the code used other than as permitted herein. If you modify file(s)
 *    with this exception, you may extend this exception to your version of the
 *    file(s), but you are not obligated to do so. If you do not wish to do so,
 *    delete this exception statement from your version. If you delete this
 *    exception statement from all source files in the program, then also delete
 *    it in the license file.
 */

#define MONGO_LOG_DEFAULT_COMPONENT ::mongo::logger::LogComponent::kQuery

#include "mongo/platform/basic.h"

#include "mongo/s/query/router_stage_limit.h"

namespace mongo {

RouterStageLimit::RouterStageLimit(OperationContext* opCtx,
                                   std::unique_ptr<RouterExecStage> child,
                                   long long limit)
    : RouterExecStage(opCtx, std::move(child)), _limit(limit) {
    invariant(limit > 0);
}

<<<<<<< HEAD
StatusWith<ClusterQueryResult> RouterStageLimit::next() {
=======
StatusWith<ClusterQueryResult> RouterStageLimit::next(RouterExecStage::ExecContext execContext) {
>>>>>>> f378d467
    if (_returnedSoFar >= _limit) {
        return {ClusterQueryResult()};
    }

    auto childResult = getChildStage()->next(execContext);
    if (!childResult.isOK()) {
        return childResult;
    }

    if (!childResult.getValue().isEOF()) {
        ++_returnedSoFar;
    }
    return childResult;
}

<<<<<<< HEAD
void RouterStageLimit::kill() {
    getChildStage()->kill();
}

bool RouterStageLimit::remotesExhausted() {
    return getChildStage()->remotesExhausted();
}

Status RouterStageLimit::setAwaitDataTimeout(Milliseconds awaitDataTimeout) {
    return getChildStage()->setAwaitDataTimeout(awaitDataTimeout);
}

void RouterStageLimit::setOperationContext(OperationContext* txn) {
    return getChildStage()->setOperationContext(txn);
}

=======
>>>>>>> f378d467
}  // namespace mongo<|MERGE_RESOLUTION|>--- conflicted
+++ resolved
@@ -43,11 +43,7 @@
     invariant(limit > 0);
 }
 
-<<<<<<< HEAD
-StatusWith<ClusterQueryResult> RouterStageLimit::next() {
-=======
 StatusWith<ClusterQueryResult> RouterStageLimit::next(RouterExecStage::ExecContext execContext) {
->>>>>>> f378d467
     if (_returnedSoFar >= _limit) {
         return {ClusterQueryResult()};
     }
@@ -63,23 +59,4 @@
     return childResult;
 }
 
-<<<<<<< HEAD
-void RouterStageLimit::kill() {
-    getChildStage()->kill();
-}
-
-bool RouterStageLimit::remotesExhausted() {
-    return getChildStage()->remotesExhausted();
-}
-
-Status RouterStageLimit::setAwaitDataTimeout(Milliseconds awaitDataTimeout) {
-    return getChildStage()->setAwaitDataTimeout(awaitDataTimeout);
-}
-
-void RouterStageLimit::setOperationContext(OperationContext* txn) {
-    return getChildStage()->setOperationContext(txn);
-}
-
-=======
->>>>>>> f378d467
 }  // namespace mongo