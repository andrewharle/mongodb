
/**
 *    Copyright (C) 2018-present MongoDB, Inc.
 *
 *    This program is free software: you can redistribute it and/or modify
 *    it under the terms of the Server Side Public License, version 1,
 *    as published by MongoDB, Inc.
 *
 *    This program is distributed in the hope that it will be useful,
 *    but WITHOUT ANY WARRANTY; without even the implied warranty of
 *    MERCHANTABILITY or FITNESS FOR A PARTICULAR PURPOSE.  See the
 *    Server Side Public License for more details.
 *
 *    You should have received a copy of the Server Side Public License
 *    along with this program. If not, see
 *    <http://www.mongodb.com/licensing/server-side-public-license>.
 *
 *    As a special exception, the copyright holders give permission to link the
 *    code of portions of this program with the OpenSSL library under certain
 *    conditions as described in each individual source file and distribute
 *    linked combinations including the program with the OpenSSL library. You
 *    must comply with the Server Side Public License in all respects for
 *    all of the code used other than as permitted herein. If you modify file(s)
 *    with this exception, you may extend this exception to your version of the
 *    file(s), but you are not obligated to do so. If you do not wish to do so,
 *    delete this exception statement from your version. If you delete this
 *    exception statement from all source files in the program, then also delete
 *    it in the license file.
 */

#define MONGO_LOG_DEFAULT_COMPONENT ::mongo::logger::LogComponent::kSharding

#include "mongo/platform/basic.h"

#include "mongo/s/sharding_initialization.h"

#include <string>

#include "mongo/base/status.h"
<<<<<<< HEAD
#include "mongo/client/remote_command_targeter_factory_impl.h"
=======
>>>>>>> f378d467
#include "mongo/db/audit.h"
#include "mongo/db/keys_collection_client_sharded.h"
#include "mongo/db/keys_collection_manager.h"
#include "mongo/db/logical_clock.h"
#include "mongo/db/logical_time_validator.h"
#include "mongo/db/server_options.h"
#include "mongo/db/server_parameters.h"
#include "mongo/db/service_context.h"
#include "mongo/db/time_proof_service.h"
#include "mongo/executor/connection_pool.h"
#include "mongo/executor/network_interface_factory.h"
#include "mongo/executor/network_interface_thread_pool.h"
#include "mongo/executor/task_executor.h"
#include "mongo/executor/task_executor_pool.h"
#include "mongo/executor/thread_pool_task_executor.h"
#include "mongo/rpc/metadata/config_server_metadata.h"
#include "mongo/rpc/metadata/metadata_hook.h"
#include "mongo/s/balancer_configuration.h"
#include "mongo/s/catalog/dist_lock_catalog_impl.h"
#include "mongo/s/catalog/replset_dist_lock_manager.h"
#include "mongo/s/catalog/sharding_catalog_client_impl.h"
<<<<<<< HEAD
#include "mongo/s/catalog/sharding_catalog_manager_impl.h"
=======
>>>>>>> f378d467
#include "mongo/s/catalog_cache.h"
#include "mongo/s/client/shard_factory.h"
#include "mongo/s/client/shard_registry.h"
#include "mongo/s/client/sharding_network_connection_hook.h"
#include "mongo/s/cluster_identity_loader.h"
#include "mongo/s/grid.h"
#include "mongo/s/query/cluster_cursor_manager.h"
<<<<<<< HEAD
#include "mongo/s/sharding_egress_metadata_hook.h"
=======
#include "mongo/s/sharding_task_executor.h"
>>>>>>> f378d467
#include "mongo/stdx/memory.h"
#include "mongo/util/exit.h"
#include "mongo/util/log.h"
#include "mongo/util/mongoutils/str.h"
<<<<<<< HEAD
=======
#include "mongo/util/net/socket_utils.h"
>>>>>>> f378d467

namespace mongo {

using executor::ConnectionPool;

MONGO_EXPORT_STARTUP_SERVER_PARAMETER(ShardingTaskExecutorPoolHostTimeoutMS,
                                      int,
                                      ConnectionPool::kDefaultHostTimeout.count());
MONGO_EXPORT_STARTUP_SERVER_PARAMETER(ShardingTaskExecutorPoolMaxSize, int, -1);

// By default, limit us to two concurrent pending connection attempts
// in any one pool. Since pools are currently per-cpu, we still may
// have something like 64 concurrent total connection attempts on a
// modestly sized system. We could set it to one, but that seems too
// restrictive.
MONGO_EXPORT_STARTUP_SERVER_PARAMETER(ShardingTaskExecutorPoolMaxConnecting, int, 2);

MONGO_EXPORT_STARTUP_SERVER_PARAMETER(ShardingTaskExecutorPoolMinSize,
                                      int,
                                      static_cast<int>(ConnectionPool::kDefaultMinConns));
MONGO_EXPORT_STARTUP_SERVER_PARAMETER(ShardingTaskExecutorPoolRefreshRequirementMS,
                                      int,
                                      ConnectionPool::kDefaultRefreshRequirement.count());
MONGO_EXPORT_STARTUP_SERVER_PARAMETER(ShardingTaskExecutorPoolRefreshTimeoutMS,
                                      int,
                                      ConnectionPool::kDefaultRefreshTimeout.count());

namespace {

using executor::NetworkInterface;
using executor::NetworkInterfaceThreadPool;
using executor::TaskExecutorPool;
using executor::ThreadPoolTaskExecutor;

static constexpr auto kRetryInterval = Seconds{2};
<<<<<<< HEAD
=======

std::unique_ptr<ShardingCatalogClient> makeCatalogClient(ServiceContext* service,
                                                         StringData distLockProcessId) {
    auto distLockCatalog = stdx::make_unique<DistLockCatalogImpl>();
    auto distLockManager =
        stdx::make_unique<ReplSetDistLockManager>(service,
                                                  distLockProcessId,
                                                  std::move(distLockCatalog),
                                                  ReplSetDistLockManager::kDistLockPingInterval,
                                                  ReplSetDistLockManager::kDistLockExpirationTime);
>>>>>>> f378d467

    return stdx::make_unique<ShardingCatalogClientImpl>(std::move(distLockManager));
}

<<<<<<< HEAD
std::unique_ptr<ShardingCatalogClient> makeCatalogClient(ServiceContext* service,
                                                         ShardRegistry* shardRegistry,
                                                         StringData distLockProcessId) {
    auto distLockCatalog = stdx::make_unique<DistLockCatalogImpl>(shardRegistry);
    auto distLockManager =
        stdx::make_unique<ReplSetDistLockManager>(service,
                                                  distLockProcessId,
                                                  std::move(distLockCatalog),
                                                  ReplSetDistLockManager::kDistLockPingInterval,
                                                  ReplSetDistLockManager::kDistLockExpirationTime);

    return stdx::make_unique<ShardingCatalogClientImpl>(std::move(distLockManager));
}

std::unique_ptr<TaskExecutorPool> makeTaskExecutorPool(
    std::unique_ptr<NetworkInterface> fixedNet,
    rpc::ShardingEgressMetadataHookBuilder metadataHookBuilder,
    ConnectionPool::Options connPoolOptions) {
    std::vector<std::unique_ptr<executor::TaskExecutor>> executors;

    for (size_t i = 0; i < TaskExecutorPool::getSuggestedPoolSize(); ++i) {
        auto net = executor::makeNetworkInterface(
            "NetworkInterfaceASIO-TaskExecutorPool-" + std::to_string(i),
            stdx::make_unique<ShardingNetworkConnectionHook>(),
            metadataHookBuilder(),
            connPoolOptions);
        auto netPtr = net.get();
        auto exec = stdx::make_unique<ThreadPoolTaskExecutor>(
            stdx::make_unique<NetworkInterfaceThreadPool>(netPtr), std::move(net));
=======
std::unique_ptr<TaskExecutorPool> makeShardingTaskExecutorPool(
    std::unique_ptr<NetworkInterface> fixedNet,
    rpc::ShardingEgressMetadataHookBuilder metadataHookBuilder,
    ConnectionPool::Options connPoolOptions,
    boost::optional<size_t> taskExecutorPoolSize) {
    std::vector<std::unique_ptr<executor::TaskExecutor>> executors;

    const auto poolSize = taskExecutorPoolSize.value_or(TaskExecutorPool::getSuggestedPoolSize());

    for (size_t i = 0; i < poolSize; ++i) {
        auto exec = makeShardingTaskExecutor(
            executor::makeNetworkInterface("TaskExecutorPool-" + std::to_string(i),
                                           stdx::make_unique<ShardingNetworkConnectionHook>(),
                                           metadataHookBuilder(),
                                           connPoolOptions));
>>>>>>> f378d467

        executors.emplace_back(std::move(exec));
    }

    // Add executor used to perform non-performance critical work.
    auto fixedExec = makeShardingTaskExecutor(std::move(fixedNet));

    auto executorPool = stdx::make_unique<TaskExecutorPool>();
    executorPool->addExecutors(std::move(executors), std::move(fixedExec));
    return executorPool;
}

}  // namespace

<<<<<<< HEAD
const StringData kDistLockProcessIdForConfigServer("ConfigServer");

std::string generateDistLockProcessId(OperationContext* txn) {
=======
std::unique_ptr<executor::TaskExecutor> makeShardingTaskExecutor(
    std::unique_ptr<NetworkInterface> net) {
    auto netPtr = net.get();
    auto executor = stdx::make_unique<ThreadPoolTaskExecutor>(
        stdx::make_unique<NetworkInterfaceThreadPool>(netPtr), std::move(net));

    return stdx::make_unique<executor::ShardingTaskExecutor>(std::move(executor));
}

std::string generateDistLockProcessId(OperationContext* opCtx) {
>>>>>>> f378d467
    std::unique_ptr<SecureRandom> rng(SecureRandom::create());

    return str::stream()
        << HostAndPort(getHostName(), serverGlobalParams.port).toString() << ':'
        << durationCount<Seconds>(
<<<<<<< HEAD
               txn->getServiceContext()->getPreciseClockSource()->now().toDurationSinceEpoch())
        << ':' << rng->nextInt64();
}

Status initializeGlobalShardingState(OperationContext* txn,
                                     const ConnectionString& configCS,
                                     StringData distLockProcessId,
                                     std::unique_ptr<ShardFactory> shardFactory,
                                     rpc::ShardingEgressMetadataHookBuilder hookBuilder,
                                     ShardingCatalogManagerBuilder catalogManagerBuilder) {
=======
               opCtx->getServiceContext()->getPreciseClockSource()->now().toDurationSinceEpoch())
        << ':' << rng->nextInt64();
}

Status initializeGlobalShardingState(OperationContext* opCtx,
                                     const ConnectionString& configCS,
                                     StringData distLockProcessId,
                                     std::unique_ptr<ShardFactory> shardFactory,
                                     std::unique_ptr<CatalogCache> catalogCache,
                                     rpc::ShardingEgressMetadataHookBuilder hookBuilder,
                                     boost::optional<size_t> taskExecutorPoolSize) {
>>>>>>> f378d467
    if (configCS.type() == ConnectionString::INVALID) {
        return {ErrorCodes::BadValue, "Unrecognized connection string."};
    }

    // We don't set the ConnectionPool's static const variables to be the default value in
    // MONGO_EXPORT_STARTUP_SERVER_PARAMETER because it's not guaranteed to be initialized.
    // The following code is a workaround.
    ConnectionPool::Options connPoolOptions;
    connPoolOptions.hostTimeout = Milliseconds(ShardingTaskExecutorPoolHostTimeoutMS);
    connPoolOptions.maxConnections = (ShardingTaskExecutorPoolMaxSize != -1)
        ? ShardingTaskExecutorPoolMaxSize
        : ConnectionPool::kDefaultMaxConns;
    connPoolOptions.maxConnecting = (ShardingTaskExecutorPoolMaxConnecting != -1)
        ? ShardingTaskExecutorPoolMaxConnecting
        : ConnectionPool::kDefaultMaxConnecting;
    connPoolOptions.minConnections = ShardingTaskExecutorPoolMinSize;
    connPoolOptions.refreshRequirement = Milliseconds(ShardingTaskExecutorPoolRefreshRequirementMS);
    connPoolOptions.refreshTimeout = Milliseconds(ShardingTaskExecutorPoolRefreshTimeoutMS);

    if (connPoolOptions.refreshRequirement <= connPoolOptions.refreshTimeout) {
        auto newRefreshTimeout = connPoolOptions.refreshRequirement - Milliseconds(1);
        warning() << "ShardingTaskExecutorPoolRefreshRequirementMS ("
                  << connPoolOptions.refreshRequirement
                  << ") set below ShardingTaskExecutorPoolRefreshTimeoutMS ("
                  << connPoolOptions.refreshTimeout
                  << "). Adjusting ShardingTaskExecutorPoolRefreshTimeoutMS to "
                  << newRefreshTimeout;
        connPoolOptions.refreshTimeout = newRefreshTimeout;
    }

    if (connPoolOptions.hostTimeout <=
        connPoolOptions.refreshRequirement + connPoolOptions.refreshTimeout) {
        auto newHostTimeout =
            connPoolOptions.refreshRequirement + connPoolOptions.refreshTimeout + Milliseconds(1);
        warning() << "ShardingTaskExecutorPoolHostTimeoutMS (" << connPoolOptions.hostTimeout
                  << ") set below ShardingTaskExecutorPoolRefreshRequirementMS ("
                  << connPoolOptions.refreshRequirement
                  << ") + ShardingTaskExecutorPoolRefreshTimeoutMS ("
                  << connPoolOptions.refreshTimeout
                  << "). Adjusting ShardingTaskExecutorPoolHostTimeoutMS to " << newHostTimeout;
        connPoolOptions.hostTimeout = newHostTimeout;
    }

    auto network =
        executor::makeNetworkInterface("ShardRegistry",
                                       stdx::make_unique<ShardingNetworkConnectionHook>(),
                                       hookBuilder(),
                                       connPoolOptions);
    auto networkPtr = network.get();
<<<<<<< HEAD
    auto executorPool = makeTaskExecutorPool(std::move(network), hookBuilder, connPoolOptions);
    executorPool->startup();

    auto shardRegistry(stdx::make_unique<ShardRegistry>(std::move(shardFactory), configCS));

    auto catalogClient =
        makeCatalogClient(txn->getServiceContext(), shardRegistry.get(), distLockProcessId);

    auto rawCatalogClient = catalogClient.get();

    std::unique_ptr<ShardingCatalogManager> catalogManager = catalogManagerBuilder(
        rawCatalogClient,
        makeTaskExecutor(executor::makeNetworkInterface("AddShard-TaskExecutor")));
    auto rawCatalogManager = catalogManager.get();

    grid.init(
        std::move(catalogClient),
        std::move(catalogManager),
        stdx::make_unique<CatalogCache>(),
        std::move(shardRegistry),
=======
    auto executorPool = makeShardingTaskExecutorPool(
        std::move(network), hookBuilder, connPoolOptions, taskExecutorPoolSize);
    executorPool->startup();

    auto const grid = Grid::get(opCtx);
    grid->init(
        makeCatalogClient(opCtx->getServiceContext(), distLockProcessId),
        std::move(catalogCache),
        stdx::make_unique<ShardRegistry>(std::move(shardFactory), configCS),
>>>>>>> f378d467
        stdx::make_unique<ClusterCursorManager>(getGlobalServiceContext()->getPreciseClockSource()),
        stdx::make_unique<BalancerConfiguration>(),
        std::move(executorPool),
        networkPtr);

<<<<<<< HEAD
    // must be started once the grid is initialized
    grid.shardRegistry()->startup();

    auto status = rawCatalogClient->startup();
    if (!status.isOK()) {
        return status;
    }

    if (serverGlobalParams.clusterRole == ClusterRole::ConfigServer) {
        // Only config servers get a ShardingCatalogManager.
        status = rawCatalogManager->startup();
        if (!status.isOK()) {
            return status;
        }
    }

    return Status::OK();
}

Status reloadShardRegistryUntilSuccess(OperationContext* txn) {
    if (serverGlobalParams.clusterRole == ClusterRole::ConfigServer) {
        return Status::OK();
    }

    while (!inShutdown()) {
        auto stopStatus = txn->checkForInterruptNoAssert();
        if (!stopStatus.isOK()) {
            return stopStatus;
        }

        try {
            uassertStatusOK(ClusterIdentityLoader::get(txn)->loadClusterId(
                txn, repl::ReadConcernLevel::kMajorityReadConcern));
            if (grid.shardRegistry()->isUp()) {
=======
    // The shard registry must be started once the grid is initialized
    grid->shardRegistry()->startup(opCtx);

    // The catalog client must be started after the shard registry has been started up
    grid->catalogClient()->startup();

    auto keysCollectionClient =
        stdx::make_unique<KeysCollectionClientSharded>(grid->catalogClient());
    auto keyManager =
        std::make_shared<KeysCollectionManager>(KeysCollectionManager::kKeyManagerPurposeString,
                                                std::move(keysCollectionClient),
                                                Seconds(KeysRotationIntervalSec));
    keyManager->startMonitoring(opCtx->getServiceContext());

    LogicalTimeValidator::set(opCtx->getServiceContext(),
                              stdx::make_unique<LogicalTimeValidator>(keyManager));

    return Status::OK();
}

Status waitForShardRegistryReload(OperationContext* opCtx) {
    if (serverGlobalParams.clusterRole == ClusterRole::ConfigServer) {
        return Status::OK();
    }

    while (!globalInShutdownDeprecated()) {
        auto stopStatus = opCtx->checkForInterruptNoAssert();
        if (!stopStatus.isOK()) {
            return stopStatus;
        }

        try {
            uassertStatusOK(ClusterIdentityLoader::get(opCtx)->loadClusterId(
                opCtx, repl::ReadConcernLevel::kMajorityReadConcern));
            if (Grid::get(opCtx)->shardRegistry()->isUp()) {
>>>>>>> f378d467
                return Status::OK();
            }
            sleepFor(kRetryInterval);
            continue;
        } catch (const DBException& ex) {
            Status status = ex.toStatus();
            warning()
                << "Error initializing sharding state, sleeping for 2 seconds and trying again"
                << causedBy(status);
            sleepFor(kRetryInterval);
            continue;
        }
    }

    return {ErrorCodes::ShutdownInProgress, "aborting shard loading attempt"};
}

}  // namespace mongo<|MERGE_RESOLUTION|>--- conflicted
+++ resolved
@@ -37,10 +37,6 @@
 #include <string>
 
 #include "mongo/base/status.h"
-<<<<<<< HEAD
-#include "mongo/client/remote_command_targeter_factory_impl.h"
-=======
->>>>>>> f378d467
 #include "mongo/db/audit.h"
 #include "mongo/db/keys_collection_client_sharded.h"
 #include "mongo/db/keys_collection_manager.h"
@@ -62,10 +58,6 @@
 #include "mongo/s/catalog/dist_lock_catalog_impl.h"
 #include "mongo/s/catalog/replset_dist_lock_manager.h"
 #include "mongo/s/catalog/sharding_catalog_client_impl.h"
-<<<<<<< HEAD
-#include "mongo/s/catalog/sharding_catalog_manager_impl.h"
-=======
->>>>>>> f378d467
 #include "mongo/s/catalog_cache.h"
 #include "mongo/s/client/shard_factory.h"
 #include "mongo/s/client/shard_registry.h"
@@ -73,19 +65,12 @@
 #include "mongo/s/cluster_identity_loader.h"
 #include "mongo/s/grid.h"
 #include "mongo/s/query/cluster_cursor_manager.h"
-<<<<<<< HEAD
-#include "mongo/s/sharding_egress_metadata_hook.h"
-=======
 #include "mongo/s/sharding_task_executor.h"
->>>>>>> f378d467
 #include "mongo/stdx/memory.h"
 #include "mongo/util/exit.h"
 #include "mongo/util/log.h"
 #include "mongo/util/mongoutils/str.h"
-<<<<<<< HEAD
-=======
 #include "mongo/util/net/socket_utils.h"
->>>>>>> f378d467
 
 namespace mongo {
 
@@ -121,8 +106,6 @@
 using executor::ThreadPoolTaskExecutor;
 
 static constexpr auto kRetryInterval = Seconds{2};
-<<<<<<< HEAD
-=======
 
 std::unique_ptr<ShardingCatalogClient> makeCatalogClient(ServiceContext* service,
                                                          StringData distLockProcessId) {
@@ -133,42 +116,10 @@
                                                   std::move(distLockCatalog),
                                                   ReplSetDistLockManager::kDistLockPingInterval,
                                                   ReplSetDistLockManager::kDistLockExpirationTime);
->>>>>>> f378d467
 
     return stdx::make_unique<ShardingCatalogClientImpl>(std::move(distLockManager));
 }
 
-<<<<<<< HEAD
-std::unique_ptr<ShardingCatalogClient> makeCatalogClient(ServiceContext* service,
-                                                         ShardRegistry* shardRegistry,
-                                                         StringData distLockProcessId) {
-    auto distLockCatalog = stdx::make_unique<DistLockCatalogImpl>(shardRegistry);
-    auto distLockManager =
-        stdx::make_unique<ReplSetDistLockManager>(service,
-                                                  distLockProcessId,
-                                                  std::move(distLockCatalog),
-                                                  ReplSetDistLockManager::kDistLockPingInterval,
-                                                  ReplSetDistLockManager::kDistLockExpirationTime);
-
-    return stdx::make_unique<ShardingCatalogClientImpl>(std::move(distLockManager));
-}
-
-std::unique_ptr<TaskExecutorPool> makeTaskExecutorPool(
-    std::unique_ptr<NetworkInterface> fixedNet,
-    rpc::ShardingEgressMetadataHookBuilder metadataHookBuilder,
-    ConnectionPool::Options connPoolOptions) {
-    std::vector<std::unique_ptr<executor::TaskExecutor>> executors;
-
-    for (size_t i = 0; i < TaskExecutorPool::getSuggestedPoolSize(); ++i) {
-        auto net = executor::makeNetworkInterface(
-            "NetworkInterfaceASIO-TaskExecutorPool-" + std::to_string(i),
-            stdx::make_unique<ShardingNetworkConnectionHook>(),
-            metadataHookBuilder(),
-            connPoolOptions);
-        auto netPtr = net.get();
-        auto exec = stdx::make_unique<ThreadPoolTaskExecutor>(
-            stdx::make_unique<NetworkInterfaceThreadPool>(netPtr), std::move(net));
-=======
 std::unique_ptr<TaskExecutorPool> makeShardingTaskExecutorPool(
     std::unique_ptr<NetworkInterface> fixedNet,
     rpc::ShardingEgressMetadataHookBuilder metadataHookBuilder,
@@ -184,7 +135,6 @@
                                            stdx::make_unique<ShardingNetworkConnectionHook>(),
                                            metadataHookBuilder(),
                                            connPoolOptions));
->>>>>>> f378d467
 
         executors.emplace_back(std::move(exec));
     }
@@ -199,11 +149,6 @@
 
 }  // namespace
 
-<<<<<<< HEAD
-const StringData kDistLockProcessIdForConfigServer("ConfigServer");
-
-std::string generateDistLockProcessId(OperationContext* txn) {
-=======
 std::unique_ptr<executor::TaskExecutor> makeShardingTaskExecutor(
     std::unique_ptr<NetworkInterface> net) {
     auto netPtr = net.get();
@@ -214,24 +159,11 @@
 }
 
 std::string generateDistLockProcessId(OperationContext* opCtx) {
->>>>>>> f378d467
     std::unique_ptr<SecureRandom> rng(SecureRandom::create());
 
     return str::stream()
         << HostAndPort(getHostName(), serverGlobalParams.port).toString() << ':'
         << durationCount<Seconds>(
-<<<<<<< HEAD
-               txn->getServiceContext()->getPreciseClockSource()->now().toDurationSinceEpoch())
-        << ':' << rng->nextInt64();
-}
-
-Status initializeGlobalShardingState(OperationContext* txn,
-                                     const ConnectionString& configCS,
-                                     StringData distLockProcessId,
-                                     std::unique_ptr<ShardFactory> shardFactory,
-                                     rpc::ShardingEgressMetadataHookBuilder hookBuilder,
-                                     ShardingCatalogManagerBuilder catalogManagerBuilder) {
-=======
                opCtx->getServiceContext()->getPreciseClockSource()->now().toDurationSinceEpoch())
         << ':' << rng->nextInt64();
 }
@@ -243,7 +175,6 @@
                                      std::unique_ptr<CatalogCache> catalogCache,
                                      rpc::ShardingEgressMetadataHookBuilder hookBuilder,
                                      boost::optional<size_t> taskExecutorPoolSize) {
->>>>>>> f378d467
     if (configCS.type() == ConnectionString::INVALID) {
         return {ErrorCodes::BadValue, "Unrecognized connection string."};
     }
@@ -293,28 +224,6 @@
                                        hookBuilder(),
                                        connPoolOptions);
     auto networkPtr = network.get();
-<<<<<<< HEAD
-    auto executorPool = makeTaskExecutorPool(std::move(network), hookBuilder, connPoolOptions);
-    executorPool->startup();
-
-    auto shardRegistry(stdx::make_unique<ShardRegistry>(std::move(shardFactory), configCS));
-
-    auto catalogClient =
-        makeCatalogClient(txn->getServiceContext(), shardRegistry.get(), distLockProcessId);
-
-    auto rawCatalogClient = catalogClient.get();
-
-    std::unique_ptr<ShardingCatalogManager> catalogManager = catalogManagerBuilder(
-        rawCatalogClient,
-        makeTaskExecutor(executor::makeNetworkInterface("AddShard-TaskExecutor")));
-    auto rawCatalogManager = catalogManager.get();
-
-    grid.init(
-        std::move(catalogClient),
-        std::move(catalogManager),
-        stdx::make_unique<CatalogCache>(),
-        std::move(shardRegistry),
-=======
     auto executorPool = makeShardingTaskExecutorPool(
         std::move(network), hookBuilder, connPoolOptions, taskExecutorPoolSize);
     executorPool->startup();
@@ -324,48 +233,11 @@
         makeCatalogClient(opCtx->getServiceContext(), distLockProcessId),
         std::move(catalogCache),
         stdx::make_unique<ShardRegistry>(std::move(shardFactory), configCS),
->>>>>>> f378d467
         stdx::make_unique<ClusterCursorManager>(getGlobalServiceContext()->getPreciseClockSource()),
         stdx::make_unique<BalancerConfiguration>(),
         std::move(executorPool),
         networkPtr);
 
-<<<<<<< HEAD
-    // must be started once the grid is initialized
-    grid.shardRegistry()->startup();
-
-    auto status = rawCatalogClient->startup();
-    if (!status.isOK()) {
-        return status;
-    }
-
-    if (serverGlobalParams.clusterRole == ClusterRole::ConfigServer) {
-        // Only config servers get a ShardingCatalogManager.
-        status = rawCatalogManager->startup();
-        if (!status.isOK()) {
-            return status;
-        }
-    }
-
-    return Status::OK();
-}
-
-Status reloadShardRegistryUntilSuccess(OperationContext* txn) {
-    if (serverGlobalParams.clusterRole == ClusterRole::ConfigServer) {
-        return Status::OK();
-    }
-
-    while (!inShutdown()) {
-        auto stopStatus = txn->checkForInterruptNoAssert();
-        if (!stopStatus.isOK()) {
-            return stopStatus;
-        }
-
-        try {
-            uassertStatusOK(ClusterIdentityLoader::get(txn)->loadClusterId(
-                txn, repl::ReadConcernLevel::kMajorityReadConcern));
-            if (grid.shardRegistry()->isUp()) {
-=======
     // The shard registry must be started once the grid is initialized
     grid->shardRegistry()->startup(opCtx);
 
@@ -401,7 +273,6 @@
             uassertStatusOK(ClusterIdentityLoader::get(opCtx)->loadClusterId(
                 opCtx, repl::ReadConcernLevel::kMajorityReadConcern));
             if (Grid::get(opCtx)->shardRegistry()->isUp()) {
->>>>>>> f378d467
                 return Status::OK();
             }
             sleepFor(kRetryInterval);
