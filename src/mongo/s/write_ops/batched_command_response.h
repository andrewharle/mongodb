--- conflicted
+++ resolved
@@ -38,10 +38,6 @@
 #include "mongo/db/jsobj.h"
 #include "mongo/db/repl/optime.h"
 #include "mongo/rpc/write_concern_error_detail.h"
-<<<<<<< HEAD
-#include "mongo/s/bson_serializable.h"
-=======
->>>>>>> f378d467
 #include "mongo/s/write_ops/batched_upsert_detail.h"
 #include "mongo/s/write_ops/write_error_detail.h"
 
@@ -51,12 +47,8 @@
  * This class represents the layout and content of a insert/update/delete runCommand,
  * the response side.
  */
-<<<<<<< HEAD
-class BatchedCommandResponse : public BSONSerializable {
-=======
 class BatchedCommandResponse {
     MONGO_DISALLOW_COPYING(BatchedCommandResponse);
->>>>>>> f378d467
 
 public:
     //
@@ -69,35 +61,11 @@
     static const BSONField<OID> electionId;
     static const BSONField<std::vector<WriteErrorDetail*>> writeErrors;
     static const BSONField<WriteConcernErrorDetail*> writeConcernError;
-<<<<<<< HEAD
-
-    //
-    // construction / destruction
-    //
-
-    BatchedCommandResponse();
-    virtual ~BatchedCommandResponse();
-
-    //
-    // BatchedCommandResponse should have a move constructor but not a copy constructor
-    //
-
-    BatchedCommandResponse(BatchedCommandResponse&&) = default;
-    BatchedCommandResponse& operator=(BatchedCommandResponse&&) = default;
-
-    /** Copies all the fields present in 'this' to 'other'. */
-    void cloneTo(BatchedCommandResponse* other) const;
-
-    //
-    // bson serializable interface implementation
-    //
-=======
 
     BatchedCommandResponse();
     ~BatchedCommandResponse();
     BatchedCommandResponse(BatchedCommandResponse&&) = default;
     BatchedCommandResponse& operator=(BatchedCommandResponse&&) = default;
->>>>>>> f378d467
 
     bool isValid(std::string* errMsg) const;
     BSONObj toBSON() const;
