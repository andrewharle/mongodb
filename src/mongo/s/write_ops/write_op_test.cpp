--- conflicted
+++ resolved
@@ -33,10 +33,6 @@
 #include "mongo/base/owned_pointer_vector.h"
 #include "mongo/db/operation_context_noop.h"
 #include "mongo/s/write_ops/batched_command_request.h"
-<<<<<<< HEAD
-#include "mongo/s/write_ops/batched_delete_document.h"
-=======
->>>>>>> f378d467
 #include "mongo/s/write_ops/mock_ns_targeter.h"
 #include "mongo/s/write_ops/write_error_detail.h"
 #include "mongo/s/write_ops/write_op.h"
@@ -97,22 +93,11 @@
     NamespaceString nss("foo.bar");
     ShardEndpoint endpoint(ShardId("shard"), ChunkVersion::IGNORED());
 
-<<<<<<< HEAD
-    ShardEndpoint endpoint(ShardId("shard"), ChunkVersion::IGNORED());
-
-    vector<MockRange*> mockRanges;
-    mockRanges.push_back(new MockRange(endpoint, nss, BSON("x" << MINKEY), BSON("x" << MAXKEY)));
-
-    BatchedCommandRequest request(BatchedCommandRequest::BatchType_Insert);
-    request.setNS(nss);
-    request.getInsertRequest()->addToDocuments(BSON("x" << 1));
-=======
     BatchedCommandRequest request([&] {
         write_ops::Insert insertOp(nss);
         insertOp.setDocuments({BSON("x" << 1)});
         return insertOp;
     }());
->>>>>>> f378d467
 
     // Do single-target write op
 
@@ -144,29 +129,12 @@
     ShardEndpoint endpointB(ShardId("shardB"), ChunkVersion(20, 0, OID()));
     ShardEndpoint endpointC(ShardId("shardB"), ChunkVersion(20, 0, OID()));
 
-<<<<<<< HEAD
-    ShardEndpoint endpointA(ShardId("shardA"), ChunkVersion(10, 0, OID()));
-    ShardEndpoint endpointB(ShardId("shardB"), ChunkVersion(20, 0, OID()));
-    ShardEndpoint endpointC(ShardId("shardB"), ChunkVersion(20, 0, OID()));
-
-    vector<MockRange*> mockRanges;
-    mockRanges.push_back(new MockRange(endpointA, nss, BSON("x" << MINKEY), BSON("x" << 0)));
-    mockRanges.push_back(new MockRange(endpointB, nss, BSON("x" << 0), BSON("x" << 10)));
-    mockRanges.push_back(new MockRange(endpointC, nss, BSON("x" << 10), BSON("x" << MAXKEY)));
-
-    BatchedCommandRequest request(BatchedCommandRequest::BatchType_Delete);
-    request.setNS(nss);
-    // Only hits first shard
-    BSONObj query = BSON("x" << GTE << -2 << LT << -1);
-    request.getDeleteRequest()->addToDeletes(buildDeleteDoc(BSON("q" << query)));
-=======
     BatchedCommandRequest request([&] {
         write_ops::Delete deleteOp(nss);
         // Only hits first shard
         deleteOp.setDeletes({buildDelete(BSON("x" << GTE << -2 << LT << -1), false)});
         return deleteOp;
     }());
->>>>>>> f378d467
 
     WriteOp writeOp(BatchItemRef(&request, 0));
     ASSERT_EQUALS(writeOp.getWriteState(), WriteOpState_Ready);
@@ -200,27 +168,11 @@
     ShardEndpoint endpointB(ShardId("shardB"), ChunkVersion(20, 0, OID()));
     ShardEndpoint endpointC(ShardId("shardB"), ChunkVersion(20, 0, OID()));
 
-<<<<<<< HEAD
-    ShardEndpoint endpointA(ShardId("shardA"), ChunkVersion(10, 0, OID()));
-    ShardEndpoint endpointB(ShardId("shardB"), ChunkVersion(20, 0, OID()));
-    ShardEndpoint endpointC(ShardId("shardB"), ChunkVersion(20, 0, OID()));
-
-    vector<MockRange*> mockRanges;
-    mockRanges.push_back(new MockRange(endpointA, nss, BSON("x" << MINKEY), BSON("x" << 0)));
-    mockRanges.push_back(new MockRange(endpointB, nss, BSON("x" << 0), BSON("x" << 10)));
-    mockRanges.push_back(new MockRange(endpointC, nss, BSON("x" << 10), BSON("x" << MAXKEY)));
-
-    BatchedCommandRequest request(BatchedCommandRequest::BatchType_Delete);
-    request.setNS(nss);
-    BSONObj query = BSON("x" << GTE << -1 << LT << 1);
-    request.getDeleteRequest()->addToDeletes(buildDeleteDoc(BSON("q" << query)));
-=======
     BatchedCommandRequest request([&] {
         write_ops::Delete deleteOp(nss);
         deleteOp.setDeletes({buildDelete(BSON("x" << GTE << -1 << LT << 1), false)});
         return deleteOp;
     }());
->>>>>>> f378d467
 
     // Do multi-target write op
     WriteOp writeOp(BatchItemRef(&request, 0));
@@ -261,22 +213,11 @@
     NamespaceString nss("foo.bar");
     ShardEndpoint endpoint(ShardId("shard"), ChunkVersion::IGNORED());
 
-<<<<<<< HEAD
-    ShardEndpoint endpoint(ShardId("shard"), ChunkVersion::IGNORED());
-
-    vector<MockRange*> mockRanges;
-    mockRanges.push_back(new MockRange(endpoint, nss, BSON("x" << MINKEY), BSON("x" << MAXKEY)));
-
-    BatchedCommandRequest request(BatchedCommandRequest::BatchType_Insert);
-    request.setNS(nss);
-    request.getInsertRequest()->addToDocuments(BSON("x" << 1));
-=======
     BatchedCommandRequest request([&] {
         write_ops::Insert insertOp(nss);
         insertOp.setDocuments({BSON("x" << 1)});
         return insertOp;
     }());
->>>>>>> f378d467
 
     // Do single-target write op
 
@@ -313,22 +254,11 @@
     NamespaceString nss("foo.bar");
     ShardEndpoint endpoint(ShardId("shard"), ChunkVersion::IGNORED());
 
-<<<<<<< HEAD
-    ShardEndpoint endpoint(ShardId("shard"), ChunkVersion::IGNORED());
-
-    vector<MockRange*> mockRanges;
-    mockRanges.push_back(new MockRange(endpoint, nss, BSON("x" << MINKEY), BSON("x" << MAXKEY)));
-
-    BatchedCommandRequest request(BatchedCommandRequest::BatchType_Insert);
-    request.setNS(nss);
-    request.getInsertRequest()->addToDocuments(BSON("x" << 1));
-=======
     BatchedCommandRequest request([&] {
         write_ops::Insert insertOp(nss);
         insertOp.setDocuments({BSON("x" << 1)});
         return insertOp;
     }());
->>>>>>> f378d467
 
     // Do single-target write op
 
@@ -363,22 +293,11 @@
     NamespaceString nss("foo.bar");
     ShardEndpoint endpoint(ShardId("shard"), ChunkVersion::IGNORED());
 
-<<<<<<< HEAD
-    ShardEndpoint endpoint(ShardId("shard"), ChunkVersion::IGNORED());
-
-    vector<MockRange*> mockRanges;
-    mockRanges.push_back(new MockRange(endpoint, nss, BSON("x" << MINKEY), BSON("x" << MAXKEY)));
-
-    BatchedCommandRequest request(BatchedCommandRequest::BatchType_Insert);
-    request.setNS(nss);
-    request.getInsertRequest()->addToDocuments(BSON("x" << 1));
-=======
     BatchedCommandRequest request([&] {
         write_ops::Insert insertOp(nss);
         insertOp.setDocuments({BSON("x" << 1)});
         return insertOp;
     }());
->>>>>>> f378d467
 
     // Do single-target write op
 
