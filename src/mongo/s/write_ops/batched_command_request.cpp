--- conflicted
+++ resolved
@@ -145,24 +145,7 @@
         builder->append(kWriteConcern, *_writeConcern);
     }
 
-<<<<<<< HEAD
-    if (!succeeded)
-        return false;
-
-    // Now parse out the chunk version and optime.
-    auto chunkVersion = ChunkVersion::parseFromBSONForCommands(source);
-    if (chunkVersion.isOK()) {
-        _shardVersion = chunkVersion.getValue();
-        return true;
-    } else if (chunkVersion == ErrorCodes::NoSuchKey) {
-        return true;
-    }
-
-    *errMsg = causedBy(chunkVersion.getStatus());
-    return false;
-=======
     builder->append(kAllowImplicitCollectionCreation, _allowImplicitCollectionCreation);
->>>>>>> f378d467
 }
 
 BSONObj BatchedCommandRequest::toBSON() const {
