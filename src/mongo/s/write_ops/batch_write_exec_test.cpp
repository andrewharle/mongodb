--- conflicted
+++ resolved
@@ -30,17 +30,6 @@
 
 #include "mongo/platform/basic.h"
 
-<<<<<<< HEAD
-#include "mongo/s/write_ops/batch_write_exec.h"
-
-#include "mongo/base/owned_pointer_vector.h"
-#include "mongo/client/remote_command_targeter_factory_mock.h"
-#include "mongo/client/remote_command_targeter_mock.h"
-#include "mongo/s/catalog/type_shard.h"
-#include "mongo/s/client/mock_multi_write_command.h"
-#include "mongo/s/client/shard_registry.h"
-#include "mongo/s/sharding_test_fixture.h"
-=======
 #include "mongo/client/remote_command_targeter_factory_mock.h"
 #include "mongo/client/remote_command_targeter_mock.h"
 #include "mongo/db/commands.h"
@@ -49,7 +38,6 @@
 #include "mongo/s/client/shard_registry.h"
 #include "mongo/s/sharding_router_test_fixture.h"
 #include "mongo/s/write_ops/batch_write_exec.h"
->>>>>>> f378d467
 #include "mongo/s/write_ops/batched_command_request.h"
 #include "mongo/s/write_ops/batched_command_response.h"
 #include "mongo/s/write_ops/mock_ns_targeter.h"
@@ -61,12 +49,8 @@
 
 const HostAndPort kTestShardHost = HostAndPort("FakeHost", 12345);
 const HostAndPort kTestConfigShardHost = HostAndPort("FakeConfigHost", 12345);
-<<<<<<< HEAD
-const string shardName = "FakeShard";
-=======
 const std::string shardName = "FakeShard";
 const int kMaxRoundsWithoutProgress = 5;
->>>>>>> f378d467
 
 /**
  * Mimics a single shard backend for a particular collection which can be initialized with a
@@ -100,34 +84,16 @@
         setupShards(shards);
 
         // Set up the namespace targeter to target the fake shard.
-<<<<<<< HEAD
-        ShardEndpoint endpoint(shardName, ChunkVersion::IGNORED());
-        vector<MockRange*> mockRanges;
-        mockRanges.push_back(
-            new MockRange(endpoint, nss, BSON("x" << MINKEY), BSON("x" << MAXKEY)));
-        nsTargeter.init(mockRanges);
-
-        // Make the batch write executor use the mock backend.
-        exec.reset(new BatchWriteExec(&nsTargeter, &dispatcher));
-=======
         nsTargeter.init(nss,
                         {MockRange(ShardEndpoint(shardName, ChunkVersion::IGNORED()),
                                    BSON("x" << MINKEY),
                                    BSON("x" << MAXKEY))});
->>>>>>> f378d467
     }
 
     void expectInsertsReturnSuccess(const std::vector<BSONObj>& expected) {
         expectInsertsReturnSuccess(expected.begin(), expected.end());
     }
 
-<<<<<<< HEAD
-    ConnectionString shardHost{kTestShardHost};
-    NamespaceString nss{"foo.bar"};
-
-    MockNSTargeter nsTargeter;
-    MockMultiWriteCommand dispatcher;
-=======
     void expectInsertsReturnSuccess(std::vector<BSONObj>::const_iterator expectedFrom,
                                     std::vector<BSONObj>::const_iterator expectedTo) {
         onCommandForPoolExecutor([&](const executor::RemoteCommandRequest& request) {
@@ -140,7 +106,6 @@
             const auto& inserted = actualBatchedInsert.getInsertRequest().getDocuments();
             const size_t expectedSize = std::distance(expectedFrom, expectedTo);
             ASSERT_EQUALS(expectedSize, inserted.size());
->>>>>>> f378d467
 
             auto itInserted = inserted.begin();
             auto itExpected = expectedFrom;
@@ -243,15 +208,6 @@
 //
 
 TEST_F(BatchWriteExecTest, SingleOp) {
-<<<<<<< HEAD
-    //
-    // Basic execution test
-    //
-
-    BatchedCommandRequest request(BatchedCommandRequest::BatchType_Insert);
-    request.setNS(nss);
-    request.setOrdered(false);
-=======
     BatchedCommandRequest request([&] {
         write_ops::Insert insertOp(nss);
         insertOp.setWriteCommandBase([] {
@@ -299,60 +255,18 @@
         insertOp.setDocuments(docsToInsert);
         return insertOp;
     }());
->>>>>>> f378d467
-    request.setWriteConcern(BSONObj());
-
-<<<<<<< HEAD
-    BatchedCommandResponse response;
-    BatchWriteExecStats stats;
-    exec->executeBatch(operationContext(), request, &response, &stats);
-    ASSERT(response.getOk());
-=======
-    auto future = launchAsync([&] {
-        BatchedCommandResponse response;
-        BatchWriteExecStats stats;
-        BatchWriteExec::executeBatch(operationContext(), nsTargeter, request, &response, &stats);
->>>>>>> f378d467
+    request.setWriteConcern(BSONObj());
+
+    auto future = launchAsync([&] {
+        BatchedCommandResponse response;
+        BatchWriteExecStats stats;
+        BatchWriteExec::executeBatch(operationContext(), nsTargeter, request, &response, &stats);
 
         ASSERT(response.getOk());
         ASSERT_EQUALS(response.getN(), kNumDocsToInsert);
         ASSERT_EQUALS(stats.numRounds, 2);
     });
 
-<<<<<<< HEAD
-TEST_F(BatchWriteExecTest, SingleOpError) {
-    //
-    // Basic error test
-    //
-
-    vector<MockWriteResult*> mockResults;
-    BatchedCommandResponse errResponse;
-    errResponse.setOk(false);
-    errResponse.setErrCode(ErrorCodes::UnknownError);
-    errResponse.setErrMessage("mock error");
-    mockResults.push_back(new MockWriteResult(shardHost, errResponse));
-
-    setMockResults(mockResults);
-
-    BatchedCommandRequest request(BatchedCommandRequest::BatchType_Insert);
-    request.setNS(nss);
-    request.setOrdered(false);
-    request.setWriteConcern(BSONObj());
-    // Do single-target, single doc batch write op
-    request.getInsertRequest()->addToDocuments(BSON("x" << 1));
-
-    BatchedCommandResponse response;
-    BatchWriteExecStats stats;
-    exec->executeBatch(operationContext(), request, &response, &stats);
-    ASSERT(response.getOk());
-    ASSERT_EQUALS(response.getN(), 0);
-    ASSERT(response.isErrDetailsSet());
-    ASSERT_EQUALS(response.getErrDetailsAt(0)->getErrCode(), errResponse.getErrCode());
-    ASSERT(response.getErrDetailsAt(0)->getErrMessage().find(errResponse.getErrMessage()) !=
-           string::npos);
-
-    ASSERT_EQUALS(stats.numRounds, 1);
-=======
     expectInsertsReturnSuccess(docsToInsert.begin(), docsToInsert.begin() + 66576);
     expectInsertsReturnSuccess(docsToInsert.begin() + 66576, docsToInsert.end());
 
@@ -392,7 +306,6 @@
     expectInsertsReturnError({BSON("x" << 1)}, errResponse);
 
     future.timed_get(kFutureTimeout);
->>>>>>> f378d467
 }
 
 //
@@ -400,16 +313,6 @@
 //
 
 TEST_F(BatchWriteExecTest, StaleOp) {
-<<<<<<< HEAD
-    //
-    // Retry op in exec b/c of stale config
-    //
-
-    // Insert request
-    BatchedCommandRequest request(BatchedCommandRequest::BatchType_Insert);
-    request.setNS(nss);
-    request.setOrdered(false);
-=======
     BatchedCommandRequest request([&] {
         write_ops::Insert insertOp(nss);
         insertOp.setWriteCommandBase([] {
@@ -420,24 +323,8 @@
         insertOp.setDocuments({BSON("x" << 1)});
         return insertOp;
     }());
->>>>>>> f378d467
-    request.setWriteConcern(BSONObj());
-
-<<<<<<< HEAD
-    vector<MockWriteResult*> mockResults;
-    WriteErrorDetail error;
-    error.setErrCode(ErrorCodes::StaleShardVersion);
-    error.setErrMessage("mock stale error");
-    mockResults.push_back(new MockWriteResult(shardHost, error));
-
-    setMockResults(mockResults);
-
-    // Execute request
-    BatchedCommandResponse response;
-    BatchWriteExecStats stats;
-    exec->executeBatch(operationContext(), request, &response, &stats);
-    ASSERT(response.getOk());
-=======
+    request.setWriteConcern(BSONObj());
+
     // Execute request
     auto future = launchAsync([&] {
         BatchedCommandResponse response;
@@ -452,41 +339,11 @@
 
     expectInsertsReturnStaleVersionErrors(expected);
     expectInsertsReturnSuccess(expected);
->>>>>>> f378d467
 
     future.timed_get(kFutureTimeout);
 }
 
 TEST_F(BatchWriteExecTest, MultiStaleOp) {
-<<<<<<< HEAD
-    //
-    // Retry op in exec multiple times b/c of stale config
-    //
-
-    // Insert request
-    BatchedCommandRequest request(BatchedCommandRequest::BatchType_Insert);
-    request.setNS(nss);
-    request.setOrdered(false);
-    request.setWriteConcern(BSONObj());
-    // Do single-target, single doc batch write op
-    request.getInsertRequest()->addToDocuments(BSON("x" << 1));
-
-    vector<MockWriteResult*> mockResults;
-    WriteErrorDetail error;
-    error.setErrCode(ErrorCodes::StaleShardVersion);
-    error.setErrMessage("mock stale error");
-    for (int i = 0; i < 3; i++) {
-        mockResults.push_back(new MockWriteResult(shardHost, error));
-    }
-
-    setMockResults(mockResults);
-
-    // Execute request
-    BatchedCommandResponse response;
-    BatchWriteExecStats stats;
-    exec->executeBatch(operationContext(), request, &response, &stats);
-    ASSERT(response.getOk());
-=======
     BatchedCommandRequest request([&] {
         write_ops::Insert insertOp(nss);
         insertOp.setWriteCommandBase([] {
@@ -553,59 +410,10 @@
     for (int i = 0; i < (1 + kMaxRoundsWithoutProgress); i++) {
         expectInsertsReturnStaleVersionErrors({BSON("x" << 1), BSON("x" << 2)});
     }
->>>>>>> f378d467
-
-    future.timed_get(kFutureTimeout);
-}
-
-<<<<<<< HEAD
-TEST_F(BatchWriteExecTest, TooManyStaleOp) {
-    //
-    // Retry op in exec too many times (without refresh) b/c of stale config
-    // (The mock nsTargeter doesn't report progress on refresh)
-    // We should report a no progress error for everything in the batch
-    //
-
-    // Insert request
-    BatchedCommandRequest request(BatchedCommandRequest::BatchType_Insert);
-    request.setNS(nss);
-    request.setOrdered(false);
-    request.setWriteConcern(BSONObj());
-    // Do single-target, single doc batch write ops
-    request.getInsertRequest()->addToDocuments(BSON("x" << 1));
-    request.getInsertRequest()->addToDocuments(BSON("x" << 2));
-
-    vector<MockWriteResult*> mockResults;
-    WriteErrorDetail error;
-    error.setErrCode(ErrorCodes::StaleShardVersion);
-    error.setErrMessage("mock stale error");
-    for (int i = 0; i < 10; i++) {
-        mockResults.push_back(new MockWriteResult(shardHost, error, request.sizeWriteOps()));
-    }
-
-    setMockResults(mockResults);
-
-    // Execute request
-    BatchedCommandResponse response;
-    BatchWriteExecStats stats;
-    exec->executeBatch(operationContext(), request, &response, &stats);
-    ASSERT(response.getOk());
-    ASSERT_EQUALS(response.getN(), 0);
-    ASSERT(response.isErrDetailsSet());
-    ASSERT_EQUALS(response.getErrDetailsAt(0)->getErrCode(), ErrorCodes::NoProgressMade);
-    ASSERT_EQUALS(response.getErrDetailsAt(1)->getErrCode(), ErrorCodes::NoProgressMade);
-}
-
-TEST_F(BatchWriteExecTest, ManyStaleOpWithMigration) {
-    //
-    // Retry op in exec many times b/c of stale config, but simulate remote migrations occurring
-    //
-
-    // Insert request
-    BatchedCommandRequest request(BatchedCommandRequest::BatchType_Insert);
-    request.setNS(nss);
-    request.setOrdered(false);
-=======
+
+    future.timed_get(kFutureTimeout);
+}
+
 TEST_F(BatchWriteExecTest, RetryableWritesLargeBatch) {
     // A retryable error without a txnNumber is not retried.
 
@@ -737,28 +545,8 @@
         insertOp.setDocuments({BSON("x" << 1), BSON("x" << 2)});
         return insertOp;
     }());
->>>>>>> f378d467
-    request.setWriteConcern(BSONObj());
-
-<<<<<<< HEAD
-    vector<MockWriteResult*> mockResults;
-    WriteErrorDetail error;
-    error.setErrCode(ErrorCodes::StaleShardVersion);
-    error.setErrMessage("mock stale error");
-    for (int i = 0; i < 10; i++) {
-        mockResults.push_back(new MockWriteResult(shardHost, error));
-    }
-
-    setMockResults(mockResults);
-
-    // Execute request
-    BatchedCommandResponse response;
-    BatchWriteExecStats stats;
-    exec->executeBatch(operationContext(), request, &response, &stats);
-    ASSERT(response.getOk());
-
-    ASSERT_EQUALS(stats.numStaleBatches, 6);
-=======
+    request.setWriteConcern(BSONObj());
+
     operationContext()->setLogicalSessionId(makeLogicalSessionIdForTest());
     operationContext()->setTxnNumber(5);
 
@@ -783,7 +571,6 @@
     expectInsertsReturnError({BSON("x" << 1), BSON("x" << 2)}, nonRetryableErrResponse);
 
     future.timed_get(kFutureTimeout);
->>>>>>> f378d467
 }
 
 }  // namespace
