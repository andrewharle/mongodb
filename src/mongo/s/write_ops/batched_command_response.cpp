
/**
 *    Copyright (C) 2018-present MongoDB, Inc.
 *
 *    This program is free software: you can redistribute it and/or modify
 *    it under the terms of the Server Side Public License, version 1,
 *    as published by MongoDB, Inc.
 *
 *    This program is distributed in the hope that it will be useful,
 *    but WITHOUT ANY WARRANTY; without even the implied warranty of
 *    MERCHANTABILITY or FITNESS FOR A PARTICULAR PURPOSE.  See the
 *    Server Side Public License for more details.
 *
 *    You should have received a copy of the Server Side Public License
 *    along with this program. If not, see
 *    <http://www.mongodb.com/licensing/server-side-public-license>.
 *
 *    As a special exception, the copyright holders give permission to link the
 *    code of portions of this program with the OpenSSL library under certain
 *    conditions as described in each individual source file and distribute
 *    linked combinations including the program with the OpenSSL library. You
 *    must comply with the Server Side Public License in all respects for
 *    all of the code used other than as permitted herein. If you modify file(s)
 *    with this exception, you may extend this exception to your version of the
 *    file(s), but you are not obligated to do so. If you do not wish to do so,
 *    delete this exception statement from your version. If you delete this
 *    exception statement from all source files in the program, then also delete
 *    it in the license file.
 */

#include "mongo/platform/basic.h"

#include "mongo/s/write_ops/batched_command_response.h"

#include "mongo/bson/util/bson_extract.h"
#include "mongo/db/commands.h"
#include "mongo/db/field_parser.h"
#include "mongo/db/repl/bson_extract_optime.h"
<<<<<<< HEAD
=======
#include "mongo/rpc/get_status_from_command_result.h"
>>>>>>> f378d467
#include "mongo/util/mongoutils/str.h"

namespace mongo {

using std::unique_ptr;
using std::string;

using mongoutils::str::stream;

const BSONField<long long> BatchedCommandResponse::n("n", 0);
const BSONField<long long> BatchedCommandResponse::nModified("nModified", 0);
const BSONField<std::vector<BatchedUpsertDetail*>> BatchedCommandResponse::upsertDetails(
    "upserted");
const BSONField<OID> BatchedCommandResponse::electionId("electionId");
const BSONField<std::vector<WriteErrorDetail*>> BatchedCommandResponse::writeErrors("writeErrors");
const BSONField<WriteConcernErrorDetail*> BatchedCommandResponse::writeConcernError(
    "writeConcernError");

BatchedCommandResponse::BatchedCommandResponse() {
    clear();
}

BatchedCommandResponse::~BatchedCommandResponse() {
    unsetErrDetails();
    unsetUpsertDetails();
}

bool BatchedCommandResponse::isValid(std::string* errMsg) const {
    std::string dummy;
    if (errMsg == NULL) {
        errMsg = &dummy;
    }

    // All the mandatory fields must be present.
    if (!_isStatusSet) {
        *errMsg = stream() << "missing status fields";
        return false;
    }

    return true;
}

BSONObj BatchedCommandResponse::toBSON() const {
    BSONObjBuilder builder;

    invariant(_isStatusSet);
    uassertStatusOK(_status);

    if (_isNModifiedSet)
        builder.appendNumber(nModified(), _nModified);
    if (_isNSet)
        builder.appendNumber(n(), _n);

    if (_upsertDetails.get()) {
        BSONArrayBuilder upsertedBuilder(builder.subarrayStart(upsertDetails()));
        for (std::vector<BatchedUpsertDetail*>::const_iterator it = _upsertDetails->begin();
             it != _upsertDetails->end();
             ++it) {
            BSONObj upsertedDetailsDocument = (*it)->toBSON();
            upsertedBuilder.append(upsertedDetailsDocument);
        }
        upsertedBuilder.done();
    }

    if (_isLastOpSet) {
        if (_lastOp.getTerm() != repl::OpTime::kUninitializedTerm) {
            _lastOp.append(&builder, "opTime");
        } else {
            builder.append("opTime", _lastOp.getTimestamp());
        }
    }
    if (_isElectionIdSet)
        builder.appendOID(electionId(), const_cast<OID*>(&_electionId));

    if (_writeErrorDetails.get()) {
        auto errorMessage =
            [ errorCount = size_t(0), errorSize = size_t(0) ](StringData rawMessage) mutable {
            // Start truncating error messages once both of these limits are exceeded.
            constexpr size_t kErrorSizeTruncationMin = 1024 * 1024;
            constexpr size_t kErrorCountTruncationMin = 2;
            if (errorSize >= kErrorSizeTruncationMin && errorCount >= kErrorCountTruncationMin) {
                return ""_sd;
            }

            errorCount++;
            errorSize += rawMessage.size();
            return rawMessage;
        };

        BSONArrayBuilder errDetailsBuilder(builder.subarrayStart(writeErrors()));
        for (auto&& writeError : *_writeErrorDetails) {
            BSONObjBuilder errDetailsDocument(errDetailsBuilder.subobjStart());

            if (writeError->isIndexSet())
                builder.append(WriteErrorDetail::index(), writeError->getIndex());

            auto status = writeError->toStatus();
            builder.append(WriteErrorDetail::errCode(), status.code());
            builder.append(WriteErrorDetail::errCodeName(), status.codeString());
            builder.append(WriteErrorDetail::errMessage(), errorMessage(status.reason()));
            if (auto extra = _status.extraInfo())
                extra->serialize(&builder);  // TODO consider extra info size for truncation.

            if (writeError->isErrInfoSet())
                builder.append(WriteErrorDetail::errInfo(), writeError->getErrInfo());
        }
        errDetailsBuilder.done();
    }

    if (_wcErrDetails.get()) {
        builder.append(writeConcernError(), _wcErrDetails->toBSON());
    }

    return builder.obj();
}

bool BatchedCommandResponse::parseBSON(const BSONObj& source, string* errMsg) {
    clear();

    std::string dummy;
    if (!errMsg)
        errMsg = &dummy;

    _status = getStatusFromCommandResult(source);
    _isStatusSet = true;

    // We're using appendNumber on generation so we'll try a smaller type
    // (int) first and then fall back to the original type (long long).
    BSONField<int> fieldN(n());
    int tempN;
    auto fieldState = FieldParser::extract(source, fieldN, &tempN, errMsg);
    if (fieldState == FieldParser::FIELD_INVALID) {
        // try falling back to a larger type
        fieldState = FieldParser::extract(source, n, &_n, errMsg);
        if (fieldState == FieldParser::FIELD_INVALID)
            return false;
        _isNSet = fieldState == FieldParser::FIELD_SET;
    } else if (fieldState == FieldParser::FIELD_SET) {
        _isNSet = true;
        _n = tempN;
    }

    // We're using appendNumber on generation so we'll try a smaller type
    // (int) first and then fall back to the original type (long long).
    BSONField<int> fieldNModified(nModified());
    int intNModified;
    fieldState = FieldParser::extract(source, fieldNModified, &intNModified, errMsg);
    if (fieldState == FieldParser::FIELD_INVALID) {
        // try falling back to a larger type
        fieldState = FieldParser::extract(source, nModified, &_nModified, errMsg);
        if (fieldState == FieldParser::FIELD_INVALID)
            return false;
        _isNModifiedSet = fieldState == FieldParser::FIELD_SET;
    } else if (fieldState == FieldParser::FIELD_SET) {
        _isNModifiedSet = true;
        _nModified = intNModified;
    }

    std::vector<BatchedUpsertDetail*>* tempUpsertDetails = NULL;
    fieldState = FieldParser::extract(source, upsertDetails, &tempUpsertDetails, errMsg);
    if (fieldState == FieldParser::FIELD_INVALID)
        return false;
    _upsertDetails.reset(tempUpsertDetails);

    const BSONElement opTimeElement = source["opTime"];
    _isLastOpSet = true;
    if (opTimeElement.eoo()) {
        _isLastOpSet = false;
    } else if (opTimeElement.type() == bsonTimestamp) {
        _lastOp = repl::OpTime(opTimeElement.timestamp(), repl::OpTime::kUninitializedTerm);
    } else if (opTimeElement.type() == Date) {
        _lastOp = repl::OpTime(Timestamp(opTimeElement.date()), repl::OpTime::kUninitializedTerm);
    } else if (opTimeElement.type() == Object) {
        Status status = bsonExtractOpTimeField(source, "opTime", &_lastOp);
        if (!status.isOK()) {
            return false;
        }
    } else {
        return false;
    }

    fieldState = FieldParser::extract(source, electionId, &_electionId, errMsg);
    if (fieldState == FieldParser::FIELD_INVALID)
        return false;
    _isElectionIdSet = fieldState == FieldParser::FIELD_SET;

    std::vector<WriteErrorDetail*>* tempErrDetails = NULL;
    fieldState = FieldParser::extract(source, writeErrors, &tempErrDetails, errMsg);
    if (fieldState == FieldParser::FIELD_INVALID)
        return false;
    _writeErrorDetails.reset(tempErrDetails);

    WriteConcernErrorDetail* wcError = NULL;
    fieldState = FieldParser::extract(source, writeConcernError, &wcError, errMsg);
    if (fieldState == FieldParser::FIELD_INVALID)
        return false;
    _wcErrDetails.reset(wcError);

    return true;
}

void BatchedCommandResponse::clear() {
    _status = Status::OK();
    _isStatusSet = false;

    _nModified = 0;
    _isNModifiedSet = false;

    _n = 0;
    _isNSet = false;

    _singleUpserted = BSONObj();
    _isSingleUpsertedSet = false;

    if (_upsertDetails.get()) {
        for (std::vector<BatchedUpsertDetail*>::const_iterator it = _upsertDetails->begin();
             it != _upsertDetails->end();
             ++it) {
            delete *it;
        };
        _upsertDetails.reset();
    }

    _lastOp = repl::OpTime();
    _isLastOpSet = false;

    _electionId = OID();
    _isElectionIdSet = false;

    if (_writeErrorDetails.get()) {
        for (std::vector<WriteErrorDetail*>::const_iterator it = _writeErrorDetails->begin();
             it != _writeErrorDetails->end();
             ++it) {
            delete *it;
        };
        _writeErrorDetails.reset();
    }

    _wcErrDetails.reset();
}

<<<<<<< HEAD
void BatchedCommandResponse::cloneTo(BatchedCommandResponse* other) const {
    other->clear();

    other->_ok = _ok;
    other->_isOkSet = _isOkSet;

    other->_errCode = _errCode;
    other->_isErrCodeSet = _isErrCodeSet;

    other->_errMessage = _errMessage;
    other->_isErrMessageSet = _isErrMessageSet;

    other->_nModified = _nModified;
    other->_isNModifiedSet = _isNModifiedSet;

    other->_n = _n;
    other->_isNSet = _isNSet;

    other->_singleUpserted = _singleUpserted;
    other->_isSingleUpsertedSet = _isSingleUpsertedSet;

    other->unsetUpsertDetails();
    if (_upsertDetails.get()) {
        for (std::vector<BatchedUpsertDetail*>::const_iterator it = _upsertDetails->begin();
             it != _upsertDetails->end();
             ++it) {
            BatchedUpsertDetail* upsertDetailsItem = new BatchedUpsertDetail;
            (*it)->cloneTo(upsertDetailsItem);
            other->addToUpsertDetails(upsertDetailsItem);
        }
    }

    other->_lastOp = _lastOp;
    other->_isLastOpSet = _isLastOpSet;

    other->_electionId = _electionId;
    other->_isElectionIdSet = _isElectionIdSet;

    other->unsetErrDetails();
    if (_writeErrorDetails.get()) {
        for (std::vector<WriteErrorDetail*>::const_iterator it = _writeErrorDetails->begin();
             it != _writeErrorDetails->end();
             ++it) {
            WriteErrorDetail* errDetailsItem = new WriteErrorDetail;
            (*it)->cloneTo(errDetailsItem);
            other->addToErrDetails(errDetailsItem);
        }
    }

    if (_wcErrDetails.get()) {
        other->_wcErrDetails.reset(new WriteConcernErrorDetail());
        _wcErrDetails->cloneTo(other->_wcErrDetails.get());
    }
}

=======
>>>>>>> f378d467
std::string BatchedCommandResponse::toString() const {
    return toBSON().toString();
}

void BatchedCommandResponse::setStatus(Status status) {
    _status = std::move(status);
    _isStatusSet = true;
}

void BatchedCommandResponse::setNModified(long long n) {
    _nModified = n;
    _isNModifiedSet = true;
}

void BatchedCommandResponse::unsetNModified() {
    _isNModifiedSet = false;
}

bool BatchedCommandResponse::isNModified() const {
    return _isNModifiedSet;
}

long long BatchedCommandResponse::getNModified() const {
    if (_isNModifiedSet) {
        return _nModified;
    } else {
        return nModified.getDefault();
    }
}

void BatchedCommandResponse::setN(long long n) {
    _n = n;
    _isNSet = true;
}

void BatchedCommandResponse::unsetN() {
    _isNSet = false;
}

bool BatchedCommandResponse::isNSet() const {
    return _isNSet;
}

long long BatchedCommandResponse::getN() const {
    if (_isNSet) {
        return _n;
    } else {
        return n.getDefault();
    }
}

void BatchedCommandResponse::setUpsertDetails(
    const std::vector<BatchedUpsertDetail*>& upsertDetails) {
    unsetUpsertDetails();
    for (std::vector<BatchedUpsertDetail*>::const_iterator it = upsertDetails.begin();
         it != upsertDetails.end();
         ++it) {
        unique_ptr<BatchedUpsertDetail> tempBatchedUpsertDetail(new BatchedUpsertDetail);
        (*it)->cloneTo(tempBatchedUpsertDetail.get());
        addToUpsertDetails(tempBatchedUpsertDetail.release());
    }
}

void BatchedCommandResponse::addToUpsertDetails(BatchedUpsertDetail* upsertDetails) {
    if (_upsertDetails.get() == NULL) {
        _upsertDetails.reset(new std::vector<BatchedUpsertDetail*>);
    }
    _upsertDetails->push_back(upsertDetails);
}

void BatchedCommandResponse::unsetUpsertDetails() {
    if (_upsertDetails.get() != NULL) {
        for (std::vector<BatchedUpsertDetail*>::iterator it = _upsertDetails->begin();
             it != _upsertDetails->end();
             ++it) {
            delete *it;
        }
        _upsertDetails.reset();
    }
}

bool BatchedCommandResponse::isUpsertDetailsSet() const {
    return _upsertDetails.get() != NULL;
}

size_t BatchedCommandResponse::sizeUpsertDetails() const {
    dassert(_upsertDetails.get());
    return _upsertDetails->size();
}

const std::vector<BatchedUpsertDetail*>& BatchedCommandResponse::getUpsertDetails() const {
    dassert(_upsertDetails.get());
    return *_upsertDetails;
}

const BatchedUpsertDetail* BatchedCommandResponse::getUpsertDetailsAt(size_t pos) const {
    dassert(_upsertDetails.get());
    dassert(_upsertDetails->size() > pos);
    return _upsertDetails->at(pos);
}

void BatchedCommandResponse::setLastOp(repl::OpTime lastOp) {
    _lastOp = lastOp;
    _isLastOpSet = true;
}

void BatchedCommandResponse::unsetLastOp() {
    _isLastOpSet = false;
}

bool BatchedCommandResponse::isLastOpSet() const {
    return _isLastOpSet;
}

repl::OpTime BatchedCommandResponse::getLastOp() const {
    dassert(_isLastOpSet);
    return _lastOp;
}

void BatchedCommandResponse::setElectionId(const OID& electionId) {
    _electionId = electionId;
    _isElectionIdSet = true;
}

void BatchedCommandResponse::unsetElectionId() {
    _isElectionIdSet = false;
}

bool BatchedCommandResponse::isElectionIdSet() const {
    return _isElectionIdSet;
}

OID BatchedCommandResponse::getElectionId() const {
    dassert(_isElectionIdSet);
    return _electionId;
}

void BatchedCommandResponse::setErrDetails(const std::vector<WriteErrorDetail*>& errDetails) {
    unsetErrDetails();
    for (std::vector<WriteErrorDetail*>::const_iterator it = errDetails.begin();
         it != errDetails.end();
         ++it) {
        unique_ptr<WriteErrorDetail> tempBatchErrorDetail(new WriteErrorDetail);
        (*it)->cloneTo(tempBatchErrorDetail.get());
        addToErrDetails(tempBatchErrorDetail.release());
    }
}

void BatchedCommandResponse::addToErrDetails(WriteErrorDetail* errDetails) {
    if (_writeErrorDetails.get() == NULL) {
        _writeErrorDetails.reset(new std::vector<WriteErrorDetail*>);
    }
    _writeErrorDetails->push_back(errDetails);
}

void BatchedCommandResponse::unsetErrDetails() {
    if (_writeErrorDetails.get() != NULL) {
        for (std::vector<WriteErrorDetail*>::iterator it = _writeErrorDetails->begin();
             it != _writeErrorDetails->end();
             ++it) {
            delete *it;
        }
        _writeErrorDetails.reset();
    }
}

bool BatchedCommandResponse::isErrDetailsSet() const {
    return _writeErrorDetails.get() != NULL;
}

size_t BatchedCommandResponse::sizeErrDetails() const {
    dassert(_writeErrorDetails.get());
    return _writeErrorDetails->size();
}

const std::vector<WriteErrorDetail*>& BatchedCommandResponse::getErrDetails() const {
    dassert(_writeErrorDetails.get());
    return *_writeErrorDetails;
}

const WriteErrorDetail* BatchedCommandResponse::getErrDetailsAt(size_t pos) const {
    dassert(_writeErrorDetails.get());
    dassert(_writeErrorDetails->size() > pos);
    return _writeErrorDetails->at(pos);
}

void BatchedCommandResponse::setWriteConcernError(WriteConcernErrorDetail* error) {
    _wcErrDetails.reset(error);
}

void BatchedCommandResponse::unsetWriteConcernError() {
    _wcErrDetails.reset();
}

bool BatchedCommandResponse::isWriteConcernErrorSet() const {
    return _wcErrDetails.get();
}

const WriteConcernErrorDetail* BatchedCommandResponse::getWriteConcernError() const {
    return _wcErrDetails.get();
}

Status BatchedCommandResponse::toStatus() const {
    if (!getOk()) {
        return _status;
    }

    if (isErrDetailsSet()) {
        return getErrDetails().front()->toStatus();
    }

    if (isWriteConcernErrorSet()) {
<<<<<<< HEAD
        const WriteConcernErrorDetail* errDetail = getWriteConcernError();

        return Status(ErrorCodes::fromInt(errDetail->getErrCode()), errDetail->getErrMessage());
=======
        return getWriteConcernError()->toStatus();
>>>>>>> f378d467
    }

    return Status::OK();
}

}  // namespace mongo<|MERGE_RESOLUTION|>--- conflicted
+++ resolved
@@ -36,10 +36,7 @@
 #include "mongo/db/commands.h"
 #include "mongo/db/field_parser.h"
 #include "mongo/db/repl/bson_extract_optime.h"
-<<<<<<< HEAD
-=======
 #include "mongo/rpc/get_status_from_command_result.h"
->>>>>>> f378d467
 #include "mongo/util/mongoutils/str.h"
 
 namespace mongo {
@@ -281,64 +278,6 @@
     _wcErrDetails.reset();
 }
 
-<<<<<<< HEAD
-void BatchedCommandResponse::cloneTo(BatchedCommandResponse* other) const {
-    other->clear();
-
-    other->_ok = _ok;
-    other->_isOkSet = _isOkSet;
-
-    other->_errCode = _errCode;
-    other->_isErrCodeSet = _isErrCodeSet;
-
-    other->_errMessage = _errMessage;
-    other->_isErrMessageSet = _isErrMessageSet;
-
-    other->_nModified = _nModified;
-    other->_isNModifiedSet = _isNModifiedSet;
-
-    other->_n = _n;
-    other->_isNSet = _isNSet;
-
-    other->_singleUpserted = _singleUpserted;
-    other->_isSingleUpsertedSet = _isSingleUpsertedSet;
-
-    other->unsetUpsertDetails();
-    if (_upsertDetails.get()) {
-        for (std::vector<BatchedUpsertDetail*>::const_iterator it = _upsertDetails->begin();
-             it != _upsertDetails->end();
-             ++it) {
-            BatchedUpsertDetail* upsertDetailsItem = new BatchedUpsertDetail;
-            (*it)->cloneTo(upsertDetailsItem);
-            other->addToUpsertDetails(upsertDetailsItem);
-        }
-    }
-
-    other->_lastOp = _lastOp;
-    other->_isLastOpSet = _isLastOpSet;
-
-    other->_electionId = _electionId;
-    other->_isElectionIdSet = _isElectionIdSet;
-
-    other->unsetErrDetails();
-    if (_writeErrorDetails.get()) {
-        for (std::vector<WriteErrorDetail*>::const_iterator it = _writeErrorDetails->begin();
-             it != _writeErrorDetails->end();
-             ++it) {
-            WriteErrorDetail* errDetailsItem = new WriteErrorDetail;
-            (*it)->cloneTo(errDetailsItem);
-            other->addToErrDetails(errDetailsItem);
-        }
-    }
-
-    if (_wcErrDetails.get()) {
-        other->_wcErrDetails.reset(new WriteConcernErrorDetail());
-        _wcErrDetails->cloneTo(other->_wcErrDetails.get());
-    }
-}
-
-=======
->>>>>>> f378d467
 std::string BatchedCommandResponse::toString() const {
     return toBSON().toString();
 }
@@ -551,13 +490,7 @@
     }
 
     if (isWriteConcernErrorSet()) {
-<<<<<<< HEAD
-        const WriteConcernErrorDetail* errDetail = getWriteConcernError();
-
-        return Status(ErrorCodes::fromInt(errDetail->getErrCode()), errDetail->getErrMessage());
-=======
         return getWriteConcernError()->toStatus();
->>>>>>> f378d467
     }
 
     return Status::OK();
