--- conflicted
+++ resolved
@@ -81,16 +81,10 @@
     bool isIndexSet() const;
     int getIndex() const;
 
-<<<<<<< HEAD
-    void setErrCode(int errCode);
-    bool isErrCodeSet() const;
-    int getErrCode() const;
-=======
     void setStatus(Status status) {
         _status = std::move(status);
     }
     Status toStatus() const;
->>>>>>> f378d467
 
     void setErrInfo(const BSONObj& errInfo);
     bool isErrInfoSet() const;
