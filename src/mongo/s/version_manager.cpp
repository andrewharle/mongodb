--- conflicted
+++ resolved
@@ -131,52 +131,27 @@
             cmdBuilder.appendBool( "authoritative" , true );
 
             BSONObj cmd = cmdBuilder.obj();
-<<<<<<< HEAD
 
             LOG(1) << "initializing shard connection to " << conn->toString() << endl;
             LOG(2) << "initial sharding settings : " << cmd << endl;
 
             ok = conn->runCommand("admin", cmd, result, 0);
         }
-        catch( const DBException& ex ) {
-
-            bool ignoreFailure = ShardConnection::ignoreInitialVersionFailure
-                                 && conn_in->type() == ConnectionString::SET;
-            if ( !ignoreFailure )
+        catch( const DBException& ) {
+
+            if ( conn_in->type() != ConnectionString::SET ) {
                 throw;
-
-            // Using initShardVersion is not strictly required when talking to replica sets - it is
-            // preferred to do so because it registers mongos early with the mongod.  This info is
-            // also sent by checkShardVersion before a connection is used for a write or read.
+            }
+
+            // NOTE: Only old-style cluster operations will talk via DBClientReplicaSets - using
+            // checkShardVersion is required (which includes initShardVersion information) if these
+            // connections are used.
 
             OCCASIONALLY {
                 warning() << "failed to initialize new replica set connection version, "
                           << "will initialize on first use" << endl;
             }
 
-=======
-
-            LOG(1) << "initializing shard connection to " << conn->toString() << endl;
-            LOG(2) << "initial sharding settings : " << cmd << endl;
-
-            ok = conn->runCommand("admin", cmd, result, 0);
-        }
-        catch( const DBException& ) {
-
-            if ( conn_in->type() != ConnectionString::SET ) {
-                throw;
-            }
-
-            // NOTE: Only old-style cluster operations will talk via DBClientReplicaSets - using
-            // checkShardVersion is required (which includes initShardVersion information) if these
-            // connections are used.
-
-            OCCASIONALLY {
-                warning() << "failed to initialize new replica set connection version, "
-                          << "will initialize on first use" << endl;
-            }
-
->>>>>>> 374e1947
             return true;
         }
 
