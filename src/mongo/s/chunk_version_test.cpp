--- conflicted
+++ resolved
@@ -32,10 +32,6 @@
 
 #include <limits>
 
-<<<<<<< HEAD
-#include "mongo/db/jsobj.h"
-=======
->>>>>>> f378d467
 #include "mongo/s/chunk_version.h"
 #include "mongo/unittest/unittest.h"
 
@@ -104,16 +100,6 @@
         BSON("lastmod" << Timestamp(Seconds(2), 3) << "lastmodEpoch" << oid), "lastmod"));
 
     ASSERT(chunkVersionComplete.epoch().isSet());
-<<<<<<< HEAD
-    ASSERT(chunkVersionComplete.epoch() == oid);
-    ASSERT_EQ(2u, chunkVersionComplete.majorVersion());
-    ASSERT_EQ(3u, chunkVersionComplete.minorVersion());
-
-    canParse = false;
-    ChunkVersion chunkVersionNoEpoch =
-        ChunkVersion::fromBSON(BSON("lastmod" << Timestamp(Seconds(3), 4)), "lastmod", &canParse);
-    ASSERT(canParse);
-=======
     ASSERT_EQ(oid, chunkVersionComplete.epoch());
     ASSERT_EQ(2u, chunkVersionComplete.majorVersion());
     ASSERT_EQ(3u, chunkVersionComplete.minorVersion());
@@ -123,7 +109,6 @@
     ChunkVersion chunkVersionNoEpoch = assertGet(
         ChunkVersion::parseLegacyWithField(BSON("lastmod" << Timestamp(Seconds(3), 4)), "lastmod"));
 
->>>>>>> f378d467
     ASSERT(!chunkVersionNoEpoch.epoch().isSet());
     ASSERT_EQ(3u, chunkVersionNoEpoch.majorVersion());
     ASSERT_EQ(4u, chunkVersionNoEpoch.minorVersion());
@@ -168,9 +153,5 @@
     ASSERT_EQ(epoch, version.epoch());
 }
 
-<<<<<<< HEAD
-}  // unnamed namespace
-=======
 }  // namespace
->>>>>>> f378d467
 }  // namespace mongo