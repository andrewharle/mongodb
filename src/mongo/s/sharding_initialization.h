
/**
 *    Copyright (C) 2018-present MongoDB, Inc.
 *
 *    This program is free software: you can redistribute it and/or modify
 *    it under the terms of the Server Side Public License, version 1,
 *    as published by MongoDB, Inc.
 *
 *    This program is distributed in the hope that it will be useful,
 *    but WITHOUT ANY WARRANTY; without even the implied warranty of
 *    MERCHANTABILITY or FITNESS FOR A PARTICULAR PURPOSE.  See the
 *    Server Side Public License for more details.
 *
 *    You should have received a copy of the Server Side Public License
 *    along with this program. If not, see
 *    <http://www.mongodb.com/licensing/server-side-public-license>.
 *
 *    As a special exception, the copyright holders give permission to link the
 *    code of portions of this program with the OpenSSL library under certain
 *    conditions as described in each individual source file and distribute
 *    linked combinations including the program with the OpenSSL library. You
 *    must comply with the Server Side Public License in all respects for
 *    all of the code used other than as permitted herein. If you modify file(s)
 *    with this exception, you may extend this exception to your version of the
 *    file(s), but you are not obligated to do so. If you do not wish to do so,
 *    delete this exception statement from your version. If you delete this
 *    exception statement from all source files in the program, then also delete
 *    it in the license file.
 */

#pragma once

<<<<<<< HEAD
#include <cstdint>
#include <memory>
=======
#include <boost/optional.hpp>
>>>>>>> f378d467

#include "mongo/base/string_data.h"
#include "mongo/bson/oid.h"
#include "mongo/stdx/functional.h"
<<<<<<< HEAD

namespace mongo {

namespace executor {
class TaskExecutor;
}  // namespace executor

=======
#include "mongo/stdx/memory.h"

namespace mongo {

class CatalogCache;
>>>>>>> f378d467
class ConnectionString;
class OperationContext;
class ShardFactory;
class Status;
class ShardingCatalogClient;
<<<<<<< HEAD
class ShardingCatalogManager;
using ShardingCatalogManagerBuilder = stdx::function<std::unique_ptr<ShardingCatalogManager>(
    ShardingCatalogClient*, std::unique_ptr<executor::TaskExecutor>)>;

namespace rpc {
class ShardingEgressMetadataHook;
using ShardingEgressMetadataHookBuilder =
    stdx::function<std::unique_ptr<ShardingEgressMetadataHook>()>;
=======

namespace executor {
class NetworkInterface;
class TaskExecutor;
}  // namespace executor

namespace rpc {
class EgressMetadataHook;
using ShardingEgressMetadataHookBuilder = stdx::function<std::unique_ptr<EgressMetadataHook>()>;
>>>>>>> f378d467
}  // namespace rpc

/**
 * Fixed process identifier for the dist lock manager running on a config server.
 */
<<<<<<< HEAD
extern const StringData kDistLockProcessIdForConfigServer;
=======
constexpr auto kDistLockProcessIdForConfigServer = "ConfigServer"_sd;
>>>>>>> f378d467

/**
 * Generates a uniform string to be used as a process id for the distributed lock manager.
 */
<<<<<<< HEAD
std::string generateDistLockProcessId(OperationContext* txn);
=======
std::string generateDistLockProcessId(OperationContext* opCtx);

/**
 * Constructs a TaskExecutor which contains the required configuration for the sharding subsystem.
 */
std::unique_ptr<executor::TaskExecutor> makeShardingTaskExecutor(
    std::unique_ptr<executor::NetworkInterface> net);
>>>>>>> f378d467

/**
 * Takes in the connection string for reaching the config servers and initializes the global
 * ShardingCatalogClient, ShardingCatalogManager, ShardRegistry, and Grid objects.
 */
Status initializeGlobalShardingState(OperationContext* opCtx,
                                     const ConnectionString& configCS,
                                     StringData distLockProcessId,
                                     std::unique_ptr<ShardFactory> shardFactory,
<<<<<<< HEAD
                                     rpc::ShardingEgressMetadataHookBuilder hookBuilder,
                                     ShardingCatalogManagerBuilder catalogManagerBuilder);

/**
 * Tries to contact the config server and reload the shard registry and the cluster ID until it
 * succeeds or is interrupted.
 */
Status reloadShardRegistryUntilSuccess(OperationContext* txn);
=======
                                     std::unique_ptr<CatalogCache> catalogCache,
                                     rpc::ShardingEgressMetadataHookBuilder hookBuilder,
                                     boost::optional<size_t> taskExecutorPoolSize);


/**
 * Loads cluster ID and waits for the reload of the Shard Registry.
*/

Status waitForShardRegistryReload(OperationContext* opCtx);
>>>>>>> f378d467

}  // namespace mongo<|MERGE_RESOLUTION|>--- conflicted
+++ resolved
@@ -30,46 +30,21 @@
 
 #pragma once
 
-<<<<<<< HEAD
-#include <cstdint>
-#include <memory>
-=======
 #include <boost/optional.hpp>
->>>>>>> f378d467
 
 #include "mongo/base/string_data.h"
 #include "mongo/bson/oid.h"
 #include "mongo/stdx/functional.h"
-<<<<<<< HEAD
-
-namespace mongo {
-
-namespace executor {
-class TaskExecutor;
-}  // namespace executor
-
-=======
 #include "mongo/stdx/memory.h"
 
 namespace mongo {
 
 class CatalogCache;
->>>>>>> f378d467
 class ConnectionString;
 class OperationContext;
 class ShardFactory;
 class Status;
 class ShardingCatalogClient;
-<<<<<<< HEAD
-class ShardingCatalogManager;
-using ShardingCatalogManagerBuilder = stdx::function<std::unique_ptr<ShardingCatalogManager>(
-    ShardingCatalogClient*, std::unique_ptr<executor::TaskExecutor>)>;
-
-namespace rpc {
-class ShardingEgressMetadataHook;
-using ShardingEgressMetadataHookBuilder =
-    stdx::function<std::unique_ptr<ShardingEgressMetadataHook>()>;
-=======
 
 namespace executor {
 class NetworkInterface;
@@ -79,24 +54,16 @@
 namespace rpc {
 class EgressMetadataHook;
 using ShardingEgressMetadataHookBuilder = stdx::function<std::unique_ptr<EgressMetadataHook>()>;
->>>>>>> f378d467
 }  // namespace rpc
 
 /**
  * Fixed process identifier for the dist lock manager running on a config server.
  */
-<<<<<<< HEAD
-extern const StringData kDistLockProcessIdForConfigServer;
-=======
 constexpr auto kDistLockProcessIdForConfigServer = "ConfigServer"_sd;
->>>>>>> f378d467
 
 /**
  * Generates a uniform string to be used as a process id for the distributed lock manager.
  */
-<<<<<<< HEAD
-std::string generateDistLockProcessId(OperationContext* txn);
-=======
 std::string generateDistLockProcessId(OperationContext* opCtx);
 
 /**
@@ -104,7 +71,6 @@
  */
 std::unique_ptr<executor::TaskExecutor> makeShardingTaskExecutor(
     std::unique_ptr<executor::NetworkInterface> net);
->>>>>>> f378d467
 
 /**
  * Takes in the connection string for reaching the config servers and initializes the global
@@ -114,16 +80,6 @@
                                      const ConnectionString& configCS,
                                      StringData distLockProcessId,
                                      std::unique_ptr<ShardFactory> shardFactory,
-<<<<<<< HEAD
-                                     rpc::ShardingEgressMetadataHookBuilder hookBuilder,
-                                     ShardingCatalogManagerBuilder catalogManagerBuilder);
-
-/**
- * Tries to contact the config server and reload the shard registry and the cluster ID until it
- * succeeds or is interrupted.
- */
-Status reloadShardRegistryUntilSuccess(OperationContext* txn);
-=======
                                      std::unique_ptr<CatalogCache> catalogCache,
                                      rpc::ShardingEgressMetadataHookBuilder hookBuilder,
                                      boost::optional<size_t> taskExecutorPoolSize);
@@ -134,6 +90,5 @@
 */
 
 Status waitForShardRegistryReload(OperationContext* opCtx);
->>>>>>> f378d467
 
 }  // namespace mongo