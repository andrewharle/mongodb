// config.cpp

/**
*    Copyright (C) 2008 10gen Inc.
*
*    This program is free software: you can redistribute it and/or  modify
*    it under the terms of the GNU Affero General Public License, version 3,
*    as published by the Free Software Foundation.
*
*    This program is distributed in the hope that it will be useful,
*    but WITHOUT ANY WARRANTY; without even the implied warranty of
*    MERCHANTABILITY or FITNESS FOR A PARTICULAR PURPOSE.  See the
*    GNU Affero General Public License for more details.
*
*    You should have received a copy of the GNU Affero General Public License
*    along with this program.  If not, see <http://www.gnu.org/licenses/>.
*
*    As a special exception, the copyright holders give permission to link the
*    code of portions of this program with the OpenSSL library under certain
*    conditions as described in each individual source file and distribute
*    linked combinations including the program with the OpenSSL library. You
*    must comply with the GNU Affero General Public License in all respects
*    for all of the code used other than as permitted herein. If you modify
*    file(s) with this exception, you may extend this exception to your
*    version of the file(s), but you are not obligated to do so. If you do not
*    wish to do so, delete this exception statement from your version. If you
*    delete this exception statement from all source files in the program,
*    then also delete it in the license file.
*/

#include "mongo/pch.h"

#include "pcrecpp.h"

#include "mongo/client/connpool.h"
#include "mongo/client/dbclientcursor.h"
#include "mongo/db/lasterror.h"
#include "mongo/db/pdfile.h"
#include "mongo/db/write_concern.h"
#include "mongo/s/chunk.h"
#include "mongo/s/chunk_version.h"
#include "mongo/s/cluster_write.h"
#include "mongo/s/config.h"
#include "mongo/s/grid.h"
#include "mongo/s/server.h"
#include "mongo/s/type_changelog.h"
#include "mongo/s/type_chunk.h"
#include "mongo/s/type_collection.h"
#include "mongo/s/type_database.h"
#include "mongo/s/type_locks.h"
#include "mongo/s/type_lockpings.h"
#include "mongo/s/type_settings.h"
#include "mongo/s/type_shard.h"
#include "mongo/util/net/message.h"
#include "mongo/util/stringutils.h"

namespace mongo {

    int ConfigServer::VERSION = 3;
    Shard Shard::EMPTY;

    OID serverID;

    /* --- DBConfig --- */

    DBConfig::CollectionInfo::CollectionInfo( const BSONObj& in ) {
        _dirty = false;
        _dropped = in[CollectionType::dropped()].trueValue();

        if ( in[CollectionType::keyPattern()].isABSONObj() ) {
            shard( new ChunkManager( in ) );
        }

        _dirty = false;
    }
    
    void DBConfig::CollectionInfo::shard( ChunkManager* manager ){

        // Do this *first* so we're invisible to everyone else
        manager->loadExistingRanges( configServer.getPrimary().getConnString() );

        //
        // Collections with no chunks are unsharded, no matter what the collections entry says
        // This helps prevent errors when dropping in a different process
        //

        if( manager->numChunks() != 0 ){
            _cm = ChunkManagerPtr( manager );
            _key = manager->getShardKey().key().getOwned();
            _unqiue = manager->isUnique();
            _dirty = true;
            _dropped = false;
        }
        else{
            warning() << "no chunks found for collection " << manager->getns()
                      << ", assuming unsharded" << endl;
            unshard();
        }
    }

    void DBConfig::CollectionInfo::unshard() {
        _cm.reset();
        _dropped = true;
        _dirty = true;
        _key = BSONObj();
    }

    void DBConfig::CollectionInfo::save( const string& ns ) {
        BSONObj key = BSON( "_id" << ns );

        BSONObjBuilder val;
        val.append(CollectionType::ns(), ns);
        val.appendDate(CollectionType::DEPRECATED_lastmod(), jsTime());
        val.appendBool(CollectionType::dropped(), _dropped);
        if ( _cm ) {
            // This also appends the lastmodEpoch.
            _cm->getInfo( val );
        }
        else {
            // lastmodEpoch is a required field so we also need to do it here.
            val.append(CollectionType::DEPRECATED_lastmodEpoch(), ChunkVersion::DROPPED().epoch());
        }

        Status result = clusterUpdate(CollectionType::ConfigNS,
                                      key,
                                      val.obj(),
                                      true /* upsert */,
                                      false /* multi */,
                                      WriteConcernOptions::AllConfigs,
                                      NULL);

        if ( !result.isOK() ) {
            uasserted( 13473, str::stream() << "failed to save collection (" << ns
                                            << "): " <<  result.reason() );
        }

        _dirty = false;
    }

    bool DBConfig::isSharded( const string& ns ) {
        if ( ! _shardingEnabled )
            return false;
        scoped_lock lk( _lock );
        return _isSharded( ns );
    }

    bool DBConfig::_isSharded( const string& ns ) {
        if ( ! _shardingEnabled )
            return false;
        Collections::iterator i = _collections.find( ns );
        if ( i == _collections.end() )
            return false;
        return i->second.isSharded();
    }

    ShardPtr DBConfig::getShardIfExists( const string& ns ){
        try{
            // TODO: this function assumes the _primary will not change under-the-covers, but so does
            // getShard() in general
            return ShardPtr( new Shard( getShard( ns ) ) );
        }
        catch( AssertionException& e ){
            warning() << "primary not found for " << ns << causedBy( e ) << endl;
            return ShardPtr();
        }
    }

    const Shard& DBConfig::getShard( const string& ns ) {
        if ( isSharded( ns ) )
            return Shard::EMPTY;

        uassert( 10178 ,  "no primary!" , _primary.ok() );
        return _primary;
    }

    void DBConfig::enableSharding( bool save ) {
        if ( _shardingEnabled )
            return;
        
        verify( _name != "config" );

        scoped_lock lk( _lock );
        _shardingEnabled = true;
        if( save ) _save();
    }

    /**
     *
     */
    ChunkManagerPtr DBConfig::shardCollection( const string& ns , ShardKeyPattern fieldsAndOrder , bool unique , vector<BSONObj>* initPoints, vector<Shard>* initShards ) {
        uassert( 8042 , "db doesn't have sharding enabled" , _shardingEnabled );
        uassert( 13648 , str::stream() << "can't shard collection because not all config servers are up" , configServer.allUp() );

        ChunkManagerPtr manager;
        
        {
            scoped_lock lk( _lock );

            CollectionInfo& ci = _collections[ns];
            uassert( 8043 , "collection already sharded" , ! ci.isSharded() );

            log() << "enable sharding on: " << ns << " with shard key: " << fieldsAndOrder << endl;

            // Record start in changelog
            BSONObjBuilder collectionDetail;
            collectionDetail.append("shardKey", fieldsAndOrder.key());
            collectionDetail.append("collection", ns);
            collectionDetail.append("primary", getPrimary().toString());
            BSONArray a;
            if (initShards == NULL)
                a = BSONArray();
            else {
                BSONArrayBuilder b;
                for (unsigned i = 0; i < initShards->size(); i++) {
                    b.append((*initShards)[i].getName());
                }
                a = b.arr();
            }
            collectionDetail.append("initShards", a);
            collectionDetail.append("numChunks", (int)(initPoints->size() + 1));
            configServer.logChange("shardCollection.start", ns, collectionDetail.obj());

            ChunkManager* cm = new ChunkManager( ns, fieldsAndOrder, unique );
            cm->createFirstChunks( configServer.getPrimary().getConnString(),
                                   getPrimary(), initPoints, initShards );
            ci.shard( cm );

            _save();

            // Save the initial chunk manager for later, no need to reload if we're in this lock
            manager = ci.getCM();
            verify( manager.get() );
        }

        // Tell the primary mongod to refresh it's data
        // TODO:  Think the real fix here is for mongos to just assume all collections sharded, when we get there
        for( int i = 0; i < 4; i++ ){
            if( i == 3 ){
                warning() << "too many tries updating initial version of " << ns << " on shard primary " << getPrimary() <<
                             ", other mongoses may not see the collection as sharded immediately" << endl;
                break;
            }
            try {
                ShardConnection conn( getPrimary(), ns );
                conn.setVersion();
                conn.done();
                break;
            }
            catch( DBException& e ){
                warning() << "could not update initial version of " << ns << " on shard primary " << getPrimary() <<
                             causedBy( e ) << endl;
            }
            sleepsecs( i );
        }

        // Record finish in changelog
        BSONObjBuilder finishDetail;
        finishDetail.append("version", manager->getVersion().toString());
        configServer.logChange("shardCollection", ns, finishDetail.obj());

        return manager;
    }

    bool DBConfig::removeSharding( const string& ns ) {
        if ( ! _shardingEnabled ) {

            warning() << "could not remove sharding for collection " << ns
                      << ", sharding not enabled for db" << endl;
            return false;
        }

        scoped_lock lk( _lock );

        Collections::iterator i = _collections.find( ns );

        if ( i == _collections.end() )
            return false;

        CollectionInfo& ci = _collections[ns];
        if ( ! ci.isSharded() ){

            warning() << "could not remove sharding for collection " << ns
                      << ", no sharding information found" << endl;
            return false;
        }

        ci.unshard();
        _save( false, true );
        return true;
    }

    // Handles weird logic related to getting *either* a chunk manager *or* the collection primary shard
    void DBConfig::getChunkManagerOrPrimary( const string& ns, ChunkManagerPtr& manager, ShardPtr& primary ){

        // The logic here is basically that at any time, our collection can become sharded or unsharded
        // via a command.  If we're not sharded, we want to send data to the primary, if sharded, we want
        // to send data to the correct chunks, and we can't check both w/o the lock.

        manager.reset();
        primary.reset();

        {
            scoped_lock lk( _lock );

            Collections::iterator i = _collections.find( ns );

            // No namespace
            if( i == _collections.end() ){
                // If we don't know about this namespace, it's unsharded by default
                primary.reset( new Shard( _primary ) );
            }
            else {
                CollectionInfo& cInfo = i->second;

                // TODO: we need to be careful about handling shardingEnabled, b/c in some places we seem to use and
                // some we don't.  If we use this function in combination with just getChunkManager() on a slightly
                // borked config db, we'll get lots of staleconfig retries
                if( _shardingEnabled && cInfo.isSharded() ){
                    manager = cInfo.getCM();
                }
                else{
                    // Make a copy, we don't want to be tied to this config object
                    primary.reset( new Shard( _primary ) );
                }
            }
        }

        verify( manager || primary );
        verify( ! manager || ! primary );

    }


    ChunkManagerPtr DBConfig::getChunkManagerIfExists( const string& ns, bool shouldReload, bool forceReload ){
	
        // Don't report exceptions here as errors in GetLastError
        LastError::Disabled ignoreForGLE(lastError.get(false));
         
        try{
            return getChunkManager( ns, shouldReload, forceReload );
        }
        catch( AssertionException& e ){
            warning() << "chunk manager not found for " << ns << causedBy( e ) << endl;
            return ChunkManagerPtr();
        }
    }

    ChunkManagerPtr DBConfig::getChunkManager( const string& ns , bool shouldReload, bool forceReload ) {
        BSONObj key;
        ChunkVersion oldVersion;
        ChunkManagerPtr oldManager;

        {
            scoped_lock lk( _lock );
            
            bool earlyReload = ! _collections[ns].isSharded() && ( shouldReload || forceReload );
            if ( earlyReload ) {
                // this is to catch cases where there this is a new sharded collection
                _reload();
            }

            CollectionInfo& ci = _collections[ns];
            uassert( 10181 ,  (string)"not sharded:" + ns , ci.isSharded() );
            verify( ! ci.key().isEmpty() );
            
            if ( ! ( shouldReload || forceReload ) || earlyReload )
                return ci.getCM();

            key = ci.key().copy();
            if ( ci.getCM() ){
                oldManager = ci.getCM();
                oldVersion = ci.getCM()->getVersion();
            }
        }
        
        verify( ! key.isEmpty() );
        
        // TODO: We need to keep this first one-chunk check in until we have a more efficient way of
        // creating/reusing a chunk manager, as doing so requires copying the full set of chunks currently

        BSONObj newest;
        if ( oldVersion.isSet() && ! forceReload ) {
            ScopedDbConnection conn(configServer.modelServer(), 30.0);
            newest = conn->findOne(ChunkType::ConfigNS,
                                   Query(BSON(ChunkType::ns(ns))).sort(
                                           ChunkType::DEPRECATED_lastmod(), -1));
            conn.done();
            
            if ( ! newest.isEmpty() ) {
                ChunkVersion v = ChunkVersion::fromBSON(newest, ChunkType::DEPRECATED_lastmod());
                if ( v.isEquivalentTo( oldVersion ) ) {
                    scoped_lock lk( _lock );
                    CollectionInfo& ci = _collections[ns];
                    uassert( 15885 , str::stream() << "not sharded after reloading from chunks : " << ns , ci.isSharded() );
                    return ci.getCM();
                }
            }

        }
        else if( ! oldVersion.isSet() ){
            warning() << "version 0 found when " << ( forceReload ? "reloading" : "checking" ) << " chunk manager"
                      << ", collection '" << ns << "' initially detected as sharded" << endl;
        }

        // we are not locked now, and want to load a new ChunkManager
        
        auto_ptr<ChunkManager> temp;

        {
            scoped_lock lll ( _hitConfigServerLock );
            
            if ( ! newest.isEmpty() && ! forceReload ) {
                // if we have a target we're going for
                // see if we've hit already
                
                scoped_lock lk( _lock );
                CollectionInfo& ci = _collections[ns];
                if ( ci.isSharded() && ci.getCM() ) {

                    ChunkVersion currentVersion =
                        ChunkVersion::fromBSON(newest, ChunkType::DEPRECATED_lastmod());

                    // Only reload if the version we found is newer than our own in the same
                    // epoch
                    if( currentVersion <= ci.getCM()->getVersion() &&
                        ci.getCM()->getVersion().hasCompatibleEpoch( currentVersion ) )
                    {
                        return ci.getCM();
                    }
                }
                
            }
            
            temp.reset( new ChunkManager( oldManager ) );
            temp->loadExistingRanges( configServer.getPrimary().getConnString() );

            if ( temp->numChunks() == 0 ) {
                // maybe we're not sharded any more
                reload(); // this is a full reload
                return getChunkManager( ns , false );
            }
        }

        scoped_lock lk( _lock );
        
        CollectionInfo& ci = _collections[ns];
        uassert( 14822 ,  (string)"state changed in the middle: " + ns , ci.isSharded() );

        // Reset if our versions aren't the same
        bool shouldReset = ! temp->getVersion().isEquivalentTo( ci.getCM()->getVersion() );
        
        // Also reset if we're forced to do so
        if( ! shouldReset && forceReload ){
            shouldReset = true;
            warning() << "chunk manager reload forced for collection '" << ns
                      << "', config version is " << temp->getVersion() << endl;
        }

        //
        // LEGACY BEHAVIOR
        // It's possible to get into a state when dropping collections when our new version is less than our prev
        // version.  Behave identically to legacy mongos, for now, and warn to draw attention to the problem.
        // TODO: Assert in next version, to allow smooth upgrades
        //

        if( shouldReset && temp->getVersion() < ci.getCM()->getVersion() ){
            shouldReset = false;
            warning() << "not resetting chunk manager for collection '" << ns
                      << "', config version is " << temp->getVersion() << " and "
                      << "old version is " << ci.getCM()->getVersion() << endl;
        }

        // end legacy behavior

        if ( shouldReset ){
            ci.resetCM( temp.release() );
        }
        
        uassert( 15883 , str::stream() << "not sharded after chunk manager reset : " << ns , ci.isSharded() );
        return ci.getCM();
    }

    void DBConfig::setPrimary( const std::string& s ) {
        scoped_lock lk( _lock );
        _primary.reset( s );
        _save();
    }

    void DBConfig::serialize(BSONObjBuilder& to) {
        to.append("_id", _name);
        to.appendBool(DatabaseType::DEPRECATED_partitioned(), _shardingEnabled );
        to.append(DatabaseType::primary(), _primary.getName() );
    }

    void DBConfig::unserialize(const BSONObj& from) {
        LOG(1) << "DBConfig unserialize: " << _name << " " << from << endl;
        verify( _name == from[DatabaseType::name()].String() );

        _shardingEnabled = from.getBoolField(DatabaseType::DEPRECATED_partitioned().c_str());
        _primary.reset( from.getStringField(DatabaseType::primary().c_str()));

        // In the 1.5.x series, we used to have collection metadata nested in the database entry. The 1.6.x series
        // had migration code that ported that info to where it belongs now: the 'collections' collection. We now
        // just assert that we're not migrating from a 1.5.x directly into a 1.7.x without first converting.
        BSONObj sharded = from.getObjectField(DatabaseType::DEPRECATED_sharded().c_str());
        if ( ! sharded.isEmpty() )
            uasserted( 13509 , "can't migrate from 1.5.x release to the current one; need to upgrade to 1.6.x first");
    }

    bool DBConfig::load() {
        scoped_lock lk( _lock );
        return _load();
    }

    bool DBConfig::_load() {
        ScopedDbConnection conn(configServer.modelServer(), 30.0);

        BSONObj dbObj = conn->findOne( DatabaseType::ConfigNS,
                                       BSON( DatabaseType::name( _name ) ) );

        if ( dbObj.isEmpty() ) {
            conn.done();
            return false;
        }

        unserialize( dbObj );

        BSONObjBuilder b;
        b.appendRegex(CollectionType::ns(),
                      (string)"^" + pcrecpp::RE::QuoteMeta( _name ) + "\\." );

        int numCollsErased = 0;
        int numCollsSharded = 0;

        auto_ptr<DBClientCursor> cursor = conn->query(CollectionType::ConfigNS, b.obj());
        verify( cursor.get() );
        while ( cursor->more() ) {

            BSONObj collObj = cursor->next();
            string collName = collObj[CollectionType::ns()].String();

            if( collObj[CollectionType::dropped()].trueValue() ){
                _collections.erase( collName );
                numCollsErased++;
            }
            else if( !collObj[CollectionType::primary()].eoo() ){
                // For future compatibility, explicitly ignore any collection with the
                // "primary" field set.

                // Erased in case it was previously sharded, dropped, then init'd as unsharded
                _collections.erase( collName );
                numCollsErased++;
            }
            else{
                _collections[ collName ] = CollectionInfo( collObj );
                if( _collections[ collName ].isSharded() ) numCollsSharded++;
            }
        }

        LOG(2) << "found " << numCollsErased << " dropped collections and "
               << numCollsSharded << " sharded collections for database " << _name << endl;

        conn.done();

        return true;
    }

    void DBConfig::_save( bool db, bool coll ) {
        if( db ){

            BSONObj n;
            {
                BSONObjBuilder b;
                serialize(b);
                n = b.obj();
            }

            BatchedCommandResponse response;
            Status result = clusterUpdate( DatabaseType::ConfigNS,
                                           BSON( DatabaseType::name( _name )),
                                           n,
                                           true, // upsert
                                           false, // multi
                                           WriteConcernOptions::AllConfigs,
                                           &response );

            if ( !result.isOK() ) {
                uasserted( 13396, str::stream() << "DBConfig save failed: "
                                                << response.toBSON() );
            }
        }

        if( coll ){

            for ( Collections::iterator i=_collections.begin(); i!=_collections.end(); ++i ) {
                if ( ! i->second.isDirty() )
                    continue;
                i->second.save( i->first );
            }

        }
    }

    bool DBConfig::reload() {
        bool successful = false;

        {
            scoped_lock lk( _lock );
            successful = _reload();
        }

        //
        // If we aren't successful loading the database entry, we don't want to keep the stale
        // object around which has invalid data.  We should remove it instead.
        //

        if( ! successful ) grid.removeDBIfExists( *this );

        return successful;
    }

    bool DBConfig::_reload() {
        // TODO: i don't think is 100% correct
        return _load();
    }

    bool DBConfig::dropDatabase( string& errmsg ) {
        /**
         * 1) make sure everything is up
         * 2) update config server
         * 3) drop and reset sharded collections
         * 4) drop and reset primary
         * 5) drop everywhere to clean up loose ends
         */

        log() << "DBConfig::dropDatabase: " << _name << endl;
        configServer.logChange( "dropDatabase.start" , _name , BSONObj() );

        // 1
        if ( ! configServer.allUp( errmsg ) ) {
            LOG(1) << "\t DBConfig::dropDatabase not all up" << endl;
            return 0;
        }

        // 2
        grid.removeDB( _name );
        Status result = clusterDelete( DatabaseType::ConfigNS,
                                       BSON( DatabaseType::name( _name )),
                                       0 /* limit */,
                                       WriteConcernOptions::AllConfigs,
                                       NULL );

        if ( !result.isOK() ) {
            errmsg = result.reason();
            log() << "could not drop '" << _name << "': " << errmsg << endl;
            return false;
        }

        if ( ! configServer.allUp( errmsg ) ) {
            log() << "error removing from config server even after checking!" << endl;
            return 0;
        }
        LOG(1) << "\t removed entry from config server for: " << _name << endl;

        set<Shard> allServers;

        // 3
        while ( true ) {
            int num = 0;
            if ( ! _dropShardedCollections( num , allServers , errmsg ) )
                return 0;
            log() << "   DBConfig::dropDatabase: " << _name << " dropped sharded collections: " << num << endl;
            if ( num == 0 )
                break;
        }

        // 4
        {
            ScopedDbConnection conn(_primary.getConnString(), 30.0);
            BSONObj res;
                if ( ! conn->dropDatabase( _name , &res ) ) {
                errmsg = res.toString();
                return 0;
            }
            conn.done();
        }

        // 5
        for ( set<Shard>::iterator i=allServers.begin(); i!=allServers.end(); i++ ) {
            ScopedDbConnection conn(i->getConnString(), 30.0);
            BSONObj res;
            if ( ! conn->dropDatabase( _name , &res ) ) {
                errmsg = res.toString();
                return 0;
            }
            conn.done();
        }

        LOG(1) << "\t dropped primary db for: " << _name << endl;

        configServer.logChange( "dropDatabase" , _name , BSONObj() );
        return true;
    }

    bool DBConfig::_dropShardedCollections( int& num, set<Shard>& allServers , string& errmsg ) {
        num = 0;
        set<string> seen;
        while ( true ) {
            Collections::iterator i = _collections.begin();
            for ( ; i != _collections.end(); ++i ) {
                // log() << "coll : " << i->first << " and " << i->second.isSharded() << endl;
                if ( i->second.isSharded() )
                    break;
            }

            if ( i == _collections.end() )
                break;

            if ( seen.count( i->first ) ) {
                errmsg = "seen a collection twice!";
                return false;
            }

            seen.insert( i->first );
            LOG(1) << "\t dropping sharded collection: " << i->first << endl;

            i->second.getCM()->getAllShards( allServers );
            i->second.getCM()->drop( i->second.getCM() );

            // We should warn, but it's not a fatal error if someone else reloaded the db/coll as
            // unsharded in the meantime
            if( ! removeSharding( i->first ) ){
                warning() << "collection " << i->first
                          << " was reloaded as unsharded before drop completed"
                          << " during drop of all collections" << endl;
            }

            num++;
            uassert( 10184 ,  "_dropShardedCollections too many collections - bailing" , num < 100000 );
            LOG(2) << "\t\t dropped " << num << " so far" << endl;
        }

        return true;
    }

    void DBConfig::getAllShards(set<Shard>& shards) const {
        scoped_lock lk( _lock );
        shards.insert(getPrimary());
        for (Collections::const_iterator it(_collections.begin()), end(_collections.end()); it != end; ++it) {
            if (it->second.isSharded()) {
                it->second.getCM()->getAllShards(shards);
            } // TODO: handle collections on non-primary shard
        }
    }

    void DBConfig::getAllShardedCollections( set<string>& namespaces ) const {

        scoped_lock lk( _lock );

        for( Collections::const_iterator i = _collections.begin(); i != _collections.end(); i++ ) {
            log() << "Coll : " << i->first << " sharded? " << i->second.isSharded() << endl;
            if( i->second.isSharded() ) namespaces.insert( i->first );
        }

    }

    /* --- ConfigServer ---- */

    ConfigServer::ConfigServer() : DBConfig( "config" ) {
        _shardingEnabled = false;
    }

    ConfigServer::~ConfigServer() {
    }

    bool ConfigServer::init( const std::string& s ) {
        vector<string> configdbs;
        splitStringDelim( s, &configdbs, ',' );
        return init( configdbs );
    }

    bool ConfigServer::init( vector<string> configHosts ) {

        uassert( 10187 ,  "need configdbs" , configHosts.size() );

        string hn = getHostName();
        if ( hn.empty() ) {
            sleepsecs(5);
            dbexit( EXIT_BADOPTIONS );
        }

        set<string> hosts;
        for ( size_t i=0; i<configHosts.size(); i++ ) {
            string host = configHosts[i];
            hosts.insert( getHost( host , false ) );
            configHosts[i] = getHost( host , true );
        }

        for ( set<string>::iterator i=hosts.begin(); i!=hosts.end(); i++ ) {

            string host = *i;

            // If this is a CUSTOM connection string (for testing) don't do DNS resolution
            string errMsg;
            if ( ConnectionString::parse( host, errMsg ).type() == ConnectionString::CUSTOM ) {
                continue;
            }

            bool ok = false;
            for ( int x=10; x>0; x-- ) {
                if ( ! hostbyname( host.c_str() ).empty() ) {
                    ok = true;
                    break;
                }
                log() << "can't resolve DNS for [" << host << "]  sleeping and trying " << x << " more times" << endl;
                sleepsecs( 10 );
            }
            if ( ! ok )
                return false;
        }

        _config = configHosts;

        string errmsg;
        if( ! checkHostsAreUnique(configHosts, &errmsg) ) {
            error() << errmsg << endl;;
            return false;
        }

        string fullString;
        joinStringDelim( configHosts, &fullString, ',' );
        _primary.setAddress( ConnectionString( fullString , ConnectionString::SYNC ) );
        LOG(1) << " config string : " << fullString << endl;

        return true;
    }

    bool ConfigServer::checkHostsAreUnique( const vector<string>& configHosts, string* errmsg ) {

        //If we have one host, its always unique
        if ( configHosts.size() == 1 ) {
            return true;
        }

        //Compare each host with all other hosts.
        set<string> hostsTest;
        pair<set<string>::iterator,bool> ret;
        for ( size_t x=0; x < configHosts.size(); x++) {
            ret = hostsTest.insert( configHosts[x] );
            if ( ret.second == false ) {
               *errmsg = str::stream() << "config servers " << configHosts[x]
                                       << " exists twice in config listing.";
               return false;
            }
        }
        return true;
    }

    bool ConfigServer::checkConfigServersConsistent( string& errmsg , int tries ) const {
        if ( tries <= 0 )
            return false;

        unsigned firstGood = 0;
        int up = 0;
        vector<BSONObj> res;
        // The last error we saw on a config server
        string error;
        for ( unsigned i=0; i<_config.size(); i++ ) {
            BSONObj result;

            scoped_ptr<ScopedDbConnection> conn;

            try {
                conn.reset( new ScopedDbConnection( _config[i], 30.0 ) );

                if ( ! conn->get()->runCommand( "config",
                                                BSON( "dbhash" << 1 <<
                                                      "collections" << BSON_ARRAY( "chunks" <<
                                                                                   "databases" <<
                                                                                   "collections" <<
                                                                                   "shards" <<
                                                                                   "version" )),
                                                result ) ) {

                    // TODO: Make this a helper
                    error = result["errmsg"].eoo() ? "" : result["errmsg"].String();
                    if (!result["assertion"].eoo()) error = result["assertion"].String();

                    warning() << "couldn't check dbhash on config server " << _config[i] 
                              << causedBy(result.toString()) << endl;

                    result = BSONObj();
                }
                else {
                    result = result.getOwned();
                    if ( up == 0 )
                        firstGood = i;
                    up++;
                }
                conn->done();
            }
            catch ( const DBException& e ) {
                if (conn) {
                    conn->kill();
                }

                // We need to catch DBExceptions b/c sometimes we throw them
                // instead of socket exceptions when findN fails

                error = e.toString();
                warning() << " couldn't check dbhash on config server " << _config[i] << causedBy(e) << endl;
            }
            res.push_back(result);
        }

        if ( _config.size() == 1 )
            return true;

        if ( up == 0 ) {
            // Use a ptr to error so if empty we won't add causedby
            errmsg = str::stream() << "no config servers successfully contacted" << causedBy(&error);
            return false;
        }

        if ( up == 1 ) {
            warning() << "only 1 config server reachable, continuing" << endl;
            return true;
        }

        BSONObj base = res[firstGood];
        for ( unsigned i=firstGood+1; i<res.size(); i++ ) {
            if ( res[i].isEmpty() )
                continue;

            string chunksHash1 = base.getFieldDotted( "collections.chunks" );
            string chunksHash2 = res[i].getFieldDotted( "collections.chunks" );

            string databaseHash1 = base.getFieldDotted( "collections.databases" );
            string databaseHash2 = res[i].getFieldDotted( "collections.databases" );

            string collectionsHash1 = base.getFieldDotted( "collections.collections" );
            string collectionsHash2 = res[i].getFieldDotted( "collections.collections" );

            string shardHash1 = base.getFieldDotted( "collections.shards" );
            string shardHash2 = res[i].getFieldDotted( "collections.shards" );

            string versionHash1 = base.getFieldDotted( "collections.version" );
            string versionHash2 = res[i].getFieldDotted( "collections.version" );

            if ( chunksHash1 == chunksHash2 &&
                    databaseHash1 == databaseHash2 &&
                    collectionsHash1 == collectionsHash2 &&
                    shardHash1 == shardHash2 &&
                    versionHash1 == versionHash2 ) {
                continue;
            }

            stringstream ss;
            ss << "config servers " << _config[firstGood] << " and " << _config[i] << " differ";
            warning() << ss.str() << endl;
            if ( tries <= 1 ) {
                ss << ": " << base["collections"].Obj() << " vs " << res[i]["collections"].Obj();
                errmsg = ss.str();
                return false;
            }

            return checkConfigServersConsistent( errmsg , tries - 1 );
        }

        return true;
    }

    bool ConfigServer::ok( bool checkConsistency ) {
        if ( ! _primary.ok() )
            return false;

        if ( checkConsistency ) {
            string errmsg;
            if ( ! checkConfigServersConsistent( errmsg ) ) {
                error() << "could not verify that config servers are in sync" << causedBy(errmsg) << warnings;
                return false;
            }
        }

        return true;
    }

    bool ConfigServer::allUp() {
        string errmsg;
        return allUp( errmsg );
    }

    bool ConfigServer::allUp( string& errmsg ) {
        try {
            ScopedDbConnection conn(_primary.getConnString(), 30.0);
            conn->getLastError();
            conn.done();
            return true;
        }
        catch ( DBException& ) {
            log() << "ConfigServer::allUp : " << _primary.toString() << " seems down!" << endl;
            errmsg = _primary.toString() + " seems down";
            return false;
        }

    }

    int ConfigServer::dbConfigVersion() {
        ScopedDbConnection conn(_primary.getConnString(), 30.0);
        int version = dbConfigVersion( conn.conn() );
        conn.done();
        return version;
    }

    int ConfigServer::dbConfigVersion( DBClientBase& conn ) {
        auto_ptr<DBClientCursor> c = conn.query( "config.version" , BSONObj() );
        int version = 0;
        if ( c->more() ) {
            BSONObj o = c->next();
            version = o["version"].numberInt();
            uassert( 10189 ,  "should only have 1 thing in config.version" , ! c->more() );
        }
        else {
            if ( conn.count(ShardType::ConfigNS) || conn.count( DatabaseType::ConfigNS ) ) {
                version = 1;
            }
        }

        return version;
    }

    void ConfigServer::reloadSettings() {
        set<string> got;

        ScopedDbConnection conn(_primary.getConnString(), 30.0);
        
        try {
            
            auto_ptr<DBClientCursor> c = conn->query( SettingsType::ConfigNS , BSONObj() );
            verify( c.get() );
            while ( c->more() ) {
                
                BSONObj o = c->next();
                string name = o[SettingsType::key()].valuestrsafe();
                got.insert( name );
                if ( name == "chunksize" ) {
                    int csize = o[SettingsType::chunksize()].numberInt();

                    // validate chunksize before proceeding
                    if ( csize == 0 ) {
                        // setting was not modified; mark as such
                        got.erase(name);
                        log() << "warning: invalid chunksize (" << csize << ") ignored" << endl;
                    } else {
                        LOG(1) << "MaxChunkSize: " << csize << endl;
                        if ( !Chunk::setMaxChunkSizeSizeMB( csize ) ) {
                            warning() << "invalid chunksize: " << csize << endl;
                        }
                    }
                }
                else if ( name == "balancer" ) {
                    // ones we ignore here
                }
                else {
                    log() << "warning: unknown setting [" << name << "]" << endl;
                }
            }
        }
        catch ( DBException& e ) {
            warning() << "couldn't load settings on config db: "
                      << e.what() << endl;
        }

        if ( ! got.count( "chunksize" ) ) {
            const int chunkSize = Chunk::MaxChunkSize / (1024 * 1024);
            Status result = clusterInsert( SettingsType::ConfigNS,
                                           BSON( SettingsType::key("chunksize") <<
                                                 SettingsType::chunksize(chunkSize)),
                                           WriteConcernOptions::AllConfigs,
                                           NULL );
            if ( !result.isOK() ) {
                warning() << "couldn't set chunkSize on config db: " << result.reason() << endl;
            }
        }

        // indexes
        Status result = clusterCreateIndex( ChunkType::ConfigNS,
                                            BSON( ChunkType::ns() << 1 << ChunkType::min() << 1 ),
                                            true, // unique
                                            WriteConcernOptions::AllConfigs,
                                            NULL );

        if ( !result.isOK() ) {
            warning() << "couldn't create ns_1_min_1 index on config db: "
                      << result.reason() << endl;
        }

        result = clusterCreateIndex( ChunkType::ConfigNS,
                                     BSON( ChunkType::ns() << 1 <<
                                           ChunkType::shard() << 1 <<
                                           ChunkType::min() << 1 ),
                                     true, // unique
                                     WriteConcernOptions::AllConfigs,
                                     NULL );

        if ( !result.isOK() ) {
            warning() << "couldn't create ns_1_shard_1_min_1 index on config db: "
                      << result.reason() << endl;
        }

        result = clusterCreateIndex( ChunkType::ConfigNS,
                                     BSON( ChunkType::ns() << 1 <<
                                           ChunkType::DEPRECATED_lastmod() << 1 ),
                                     true, // unique
                                     WriteConcernOptions::AllConfigs,
                                     NULL );

<<<<<<< HEAD
            conn->get()->ensureIndex(LocksType::ConfigNS, 
                                     BSON( LocksType::lockID() << 1 ), true);

            conn->get()->ensureIndex(LockpingsType::ConfigNS, 
                                     BSON( LockpingsType::ping() << 1 ), false);

            conn->get()->ensureIndex(LocksType::ConfigNS, 
                                     BSON( LocksType::state() << 1 << 
                                           LocksType::process() << 1 ), false);

            conn->done();
=======
        if ( !result.isOK() ) {
            warning() << "couldn't create ns_1_lastmod_1 index on config db: "
                      << result.reason() << endl;
>>>>>>> 374e1947
        }

        result = clusterCreateIndex( ShardType::ConfigNS,
                                     BSON( ShardType::host() << 1 ),
                                     true, // unique
                                     WriteConcernOptions::AllConfigs,
                                     NULL );

        if ( !result.isOK() ) {
            warning() << "couldn't create host_1 index on config db: "
                      << result.reason() << endl;
        }

        result = clusterCreateIndex( LocksType::ConfigNS,
                                     BSON( LocksType::lockID() << 1 ),
                                     true, // unique
                                     WriteConcernOptions::AllConfigs,
                                     NULL );

        if ( !result.isOK() ) {
            warning() << "couldn't create lock id index on config db: "
                      << result.reason() << endl;
        }

        result = clusterCreateIndex( LocksType::ConfigNS,
                                     BSON( LocksType::state() << 1 <<
                                           LocksType::process() << 1 ),
                                     false, // unique
                                     WriteConcernOptions::AllConfigs,
                                     NULL );

        if ( !result.isOK() ) {
            warning() << "couldn't create state and process id index on config db: "
                      << result.reason() << endl;
        }

        result = clusterCreateIndex( LockpingsType::ConfigNS,
                                     BSON( LockpingsType::ping() << 1 ),
                                     false, // unique
                                     WriteConcernOptions::AllConfigs,
                                     NULL );

        if ( !result.isOK() ) {
            warning() << "couldn't create lockping ping time index on config db: "
                      << result.reason() << endl;
        }
    }

    string ConfigServer::getHost( const std::string& name , bool withPort ) {
        if ( name.find( ":" ) != string::npos ) {
            if ( withPort )
                return name;
            return name.substr( 0 , name.find( ":" ) );
        }

        if ( withPort ) {
            stringstream ss;
            ss << name << ":" << ServerGlobalParams::ConfigServerPort;
            return ss.str();
        }

        return name;
    }

    /* must never throw */
    void ConfigServer::logChange( const string& what , const string& ns , const BSONObj& detail ) {
        string changeID;

        try {
            // get this entry's ID so we can use on the exception code path too
            stringstream id;
            id << getHostNameCached() << "-" << terseCurrentTime() << "-" << OID::gen();
            changeID = id.str();

            // send a copy of the message to the log in case it doesn't manage to reach config.changelog
            Client* c = currentClient.get();
            BSONObj msg = BSON( ChangelogType::changeID(changeID) <<
                                ChangelogType::server(getHostNameCached()) <<
                                ChangelogType::clientAddr((c ? c->clientAddress(true) : "N/A")) <<
                                ChangelogType::time(jsTime()) <<
                                ChangelogType::what(what) <<
                                ChangelogType::ns(ns) <<
                                ChangelogType::details(detail) );
            log() << "about to log metadata event: " << msg << endl;

            verify( _primary.ok() );

            ScopedDbConnection conn(_primary.getConnString(), 30.0);

            static bool createdCapped = false;
            if ( ! createdCapped ) {
                try {
                    conn->createCollection( ChangelogType::ConfigNS , 1024 * 1024 * 10 , true );
                }
                catch ( UserException& e ) {
                    LOG(1) << "couldn't create changelog (like race condition): " << e << endl;
                    // don't care
                }
                createdCapped = true;
            }

            conn.done();

            Status result = clusterInsert( ChangelogType::ConfigNS,
                                           msg,
                                           WriteConcernOptions::AllConfigs,
                                           NULL );

            if ( !result.isOK() ) {
                log() << "Error encountered while logging config change with ID: " << changeID
                      << result.reason() << endl;
            }
        }

        catch ( std::exception& e ) {
            // if we got here, it means the config change is only in the log; it didn't make it to config.changelog
            log() << "not logging config change: " << changeID << " " << e.what() << endl;
        }
    }

    void ConfigServer::replicaSetChange(const string& setName, const string& newConnectionString) {
        // This is run in it's own thread. Exceptions escaping would result in a call to terminate.
        Client::initThread("replSetChange");
        try {
            Shard s = Shard::lookupRSName(setName);
            if (s == Shard::EMPTY) {
                LOG(1) << "shard not found for set: " << newConnectionString;
                return;
            }

            Status result = clusterUpdate(ShardType::ConfigNS,
                    BSON(ShardType::name(s.getName())),
                    BSON("$set" << BSON(ShardType::host(newConnectionString))),
                    false, // upsert
                    false, // multi
                    WriteConcernOptions::AllConfigs,
                    NULL);

            if ( !result.isOK() ) {
                error() << "RSChangeWatcher: could not update config db for set: "
                        << setName
                        << " to: " << newConnectionString
                        << ": " << result.reason() << endl;
            }
        }
        catch (const std::exception& e) {
            log() << "caught exception while updating config servers: " << e.what();
        }
        catch (...) {
            log() << "caught unknown exception while updating config servers";
        }
    }

    DBConfigPtr configServerPtr (new ConfigServer());
    ConfigServer& configServer = dynamic_cast<ConfigServer&>(*configServerPtr);

}<|MERGE_RESOLUTION|>--- conflicted
+++ resolved
@@ -1115,23 +1115,9 @@
                                      WriteConcernOptions::AllConfigs,
                                      NULL );
 
-<<<<<<< HEAD
-            conn->get()->ensureIndex(LocksType::ConfigNS, 
-                                     BSON( LocksType::lockID() << 1 ), true);
-
-            conn->get()->ensureIndex(LockpingsType::ConfigNS, 
-                                     BSON( LockpingsType::ping() << 1 ), false);
-
-            conn->get()->ensureIndex(LocksType::ConfigNS, 
-                                     BSON( LocksType::state() << 1 << 
-                                           LocksType::process() << 1 ), false);
-
-            conn->done();
-=======
         if ( !result.isOK() ) {
             warning() << "couldn't create ns_1_lastmod_1 index on config db: "
                       << result.reason() << endl;
->>>>>>> 374e1947
         }
 
         result = clusterCreateIndex( ShardType::ConfigNS,
