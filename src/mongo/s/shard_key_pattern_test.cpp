--- conflicted
+++ resolved
@@ -42,54 +42,6 @@
 
 using std::string;
 
-<<<<<<< HEAD
-using namespace mongo;
-
-TEST(ShardKeyPattern, ValidShardKeyPatternSingle) {
-    BSONObj empty;
-    ASSERT(!ShardKeyPattern(empty).isValid());
-
-    //
-    // Single field ShardKeyPatterns
-    //
-
-    ASSERT(ShardKeyPattern(BSON("a" << 1)).isValid());
-    ASSERT(ShardKeyPattern(BSON("a" << 1)).isValid());
-    ASSERT(ShardKeyPattern(BSON("a" << 1.0f)).isValid());
-    ASSERT(ShardKeyPattern(BSON("a" << (long long)1L)).isValid());
-
-    ASSERT(!ShardKeyPattern(BSON("a" << -1)).isValid());
-    ASSERT(!ShardKeyPattern(BSON("a" << -1.0)).isValid());
-    ASSERT(!ShardKeyPattern(BSON("a"
-                                 << "1"))
-                .isValid());
-
-    ASSERT(ShardKeyPattern(BSON("a"
-                                << "hashed"))
-               .isValid());
-    ASSERT(!ShardKeyPattern(BSON("a"
-                                 << "hash"))
-                .isValid());
-    ASSERT(!ShardKeyPattern(BSON("" << 1)).isValid());
-    ASSERT(!ShardKeyPattern(BSON("." << 1)).isValid());
-}
-
-TEST(ShardKeyPattern, ValidShardKeyPatternComposite) {
-    //
-    // Composite ShardKeyPatterns
-    //
-
-    ASSERT(ShardKeyPattern(BSON("a" << 1 << "b" << 1)).isValid());
-    ASSERT(ShardKeyPattern(BSON("a" << 1.0f << "b" << 1.0)).isValid());
-    ASSERT(!ShardKeyPattern(BSON("a" << 1 << "b" << -1)).isValid());
-    ASSERT(!ShardKeyPattern(BSON("a" << 1 << "b"
-                                     << "1"))
-                .isValid());
-
-    ASSERT(ShardKeyPattern(BSON("a" << 1 << "b" << 1.0 << "c" << 1.0f)).isValid());
-    ASSERT(!ShardKeyPattern(BSON("a" << 1 << "b." << 1.0)).isValid());
-    ASSERT(!ShardKeyPattern(BSON("a" << 1 << "" << 1.0)).isValid());
-=======
 TEST(ShardKeyPattern, SingleFieldShardKeyPatternsValidityCheck) {
     ShardKeyPattern(BSON("a" << 1));
     ShardKeyPattern(BSON("a" << 1.0f));
@@ -121,7 +73,6 @@
                   DBException);
     ASSERT_THROWS(ShardKeyPattern(BSON("a" << 1 << "b." << 1.0)), DBException);
     ASSERT_THROWS(ShardKeyPattern(BSON("a" << 1 << "" << 1.0)), DBException);
->>>>>>> f378d467
 }
 
 TEST(ShardKeyPattern, NestedShardKeyPatternsValidtyCheck) {
@@ -302,15 +253,9 @@
 
 static BSONObj queryKey(const ShardKeyPattern& pattern, const BSONObj& query) {
     QueryTestServiceContext serviceContext;
-<<<<<<< HEAD
-    auto txn = serviceContext.makeOperationContext();
-
-    StatusWith<BSONObj> status = pattern.extractShardKeyFromQuery(txn.get(), query);
-=======
     auto opCtx = serviceContext.makeOperationContext();
 
     StatusWith<BSONObj> status = pattern.extractShardKeyFromQuery(opCtx.get(), query);
->>>>>>> f378d467
     if (!status.isOK())
         return BSONObj();
     return status.getValue();
