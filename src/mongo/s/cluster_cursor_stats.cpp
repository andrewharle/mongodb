--- conflicted
+++ resolved
@@ -46,19 +46,6 @@
     ClusterCursorStats() : ServerStatusMetric("cursor") {}
 
     void appendAtLeaf(BSONObjBuilder& b) const final {
-<<<<<<< HEAD
-        BSONObjBuilder cursorBob(b.subobjStart(_leafName));
-        cursorBob.append("timedOut",
-                         static_cast<long long>(grid.getCursorManager()->cursorsTimedOut()));
-        {
-            BSONObjBuilder openBob(cursorBob.subobjStart("open"));
-            auto stats = grid.getCursorManager()->stats();
-            openBob.append("multiTarget", static_cast<long long>(stats.cursorsSharded));
-            openBob.append("singleTarget", static_cast<long long>(stats.cursorsNotSharded));
-            openBob.append("pinned", static_cast<long long>(stats.cursorsPinned));
-            openBob.append("total",
-                           static_cast<long long>(stats.cursorsSharded + stats.cursorsNotSharded));
-=======
         auto grid = Grid::get(getGlobalServiceContext());
         BSONObjBuilder cursorBob(b.subobjStart(_leafName));
         cursorBob.append("timedOut",
@@ -72,7 +59,6 @@
             openBob.append(
                 "total",
                 static_cast<long long>(stats.cursorsMultiTarget + stats.cursorsSingleTarget));
->>>>>>> f378d467
             openBob.doneFast();
         }
         cursorBob.done();
