
/**
 *    Copyright (C) 2018-present MongoDB, Inc.
 *
 *    This program is free software: you can redistribute it and/or modify
 *    it under the terms of the Server Side Public License, version 1,
 *    as published by MongoDB, Inc.
 *
 *    This program is distributed in the hope that it will be useful,
 *    but WITHOUT ANY WARRANTY; without even the implied warranty of
 *    MERCHANTABILITY or FITNESS FOR A PARTICULAR PURPOSE.  See the
 *    Server Side Public License for more details.
 *
 *    You should have received a copy of the Server Side Public License
 *    along with this program. If not, see
 *    <http://www.mongodb.com/licensing/server-side-public-license>.
 *
 *    As a special exception, the copyright holders give permission to link the
 *    code of portions of this program with the OpenSSL library under certain
 *    conditions as described in each individual source file and distribute
 *    linked combinations including the program with the OpenSSL library. You
 *    must comply with the Server Side Public License in all respects for
 *    all of the code used other than as permitted herein. If you modify file(s)
 *    with this exception, you may extend this exception to your version of the
 *    file(s), but you are not obligated to do so. If you do not wish to do so,
 *    delete this exception statement from your version. If you delete this
 *    exception statement from all source files in the program, then also delete
 *    it in the license file.
 */

#define MONGO_LOG_DEFAULT_COMPONENT ::mongo::logger::LogComponent::kSharding

#include "mongo/platform/basic.h"

#include "mongo/s/shard_util.h"

#include "mongo/base/status_with.h"
#include "mongo/bson/util/bson_extract.h"
#include "mongo/client/read_preference.h"
#include "mongo/client/remote_command_targeter.h"
#include "mongo/db/namespace_string.h"
#include "mongo/s/client/shard_registry.h"
#include "mongo/s/grid.h"
#include "mongo/s/shard_key_pattern.h"
#include "mongo/util/log.h"
#include "mongo/util/mongoutils/str.h"

namespace mongo {
namespace shardutil {
namespace {

const char kMinKey[] = "min";
const char kMaxKey[] = "max";
const char kShouldMigrate[] = "shouldMigrate";

}  // namespace

<<<<<<< HEAD
StatusWith<long long> retrieveTotalShardSize(OperationContext* txn, const ShardId& shardId) {
    auto shardStatus = Grid::get(txn)->shardRegistry()->getShard(txn, shardId);
    if (!shardStatus.isOK()) {
        return shardStatus.getStatus();
    }

    // Since 'listDatabases' is potentially slow in the presence of large number of collections, use
    // a higher maxTimeMS to prevent it from prematurely timing out
    const Minutes maxTimeMSOverride{10};

    auto listDatabasesStatus = shardStatus.getValue()->runCommandWithFixedRetryAttempts(
        txn,
=======
StatusWith<long long> retrieveTotalShardSize(OperationContext* opCtx, const ShardId& shardId) {
    auto shardStatus = Grid::get(opCtx)->shardRegistry()->getShard(opCtx, shardId);
    if (!shardStatus.isOK()) {
        return shardStatus.getStatus();
    }

    // Since 'listDatabases' is potentially slow in the presence of large number of collections, use
    // a higher maxTimeMS to prevent it from prematurely timing out
    const Minutes maxTimeMSOverride{10};

    auto listDatabasesStatus = shardStatus.getValue()->runCommandWithFixedRetryAttempts(
        opCtx,
>>>>>>> f378d467
        ReadPreferenceSetting{ReadPreference::PrimaryPreferred},
        "admin",
        BSON("listDatabases" << 1),
        maxTimeMSOverride,
        Shard::RetryPolicy::kIdempotent);

    if (!listDatabasesStatus.isOK()) {
        return std::move(listDatabasesStatus.getStatus());
    }

    if (!listDatabasesStatus.getValue().commandStatus.isOK()) {
        return std::move(listDatabasesStatus.getValue().commandStatus);
    }

    BSONElement totalSizeElem = listDatabasesStatus.getValue().response["totalSize"];
    if (!totalSizeElem.isNumber()) {
        return {ErrorCodes::NoSuchKey, "totalSize field not found in listDatabases"};
    }

    return totalSizeElem.numberLong();
}

<<<<<<< HEAD
StatusWith<std::vector<BSONObj>> selectChunkSplitPoints(OperationContext* txn,
=======
StatusWith<std::vector<BSONObj>> selectChunkSplitPoints(OperationContext* opCtx,
>>>>>>> f378d467
                                                        const ShardId& shardId,
                                                        const NamespaceString& nss,
                                                        const ShardKeyPattern& shardKeyPattern,
                                                        const ChunkRange& chunkRange,
                                                        long long chunkSizeBytes,
                                                        boost::optional<int> maxObjs) {
    BSONObjBuilder cmd;
    cmd.append("splitVector", nss.ns());
    cmd.append("keyPattern", shardKeyPattern.toBSON());
    chunkRange.append(&cmd);
    cmd.append("maxChunkSizeBytes", chunkSizeBytes);
    if (maxObjs) {
        cmd.append("maxChunkObjects", *maxObjs);
    }

<<<<<<< HEAD
    auto shardStatus = Grid::get(txn)->shardRegistry()->getShard(txn, shardId);
=======
    auto shardStatus = Grid::get(opCtx)->shardRegistry()->getShard(opCtx, shardId);
>>>>>>> f378d467
    if (!shardStatus.isOK()) {
        return shardStatus.getStatus();
    }

    auto cmdStatus = shardStatus.getValue()->runCommandWithFixedRetryAttempts(
<<<<<<< HEAD
        txn,
=======
        opCtx,
>>>>>>> f378d467
        ReadPreferenceSetting{ReadPreference::PrimaryPreferred},
        "admin",
        cmd.obj(),
        Shard::RetryPolicy::kIdempotent);
    if (!cmdStatus.isOK()) {
        return std::move(cmdStatus.getStatus());
    }
    if (!cmdStatus.getValue().commandStatus.isOK()) {
        return std::move(cmdStatus.getValue().commandStatus);
    }

    const auto response = std::move(cmdStatus.getValue().response);

    std::vector<BSONObj> splitPoints;

    BSONObjIterator it(response.getObjectField("splitKeys"));
    while (it.more()) {
        splitPoints.push_back(it.next().Obj().getOwned());
    }

    return std::move(splitPoints);
}

StatusWith<boost::optional<ChunkRange>> splitChunkAtMultiplePoints(
<<<<<<< HEAD
    OperationContext* txn,
=======
    OperationContext* opCtx,
>>>>>>> f378d467
    const ShardId& shardId,
    const NamespaceString& nss,
    const ShardKeyPattern& shardKeyPattern,
    ChunkVersion collectionVersion,
    const ChunkRange& chunkRange,
    const std::vector<BSONObj>& splitPoints) {
    invariant(!splitPoints.empty());

    const size_t kMaxSplitPoints = 8192;

    if (splitPoints.size() > kMaxSplitPoints) {
        return {ErrorCodes::BadValue,
                str::stream() << "Cannot split chunk in more than " << kMaxSplitPoints
                              << " parts at a time."};
    }

    // Sanity check that we are not attempting to split at the boundaries of the chunk. This check
    // is already performed at chunk split commit time, but we are performing it here for parity
    // with old auto-split code, which might rely on it.
    if (SimpleBSONObjComparator::kInstance.evaluate(chunkRange.getMin() == splitPoints.front())) {
        const std::string msg(str::stream() << "not splitting chunk " << chunkRange.toString()
                                            << ", split point "
                                            << splitPoints.front()
                                            << " is exactly on chunk bounds");
        return {ErrorCodes::CannotSplit, msg};
    }

    if (SimpleBSONObjComparator::kInstance.evaluate(chunkRange.getMax() == splitPoints.back())) {
        const std::string msg(str::stream() << "not splitting chunk " << chunkRange.toString()
                                            << ", split point "
                                            << splitPoints.back()
                                            << " is exactly on chunk bounds");
        return {ErrorCodes::CannotSplit, msg};
    }

    BSONObjBuilder cmd;
    cmd.append("splitChunk", nss.ns());
<<<<<<< HEAD
    cmd.append("configdb",
               Grid::get(txn)->shardRegistry()->getConfigServerConnectionString().toString());
    cmd.append("from", shardId.toString());
    cmd.append("keyPattern", shardKeyPattern.toBSON());
    collectionVersion.appendForCommands(&cmd);
=======
    cmd.append("from", shardId.toString());
    cmd.append("keyPattern", shardKeyPattern.toBSON());
    cmd.append("epoch", collectionVersion.epoch());
    collectionVersion.appendWithField(
        &cmd, ChunkVersion::kShardVersionField);  // backwards compatibility with v3.4
>>>>>>> f378d467
    chunkRange.append(&cmd);
    cmd.append("splitKeys", splitPoints);

    BSONObj cmdObj = cmd.obj();

    Status status{ErrorCodes::InternalError, "Uninitialized value"};
    BSONObj cmdResponse;

<<<<<<< HEAD
    auto shardStatus = Grid::get(txn)->shardRegistry()->getShard(txn, shardId);
=======
    auto shardStatus = Grid::get(opCtx)->shardRegistry()->getShard(opCtx, shardId);
>>>>>>> f378d467
    if (!shardStatus.isOK()) {
        status = shardStatus.getStatus();
    } else {
        auto cmdStatus = shardStatus.getValue()->runCommandWithFixedRetryAttempts(
<<<<<<< HEAD
            txn,
=======
            opCtx,
>>>>>>> f378d467
            ReadPreferenceSetting{ReadPreference::PrimaryOnly},
            "admin",
            cmdObj,
            Shard::RetryPolicy::kNotIdempotent);
        if (!cmdStatus.isOK()) {
            status = std::move(cmdStatus.getStatus());
        } else {
            status = std::move(cmdStatus.getValue().commandStatus);
            cmdResponse = std::move(cmdStatus.getValue().response);
        }
    }

    if (!status.isOK()) {
        log() << "Split chunk " << redact(cmdObj) << " failed" << causedBy(redact(status));
<<<<<<< HEAD
        return {status.code(), str::stream() << "split failed due to " << status.toString()};
=======
        return status.withContext("split failed");
>>>>>>> f378d467
    }

    BSONElement shouldMigrateElement;
    status = bsonExtractTypedField(cmdResponse, kShouldMigrate, Object, &shouldMigrateElement);
    if (status.isOK()) {
        auto chunkRangeStatus = ChunkRange::fromBSON(shouldMigrateElement.embeddedObject());
        if (!chunkRangeStatus.isOK()) {
            return chunkRangeStatus.getStatus();
        }

        return boost::optional<ChunkRange>(std::move(chunkRangeStatus.getValue()));
    } else if (status != ErrorCodes::NoSuchKey) {
        warning()
            << "Chunk migration will be skipped because splitChunk returned invalid response: "
            << redact(cmdResponse) << ". Extracting " << kShouldMigrate << " field failed"
            << causedBy(redact(status));
    }

    return boost::optional<ChunkRange>();
}

}  // namespace shardutil
}  // namespace mongo<|MERGE_RESOLUTION|>--- conflicted
+++ resolved
@@ -55,20 +55,6 @@
 
 }  // namespace
 
-<<<<<<< HEAD
-StatusWith<long long> retrieveTotalShardSize(OperationContext* txn, const ShardId& shardId) {
-    auto shardStatus = Grid::get(txn)->shardRegistry()->getShard(txn, shardId);
-    if (!shardStatus.isOK()) {
-        return shardStatus.getStatus();
-    }
-
-    // Since 'listDatabases' is potentially slow in the presence of large number of collections, use
-    // a higher maxTimeMS to prevent it from prematurely timing out
-    const Minutes maxTimeMSOverride{10};
-
-    auto listDatabasesStatus = shardStatus.getValue()->runCommandWithFixedRetryAttempts(
-        txn,
-=======
 StatusWith<long long> retrieveTotalShardSize(OperationContext* opCtx, const ShardId& shardId) {
     auto shardStatus = Grid::get(opCtx)->shardRegistry()->getShard(opCtx, shardId);
     if (!shardStatus.isOK()) {
@@ -81,7 +67,6 @@
 
     auto listDatabasesStatus = shardStatus.getValue()->runCommandWithFixedRetryAttempts(
         opCtx,
->>>>>>> f378d467
         ReadPreferenceSetting{ReadPreference::PrimaryPreferred},
         "admin",
         BSON("listDatabases" << 1),
@@ -104,11 +89,7 @@
     return totalSizeElem.numberLong();
 }
 
-<<<<<<< HEAD
-StatusWith<std::vector<BSONObj>> selectChunkSplitPoints(OperationContext* txn,
-=======
 StatusWith<std::vector<BSONObj>> selectChunkSplitPoints(OperationContext* opCtx,
->>>>>>> f378d467
                                                         const ShardId& shardId,
                                                         const NamespaceString& nss,
                                                         const ShardKeyPattern& shardKeyPattern,
@@ -124,21 +105,13 @@
         cmd.append("maxChunkObjects", *maxObjs);
     }
 
-<<<<<<< HEAD
-    auto shardStatus = Grid::get(txn)->shardRegistry()->getShard(txn, shardId);
-=======
     auto shardStatus = Grid::get(opCtx)->shardRegistry()->getShard(opCtx, shardId);
->>>>>>> f378d467
     if (!shardStatus.isOK()) {
         return shardStatus.getStatus();
     }
 
     auto cmdStatus = shardStatus.getValue()->runCommandWithFixedRetryAttempts(
-<<<<<<< HEAD
-        txn,
-=======
         opCtx,
->>>>>>> f378d467
         ReadPreferenceSetting{ReadPreference::PrimaryPreferred},
         "admin",
         cmd.obj(),
@@ -163,11 +136,7 @@
 }
 
 StatusWith<boost::optional<ChunkRange>> splitChunkAtMultiplePoints(
-<<<<<<< HEAD
-    OperationContext* txn,
-=======
     OperationContext* opCtx,
->>>>>>> f378d467
     const ShardId& shardId,
     const NamespaceString& nss,
     const ShardKeyPattern& shardKeyPattern,
@@ -205,19 +174,11 @@
 
     BSONObjBuilder cmd;
     cmd.append("splitChunk", nss.ns());
-<<<<<<< HEAD
-    cmd.append("configdb",
-               Grid::get(txn)->shardRegistry()->getConfigServerConnectionString().toString());
-    cmd.append("from", shardId.toString());
-    cmd.append("keyPattern", shardKeyPattern.toBSON());
-    collectionVersion.appendForCommands(&cmd);
-=======
     cmd.append("from", shardId.toString());
     cmd.append("keyPattern", shardKeyPattern.toBSON());
     cmd.append("epoch", collectionVersion.epoch());
     collectionVersion.appendWithField(
         &cmd, ChunkVersion::kShardVersionField);  // backwards compatibility with v3.4
->>>>>>> f378d467
     chunkRange.append(&cmd);
     cmd.append("splitKeys", splitPoints);
 
@@ -226,20 +187,12 @@
     Status status{ErrorCodes::InternalError, "Uninitialized value"};
     BSONObj cmdResponse;
 
-<<<<<<< HEAD
-    auto shardStatus = Grid::get(txn)->shardRegistry()->getShard(txn, shardId);
-=======
     auto shardStatus = Grid::get(opCtx)->shardRegistry()->getShard(opCtx, shardId);
->>>>>>> f378d467
     if (!shardStatus.isOK()) {
         status = shardStatus.getStatus();
     } else {
         auto cmdStatus = shardStatus.getValue()->runCommandWithFixedRetryAttempts(
-<<<<<<< HEAD
-            txn,
-=======
             opCtx,
->>>>>>> f378d467
             ReadPreferenceSetting{ReadPreference::PrimaryOnly},
             "admin",
             cmdObj,
@@ -254,11 +207,7 @@
 
     if (!status.isOK()) {
         log() << "Split chunk " << redact(cmdObj) << " failed" << causedBy(redact(status));
-<<<<<<< HEAD
-        return {status.code(), str::stream() << "split failed due to " << status.toString()};
-=======
         return status.withContext("split failed");
->>>>>>> f378d467
     }
 
     BSONElement shouldMigrateElement;
