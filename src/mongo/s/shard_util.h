--- conflicted
+++ resolved
@@ -60,11 +60,7 @@
  *  ShardNotFound if shard by that id is not available on the registry
  *  NoSuchKey if the total shard size could not be retrieved
  */
-<<<<<<< HEAD
-StatusWith<long long> retrieveTotalShardSize(OperationContext* txn, const ShardId& shardId);
-=======
 StatusWith<long long> retrieveTotalShardSize(OperationContext* opCtx, const ShardId& shardId);
->>>>>>> f378d467
 
 /**
  * Ask the specified shard to figure out the split points for a given chunk.
@@ -77,11 +73,7 @@
  * maxObjs Limits the number of objects in each chunk. Zero means max, unspecified means use the
  *         server default.
  */
-<<<<<<< HEAD
-StatusWith<std::vector<BSONObj>> selectChunkSplitPoints(OperationContext* txn,
-=======
 StatusWith<std::vector<BSONObj>> selectChunkSplitPoints(OperationContext* opCtx,
->>>>>>> f378d467
                                                         const ShardId& shardId,
                                                         const NamespaceString& nss,
                                                         const ShardKeyPattern& shardKeyPattern,
@@ -102,11 +94,7 @@
  * splitPoints The set of points at which the chunk should be split.
  */
 StatusWith<boost::optional<ChunkRange>> splitChunkAtMultiplePoints(
-<<<<<<< HEAD
-    OperationContext* txn,
-=======
     OperationContext* opCtx,
->>>>>>> f378d467
     const ShardId& shardId,
     const NamespaceString& nss,
     const ShardKeyPattern& shardKeyPattern,
