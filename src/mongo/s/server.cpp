
/**
 *    Copyright (C) 2018-present MongoDB, Inc.
 *
 *    This program is free software: you can redistribute it and/or modify
 *    it under the terms of the Server Side Public License, version 1,
 *    as published by MongoDB, Inc.
 *
 *    This program is distributed in the hope that it will be useful,
 *    but WITHOUT ANY WARRANTY; without even the implied warranty of
 *    MERCHANTABILITY or FITNESS FOR A PARTICULAR PURPOSE.  See the
 *    Server Side Public License for more details.
 *
 *    You should have received a copy of the Server Side Public License
 *    along with this program. If not, see
 *    <http://www.mongodb.com/licensing/server-side-public-license>.
 *
 *    As a special exception, the copyright holders give permission to link the
 *    code of portions of this program with the OpenSSL library under certain
 *    conditions as described in each individual source file and distribute
 *    linked combinations including the program with the OpenSSL library. You
 *    must comply with the Server Side Public License in all respects for
 *    all of the code used other than as permitted herein. If you modify file(s)
 *    with this exception, you may extend this exception to your version of the
 *    file(s), but you are not obligated to do so. If you do not wish to do so,
 *    delete this exception statement from your version. If you delete this
 *    exception statement from all source files in the program, then also delete
 *    it in the license file.
 */

#define MONGO_LOG_DEFAULT_COMPONENT ::mongo::logger::LogComponent::kSharding

#include "mongo/platform/basic.h"

#include <boost/optional.hpp>

#include <boost/optional.hpp>

#include "mongo/base/init.h"
#include "mongo/base/initializer.h"
#include "mongo/base/status.h"
#include "mongo/client/connpool.h"
#include "mongo/client/dbclient_rs.h"
#include "mongo/client/global_conn_pool.h"
#include "mongo/client/remote_command_targeter.h"
#include "mongo/client/remote_command_targeter_factory_impl.h"
#include "mongo/client/replica_set_monitor.h"
#include "mongo/config.h"
#include "mongo/db/audit.h"
#include "mongo/db/auth/authorization_manager.h"
#include "mongo/db/auth/authorization_manager_global.h"
#include "mongo/db/auth/authz_manager_external_state_s.h"
#include "mongo/db/auth/user_cache_invalidator_job.h"
#include "mongo/db/client.h"
<<<<<<< HEAD
#include "mongo/db/dbwebserver.h"
=======
>>>>>>> f378d467
#include "mongo/db/ftdc/ftdc_mongos.h"
#include "mongo/db/initialize_server_global_state.h"
#include "mongo/db/kill_sessions.h"
#include "mongo/db/lasterror.h"
#include "mongo/db/log_process_details.h"
#include "mongo/db/logical_clock.h"
#include "mongo/db/logical_session_cache_factory_mongos.h"
#include "mongo/db/logical_time_metadata_hook.h"
#include "mongo/db/logical_time_validator.h"
#include "mongo/db/operation_context.h"
#include "mongo/db/server_options.h"
#include "mongo/db/service_context.h"
#include "mongo/db/session_killer.h"
#include "mongo/db/startup_warnings_common.h"
#include "mongo/db/wire_version.h"
#include "mongo/executor/task_executor_pool.h"
#include "mongo/platform/process_id.h"
<<<<<<< HEAD
#include "mongo/s/balancer_configuration.h"
#include "mongo/s/catalog/sharding_catalog_client.h"
#include "mongo/s/catalog/sharding_catalog_manager.h"
=======
#include "mongo/rpc/metadata/egress_metadata_hook_list.h"
#include "mongo/s/balancer_configuration.h"
#include "mongo/s/catalog_cache.h"
>>>>>>> f378d467
#include "mongo/s/client/shard_connection.h"
#include "mongo/s/client/shard_factory.h"
#include "mongo/s/client/shard_registry.h"
#include "mongo/s/client/shard_remote.h"
<<<<<<< HEAD
#include "mongo/s/client/sharding_connection_hook_for_mongos.h"
=======
#include "mongo/s/client/sharding_connection_hook.h"
#include "mongo/s/commands/kill_sessions_remote.h"
#include "mongo/s/committed_optime_metadata_hook.h"
#include "mongo/s/config_server_catalog_cache_loader.h"
>>>>>>> f378d467
#include "mongo/s/grid.h"
#include "mongo/s/is_mongos.h"
#include "mongo/s/mongos_options.h"
#include "mongo/s/query/cluster_cursor_cleanup_job.h"
#include "mongo/s/query/cluster_cursor_manager.h"
#include "mongo/s/service_entry_point_mongos.h"
#include "mongo/s/sharding_egress_metadata_hook_for_mongos.h"
<<<<<<< HEAD
=======
#include "mongo/s/sharding_egress_metadata_hook_for_mongos.h"
>>>>>>> f378d467
#include "mongo/s/sharding_initialization.h"
#include "mongo/s/sharding_uptime_reporter.h"
#include "mongo/s/version_mongos.h"
#include "mongo/stdx/memory.h"
#include "mongo/stdx/thread.h"
<<<<<<< HEAD
#include "mongo/transport/transport_layer_legacy.h"
=======
#include "mongo/transport/transport_layer_manager.h"
>>>>>>> f378d467
#include "mongo/util/admin_access.h"
#include "mongo/util/cmdline_utils/censor_cmdline.h"
#include "mongo/util/concurrency/idle_thread_block.h"
#include "mongo/util/concurrency/thread_name.h"
#include "mongo/util/exception_filter_win32.h"
#include "mongo/util/exit.h"
#include "mongo/util/fast_clock_source_factory.h"
#include "mongo/util/log.h"
<<<<<<< HEAD
#include "mongo/util/net/message.h"
#include "mongo/util/net/socket_exception.h"
=======
#include "mongo/util/net/socket_exception.h"
#include "mongo/util/net/socket_utils.h"
>>>>>>> f378d467
#include "mongo/util/net/ssl_manager.h"
#include "mongo/util/ntservice.h"
#include "mongo/util/options_parser/startup_options.h"
#include "mongo/util/periodic_runner.h"
#include "mongo/util/periodic_runner_factory.h"
#include "mongo/util/processinfo.h"
#include "mongo/util/quick_exit.h"
#include "mongo/util/signal_handlers.h"
#include "mongo/util/stacktrace.h"
#include "mongo/util/stringutils.h"
#include "mongo/util/text.h"
#include "mongo/util/version.h"

namespace mongo {

using logger::LogComponent;

<<<<<<< HEAD
namespace {

boost::optional<ShardingUptimeReporter> shardingUptimeReporter;

}  // namespace
=======
#if !defined(__has_feature)
#define __has_feature(x) 0
#endif

namespace {
>>>>>>> f378d467

#if defined(_WIN32)
const ntservice::NtServiceDefaultStrings defaultServiceStrings = {
    L"MongoS", L"MongoDB Router", L"MongoDB Sharding Router"};
#endif

<<<<<<< HEAD
// NOTE: This function may be called at any time after
// registerShutdownTask is called below. It must not depend on the
// prior execution of mongo initializers or the existence of threads.
static void cleanupTask() {
    {
        auto serviceContext = getGlobalServiceContext();
=======
constexpr auto kSignKeysRetryInterval = Seconds{1};

boost::optional<ShardingUptimeReporter> shardingUptimeReporter;

Status waitForSigningKeys(OperationContext* opCtx) {
    auto const shardRegistry = Grid::get(opCtx)->shardRegistry();

    while (true) {
        // This should be true when shard registry is up
        invariant(shardRegistry->isUp());

        auto configCS = shardRegistry->getConfigServerConnectionString();
        auto rsm = ReplicaSetMonitor::get(configCS.getSetName());
        // mongod will set minWireVersion == maxWireVersion for isMaster requests from
        // internalClient.
        if (rsm && (rsm->getMaxWireVersion() < WireVersion::SUPPORTS_OP_MSG ||
                    rsm->getMaxWireVersion() != rsm->getMinWireVersion())) {
            log() << "Not waiting for signing keys, not supported by the config shard "
                  << configCS.getSetName();
            return Status::OK();
        }
        auto stopStatus = opCtx->checkForInterruptNoAssert();
        if (!stopStatus.isOK()) {
            return stopStatus;
        }

        try {
            if (LogicalTimeValidator::get(opCtx)->shouldGossipLogicalTime()) {
                return Status::OK();
            }
            log() << "Waiting for signing keys, sleeping for " << kSignKeysRetryInterval
                  << " and trying again.";
            sleepFor(kSignKeysRetryInterval);
            continue;
        } catch (const DBException& ex) {
            Status status = ex.toStatus();
            warning() << "Error waiting for signing keys, sleeping for " << kSignKeysRetryInterval
                      << " and trying again " << causedBy(status);
            sleepFor(kSignKeysRetryInterval);
            continue;
        }
    }
}

/**
 * NOTE: This function may be called at any time after registerShutdownTask is called below. It must
 * not depend on the prior execution of mongo initializers or the existence of threads.
 */
void cleanupTask(ServiceContext* serviceContext) {
    {
>>>>>>> f378d467
        Client::initThreadIfNotAlready();
        Client& client = cc();
        ServiceContext::UniqueOperationContext uniqueTxn;
        OperationContext* opCtx = client.getOperationContext();
        if (!opCtx) {
            uniqueTxn = client.makeOperationContext();
            opCtx = uniqueTxn.get();
        }

<<<<<<< HEAD
        if (serviceContext)
            serviceContext->setKillAllOperations();

        if (auto cursorManager = Grid::get(txn)->getCursorManager()) {
            cursorManager->shutdown();
        }
        if (auto pool = Grid::get(txn)->getExecutorPool()) {
            pool->shutdownAndJoin();
        }
        if (auto catalog = Grid::get(txn)->catalogClient(txn)) {
            catalog->shutDown(txn);
        }

        // Shutdown Full-Time Data Capture
        stopMongoSFTDC();
    }

    audit::logShutdown(Client::getCurrent());
}
=======
        if (serviceContext) {
            serviceContext->setKillAllOperations();
        }

        // Perform all shutdown operations after setKillAllOperations is called in order to ensure
        // that any pending threads are about to terminate

        if (auto validator = LogicalTimeValidator::get(serviceContext)) {
            validator->shutDown();
        }

        if (auto cursorManager = Grid::get(opCtx)->getCursorManager()) {
            cursorManager->shutdown(opCtx);
        }
>>>>>>> f378d467

        if (auto pool = Grid::get(opCtx)->getExecutorPool()) {
            pool->shutdownAndJoin();
        }

<<<<<<< HEAD
}  // namespace mongo
=======
        if (auto catalog = Grid::get(opCtx)->catalogClient()) {
            catalog->shutDown(opCtx);
        }

#if __has_feature(address_sanitizer)
        // When running under address sanitizer, we get false positive leaks due to disorder around
        // the lifecycle of a connection and request. When we are running under ASAN, we try a lot
        // harder to dry up the server from active connections before going on to really shut down.

        // Shutdown the TransportLayer so that new connections aren't accepted
        if (auto tl = serviceContext->getTransportLayer()) {
            log(LogComponent::kNetwork)
                << "shutdown: going to close all sockets because ASAN is active...";

            tl->shutdown();
        }

        // Shut down the global dbclient pool so callers stop waiting for connections.
        shardConnectionPool.shutdown();

        // Shutdown the Service Entry Point and its sessions and give it a grace period to complete.
        if (auto sep = serviceContext->getServiceEntryPoint()) {
            if (!sep->shutdown(Seconds(10))) {
                log(LogComponent::kNetwork)
                    << "Service entry point failed to shutdown within timelimit.";
            }
        }

        // Shutdown and wait for the service executor to exit
        if (auto svcExec = serviceContext->getServiceExecutor()) {
            Status status = svcExec->shutdown(Seconds(5));
            if (!status.isOK()) {
                log(LogComponent::kNetwork)
                    << "Service executor failed to shutdown within timelimit: " << status.reason();
            }
        }
#endif

        // Shutdown Full-Time Data Capture
        stopMongoSFTDC();
    }

    audit::logShutdown(Client::getCurrent());
}

Status initializeSharding(OperationContext* opCtx) {
    auto targeterFactory = stdx::make_unique<RemoteCommandTargeterFactoryImpl>();
    auto targeterFactoryPtr = targeterFactory.get();

    ShardFactory::BuilderCallable setBuilder =
        [targeterFactoryPtr](const ShardId& shardId, const ConnectionString& connStr) {
            return stdx::make_unique<ShardRemote>(
                shardId, connStr, targeterFactoryPtr->create(connStr));
        };

    ShardFactory::BuilderCallable masterBuilder =
        [targeterFactoryPtr](const ShardId& shardId, const ConnectionString& connStr) {
            return stdx::make_unique<ShardRemote>(
                shardId, connStr, targeterFactoryPtr->create(connStr));
        };

    ShardFactory::BuildersMap buildersMap{
        {ConnectionString::SET, std::move(setBuilder)},
        {ConnectionString::MASTER, std::move(masterBuilder)},
    };

    auto shardFactory =
        stdx::make_unique<ShardFactory>(std::move(buildersMap), std::move(targeterFactory));

    CatalogCacheLoader::set(opCtx->getServiceContext(),
                            stdx::make_unique<ConfigServerCatalogCacheLoader>());

    Status status = initializeGlobalShardingState(
        opCtx,
        mongosGlobalParams.configdbs,
        generateDistLockProcessId(opCtx),
        std::move(shardFactory),
        stdx::make_unique<CatalogCache>(CatalogCacheLoader::get(opCtx)),
        [opCtx]() {
            auto hookList = stdx::make_unique<rpc::EgressMetadataHookList>();
            hookList->addHook(
                stdx::make_unique<rpc::LogicalTimeMetadataHook>(opCtx->getServiceContext()));
            hookList->addHook(
                stdx::make_unique<rpc::CommittedOpTimeMetadataHook>(opCtx->getServiceContext()));
            hookList->addHook(stdx::make_unique<rpc::ShardingEgressMetadataHookForMongos>(
                opCtx->getServiceContext()));
            return hookList;
        },
        boost::none);
>>>>>>> f378d467

    if (!status.isOK()) {
        return status;
    }

<<<<<<< HEAD
static Status initializeSharding(OperationContext* txn) {
    auto targeterFactory = stdx::make_unique<RemoteCommandTargeterFactoryImpl>();
    auto targeterFactoryPtr = targeterFactory.get();

    ShardFactory::BuilderCallable setBuilder =
        [targeterFactoryPtr](const ShardId& shardId, const ConnectionString& connStr) {
            return stdx::make_unique<ShardRemote>(
                shardId, connStr, targeterFactoryPtr->create(connStr));
        };

    ShardFactory::BuilderCallable masterBuilder =
        [targeterFactoryPtr](const ShardId& shardId, const ConnectionString& connStr) {
            return stdx::make_unique<ShardRemote>(
                shardId, connStr, targeterFactoryPtr->create(connStr));
        };

    ShardFactory::BuildersMap buildersMap{
        {ConnectionString::SET, std::move(setBuilder)},
        {ConnectionString::MASTER, std::move(masterBuilder)},
    };

    auto shardFactory =
        stdx::make_unique<ShardFactory>(std::move(buildersMap), std::move(targeterFactory));

    Status status = initializeGlobalShardingState(
        txn,
        mongosGlobalParams.configdbs,
        generateDistLockProcessId(txn),
        std::move(shardFactory),
        []() { return stdx::make_unique<rpc::ShardingEgressMetadataHookForMongos>(); },
        [](ShardingCatalogClient* catalogClient, std::unique_ptr<executor::TaskExecutor> executor) {
            return nullptr;  // Only config servers get a real ShardingCatalogManager.
        });

=======
    status = waitForShardRegistryReload(opCtx);
>>>>>>> f378d467
    if (!status.isOK()) {
        return status;
    }

<<<<<<< HEAD
    status = reloadShardRegistryUntilSuccess(txn);
=======
    status = waitForSigningKeys(opCtx);
>>>>>>> f378d467
    if (!status.isOK()) {
        return status;
    }

    Grid::get(opCtx)->setShardingInitialized();

    return Status::OK();
}

void initWireSpec() {
    WireSpec& spec = WireSpec::instance();
<<<<<<< HEAD
    // connect to version supporting Write Concern only
    spec.outgoing.minWireVersion = COMMANDS_ACCEPT_WRITE_CONCERN;
    spec.outgoing.maxWireVersion = COMMANDS_ACCEPT_WRITE_CONCERN;
=======

    // Since the upgrade order calls for upgrading mongos last, it only needs to talk the latest
    // wire version. This ensures that users will get errors if they upgrade in the wrong order.
    spec.outgoing.minWireVersion = LATEST_WIRE_VERSION;
    spec.outgoing.maxWireVersion = LATEST_WIRE_VERSION;
>>>>>>> f378d467

    spec.isInternalClient = true;
}

ExitCode runMongosServer(ServiceContext* serviceContext) {
    Client::initThread("mongosMain");
    printShardingVersionInfo(false);

    initWireSpec();

    serviceContext->setServiceEntryPoint(
        stdx::make_unique<ServiceEntryPointMongos>(serviceContext));

    auto tl =
        transport::TransportLayerManager::createWithConfig(&serverGlobalParams, serviceContext);
    auto res = tl->setup();
    if (!res.isOK()) {
        error() << "Failed to set up listener: " << res;
        return EXIT_NET_ERROR;
    }
    serviceContext->setTransportLayer(std::move(tl));

    auto unshardedHookList = stdx::make_unique<rpc::EgressMetadataHookList>();
    unshardedHookList->addHook(stdx::make_unique<rpc::LogicalTimeMetadataHook>(serviceContext));
    unshardedHookList->addHook(
        stdx::make_unique<rpc::ShardingEgressMetadataHookForMongos>(serviceContext));
    // TODO SERVER-33053: readReplyMetadata is not called on hooks added through
    // ShardingConnectionHook with _shardedConnections=false, so this hook will not run for
    // connections using globalConnPool.
    unshardedHookList->addHook(stdx::make_unique<rpc::CommittedOpTimeMetadataHook>(serviceContext));

    transport::TransportLayerLegacy::Options opts;
    opts.port = serverGlobalParams.port;
    opts.ipList = serverGlobalParams.bind_ip;

    auto sep =
        stdx::make_unique<ServiceEntryPointMongos>(getGlobalServiceContext()->getTransportLayer());
    auto sepPtr = sep.get();

    getGlobalServiceContext()->setServiceEntryPoint(std::move(sep));

    auto transportLayer = stdx::make_unique<transport::TransportLayerLegacy>(opts, sepPtr);
    auto res = transportLayer->setup();
    if (!res.isOK()) {
        return EXIT_NET_ERROR;
    }

    // Add sharding hooks to both connection pools - ShardingConnectionHook includes auth hooks
<<<<<<< HEAD
    globalConnPool.addHook(new ShardingConnectionHookForMongos(false));
    shardConnectionPool.addHook(new ShardingConnectionHookForMongos(true));
=======
    globalConnPool.addHook(new ShardingConnectionHook(false, std::move(unshardedHookList)));

    auto shardedHookList = stdx::make_unique<rpc::EgressMetadataHookList>();
    shardedHookList->addHook(stdx::make_unique<rpc::LogicalTimeMetadataHook>(serviceContext));
    shardedHookList->addHook(
        stdx::make_unique<rpc::ShardingEgressMetadataHookForMongos>(serviceContext));
    shardedHookList->addHook(stdx::make_unique<rpc::CommittedOpTimeMetadataHook>(serviceContext));

    shardConnectionPool.addHook(new ShardingConnectionHook(true, std::move(shardedHookList)));
>>>>>>> f378d467

    ReplicaSetMonitor::setAsynchronousConfigChangeHook(
        &ShardRegistry::replicaSetChangeConfigServerUpdateHook);
    ReplicaSetMonitor::setSynchronousConfigChangeHook(
        &ShardRegistry::replicaSetChangeShardRegistryUpdateHook);

    // Mongos connection pools already takes care of authenticating new connections so the
    // replica set connection shouldn't need to.
    DBClientReplicaSet::setAuthPooledSecondaryConn(false);

    if (getHostName().empty()) {
        quickExit(EXIT_BADOPTIONS);
    }

    auto opCtx = cc().makeOperationContext();

<<<<<<< HEAD
=======
    auto logicalClock = stdx::make_unique<LogicalClock>(opCtx->getServiceContext());
    LogicalClock::set(opCtx->getServiceContext(), std::move(logicalClock));

>>>>>>> f378d467
    {
        Status status = initializeSharding(opCtx.get());
        if (!status.isOK()) {
            if (status == ErrorCodes::CallbackCanceled) {
                invariant(globalInShutdownDeprecated());
                log() << "Shutdown called before mongos finished starting up";
                return EXIT_CLEAN;
            }
            error() << "Error initializing sharding system: " << status;
            return EXIT_SHARDING_ERROR;
        }

<<<<<<< HEAD
        Grid::get(opCtx.get())->getBalancerConfiguration()->refreshAndCheck(opCtx.get());
    }

    if (serverGlobalParams.isHttpInterfaceEnabled) {
        std::shared_ptr<DbWebServer> dbWebServer(new DbWebServer(serverGlobalParams.bind_ip,
                                                                 serverGlobalParams.port + 1000,
                                                                 getGlobalServiceContext(),
                                                                 new NoAdminAccess()));
        dbWebServer->setupSockets();

        stdx::thread web(stdx::bind(&webServerListenThread, dbWebServer));
        web.detach();
=======
        Grid::get(opCtx.get())
            ->getBalancerConfiguration()
            ->refreshAndCheck(opCtx.get())
            .transitional_ignore();
>>>>>>> f378d467
    }

    startMongoSFTDC();

    Status status = AuthorizationManager::get(serviceContext)->initialize(NULL);
    if (!status.isOK()) {
        error() << "Initializing authorization data failed: " << status;
        return EXIT_SHARDING_ERROR;
    }

    // Construct the sharding uptime reporter after the startup parameters have been parsed in order
    // to ensure that it picks up the server port instead of reporting the default value.
    shardingUptimeReporter.emplace();
    shardingUptimeReporter->startPeriodicThread();

    clusterCursorCleanupJob.go();

    UserCacheInvalidator cacheInvalidatorThread(AuthorizationManager::get(serviceContext));
    {
        cacheInvalidatorThread.initialize(opCtx.get());
        cacheInvalidatorThread.go();
    }

    PeriodicTask::startRunningPeriodicTasks();

<<<<<<< HEAD
    auto start = getGlobalServiceContext()->addAndStartTransportLayer(std::move(transportLayer));
    if (!start.isOK()) {
        return EXIT_NET_ERROR;
    }

#if !defined(_WIN32)
    mongo::signalForkSuccess();
=======
    // Set up the periodic runner for background job execution
    {
        auto runner = makePeriodicRunner(serviceContext);
        serviceContext->setPeriodicRunner(std::move(runner));
    }

    SessionKiller::set(serviceContext,
                       std::make_shared<SessionKiller>(serviceContext, killSessionsRemote));

    // Set up the logical session cache
    LogicalSessionCache::set(serviceContext, makeLogicalSessionCacheS());

    status = serviceContext->getServiceExecutor()->start();
    if (!status.isOK()) {
        error() << "Failed to start the service executor: " << redact(status);
        return EXIT_NET_ERROR;
    }

    status = serviceContext->getServiceEntryPoint()->start();
    if (!status.isOK()) {
        error() << "Failed to start the service entry point: " << redact(status);
        return EXIT_NET_ERROR;
    }

    status = serviceContext->getTransportLayer()->start();
    if (!status.isOK()) {
        error() << "Failed to start the transport layer: " << redact(status);
        return EXIT_NET_ERROR;
    }

    serviceContext->notifyStartupComplete();

#if !defined(_WIN32)
    signalForkSuccess();
>>>>>>> f378d467
#else
    if (ntservice::shouldStartService()) {
        ntservice::reportStatus(SERVICE_RUNNING);
        log() << "Service running";
    }
#endif

    // Block until shutdown.
    MONGO_IDLE_THREAD_BLOCK;
    return waitForShutdown();
}

<<<<<<< HEAD
MONGO_INITIALIZER_GENERAL(ForkServer, ("EndStartupOptionHandling"), ("default"))
(InitializerContext* context) {
    mongo::forkServerOrDie();
    return Status::OK();
=======
#if defined(_WIN32)
ExitCode initService() {
    return runMongosServer(getGlobalServiceContext());
>>>>>>> f378d467
}
#endif

<<<<<<< HEAD
// We set the featureCompatibilityVersion to 3.4 in the mongos so that BSON validation always uses
// BSONVersion::kLatest.
MONGO_INITIALIZER_WITH_PREREQUISITES(SetFeatureCompatibilityVersion34, ("EndStartupOptionStorage"))
(InitializerContext* context) {
    mongo::serverGlobalParams.featureCompatibility.version.store(
        ServerGlobalParams::FeatureCompatibility::Version::k34);
    return Status::OK();
}

/*
 * This function should contain the startup "actions" that we take based on the startup config.  It
=======
/**
 * This function should contain the startup "actions" that we take based on the startup config. It
>>>>>>> f378d467
 * is intended to separate the actions from "storage" and "validation" of our startup configuration.
 */
void startupConfigActions(const std::vector<std::string>& argv) {
#if defined(_WIN32)
    std::vector<std::string> disallowedOptions;
    disallowedOptions.push_back("upgrade");
    ntservice::configureService(
        initService, moe::startupOptionsParsed, defaultServiceStrings, disallowedOptions, argv);
#endif
}

std::unique_ptr<AuthzManagerExternalState> createAuthzManagerExternalStateMongos() {
    return stdx::make_unique<AuthzManagerExternalStateMongos>();
}

ExitCode main(ServiceContext* serviceContext) {
    serviceContext->setFastClockSource(FastClockSourceFactory::create(Milliseconds{10}));

    auto const shardingContext = Grid::get(serviceContext);

<<<<<<< HEAD
    getGlobalServiceContext()->setFastClockSource(FastClockSourceFactory::create(Milliseconds{10}));

    auto shardingContext = Grid::get(getGlobalServiceContext());

    // we either have a setting where all processes are in localhost or none are
=======
    // We either have a setting where all processes are in localhost or none are
>>>>>>> f378d467
    std::vector<HostAndPort> configServers = mongosGlobalParams.configdbs.getServers();
    for (std::vector<HostAndPort>::const_iterator it = configServers.begin();
         it != configServers.end();
         ++it) {
        const HostAndPort& configAddr = *it;

        if (it == configServers.begin()) {
            shardingContext->setAllowLocalHost(configAddr.isLocalHost());
        }

        if (configAddr.isLocalHost() != shardingContext->allowLocalHost()) {
<<<<<<< HEAD
            mongo::log(LogComponent::kDefault)
                << "cannot mix localhost and ip addresses in configdbs";
            return 10;
=======
            log(LogComponent::kDefault) << "cannot mix localhost and ip addresses in configdbs";
            return EXIT_BADOPTIONS;
>>>>>>> f378d467
        }
    }

#if defined(_WIN32)
    if (ntservice::shouldStartService()) {
        ntservice::startService();
        // If we reach here, then we are not running as a service. Service installation exits
        // directly and so never reaches here either.
    }
#endif

<<<<<<< HEAD
    return runMongosServer();
}

#if defined(_WIN32)
namespace mongo {
static ExitCode initService() {
    return runMongosServer();
=======
    return runMongosServer(serviceContext);
>>>>>>> f378d467
}

namespace {
MONGO_INITIALIZER_GENERAL(ForkServer, ("EndStartupOptionHandling"), ("default"))
(InitializerContext* context) {
    forkServerOrDie();
    return Status::OK();
}

<<<<<<< HEAD
MONGO_INITIALIZER(SetGlobalEnvironment)(InitializerContext* context) {
    setGlobalServiceContext(stdx::make_unique<ServiceContextNoop>());
    getGlobalServiceContext()->setTickSource(stdx::make_unique<SystemTickSource>());
    getGlobalServiceContext()->setFastClockSource(stdx::make_unique<SystemClockSource>());
    getGlobalServiceContext()->setPreciseClockSource(stdx::make_unique<SystemClockSource>());
=======
// Initialize the featureCompatibilityVersion server parameter since mongos does not have a
// featureCompatibilityVersion document from which to initialize the parameter. The parameter is set
// to the latest version because there is no feature gating that currently occurs at the mongos
// level. The shards are responsible for rejecting usages of new features if their
// featureCompatibilityVersion is lower.
MONGO_INITIALIZER_WITH_PREREQUISITES(SetFeatureCompatibilityVersion40, ("EndStartupOptionStorage"))
(InitializerContext* context) {
    serverGlobalParams.featureCompatibility.setVersion(
        ServerGlobalParams::FeatureCompatibility::Version::kFullyUpgradedTo40);
>>>>>>> f378d467
    return Status::OK();
}

#ifdef MONGO_CONFIG_SSL
MONGO_INITIALIZER_GENERAL(setSSLManagerType, MONGO_NO_PREREQUISITES, ("SSLManager"))
(InitializerContext* context) {
    isSSLServer = true;
    return Status::OK();
}
#endif
<<<<<<< HEAD
=======

}  // namespace
>>>>>>> f378d467

ExitCode mongoSMain(int argc, char* argv[], char** envp) {
    setMongos();

    if (argc < 1)
        return EXIT_BADOPTIONS;


    registerShutdownTask(cleanupTask);

    setupSignalHandlers();

    Status status = runGlobalInitializers(argc, argv, envp);
    if (!status.isOK()) {
        severe(LogComponent::kDefault) << "Failed global initialization: " << status;
        return EXIT_ABRUPT;
    }

    try {
        setGlobalServiceContext(ServiceContext::make());
    } catch (...) {
        auto cause = exceptionToStatus();
        severe(LogComponent::kDefault) << "Failed to create service context: " << redact(cause);
        return EXIT_ABRUPT;
    }

    registerShutdownTask([&]() { cleanupTask(getGlobalServiceContext()); });

    ErrorExtraInfo::invariantHaveAllParsers();

    startupConfigActions(std::vector<std::string>(argv, argv + argc));
    cmdline_utils::censorArgvArray(argc, argv);

    logCommonStartupWarnings(serverGlobalParams);

    try {
<<<<<<< HEAD
        int exitCode = _main();
        return exitCode;
    } catch (const SocketException& e) {
        error() << "uncaught SocketException in mongos main: " << redact(e);
    } catch (const DBException& e) {
        error() << "uncaught DBException in mongos main: " << redact(e);
    } catch (const std::exception& e) {
        error() << "uncaught std::exception in mongos main:" << redact(e.what());
=======
        if (!initializeServerGlobalState())
            return EXIT_ABRUPT;

        startSignalProcessingThread();

        return main(getGlobalServiceContext());
    } catch (const DBException& e) {
        error() << "uncaught DBException in mongos main: " << redact(e);
        return EXIT_UNCAUGHT;
    } catch (const std::exception& e) {
        error() << "uncaught std::exception in mongos main:" << redact(e.what());
        return EXIT_UNCAUGHT;
>>>>>>> f378d467
    } catch (...) {
        error() << "uncaught unknown exception in mongos main";
        return EXIT_UNCAUGHT;
    }
}

}  // namespace
<<<<<<< HEAD
=======
}  // namespace mongo
>>>>>>> f378d467

#if defined(_WIN32)
// In Windows, wmain() is an alternate entry point for main(), and receives the same parameters
// as main() but encoded in Windows Unicode (UTF-16); "wide" 16-bit wchar_t characters.  The
// WindowsCommandLine object converts these wide character strings to a UTF-8 coded equivalent
// and makes them available through the argv() and envp() members.  This enables mongoSMain()
// to process UTF-8 encoded arguments and environment variables without regard to platform.
int wmain(int argc, wchar_t* argvW[], wchar_t* envpW[]) {
    mongo::WindowsCommandLine wcl(argc, argvW, envpW);
    mongo::exitCleanly(mongo::mongoSMain(argc, wcl.argv(), wcl.envp()));
}
#else
int main(int argc, char* argv[], char** envp) {
    mongo::exitCleanly(mongo::mongoSMain(argc, argv, envp));
}
#endif<|MERGE_RESOLUTION|>--- conflicted
+++ resolved
@@ -34,8 +34,6 @@
 
 #include <boost/optional.hpp>
 
-#include <boost/optional.hpp>
-
 #include "mongo/base/init.h"
 #include "mongo/base/initializer.h"
 #include "mongo/base/status.h"
@@ -52,10 +50,6 @@
 #include "mongo/db/auth/authz_manager_external_state_s.h"
 #include "mongo/db/auth/user_cache_invalidator_job.h"
 #include "mongo/db/client.h"
-<<<<<<< HEAD
-#include "mongo/db/dbwebserver.h"
-=======
->>>>>>> f378d467
 #include "mongo/db/ftdc/ftdc_mongos.h"
 #include "mongo/db/initialize_server_global_state.h"
 #include "mongo/db/kill_sessions.h"
@@ -73,27 +67,17 @@
 #include "mongo/db/wire_version.h"
 #include "mongo/executor/task_executor_pool.h"
 #include "mongo/platform/process_id.h"
-<<<<<<< HEAD
-#include "mongo/s/balancer_configuration.h"
-#include "mongo/s/catalog/sharding_catalog_client.h"
-#include "mongo/s/catalog/sharding_catalog_manager.h"
-=======
 #include "mongo/rpc/metadata/egress_metadata_hook_list.h"
 #include "mongo/s/balancer_configuration.h"
 #include "mongo/s/catalog_cache.h"
->>>>>>> f378d467
 #include "mongo/s/client/shard_connection.h"
 #include "mongo/s/client/shard_factory.h"
 #include "mongo/s/client/shard_registry.h"
 #include "mongo/s/client/shard_remote.h"
-<<<<<<< HEAD
-#include "mongo/s/client/sharding_connection_hook_for_mongos.h"
-=======
 #include "mongo/s/client/sharding_connection_hook.h"
 #include "mongo/s/commands/kill_sessions_remote.h"
 #include "mongo/s/committed_optime_metadata_hook.h"
 #include "mongo/s/config_server_catalog_cache_loader.h"
->>>>>>> f378d467
 #include "mongo/s/grid.h"
 #include "mongo/s/is_mongos.h"
 #include "mongo/s/mongos_options.h"
@@ -101,20 +85,13 @@
 #include "mongo/s/query/cluster_cursor_manager.h"
 #include "mongo/s/service_entry_point_mongos.h"
 #include "mongo/s/sharding_egress_metadata_hook_for_mongos.h"
-<<<<<<< HEAD
-=======
 #include "mongo/s/sharding_egress_metadata_hook_for_mongos.h"
->>>>>>> f378d467
 #include "mongo/s/sharding_initialization.h"
 #include "mongo/s/sharding_uptime_reporter.h"
 #include "mongo/s/version_mongos.h"
 #include "mongo/stdx/memory.h"
 #include "mongo/stdx/thread.h"
-<<<<<<< HEAD
-#include "mongo/transport/transport_layer_legacy.h"
-=======
 #include "mongo/transport/transport_layer_manager.h"
->>>>>>> f378d467
 #include "mongo/util/admin_access.h"
 #include "mongo/util/cmdline_utils/censor_cmdline.h"
 #include "mongo/util/concurrency/idle_thread_block.h"
@@ -123,13 +100,8 @@
 #include "mongo/util/exit.h"
 #include "mongo/util/fast_clock_source_factory.h"
 #include "mongo/util/log.h"
-<<<<<<< HEAD
-#include "mongo/util/net/message.h"
-#include "mongo/util/net/socket_exception.h"
-=======
 #include "mongo/util/net/socket_exception.h"
 #include "mongo/util/net/socket_utils.h"
->>>>>>> f378d467
 #include "mongo/util/net/ssl_manager.h"
 #include "mongo/util/ntservice.h"
 #include "mongo/util/options_parser/startup_options.h"
@@ -147,33 +119,17 @@
 
 using logger::LogComponent;
 
-<<<<<<< HEAD
-namespace {
-
-boost::optional<ShardingUptimeReporter> shardingUptimeReporter;
-
-}  // namespace
-=======
 #if !defined(__has_feature)
 #define __has_feature(x) 0
 #endif
 
 namespace {
->>>>>>> f378d467
 
 #if defined(_WIN32)
 const ntservice::NtServiceDefaultStrings defaultServiceStrings = {
     L"MongoS", L"MongoDB Router", L"MongoDB Sharding Router"};
 #endif
 
-<<<<<<< HEAD
-// NOTE: This function may be called at any time after
-// registerShutdownTask is called below. It must not depend on the
-// prior execution of mongo initializers or the existence of threads.
-static void cleanupTask() {
-    {
-        auto serviceContext = getGlobalServiceContext();
-=======
 constexpr auto kSignKeysRetryInterval = Seconds{1};
 
 boost::optional<ShardingUptimeReporter> shardingUptimeReporter;
@@ -224,7 +180,6 @@
  */
 void cleanupTask(ServiceContext* serviceContext) {
     {
->>>>>>> f378d467
         Client::initThreadIfNotAlready();
         Client& client = cc();
         ServiceContext::UniqueOperationContext uniqueTxn;
@@ -234,27 +189,6 @@
             opCtx = uniqueTxn.get();
         }
 
-<<<<<<< HEAD
-        if (serviceContext)
-            serviceContext->setKillAllOperations();
-
-        if (auto cursorManager = Grid::get(txn)->getCursorManager()) {
-            cursorManager->shutdown();
-        }
-        if (auto pool = Grid::get(txn)->getExecutorPool()) {
-            pool->shutdownAndJoin();
-        }
-        if (auto catalog = Grid::get(txn)->catalogClient(txn)) {
-            catalog->shutDown(txn);
-        }
-
-        // Shutdown Full-Time Data Capture
-        stopMongoSFTDC();
-    }
-
-    audit::logShutdown(Client::getCurrent());
-}
-=======
         if (serviceContext) {
             serviceContext->setKillAllOperations();
         }
@@ -269,15 +203,11 @@
         if (auto cursorManager = Grid::get(opCtx)->getCursorManager()) {
             cursorManager->shutdown(opCtx);
         }
->>>>>>> f378d467
 
         if (auto pool = Grid::get(opCtx)->getExecutorPool()) {
             pool->shutdownAndJoin();
         }
 
-<<<<<<< HEAD
-}  // namespace mongo
-=======
         if (auto catalog = Grid::get(opCtx)->catalogClient()) {
             catalog->shutDown(opCtx);
         }
@@ -367,59 +297,17 @@
             return hookList;
         },
         boost::none);
->>>>>>> f378d467
 
     if (!status.isOK()) {
         return status;
     }
 
-<<<<<<< HEAD
-static Status initializeSharding(OperationContext* txn) {
-    auto targeterFactory = stdx::make_unique<RemoteCommandTargeterFactoryImpl>();
-    auto targeterFactoryPtr = targeterFactory.get();
-
-    ShardFactory::BuilderCallable setBuilder =
-        [targeterFactoryPtr](const ShardId& shardId, const ConnectionString& connStr) {
-            return stdx::make_unique<ShardRemote>(
-                shardId, connStr, targeterFactoryPtr->create(connStr));
-        };
-
-    ShardFactory::BuilderCallable masterBuilder =
-        [targeterFactoryPtr](const ShardId& shardId, const ConnectionString& connStr) {
-            return stdx::make_unique<ShardRemote>(
-                shardId, connStr, targeterFactoryPtr->create(connStr));
-        };
-
-    ShardFactory::BuildersMap buildersMap{
-        {ConnectionString::SET, std::move(setBuilder)},
-        {ConnectionString::MASTER, std::move(masterBuilder)},
-    };
-
-    auto shardFactory =
-        stdx::make_unique<ShardFactory>(std::move(buildersMap), std::move(targeterFactory));
-
-    Status status = initializeGlobalShardingState(
-        txn,
-        mongosGlobalParams.configdbs,
-        generateDistLockProcessId(txn),
-        std::move(shardFactory),
-        []() { return stdx::make_unique<rpc::ShardingEgressMetadataHookForMongos>(); },
-        [](ShardingCatalogClient* catalogClient, std::unique_ptr<executor::TaskExecutor> executor) {
-            return nullptr;  // Only config servers get a real ShardingCatalogManager.
-        });
-
-=======
     status = waitForShardRegistryReload(opCtx);
->>>>>>> f378d467
     if (!status.isOK()) {
         return status;
     }
 
-<<<<<<< HEAD
-    status = reloadShardRegistryUntilSuccess(txn);
-=======
     status = waitForSigningKeys(opCtx);
->>>>>>> f378d467
     if (!status.isOK()) {
         return status;
     }
@@ -431,17 +319,11 @@
 
 void initWireSpec() {
     WireSpec& spec = WireSpec::instance();
-<<<<<<< HEAD
-    // connect to version supporting Write Concern only
-    spec.outgoing.minWireVersion = COMMANDS_ACCEPT_WRITE_CONCERN;
-    spec.outgoing.maxWireVersion = COMMANDS_ACCEPT_WRITE_CONCERN;
-=======
 
     // Since the upgrade order calls for upgrading mongos last, it only needs to talk the latest
     // wire version. This ensures that users will get errors if they upgrade in the wrong order.
     spec.outgoing.minWireVersion = LATEST_WIRE_VERSION;
     spec.outgoing.maxWireVersion = LATEST_WIRE_VERSION;
->>>>>>> f378d467
 
     spec.isInternalClient = true;
 }
@@ -473,27 +355,7 @@
     // connections using globalConnPool.
     unshardedHookList->addHook(stdx::make_unique<rpc::CommittedOpTimeMetadataHook>(serviceContext));
 
-    transport::TransportLayerLegacy::Options opts;
-    opts.port = serverGlobalParams.port;
-    opts.ipList = serverGlobalParams.bind_ip;
-
-    auto sep =
-        stdx::make_unique<ServiceEntryPointMongos>(getGlobalServiceContext()->getTransportLayer());
-    auto sepPtr = sep.get();
-
-    getGlobalServiceContext()->setServiceEntryPoint(std::move(sep));
-
-    auto transportLayer = stdx::make_unique<transport::TransportLayerLegacy>(opts, sepPtr);
-    auto res = transportLayer->setup();
-    if (!res.isOK()) {
-        return EXIT_NET_ERROR;
-    }
-
     // Add sharding hooks to both connection pools - ShardingConnectionHook includes auth hooks
-<<<<<<< HEAD
-    globalConnPool.addHook(new ShardingConnectionHookForMongos(false));
-    shardConnectionPool.addHook(new ShardingConnectionHookForMongos(true));
-=======
     globalConnPool.addHook(new ShardingConnectionHook(false, std::move(unshardedHookList)));
 
     auto shardedHookList = stdx::make_unique<rpc::EgressMetadataHookList>();
@@ -503,7 +365,6 @@
     shardedHookList->addHook(stdx::make_unique<rpc::CommittedOpTimeMetadataHook>(serviceContext));
 
     shardConnectionPool.addHook(new ShardingConnectionHook(true, std::move(shardedHookList)));
->>>>>>> f378d467
 
     ReplicaSetMonitor::setAsynchronousConfigChangeHook(
         &ShardRegistry::replicaSetChangeConfigServerUpdateHook);
@@ -520,12 +381,9 @@
 
     auto opCtx = cc().makeOperationContext();
 
-<<<<<<< HEAD
-=======
     auto logicalClock = stdx::make_unique<LogicalClock>(opCtx->getServiceContext());
     LogicalClock::set(opCtx->getServiceContext(), std::move(logicalClock));
 
->>>>>>> f378d467
     {
         Status status = initializeSharding(opCtx.get());
         if (!status.isOK()) {
@@ -538,25 +396,10 @@
             return EXIT_SHARDING_ERROR;
         }
 
-<<<<<<< HEAD
-        Grid::get(opCtx.get())->getBalancerConfiguration()->refreshAndCheck(opCtx.get());
-    }
-
-    if (serverGlobalParams.isHttpInterfaceEnabled) {
-        std::shared_ptr<DbWebServer> dbWebServer(new DbWebServer(serverGlobalParams.bind_ip,
-                                                                 serverGlobalParams.port + 1000,
-                                                                 getGlobalServiceContext(),
-                                                                 new NoAdminAccess()));
-        dbWebServer->setupSockets();
-
-        stdx::thread web(stdx::bind(&webServerListenThread, dbWebServer));
-        web.detach();
-=======
         Grid::get(opCtx.get())
             ->getBalancerConfiguration()
             ->refreshAndCheck(opCtx.get())
             .transitional_ignore();
->>>>>>> f378d467
     }
 
     startMongoSFTDC();
@@ -582,15 +425,6 @@
 
     PeriodicTask::startRunningPeriodicTasks();
 
-<<<<<<< HEAD
-    auto start = getGlobalServiceContext()->addAndStartTransportLayer(std::move(transportLayer));
-    if (!start.isOK()) {
-        return EXIT_NET_ERROR;
-    }
-
-#if !defined(_WIN32)
-    mongo::signalForkSuccess();
-=======
     // Set up the periodic runner for background job execution
     {
         auto runner = makePeriodicRunner(serviceContext);
@@ -625,7 +459,6 @@
 
 #if !defined(_WIN32)
     signalForkSuccess();
->>>>>>> f378d467
 #else
     if (ntservice::shouldStartService()) {
         ntservice::reportStatus(SERVICE_RUNNING);
@@ -638,35 +471,14 @@
     return waitForShutdown();
 }
 
-<<<<<<< HEAD
-MONGO_INITIALIZER_GENERAL(ForkServer, ("EndStartupOptionHandling"), ("default"))
-(InitializerContext* context) {
-    mongo::forkServerOrDie();
-    return Status::OK();
-=======
 #if defined(_WIN32)
 ExitCode initService() {
     return runMongosServer(getGlobalServiceContext());
->>>>>>> f378d467
-}
-#endif
-
-<<<<<<< HEAD
-// We set the featureCompatibilityVersion to 3.4 in the mongos so that BSON validation always uses
-// BSONVersion::kLatest.
-MONGO_INITIALIZER_WITH_PREREQUISITES(SetFeatureCompatibilityVersion34, ("EndStartupOptionStorage"))
-(InitializerContext* context) {
-    mongo::serverGlobalParams.featureCompatibility.version.store(
-        ServerGlobalParams::FeatureCompatibility::Version::k34);
-    return Status::OK();
-}
-
-/*
- * This function should contain the startup "actions" that we take based on the startup config.  It
-=======
+}
+#endif
+
 /**
  * This function should contain the startup "actions" that we take based on the startup config. It
->>>>>>> f378d467
  * is intended to separate the actions from "storage" and "validation" of our startup configuration.
  */
 void startupConfigActions(const std::vector<std::string>& argv) {
@@ -687,15 +499,7 @@
 
     auto const shardingContext = Grid::get(serviceContext);
 
-<<<<<<< HEAD
-    getGlobalServiceContext()->setFastClockSource(FastClockSourceFactory::create(Milliseconds{10}));
-
-    auto shardingContext = Grid::get(getGlobalServiceContext());
-
-    // we either have a setting where all processes are in localhost or none are
-=======
     // We either have a setting where all processes are in localhost or none are
->>>>>>> f378d467
     std::vector<HostAndPort> configServers = mongosGlobalParams.configdbs.getServers();
     for (std::vector<HostAndPort>::const_iterator it = configServers.begin();
          it != configServers.end();
@@ -707,14 +511,8 @@
         }
 
         if (configAddr.isLocalHost() != shardingContext->allowLocalHost()) {
-<<<<<<< HEAD
-            mongo::log(LogComponent::kDefault)
-                << "cannot mix localhost and ip addresses in configdbs";
-            return 10;
-=======
             log(LogComponent::kDefault) << "cannot mix localhost and ip addresses in configdbs";
             return EXIT_BADOPTIONS;
->>>>>>> f378d467
         }
     }
 
@@ -726,17 +524,7 @@
     }
 #endif
 
-<<<<<<< HEAD
-    return runMongosServer();
-}
-
-#if defined(_WIN32)
-namespace mongo {
-static ExitCode initService() {
-    return runMongosServer();
-=======
     return runMongosServer(serviceContext);
->>>>>>> f378d467
 }
 
 namespace {
@@ -746,13 +534,6 @@
     return Status::OK();
 }
 
-<<<<<<< HEAD
-MONGO_INITIALIZER(SetGlobalEnvironment)(InitializerContext* context) {
-    setGlobalServiceContext(stdx::make_unique<ServiceContextNoop>());
-    getGlobalServiceContext()->setTickSource(stdx::make_unique<SystemTickSource>());
-    getGlobalServiceContext()->setFastClockSource(stdx::make_unique<SystemClockSource>());
-    getGlobalServiceContext()->setPreciseClockSource(stdx::make_unique<SystemClockSource>());
-=======
 // Initialize the featureCompatibilityVersion server parameter since mongos does not have a
 // featureCompatibilityVersion document from which to initialize the parameter. The parameter is set
 // to the latest version because there is no feature gating that currently occurs at the mongos
@@ -762,7 +543,6 @@
 (InitializerContext* context) {
     serverGlobalParams.featureCompatibility.setVersion(
         ServerGlobalParams::FeatureCompatibility::Version::kFullyUpgradedTo40);
->>>>>>> f378d467
     return Status::OK();
 }
 
@@ -773,11 +553,8 @@
     return Status::OK();
 }
 #endif
-<<<<<<< HEAD
-=======
 
 }  // namespace
->>>>>>> f378d467
 
 ExitCode mongoSMain(int argc, char* argv[], char** envp) {
     setMongos();
@@ -785,8 +562,6 @@
     if (argc < 1)
         return EXIT_BADOPTIONS;
 
-
-    registerShutdownTask(cleanupTask);
 
     setupSignalHandlers();
 
@@ -814,16 +589,6 @@
     logCommonStartupWarnings(serverGlobalParams);
 
     try {
-<<<<<<< HEAD
-        int exitCode = _main();
-        return exitCode;
-    } catch (const SocketException& e) {
-        error() << "uncaught SocketException in mongos main: " << redact(e);
-    } catch (const DBException& e) {
-        error() << "uncaught DBException in mongos main: " << redact(e);
-    } catch (const std::exception& e) {
-        error() << "uncaught std::exception in mongos main:" << redact(e.what());
-=======
         if (!initializeServerGlobalState())
             return EXIT_ABRUPT;
 
@@ -836,7 +601,6 @@
     } catch (const std::exception& e) {
         error() << "uncaught std::exception in mongos main:" << redact(e.what());
         return EXIT_UNCAUGHT;
->>>>>>> f378d467
     } catch (...) {
         error() << "uncaught unknown exception in mongos main";
         return EXIT_UNCAUGHT;
@@ -844,10 +608,7 @@
 }
 
 }  // namespace
-<<<<<<< HEAD
-=======
 }  // namespace mongo
->>>>>>> f378d467
 
 #if defined(_WIN32)
 // In Windows, wmain() is an alternate entry point for main(), and receives the same parameters
