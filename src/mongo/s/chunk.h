--- conflicted
+++ resolved
@@ -39,13 +39,6 @@
 class BSONObj;
 
 /**
-<<<<<<< HEAD
- * Represents a cache entry for a single Chunk. Owned by a ChunkManager.
- */
-class Chunk {
-public:
-    explicit Chunk(const ChunkType& from);
-=======
  * Represents a cache entry for a single Chunk. Owned by a RoutingTableHistory.
  */
 class ChunkInfo {
@@ -55,7 +48,6 @@
     const auto& getRange() const {
         return _range;
     }
->>>>>>> f378d467
 
     const BSONObj& getMin() const {
         return _range.getMin();
@@ -65,70 +57,22 @@
         return _range.getMax();
     }
 
-<<<<<<< HEAD
-    const ShardId& getShardId() const {
-        return _shardId;
-    }
-=======
     const ShardId& getShardIdAt(const boost::optional<Timestamp>& ts) const;
->>>>>>> f378d467
 
     ChunkVersion getLastmod() const {
         return _lastmod;
     }
 
-<<<<<<< HEAD
-=======
     const auto& getHistory() const {
         return _history;
     }
 
->>>>>>> f378d467
     bool isJumbo() const {
         return _jumbo;
     }
 
     /**
      * Returns a string represenation of the chunk for logging.
-<<<<<<< HEAD
-     */
-    std::string toString() const;
-
-    // Returns true if this chunk contains the given shard key, and false otherwise
-    //
-    // Note: this function takes an extracted *key*, not an original document (the point may be
-    // computed by, say, hashing a given field or projecting to a subset of fields).
-    bool containsKey(const BSONObj& shardKey) const;
-
-    /**
-     * Get/increment/set the estimation of how much data was written for this chunk.
-     */
-    uint64_t getBytesWritten() const;
-    uint64_t addBytesWritten(uint64_t bytesWrittenIncrement);
-    void clearBytesWritten();
-    void randomizeBytesWritten();
-
-    /**
-     * Marks this chunk as jumbo. Only moves from false to true once and is used by the balancer.
-     */
-    void markAsJumbo();
-
-private:
-    const ChunkRange _range;
-
-    const ShardId _shardId;
-
-    const ChunkVersion _lastmod;
-
-    // Indicates whether this chunk should be treated as jumbo and not attempted to be moved or
-    // split
-    mutable bool _jumbo;
-
-    // Statistics for the approximate data written to this chunk
-    mutable uint64_t _dataWritten;
-};
-
-=======
      */
     std::string toString() const;
 
@@ -245,5 +189,4 @@
     const boost::optional<Timestamp> _atClusterTime;
 };
 
->>>>>>> f378d467
 }  // namespace mongo