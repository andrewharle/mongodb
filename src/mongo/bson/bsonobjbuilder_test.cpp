--- conflicted
+++ resolved
@@ -32,12 +32,7 @@
 
 #include "mongo/db/jsobj.h"
 #include "mongo/db/json.h"
-<<<<<<< HEAD
-
-=======
->>>>>>> f378d467
 #include "mongo/unittest/unittest.h"
-#include <sstream>
 
 namespace mongo {
 namespace {
@@ -71,11 +66,7 @@
     }
 }
 
-<<<<<<< HEAD
-TEST(BSONObjBuilder, AppendInt64T) {
-=======
 TEST(BSONObjBuilderTest, AppendInt64T) {
->>>>>>> f378d467
     auto obj = BSON("a" << int64_t{5} << "b" << int64_t{1ll << 40});
     ASSERT_EQ(obj["a"].type(), NumberLong);
     ASSERT_EQ(obj["b"].type(), NumberLong);
@@ -330,11 +321,6 @@
     innerObj.resetToEmpty();
     innerObj.done();
     ASSERT_BSONOBJ_EQ(BSON("a" << 3 << "nestedObj" << BSONObj()), bob.obj());
-<<<<<<< HEAD
-}
-
-}  // unnamed namespace
-=======
 }
 
 TEST(BSONObjBuilderTest, MovingAnOwningBSONObjBuilderWorks) {
@@ -526,5 +512,4 @@
 
 
 }  // namespace
->>>>>>> f378d467
 }  // namespace mongo