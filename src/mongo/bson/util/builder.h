--- conflicted
+++ resolved
@@ -33,10 +33,7 @@
 #pragma once
 
 #include <cfloat>
-<<<<<<< HEAD
-=======
 #include <cinttypes>
->>>>>>> f378d467
 #include <cstdint>
 #include <sstream>
 #include <stdio.h>
@@ -56,10 +53,7 @@
 #include "mongo/stdx/type_traits.h"
 #include "mongo/util/allocator.h"
 #include "mongo/util/assert_util.h"
-<<<<<<< HEAD
-=======
 #include "mongo/util/itoa.h"
->>>>>>> f378d467
 #include "mongo/util/shared_buffer.h"
 
 namespace mongo {
@@ -90,8 +84,6 @@
 
 public:
     SharedBufferAllocator() = default;
-<<<<<<< HEAD
-=======
     SharedBufferAllocator(SharedBuffer buf) : _buf(std::move(buf)) {
         invariant(!_buf.isShared());
     }
@@ -100,7 +92,6 @@
     // same underlying buffer.
     SharedBufferAllocator(SharedBufferAllocator&&) = default;
     SharedBufferAllocator& operator=(SharedBufferAllocator&&) = default;
->>>>>>> f378d467
 
     void malloc(size_t sz) {
         _buf = SharedBuffer::allocate(sz);
@@ -128,12 +119,9 @@
 
 public:
     StackAllocator() = default;
-<<<<<<< HEAD
-=======
     ~StackAllocator() {
         free();
     }
->>>>>>> f378d467
 
     enum { SZ = 512 };
     void malloc(size_t sz) {
@@ -170,11 +158,6 @@
 
 template <class BufferAllocator>
 class _BufBuilder {
-<<<<<<< HEAD
-    MONGO_DISALLOW_COPYING(_BufBuilder);
-
-=======
->>>>>>> f378d467
 public:
     _BufBuilder(int initsize = 512) : size(initsize) {
         if (size > 0) {
@@ -384,10 +367,7 @@
 };
 
 typedef _BufBuilder<SharedBufferAllocator> BufBuilder;
-<<<<<<< HEAD
-=======
 MONGO_STATIC_ASSERT(std::is_move_constructible<BufBuilder>::value);
->>>>>>> f378d467
 
 /** The StackBufBuilder builds smaller datasets on the stack instead of using malloc.
       this can be significantly faster for small bufs.  However, you can not release() the
@@ -401,10 +381,7 @@
     StackBufBuilder() : _BufBuilder<StackAllocator>(StackAllocator::SZ) {}
     void release() = delete;  // not allowed. not implemented.
 };
-<<<<<<< HEAD
-=======
 MONGO_STATIC_ASSERT(!std::is_move_constructible<StackBufBuilder>::value);
->>>>>>> f378d467
 
 /** std::stringstream deals with locale so this is a lot faster than std::stringstream for UTF8 */
 template <typename Allocator>
@@ -471,8 +448,6 @@
         append(typeName(type));
         return *this;
     }
-<<<<<<< HEAD
-=======
     StringBuilderImpl& operator<<(ErrorCodes::Error code) {
         append(ErrorCodes::errorString(code));
         return *this;
@@ -490,7 +465,6 @@
      */
     template <typename R, typename... Args>
     StringBuilderImpl& operator<<(R (*val)(Args...)) = delete;
->>>>>>> f378d467
 
     void appendDoubleNice(double x) {
         const int prev = _buf.l;
