
/**
 *    Copyright (C) 2018-present MongoDB, Inc.
 *
 *    This program is free software: you can redistribute it and/or modify
 *    it under the terms of the Server Side Public License, version 1,
 *    as published by MongoDB, Inc.
 *
 *    This program is distributed in the hope that it will be useful,
 *    but WITHOUT ANY WARRANTY; without even the implied warranty of
 *    MERCHANTABILITY or FITNESS FOR A PARTICULAR PURPOSE.  See the
 *    Server Side Public License for more details.
 *
 *    You should have received a copy of the Server Side Public License
 *    along with this program. If not, see
 *    <http://www.mongodb.com/licensing/server-side-public-license>.
 *
 *    As a special exception, the copyright holders give permission to link the
 *    code of portions of this program with the OpenSSL library under certain
 *    conditions as described in each individual source file and distribute
 *    linked combinations including the program with the OpenSSL library. You
 *    must comply with the Server Side Public License in all respects for
 *    all of the code used other than as permitted herein. If you modify file(s)
 *    with this exception, you may extend this exception to your version of the
 *    file(s), but you are not obligated to do so. If you do not wish to do so,
 *    delete this exception statement from your version. If you delete this
 *    exception statement from all source files in the program, then also delete
 *    it in the license file.
 */

#include "mongo/bson/util/bson_extract.h"

#include "mongo/db/jsobj.h"
#include "mongo/util/mongoutils/str.h"

namespace mongo {

namespace {

Status bsonExtractFieldImpl(const BSONObj& object,
                            StringData fieldName,
                            BSONElement* outElement,
                            bool withDefault) {
    BSONElement element = object.getField(fieldName);
<<<<<<< HEAD
    if (element.eoo())
        return Status(ErrorCodes::NoSuchKey,
                      mongoutils::str::stream() << "Missing expected field \""
                                                << fieldName.toString()
                                                << "\"");
    *outElement = element;
    return Status::OK();
=======

    if (!element.eoo()) {
        *outElement = element;
        return Status::OK();
    }
    if (withDefault) {
        static const Status kDefaultCase(ErrorCodes::NoSuchKey,
                                         "bsonExtractFieldImpl default case no such key error");
        return kDefaultCase;
    }
    return Status(ErrorCodes::NoSuchKey,
                  mongoutils::str::stream() << "Missing expected field \"" << fieldName.toString()
                                            << "\"");
>>>>>>> f378d467
}

Status bsonExtractTypedFieldImpl(const BSONObj& object,
                                 StringData fieldName,
                                 BSONType type,
                                 BSONElement* outElement,
                                 bool withDefault) {
    Status status = bsonExtractFieldImpl(object, fieldName, outElement, withDefault);
    if (!status.isOK())
        return status;
    if (type != outElement->type()) {
        return Status(ErrorCodes::TypeMismatch,
                      mongoutils::str::stream() << "\"" << fieldName
                                                << "\" had the wrong type. Expected "
                                                << typeName(type)
                                                << ", found "
                                                << typeName(outElement->type()));
    }
    return status;
}

Status bsonExtractIntegerFieldImpl(const BSONObj& object,
                                   StringData fieldName,
                                   long long* out,
                                   bool withDefault) {
    BSONElement element;
    Status status = bsonExtractFieldImpl(object, fieldName, &element, withDefault);
    if (!status.isOK())
        return status;
    if (!element.isNumber()) {
        return Status(ErrorCodes::TypeMismatch,
                      mongoutils::str::stream() << "Expected field \"" << fieldName
                                                << "\" to have numeric type, but found "
                                                << typeName(element.type()));
    }
    long long result = element.safeNumberLong();
    if (result != element.numberDouble()) {
        return Status(
            ErrorCodes::BadValue,
            mongoutils::str::stream() << "Expected field \"" << fieldName
                                      << "\" to have a value "
                                         "exactly representable as a 64-bit integer, but found "
                                      << element);
    }
    *out = result;
    return status;
}

Status bsonExtractDoubleFieldImpl(const BSONObj& object,
                                  StringData fieldName,
                                  double* out,
                                  bool withDefault) {
    BSONElement element;
    Status status = bsonExtractField(object, fieldName, &element);
    if (!status.isOK())
        return status;
    if (!element.isNumber()) {
        return Status(ErrorCodes::TypeMismatch,
                      mongoutils::str::stream() << "Expected field \"" << fieldName
                                                << "\" to have numeric type, but found "
                                                << typeName(element.type()));
    }
    *out = element.numberDouble();
    return status;
}
}  // namespace


Status bsonExtractField(const BSONObj& object, StringData fieldName, BSONElement* outElement) {
    return bsonExtractFieldImpl(object, fieldName, outElement, false);
}

Status bsonExtractTypedField(const BSONObj& object,
                             StringData fieldName,
                             BSONType type,
                             BSONElement* outElement) {
    return bsonExtractTypedFieldImpl(object, fieldName, type, outElement, false);
}

Status bsonExtractBooleanField(const BSONObj& object, StringData fieldName, bool* out) {
    BSONElement element;
    Status status = bsonExtractTypedField(object, fieldName, Bool, &element);
    if (status.isOK())
        *out = element.boolean();
    return status;
}

Status bsonExtractBooleanFieldWithDefault(const BSONObj& object,
                                          StringData fieldName,
                                          bool defaultValue,
                                          bool* out) {
    BSONElement element;
    Status status = bsonExtractFieldImpl(object, fieldName, &element, true);
    if (status == ErrorCodes::NoSuchKey) {
        *out = defaultValue;
        return Status::OK();
    }

    if (!status.isOK())
        return status;

    if (!element.isNumber() && !element.isBoolean()) {
        return Status(ErrorCodes::TypeMismatch,
                      mongoutils::str::stream() << "Expected boolean or number type for field \""
                                                << fieldName
                                                << "\", found "
<<<<<<< HEAD
                                                << typeName(value.type()));
    } else {
        *out = value.trueValue();
        return Status::OK();
=======
                                                << typeName(element.type()));
>>>>>>> f378d467
    }
    *out = element.trueValue();
    return status;
}

Status bsonExtractStringField(const BSONObj& object, StringData fieldName, std::string* out) {
    BSONElement element;
    Status status = bsonExtractTypedField(object, fieldName, String, &element);
<<<<<<< HEAD
    if (!status.isOK())
        return status;
    *out = element.str();
    return Status::OK();
=======
    if (status.isOK())
        *out = element.str();
    return status;
>>>>>>> f378d467
}

Status bsonExtractTimestampField(const BSONObj& object, StringData fieldName, Timestamp* out) {
    BSONElement element;
    Status status = bsonExtractTypedField(object, fieldName, bsonTimestamp, &element);
    if (status.isOK())
        *out = element.timestamp();
    return status;
}

Status bsonExtractOIDField(const BSONObj& object, StringData fieldName, OID* out) {
    BSONElement element;
    Status status = bsonExtractTypedField(object, fieldName, jstOID, &element);
    if (status.isOK())
        *out = element.OID();
    return status;
}

Status bsonExtractOIDFieldWithDefault(const BSONObj& object,
                                      StringData fieldName,
                                      const OID& defaultValue,
                                      OID* out) {
    BSONElement element;
    Status status = bsonExtractTypedFieldImpl(object, fieldName, jstOID, &element, true);
    if (status == ErrorCodes::NoSuchKey) {
        *out = defaultValue;
        return Status::OK();
    }
    if (status.isOK())
        *out = element.OID();
    return status;
}

Status bsonExtractStringFieldWithDefault(const BSONObj& object,
                                         StringData fieldName,
                                         StringData defaultValue,
                                         std::string* out) {
    BSONElement element;
    Status status = bsonExtractTypedFieldImpl(object, fieldName, String, &element, true);
    if (status == ErrorCodes::NoSuchKey) {
        *out = defaultValue.toString();
        return Status::OK();
    }
    if (status.isOK())
        *out = element.str();
    return status;
}

Status bsonExtractIntegerField(const BSONObj& object, StringData fieldName, long long* out) {
<<<<<<< HEAD
    BSONElement value;
    Status status = bsonExtractField(object, fieldName, &value);
    if (!status.isOK())
        return status;
    if (!value.isNumber()) {
        return Status(ErrorCodes::TypeMismatch,
                      mongoutils::str::stream() << "Expected field \"" << fieldName
                                                << "\" to have numeric type, but found "
                                                << typeName(value.type()));
    }
    long long result = value.safeNumberLong();
    if (result != value.numberDouble()) {
        return Status(
            ErrorCodes::BadValue,
            mongoutils::str::stream() << "Expected field \"" << fieldName
                                      << "\" to have a value "
                                         "exactly representable as a 64-bit integer, but found "
                                      << value);
=======
    return bsonExtractIntegerFieldImpl(object, fieldName, out, false);
}

Status bsonExtractDoubleField(const BSONObj& object, StringData fieldName, double* out) {
    return bsonExtractDoubleFieldImpl(object, fieldName, out, false);
}

Status bsonExtractDoubleFieldWithDefault(const BSONObj& object,
                                         StringData fieldName,
                                         double defaultValue,
                                         double* out) {
    Status status = bsonExtractDoubleFieldImpl(object, fieldName, out, true);
    if (status == ErrorCodes::NoSuchKey) {
        *out = defaultValue;
        return Status::OK();
>>>>>>> f378d467
    }
    return status;
}

Status bsonExtractDoubleField(const BSONObj& object, StringData fieldName, double* out) {
    BSONElement value;
    Status status = bsonExtractField(object, fieldName, &value);
    if (!status.isOK())
        return status;
    if (!value.isNumber()) {
        return Status(ErrorCodes::TypeMismatch,
                      mongoutils::str::stream() << "Expected field \"" << fieldName
                                                << "\" to have numeric type, but found "
                                                << typeName(value.type()));
    }
    *out = value.numberDouble();
    return Status::OK();
}

Status bsonExtractIntegerFieldWithDefault(const BSONObj& object,
                                          StringData fieldName,
                                          long long defaultValue,
                                          long long* out) {
    Status status = bsonExtractIntegerFieldImpl(object, fieldName, out, true);
    if (status == ErrorCodes::NoSuchKey) {
        *out = defaultValue;
        return Status::OK();
    }
    return status;
}

Status bsonExtractIntegerFieldWithDefaultIf(const BSONObj& object,
                                            StringData fieldName,
                                            long long defaultValue,
                                            stdx::function<bool(long long)> pred,
                                            const std::string& predDescription,
                                            long long* out) {
    Status status = bsonExtractIntegerFieldWithDefault(object, fieldName, defaultValue, out);
    if (!status.isOK()) {
        return status;
    }
    if (!pred(*out)) {
        return Status(
            ErrorCodes::BadValue,
            mongoutils::str::stream() << "Invalid value in field \"" << fieldName << "\": " << *out
                                      << ": "
                                      << predDescription);
    }
    return status;
}

Status bsonExtractIntegerFieldWithDefaultIf(const BSONObj& object,
                                            StringData fieldName,
                                            long long defaultValue,
                                            stdx::function<bool(long long)> pred,
                                            long long* out) {
    return bsonExtractIntegerFieldWithDefaultIf(
        object, fieldName, defaultValue, pred, "constraint failed", out);
}

}  // namespace mongo<|MERGE_RESOLUTION|>--- conflicted
+++ resolved
@@ -42,15 +42,6 @@
                             BSONElement* outElement,
                             bool withDefault) {
     BSONElement element = object.getField(fieldName);
-<<<<<<< HEAD
-    if (element.eoo())
-        return Status(ErrorCodes::NoSuchKey,
-                      mongoutils::str::stream() << "Missing expected field \""
-                                                << fieldName.toString()
-                                                << "\"");
-    *outElement = element;
-    return Status::OK();
-=======
 
     if (!element.eoo()) {
         *outElement = element;
@@ -64,7 +55,6 @@
     return Status(ErrorCodes::NoSuchKey,
                   mongoutils::str::stream() << "Missing expected field \"" << fieldName.toString()
                                             << "\"");
->>>>>>> f378d467
 }
 
 Status bsonExtractTypedFieldImpl(const BSONObj& object,
@@ -171,14 +161,7 @@
                       mongoutils::str::stream() << "Expected boolean or number type for field \""
                                                 << fieldName
                                                 << "\", found "
-<<<<<<< HEAD
-                                                << typeName(value.type()));
-    } else {
-        *out = value.trueValue();
-        return Status::OK();
-=======
                                                 << typeName(element.type()));
->>>>>>> f378d467
     }
     *out = element.trueValue();
     return status;
@@ -187,16 +170,9 @@
 Status bsonExtractStringField(const BSONObj& object, StringData fieldName, std::string* out) {
     BSONElement element;
     Status status = bsonExtractTypedField(object, fieldName, String, &element);
-<<<<<<< HEAD
-    if (!status.isOK())
-        return status;
-    *out = element.str();
-    return Status::OK();
-=======
     if (status.isOK())
         *out = element.str();
     return status;
->>>>>>> f378d467
 }
 
 Status bsonExtractTimestampField(const BSONObj& object, StringData fieldName, Timestamp* out) {
@@ -246,26 +222,6 @@
 }
 
 Status bsonExtractIntegerField(const BSONObj& object, StringData fieldName, long long* out) {
-<<<<<<< HEAD
-    BSONElement value;
-    Status status = bsonExtractField(object, fieldName, &value);
-    if (!status.isOK())
-        return status;
-    if (!value.isNumber()) {
-        return Status(ErrorCodes::TypeMismatch,
-                      mongoutils::str::stream() << "Expected field \"" << fieldName
-                                                << "\" to have numeric type, but found "
-                                                << typeName(value.type()));
-    }
-    long long result = value.safeNumberLong();
-    if (result != value.numberDouble()) {
-        return Status(
-            ErrorCodes::BadValue,
-            mongoutils::str::stream() << "Expected field \"" << fieldName
-                                      << "\" to have a value "
-                                         "exactly representable as a 64-bit integer, but found "
-                                      << value);
-=======
     return bsonExtractIntegerFieldImpl(object, fieldName, out, false);
 }
 
@@ -281,24 +237,8 @@
     if (status == ErrorCodes::NoSuchKey) {
         *out = defaultValue;
         return Status::OK();
->>>>>>> f378d467
-    }
-    return status;
-}
-
-Status bsonExtractDoubleField(const BSONObj& object, StringData fieldName, double* out) {
-    BSONElement value;
-    Status status = bsonExtractField(object, fieldName, &value);
-    if (!status.isOK())
-        return status;
-    if (!value.isNumber()) {
-        return Status(ErrorCodes::TypeMismatch,
-                      mongoutils::str::stream() << "Expected field \"" << fieldName
-                                                << "\" to have numeric type, but found "
-                                                << typeName(value.type()));
-    }
-    *out = value.numberDouble();
-    return Status::OK();
+    }
+    return status;
 }
 
 Status bsonExtractIntegerFieldWithDefault(const BSONObj& object,
