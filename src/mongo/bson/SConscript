--- conflicted
+++ resolved
@@ -94,12 +94,8 @@
         'ugly_bson_integration_test.cpp'
     ],
     LIBDEPS=[
-<<<<<<< HEAD
-        '$BUILD_DIR/mongo/executor/network_interface_asio_fixture',
-=======
         '$BUILD_DIR/mongo/executor/network_interface_fixture',
         '$BUILD_DIR/mongo/rpc/protocol',
         '$BUILD_DIR/mongo/transport/transport_layer_egress_init',
->>>>>>> f378d467
     ],
 )