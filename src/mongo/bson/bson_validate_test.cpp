
/**
 *    Copyright (C) 2018-present MongoDB, Inc.
 *
 *    This program is free software: you can redistribute it and/or modify
 *    it under the terms of the Server Side Public License, version 1,
 *    as published by MongoDB, Inc.
 *
 *    This program is distributed in the hope that it will be useful,
 *    but WITHOUT ANY WARRANTY; without even the implied warranty of
 *    MERCHANTABILITY or FITNESS FOR A PARTICULAR PURPOSE.  See the
 *    Server Side Public License for more details.
 *
 *    You should have received a copy of the Server Side Public License
 *    along with this program. If not, see
 *    <http://www.mongodb.com/licensing/server-side-public-license>.
 *
 *    As a special exception, the copyright holders give permission to link the
 *    code of portions of this program with the OpenSSL library under certain
 *    conditions as described in each individual source file and distribute
 *    linked combinations including the program with the OpenSSL library. You
 *    must comply with the Server Side Public License in all respects for
 *    all of the code used other than as permitted herein. If you modify file(s)
 *    with this exception, you may extend this exception to your version of the
 *    file(s), but you are not obligated to do so. If you do not wish to do so,
 *    delete this exception statement from your version. If you delete this
 *    exception statement from all source files in the program, then also delete
 *    it in the license file.
 */

#define MONGO_LOG_DEFAULT_COMPONENT ::mongo::logger::LogComponent::kDefault

#include "mongo/platform/basic.h"

#include "mongo/base/data_view.h"
#include "mongo/bson/bson_validate.h"
#include "mongo/db/jsobj.h"
#include "mongo/platform/random.h"
#include "mongo/unittest/unittest.h"
#include "mongo/util/log.h"

namespace {

using namespace mongo;
using std::unique_ptr;
using std::endl;

void appendInvalidStringElement(const char* fieldName, BufBuilder* bb) {
    // like a BSONObj string, but without a NUL terminator.
    bb->appendChar(String);
    bb->appendStr(fieldName, /*withNUL*/ true);
    bb->appendNum(4);
    bb->appendStr("asdf", /*withNUL*/ false);
}

TEST(BSONValidate, Basic) {
    BSONObj x;
    ASSERT_TRUE(x.valid(BSONVersion::kLatest));

    x = BSON("x" << 1);
    ASSERT_TRUE(x.valid(BSONVersion::kLatest));
}

TEST(BSONValidate, RandomData) {
    PseudoRandom r(17);

    int numValid = 0;
    int numToRun = 1000;
    long long jsonSize = 0;

    for (int i = 0; i < numToRun; i++) {
        int size = 1234;

        char* x = new char[size];
        DataView(x).write(tagLittleEndian(size));

        for (int i = 4; i < size; i++) {
            x[i] = r.nextInt32(255);
        }

        x[size - 1] = 0;

        BSONObj o(x);

        ASSERT_EQUALS(size, o.objsize());

        if (o.valid(BSONVersion::kLatest)) {
            numValid++;
            jsonSize += o.jsonString().size();
            ASSERT_OK(validateBSON(o.objdata(), o.objsize(), BSONVersion::kLatest));
        } else {
            ASSERT_NOT_OK(validateBSON(o.objdata(), o.objsize(), BSONVersion::kLatest));
        }

        delete[] x;
    }

    log() << "RandomData: didn't crash valid/total: " << numValid << "/" << numToRun
          << " (want few valid ones)"
          << " jsonSize: " << jsonSize << endl;
}

TEST(BSONValidate, MuckingData1) {
    BSONObj theObject;

    {
        BSONObjBuilder b;
        b.append("name", "eliot was here");
        b.append("yippee", "asd");
        BSONArrayBuilder a(b.subarrayStart("arr"));
        for (int i = 0; i < 100; i++) {
            a.append(BSON("x" << i << "who"
                              << "me"
                              << "asd"
                              << "asd"));
        }
        a.done();
        b.done();

        theObject = b.obj();
    }

    int numValid = 0;
    int numToRun = 1000;
    long long jsonSize = 0;

    for (int i = 4; i < theObject.objsize() - 1; i++) {
        BSONObj mine = theObject.copy();

        char* data = const_cast<char*>(mine.objdata());

        data[i] = 0xc8U;

        numToRun++;
        if (mine.valid(BSONVersion::kLatest)) {
            numValid++;
            jsonSize += mine.jsonString().size();
            ASSERT_OK(validateBSON(mine.objdata(), mine.objsize(), BSONVersion::kLatest));
        } else {
            ASSERT_NOT_OK(validateBSON(mine.objdata(), mine.objsize(), BSONVersion::kLatest));
        }
    }

    log() << "MuckingData1: didn't crash valid/total: " << numValid << "/" << numToRun
          << " (want few valid ones) "
          << " jsonSize: " << jsonSize << endl;
}

TEST(BSONValidate, Fuzz) {
    int64_t seed = time(0);
    log() << "BSONValidate Fuzz random seed: " << seed << endl;
    PseudoRandom randomSource(seed);

    BSONObj original = BSON("one" << 3 << "two" << 5 << "three" << BSONObj() << "four"
                                  << BSON("five" << BSON("six" << 11))
                                  << "seven"
                                  << BSON_ARRAY("a"
                                                << "bb"
                                                << "ccc"
                                                << 5)
                                  << "eight"
                                  << BSONDBRef("rrr", OID("01234567890123456789aaaa"))
                                  << "_id"
                                  << OID("deadbeefdeadbeefdeadbeef")
                                  << "nine"
                                  << BSONBinData("\x69\xb7", 2, BinDataGeneral)
                                  << "ten"
                                  << Date_t::fromMillisSinceEpoch(44)
                                  << "eleven"
                                  << BSONRegEx("foooooo", "i"));

    int32_t fuzzFrequencies[] = {2, 10, 20, 100, 1000};
    for (size_t i = 0; i < sizeof(fuzzFrequencies) / sizeof(int32_t); ++i) {
        int32_t fuzzFrequency = fuzzFrequencies[i];

        // Copy the 'original' BSONObj to 'buffer'.
        unique_ptr<char[]> buffer(new char[original.objsize()]);
        memcpy(buffer.get(), original.objdata(), original.objsize());

        // Randomly flip bits in 'buffer', with probability determined by 'fuzzFrequency'. The
        // first four bytes, representing the size of the object, are excluded from bit
        // flipping.
        for (int32_t byteIdx = 4; byteIdx < original.objsize(); ++byteIdx) {
            for (int32_t bitIdx = 0; bitIdx < 8; ++bitIdx) {
                if (randomSource.nextInt32(fuzzFrequency) == 0) {
                    reinterpret_cast<unsigned char&>(buffer[byteIdx]) ^= (1U << bitIdx);
                }
            }
        }
        BSONObj fuzzed(buffer.get());

<<<<<<< HEAD
        // Check that the two validation implementations agree (and neither crashes).
        ASSERT_EQUALS(
            fuzzed.valid(BSONVersion::kLatest),
            validateBSON(fuzzed.objdata(), fuzzed.objsize(), BSONVersion::kLatest).isOK());
=======
        // There is no assert here because there is no other BSON validator oracle
        // to compare outputs against (BSONObj::valid() is a wrapper for validateBSON()).
        // Thus, the reason for this test is to ensure that validateBSON() doesn't trip
        // any ASAN or UBSAN check when fed fuzzed input.
        validateBSON(fuzzed.objdata(), fuzzed.objsize(), BSONVersion::kLatest).isOK();
>>>>>>> f378d467
    }
}

TEST(BSONValidateFast, Empty) {
    BSONObj x;
    ASSERT_OK(validateBSON(x.objdata(), x.objsize(), BSONVersion::kLatest));
}

TEST(BSONValidateFast, RegEx) {
    BSONObjBuilder b;
    b.appendRegex("foo", "i");
    BSONObj x = b.obj();
    ASSERT_OK(validateBSON(x.objdata(), x.objsize(), BSONVersion::kLatest));
}

TEST(BSONValidateFast, Simple0) {
    BSONObj x;
    ASSERT_OK(validateBSON(x.objdata(), x.objsize(), BSONVersion::kLatest));

    x = BSON("foo" << 17 << "bar"
                   << "eliot");
    ASSERT_OK(validateBSON(x.objdata(), x.objsize(), BSONVersion::kLatest));
}

TEST(BSONValidateFast, Simple2) {
    char buf[64];
    for (int i = 1; i <= JSTypeMax; i++) {
        BSONObjBuilder b;
        sprintf(buf, "foo%d", i);
        b.appendMinForType(buf, i);
        sprintf(buf, "bar%d", i);
        b.appendMaxForType(buf, i);
        BSONObj x = b.obj();
        ASSERT_OK(validateBSON(x.objdata(), x.objsize(), BSONVersion::kLatest));
    }
}


TEST(BSONValidateFast, Simple3) {
    BSONObjBuilder b;
    char buf[64];
    for (int i = 1; i <= JSTypeMax; i++) {
        sprintf(buf, "foo%d", i);
        b.appendMinForType(buf, i);
        sprintf(buf, "bar%d", i);
        b.appendMaxForType(buf, i);
    }
    BSONObj x = b.obj();
    ASSERT_OK(validateBSON(x.objdata(), x.objsize(), BSONVersion::kLatest));
}

TEST(BSONValidateFast, NestedObject) {
    BSONObj x = BSON("a" << 1 << "b" << BSON("c" << 2 << "d" << BSONArrayBuilder().obj() << "e"
                                                 << BSON_ARRAY("1" << 2 << 3)));
    ASSERT_OK(validateBSON(x.objdata(), x.objsize(), BSONVersion::kLatest));
    ASSERT_NOT_OK(validateBSON(x.objdata(), x.objsize() / 2, BSONVersion::kLatest));
}

TEST(BSONValidateFast, ErrorWithId) {
    BufBuilder bb;
    BSONObjBuilder ob(bb);
    ob.append("_id", 1);
    appendInvalidStringElement("not_id", &bb);
    const BSONObj x = ob.done();
    const Status status = validateBSON(x.objdata(), x.objsize(), BSONVersion::kLatest);
    ASSERT_NOT_OK(status);
    ASSERT_EQUALS(
        status.reason(),
        "not null terminated string in element with field name 'not_id' in object with _id: 1");
}

TEST(BSONValidateFast, ErrorBeforeId) {
    BufBuilder bb;
    BSONObjBuilder ob(bb);
    appendInvalidStringElement("not_id", &bb);
    ob.append("_id", 1);
    const BSONObj x = ob.done();
    const Status status = validateBSON(x.objdata(), x.objsize(), BSONVersion::kLatest);
    ASSERT_NOT_OK(status);
    ASSERT_EQUALS(status.reason(),
                  "not null terminated string in element with field name 'not_id' in object with "
                  "unknown _id");
}

TEST(BSONValidateFast, ErrorNoId) {
    BufBuilder bb;
    BSONObjBuilder ob(bb);
    appendInvalidStringElement("not_id", &bb);
    const BSONObj x = ob.done();
    const Status status = validateBSON(x.objdata(), x.objsize(), BSONVersion::kLatest);
    ASSERT_NOT_OK(status);
    ASSERT_EQUALS(status.reason(),
                  "not null terminated string in element with field name 'not_id' in object with "
                  "unknown _id");
}

TEST(BSONValidateFast, ErrorIsInId) {
    BufBuilder bb;
    BSONObjBuilder ob(bb);
    appendInvalidStringElement("_id", &bb);
    const BSONObj x = ob.done();
    const Status status = validateBSON(x.objdata(), x.objsize(), BSONVersion::kLatest);
    ASSERT_NOT_OK(status);
    ASSERT_EQUALS(
        status.reason(),
        "not null terminated string in element with field name '_id' in object with unknown _id");
}

TEST(BSONValidateFast, NonTopLevelId) {
    BufBuilder bb;
    BSONObjBuilder ob(bb);
    ob.append("not_id1",
              BSON("_id"
                   << "not the real _id"));
    appendInvalidStringElement("not_id2", &bb);
    const BSONObj x = ob.done();
    const Status status = validateBSON(x.objdata(), x.objsize(), BSONVersion::kLatest);
    ASSERT_NOT_OK(status);
    ASSERT_EQUALS(status.reason(),
                  "not null terminated string in element with field name 'not_id2' in object with "
                  "unknown _id");
}

TEST(BSONValidateFast, StringHasSomething) {
    BufBuilder bb;
    BSONObjBuilder ob(bb);
    bb.appendChar(String);
    bb.appendStr("x", /*withNUL*/ true);
    bb.appendNum(0);
    const BSONObj x = ob.done();
    ASSERT_EQUALS(5  // overhead
                      +
                      1  // type
                      +
                      2  // name
                      +
                      4  // size
                  ,
                  x.objsize());
    ASSERT_NOT_OK(validateBSON(x.objdata(), x.objsize(), BSONVersion::kLatest));
}

TEST(BSONValidateBool, BoolValuesAreValidated) {
    BSONObjBuilder bob;
    bob.append("x", false);
    const BSONObj obj = bob.done();
    ASSERT_OK(validateBSON(obj.objdata(), obj.objsize(), BSONVersion::kLatest));
    const BSONElement x = obj["x"];
    // Legal, because we know that the BufBuilder gave
    // us back some heap memory, which isn't oringinally const.
    auto writable = const_cast<char*>(x.value());
    for (int val = std::numeric_limits<char>::min();
         val != (int(std::numeric_limits<char>::max()) + 1);
         ++val) {
        *writable = static_cast<char>(val);
        if ((val == 0) || (val == 1)) {
            ASSERT_OK(validateBSON(obj.objdata(), obj.objsize(), BSONVersion::kLatest));
        } else {
            ASSERT_NOT_OK(validateBSON(obj.objdata(), obj.objsize(), BSONVersion::kLatest));
        }
    }
}

}  // namespace<|MERGE_RESOLUTION|>--- conflicted
+++ resolved
@@ -189,18 +189,11 @@
         }
         BSONObj fuzzed(buffer.get());
 
-<<<<<<< HEAD
-        // Check that the two validation implementations agree (and neither crashes).
-        ASSERT_EQUALS(
-            fuzzed.valid(BSONVersion::kLatest),
-            validateBSON(fuzzed.objdata(), fuzzed.objsize(), BSONVersion::kLatest).isOK());
-=======
         // There is no assert here because there is no other BSON validator oracle
         // to compare outputs against (BSONObj::valid() is a wrapper for validateBSON()).
         // Thus, the reason for this test is to ensure that validateBSON() doesn't trip
         // any ASAN or UBSAN check when fed fuzzed input.
         validateBSON(fuzzed.objdata(), fuzzed.objsize(), BSONVersion::kLatest).isOK();
->>>>>>> f378d467
     }
 }
 
