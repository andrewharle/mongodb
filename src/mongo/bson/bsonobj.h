--- conflicted
+++ resolved
@@ -55,11 +55,8 @@
 
 namespace mongo {
 
-<<<<<<< HEAD
-=======
 class BSONObjStlIterator;
 
->>>>>>> f378d467
 /**
    C++ representation of a "BSON" object -- that is, an extended JSON-style
    object in a binary representation.
@@ -101,8 +98,6 @@
  */
 class BSONObj {
 public:
-<<<<<<< HEAD
-=======
     struct DefaultSizeTrait {
         constexpr static int MaxSize = BSONObjMaxInternalSize;
     };
@@ -110,7 +105,6 @@
         constexpr static int MaxSize = BufferMaxSize;
     };
 
->>>>>>> f378d467
     // Declared in bsonobj_comparator_interface.h.
     class ComparatorInterface;
 
@@ -120,15 +114,12 @@
      */
     using DeferredComparison = BSONComparatorInterfaceBase<BSONObj>::DeferredComparison;
 
-<<<<<<< HEAD
-=======
     /**
      * Set of rules that dictate the behavior of the comparison APIs.
      */
     using ComparisonRules = BSONComparatorInterfaceBase<BSONObj>::ComparisonRules;
     using ComparisonRulesSet = BSONComparatorInterfaceBase<BSONObj>::ComparisonRulesSet;
 
->>>>>>> f378d467
     static const char kMinBSONLength = 5;
 
     /** Construct an empty BSONObj -- that is, {}. */
@@ -211,7 +202,6 @@
     */
     bool isOwned() const {
         return bool(_ownedBuffer);
-<<<<<<< HEAD
     }
 
     /**
@@ -221,25 +211,6 @@
      * data this BSONObj is viewing. This can happen if this is a subobject or sibling object
      * contained in a larger buffer.
      */
-    void shareOwnershipWith(ConstSharedBuffer buffer) {
-        invariant(buffer);
-        _ownedBuffer = buffer;
-    }
-    void shareOwnershipWith(const BSONObj& other) {
-        shareOwnershipWith(other.sharedBuffer());
-    }
-
-    ConstSharedBuffer sharedBuffer() const {
-=======
-    }
-
-    /**
-     * Share ownership with another object.
-     *
-     * It is the callers responsibility to ensure that the other object is owned and contains the
-     * data this BSONObj is viewing. This can happen if this is a subobject or sibling object
-     * contained in a larger buffer.
-     */
     BSONObj& shareOwnershipWith(ConstSharedBuffer buffer) & {
         invariant(buffer);
         _ownedBuffer = buffer;
@@ -257,20 +228,16 @@
     }
 
     const ConstSharedBuffer& sharedBuffer() const {
->>>>>>> f378d467
         invariant(isOwned());
         return _ownedBuffer;
     }
 
-<<<<<<< HEAD
-=======
     ConstSharedBuffer releaseSharedBuffer() {
         invariant(isOwned());
         BSONObj sink = std::move(*this);  // Leave *this in a valid moved-from state.
         return std::move(sink._ownedBuffer);
     }
 
->>>>>>> f378d467
     /** If the data buffer is under the control of this BSONObj, return it.
         Else return an owned copy.
     */
@@ -448,28 +415,6 @@
     // See bsonobj_comparator_interface.h for details.
     //
 
-<<<<<<< HEAD
-    /**wo='well ordered'.  fields must be in same order in each object.
-       Ordering is with respect to the signs of the elements
-       and allows ascending / descending key mixing.
-       If comparator is non-null, it is used for all comparisons between two strings.
-       @return  <0 if l<r. 0 if l==r. >0 if l>r
-    */
-    int woCompare(const BSONObj& r,
-                  const Ordering& o,
-                  bool considerFieldName = true,
-                  const StringData::ComparatorInterface* comparator = nullptr) const;
-
-    /**wo='well ordered'.  fields must be in same order in each object.
-       Ordering is with respect to the signs of the elements
-       and allows ascending / descending key mixing.
-       If comparator is non-null, it is used for all comparisons between two strings.
-       @return  <0 if l<r. 0 if l==r. >0 if l>r
-    */
-    int woCompare(const BSONObj& r,
-                  const BSONObj& ordering = BSONObj(),
-                  bool considerFieldName = true,
-=======
     /**
      * Compares two BSON Objects using the rules specified by 'rules', 'comparator' for
      * string comparisons, and 'o' for ascending vs. descending ordering.
@@ -486,7 +431,6 @@
     int woCompare(const BSONObj& r,
                   const BSONObj& ordering = BSONObj(),
                   ComparisonRulesSet rules = ComparisonRules::kConsiderFieldName,
->>>>>>> f378d467
                   const StringData::ComparatorInterface* comparator = nullptr) const;
 
     DeferredComparison operator<(const BSONObj& other) const {
@@ -581,35 +525,6 @@
      * false otherwise.
      */
     bool valid(BSONVersion version) const;
-<<<<<<< HEAD
-
-    enum MatchType {
-        Equality = 0,
-        LT = 0x1,
-        LTE = 0x3,
-        GTE = 0x6,
-        GT = 0x4,
-        opIN = 0x8,  // { x : { $in : [1,2,3] } }
-        NE = 0x9,
-        opSIZE = 0x0A,
-        opALL = 0x0B,
-        NIN = 0x0C,
-        opEXISTS = 0x0D,
-        opMOD = 0x0E,
-        opTYPE = 0x0F,
-        opREGEX = 0x10,
-        opOPTIONS = 0x11,
-        opELEM_MATCH = 0x12,
-        opNEAR = 0x13,
-        opWITHIN = 0x14,
-        opGEO_INTERSECTS = 0x16,
-        opBITS_ALL_SET = 0x17,
-        opBITS_ALL_CLEAR = 0x18,
-        opBITS_ANY_SET = 0x19,
-        opBITS_ANY_CLEAR = 0x1A,
-    };
-=======
->>>>>>> f378d467
 
     /** add all elements of the object to the specified vector */
     void elems(std::vector<BSONElement>&) const;
