--- conflicted
+++ resolved
@@ -60,16 +60,6 @@
 typedef BSONObj bo;
 typedef BSONObjBuilder bob;
 
-<<<<<<< HEAD
-/** l and r MUST have same type when called: check that first.
-    If comparator is non-null, it is used for all comparisons between two strings.
-*/
-int compareElementValues(const BSONElement& l,
-                         const BSONElement& r,
-                         const StringData::ComparatorInterface* comparator = nullptr);
-
-=======
->>>>>>> f378d467
 /** BSONElement represents an "element" in a BSONObj.  So for the object { a : 3, b : "abc" },
     'a : 3' is the first element (key+value).
 
@@ -94,9 +84,6 @@
      */
     using DeferredComparison = BSONComparatorInterfaceBase<BSONElement>::DeferredComparison;
 
-<<<<<<< HEAD
-    /** These functions, which start with a capital letter, throw a MsgAssertionException if the
-=======
     /**
      * Set of rules that dictate the behavior of the comparison APIs.
      */
@@ -117,7 +104,6 @@
 
 
     /** These functions, which start with a capital letter, throw if the
->>>>>>> f378d467
         element is not of the required type. Example:
 
         std::string foo = obj["foo"].String(); // std::exception if not a std::string type or DNE
@@ -551,16 +537,6 @@
      */
     bool binaryEqualValues(const BSONElement& rhs) const;
 
-<<<<<<< HEAD
-    /** Well ordered comparison.
-        @return <0: l<r. 0:l==r. >0:l>r
-        order by type, field name, and field value.
-        If considerFieldName is true, pay attention to the field name.
-        If comparator is non-null, it is used for all comparisons between two strings.
-    */
-    int woCompare(const BSONElement& e,
-                  bool considerFieldName = true,
-=======
     /**
      * Compares two BSON Elements using the rules specified by 'rules' and the 'comparator' for
      * string comparisons.
@@ -571,7 +547,6 @@
      */
     int woCompare(const BSONElement& elem,
                   ComparisonRulesSet rules = ComparisonRules::kConsiderFieldName,
->>>>>>> f378d467
                   const StringData::ComparatorInterface* comparator = nullptr) const;
 
     DeferredComparison operator<(const BSONElement& other) const {
