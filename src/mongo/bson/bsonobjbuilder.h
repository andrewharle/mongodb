--- conflicted
+++ resolved
@@ -672,14 +672,9 @@
     template <typename BSONTraits = BSONObj::DefaultSizeTrait>
     BSONObj obj() {
         massert(10335, "builder does not own memory", owned());
-<<<<<<< HEAD
-        doneFast();
-        return BSONObj(_b.release());
-=======
         auto out = done<BSONTraits>();
         out.shareOwnershipWith(_b.release());
         return out;
->>>>>>> f378d467
     }
 
     /** Fetch the object we have built.
