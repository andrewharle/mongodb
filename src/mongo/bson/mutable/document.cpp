--- conflicted
+++ resolved
@@ -503,11 +503,7 @@
 // We want ElementRep to be a POD so Document::Impl can grow the std::vector with
 // memmove.
 //
-<<<<<<< HEAD
-MONGO_STATIC_ASSERT(std::is_pod<ElementRep>::value);
-=======
 MONGO_STATIC_ASSERT(std::is_trivial<ElementRep>::value);
->>>>>>> f378d467
 
 // The ElementRep for the root element is always zero.
 const Element::RepIdx kRootRepIdx = Element::RepIdx(0);
