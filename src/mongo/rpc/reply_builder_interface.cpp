--- conflicted
+++ resolved
@@ -68,13 +68,10 @@
     if (!bob.asTempObj().hasField(kCodeField)) {
         bob.append(kCodeField, status.code());
         bob.append(kCodeNameField, ErrorCodes::errorString(status.code()));
-<<<<<<< HEAD
-=======
     }
 
     if (auto extraInfo = status.extraInfo()) {
         extraInfo->serialize(&bob);
->>>>>>> f378d467
     }
 
     return bob.obj();
