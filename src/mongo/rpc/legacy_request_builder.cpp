
/**
 *    Copyright (C) 2018-present MongoDB, Inc.
 *
 *    This program is free software: you can redistribute it and/or modify
 *    it under the terms of the Server Side Public License, version 1,
 *    as published by MongoDB, Inc.
 *
 *    This program is distributed in the hope that it will be useful,
 *    but WITHOUT ANY WARRANTY; without even the implied warranty of
 *    MERCHANTABILITY or FITNESS FOR A PARTICULAR PURPOSE.  See the
 *    Server Side Public License for more details.
 *
 *    You should have received a copy of the Server Side Public License
 *    along with this program. If not, see
 *    <http://www.mongodb.com/licensing/server-side-public-license>.
 *
 *    As a special exception, the copyright holders give permission to link the
 *    code of portions of this program with the OpenSSL library under certain
 *    conditions as described in each individual source file and distribute
 *    linked combinations including the program with the OpenSSL library. You
 *    must comply with the Server Side Public License in all respects for
 *    all of the code used other than as permitted herein. If you modify file(s)
 *    with this exception, you may extend this exception to your version of the
 *    file(s), but you are not obligated to do so. If you do not wish to do so,
 *    delete this exception statement from your version. If you delete this
 *    exception statement from all source files in the program, then also delete
 *    it in the license file.
 */

#include "mongo/platform/basic.h"

#include "mongo/rpc/legacy_request_builder.h"

#include <tuple>
#include <utility>

#include "mongo/client/dbclientinterface.h"
#include "mongo/client/read_preference.h"
#include "mongo/db/namespace_string.h"
#include "mongo/rpc/message.h"
#include "mongo/rpc/metadata.h"
#include "mongo/stdx/memory.h"
#include "mongo/util/assert_util.h"

namespace mongo {
namespace rpc {

namespace {
void mergeInDocumentSequences(const OpMsgRequest& request, BSONObjBuilder* body) {
    for (auto&& seq : request.sequences) {
        invariant(seq.name.find('.') == std::string::npos);  // Only support top-level for now.
        dassert(!body->asTempObj().hasField(seq.name));
        body->append(seq.name, seq.objs);
    }
}

/**
 * Given a command request, attempts to construct a legacy command
 * object and query flags bitfield augmented with the given metadata.
 */
BSONObj downconvertRequestBody(const OpMsgRequest& request, int* queryOptions) {
    *queryOptions = 0;

    if (auto readPref = request.body["$readPreference"]) {
        auto parsed = ReadPreferenceSetting::fromInnerBSON(readPref);
        if (parsed.isOK() && parsed.getValue().canRunOnSecondary()) {
            *queryOptions |= QueryOption_SlaveOk;
        }

        BSONObjBuilder outer;
        {
            BSONObjBuilder inner(outer.subobjStart("$query"));
            for (auto field : request.body) {
                const auto name = field.fieldNameStringData();
                if (name == "$readPreference" || name == "$db") {
                    // skip field.
                } else {
                    inner.append(field);
                }
            }
            mergeInDocumentSequences(request, &inner);
        }
        outer.append(readPref);
        return outer.obj();
    } else {
        BSONObjBuilder body(request.body.removeField("$db"));
        mergeInDocumentSequences(request, &body);
        return body.obj();
    }
}
}  // namespace

Message legacyRequestFromOpMsgRequest(const OpMsgRequest& request) {
    BufBuilder builder;
    builder.skip(mongo::MsgData::MsgDataHeaderSize);

    const auto cmdNS = NamespaceString(request.getDatabase(), "").getCommandNS().toString();

    int queryOptions;
    const auto downconvertedBody = downconvertRequestBody(request, &queryOptions);

    builder.appendNum(queryOptions);
    builder.appendStr(cmdNS);
    builder.appendNum(0);  // nToSkip
    builder.appendNum(1);  // nToReturn

    downconvertedBody.appendSelfToBufBuilder(builder);

    MsgData::View msg = builder.buf();
    msg.setLen(builder.len());
    msg.setOperation(dbQuery);
<<<<<<< HEAD
    _message.setData(_builder.release());
    _state = State::kDone;
    return std::move(_message);
=======
    return Message(builder.release());
>>>>>>> f378d467
}

}  // namespace rpc
}  // namespace mongo<|MERGE_RESOLUTION|>--- conflicted
+++ resolved
@@ -110,13 +110,7 @@
     MsgData::View msg = builder.buf();
     msg.setLen(builder.len());
     msg.setOperation(dbQuery);
-<<<<<<< HEAD
-    _message.setData(_builder.release());
-    _state = State::kDone;
-    return std::move(_message);
-=======
     return Message(builder.release());
->>>>>>> f378d467
 }
 
 }  // namespace rpc
