
/**
 *    Copyright (C) 2018-present MongoDB, Inc.
 *
 *    This program is free software: you can redistribute it and/or modify
 *    it under the terms of the Server Side Public License, version 1,
 *    as published by MongoDB, Inc.
 *
 *    This program is distributed in the hope that it will be useful,
 *    but WITHOUT ANY WARRANTY; without even the implied warranty of
 *    MERCHANTABILITY or FITNESS FOR A PARTICULAR PURPOSE.  See the
 *    Server Side Public License for more details.
 *
 *    You should have received a copy of the Server Side Public License
 *    along with this program. If not, see
 *    <http://www.mongodb.com/licensing/server-side-public-license>.
 *
 *    As a special exception, the copyright holders give permission to link the
 *    code of portions of this program with the OpenSSL library under certain
 *    conditions as described in each individual source file and distribute
 *    linked combinations including the program with the OpenSSL library. You
 *    must comply with the Server Side Public License in all respects for
 *    all of the code used other than as permitted herein. If you modify file(s)
 *    with this exception, you may extend this exception to your version of the
 *    file(s), but you are not obligated to do so. If you do not wish to do so,
 *    delete this exception statement from your version. If you delete this
 *    exception statement from all source files in the program, then also delete
 *    it in the license file.
 */

#include "mongo/platform/basic.h"

#include <utility>

#include "mongo/client/dbclientinterface.h"
#include "mongo/db/dbmessage.h"
#include "mongo/rpc/legacy_request.h"
#include "mongo/rpc/metadata.h"
#include "mongo/util/assert_util.h"

namespace mongo {
namespace rpc {

<<<<<<< HEAD
LegacyRequest::LegacyRequest(const Message* message)
    : _message(std::move(message)), _dbMessage(*message), _queryMessage(_dbMessage) {
    _database = nsToDatabaseSubstring(_queryMessage.ns);

    uassert(
        ErrorCodes::InvalidNamespace,
        str::stream() << "Invalid database name: '" << _database << "'",
        NamespaceString::validDBName(_database, NamespaceString::DollarInDbNameBehavior::Allow));

    std::tie(_upconvertedCommandArgs, _upconvertedMetadata) =
        uassertStatusOK(rpc::upconvertRequestMetadata(std::move(_queryMessage.query),
                                                      std::move(_queryMessage.queryOptions)));
}

LegacyRequest::~LegacyRequest() = default;

StringData LegacyRequest::getDatabase() const {
    return _database;
}

StringData LegacyRequest::getCommandName() const {
    return _upconvertedCommandArgs.firstElement().fieldNameStringData();
}
=======
OpMsgRequest opMsgRequestFromLegacyRequest(const Message& message) {
    DbMessage dbm(message);
    QueryMessage qm(dbm);
    NamespaceString ns(qm.ns);
>>>>>>> f378d467

    if (qm.queryOptions & QueryOption_Exhaust) {
        uasserted(18527,
                  str::stream() << "The 'exhaust' OP_QUERY flag is invalid for commands: "
                                << ns.ns()
                                << " "
                                << qm.query.toString());
    }

    uassert(40473,
            str::stream() << "Trying to handle namespace " << qm.ns << " as a command",
            ns.isCommand());

    uassert(16979,
            str::stream() << "Bad numberToReturn (" << qm.ntoreturn
                          << ") for $cmd type ns - can only be 1 or -1",
            qm.ntoreturn == 1 || qm.ntoreturn == -1);

    return rpc::upconvertRequest(
        ns.db(), qm.query.shareOwnershipWith(message.sharedBuffer()), qm.queryOptions);
}

}  // namespace rpc
}  // namespace mongo<|MERGE_RESOLUTION|>--- conflicted
+++ resolved
@@ -41,36 +41,10 @@
 namespace mongo {
 namespace rpc {
 
-<<<<<<< HEAD
-LegacyRequest::LegacyRequest(const Message* message)
-    : _message(std::move(message)), _dbMessage(*message), _queryMessage(_dbMessage) {
-    _database = nsToDatabaseSubstring(_queryMessage.ns);
-
-    uassert(
-        ErrorCodes::InvalidNamespace,
-        str::stream() << "Invalid database name: '" << _database << "'",
-        NamespaceString::validDBName(_database, NamespaceString::DollarInDbNameBehavior::Allow));
-
-    std::tie(_upconvertedCommandArgs, _upconvertedMetadata) =
-        uassertStatusOK(rpc::upconvertRequestMetadata(std::move(_queryMessage.query),
-                                                      std::move(_queryMessage.queryOptions)));
-}
-
-LegacyRequest::~LegacyRequest() = default;
-
-StringData LegacyRequest::getDatabase() const {
-    return _database;
-}
-
-StringData LegacyRequest::getCommandName() const {
-    return _upconvertedCommandArgs.firstElement().fieldNameStringData();
-}
-=======
 OpMsgRequest opMsgRequestFromLegacyRequest(const Message& message) {
     DbMessage dbm(message);
     QueryMessage qm(dbm);
     NamespaceString ns(qm.ns);
->>>>>>> f378d467
 
     if (qm.queryOptions & QueryOption_Exhaust) {
         uasserted(18527,
