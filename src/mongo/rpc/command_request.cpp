--- conflicted
+++ resolved
@@ -40,10 +40,7 @@
 #include "mongo/base/data_type_terminated.h"
 #include "mongo/base/data_type_validated.h"
 #include "mongo/bson/simple_bsonobj_comparator.h"
-<<<<<<< HEAD
-=======
 #include "mongo/client/read_preference.h"
->>>>>>> f378d467
 #include "mongo/db/jsobj.h"
 #include "mongo/rpc/message.h"
 #include "mongo/rpc/object_check.h"
@@ -75,25 +72,7 @@
 
     Terminated<'\0', StringData> str;
     uassertStatusOK(cur.readAndAdvance<>(&str));
-<<<<<<< HEAD
-    _database = std::move(str.value);
-
-    uassert(28636,
-            str::stream() << "Database parsed in OP_COMMAND message must be between "
-                          << kMinDatabaseLength
-                          << " and "
-                          << kMaxDatabaseLength
-                          << " bytes. Got: "
-                          << _database,
-            (_database.size() >= kMinDatabaseLength) && (_database.size() <= kMaxDatabaseLength));
-
-    uassert(
-        ErrorCodes::InvalidNamespace,
-        str::stream() << "Invalid database name: '" << _database << "'",
-        NamespaceString::validDBName(_database, NamespaceString::DollarInDbNameBehavior::Allow));
-=======
     out.database = str.value.toString();
->>>>>>> f378d467
 
     uassertStatusOK(cur.readAndAdvance<>(&str));
     const auto commandName = std::move(str.value);
@@ -104,31 +83,6 @@
                           << " and "
                           << kMaxCommandNameLength
                           << " bytes. Got: "
-<<<<<<< HEAD
-                          << _database,
-            (_commandName.size() >= kMinCommandNameLength) &&
-                (_commandName.size() <= kMaxCommandNameLength));
-
-    Validated<BSONObj> obj;
-    uassertStatusOK(cur.readAndAdvance<>(&obj));
-    _commandArgs = std::move(obj.val);
-    uassert(39950,
-            str::stream() << "Command name parsed in OP_COMMAND message '" << _commandName
-                          << "' doesn't match command name from object '"
-                          << _commandArgs.firstElementFieldName()
-                          << '\'',
-            _commandArgs.firstElementFieldName() == _commandName);
-
-    uassertStatusOK(cur.readAndAdvance<>(&obj));
-    _metadata = std::move(obj.val);
-
-    _inputDocs = DocumentRange{cur.data(), messageEnd};
-}
-
-StringData CommandRequest::getDatabase() const {
-    return _database;
-}
-=======
                           << out.database,
             (commandName.size() >= kMinCommandNameLength) &&
                 (commandName.size() <= kMaxCommandNameLength));
@@ -142,21 +96,11 @@
                           << out.body.firstElementFieldName()
                           << '\'',
             out.body.firstElementFieldName() == commandName);
->>>>>>> f378d467
 
     uassertStatusOK(cur.readAndAdvance<>(&obj));
     out.metadata = std::move(obj.val);
 
-<<<<<<< HEAD
-bool operator==(const CommandRequest& lhs, const CommandRequest& rhs) {
-    return (lhs._database == rhs._database) && (lhs._commandName == rhs._commandName) &&
-        SimpleBSONObjComparator::kInstance.evaluate(lhs._metadata == rhs._metadata) &&
-        SimpleBSONObjComparator::kInstance.evaluate(lhs._commandArgs == rhs._commandArgs) &&
-        (lhs._inputDocs == rhs._inputDocs);
-}
-=======
     uassert(40419, "OP_COMMAND request contains trailing bytes following metadata", cur.empty());
->>>>>>> f378d467
 
     return out;
 }
