
/**
 *    Copyright (C) 2018-present MongoDB, Inc.
 *
 *    This program is free software: you can redistribute it and/or modify
 *    it under the terms of the Server Side Public License, version 1,
 *    as published by MongoDB, Inc.
 *
 *    This program is distributed in the hope that it will be useful,
 *    but WITHOUT ANY WARRANTY; without even the implied warranty of
 *    MERCHANTABILITY or FITNESS FOR A PARTICULAR PURPOSE.  See the
 *    Server Side Public License for more details.
 *
 *    You should have received a copy of the Server Side Public License
 *    along with this program. If not, see
 *    <http://www.mongodb.com/licensing/server-side-public-license>.
 *
 *    As a special exception, the copyright holders give permission to link the
 *    code of portions of this program with the OpenSSL library under certain
 *    conditions as described in each individual source file and distribute
 *    linked combinations including the program with the OpenSSL library. You
 *    must comply with the Server Side Public License in all respects for
 *    all of the code used other than as permitted herein. If you modify file(s)
 *    with this exception, you may extend this exception to your version of the
 *    file(s), but you are not obligated to do so. If you do not wish to do so,
 *    delete this exception statement from your version. If you delete this
 *    exception statement from all source files in the program, then also delete
 *    it in the license file.
 */

#include "mongo/platform/basic.h"

#include "mongo/rpc/legacy_reply.h"

#include <tuple>
#include <utility>

#include "mongo/bson/bson_validate.h"
#include "mongo/rpc/legacy_reply_builder.h"
#include "mongo/rpc/metadata.h"
#include "mongo/rpc/object_check.h"
#include "mongo/util/assert_util.h"
#include "mongo/util/mongoutils/str.h"

namespace mongo {
namespace rpc {

LegacyReply::LegacyReply(const Message* message) {
    invariant(message->operation() == opReply);

    QueryResult::View qr = message->singleData().view2ptr();

    // should be checked by caller.
    invariant(qr.msgdata().getNetworkOp() == opReply);

    uassert(ErrorCodes::BadValue,
            str::stream() << "Got legacy command reply with a bad cursorId field,"
                          << " expected a value of 0 but got "
                          << qr.getCursorId(),
            qr.getCursorId() == 0);

    uassert(ErrorCodes::BadValue,
            str::stream() << "Got legacy command reply with a bad nReturned field,"
                          << " expected a value of 1 but got "
                          << qr.getNReturned(),
            qr.getNReturned() == 1);

    uassert(ErrorCodes::BadValue,
            str::stream() << "Got legacy command reply with a bad startingFrom field,"
                          << " expected a value of 0 but got "
                          << qr.getStartingFrom(),
            qr.getStartingFrom() == 0);

    auto status = Validator<BSONObj>::validateLoad(qr.data(), qr.dataLen());
    uassert(ErrorCodes::InvalidBSON,
            str::stream() << "Got legacy command reply with invalid BSON in the metadata field"
                          << causedBy(status),
            status.isOK());

<<<<<<< HEAD
    std::tie(_commandReply, _metadata) =
        uassertStatusOK(rpc::upconvertReplyMetadata(BSONObj(qr.data())));
=======
    _commandReply = BSONObj(qr.data());
    _commandReply.shareOwnershipWith(message->sharedBuffer());

    if (_commandReply.firstElementFieldName() == "$err"_sd) {
        // Upconvert legacy errors
        auto codeElement = _commandReply["code"];
        int code = codeElement.numberInt();
        if (!code) {
            code = ErrorCodes::UnknownError;
        }

        auto errmsg = _commandReply.firstElement().String();
        Status status(ErrorCodes::Error(code), errmsg, _commandReply);

        BSONObjBuilder bob;
        bob.append("ok", 0.0);
        bob.append("code", status.code());
        bob.append("errmsg", status.reason());
        if (auto extraInfo = status.extraInfo()) {
            extraInfo->serialize(&bob);
        }
        _commandReply = bob.obj();
    }
>>>>>>> f378d467

    return;
}

const BSONObj& LegacyReply::getMetadata() const {
    return _commandReply;
}

const BSONObj& LegacyReply::getCommandReply() const {
    return _commandReply;
}

Protocol LegacyReply::getProtocol() const {
    return rpc::Protocol::kOpQuery;
}

}  // namespace rpc
}  // namespace mongo<|MERGE_RESOLUTION|>--- conflicted
+++ resolved
@@ -77,10 +77,6 @@
                           << causedBy(status),
             status.isOK());
 
-<<<<<<< HEAD
-    std::tie(_commandReply, _metadata) =
-        uassertStatusOK(rpc::upconvertReplyMetadata(BSONObj(qr.data())));
-=======
     _commandReply = BSONObj(qr.data());
     _commandReply.shareOwnershipWith(message->sharedBuffer());
 
@@ -104,7 +100,6 @@
         }
         _commandReply = bob.obj();
     }
->>>>>>> f378d467
 
     return;
 }
