--- conflicted
+++ resolved
@@ -93,22 +93,6 @@
 
     ASSERT_BSONOBJ_EQ(opCmdReply.getMetadata(), metadata);
     ASSERT_BSONOBJ_EQ(opCmdReply.getCommandReply(), commandReply);
-<<<<<<< HEAD
-
-    auto outputDocRange = opCmdReply.getOutputDocs();
-    auto outputDocRangeIter = outputDocRange.begin();
-
-    ASSERT_BSONOBJ_EQ(*outputDocRangeIter, outputDoc1);
-    // can't use assert equals since we don't have an op to print the iter.
-    ASSERT_FALSE(outputDocRangeIter == outputDocRange.end());
-    ++outputDocRangeIter;
-    ASSERT_BSONOBJ_EQ(*outputDocRangeIter, outputDoc2);
-    ASSERT_FALSE(outputDocRangeIter == outputDocRange.end());
-    ++outputDocRangeIter;
-
-    ASSERT_TRUE(outputDocRangeIter == outputDocRange.end());
-=======
->>>>>>> f378d467
 }
 
 TEST_F(ReplyTest, EmptyMessageThrows) {
