
/**
 *    Copyright (C) 2018-present MongoDB, Inc.
 *
 *    This program is free software: you can redistribute it and/or modify
 *    it under the terms of the Server Side Public License, version 1,
 *    as published by MongoDB, Inc.
 *
 *    This program is distributed in the hope that it will be useful,
 *    but WITHOUT ANY WARRANTY; without even the implied warranty of
 *    MERCHANTABILITY or FITNESS FOR A PARTICULAR PURPOSE.  See the
 *    Server Side Public License for more details.
 *
 *    You should have received a copy of the Server Side Public License
 *    along with this program. If not, see
 *    <http://www.mongodb.com/licensing/server-side-public-license>.
 *
 *    As a special exception, the copyright holders give permission to link the
 *    code of portions of this program with the OpenSSL library under certain
 *    conditions as described in each individual source file and distribute
 *    linked combinations including the program with the OpenSSL library. You
 *    must comply with the Server Side Public License in all respects for
 *    all of the code used other than as permitted herein. If you modify file(s)
 *    with this exception, you may extend this exception to your version of the
 *    file(s), but you are not obligated to do so. If you do not wish to do so,
 *    delete this exception statement from your version. If you delete this
 *    exception statement from all source files in the program, then also delete
 *    it in the license file.
 */

#include "mongo/platform/basic.h"

#include "mongo/rpc/metadata/sharding_metadata.h"

#include <utility>

#include "mongo/bson/util/bson_extract.h"
#include "mongo/db/jsobj.h"
#include "mongo/db/repl/bson_extract_optime.h"
#include "mongo/db/repl/optime.h"
#include "mongo/util/mongoutils/str.h"

namespace mongo {
namespace rpc {

namespace {

const char kGLEStatsFieldName[] = "$gleStats";
const char kGLEStatsLastOpTimeFieldName[] = "lastOpTime";
const char kGLEStatsElectionIdFieldName[] = "electionId";

}  // namespace

StatusWith<ShardingMetadata> ShardingMetadata::readFromMetadata(const BSONObj& metadataObj) {
    BSONElement smElem;
    auto smExtractStatus =
        bsonExtractTypedField(metadataObj, kGLEStatsFieldName, mongo::Object, &smElem);
    if (!smExtractStatus.isOK()) {
        return smExtractStatus;
    }

    if (smElem.embeddedObject().nFields() != 2) {
        return Status(ErrorCodes::InvalidOptions,
                      str::stream() << "The $gleStats object can only have 2 fields, but got "
                                    << smElem.embeddedObject().toString());
    }

    repl::OpTime opTime;
    const BSONElement opTimeElement = smElem.embeddedObject()[kGLEStatsLastOpTimeFieldName];
    if (opTimeElement.eoo()) {
        return Status(ErrorCodes::NoSuchKey, "lastOpTime field missing");
    } else if (opTimeElement.type() == bsonTimestamp) {
        opTime = repl::OpTime(opTimeElement.timestamp(), repl::OpTime::kUninitializedTerm);
    } else if (opTimeElement.type() == Date) {
        opTime = repl::OpTime(Timestamp(opTimeElement.date()), repl::OpTime::kUninitializedTerm);
    } else if (opTimeElement.type() == Object) {
        Status status =
            bsonExtractOpTimeField(smElem.embeddedObject(), kGLEStatsLastOpTimeFieldName, &opTime);
        if (!status.isOK()) {
            return status;
        }
    } else {
        return Status(ErrorCodes::TypeMismatch,
                      str::stream() << "Expected \"" << kGLEStatsLastOpTimeFieldName
                                    << "\" field in response to replSetHeartbeat "
                                       "command to have type Date or Timestamp, but found type "
                                    << typeName(opTimeElement.type()));
    }

    BSONElement lastElectionIdElem;
    auto lastElectionIdExtractStatus = bsonExtractTypedField(
        smElem.embeddedObject(), kGLEStatsElectionIdFieldName, mongo::jstOID, &lastElectionIdElem);
    if (!lastElectionIdExtractStatus.isOK()) {
        return lastElectionIdExtractStatus;
    }

    return ShardingMetadata(opTime, lastElectionIdElem.OID());
}

Status ShardingMetadata::writeToMetadata(BSONObjBuilder* metadataBob) const {
    BSONObjBuilder subobj(metadataBob->subobjStart(kGLEStatsFieldName));
    if (getLastOpTime().getTerm() > repl::OpTime::kUninitializedTerm) {
        getLastOpTime().append(&subobj, kGLEStatsLastOpTimeFieldName);
    } else {
        subobj.append(kGLEStatsLastOpTimeFieldName, getLastOpTime().getTimestamp());
    }
    subobj.append(kGLEStatsElectionIdFieldName, getLastElectionId());
    return Status::OK();
}

<<<<<<< HEAD
Status ShardingMetadata::downconvert(const BSONObj& commandReply,
                                     const BSONObj& replyMetadata,
                                     BSONObjBuilder* legacyCommandReplyBob) {
    legacyCommandReplyBob->appendElements(commandReply);

    auto swShardingMetadata = readFromMetadata(replyMetadata);
    if (swShardingMetadata.isOK()) {
        // We can reuse the same logic to write the sharding metadata out to the legacy
        // command as the element has the same format whether it is there or on the metadata
        // object.
        swShardingMetadata.getValue().writeToMetadata(legacyCommandReplyBob);
    } else if (swShardingMetadata.getStatus() == ErrorCodes::NoSuchKey) {
        // It is valid to not have a $gleStats field.
    } else {
        return swShardingMetadata.getStatus();
    }
    return Status::OK();
}

Status ShardingMetadata::upconvert(const BSONObj& legacyCommand,
                                   BSONObjBuilder* commandBob,
                                   BSONObjBuilder* metadataBob) {
    // We can reuse the same logic to read the sharding metadata out from the legacy command
    // as it has the same format whether it is there or on the metadata object.
    auto swShardingMetadata = readFromMetadata(legacyCommand);
    if (swShardingMetadata.isOK()) {
        swShardingMetadata.getValue().writeToMetadata(metadataBob);

        // Write out the command excluding the $gleStats subobject.
        for (const auto& elem : legacyCommand) {
            if (elem.fieldNameStringData() != StringData(kGLEStatsFieldName)) {
                commandBob->append(elem);
            }
        }
    } else if (swShardingMetadata.getStatus() == ErrorCodes::NoSuchKey) {
        // it is valid to not have a $gleStats field
        commandBob->appendElements(legacyCommand);
    } else {
        return swShardingMetadata.getStatus();
    }
    return Status::OK();
}

=======
>>>>>>> f378d467
ShardingMetadata::ShardingMetadata(repl::OpTime lastOpTime, OID lastElectionId)
    : _lastOpTime(std::move(lastOpTime)), _lastElectionId(std::move(lastElectionId)) {}

const repl::OpTime& ShardingMetadata::getLastOpTime() const {
    return _lastOpTime;
}

const OID& ShardingMetadata::getLastElectionId() const {
    return _lastElectionId;
}

}  // namespace rpc
}  // namespace mongo<|MERGE_RESOLUTION|>--- conflicted
+++ resolved
@@ -108,52 +108,6 @@
     return Status::OK();
 }
 
-<<<<<<< HEAD
-Status ShardingMetadata::downconvert(const BSONObj& commandReply,
-                                     const BSONObj& replyMetadata,
-                                     BSONObjBuilder* legacyCommandReplyBob) {
-    legacyCommandReplyBob->appendElements(commandReply);
-
-    auto swShardingMetadata = readFromMetadata(replyMetadata);
-    if (swShardingMetadata.isOK()) {
-        // We can reuse the same logic to write the sharding metadata out to the legacy
-        // command as the element has the same format whether it is there or on the metadata
-        // object.
-        swShardingMetadata.getValue().writeToMetadata(legacyCommandReplyBob);
-    } else if (swShardingMetadata.getStatus() == ErrorCodes::NoSuchKey) {
-        // It is valid to not have a $gleStats field.
-    } else {
-        return swShardingMetadata.getStatus();
-    }
-    return Status::OK();
-}
-
-Status ShardingMetadata::upconvert(const BSONObj& legacyCommand,
-                                   BSONObjBuilder* commandBob,
-                                   BSONObjBuilder* metadataBob) {
-    // We can reuse the same logic to read the sharding metadata out from the legacy command
-    // as it has the same format whether it is there or on the metadata object.
-    auto swShardingMetadata = readFromMetadata(legacyCommand);
-    if (swShardingMetadata.isOK()) {
-        swShardingMetadata.getValue().writeToMetadata(metadataBob);
-
-        // Write out the command excluding the $gleStats subobject.
-        for (const auto& elem : legacyCommand) {
-            if (elem.fieldNameStringData() != StringData(kGLEStatsFieldName)) {
-                commandBob->append(elem);
-            }
-        }
-    } else if (swShardingMetadata.getStatus() == ErrorCodes::NoSuchKey) {
-        // it is valid to not have a $gleStats field
-        commandBob->appendElements(legacyCommand);
-    } else {
-        return swShardingMetadata.getStatus();
-    }
-    return Status::OK();
-}
-
-=======
->>>>>>> f378d467
 ShardingMetadata::ShardingMetadata(repl::OpTime lastOpTime, OID lastElectionId)
     : _lastOpTime(std::move(lastOpTime)), _lastElectionId(std::move(lastElectionId)) {}
 
