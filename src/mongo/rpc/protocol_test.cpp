--- conflicted
+++ resolved
@@ -100,11 +100,7 @@
                                   << static_cast<int>(WireVersion::RELEASE_2_4_AND_BEFORE));
 
         ASSERT_EQ(assertGet(parseProtocolSetFromIsMasterReply(mongod32)).protocolSet,
-<<<<<<< HEAD
-                  supports::kAll);
-=======
                   supports::kOpQueryOnly | supports::kOpCommandOnly);
->>>>>>> f378d467
     }
     {
         // MongoDB 3.2 (mongos)
@@ -143,58 +139,6 @@
     } while (0);
 
 TEST(Protocol, validateWireVersion) {
-<<<<<<< HEAD
-    // Base Test
-    VALIDATE_WIRE_VERSION(ASSERT_OK,
-                          WireVersion::RELEASE_2_4_AND_BEFORE,
-                          WireVersion::COMMANDS_ACCEPT_WRITE_CONCERN,
-                          WireVersion::RELEASE_2_4_AND_BEFORE,
-                          WireVersion::COMMANDS_ACCEPT_WRITE_CONCERN);
-
-    // Allowed during upgrade
-    // MongoD 3.4 client -> MongoD 3.4 server
-    VALIDATE_WIRE_VERSION(ASSERT_OK,
-                          WireVersion::RELEASE_2_4_AND_BEFORE,
-                          WireVersion::COMMANDS_ACCEPT_WRITE_CONCERN,
-                          WireVersion::RELEASE_2_4_AND_BEFORE,
-                          WireVersion::COMMANDS_ACCEPT_WRITE_CONCERN);
-
-    // MongoD 3.4 client -> MongoD 3.2 server
-    VALIDATE_WIRE_VERSION(ASSERT_OK,
-                          WireVersion::RELEASE_2_4_AND_BEFORE,
-                          WireVersion::COMMANDS_ACCEPT_WRITE_CONCERN,
-                          WireVersion::RELEASE_2_4_AND_BEFORE,
-                          WireVersion::FIND_COMMAND);
-
-    // MongoD 3.2 client -> MongoD 3.4 server
-    VALIDATE_WIRE_VERSION(ASSERT_OK,
-                          WireVersion::RELEASE_2_4_AND_BEFORE,
-                          WireVersion::COMMANDS_ACCEPT_WRITE_CONCERN,
-                          WireVersion::RELEASE_2_4_AND_BEFORE,
-                          WireVersion::COMMANDS_ACCEPT_WRITE_CONCERN);
-
-    // MongoS 3.4 client -> MongoD 3.4 server
-    VALIDATE_WIRE_VERSION(ASSERT_OK,
-                          WireVersion::COMMANDS_ACCEPT_WRITE_CONCERN,
-                          WireVersion::COMMANDS_ACCEPT_WRITE_CONCERN,
-                          WireVersion::RELEASE_2_4_AND_BEFORE,
-                          WireVersion::COMMANDS_ACCEPT_WRITE_CONCERN);
-
-    // MongoS 3.2 client -> MongoD 3.4 server
-    VALIDATE_WIRE_VERSION(ASSERT_OK,
-                          WireVersion::RELEASE_2_4_AND_BEFORE,
-                          WireVersion::FIND_COMMAND,
-                          WireVersion::RELEASE_2_4_AND_BEFORE,
-                          WireVersion::COMMANDS_ACCEPT_WRITE_CONCERN);
-
-    // Disallowed
-    // MongoS 3.4 -> MongoDB 3.2 server
-    VALIDATE_WIRE_VERSION(ASSERT_NOT_OK,
-                          WireVersion::COMMANDS_ACCEPT_WRITE_CONCERN,
-                          WireVersion::COMMANDS_ACCEPT_WRITE_CONCERN,
-                          WireVersion::RELEASE_2_4_AND_BEFORE,
-                          WireVersion::FIND_COMMAND);
-=======
     /*
      * Test communication with a MongoD latest binary server with downgraded FCV.
      */
@@ -355,7 +299,6 @@
         validateWireVersion({WireVersion::LATEST_WIRE_VERSION, WireVersion::LATEST_WIRE_VERSION},
                             swReply.getValue().version)
             .code());
->>>>>>> f378d467
 }
 
 }  // namespace