
/**
 *    Copyright (C) 2018-present MongoDB, Inc.
 *
 *    This program is free software: you can redistribute it and/or modify
 *    it under the terms of the Server Side Public License, version 1,
 *    as published by MongoDB, Inc.
 *
 *    This program is distributed in the hope that it will be useful,
 *    but WITHOUT ANY WARRANTY; without even the implied warranty of
 *    MERCHANTABILITY or FITNESS FOR A PARTICULAR PURPOSE.  See the
 *    Server Side Public License for more details.
 *
 *    You should have received a copy of the Server Side Public License
 *    along with this program. If not, see
 *    <http://www.mongodb.com/licensing/server-side-public-license>.
 *
 *    As a special exception, the copyright holders give permission to link the
 *    code of portions of this program with the OpenSSL library under certain
 *    conditions as described in each individual source file and distribute
 *    linked combinations including the program with the OpenSSL library. You
 *    must comply with the Server Side Public License in all respects for
 *    all of the code used other than as permitted herein. If you modify file(s)
 *    with this exception, you may extend this exception to your version of the
 *    file(s), but you are not obligated to do so. If you do not wish to do so,
 *    delete this exception statement from your version. If you delete this
 *    exception statement from all source files in the program, then also delete
 *    it in the license file.
 */

#include "mongo/platform/basic.h"

#include <iterator>
#include <string>
#include <vector>

#include "mongo/db/jsobj.h"
#include "mongo/rpc/command_request.h"
#include "mongo/rpc/command_request_builder.h"
#include "mongo/rpc/message.h"
#include "mongo/unittest/unittest.h"
#include "mongo/util/assert_util.h"
#include "mongo/util/net/message.h"

namespace {

using namespace mongo;

TEST(CommandRequest, ParseAllFields) {
    std::vector<char> opCommandData;

    using std::begin;
    using std::end;

    auto writeString = [&opCommandData](const std::string& str) {
        opCommandData.insert(end(opCommandData), begin(str), end(str));
        opCommandData.push_back('\0');
    };

    auto writeObj = [&opCommandData](const BSONObj& obj) {
        opCommandData.insert(end(opCommandData), obj.objdata(), obj.objdata() + obj.objsize());
    };

    auto database = std::string{"ookokokokok"};
    writeString(database);

    auto commandName = std::string{"baz"};
    writeString(commandName);

    BSONObjBuilder commandArgsBob{};
    commandArgsBob.append("baz", "garply");
    auto commandArgs = commandArgsBob.done();
    writeObj(commandArgs);

    BSONObjBuilder metadataBob{};
    metadataBob.append("foo", "bar");
    auto metadata = metadataBob.done();
    writeObj(metadata);

    Message toSend;
    toSend.setData(dbCommand, opCommandData.data(), opCommandData.size());

    auto opCmd = rpc::ParsedOpCommand::parse(toSend);

    ASSERT_EQUALS(opCmd.body.firstElementFieldName(), commandName);
    ASSERT_EQUALS(opCmd.database, database);
    ASSERT_BSONOBJ_EQ(opCmd.metadata, metadata);
    ASSERT_BSONOBJ_EQ(opCmd.body, commandArgs);
}

TEST(CommandRequest, EmptyCommandObjThrows) {
    std::vector<char> opCommandData;

    using std::begin;
    using std::end;

<<<<<<< HEAD
    ASSERT_EQUALS(opCmd.getCommandName(), commandName);
    ASSERT_EQUALS(opCmd.getDatabase(), database);
    ASSERT_BSONOBJ_EQ(opCmd.getMetadata(), metadata);
    ASSERT_BSONOBJ_EQ(opCmd.getCommandArgs(), commandArgs);
=======
    auto writeString = [&opCommandData](const std::string& str) {
        opCommandData.insert(end(opCommandData), begin(str), end(str));
        opCommandData.push_back('\0');
    };
>>>>>>> f378d467

    auto writeObj = [&opCommandData](const BSONObj& obj) {
        opCommandData.insert(end(opCommandData), obj.objdata(), obj.objdata() + obj.objsize());
    };

    auto database = std::string{"someDb"};
    writeString(database);

    auto commandName = std::string{"baz"};
    writeString(commandName);

    auto commandArgs = BSONObj();
    writeObj(commandArgs);

    BSONObjBuilder metadataBob{};
    metadataBob.append("foo", "bar");
    auto metadata = metadataBob.done();
    writeObj(metadata);

<<<<<<< HEAD
    ASSERT_BSONOBJ_EQ(*inputDocRangeIter, inputDoc1);
    // can't use assert equals since we don't have an op to print the iter.
    ASSERT_FALSE(inputDocRangeIter == inputDocRange.end());
    ++inputDocRangeIter;
    ASSERT_BSONOBJ_EQ(*inputDocRangeIter, inputDoc2);
    ASSERT_FALSE(inputDocRangeIter == inputDocRange.end());
    ++inputDocRangeIter;
=======
    Message msg;
    msg.setData(dbCommand, opCommandData.data(), opCommandData.size());
>>>>>>> f378d467

    ASSERT_THROWS_CODE(rpc::ParsedOpCommand::parse(msg), AssertionException, 39950);
}

<<<<<<< HEAD
TEST(CommandRequest, InvalidNSThrows) {
    rpc::CommandRequestBuilder crb;
    crb.setDatabase("foo////!!!!<><><>");
    crb.setCommandName("ping");
    crb.setCommandArgs(BSON("ping" << 1));
    crb.setMetadata(BSONObj());
    auto msg = crb.done();
    ASSERT_THROWS_CODE(rpc::CommandRequest{&msg}, AssertionException, ErrorCodes::InvalidNamespace);
}

TEST(CommandRequest, EmptyCommandObjThrows) {
    rpc::CommandRequestBuilder crb;
    crb.setDatabase("someDb");
    crb.setCommandName("ping");
    crb.setCommandArgs(BSONObj());
    crb.setMetadata(BSONObj());
    auto msg = crb.done();
    ASSERT_THROWS_CODE(rpc::CommandRequest{&msg}, UserException, 39950);
}

TEST(CommandRequest, MismatchBetweenCommandNamesThrows) {
    rpc::CommandRequestBuilder crb;
    crb.setDatabase("someDb");
    crb.setCommandName("ping");
    crb.setCommandArgs(BSON("launchMissiles" << 1));
    crb.setMetadata(BSONObj());
    auto msg = crb.done();
    ASSERT_THROWS_CODE(rpc::CommandRequest{&msg}, UserException, 39950);
=======
TEST(CommandRequest, MismatchBetweenCommandNamesThrows) {
    std::vector<char> opCommandData;

    using std::begin;
    using std::end;

    auto writeString = [&opCommandData](const std::string& str) {
        opCommandData.insert(end(opCommandData), begin(str), end(str));
        opCommandData.push_back('\0');
    };

    auto writeObj = [&opCommandData](const BSONObj& obj) {
        opCommandData.insert(end(opCommandData), obj.objdata(), obj.objdata() + obj.objsize());
    };

    auto database = std::string{"someDb"};
    writeString(database);

    auto commandName = std::string{"fakeName"};
    writeString(commandName);

    auto commandArgs = BSON("realName" << 1);
    writeObj(commandArgs);

    BSONObjBuilder metadataBob{};
    metadataBob.append("foo", "bar");
    auto metadata = metadataBob.done();
    writeObj(metadata);

    Message msg;
    msg.setData(dbCommand, opCommandData.data(), opCommandData.size());

    ASSERT_THROWS_CODE(rpc::ParsedOpCommand::parse(msg), AssertionException, 39950);
>>>>>>> f378d467
}

}  // namespace<|MERGE_RESOLUTION|>--- conflicted
+++ resolved
@@ -40,7 +40,6 @@
 #include "mongo/rpc/message.h"
 #include "mongo/unittest/unittest.h"
 #include "mongo/util/assert_util.h"
-#include "mongo/util/net/message.h"
 
 namespace {
 
@@ -94,17 +93,10 @@
     using std::begin;
     using std::end;
 
-<<<<<<< HEAD
-    ASSERT_EQUALS(opCmd.getCommandName(), commandName);
-    ASSERT_EQUALS(opCmd.getDatabase(), database);
-    ASSERT_BSONOBJ_EQ(opCmd.getMetadata(), metadata);
-    ASSERT_BSONOBJ_EQ(opCmd.getCommandArgs(), commandArgs);
-=======
     auto writeString = [&opCommandData](const std::string& str) {
         opCommandData.insert(end(opCommandData), begin(str), end(str));
         opCommandData.push_back('\0');
     };
->>>>>>> f378d467
 
     auto writeObj = [&opCommandData](const BSONObj& obj) {
         opCommandData.insert(end(opCommandData), obj.objdata(), obj.objdata() + obj.objsize());
@@ -124,52 +116,12 @@
     auto metadata = metadataBob.done();
     writeObj(metadata);
 
-<<<<<<< HEAD
-    ASSERT_BSONOBJ_EQ(*inputDocRangeIter, inputDoc1);
-    // can't use assert equals since we don't have an op to print the iter.
-    ASSERT_FALSE(inputDocRangeIter == inputDocRange.end());
-    ++inputDocRangeIter;
-    ASSERT_BSONOBJ_EQ(*inputDocRangeIter, inputDoc2);
-    ASSERT_FALSE(inputDocRangeIter == inputDocRange.end());
-    ++inputDocRangeIter;
-=======
     Message msg;
     msg.setData(dbCommand, opCommandData.data(), opCommandData.size());
->>>>>>> f378d467
 
     ASSERT_THROWS_CODE(rpc::ParsedOpCommand::parse(msg), AssertionException, 39950);
 }
 
-<<<<<<< HEAD
-TEST(CommandRequest, InvalidNSThrows) {
-    rpc::CommandRequestBuilder crb;
-    crb.setDatabase("foo////!!!!<><><>");
-    crb.setCommandName("ping");
-    crb.setCommandArgs(BSON("ping" << 1));
-    crb.setMetadata(BSONObj());
-    auto msg = crb.done();
-    ASSERT_THROWS_CODE(rpc::CommandRequest{&msg}, AssertionException, ErrorCodes::InvalidNamespace);
-}
-
-TEST(CommandRequest, EmptyCommandObjThrows) {
-    rpc::CommandRequestBuilder crb;
-    crb.setDatabase("someDb");
-    crb.setCommandName("ping");
-    crb.setCommandArgs(BSONObj());
-    crb.setMetadata(BSONObj());
-    auto msg = crb.done();
-    ASSERT_THROWS_CODE(rpc::CommandRequest{&msg}, UserException, 39950);
-}
-
-TEST(CommandRequest, MismatchBetweenCommandNamesThrows) {
-    rpc::CommandRequestBuilder crb;
-    crb.setDatabase("someDb");
-    crb.setCommandName("ping");
-    crb.setCommandArgs(BSON("launchMissiles" << 1));
-    crb.setMetadata(BSONObj());
-    auto msg = crb.done();
-    ASSERT_THROWS_CODE(rpc::CommandRequest{&msg}, UserException, 39950);
-=======
 TEST(CommandRequest, MismatchBetweenCommandNamesThrows) {
     std::vector<char> opCommandData;
 
@@ -203,7 +155,6 @@
     msg.setData(dbCommand, opCommandData.data(), opCommandData.size());
 
     ASSERT_THROWS_CODE(rpc::ParsedOpCommand::parse(msg), AssertionException, 39950);
->>>>>>> f378d467
 }
 
 }  // namespace