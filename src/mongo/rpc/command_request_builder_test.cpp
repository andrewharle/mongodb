--- conflicted
+++ resolved
@@ -93,16 +93,7 @@
     ASSERT(!parsed.body.hasField("$ssm"));
     ASSERT(!parsed.metadata.hasField("$readPreference"));
 
-<<<<<<< HEAD
-    ASSERT_EQUALS(parsed.getDatabase(), databaseName);
-    ASSERT_EQUALS(parsed.getCommandName(), commandName);
-    ASSERT_BSONOBJ_EQ(parsed.getMetadata(), metadata);
-    ASSERT_BSONOBJ_EQ(parsed.getCommandArgs(), commandArgs);
-    // need ostream overloads for ASSERT_EQUALS
-    ASSERT_TRUE(parsed.getInputDocs() == inputDocRange);
-=======
     ASSERT(!parsed.metadata["$ssm"]["$secondaryOk"].trueValue());
->>>>>>> f378d467
 }
 
 }  // namespace