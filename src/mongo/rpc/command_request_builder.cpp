--- conflicted
+++ resolved
@@ -100,13 +100,7 @@
     MsgData::View msg = builder.buf();
     msg.setLen(builder.len());
     msg.setOperation(dbCommand);
-<<<<<<< HEAD
-    _message.setData(_builder.release());  // transfer ownership to Message.
-    _state = State::kDone;
-    return std::move(_message);
-=======
     return Message(builder.release());
->>>>>>> f378d467
 }
 
 }  // namespace rpc
