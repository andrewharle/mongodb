--- conflicted
+++ resolved
@@ -47,26 +47,10 @@
 template <>
 struct Validator<BSONObj> {
     inline static BSONVersion enabledBSONVersion() {
-<<<<<<< HEAD
-        // If we're in the primary/master role accepting writes, but our feature compatibility
-        // version is 3.2, then we want to reject insertion of the decimal data type. Therefore, we
-        // perform BSON 1.0 validation.
-        if (serverGlobalParams.featureCompatibility.validateFeaturesAsMaster.load() &&
-            serverGlobalParams.featureCompatibility.version.load() ==
-                ServerGlobalParams::FeatureCompatibility::Version::k32) {
-            return BSONVersion::kV1_0;
-        }
-
-        // Except for the special case above, we want to accept any BSON version which we know
-        // about. For instance, if we are a slave/secondary syncing from a primary/master and we are
-        // in 3.2 feature compatibility mode, we still want to be able to sync NumberDecimal data.
-        return BSONVersion::kV1_1;
-=======
         // The enabled BSON version is always the latest BSON version if no new BSON types have been
         // added during the release. Otherwise, the BSON version returned should be controlled
         // through the featureCompatibilityVersion.
         return BSONVersion::kLatest;
->>>>>>> f378d467
     }
 
     inline static Status validateLoad(const char* ptr, size_t length) {
