--- conflicted
+++ resolved
@@ -45,13 +45,6 @@
 #include "mongo/db/commands/test_commands_enabled.h"
 #include "mongo/db/db_raii.h"
 #include "mongo/db/index/index_descriptor.h"
-<<<<<<< HEAD
-#include "mongo/db/repl/replication_coordinator_global.h"
-#include "mongo/db/repl/replication_coordinator_mock.h"
-#include "mongo/db/server_options.h"
-#include "mongo/db/service_context.h"
-#include "mongo/db/service_context_d.h"
-=======
 #include "mongo/db/logical_clock.h"
 #include "mongo/db/repl/drop_pending_collection_reaper.h"
 #include "mongo/db/repl/replication_coordinator.h"
@@ -59,7 +52,6 @@
 #include "mongo/db/repl/storage_interface_mock.h"
 #include "mongo/db/service_context.h"
 #include "mongo/db/service_entry_point_mongod.h"
->>>>>>> f378d467
 #include "mongo/db/wire_version.h"
 #include "mongo/dbtests/framework.h"
 #include "mongo/scripting/engine.h"
@@ -75,27 +67,10 @@
 namespace dbtests {
 namespace {
 const auto kIndexVersion = IndexDescriptor::IndexVersion::kV2;
-<<<<<<< HEAD
-
-MONGO_INITIALIZER(FeatureCompatibilityVersionForTest)(InitializerContext* context) {
-    serverGlobalParams.featureCompatibility.version.store(
-        ServerGlobalParams::FeatureCompatibility::Version::k34);
-    return Status::OK();
-}
-=======
->>>>>>> f378d467
 }  // namespace
 
 void initWireSpec() {
     WireSpec& spec = WireSpec::instance();
-<<<<<<< HEAD
-    // accept from any version
-    spec.incoming.minWireVersion = RELEASE_2_4_AND_BEFORE;
-    spec.incoming.maxWireVersion = COMMANDS_ACCEPT_WRITE_CONCERN;
-    // connect to any version
-    spec.outgoing.minWireVersion = RELEASE_2_4_AND_BEFORE;
-    spec.outgoing.maxWireVersion = COMMANDS_ACCEPT_WRITE_CONCERN;
-=======
 
     // Accept from internal clients of the same version, as in upgrade featureCompatibilityVersion.
     spec.incomingInternalClient.minWireVersion = LATEST_WIRE_VERSION;
@@ -108,7 +83,6 @@
     // Connect to servers of the same version, as in upgrade featureCompatibilityVersion.
     spec.outgoing.minWireVersion = LATEST_WIRE_VERSION;
     spec.outgoing.maxWireVersion = LATEST_WIRE_VERSION;
->>>>>>> f378d467
 }
 
 Status createIndex(OperationContext* opCtx, StringData ns, const BSONObj& keys, bool unique) {
@@ -132,11 +106,7 @@
         invariant(coll);
         wunit.commit();
     }
-<<<<<<< HEAD
-    MultiIndexBlock indexer(txn, coll);
-=======
     MultiIndexBlock indexer(opCtx, coll);
->>>>>>> f378d467
     Status status = indexer.init(spec).getStatus();
     if (status == ErrorCodes::IndexAlreadyExists) {
         return Status::OK();
@@ -168,10 +138,6 @@
         ServerGlobalParams::FeatureCompatibility::Version::kFullyUpgradedTo40);
     repl::ReplSettings replSettings;
     replSettings.setOplogSizeBytes(10 * 1024 * 1024);
-<<<<<<< HEAD
-    repl::setGlobalReplicationCoordinator(new repl::ReplicationCoordinatorMock(replSettings));
-    repl::getGlobalReplicationCoordinator()->setFollowerMode(repl::MemberState::RS_PRIMARY);
-=======
     setGlobalServiceContext(ServiceContext::make());
     ServiceContext* service = getGlobalServiceContext();
     service->setServiceEntryPoint(std::make_unique<ServiceEntryPointMongod>(service));
@@ -208,7 +174,6 @@
     repl::DropPendingCollectionReaper::set(
         service, stdx::make_unique<repl::DropPendingCollectionReaper>(storageMock.get()));
 
->>>>>>> f378d467
     getGlobalAuthorizationManager()->setAuthEnabled(false);
     ScriptEngine::setup();
     StartupTest::runTests();
