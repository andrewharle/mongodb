--- conflicted
+++ resolved
@@ -34,10 +34,7 @@
 #include "mongo/client/dbclientcursor.h"
 #include "mongo/db/catalog/collection.h"
 #include "mongo/db/catalog/database.h"
-<<<<<<< HEAD
-=======
 #include "mongo/db/catalog/index_catalog.h"
->>>>>>> f378d467
 #include "mongo/db/client.h"
 #include "mongo/db/db_raii.h"
 #include "mongo/db/dbdirectclient.h"
@@ -97,15 +94,9 @@
     }
 
     IndexDescriptor* getIndex(Database* db, const BSONObj& obj) {
-<<<<<<< HEAD
-        Collection* collection = db->getCollection(ns());
-        std::vector<IndexDescriptor*> indexes;
-        collection->getIndexCatalog()->findIndexesByKeyPattern(&_txn, obj, false, &indexes);
-=======
         Collection* collection = db->getCollection(&_opCtx, ns());
         std::vector<IndexDescriptor*> indexes;
         collection->getIndexCatalog()->findIndexesByKeyPattern(&_opCtx, obj, false, &indexes);
->>>>>>> f378d467
         return indexes.empty() ? nullptr : indexes[0];
     }
 
@@ -115,11 +106,7 @@
 
 protected:
     const ServiceContext::UniqueOperationContext _txnPtr = cc().makeOperationContext();
-<<<<<<< HEAD
-    OperationContext& _txn = *_txnPtr;
-=======
     OperationContext& _opCtx = *_txnPtr;
->>>>>>> f378d467
 
 private:
     DBDirectClient _client;
