<<<<<<< HEAD
=======

>>>>>>> f378d467
/**
 *    Copyright (C) 2018-present MongoDB, Inc.
 *
 *    This program is free software: you can redistribute it and/or modify
 *    it under the terms of the Server Side Public License, version 1,
 *    as published by MongoDB, Inc.
 *
 *    This program is distributed in the hope that it will be useful,
 *    but WITHOUT ANY WARRANTY; without even the implied warranty of
 *    MERCHANTABILITY or FITNESS FOR A PARTICULAR PURPOSE.  See the
 *    Server Side Public License for more details.
 *
 *    You should have received a copy of the Server Side Public License
 *    along with this program. If not, see
 *    <http://www.mongodb.com/licensing/server-side-public-license>.
 *
 *    As a special exception, the copyright holders give permission to link the
 *    code of portions of this program with the OpenSSL library under certain
 *    conditions as described in each individual source file and distribute
 *    linked combinations including the program with the OpenSSL library. You
 *    must comply with the Server Side Public License in all respects for
 *    all of the code used other than as permitted herein. If you modify file(s)
 *    with this exception, you may extend this exception to your version of the
 *    file(s), but you are not obligated to do so. If you do not wish to do so,
 *    delete this exception statement from your version. If you delete this
 *    exception statement from all source files in the program, then also delete
 *    it in the license file.
 */

#include "mongo/platform/basic.h"

#include <boost/optional.hpp>
#include <iostream>

#include "mongo/client/dbclientcursor.h"
#include "mongo/db/catalog/collection.h"
#include "mongo/db/client.h"
#include "mongo/db/clientcursor.h"
#include "mongo/db/db_raii.h"
#include "mongo/db/dbdirectclient.h"
#include "mongo/db/dbhelpers.h"
#include "mongo/db/exec/queued_data_stage.h"
<<<<<<< HEAD
#include "mongo/db/global_timestamp.h"
#include "mongo/db/json.h"
#include "mongo/db/lasterror.h"
#include "mongo/db/query/find.h"
#include "mongo/db/service_context.h"
#include "mongo/db/service_context_d.h"
=======
#include "mongo/db/json.h"
#include "mongo/db/lasterror.h"
#include "mongo/db/logical_clock.h"
#include "mongo/db/logical_time.h"
#include "mongo/db/namespace_string.h"
#include "mongo/db/query/find.h"
#include "mongo/db/service_context.h"
>>>>>>> f378d467
#include "mongo/dbtests/dbtests.h"
#include "mongo/util/timer.h"

namespace {
namespace QueryTests {

using std::unique_ptr;
using std::endl;
using std::string;
using std::vector;

class Base {
public:
    Base() : _lk(&_opCtx), _context(&_opCtx, ns()) {
        {
            WriteUnitOfWork wunit(&_opCtx);
            _database = _context.db();
            _collection = _database->getCollection(&_opCtx, ns());
            if (_collection) {
                _database->dropCollection(&_opCtx, ns()).transitional_ignore();
            }
            _collection = _database->createCollection(&_opCtx, ns());
            wunit.commit();
        }

        addIndex(IndexSpec().addKey("a").unique(false));
    }

    ~Base() {
        try {
            WriteUnitOfWork wunit(&_opCtx);
            uassertStatusOK(_database->dropCollection(&_opCtx, ns()));
            wunit.commit();
        } catch (...) {
            FAIL("Exception while cleaning up collection");
        }
    }

protected:
    static const char* ns() {
        return "unittests.querytests";
    }

    void addIndex(const IndexSpec& spec) {
<<<<<<< HEAD
        DBDirectClient client(&_txn);
=======
        DBDirectClient client(&_opCtx);
>>>>>>> f378d467
        client.createIndex(ns(), spec);
        client.getLastError();
    }

    void insert(const char* s) {
        insert(fromjson(s));
    }

    void insert(const BSONObj& o) {
<<<<<<< HEAD
        WriteUnitOfWork wunit(&_txn);
=======
        WriteUnitOfWork wunit(&_opCtx);
>>>>>>> f378d467
        OpDebug* const nullOpDebug = nullptr;
        if (o["_id"].eoo()) {
            BSONObjBuilder b;
            OID oid;
            oid.init();
            b.appendOID("_id", &oid);
            b.appendElements(o);
<<<<<<< HEAD
            _collection->insertDocument(&_txn, b.obj(), nullOpDebug, false);
        } else {
            _collection->insertDocument(&_txn, o, nullOpDebug, false);
=======
            _collection->insertDocument(&_opCtx, InsertStatement(b.obj()), nullOpDebug, false)
                .transitional_ignore();
        } else {
            _collection->insertDocument(&_opCtx, InsertStatement(o), nullOpDebug, false)
                .transitional_ignore();
>>>>>>> f378d467
        }
        wunit.commit();
    }


<<<<<<< HEAD
    const ServiceContext::UniqueOperationContext _txnPtr = cc().makeOperationContext();
    OperationContext& _txn = *_txnPtr;
    ScopedTransaction _scopedXact;
=======
    const ServiceContext::UniqueOperationContext _opCtxPtr = cc().makeOperationContext();
    OperationContext& _opCtx = *_opCtxPtr;
>>>>>>> f378d467
    Lock::GlobalWrite _lk;
    OldClientContext _context;

    Database* _database;
    Collection* _collection;
};

class FindOneOr : public Base {
public:
    void run() {
        addIndex(IndexSpec().addKey("b").unique(false));
        addIndex(IndexSpec().addKey("c").unique(false));

        insert(BSON("b" << 2 << "_id" << 0));
        insert(BSON("c" << 3 << "_id" << 1));
        BSONObj query = fromjson("{$or:[{b:2},{c:3}]}");
        BSONObj ret;
        // Check findOne() returning object.
        ASSERT(Helpers::findOne(&_opCtx, _collection, query, ret, true));
        ASSERT_EQUALS(string("b"), ret.firstElement().fieldName());
        // Cross check with findOne() returning location.
        ASSERT_BSONOBJ_EQ(
            ret,
            _collection->docFor(&_opCtx, Helpers::findOne(&_opCtx, _collection, query, true))
                .value());
    }
};

class FindOneRequireIndex : public Base {
public:
    void run() {
        insert(BSON("b" << 2 << "_id" << 0));
        BSONObj query = fromjson("{b:2}");
        BSONObj ret;

        // Check findOne() returning object, allowing unindexed scan.
        ASSERT(Helpers::findOne(&_opCtx, _collection, query, ret, false));
        // Check findOne() returning location, allowing unindexed scan.
        ASSERT_BSONOBJ_EQ(
            ret,
            _collection->docFor(&_opCtx, Helpers::findOne(&_opCtx, _collection, query, false))
                .value());

        // Check findOne() returning object, requiring indexed scan without index.
        ASSERT_THROWS(Helpers::findOne(&_opCtx, _collection, query, ret, true), AssertionException);
        // Check findOne() returning location, requiring indexed scan without index.
        ASSERT_THROWS(Helpers::findOne(&_opCtx, _collection, query, true), AssertionException);

        addIndex(IndexSpec().addKey("b").unique(false));

<<<<<<< HEAD
        addIndex(IndexSpec().addKey("b").unique(false));

=======
>>>>>>> f378d467
        // Check findOne() returning object, requiring indexed scan with index.
        ASSERT(Helpers::findOne(&_opCtx, _collection, query, ret, true));
        // Check findOne() returning location, requiring indexed scan with index.
        ASSERT_BSONOBJ_EQ(
            ret,
            _collection->docFor(&_opCtx, Helpers::findOne(&_opCtx, _collection, query, true))
                .value());
    }
};

class FindOneEmptyObj : public Base {
public:
    void run() {
        // We don't normally allow empty objects in the database, but test that we can find
        // an empty object (one might be allowed inside a reserved namespace at some point).
        Lock::GlobalWrite lk(&_opCtx);
        OldClientContext ctx(&_opCtx, "unittests.querytests");

        {
            WriteUnitOfWork wunit(&_opCtx);
            Database* db = ctx.db();
            if (db->getCollection(&_opCtx, ns())) {
                _collection = NULL;
                db->dropCollection(&_opCtx, ns()).transitional_ignore();
            }
            _collection = db->createCollection(&_opCtx, ns(), CollectionOptions(), false);
            wunit.commit();
        }
        ASSERT(_collection);

        DBDirectClient cl(&_opCtx);
        BSONObj info;
        bool ok = cl.runCommand("unittests",
                                BSON("godinsert"
                                     << "querytests"
                                     << "obj"
                                     << BSONObj()),
                                info);
        ASSERT(ok);

        insert(BSONObj());
        BSONObj query;
        BSONObj ret;
        ASSERT(Helpers::findOne(&_opCtx, _collection, query, ret, false));
        ASSERT(ret.isEmpty());
        ASSERT_BSONOBJ_EQ(
            ret,
            _collection->docFor(&_opCtx, Helpers::findOne(&_opCtx, _collection, query, false))
                .value());
    }
};

class ClientBase {
public:
    ClientBase() : _client(&_opCtx) {
        mongo::LastError::get(_opCtx.getClient()).reset();
    }
    virtual ~ClientBase() {
        mongo::LastError::get(_opCtx.getClient()).reset();
    }

protected:
    void insert(const char* ns, BSONObj o) {
        _client.insert(ns, o);
    }
    void update(const char* ns, BSONObj q, BSONObj o, bool upsert = 0) {
        _client.update(ns, Query(q), o, upsert);
    }
    bool error() {
        return !_client.getPrevError().getField("err").isNull();
    }

<<<<<<< HEAD
    const ServiceContext::UniqueOperationContext _txnPtr = cc().makeOperationContext();
    OperationContext& _txn = *_txnPtr;
=======
    const ServiceContext::UniqueOperationContext _opCtxPtr = cc().makeOperationContext();
    OperationContext& _opCtx = *_opCtxPtr;
>>>>>>> f378d467
    DBDirectClient _client;
};

class BoundedKey : public ClientBase {
public:
    ~BoundedKey() {
        _client.dropCollection("unittests.querytests.BoundedKey");
    }
    void run() {
        const char* ns = "unittests.querytests.BoundedKey";
        insert(ns, BSON("a" << 1));
        BSONObjBuilder a;
        a.appendMaxKey("$lt");
        BSONObj limit = a.done();
        ASSERT(!_client.findOne(ns, QUERY("a" << limit)).isEmpty());
        ASSERT_OK(dbtests::createIndex(&_opCtx, ns, BSON("a" << 1)));
        ASSERT(!_client.findOne(ns, QUERY("a" << limit).hint(BSON("a" << 1))).isEmpty());
    }
};

class GetMore : public ClientBase {
public:
    ~GetMore() {
        _client.dropCollection("unittests.querytests.GetMore");
    }
    void run() {
        const char* ns = "unittests.querytests.GetMore";
        insert(ns, BSON("a" << 1));
        insert(ns, BSON("a" << 2));
        insert(ns, BSON("a" << 3));
        unique_ptr<DBClientCursor> cursor = _client.query(ns, BSONObj(), 2);
        long long cursorId = cursor->getCursorId();
        cursor->decouple();
        cursor.reset();

        {
            // Check internal server handoff to getmore.
            OldClientWriteContext ctx(&_opCtx, ns);
            auto pinnedCursor = unittest::assertGet(
                ctx.getCollection()->getCursorManager()->pinCursor(&_opCtx, cursorId));
            ASSERT_EQUALS(2, pinnedCursor.getCursor()->pos());
        }

        cursor = _client.getMore(ns, cursorId);
        ASSERT(cursor->more());
        ASSERT_EQUALS(3, cursor->next().getIntField("a"));
    }
};

/**
 * Setting killAllOperations causes further getmores to fail.
 */
class GetMoreKillOp : public ClientBase {
public:
    ~GetMoreKillOp() {
        getGlobalServiceContext()->unsetKillAllOperations();
        _client.dropCollection("unittests.querytests.GetMoreKillOp");
    }
    void run() {
        // Create a collection with some data.
        const char* ns = "unittests.querytests.GetMoreKillOp";
        for (int i = 0; i < 1000; ++i) {
            insert(ns, BSON("a" << i));
        }

        // Create a cursor on the collection, with a batch size of 200.
        unique_ptr<DBClientCursor> cursor = _client.query(ns, "", 0, 0, 0, 0, 200);

        // Count 500 results, spanning a few batches of documents.
        for (int i = 0; i < 500; ++i) {
            ASSERT(cursor->more());
            cursor->next();
        }

        // Set the killop kill all flag, forcing the next get more to fail with a kill op
        // exception.
        getGlobalServiceContext()->setKillAllOperations();
        ASSERT_THROWS_CODE(([&] {
                               while (cursor->more()) {
                                   cursor->next();
                               }
                           }()),
                           AssertionException,
                           ErrorCodes::InterruptedAtShutdown);

        // Revert the killop kill all flag.
        getGlobalServiceContext()->unsetKillAllOperations();
    }
};

/**
 * A get more exception caused by an invalid or unauthorized get more request does not cause
 * the get more's ClientCursor to be destroyed.  This prevents an unauthorized user from
 * improperly killing a cursor by issuing an invalid get more request.
 */
class GetMoreInvalidRequest : public ClientBase {
public:
    ~GetMoreInvalidRequest() {
        getGlobalServiceContext()->unsetKillAllOperations();
        _client.dropCollection("unittests.querytests.GetMoreInvalidRequest");
    }
    void run() {
        // Create a collection with some data.
        const char* ns = "unittests.querytests.GetMoreInvalidRequest";
        for (int i = 0; i < 1000; ++i) {
            insert(ns, BSON("a" << i));
        }

        // Create a cursor on the collection, with a batch size of 200.
        unique_ptr<DBClientCursor> cursor = _client.query(ns, "", 0, 0, 0, 0, 200);
        CursorId cursorId = cursor->getCursorId();

        // Count 500 results, spanning a few batches of documents.
        int count = 0;
        for (int i = 0; i < 500; ++i) {
            ASSERT(cursor->more());
            cursor->next();
            ++count;
        }

        // Send a get more with a namespace that is incorrect ('spoofed') for this cursor id.
        // This is the invalaid get more request described in the comment preceding this class.
        ASSERT_THROWS(
            _client.getMore("unittests.querytests.GetMoreInvalidRequest_WRONG_NAMESPACE_FOR_CURSOR",
                            cursor->getCursorId()),
            AssertionException);

        // Check that the cursor still exists
        {
            AutoGetCollectionForReadCommand ctx(&_opCtx, NamespaceString(ns));
            ASSERT(1 == ctx.getCollection()->getCursorManager()->numCursors());
            ASSERT_OK(
                ctx.getCollection()->getCursorManager()->pinCursor(&_opCtx, cursorId).getStatus());
        }

        // Check that the cursor can be iterated until all documents are returned.
        while (cursor->more()) {
            cursor->next();
            ++count;
        }
        ASSERT_EQUALS(1000, count);
    }
};

class PositiveLimit : public ClientBase {
public:
    const char* ns;
    PositiveLimit() : ns("unittests.querytests.PositiveLimit") {}
    ~PositiveLimit() {
        _client.dropCollection(ns);
    }

    void testLimit(int limit) {
        ASSERT_EQUALS(_client.query(ns, BSONObj(), limit)->itcount(), limit);
    }
    void run() {
        for (int i = 0; i < 1000; i++)
            insert(ns, BSON(GENOID << "i" << i));

        ASSERT_EQUALS(_client.query(ns, BSONObj(), 1)->itcount(), 1);
        ASSERT_EQUALS(_client.query(ns, BSONObj(), 10)->itcount(), 10);
        ASSERT_EQUALS(_client.query(ns, BSONObj(), 101)->itcount(), 101);
        ASSERT_EQUALS(_client.query(ns, BSONObj(), 999)->itcount(), 999);
        ASSERT_EQUALS(_client.query(ns, BSONObj(), 1000)->itcount(), 1000);
        ASSERT_EQUALS(_client.query(ns, BSONObj(), 1001)->itcount(), 1000);
        ASSERT_EQUALS(_client.query(ns, BSONObj(), 0)->itcount(), 1000);
    }
};

class TailNotAtEnd : public ClientBase {
public:
    ~TailNotAtEnd() {
        _client.dropCollection("unittests.querytests.TailNotAtEnd");
    }
    void run() {
        // Skip the test if the storage engine doesn't support capped collections.
        if (!getGlobalServiceContext()->getStorageEngine()->supportsCappedCollections()) {
            return;
        }

        const char* ns = "unittests.querytests.TailNotAtEnd";
        _client.createCollection(ns, 2047, true);
        insert(ns, BSON("a" << 0));
        insert(ns, BSON("a" << 1));
        insert(ns, BSON("a" << 2));
        unique_ptr<DBClientCursor> c = _client.query(
            ns, Query().hint(BSON("$natural" << 1)), 2, 0, 0, QueryOption_CursorTailable);
        ASSERT(0 != c->getCursorId());
        while (c->more())
            c->next();
        ASSERT(0 != c->getCursorId());
        insert(ns, BSON("a" << 3));
        insert(ns, BSON("a" << 4));
        insert(ns, BSON("a" << 5));
        insert(ns, BSON("a" << 6));
        ASSERT(c->more());
        ASSERT_EQUALS(3, c->next().getIntField("a"));
    }
};

class EmptyTail : public ClientBase {
public:
    ~EmptyTail() {
        _client.dropCollection("unittests.querytests.EmptyTail");
    }
    void run() {
        // Skip the test if the storage engine doesn't support capped collections.
        if (!getGlobalServiceContext()->getStorageEngine()->supportsCappedCollections()) {
            return;
        }

        const char* ns = "unittests.querytests.EmptyTail";
        _client.createCollection(ns, 1900, true);
        unique_ptr<DBClientCursor> c = _client.query(
            ns, Query().hint(BSON("$natural" << 1)), 2, 0, 0, QueryOption_CursorTailable);
        ASSERT_EQUALS(0, c->getCursorId());
        ASSERT(c->isDead());
        insert(ns, BSON("a" << 0));
        c = _client.query(
            ns, QUERY("a" << 1).hint(BSON("$natural" << 1)), 2, 0, 0, QueryOption_CursorTailable);
        ASSERT(0 != c->getCursorId());
        ASSERT(!c->isDead());
    }
};

class TailableDelete : public ClientBase {
public:
    ~TailableDelete() {
        _client.dropCollection("unittests.querytests.TailableDelete");
    }
    void run() {
        // Skip the test if the storage engine doesn't support capped collections.
        if (!getGlobalServiceContext()->getStorageEngine()->supportsCappedCollections()) {
            return;
        }

        const char* ns = "unittests.querytests.TailableDelete";
        _client.createCollection(ns, 8192, true, 2);
        insert(ns, BSON("a" << 0));
        insert(ns, BSON("a" << 1));
        unique_ptr<DBClientCursor> c = _client.query(
            ns, Query().hint(BSON("$natural" << 1)), 2, 0, 0, QueryOption_CursorTailable);
        c->next();
        c->next();
        ASSERT(!c->more());
        insert(ns, BSON("a" << 2));
        insert(ns, BSON("a" << 3));

        // We have overwritten the previous cursor position and should encounter a dead cursor.
        ASSERT_THROWS(c->more() ? c->nextSafe() : BSONObj(), AssertionException);
    }
};

class TailableDelete2 : public ClientBase {
public:
    ~TailableDelete2() {
        _client.dropCollection("unittests.querytests.TailableDelete");
    }
    void run() {
        // Skip the test if the storage engine doesn't support capped collections.
        if (!getGlobalServiceContext()->getStorageEngine()->supportsCappedCollections()) {
            return;
        }

        const char* ns = "unittests.querytests.TailableDelete";
        _client.createCollection(ns, 8192, true, 2);
        insert(ns, BSON("a" << 0));
        insert(ns, BSON("a" << 1));
        unique_ptr<DBClientCursor> c = _client.query(
            ns, Query().hint(BSON("$natural" << 1)), 2, 0, 0, QueryOption_CursorTailable);
        c->next();
        c->next();
        ASSERT(!c->more());
        insert(ns, BSON("a" << 2));
        insert(ns, BSON("a" << 3));
        insert(ns, BSON("a" << 4));

        // We have overwritten the previous cursor position and should encounter a dead cursor.
        ASSERT_THROWS(c->more() ? c->nextSafe() : BSONObj(), AssertionException);
    }
};


class TailableInsertDelete : public ClientBase {
public:
    ~TailableInsertDelete() {
        _client.dropCollection("unittests.querytests.TailableInsertDelete");
    }
    void run() {
        // Skip the test if the storage engine doesn't support capped collections.
        if (!getGlobalServiceContext()->getStorageEngine()->supportsCappedCollections()) {
            return;
        }

        const char* ns = "unittests.querytests.TailableInsertDelete";
        _client.createCollection(ns, 1330, true);
        insert(ns, BSON("a" << 0));
        insert(ns, BSON("a" << 1));
        unique_ptr<DBClientCursor> c = _client.query(
            ns, Query().hint(BSON("$natural" << 1)), 2, 0, 0, QueryOption_CursorTailable);
        c->next();
        c->next();
        ASSERT(!c->more());
        insert(ns, BSON("a" << 2));
        _client.remove(ns, QUERY("a" << 1));
        ASSERT(c->more());
        ASSERT_EQUALS(2, c->next().getIntField("a"));
        ASSERT(!c->more());
    }
};

class TailCappedOnly : public ClientBase {
public:
    ~TailCappedOnly() {
        _client.dropCollection("unittest.querytests.TailCappedOnly");
    }
    void run() {
        const char* ns = "unittests.querytests.TailCappedOnly";
        _client.insert(ns, BSONObj());
        ASSERT_THROWS(_client.query(ns, BSONObj(), 0, 0, 0, QueryOption_CursorTailable),
                      AssertionException);
    }
};

class TailableQueryOnId : public ClientBase {
public:
    ~TailableQueryOnId() {
        _client.dropCollection("unittests.querytests.TailableQueryOnId");
    }

    void insertA(const char* ns, int a) {
        BSONObjBuilder b;
        b.appendOID("_id", 0, true);
        b.appendOID("value", 0, true);
        b.append("a", a);
        insert(ns, b.obj());
    }

    void run() {
        // Skip the test if the storage engine doesn't support capped collections.
        if (!getGlobalServiceContext()->getStorageEngine()->supportsCappedCollections()) {
            return;
        }

        const char* ns = "unittests.querytests.TailableQueryOnId";
        BSONObj info;
        _client.runCommand("unittests",
                           BSON("create"
                                << "querytests.TailableQueryOnId"
                                << "capped"
                                << true
                                << "size"
                                << 8192
                                << "autoIndexId"
                                << true),
                           info);
        insertA(ns, 0);
        insertA(ns, 1);
        unique_ptr<DBClientCursor> c1 =
            _client.query(ns, QUERY("a" << GT << -1), 0, 0, 0, QueryOption_CursorTailable);
        OID id;
        id.init("000000000000000000000000");
        unique_ptr<DBClientCursor> c2 =
            _client.query(ns, QUERY("value" << GT << id), 0, 0, 0, QueryOption_CursorTailable);
        c1->next();
        c1->next();
        ASSERT(!c1->more());
        c2->next();
        c2->next();
        ASSERT(!c2->more());
        insertA(ns, 2);
        ASSERT(c1->more());
        ASSERT_EQUALS(2, c1->next().getIntField("a"));
        ASSERT(!c1->more());
        ASSERT(c2->more());
        ASSERT_EQUALS(2, c2->next().getIntField("a"));  // SERVER-645
        ASSERT(!c2->more());
        ASSERT(!c2->isDead());
    }
};

class OplogReplayMode : public ClientBase {
public:
    ~OplogReplayMode() {
        _client.dropCollection("unittests.querytests.OplogReplayMode");
    }
    void run() {
        // Skip the test if the storage engine doesn't support capped collections.
        if (!getGlobalServiceContext()->getStorageEngine()->supportsCappedCollections()) {
            return;
        }

        const char* ns = "unittests.querytests.OplogReplayMode";

        // Create a capped collection of size 10.
        _client.dropCollection(ns);
        _client.createCollection(ns, 10, true);

        insert(ns, BSON("ts" << Timestamp(1000, 0)));
        insert(ns, BSON("ts" << Timestamp(1000, 1)));
        insert(ns, BSON("ts" << Timestamp(1000, 2)));
        unique_ptr<DBClientCursor> c =
            _client.query(ns,
                          QUERY("ts" << GT << Timestamp(1000, 1)).hint(BSON("$natural" << 1)),
                          0,
                          0,
                          0,
                          QueryOption_OplogReplay);
        ASSERT(c->more());
        ASSERT_EQUALS(2u, c->next()["ts"].timestamp().getInc());
        ASSERT(!c->more());

        insert(ns, BSON("ts" << Timestamp(1000, 3)));
        c = _client.query(ns,
                          QUERY("ts" << GT << Timestamp(1000, 1)).hint(BSON("$natural" << 1)),
                          0,
                          0,
                          0,
                          QueryOption_OplogReplay);
        ASSERT(c->more());
        ASSERT_EQUALS(2u, c->next()["ts"].timestamp().getInc());
        ASSERT(c->more());
    }
};

<<<<<<< HEAD
class OplogReplaySlaveReadTill : public ClientBase {
public:
    ~OplogReplaySlaveReadTill() {
        _client.dropCollection("unittests.querytests.OplogReplaySlaveReadTill");
    }
    void run() {
        const char* ns = "unittests.querytests.OplogReplaySlaveReadTill";

        // Create a capped collection of size 10.
        _client.dropCollection(ns);
        _client.createCollection(ns, 10, true);

        ScopedTransaction transaction(&_txn, MODE_IX);
        Lock::DBLock lk(_txn.lockState(), "unittests", MODE_X);
        OldClientContext ctx(&_txn, ns);

        BSONObj info;
        _client.runCommand("unittests",
                           BSON("create"
                                << "querytests.OplogReplaySlaveReadTill"
                                << "capped"
                                << true
                                << "size"
                                << 8192),
                           info);

        Date_t one = Date_t::fromMillisSinceEpoch(getNextGlobalTimestamp().asLL());
        Date_t two = Date_t::fromMillisSinceEpoch(getNextGlobalTimestamp().asLL());
        Date_t three = Date_t::fromMillisSinceEpoch(getNextGlobalTimestamp().asLL());
        insert(ns, BSON("ts" << one));
        insert(ns, BSON("ts" << two));
        insert(ns, BSON("ts" << three));
        unique_ptr<DBClientCursor> c =
            _client.query(ns,
                          QUERY("ts" << GTE << two).hint(BSON("$natural" << 1)),
                          0,
                          0,
                          0,
                          QueryOption_OplogReplay | QueryOption_CursorTailable);
        ASSERT(c->more());
        ASSERT_EQUALS(two, c->next()["ts"].Date());
        long long cursorId = c->getCursorId();

        ClientCursorPin clientCursor(ctx.db()->getCollection(ns)->getCursorManager(), cursorId);
        ASSERT_EQUALS(three.toULL(), clientCursor.c()->getSlaveReadTill().asULL());
    }
};

=======
>>>>>>> f378d467
class OplogReplayExplain : public ClientBase {
public:
    ~OplogReplayExplain() {
        _client.dropCollection("unittests.querytests.OplogReplayExplain");
    }
    void run() {
        // Skip the test if the storage engine doesn't support capped collections.
        if (!getGlobalServiceContext()->getStorageEngine()->supportsCappedCollections()) {
            return;
        }

        const char* ns = "unittests.querytests.OplogReplayExplain";

        // Create a capped collection of size 10.
        _client.dropCollection(ns);
        _client.createCollection(ns, 10, true);

        insert(ns, BSON("ts" << Timestamp(1000, 0)));
        insert(ns, BSON("ts" << Timestamp(1000, 1)));
        insert(ns, BSON("ts" << Timestamp(1000, 2)));
        unique_ptr<DBClientCursor> c = _client.query(
            ns,
            QUERY("ts" << GT << Timestamp(1000, 1)).hint(BSON("$natural" << 1)).explain(),
            0,
            0,
            0,
            QueryOption_OplogReplay);
        ASSERT(c->more());

        // Check number of results and filterSet flag in explain.
        // filterSet is not available in oplog replay mode.
        BSONObj explainObj = c->next();
        ASSERT(explainObj.hasField("executionStats")) << explainObj;
        BSONObj execStats = explainObj["executionStats"].Obj();
        ASSERT_EQUALS(1, execStats.getIntField("nReturned"));

        ASSERT(!c->more());
    }
};

class BasicCount : public ClientBase {
public:
    ~BasicCount() {
        _client.dropCollection("unittests.querytests.BasicCount");
    }
    void run() {
        const char* ns = "unittests.querytests.BasicCount";
        ASSERT_OK(dbtests::createIndex(&_opCtx, ns, BSON("a" << 1)));
        count(0);
        insert(ns, BSON("a" << 3));
        count(0);
        insert(ns, BSON("a" << 4));
        count(1);
        insert(ns, BSON("a" << 5));
        count(1);
        insert(ns, BSON("a" << 4));
        count(2);
    }

private:
    void count(unsigned long long c) {
        ASSERT_EQUALS(c, _client.count("unittests.querytests.BasicCount", BSON("a" << 4)));
    }
};

class ArrayId : public ClientBase {
public:
    ~ArrayId() {
        _client.dropCollection("unittests.querytests.ArrayId");
    }
    void run() {
        const char* ns = "unittests.querytests.ArrayId";
        ASSERT_OK(dbtests::createIndex(&_opCtx, ns, BSON("_id" << 1)));
        ASSERT(!error());
        _client.insert(ns, fromjson("{'_id':[1,2]}"));
        ASSERT(error());
    }
};

class UnderscoreNs : public ClientBase {
public:
    ~UnderscoreNs() {
        _client.dropCollection("unittests.querytests._UnderscoreNs");
    }
    void run() {
        ASSERT(!error());
        const char* ns = "unittests.querytests._UnderscoreNs";
        ASSERT(_client.findOne(ns, "{}").isEmpty());
        _client.insert(ns, BSON("a" << 1));
        ASSERT_EQUALS(1, _client.findOne(ns, "{}").getIntField("a"));
        ASSERT(!error());
    }
};

class EmptyFieldSpec : public ClientBase {
public:
    ~EmptyFieldSpec() {
        _client.dropCollection("unittests.querytests.EmptyFieldSpec");
    }
    void run() {
        const char* ns = "unittests.querytests.EmptyFieldSpec";
        _client.insert(ns, BSON("a" << 1));
        ASSERT(!_client.findOne(ns, "").isEmpty());
        BSONObj empty;
        ASSERT(!_client.findOne(ns, "", &empty).isEmpty());
    }
};

class MultiNe : public ClientBase {
public:
    ~MultiNe() {
        _client.dropCollection("unittests.querytests.Ne");
    }
    void run() {
        const char* ns = "unittests.querytests.Ne";
        _client.insert(ns, fromjson("{a:[1,2]}"));
        ASSERT(_client.findOne(ns, fromjson("{a:{$ne:1}}")).isEmpty());
        BSONObj spec = fromjson("{a:{$ne:1,$ne:2}}");
        ASSERT(_client.findOne(ns, spec).isEmpty());
    }
};

class EmbeddedNe : public ClientBase {
public:
    ~EmbeddedNe() {
        _client.dropCollection("unittests.querytests.NestedNe");
    }
    void run() {
        const char* ns = "unittests.querytests.NestedNe";
        _client.insert(ns, fromjson("{a:[{b:1},{b:2}]}"));
        ASSERT(_client.findOne(ns, fromjson("{'a.b':{$ne:1}}")).isEmpty());
    }
};

class EmbeddedNumericTypes : public ClientBase {
public:
    ~EmbeddedNumericTypes() {
        _client.dropCollection("unittests.querytests.NumericEmbedded");
    }
    void run() {
        const char* ns = "unittests.querytests.NumericEmbedded";
        _client.insert(ns, BSON("a" << BSON("b" << 1)));
        ASSERT(!_client.findOne(ns, BSON("a" << BSON("b" << 1.0))).isEmpty());
        ASSERT_OK(dbtests::createIndex(&_opCtx, ns, BSON("a" << 1)));
        ASSERT(!_client.findOne(ns, BSON("a" << BSON("b" << 1.0))).isEmpty());
    }
};

class AutoResetIndexCache : public ClientBase {
public:
    ~AutoResetIndexCache() {
        _client.dropCollection("unittests.querytests.AutoResetIndexCache");
    }
    static const char* ns() {
        return "unittests.querytests.AutoResetIndexCache";
    }
    void index() {
        ASSERT_EQUALS(2u, _client.getIndexSpecs(ns()).size());
    }
    void noIndex() {
        ASSERT_EQUALS(0u, _client.getIndexSpecs(ns()).size());
    }
    void checkIndex() {
        ASSERT_OK(dbtests::createIndex(&_opCtx, ns(), BSON("a" << 1)));
        index();
    }
    void run() {
        _client.dropDatabase("unittests");
        noIndex();
        checkIndex();
        _client.dropCollection(ns());
        noIndex();
        checkIndex();
        _client.dropDatabase("unittests");
        noIndex();
        checkIndex();
    }
};

class UniqueIndex : public ClientBase {
public:
    ~UniqueIndex() {
        _client.dropCollection("unittests.querytests.UniqueIndex");
    }
    void run() {
        const char* ns = "unittests.querytests.UniqueIndex";
        ASSERT_OK(dbtests::createIndex(&_opCtx, ns, BSON("a" << 1), true));
        _client.insert(ns, BSON("a" << 4 << "b" << 2));
        _client.insert(ns, BSON("a" << 4 << "b" << 3));
        ASSERT_EQUALS(1U, _client.count(ns, BSONObj()));
        _client.dropCollection(ns);
        ASSERT_OK(dbtests::createIndex(&_opCtx, ns, BSON("b" << 1), true));
        _client.insert(ns, BSON("a" << 4 << "b" << 2));
        _client.insert(ns, BSON("a" << 4 << "b" << 3));
        ASSERT_EQUALS(2U, _client.count(ns, BSONObj()));
    }
};

class UniqueIndexPreexistingData : public ClientBase {
public:
    ~UniqueIndexPreexistingData() {
        _client.dropCollection("unittests.querytests.UniqueIndexPreexistingData");
    }
    void run() {
        const char* ns = "unittests.querytests.UniqueIndexPreexistingData";
        _client.insert(ns, BSON("a" << 4 << "b" << 2));
        _client.insert(ns, BSON("a" << 4 << "b" << 3));
        ASSERT_EQUALS(ErrorCodes::DuplicateKey,
                      dbtests::createIndex(&_opCtx, ns, BSON("a" << 1), true));
        ASSERT_EQUALS(
            0U,
            _client.count("unittests.system.indexes", BSON("ns" << ns << "name" << NE << "_id_")));
    }
};

class SubobjectInArray : public ClientBase {
public:
    ~SubobjectInArray() {
        _client.dropCollection("unittests.querytests.SubobjectInArray");
    }
    void run() {
        const char* ns = "unittests.querytests.SubobjectInArray";
        _client.insert(ns, fromjson("{a:[{b:{c:1}}]}"));
        ASSERT(!_client.findOne(ns, BSON("a.b.c" << 1)).isEmpty());
        ASSERT(!_client.findOne(ns, fromjson("{'a.c':null}")).isEmpty());
    }
};

class Size : public ClientBase {
public:
    ~Size() {
        _client.dropCollection("unittests.querytests.Size");
    }
    void run() {
        const char* ns = "unittests.querytests.Size";
        _client.insert(ns, fromjson("{a:[1,2,3]}"));
        ASSERT_OK(dbtests::createIndex(&_opCtx, ns, BSON("a" << 1)));
        ASSERT(_client.query(ns, QUERY("a" << mongo::BSIZE << 3).hint(BSON("a" << 1)))->more());
    }
};

class FullArray : public ClientBase {
public:
    ~FullArray() {
        _client.dropCollection("unittests.querytests.IndexedArray");
    }
    void run() {
        const char* ns = "unittests.querytests.IndexedArray";
        _client.insert(ns, fromjson("{a:[1,2,3]}"));
        ASSERT(_client.query(ns, Query("{a:[1,2,3]}"))->more());
        ASSERT_OK(dbtests::createIndex(&_opCtx, ns, BSON("a" << 1)));
        ASSERT(_client.query(ns, Query("{a:{$in:[1,[1,2,3]]}}").hint(BSON("a" << 1)))->more());
        ASSERT(_client.query(ns, Query("{a:[1,2,3]}").hint(BSON("a" << 1)))->more());  // SERVER-146
    }
};

class InsideArray : public ClientBase {
public:
    ~InsideArray() {
        _client.dropCollection("unittests.querytests.InsideArray");
    }
    void run() {
        const char* ns = "unittests.querytests.InsideArray";
        _client.insert(ns, fromjson("{a:[[1],2]}"));
        check("$natural");
        ASSERT_OK(dbtests::createIndex(&_opCtx, ns, BSON("a" << 1)));
        check("a");  // SERVER-146
    }

private:
    void check(const string& hintField) {
        const char* ns = "unittests.querytests.InsideArray";
        ASSERT(_client.query(ns, Query("{a:[[1],2]}").hint(BSON(hintField << 1)))->more());
        ASSERT(_client.query(ns, Query("{a:[1]}").hint(BSON(hintField << 1)))->more());
        ASSERT(_client.query(ns, Query("{a:2}").hint(BSON(hintField << 1)))->more());
        ASSERT(!_client.query(ns, Query("{a:1}").hint(BSON(hintField << 1)))->more());
    }
};

class IndexInsideArrayCorrect : public ClientBase {
public:
    ~IndexInsideArrayCorrect() {
        _client.dropCollection("unittests.querytests.IndexInsideArrayCorrect");
    }
    void run() {
        const char* ns = "unittests.querytests.IndexInsideArrayCorrect";
        _client.insert(ns, fromjson("{'_id':1,a:[1]}"));
        _client.insert(ns, fromjson("{'_id':2,a:[[1]]}"));
        ASSERT_OK(dbtests::createIndex(&_opCtx, ns, BSON("a" << 1)));
        ASSERT_EQUALS(
            1, _client.query(ns, Query("{a:[1]}").hint(BSON("a" << 1)))->next().getIntField("_id"));
    }
};

class SubobjArr : public ClientBase {
public:
    ~SubobjArr() {
        _client.dropCollection("unittests.querytests.SubobjArr");
    }
    void run() {
        const char* ns = "unittests.querytests.SubobjArr";
        _client.insert(ns, fromjson("{a:[{b:[1]}]}"));
        check("$natural");
        ASSERT_OK(dbtests::createIndex(&_opCtx, ns, BSON("a" << 1)));
        check("a");
    }

private:
    void check(const string& hintField) {
        const char* ns = "unittests.querytests.SubobjArr";
        ASSERT(_client.query(ns, Query("{'a.b':1}").hint(BSON(hintField << 1)))->more());
        ASSERT(_client.query(ns, Query("{'a.b':[1]}").hint(BSON(hintField << 1)))->more());
    }
};

class MinMax : public ClientBase {
public:
    MinMax() : ns("unittests.querytests.MinMax") {}
    ~MinMax() {
        _client.dropCollection("unittests.querytests.MinMax");
    }
    void run() {
        ASSERT_OK(dbtests::createIndex(&_opCtx, ns, BSON("a" << 1 << "b" << 1)));
        _client.insert(ns, BSON("a" << 1 << "b" << 1));
        _client.insert(ns, BSON("a" << 1 << "b" << 2));
        _client.insert(ns, BSON("a" << 2 << "b" << 1));
        _client.insert(ns, BSON("a" << 2 << "b" << 2));

        ASSERT_EQUALS(4, count(_client.query(ns, BSONObj())));
        BSONObj hints[] = {BSONObj(), BSON("a" << 1 << "b" << 1)};
        for (int i = 0; i < 2; ++i) {
            check(0, 0, 3, 3, 4, hints[i]);
            check(1, 1, 2, 2, 3, hints[i]);
            check(1, 2, 2, 2, 2, hints[i]);
            check(1, 2, 2, 1, 1, hints[i]);

            unique_ptr<DBClientCursor> c = query(1, 2, 2, 2, hints[i]);
            BSONObj obj = c->next();
            ASSERT_EQUALS(1, obj.getIntField("a"));
            ASSERT_EQUALS(2, obj.getIntField("b"));
            obj = c->next();
            ASSERT_EQUALS(2, obj.getIntField("a"));
            ASSERT_EQUALS(1, obj.getIntField("b"));
            ASSERT(!c->more());
        }
    }

private:
    unique_ptr<DBClientCursor> query(int minA, int minB, int maxA, int maxB, const BSONObj& hint) {
        Query q;
        q = q.minKey(BSON("a" << minA << "b" << minB)).maxKey(BSON("a" << maxA << "b" << maxB));
        if (!hint.isEmpty())
            q.hint(hint);
        return _client.query(ns, q);
    }
    void check(
        int minA, int minB, int maxA, int maxB, int expectedCount, const BSONObj& hint = empty_) {
        ASSERT_EQUALS(expectedCount, count(query(minA, minB, maxA, maxB, hint)));
    }
    int count(unique_ptr<DBClientCursor> c) {
        int ret = 0;
        while (c->more()) {
            ++ret;
            c->next();
        }
        return ret;
    }
    const char* ns;
    static BSONObj empty_;
};
BSONObj MinMax::empty_;

class MatchCodeCodeWScope : public ClientBase {
public:
    MatchCodeCodeWScope() : _ns("unittests.querytests.MatchCodeCodeWScope") {}
    ~MatchCodeCodeWScope() {
        _client.dropCollection("unittests.querytests.MatchCodeCodeWScope");
    }
    void run() {
        checkMatch();
        ASSERT_OK(dbtests::createIndex(&_opCtx, _ns, BSON("a" << 1)));
        checkMatch();
    }

private:
    void checkMatch() {
        _client.remove(_ns, BSONObj());

        _client.insert(_ns, code());
        _client.insert(_ns, codeWScope());

        ASSERT_EQUALS(1U, _client.count(_ns, code()));
        ASSERT_EQUALS(1U, _client.count(_ns, codeWScope()));

        ASSERT_EQUALS(1U, _client.count(_ns, BSON("a" << BSON("$type" << (int)Code))));
        ASSERT_EQUALS(1U, _client.count(_ns, BSON("a" << BSON("$type" << (int)CodeWScope))));
    }
    BSONObj code() const {
        BSONObjBuilder codeBuilder;
        codeBuilder.appendCode("a", "return 1;");
        return codeBuilder.obj();
    }
    BSONObj codeWScope() const {
        BSONObjBuilder codeWScopeBuilder;
        codeWScopeBuilder.appendCodeWScope("a", "return 1;", BSONObj());
        return codeWScopeBuilder.obj();
    }
    const char* _ns;
};

class MatchDBRefType : public ClientBase {
public:
    MatchDBRefType() : _ns("unittests.querytests.MatchDBRefType") {}
    ~MatchDBRefType() {
        _client.dropCollection("unittests.querytests.MatchDBRefType");
    }
    void run() {
        checkMatch();
        ASSERT_OK(dbtests::createIndex(&_opCtx, _ns, BSON("a" << 1)));
        checkMatch();
    }

private:
    void checkMatch() {
        _client.remove(_ns, BSONObj());
        _client.insert(_ns, dbref());
        ASSERT_EQUALS(1U, _client.count(_ns, dbref()));
        ASSERT_EQUALS(1U, _client.count(_ns, BSON("a" << BSON("$type" << (int)DBRef))));
    }
    BSONObj dbref() const {
        BSONObjBuilder b;
        OID oid;
        b.appendDBRef("a", "ns", oid);
        return b.obj();
    }
    const char* _ns;
};

class DirectLocking : public ClientBase {
public:
    void run() {
        Lock::GlobalWrite lk(&_opCtx);
        OldClientContext ctx(&_opCtx, "unittests.DirectLocking");
        _client.remove("a.b", BSONObj());
        ASSERT_EQUALS("unittests", ctx.db()->name());
    }
    const char* ns;
};

class FastCountIn : public ClientBase {
public:
    ~FastCountIn() {
        _client.dropCollection("unittests.querytests.FastCountIn");
    }
    void run() {
        const char* ns = "unittests.querytests.FastCountIn";
        _client.insert(ns,
                       BSON("i"
                            << "a"));
        ASSERT_OK(dbtests::createIndex(&_opCtx, ns, BSON("i" << 1)));
        ASSERT_EQUALS(1U, _client.count(ns, fromjson("{i:{$in:['a']}}")));
    }
};

class EmbeddedArray : public ClientBase {
public:
    ~EmbeddedArray() {
        _client.dropCollection("unittests.querytests.EmbeddedArray");
    }
    void run() {
        const char* ns = "unittests.querytests.EmbeddedArray";
        _client.insert(ns, fromjson("{foo:{bar:['spam']}}"));
        _client.insert(ns, fromjson("{foo:{bar:['spam','eggs']}}"));
        _client.insert(ns, fromjson("{bar:['spam']}"));
        _client.insert(ns, fromjson("{bar:['spam','eggs']}"));
        ASSERT_EQUALS(2U,
                      _client.count(ns,
                                    BSON("bar"
                                         << "spam")));
        ASSERT_EQUALS(2U,
                      _client.count(ns,
                                    BSON("foo.bar"
                                         << "spam")));
    }
};

class DifferentNumbers : public ClientBase {
public:
    ~DifferentNumbers() {
        _client.dropCollection("unittests.querytests.DifferentNumbers");
    }
    void t(const char* ns) {
        unique_ptr<DBClientCursor> cursor = _client.query(ns, Query().sort("7"));
        while (cursor->more()) {
            BSONObj o = cursor->next();
            verify(o.valid(BSONVersion::kLatest));
<<<<<<< HEAD
            // cout << " foo " << o << endl;
=======
>>>>>>> f378d467
        }
    }
    void run() {
        const char* ns = "unittests.querytests.DifferentNumbers";
        {
            BSONObjBuilder b;
            b.append("7", (int)4);
            _client.insert(ns, b.obj());
        }
        {
            BSONObjBuilder b;
            b.append("7", (long long)2);
            _client.insert(ns, b.obj());
        }
        {
            BSONObjBuilder b;
            b.appendNull("7");
            _client.insert(ns, b.obj());
        }
        {
            BSONObjBuilder b;
            b.append("7", "b");
            _client.insert(ns, b.obj());
        }
        {
            BSONObjBuilder b;
            b.appendNull("8");
            _client.insert(ns, b.obj());
        }
        {
            BSONObjBuilder b;
            b.append("7", (double)3.7);
            _client.insert(ns, b.obj());
        }

        t(ns);
        ASSERT_OK(dbtests::createIndex(&_opCtx, ns, BSON("7" << 1)));
        t(ns);
    }
};

class CollectionBase : public ClientBase {
public:
    CollectionBase(string leaf) {
        _ns = "unittests.querytests.";
        _ns += leaf;
        _client.dropCollection(ns());
    }

    virtual ~CollectionBase() {
        _client.dropCollection(ns());
    }

    int count() {
        return (int)_client.count(ns());
    }

    size_t numCursorsOpen() {
        AutoGetCollectionForReadCommand ctx(&_opCtx, NamespaceString(_ns));
        Collection* collection = ctx.getCollection();
        if (!collection)
            return 0;
        return collection->getCursorManager()->numCursors();
    }

    const char* ns() {
        return _ns.c_str();
    }

private:
    string _ns;
};

class SymbolStringSame : public CollectionBase {
public:
    SymbolStringSame() : CollectionBase("symbolstringsame") {}

    void run() {
        {
            BSONObjBuilder b;
            b.appendSymbol("x", "eliot");
            b.append("z", 17);
            _client.insert(ns(), b.obj());
        }
        ASSERT_EQUALS(17, _client.findOne(ns(), BSONObj())["z"].number());
        {
            BSONObjBuilder b;
            b.appendSymbol("x", "eliot");
            ASSERT_EQUALS(17, _client.findOne(ns(), b.obj())["z"].number());
        }
        ASSERT_EQUALS(17,
                      _client
                          .findOne(ns(),
                                   BSON("x"
                                        << "eliot"))["z"]
                          .number());
<<<<<<< HEAD
        ASSERT_OK(dbtests::createIndex(&_txn, ns(), BSON("x" << 1)));
=======
        ASSERT_OK(dbtests::createIndex(&_opCtx, ns(), BSON("x" << 1)));
>>>>>>> f378d467
        ASSERT_EQUALS(17,
                      _client
                          .findOne(ns(),
                                   BSON("x"
                                        << "eliot"))["z"]
                          .number());
    }
};

class TailableCappedRaceCondition : public CollectionBase {
public:
    TailableCappedRaceCondition() : CollectionBase("tailablecappedrace") {
        _client.dropCollection(ns());
        _n = 0;
    }
    void run() {
        // Skip the test if the storage engine doesn't support capped collections.
        if (!getGlobalServiceContext()->getStorageEngine()->supportsCappedCollections()) {
            return;
        }

        string err;
        OldClientWriteContext ctx(&_opCtx, ns());

        // note that extents are always at least 4KB now - so this will get rounded up
        // a bit.
        {
<<<<<<< HEAD
            WriteUnitOfWork wunit(&_txn);
            ASSERT(userCreateNS(&_txn,
                                ctx.db(),
                                ns(),
                                fromjson("{ capped : true, size : 2000, max: 10000 }"),
                                false)
                       .isOK());
=======
            WriteUnitOfWork wunit(&_opCtx);
            CollectionOptions collectionOptions;
            ASSERT_OK(
                collectionOptions.parse(fromjson("{ capped : true, size : 2000, max: 10000 }"),
                                        CollectionOptions::parseForCommand));
            ASSERT(
                Database::userCreateNS(&_opCtx, ctx.db(), ns(), collectionOptions, false).isOK());
>>>>>>> f378d467
            wunit.commit();
        }

        for (int i = 0; i < 200; i++) {
            insertNext();
            ASSERT(count() < 90);
        }

        int a = count();

        unique_ptr<DBClientCursor> c =
            _client.query(ns(),
                          QUERY("i" << GT << 0).hint(BSON("$natural" << 1)),
                          0,
                          0,
                          0,
                          QueryOption_CursorTailable);
        int n = 0;
        while (c->more()) {
            BSONObj z = c->next();
            n++;
        }

        ASSERT_EQUALS(a, n);

        insertNext();
        ASSERT(c->more());

        for (int i = 0; i < 90; i++) {
            insertNext();
        }

        ASSERT_THROWS(([&] {
                          while (c->more()) {
                              c->nextSafe();
                          }
                      }()),
                      AssertionException);
    }

    void insertNext() {
        BSONObjBuilder b;
        b.appendOID("_id", 0, true);
        b.append("i", _n++);
        insert(ns(), b.obj());
    }

    int _n;
};

class HelperTest : public CollectionBase {
public:
    HelperTest() : CollectionBase("helpertest") {}

    void run() {
        OldClientWriteContext ctx(&_opCtx, ns());

        for (int i = 0; i < 50; i++) {
            insert(ns(), BSON("_id" << i << "x" << i * 2));
        }

        ASSERT_EQUALS(50, count());

        BSONObj res;
        ASSERT(Helpers::findOne(&_opCtx, ctx.getCollection(), BSON("_id" << 20), res, true));
        ASSERT_EQUALS(40, res["x"].numberInt());

        ASSERT(Helpers::findById(&_opCtx, ctx.db(), ns(), BSON("_id" << 20), res));
        ASSERT_EQUALS(40, res["x"].numberInt());

        ASSERT(!Helpers::findById(&_opCtx, ctx.db(), ns(), BSON("_id" << 200), res));

        long long slow;
        long long fast;

        int n = 10000;
        DEV n = 1000;
        {
            Timer t;
            for (int i = 0; i < n; i++) {
                ASSERT(
                    Helpers::findOne(&_opCtx, ctx.getCollection(), BSON("_id" << 20), res, true));
            }
            slow = t.micros();
        }
        {
            Timer t;
            for (int i = 0; i < n; i++) {
                ASSERT(Helpers::findById(&_opCtx, ctx.db(), ns(), BSON("_id" << 20), res));
            }
            fast = t.micros();
        }

        std::cout << "HelperTest  slow:" << slow << " fast:" << fast << endl;
    }
};

class HelperByIdTest : public CollectionBase {
public:
    HelperByIdTest() : CollectionBase("helpertestbyid") {}

    void run() {
        OldClientWriteContext ctx(&_opCtx, ns());

        for (int i = 0; i < 1000; i++) {
            insert(ns(), BSON("_id" << i << "x" << i * 2));
        }
        for (int i = 0; i < 1000; i += 2) {
            _client.remove(ns(), BSON("_id" << i));
        }

        BSONObj res;
        for (int i = 0; i < 1000; i++) {
            bool found = Helpers::findById(&_opCtx, ctx.db(), ns(), BSON("_id" << i), res);
            ASSERT_EQUALS(i % 2, int(found));
        }
    }
};

class ClientCursorTest : public CollectionBase {
    ClientCursorTest() : CollectionBase("clientcursortest") {}

    void run() {
        OldClientWriteContext ctx(&_opCtx, ns());

        for (int i = 0; i < 1000; i++) {
            insert(ns(), BSON("_id" << i << "x" << i * 2));
        }
    }
};

class FindingStart : public CollectionBase {
public:
    FindingStart() : CollectionBase("findingstart") {}
    static const char* ns() {
        return "local.querytests.findingstart";
    }

    void run() {
        // Skip the test if the storage engine doesn't support capped collections.
        if (!getGlobalServiceContext()->getStorageEngine()->supportsCappedCollections()) {
            return;
        }

        BSONObj info;
        // Must use local db so that the collection is not replicated, to allow autoIndexId:false.
        ASSERT(_client.runCommand("local",
                                  BSON("create"
                                       << "querytests.findingstart"
                                       << "capped"
                                       << true
                                       << "$nExtents"
                                       << 5
                                       << "autoIndexId"
                                       << false),
                                  info));

        unsigned i = 0;
        int max = 1;

        while (1) {
            int oldCount = count();
            _client.insert(ns(), BSON("ts" << Timestamp(1000, i++)));
            int newCount = count();
            if (oldCount == newCount || newCount < max)
                break;

            if (newCount > max)
                max = newCount;
        }

        for (int k = 0; k < 5; ++k) {
            _client.insert(ns(), BSON("ts" << Timestamp(1000, i++)));
            unsigned min = _client.query(ns(), Query().sort(BSON("$natural" << 1)))
                               ->next()["ts"]
                               .timestamp()
                               .getInc();
            for (unsigned j = -1; j < i; ++j) {
                unique_ptr<DBClientCursor> c =
                    _client.query(ns(),
                                  QUERY("ts" << GTE << Timestamp(1000, j)),
                                  0,
                                  0,
                                  0,
                                  QueryOption_OplogReplay);
                ASSERT(c->more());
                BSONObj next = c->next();
                ASSERT(!next["ts"].eoo());
                ASSERT_EQUALS((j > min ? j : min), next["ts"].timestamp().getInc());
            }
        }
        ASSERT(_client.dropCollection(ns()));
    }
};

class FindingStartPartiallyFull : public CollectionBase {
public:
    FindingStartPartiallyFull() : CollectionBase("findingstart") {}
    static const char* ns() {
        return "local.querytests.findingstart";
    }

    void run() {
        // Skip the test if the storage engine doesn't support capped collections.
        if (!getGlobalServiceContext()->getStorageEngine()->supportsCappedCollections()) {
            return;
        }

        size_t startNumCursors = numCursorsOpen();

        BSONObj info;
        // Must use local db so that the collection is not replicated, to allow autoIndexId:false.
        ASSERT(_client.runCommand("local",
                                  BSON("create"
                                       << "querytests.findingstart"
                                       << "capped"
                                       << true
                                       << "$nExtents"
                                       << 5
                                       << "autoIndexId"
                                       << false),
                                  info));

        unsigned i = 0;
        for (; i < 150; _client.insert(ns(), BSON("ts" << Timestamp(1000, i++))))
            ;

        for (int k = 0; k < 5; ++k) {
            _client.insert(ns(), BSON("ts" << Timestamp(1000, i++)));
            unsigned min = _client.query(ns(), Query().sort(BSON("$natural" << 1)))
                               ->next()["ts"]
                               .timestamp()
                               .getInc();
            for (unsigned j = -1; j < i; ++j) {
                unique_ptr<DBClientCursor> c =
                    _client.query(ns(),
                                  QUERY("ts" << GTE << Timestamp(1000, j)),
                                  0,
                                  0,
                                  0,
                                  QueryOption_OplogReplay);
                ASSERT(c->more());
                BSONObj next = c->next();
                ASSERT(!next["ts"].eoo());
                ASSERT_EQUALS((j > min ? j : min), next["ts"].timestamp().getInc());
            }
        }

        ASSERT_EQUALS(startNumCursors, numCursorsOpen());
        ASSERT(_client.dropCollection(ns()));
    }
};

/**
 * Check OplogReplay mode where query timestamp is earlier than the earliest
 * entry in the collection.
 */
class FindingStartStale : public CollectionBase {
public:
    FindingStartStale() : CollectionBase("findingstart") {}
    static const char* ns() {
        return "local.querytests.findingstart";
    }

    void run() {
        // Skip the test if the storage engine doesn't support capped collections.
        if (!getGlobalServiceContext()->getStorageEngine()->supportsCappedCollections()) {
            return;
        }

        size_t startNumCursors = numCursorsOpen();

        // Check OplogReplay mode with missing collection.
        unique_ptr<DBClientCursor> c0 = _client.query(
            ns(), QUERY("ts" << GTE << Timestamp(1000, 50)), 0, 0, 0, QueryOption_OplogReplay);
        ASSERT(!c0->more());

        BSONObj info;
        // Must use local db so that the collection is not replicated, to allow autoIndexId:false.
        ASSERT(_client.runCommand("local",
                                  BSON("create"
                                       << "querytests.findingstart"
                                       << "capped"
                                       << true
                                       << "$nExtents"
                                       << 5
                                       << "autoIndexId"
                                       << false),
                                  info));

        // Check OplogReplay mode with empty collection.
        unique_ptr<DBClientCursor> c = _client.query(
            ns(), QUERY("ts" << GTE << Timestamp(1000, 50)), 0, 0, 0, QueryOption_OplogReplay);
        ASSERT(!c->more());

        // Check with some docs in the collection.
        for (int i = 100; i < 150; _client.insert(ns(), BSON("ts" << Timestamp(1000, i++))))
            ;
        c = _client.query(
            ns(), QUERY("ts" << GTE << Timestamp(1000, 50)), 0, 0, 0, QueryOption_OplogReplay);
        ASSERT(c->more());
        ASSERT_EQUALS(100u, c->next()["ts"].timestamp().getInc());

        // Check that no persistent cursors outlast our queries above.
        ASSERT_EQUALS(startNumCursors, numCursorsOpen());

        ASSERT(_client.dropCollection(ns()));
    }
};

class WhatsMyUri : public CollectionBase {
public:
    WhatsMyUri() : CollectionBase("whatsmyuri") {}
    void run() {
        BSONObj result;
        _client.runCommand("admin", BSON("whatsmyuri" << 1), result);
        ASSERT_EQUALS("", result["you"].str());
    }
};

class CollectionInternalBase : public CollectionBase {
public:
    CollectionInternalBase(const char* nsLeaf)
        : CollectionBase(nsLeaf), _lk(&_opCtx, "unittests", MODE_X), _ctx(&_opCtx, ns()) {}

private:
    Lock::DBLock _lk;
    OldClientContext _ctx;
};

class Exhaust : public CollectionInternalBase {
public:
    Exhaust() : CollectionInternalBase("exhaust") {}
    void run() {
        // Skip the test if the storage engine doesn't support capped collections.
        if (!getGlobalServiceContext()->getStorageEngine()->supportsCappedCollections()) {
            return;
        }

        BSONObj info;
        ASSERT(_client.runCommand("unittests",
                                  BSON("create"
                                       << "querytests.exhaust"
                                       << "capped"
                                       << true
                                       << "size"
                                       << 8192),
                                  info));
        _client.insert(ns(), BSON("ts" << Timestamp(1000, 0)));
        Message message;
        assembleQueryRequest(ns(),
                             BSON("ts" << GTE << Timestamp(1000, 0)),
                             0,
                             0,
                             0,
                             QueryOption_OplogReplay | QueryOption_CursorTailable |
                                 QueryOption_Exhaust,
                             message);
        DbMessage dbMessage(message);
        QueryMessage queryMessage(dbMessage);
        Message result;
        string exhaust = runQuery(&_opCtx, queryMessage, NamespaceString(ns()), result);
        ASSERT(exhaust.size());
        ASSERT_EQUALS(string(ns()), exhaust);
    }
};

class QueryReadsAll : public CollectionBase {
public:
    QueryReadsAll() : CollectionBase("queryreadsall") {}
    void run() {
        for (int i = 0; i < 5; ++i) {
            insert(ns(), BSONObj());
        }
        {
            // With five results and a batch size of 5, a cursor is created since we don't know
            // there are no more results.
            std::unique_ptr<DBClientCursor> c = _client.query(ns(), Query(), 5);
            ASSERT(c->more());
            ASSERT_NE(0, c->getCursorId());
            for (int i = 0; i < 5; ++i) {
                ASSERT(c->more());
                c->next();
            }
            ASSERT(!c->more());
        }
        {
            // With a batchsize of 6 we know there are no more results so we don't create a
            // cursor.
            std::unique_ptr<DBClientCursor> c = _client.query(ns(), Query(), 6);
            ASSERT(c->more());
            ASSERT_EQ(0, c->getCursorId());
        }
    }
};

namespace queryobjecttests {
class names1 {
public:
    void run() {
        ASSERT_BSONOBJ_EQ(BSON("x" << 1), QUERY("query" << BSON("x" << 1)).getFilter());
        ASSERT_BSONOBJ_EQ(BSON("x" << 1), QUERY("$query" << BSON("x" << 1)).getFilter());
    }
};
}  // namespace queryobjecttests

class OrderingTest {
public:
    void run() {
        {
            Ordering o = Ordering::make(BSON("a" << 1 << "b" << -1 << "c" << 1));
            ASSERT_EQUALS(1, o.get(0));
            ASSERT_EQUALS(-1, o.get(1));
            ASSERT_EQUALS(1, o.get(2));

            ASSERT(!o.descending(1));
            ASSERT(o.descending(1 << 1));
            ASSERT(!o.descending(1 << 2));
        }

        {
            Ordering o = Ordering::make(BSON("a.d" << 1 << "a" << 1 << "e" << -1));
            ASSERT_EQUALS(1, o.get(0));
            ASSERT_EQUALS(1, o.get(1));
            ASSERT_EQUALS(-1, o.get(2));

            ASSERT(!o.descending(1));
            ASSERT(!o.descending(1 << 1));
            ASSERT(o.descending(1 << 2));
        }
    }
};

class All : public Suite {
public:
    All() : Suite("query") {}

    void setupTests() {
        add<FindingStart>();
        add<FindOneOr>();
        add<FindOneRequireIndex>();
        add<FindOneEmptyObj>();
        add<BoundedKey>();
        add<GetMore>();
        add<GetMoreKillOp>();
        add<GetMoreInvalidRequest>();
        add<PositiveLimit>();
        add<TailNotAtEnd>();
        add<EmptyTail>();
        add<TailableDelete>();
        add<TailableDelete2>();
        add<TailableInsertDelete>();
        add<TailCappedOnly>();
        add<TailableQueryOnId>();
        add<OplogReplayMode>();
        add<OplogReplayExplain>();
        add<ArrayId>();
        add<UnderscoreNs>();
        add<EmptyFieldSpec>();
        add<MultiNe>();
        add<EmbeddedNe>();
        add<EmbeddedNumericTypes>();
        add<AutoResetIndexCache>();
        add<UniqueIndex>();
        add<UniqueIndexPreexistingData>();
        add<SubobjectInArray>();
        add<Size>();
        add<FullArray>();
        add<InsideArray>();
        add<IndexInsideArrayCorrect>();
        add<SubobjArr>();
        add<MinMax>();
        add<MatchCodeCodeWScope>();
        add<MatchDBRefType>();
        add<DirectLocking>();
        add<FastCountIn>();
        add<EmbeddedArray>();
        add<DifferentNumbers>();
        add<SymbolStringSame>();
        add<TailableCappedRaceCondition>();
        add<HelperTest>();
        add<HelperByIdTest>();
        add<FindingStartPartiallyFull>();
        add<FindingStartStale>();
        add<WhatsMyUri>();
        add<Exhaust>();
        add<QueryReadsAll>();
        add<queryobjecttests::names1>();
        add<OrderingTest>();
    }
};

SuiteInstance<All> myall;

}  // namespace QueryTests
}  // namespace<|MERGE_RESOLUTION|>--- conflicted
+++ resolved
@@ -1,7 +1,4 @@
-<<<<<<< HEAD
-=======
-
->>>>>>> f378d467
+
 /**
  *    Copyright (C) 2018-present MongoDB, Inc.
  *
@@ -44,14 +41,6 @@
 #include "mongo/db/dbdirectclient.h"
 #include "mongo/db/dbhelpers.h"
 #include "mongo/db/exec/queued_data_stage.h"
-<<<<<<< HEAD
-#include "mongo/db/global_timestamp.h"
-#include "mongo/db/json.h"
-#include "mongo/db/lasterror.h"
-#include "mongo/db/query/find.h"
-#include "mongo/db/service_context.h"
-#include "mongo/db/service_context_d.h"
-=======
 #include "mongo/db/json.h"
 #include "mongo/db/lasterror.h"
 #include "mongo/db/logical_clock.h"
@@ -59,7 +48,6 @@
 #include "mongo/db/namespace_string.h"
 #include "mongo/db/query/find.h"
 #include "mongo/db/service_context.h"
->>>>>>> f378d467
 #include "mongo/dbtests/dbtests.h"
 #include "mongo/util/timer.h"
 
@@ -104,11 +92,7 @@
     }
 
     void addIndex(const IndexSpec& spec) {
-<<<<<<< HEAD
-        DBDirectClient client(&_txn);
-=======
         DBDirectClient client(&_opCtx);
->>>>>>> f378d467
         client.createIndex(ns(), spec);
         client.getLastError();
     }
@@ -118,11 +102,7 @@
     }
 
     void insert(const BSONObj& o) {
-<<<<<<< HEAD
-        WriteUnitOfWork wunit(&_txn);
-=======
         WriteUnitOfWork wunit(&_opCtx);
->>>>>>> f378d467
         OpDebug* const nullOpDebug = nullptr;
         if (o["_id"].eoo()) {
             BSONObjBuilder b;
@@ -130,30 +110,18 @@
             oid.init();
             b.appendOID("_id", &oid);
             b.appendElements(o);
-<<<<<<< HEAD
-            _collection->insertDocument(&_txn, b.obj(), nullOpDebug, false);
-        } else {
-            _collection->insertDocument(&_txn, o, nullOpDebug, false);
-=======
             _collection->insertDocument(&_opCtx, InsertStatement(b.obj()), nullOpDebug, false)
                 .transitional_ignore();
         } else {
             _collection->insertDocument(&_opCtx, InsertStatement(o), nullOpDebug, false)
                 .transitional_ignore();
->>>>>>> f378d467
         }
         wunit.commit();
     }
 
 
-<<<<<<< HEAD
-    const ServiceContext::UniqueOperationContext _txnPtr = cc().makeOperationContext();
-    OperationContext& _txn = *_txnPtr;
-    ScopedTransaction _scopedXact;
-=======
     const ServiceContext::UniqueOperationContext _opCtxPtr = cc().makeOperationContext();
     OperationContext& _opCtx = *_opCtxPtr;
->>>>>>> f378d467
     Lock::GlobalWrite _lk;
     OldClientContext _context;
 
@@ -204,11 +172,6 @@
 
         addIndex(IndexSpec().addKey("b").unique(false));
 
-<<<<<<< HEAD
-        addIndex(IndexSpec().addKey("b").unique(false));
-
-=======
->>>>>>> f378d467
         // Check findOne() returning object, requiring indexed scan with index.
         ASSERT(Helpers::findOne(&_opCtx, _collection, query, ret, true));
         // Check findOne() returning location, requiring indexed scan with index.
@@ -281,13 +244,8 @@
         return !_client.getPrevError().getField("err").isNull();
     }
 
-<<<<<<< HEAD
-    const ServiceContext::UniqueOperationContext _txnPtr = cc().makeOperationContext();
-    OperationContext& _txn = *_txnPtr;
-=======
     const ServiceContext::UniqueOperationContext _opCtxPtr = cc().makeOperationContext();
     OperationContext& _opCtx = *_opCtxPtr;
->>>>>>> f378d467
     DBDirectClient _client;
 };
 
@@ -713,57 +671,6 @@
     }
 };
 
-<<<<<<< HEAD
-class OplogReplaySlaveReadTill : public ClientBase {
-public:
-    ~OplogReplaySlaveReadTill() {
-        _client.dropCollection("unittests.querytests.OplogReplaySlaveReadTill");
-    }
-    void run() {
-        const char* ns = "unittests.querytests.OplogReplaySlaveReadTill";
-
-        // Create a capped collection of size 10.
-        _client.dropCollection(ns);
-        _client.createCollection(ns, 10, true);
-
-        ScopedTransaction transaction(&_txn, MODE_IX);
-        Lock::DBLock lk(_txn.lockState(), "unittests", MODE_X);
-        OldClientContext ctx(&_txn, ns);
-
-        BSONObj info;
-        _client.runCommand("unittests",
-                           BSON("create"
-                                << "querytests.OplogReplaySlaveReadTill"
-                                << "capped"
-                                << true
-                                << "size"
-                                << 8192),
-                           info);
-
-        Date_t one = Date_t::fromMillisSinceEpoch(getNextGlobalTimestamp().asLL());
-        Date_t two = Date_t::fromMillisSinceEpoch(getNextGlobalTimestamp().asLL());
-        Date_t three = Date_t::fromMillisSinceEpoch(getNextGlobalTimestamp().asLL());
-        insert(ns, BSON("ts" << one));
-        insert(ns, BSON("ts" << two));
-        insert(ns, BSON("ts" << three));
-        unique_ptr<DBClientCursor> c =
-            _client.query(ns,
-                          QUERY("ts" << GTE << two).hint(BSON("$natural" << 1)),
-                          0,
-                          0,
-                          0,
-                          QueryOption_OplogReplay | QueryOption_CursorTailable);
-        ASSERT(c->more());
-        ASSERT_EQUALS(two, c->next()["ts"].Date());
-        long long cursorId = c->getCursorId();
-
-        ClientCursorPin clientCursor(ctx.db()->getCollection(ns)->getCursorManager(), cursorId);
-        ASSERT_EQUALS(three.toULL(), clientCursor.c()->getSlaveReadTill().asULL());
-    }
-};
-
-=======
->>>>>>> f378d467
 class OplogReplayExplain : public ClientBase {
 public:
     ~OplogReplayExplain() {
@@ -1260,10 +1167,6 @@
         while (cursor->more()) {
             BSONObj o = cursor->next();
             verify(o.valid(BSONVersion::kLatest));
-<<<<<<< HEAD
-            // cout << " foo " << o << endl;
-=======
->>>>>>> f378d467
         }
     }
     void run() {
@@ -1360,11 +1263,7 @@
                                    BSON("x"
                                         << "eliot"))["z"]
                           .number());
-<<<<<<< HEAD
-        ASSERT_OK(dbtests::createIndex(&_txn, ns(), BSON("x" << 1)));
-=======
         ASSERT_OK(dbtests::createIndex(&_opCtx, ns(), BSON("x" << 1)));
->>>>>>> f378d467
         ASSERT_EQUALS(17,
                       _client
                           .findOne(ns(),
@@ -1392,15 +1291,6 @@
         // note that extents are always at least 4KB now - so this will get rounded up
         // a bit.
         {
-<<<<<<< HEAD
-            WriteUnitOfWork wunit(&_txn);
-            ASSERT(userCreateNS(&_txn,
-                                ctx.db(),
-                                ns(),
-                                fromjson("{ capped : true, size : 2000, max: 10000 }"),
-                                false)
-                       .isOK());
-=======
             WriteUnitOfWork wunit(&_opCtx);
             CollectionOptions collectionOptions;
             ASSERT_OK(
@@ -1408,7 +1298,6 @@
                                         CollectionOptions::parseForCommand));
             ASSERT(
                 Database::userCreateNS(&_opCtx, ctx.db(), ns(), collectionOptions, false).isOK());
->>>>>>> f378d467
             wunit.commit();
         }
 
