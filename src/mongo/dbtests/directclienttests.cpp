--- conflicted
+++ resolved
@@ -64,11 +64,6 @@
 class Capped : public ClientBase {
 public:
     virtual void run() {
-<<<<<<< HEAD
-        const ServiceContext::UniqueOperationContext txnPtr = cc().makeOperationContext();
-        OperationContext& txn = *txnPtr;
-        DBDirectClient client(&txn);
-=======
         // Skip the test if the storage engine doesn't support capped collections.
         if (!getGlobalServiceContext()->getStorageEngine()->supportsCappedCollections()) {
             return;
@@ -77,7 +72,6 @@
         const ServiceContext::UniqueOperationContext opCtxPtr = cc().makeOperationContext();
         OperationContext& opCtx = *opCtxPtr;
         DBDirectClient client(&opCtx);
->>>>>>> f378d467
         for (int pass = 0; pass < 3; pass++) {
             client.createCollection(ns, 1024 * 1024, true, 999);
             for (int j = 0; j < pass * 3; j++)
@@ -106,15 +100,9 @@
 class InsertMany : ClientBase {
 public:
     virtual void run() {
-<<<<<<< HEAD
-        const ServiceContext::UniqueOperationContext txnPtr = cc().makeOperationContext();
-        OperationContext& txn = *txnPtr;
-        DBDirectClient client(&txn);
-=======
-        const ServiceContext::UniqueOperationContext opCtxPtr = cc().makeOperationContext();
-        OperationContext& opCtx = *opCtxPtr;
-        DBDirectClient client(&opCtx);
->>>>>>> f378d467
+        const ServiceContext::UniqueOperationContext opCtxPtr = cc().makeOperationContext();
+        OperationContext& opCtx = *opCtxPtr;
+        DBDirectClient client(&opCtx);
 
         vector<BSONObj> objs;
         objs.push_back(BSON("_id" << 1));
@@ -137,15 +125,9 @@
 class BadNSCmd : ClientBase {
 public:
     virtual void run() {
-<<<<<<< HEAD
-        const ServiceContext::UniqueOperationContext txnPtr = cc().makeOperationContext();
-        OperationContext& txn = *txnPtr;
-        DBDirectClient client(&txn);
-=======
-        const ServiceContext::UniqueOperationContext opCtxPtr = cc().makeOperationContext();
-        OperationContext& opCtx = *opCtxPtr;
-        DBDirectClient client(&opCtx);
->>>>>>> f378d467
+        const ServiceContext::UniqueOperationContext opCtxPtr = cc().makeOperationContext();
+        OperationContext& opCtx = *opCtxPtr;
+        DBDirectClient client(&opCtx);
 
         BSONObj result;
         BSONObj cmdObj = BSON("count"
@@ -158,17 +140,6 @@
 class BadNSQuery : ClientBase {
 public:
     virtual void run() {
-<<<<<<< HEAD
-        const ServiceContext::UniqueOperationContext txnPtr = cc().makeOperationContext();
-        OperationContext& txn = *txnPtr;
-        DBDirectClient client(&txn);
-
-        unique_ptr<DBClientCursor> cursor = client.query("", Query(), 1);
-        ASSERT(cursor->more());
-        BSONObj result = cursor->next().getOwned();
-        ASSERT(result.hasField("$err"));
-        ASSERT_EQUALS(result["code"].Int(), ErrorCodes::InvalidNamespace);
-=======
         const ServiceContext::UniqueOperationContext opCtxPtr = cc().makeOperationContext();
         OperationContext& opCtx = *opCtxPtr;
         DBDirectClient client(&opCtx);
@@ -176,46 +147,27 @@
         ASSERT_THROWS_CODE(client.query("", Query(), 1)->nextSafe(),
                            AssertionException,
                            ErrorCodes::InvalidNamespace);
->>>>>>> f378d467
     }
 };
 
 class BadNSGetMore : ClientBase {
 public:
     virtual void run() {
-<<<<<<< HEAD
-        const ServiceContext::UniqueOperationContext txnPtr = cc().makeOperationContext();
-        OperationContext& txn = *txnPtr;
-        DBDirectClient client(&txn);
-
-        unique_ptr<DBClientCursor> cursor = client.getMore("", 1, 1);
-        ASSERT(cursor->more());
-        BSONObj result = cursor->next().getOwned();
-        ASSERT(result.hasField("$err"));
-        ASSERT_EQUALS(result["code"].Int(), ErrorCodes::InvalidNamespace);
-=======
         const ServiceContext::UniqueOperationContext opCtxPtr = cc().makeOperationContext();
         OperationContext& opCtx = *opCtxPtr;
         DBDirectClient client(&opCtx);
 
         ASSERT_THROWS_CODE(
             client.getMore("", 1, 1)->nextSafe(), AssertionException, ErrorCodes::InvalidNamespace);
->>>>>>> f378d467
     }
 };
 
 class BadNSInsert : ClientBase {
 public:
     virtual void run() {
-<<<<<<< HEAD
-        const ServiceContext::UniqueOperationContext txnPtr = cc().makeOperationContext();
-        OperationContext& txn = *txnPtr;
-        DBDirectClient client(&txn);
-=======
-        const ServiceContext::UniqueOperationContext opCtxPtr = cc().makeOperationContext();
-        OperationContext& opCtx = *opCtxPtr;
-        DBDirectClient client(&opCtx);
->>>>>>> f378d467
+        const ServiceContext::UniqueOperationContext opCtxPtr = cc().makeOperationContext();
+        OperationContext& opCtx = *opCtxPtr;
+        DBDirectClient client(&opCtx);
 
         client.insert("", BSONObj(), 0);
         ASSERT(!client.getLastError().empty());
@@ -225,15 +177,9 @@
 class BadNSUpdate : ClientBase {
 public:
     virtual void run() {
-<<<<<<< HEAD
-        const ServiceContext::UniqueOperationContext txnPtr = cc().makeOperationContext();
-        OperationContext& txn = *txnPtr;
-        DBDirectClient client(&txn);
-=======
-        const ServiceContext::UniqueOperationContext opCtxPtr = cc().makeOperationContext();
-        OperationContext& opCtx = *opCtxPtr;
-        DBDirectClient client(&opCtx);
->>>>>>> f378d467
+        const ServiceContext::UniqueOperationContext opCtxPtr = cc().makeOperationContext();
+        OperationContext& opCtx = *opCtxPtr;
+        DBDirectClient client(&opCtx);
 
         client.update("", Query(), BSON("$set" << BSON("x" << 1)));
         ASSERT(!client.getLastError().empty());
@@ -243,15 +189,9 @@
 class BadNSRemove : ClientBase {
 public:
     virtual void run() {
-<<<<<<< HEAD
-        const ServiceContext::UniqueOperationContext txnPtr = cc().makeOperationContext();
-        OperationContext& txn = *txnPtr;
-        DBDirectClient client(&txn);
-=======
-        const ServiceContext::UniqueOperationContext opCtxPtr = cc().makeOperationContext();
-        OperationContext& opCtx = *opCtxPtr;
-        DBDirectClient client(&opCtx);
->>>>>>> f378d467
+        const ServiceContext::UniqueOperationContext opCtxPtr = cc().makeOperationContext();
+        OperationContext& opCtx = *opCtxPtr;
+        DBDirectClient client(&opCtx);
 
         client.remove("", Query());
         ASSERT(!client.getLastError().empty());
