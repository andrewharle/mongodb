--- conflicted
+++ resolved
@@ -33,10 +33,7 @@
 #include "mongo/client/dbclientcursor.h"
 #include "mongo/db/catalog/collection.h"
 #include "mongo/db/catalog/database.h"
-<<<<<<< HEAD
-=======
 #include "mongo/db/catalog/index_catalog.h"
->>>>>>> f378d467
 #include "mongo/db/client.h"
 #include "mongo/db/db_raii.h"
 #include "mongo/db/dbdirectclient.h"
@@ -44,11 +41,7 @@
 #include "mongo/db/exec/plan_stage.h"
 #include "mongo/db/json.h"
 #include "mongo/db/matcher/expression_parser.h"
-<<<<<<< HEAD
-#include "mongo/db/matcher/extensions_callback_disallow_extensions.h"
-=======
 #include "mongo/db/namespace_string.h"
->>>>>>> f378d467
 #include "mongo/db/query/plan_executor.h"
 #include "mongo/dbtests/dbtests.h"
 #include "mongo/stdx/memory.h"
@@ -91,15 +84,10 @@
         AutoGetCollectionForReadCommand ctx(&_opCtx, NamespaceString(ns()));
 
         const CollatorInterface* collator = nullptr;
-<<<<<<< HEAD
-        StatusWithMatchExpression statusWithMatcher = MatchExpressionParser::parse(
-            filterObj, ExtensionsCallbackDisallowExtensions(), collator);
-=======
         const boost::intrusive_ptr<ExpressionContext> expCtx(
             new ExpressionContext(&_opCtx, collator));
         StatusWithMatchExpression statusWithMatcher =
             MatchExpressionParser::parse(filterObj, expCtx);
->>>>>>> f378d467
         verify(statusWithMatcher.isOK());
         unique_ptr<MatchExpression> filterExpr = std::move(statusWithMatcher.getValue());
 
@@ -136,11 +124,7 @@
         AutoGetCollectionForReadCommand ctx(&_opCtx, NamespaceString(ns()));
         Collection* collection = ctx.getCollection();
         std::vector<IndexDescriptor*> indexes;
-<<<<<<< HEAD
-        collection->getIndexCatalog()->findIndexesByKeyPattern(&_txn, obj, false, &indexes);
-=======
         collection->getIndexCatalog()->findIndexesByKeyPattern(&_opCtx, obj, false, &indexes);
->>>>>>> f378d467
         return indexes.empty() ? nullptr : indexes[0];
     }
 
@@ -153,11 +137,7 @@
 
 protected:
     const ServiceContext::UniqueOperationContext _txnPtr = cc().makeOperationContext();
-<<<<<<< HEAD
-    OperationContext& _txn = *_txnPtr;
-=======
     OperationContext& _opCtx = *_txnPtr;
->>>>>>> f378d467
 
 private:
     DBDirectClient _client;
