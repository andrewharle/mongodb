
/**
 *    Copyright (C) 2018-present MongoDB, Inc.
 *
 *    This program is free software: you can redistribute it and/or modify
 *    it under the terms of the Server Side Public License, version 1,
 *    as published by MongoDB, Inc.
 *
 *    This program is distributed in the hope that it will be useful,
 *    but WITHOUT ANY WARRANTY; without even the implied warranty of
 *    MERCHANTABILITY or FITNESS FOR A PARTICULAR PURPOSE.  See the
 *    Server Side Public License for more details.
 *
 *    You should have received a copy of the Server Side Public License
 *    along with this program. If not, see
 *    <http://www.mongodb.com/licensing/server-side-public-license>.
 *
 *    As a special exception, the copyright holders give permission to link the
 *    code of portions of this program with the OpenSSL library under certain
 *    conditions as described in each individual source file and distribute
 *    linked combinations including the program with the OpenSSL library. You
 *    must comply with the Server Side Public License in all respects for
 *    all of the code used other than as permitted herein. If you modify file(s)
 *    with this exception, you may extend this exception to your version of the
 *    file(s), but you are not obligated to do so. If you do not wish to do so,
 *    delete this exception statement from your version. If you delete this
 *    exception statement from all source files in the program, then also delete
 *    it in the license file.
 */

#include "mongo/platform/basic.h"

#include <memory>

#include "mongo/db/catalog/collection.h"
#include "mongo/db/catalog/database.h"
<<<<<<< HEAD
=======
#include "mongo/db/catalog/database_holder.h"
>>>>>>> f378d467
#include "mongo/db/client.h"
#include "mongo/db/db_raii.h"
#include "mongo/db/dbdirectclient.h"
#include "mongo/db/exec/subplan.h"
#include "mongo/db/jsobj.h"
#include "mongo/db/json.h"
#include "mongo/db/matcher/extensions_callback_disallow_extensions.h"
#include "mongo/db/matcher/extensions_callback_noop.h"
<<<<<<< HEAD
=======
#include "mongo/db/pipeline/expression_context_for_test.h"
>>>>>>> f378d467
#include "mongo/db/query/canonical_query.h"
#include "mongo/db/query/get_executor.h"
#include "mongo/db/query/mock_yield_policies.h"
#include "mongo/db/query/query_test_service_context.h"
#include "mongo/dbtests/dbtests.h"
#include "mongo/util/assert_util.h"

namespace mongo {
namespace {

static const NamespaceString nss("unittests.QueryStageSubplan");

class QueryStageSubplanTest : public unittest::Test {
public:
    QueryStageSubplanTest() : _client(_opCtx.get()) {}

    virtual ~QueryStageSubplanTest() {
        OldClientWriteContext ctx(opCtx(), nss.ns());
        _client.dropCollection(nss.ns());
    }

    void addIndex(const BSONObj& obj) {
        ASSERT_OK(dbtests::createIndex(opCtx(), nss.ns(), obj));
    }

    void insert(const BSONObj& doc) {
        _client.insert(nss.ns(), doc);
    }

<<<<<<< HEAD
    OperationContext* txn() {
        return &_txn;
=======
    OperationContext* opCtx() {
        return _opCtx.get();
    }

    ServiceContext* serviceContext() {
        return _opCtx->getServiceContext();
>>>>>>> f378d467
    }

protected:
    /**
     * Parses the json string 'findCmd', specifying a find command, to a CanonicalQuery.
     */
    std::unique_ptr<CanonicalQuery> cqFromFindCommand(const std::string& findCmd) {
        BSONObj cmdObj = fromjson(findCmd);

        bool isExplain = false;
        auto qr = unittest::assertGet(QueryRequest::makeFromFindCommand(nss, cmdObj, isExplain));

        boost::intrusive_ptr<ExpressionContextForTest> expCtx(new ExpressionContextForTest());
        auto cq = unittest::assertGet(
<<<<<<< HEAD
            CanonicalQuery::canonicalize(txn(), std::move(qr), ExtensionsCallbackNoop()));
        return cq;
    }

    const ServiceContext::UniqueOperationContext _txnPtr = cc().makeOperationContext();
    OperationContext& _txn = *_txnPtr;
    ClockSource* _clock = _txn.getServiceContext()->getFastClockSource();
=======
            CanonicalQuery::canonicalize(opCtx(),
                                         std::move(qr),
                                         expCtx,
                                         ExtensionsCallbackNoop(),
                                         MatchExpressionParser::kAllowAllSpecialFeatures));
        return cq;
    }

    const ServiceContext::UniqueOperationContext _opCtx = cc().makeOperationContext();
    ClockSource* _clock = _opCtx->getServiceContext()->getFastClockSource();
>>>>>>> f378d467

private:
    DBDirectClient _client;
};

/**
 * SERVER-15012: test that the subplan stage does not crash when the winning solution
 * for an $or clause uses a '2d' index. We don't produce cache data for '2d'. The subplanner
 * should gracefully fail after finding that no cache data is available, allowing us to fall
 * back to regular planning.
 */
<<<<<<< HEAD
class QueryStageSubplanGeo2dOr : public QueryStageSubplanBase {
public:
    void run() {
        OldClientWriteContext ctx(&_txn, nss.ns());
        addIndex(BSON("a"
                      << "2d"
                      << "b"
                      << 1));
        addIndex(BSON("a"
                      << "2d"));

        BSONObj query = fromjson(
            "{$or: [{a: {$geoWithin: {$centerSphere: [[0,0],10]}}},"
            "{a: {$geoWithin: {$centerSphere: [[1,1],10]}}}]}");

        auto qr = stdx::make_unique<QueryRequest>(nss);
        qr->setFilter(query);
        auto statusWithCQ = CanonicalQuery::canonicalize(
            txn(), std::move(qr), ExtensionsCallbackDisallowExtensions());
        ASSERT_OK(statusWithCQ.getStatus());
        std::unique_ptr<CanonicalQuery> cq = std::move(statusWithCQ.getValue());

        Collection* collection = ctx.getCollection();

        // Get planner params.
        QueryPlannerParams plannerParams;
        fillOutPlannerParams(&_txn, collection, cq.get(), &plannerParams);

        WorkingSet ws;
        std::unique_ptr<SubplanStage> subplan(
            new SubplanStage(&_txn, collection, &ws, plannerParams, cq.get()));

        // Plan selection should succeed due to falling back on regular planning.
        PlanYieldPolicy yieldPolicy(PlanExecutor::YIELD_MANUAL, _clock);
        ASSERT_OK(subplan->pickBestPlan(&yieldPolicy));
    }
};
=======
TEST_F(QueryStageSubplanTest, QueryStageSubplanGeo2dOr) {
    OldClientWriteContext ctx(opCtx(), nss.ns());
    addIndex(BSON("a"
                  << "2d"
                  << "b"
                  << 1));
    addIndex(BSON("a"
                  << "2d"));

    BSONObj query = fromjson(
        "{$or: [{a: {$geoWithin: {$centerSphere: [[0,0],10]}}},"
        "{a: {$geoWithin: {$centerSphere: [[1,1],10]}}}]}");

    auto qr = stdx::make_unique<QueryRequest>(nss);
    qr->setFilter(query);
    auto statusWithCQ = CanonicalQuery::canonicalize(opCtx(), std::move(qr));
    ASSERT_OK(statusWithCQ.getStatus());
    std::unique_ptr<CanonicalQuery> cq = std::move(statusWithCQ.getValue());

    Collection* collection = ctx.getCollection();

    // Get planner params.
    QueryPlannerParams plannerParams;
    fillOutPlannerParams(opCtx(), collection, cq.get(), &plannerParams);

    WorkingSet ws;
    std::unique_ptr<SubplanStage> subplan(
        new SubplanStage(opCtx(), collection, &ws, plannerParams, cq.get()));

    // Plan selection should succeed due to falling back on regular planning.
    PlanYieldPolicy yieldPolicy(PlanExecutor::NO_YIELD, _clock);
    ASSERT_OK(subplan->pickBestPlan(&yieldPolicy));
}
>>>>>>> f378d467

/**
 * Test the SubplanStage's ability to plan an individual branch using the plan cache.
 */
TEST_F(QueryStageSubplanTest, QueryStageSubplanPlanFromCache) {
    OldClientWriteContext ctx(opCtx(), nss.ns());

    addIndex(BSON("a" << 1));
    addIndex(BSON("a" << 1 << "b" << 1));
    addIndex(BSON("c" << 1));

    for (int i = 0; i < 10; i++) {
        insert(BSON("a" << 1 << "b" << i << "c" << i));
    }

    // This query should result in a plan cache entry for the first $or branch, because
    // there are two competing indices. The second branch has only one relevant index, so
    // its winning plan should not be cached.
    BSONObj query = fromjson("{$or: [{a: 1, b: 3}, {c: 1}]}");

    Collection* collection = ctx.getCollection();

<<<<<<< HEAD
        auto qr = stdx::make_unique<QueryRequest>(nss);
        qr->setFilter(query);
        auto statusWithCQ = CanonicalQuery::canonicalize(
            txn(), std::move(qr), ExtensionsCallbackDisallowExtensions());
        ASSERT_OK(statusWithCQ.getStatus());
        std::unique_ptr<CanonicalQuery> cq = std::move(statusWithCQ.getValue());
=======
    auto qr = stdx::make_unique<QueryRequest>(nss);
    qr->setFilter(query);
    auto statusWithCQ = CanonicalQuery::canonicalize(opCtx(), std::move(qr));
    ASSERT_OK(statusWithCQ.getStatus());
    std::unique_ptr<CanonicalQuery> cq = std::move(statusWithCQ.getValue());
>>>>>>> f378d467

    // Get planner params.
    QueryPlannerParams plannerParams;
    fillOutPlannerParams(opCtx(), collection, cq.get(), &plannerParams);

    WorkingSet ws;
    std::unique_ptr<SubplanStage> subplan(
        new SubplanStage(opCtx(), collection, &ws, plannerParams, cq.get()));

<<<<<<< HEAD
        PlanYieldPolicy yieldPolicy(PlanExecutor::YIELD_MANUAL, _clock);
        ASSERT_OK(subplan->pickBestPlan(&yieldPolicy));
=======
    PlanYieldPolicy yieldPolicy(PlanExecutor::NO_YIELD, _clock);
    ASSERT_OK(subplan->pickBestPlan(&yieldPolicy));
>>>>>>> f378d467

    // Nothing is in the cache yet, so neither branch should have been planned from
    // the plan cache.
    ASSERT_FALSE(subplan->branchPlannedFromCache(0));
    ASSERT_FALSE(subplan->branchPlannedFromCache(1));

    // If we repeat the same query, the plan for the first branch should have come from
    // the cache.
    ws.clear();
    subplan.reset(new SubplanStage(opCtx(), collection, &ws, plannerParams, cq.get()));

    ASSERT_OK(subplan->pickBestPlan(&yieldPolicy));

    ASSERT_TRUE(subplan->branchPlannedFromCache(0));
    ASSERT_FALSE(subplan->branchPlannedFromCache(1));
}

/**
 * Ensure that the subplan stage doesn't create a plan cache entry if there are no query results.
 */
TEST_F(QueryStageSubplanTest, QueryStageSubplanDontCacheZeroResults) {
    OldClientWriteContext ctx(opCtx(), nss.ns());

    addIndex(BSON("a" << 1 << "b" << 1));
    addIndex(BSON("a" << 1));
    addIndex(BSON("c" << 1));

    for (int i = 0; i < 10; i++) {
        insert(BSON("a" << 1 << "b" << i << "c" << i));
    }

    // Running this query should not create any cache entries. For the first branch, it's
    // because there are no matching results. For the second branch it's because there is only
    // one relevant index.
    BSONObj query = fromjson("{$or: [{a: 1, b: 15}, {c: 1}]}");

    Collection* collection = ctx.getCollection();

<<<<<<< HEAD
        auto qr = stdx::make_unique<QueryRequest>(nss);
        qr->setFilter(query);
        auto statusWithCQ = CanonicalQuery::canonicalize(
            txn(), std::move(qr), ExtensionsCallbackDisallowExtensions());
        ASSERT_OK(statusWithCQ.getStatus());
        std::unique_ptr<CanonicalQuery> cq = std::move(statusWithCQ.getValue());
=======
    auto qr = stdx::make_unique<QueryRequest>(nss);
    qr->setFilter(query);
    auto statusWithCQ = CanonicalQuery::canonicalize(opCtx(), std::move(qr));
    ASSERT_OK(statusWithCQ.getStatus());
    std::unique_ptr<CanonicalQuery> cq = std::move(statusWithCQ.getValue());
>>>>>>> f378d467

    // Get planner params.
    QueryPlannerParams plannerParams;
    fillOutPlannerParams(opCtx(), collection, cq.get(), &plannerParams);

    WorkingSet ws;
    std::unique_ptr<SubplanStage> subplan(
        new SubplanStage(opCtx(), collection, &ws, plannerParams, cq.get()));

<<<<<<< HEAD
        PlanYieldPolicy yieldPolicy(PlanExecutor::YIELD_MANUAL, _clock);
        ASSERT_OK(subplan->pickBestPlan(&yieldPolicy));
=======
    PlanYieldPolicy yieldPolicy(PlanExecutor::NO_YIELD, _clock);
    ASSERT_OK(subplan->pickBestPlan(&yieldPolicy));
>>>>>>> f378d467

    // Nothing is in the cache yet, so neither branch should have been planned from
    // the plan cache.
    ASSERT_FALSE(subplan->branchPlannedFromCache(0));
    ASSERT_FALSE(subplan->branchPlannedFromCache(1));

    // If we run the query again, it should again be the case that neither branch gets planned
    // from the cache (because the first call to pickBestPlan() refrained from creating any
    // cache entries).
    ws.clear();
    subplan.reset(new SubplanStage(opCtx(), collection, &ws, plannerParams, cq.get()));

    ASSERT_OK(subplan->pickBestPlan(&yieldPolicy));

    ASSERT_FALSE(subplan->branchPlannedFromCache(0));
    ASSERT_FALSE(subplan->branchPlannedFromCache(1));
}

/**
 * Ensure that the subplan stage doesn't create a plan cache entry if there are no query results.
 */
TEST_F(QueryStageSubplanTest, QueryStageSubplanDontCacheTies) {
    OldClientWriteContext ctx(opCtx(), nss.ns());

    addIndex(BSON("a" << 1 << "b" << 1));
    addIndex(BSON("a" << 1 << "c" << 1));
    addIndex(BSON("d" << 1));

    for (int i = 0; i < 10; i++) {
        insert(BSON("a" << 1 << "e" << 1 << "d" << 1));
    }

    // Running this query should not create any cache entries. For the first branch, it's
    // because plans using the {a: 1, b: 1} and {a: 1, c: 1} indices should tie during plan
    // ranking. For the second branch it's because there is only one relevant index.
    BSONObj query = fromjson("{$or: [{a: 1, e: 1}, {d: 1}]}");

    Collection* collection = ctx.getCollection();

<<<<<<< HEAD
        auto qr = stdx::make_unique<QueryRequest>(nss);
        qr->setFilter(query);
        auto statusWithCQ = CanonicalQuery::canonicalize(
            txn(), std::move(qr), ExtensionsCallbackDisallowExtensions());
        ASSERT_OK(statusWithCQ.getStatus());
        std::unique_ptr<CanonicalQuery> cq = std::move(statusWithCQ.getValue());
=======
    auto qr = stdx::make_unique<QueryRequest>(nss);
    qr->setFilter(query);
    auto statusWithCQ = CanonicalQuery::canonicalize(opCtx(), std::move(qr));
    ASSERT_OK(statusWithCQ.getStatus());
    std::unique_ptr<CanonicalQuery> cq = std::move(statusWithCQ.getValue());
>>>>>>> f378d467

    // Get planner params.
    QueryPlannerParams plannerParams;
    fillOutPlannerParams(opCtx(), collection, cq.get(), &plannerParams);

    WorkingSet ws;
    std::unique_ptr<SubplanStage> subplan(
        new SubplanStage(opCtx(), collection, &ws, plannerParams, cq.get()));

<<<<<<< HEAD
        PlanYieldPolicy yieldPolicy(PlanExecutor::YIELD_MANUAL, _clock);
        ASSERT_OK(subplan->pickBestPlan(&yieldPolicy));
=======
    PlanYieldPolicy yieldPolicy(PlanExecutor::NO_YIELD, _clock);
    ASSERT_OK(subplan->pickBestPlan(&yieldPolicy));
>>>>>>> f378d467

    // Nothing is in the cache yet, so neither branch should have been planned from
    // the plan cache.
    ASSERT_FALSE(subplan->branchPlannedFromCache(0));
    ASSERT_FALSE(subplan->branchPlannedFromCache(1));

    // If we run the query again, it should again be the case that neither branch gets planned
    // from the cache (because the first call to pickBestPlan() refrained from creating any
    // cache entries).
    ws.clear();
    subplan.reset(new SubplanStage(opCtx(), collection, &ws, plannerParams, cq.get()));

    ASSERT_OK(subplan->pickBestPlan(&yieldPolicy));

    ASSERT_FALSE(subplan->branchPlannedFromCache(0));
    ASSERT_FALSE(subplan->branchPlannedFromCache(1));
}

/**
 * Unit test the subplan stage's canUseSubplanning() method.
 */
TEST_F(QueryStageSubplanTest, QueryStageSubplanCanUseSubplanning) {
    // We won't try and subplan something that doesn't have an $or.
    {
        std::string findCmd = "{find: 'testns', filter: {$and:[{a:1}, {b:1}]}}";
        std::unique_ptr<CanonicalQuery> cq = cqFromFindCommand(findCmd);
        ASSERT_FALSE(SubplanStage::canUseSubplanning(*cq));
    }

    // Don't try and subplan if there is no filter.
    {
        std::string findCmd = "{find: 'testns'}";
        std::unique_ptr<CanonicalQuery> cq = cqFromFindCommand(findCmd);
        ASSERT_FALSE(SubplanStage::canUseSubplanning(*cq));
    }

    // We won't try and subplan two contained ORs.
    {
        std::string findCmd =
            "{find: 'testns',"
            "filter: {$or:[{a:1}, {b:1}], $or:[{c:1}, {d:1}], e:1}}";
        std::unique_ptr<CanonicalQuery> cq = cqFromFindCommand(findCmd);
        ASSERT_FALSE(SubplanStage::canUseSubplanning(*cq));
    }

    // Can't use subplanning if there is a hint.
    {
        std::string findCmd =
            "{find: 'testns',"
            "filter: {$or: [{a:1, b:1}, {c:1, d:1}]},"
            "hint: {a:1, b:1}}";
        std::unique_ptr<CanonicalQuery> cq = cqFromFindCommand(findCmd);
        ASSERT_FALSE(SubplanStage::canUseSubplanning(*cq));
    }

    // Can't use subplanning with min.
    {
        std::string findCmd =
            "{find: 'testns',"
            "filter: {$or: [{a:1, b:1}, {c:1, d:1}]},"
            "min: {a:1, b:1}}";
        std::unique_ptr<CanonicalQuery> cq = cqFromFindCommand(findCmd);
        ASSERT_FALSE(SubplanStage::canUseSubplanning(*cq));
    }

<<<<<<< HEAD
/**
 * Unit test the subplan stage's rewriteToRootedOr() method.
 */
class QueryStageSubplanRewriteToRootedOr : public QueryStageSubplanBase {
public:
    void run() {
        // Rewrite (AND (OR a b) e) => (OR (AND a e) (AND b e))
        {
            BSONObj queryObj = fromjson("{$or:[{a:1}, {b:1}], e:1}");
            const CollatorInterface* collator = nullptr;
            StatusWithMatchExpression expr = MatchExpressionParser::parse(
                queryObj, ExtensionsCallbackDisallowExtensions(), collator);
            ASSERT_OK(expr.getStatus());
            std::unique_ptr<MatchExpression> rewrittenExpr =
                SubplanStage::rewriteToRootedOr(std::move(expr.getValue()));

            std::string findCmdRewritten =
                "{find: 'testns',"
                "filter: {$or:[{a:1,e:1}, {b:1,e:1}]}}";
            std::unique_ptr<CanonicalQuery> cqRewritten = cqFromFindCommand(findCmdRewritten);

            ASSERT(rewrittenExpr->equivalent(cqRewritten->root()));
        }

        // Rewrite (AND (OR a b) e f) => (OR (AND a e f) (AND b e f))
        {
            BSONObj queryObj = fromjson("{$or:[{a:1}, {b:1}], e:1, f:1}");
            const CollatorInterface* collator = nullptr;
            StatusWithMatchExpression expr = MatchExpressionParser::parse(
                queryObj, ExtensionsCallbackDisallowExtensions(), collator);
            ASSERT_OK(expr.getStatus());
            std::unique_ptr<MatchExpression> rewrittenExpr =
                SubplanStage::rewriteToRootedOr(std::move(expr.getValue()));
=======
    // Can't use subplanning with max.
    {
        std::string findCmd =
            "{find: 'testns',"
            "filter: {$or: [{a:1, b:1}, {c:1, d:1}]},"
            "max: {a:2, b:2}}";
        std::unique_ptr<CanonicalQuery> cq = cqFromFindCommand(findCmd);
        ASSERT_FALSE(SubplanStage::canUseSubplanning(*cq));
    }

    // Can't use subplanning with tailable.
    {
        std::string findCmd =
            "{find: 'testns',"
            "filter: {$or: [{a:1, b:1}, {c:1, d:1}]},"
            "tailable: true}";
        std::unique_ptr<CanonicalQuery> cq = cqFromFindCommand(findCmd);
        ASSERT_FALSE(SubplanStage::canUseSubplanning(*cq));
    }
>>>>>>> f378d467

    // Can use subplanning for rooted $or.
    {
        std::string findCmd =
            "{find: 'testns',"
            "filter: {$or: [{a:1, b:1}, {c:1, d:1}]}}";
        std::unique_ptr<CanonicalQuery> cq = cqFromFindCommand(findCmd);
        ASSERT_TRUE(SubplanStage::canUseSubplanning(*cq));

        std::string findCmd2 =
            "{find: 'testns',"
            "filter: {$or: [{a:1}, {c:1}]}}";
        std::unique_ptr<CanonicalQuery> cq2 = cqFromFindCommand(findCmd2);
        ASSERT_TRUE(SubplanStage::canUseSubplanning(*cq2));
    }

    // Can't use subplanning for a single contained $or.
    {
        std::string findCmd =
            "{find: 'testns',"
            "filter: {e: 1, $or: [{a:1, b:1}, {c:1, d:1}]}}";
        std::unique_ptr<CanonicalQuery> cq = cqFromFindCommand(findCmd);
        ASSERT_FALSE(SubplanStage::canUseSubplanning(*cq));
    }

<<<<<<< HEAD
        // Rewrite (AND (OR (AND a b) (AND c d) e f) => (OR (AND a b e f) (AND c d e f))
        {
            BSONObj queryObj = fromjson("{$or:[{a:1,b:1}, {c:1,d:1}], e:1,f:1}");
            const CollatorInterface* collator = nullptr;
            StatusWithMatchExpression expr = MatchExpressionParser::parse(
                queryObj, ExtensionsCallbackDisallowExtensions(), collator);
            ASSERT_OK(expr.getStatus());
            std::unique_ptr<MatchExpression> rewrittenExpr =
                SubplanStage::rewriteToRootedOr(std::move(expr.getValue()));

            std::string findCmdRewritten =
                "{find: 'testns',"
                "filter: {$or:[{a:1,b:1,e:1,f:1},"
                "{c:1,d:1,e:1,f:1}]}}";
            std::unique_ptr<CanonicalQuery> cqRewritten = cqFromFindCommand(findCmdRewritten);

            ASSERT(rewrittenExpr->equivalent(cqRewritten->root()));
        }
=======
    // Can't use subplanning if the contained $or query has a geo predicate.
    {
        std::string findCmd =
            "{find: 'testns',"
            "filter: {loc: {$geoWithin: {$centerSphere: [[0,0], 1]}},"
            "e: 1, $or: [{a:1, b:1}, {c:1, d:1}]}}";
        std::unique_ptr<CanonicalQuery> cq = cqFromFindCommand(findCmd);
        ASSERT_FALSE(SubplanStage::canUseSubplanning(*cq));
>>>>>>> f378d467
    }

<<<<<<< HEAD
/**
 * Test the subplan stage's ability to answer a contained $or query.
 */
class QueryStageSubplanPlanContainedOr : public QueryStageSubplanBase {
public:
    void run() {
        OldClientWriteContext ctx(&_txn, nss.ns());
        addIndex(BSON("b" << 1 << "a" << 1));
        addIndex(BSON("c" << 1 << "a" << 1));

        BSONObj query = fromjson("{a: 1, $or: [{b: 2}, {c: 3}]}");

        // Two of these documents match.
        insert(BSON("_id" << 1 << "a" << 1 << "b" << 2));
        insert(BSON("_id" << 2 << "a" << 2 << "b" << 2));
        insert(BSON("_id" << 3 << "a" << 1 << "c" << 3));
        insert(BSON("_id" << 4 << "a" << 1 << "c" << 4));

        auto qr = stdx::make_unique<QueryRequest>(nss);
        qr->setFilter(query);
        auto cq = unittest::assertGet(CanonicalQuery::canonicalize(
            txn(), std::move(qr), ExtensionsCallbackDisallowExtensions()));

        Collection* collection = ctx.getCollection();

        // Get planner params.
        QueryPlannerParams plannerParams;
        fillOutPlannerParams(&_txn, collection, cq.get(), &plannerParams);

        WorkingSet ws;
        std::unique_ptr<SubplanStage> subplan(
            new SubplanStage(&_txn, collection, &ws, plannerParams, cq.get()));

        // Plan selection should succeed due to falling back on regular planning.
        PlanYieldPolicy yieldPolicy(PlanExecutor::YIELD_MANUAL, _clock);
        ASSERT_OK(subplan->pickBestPlan(&yieldPolicy));

        // Work the stage until it produces all results.
        size_t numResults = 0;
        PlanStage::StageState stageState = PlanStage::NEED_TIME;
        while (stageState != PlanStage::IS_EOF) {
            WorkingSetID id = WorkingSet::INVALID_ID;
            stageState = subplan->work(&id);
            ASSERT_NE(stageState, PlanStage::DEAD);
            ASSERT_NE(stageState, PlanStage::FAILURE);

            if (stageState == PlanStage::ADVANCED) {
                ++numResults;
                WorkingSetMember* member = ws.get(id);
                ASSERT(member->hasObj());
                ASSERT(SimpleBSONObjComparator::kInstance.evaluate(
                           member->obj.value() == BSON("_id" << 1 << "a" << 1 << "b" << 2)) ||
                       SimpleBSONObjComparator::kInstance.evaluate(
                           member->obj.value() == BSON("_id" << 3 << "a" << 1 << "c" << 3)));
            }
        }
=======
    // Can't use subplanning if the contained $or query also has a $text predicate.
    {
        std::string findCmd =
            "{find: 'testns',"
            "filter: {$text: {$search: 'foo'},"
            "e: 1, $or: [{a:1, b:1}, {c:1, d:1}]}}";
        std::unique_ptr<CanonicalQuery> cq = cqFromFindCommand(findCmd);
        ASSERT_FALSE(SubplanStage::canUseSubplanning(*cq));
    }
>>>>>>> f378d467

    // Can't use subplanning if the contained $or query also has a $near predicate.
    {
        std::string findCmd =
            "{find: 'testns',"
            "filter: {loc: {$near: [0, 0]},"
            "e: 1, $or: [{a:1, b:1}, {c:1, d:1}]}}";
        std::unique_ptr<CanonicalQuery> cq = cqFromFindCommand(findCmd);
        ASSERT_FALSE(SubplanStage::canUseSubplanning(*cq));
    }
}

/**
 * Test the subplan stage's ability to answer a rooted $or query with a $ne and a sort.
 *
 * Regression test for SERVER-19388.
 */
<<<<<<< HEAD
class QueryStageSubplanPlanRootedOrNE : public QueryStageSubplanBase {
public:
    void run() {
        OldClientWriteContext ctx(&_txn, nss.ns());
        addIndex(BSON("a" << 1 << "b" << 1));
        addIndex(BSON("a" << 1 << "c" << 1));

        // Every doc matches.
        insert(BSON("_id" << 1 << "a" << 1));
        insert(BSON("_id" << 2 << "a" << 2));
        insert(BSON("_id" << 3 << "a" << 3));
        insert(BSON("_id" << 4));

        auto qr = stdx::make_unique<QueryRequest>(nss);
        qr->setFilter(fromjson("{$or: [{a: 1}, {a: {$ne:1}}]}"));
        qr->setSort(BSON("d" << 1));
        auto cq = unittest::assertGet(CanonicalQuery::canonicalize(
            txn(), std::move(qr), ExtensionsCallbackDisallowExtensions()));

        Collection* collection = ctx.getCollection();

        QueryPlannerParams plannerParams;
        fillOutPlannerParams(&_txn, collection, cq.get(), &plannerParams);

        WorkingSet ws;
        std::unique_ptr<SubplanStage> subplan(
            new SubplanStage(&_txn, collection, &ws, plannerParams, cq.get()));

        PlanYieldPolicy yieldPolicy(PlanExecutor::YIELD_MANUAL, _clock);
        ASSERT_OK(subplan->pickBestPlan(&yieldPolicy));

        size_t numResults = 0;
        PlanStage::StageState stageState = PlanStage::NEED_TIME;
        while (stageState != PlanStage::IS_EOF) {
            WorkingSetID id = WorkingSet::INVALID_ID;
            stageState = subplan->work(&id);
            ASSERT_NE(stageState, PlanStage::DEAD);
            ASSERT_NE(stageState, PlanStage::FAILURE);
            if (stageState == PlanStage::ADVANCED) {
                ++numResults;
            }
=======
TEST_F(QueryStageSubplanTest, QueryStageSubplanPlanRootedOrNE) {
    OldClientWriteContext ctx(opCtx(), nss.ns());
    addIndex(BSON("a" << 1 << "b" << 1));
    addIndex(BSON("a" << 1 << "c" << 1));

    // Every doc matches.
    insert(BSON("_id" << 1 << "a" << 1));
    insert(BSON("_id" << 2 << "a" << 2));
    insert(BSON("_id" << 3 << "a" << 3));
    insert(BSON("_id" << 4));

    auto qr = stdx::make_unique<QueryRequest>(nss);
    qr->setFilter(fromjson("{$or: [{a: 1}, {a: {$ne:1}}]}"));
    qr->setSort(BSON("d" << 1));
    auto cq = unittest::assertGet(CanonicalQuery::canonicalize(opCtx(), std::move(qr)));

    Collection* collection = ctx.getCollection();

    QueryPlannerParams plannerParams;
    fillOutPlannerParams(opCtx(), collection, cq.get(), &plannerParams);

    WorkingSet ws;
    std::unique_ptr<SubplanStage> subplan(
        new SubplanStage(opCtx(), collection, &ws, plannerParams, cq.get()));

    PlanYieldPolicy yieldPolicy(PlanExecutor::NO_YIELD, _clock);
    ASSERT_OK(subplan->pickBestPlan(&yieldPolicy));

    size_t numResults = 0;
    PlanStage::StageState stageState = PlanStage::NEED_TIME;
    while (stageState != PlanStage::IS_EOF) {
        WorkingSetID id = WorkingSet::INVALID_ID;
        stageState = subplan->work(&id);
        ASSERT_NE(stageState, PlanStage::DEAD);
        ASSERT_NE(stageState, PlanStage::FAILURE);
        if (stageState == PlanStage::ADVANCED) {
            ++numResults;
>>>>>>> f378d467
        }
    }

    ASSERT_EQ(numResults, 4U);
}

TEST_F(QueryStageSubplanTest, ShouldReportErrorIfExceedsTimeLimitDuringPlanning) {
    OldClientWriteContext ctx(opCtx(), nss.ns());
    // Build a query with a rooted $or.
    auto queryRequest = stdx::make_unique<QueryRequest>(nss);
    queryRequest->setFilter(BSON("$or" << BSON_ARRAY(BSON("p1" << 1) << BSON("p2" << 2))));
    auto canonicalQuery =
        uassertStatusOK(CanonicalQuery::canonicalize(opCtx(), std::move(queryRequest)));

    // Add 4 indices: 2 for each predicate to choose from.
    addIndex(BSON("p1" << 1 << "opt1" << 1));
    addIndex(BSON("p1" << 1 << "opt2" << 1));
    addIndex(BSON("p2" << 1 << "opt1" << 1));
    addIndex(BSON("p2" << 1 << "opt2" << 1));
    QueryPlannerParams params;
    fillOutPlannerParams(opCtx(), ctx.getCollection(), canonicalQuery.get(), &params);

    // Add some data so planning has to do some thinking.
    for (int i = 0; i < 100; ++i) {
        insert(BSON("_id" << i << "p1" << 1 << "p2" << 1));
        insert(BSON("_id" << 2 * i << "p1" << 1 << "p2" << 2));
        insert(BSON("_id" << 3 * i << "p1" << 2 << "p2" << 1));
        insert(BSON("_id" << 4 * i << "p1" << 2 << "p2" << 2));
    }

    // Create the SubplanStage.
    WorkingSet workingSet;
    SubplanStage subplanStage(
        opCtx(), ctx.getCollection(), &workingSet, params, canonicalQuery.get());

    AlwaysTimeOutYieldPolicy alwaysTimeOutPolicy(serviceContext()->getFastClockSource());
    ASSERT_EQ(ErrorCodes::ExceededTimeLimit, subplanStage.pickBestPlan(&alwaysTimeOutPolicy));
}

TEST_F(QueryStageSubplanTest, ShouldReportErrorIfKilledDuringPlanning) {
    OldClientWriteContext ctx(opCtx(), nss.ns());
    // Build a query with a rooted $or.
    auto queryRequest = stdx::make_unique<QueryRequest>(nss);
    queryRequest->setFilter(BSON("$or" << BSON_ARRAY(BSON("p1" << 1) << BSON("p2" << 2))));
    auto canonicalQuery =
        uassertStatusOK(CanonicalQuery::canonicalize(opCtx(), std::move(queryRequest)));

    // Add 4 indices: 2 for each predicate to choose from.
    addIndex(BSON("p1" << 1 << "opt1" << 1));
    addIndex(BSON("p1" << 1 << "opt2" << 1));
    addIndex(BSON("p2" << 1 << "opt1" << 1));
    addIndex(BSON("p2" << 1 << "opt2" << 1));
    QueryPlannerParams params;
    fillOutPlannerParams(opCtx(), ctx.getCollection(), canonicalQuery.get(), &params);

    // Create the SubplanStage.
    WorkingSet workingSet;
    SubplanStage subplanStage(
        opCtx(), ctx.getCollection(), &workingSet, params, canonicalQuery.get());

    AlwaysPlanKilledYieldPolicy alwaysPlanKilledYieldPolicy(serviceContext()->getFastClockSource());
    ASSERT_EQ(ErrorCodes::QueryPlanKilled, subplanStage.pickBestPlan(&alwaysPlanKilledYieldPolicy));
}

}  // namespace
}  // namespace mongo<|MERGE_RESOLUTION|>--- conflicted
+++ resolved
@@ -34,22 +34,15 @@
 
 #include "mongo/db/catalog/collection.h"
 #include "mongo/db/catalog/database.h"
-<<<<<<< HEAD
-=======
 #include "mongo/db/catalog/database_holder.h"
->>>>>>> f378d467
 #include "mongo/db/client.h"
 #include "mongo/db/db_raii.h"
 #include "mongo/db/dbdirectclient.h"
 #include "mongo/db/exec/subplan.h"
 #include "mongo/db/jsobj.h"
 #include "mongo/db/json.h"
-#include "mongo/db/matcher/extensions_callback_disallow_extensions.h"
 #include "mongo/db/matcher/extensions_callback_noop.h"
-<<<<<<< HEAD
-=======
 #include "mongo/db/pipeline/expression_context_for_test.h"
->>>>>>> f378d467
 #include "mongo/db/query/canonical_query.h"
 #include "mongo/db/query/get_executor.h"
 #include "mongo/db/query/mock_yield_policies.h"
@@ -79,17 +72,12 @@
         _client.insert(nss.ns(), doc);
     }
 
-<<<<<<< HEAD
-    OperationContext* txn() {
-        return &_txn;
-=======
     OperationContext* opCtx() {
         return _opCtx.get();
     }
 
     ServiceContext* serviceContext() {
         return _opCtx->getServiceContext();
->>>>>>> f378d467
     }
 
 protected:
@@ -104,15 +92,6 @@
 
         boost::intrusive_ptr<ExpressionContextForTest> expCtx(new ExpressionContextForTest());
         auto cq = unittest::assertGet(
-<<<<<<< HEAD
-            CanonicalQuery::canonicalize(txn(), std::move(qr), ExtensionsCallbackNoop()));
-        return cq;
-    }
-
-    const ServiceContext::UniqueOperationContext _txnPtr = cc().makeOperationContext();
-    OperationContext& _txn = *_txnPtr;
-    ClockSource* _clock = _txn.getServiceContext()->getFastClockSource();
-=======
             CanonicalQuery::canonicalize(opCtx(),
                                          std::move(qr),
                                          expCtx,
@@ -123,7 +102,6 @@
 
     const ServiceContext::UniqueOperationContext _opCtx = cc().makeOperationContext();
     ClockSource* _clock = _opCtx->getServiceContext()->getFastClockSource();
->>>>>>> f378d467
 
 private:
     DBDirectClient _client;
@@ -135,45 +113,6 @@
  * should gracefully fail after finding that no cache data is available, allowing us to fall
  * back to regular planning.
  */
-<<<<<<< HEAD
-class QueryStageSubplanGeo2dOr : public QueryStageSubplanBase {
-public:
-    void run() {
-        OldClientWriteContext ctx(&_txn, nss.ns());
-        addIndex(BSON("a"
-                      << "2d"
-                      << "b"
-                      << 1));
-        addIndex(BSON("a"
-                      << "2d"));
-
-        BSONObj query = fromjson(
-            "{$or: [{a: {$geoWithin: {$centerSphere: [[0,0],10]}}},"
-            "{a: {$geoWithin: {$centerSphere: [[1,1],10]}}}]}");
-
-        auto qr = stdx::make_unique<QueryRequest>(nss);
-        qr->setFilter(query);
-        auto statusWithCQ = CanonicalQuery::canonicalize(
-            txn(), std::move(qr), ExtensionsCallbackDisallowExtensions());
-        ASSERT_OK(statusWithCQ.getStatus());
-        std::unique_ptr<CanonicalQuery> cq = std::move(statusWithCQ.getValue());
-
-        Collection* collection = ctx.getCollection();
-
-        // Get planner params.
-        QueryPlannerParams plannerParams;
-        fillOutPlannerParams(&_txn, collection, cq.get(), &plannerParams);
-
-        WorkingSet ws;
-        std::unique_ptr<SubplanStage> subplan(
-            new SubplanStage(&_txn, collection, &ws, plannerParams, cq.get()));
-
-        // Plan selection should succeed due to falling back on regular planning.
-        PlanYieldPolicy yieldPolicy(PlanExecutor::YIELD_MANUAL, _clock);
-        ASSERT_OK(subplan->pickBestPlan(&yieldPolicy));
-    }
-};
-=======
 TEST_F(QueryStageSubplanTest, QueryStageSubplanGeo2dOr) {
     OldClientWriteContext ctx(opCtx(), nss.ns());
     addIndex(BSON("a"
@@ -207,7 +146,6 @@
     PlanYieldPolicy yieldPolicy(PlanExecutor::NO_YIELD, _clock);
     ASSERT_OK(subplan->pickBestPlan(&yieldPolicy));
 }
->>>>>>> f378d467
 
 /**
  * Test the SubplanStage's ability to plan an individual branch using the plan cache.
@@ -230,20 +168,11 @@
 
     Collection* collection = ctx.getCollection();
 
-<<<<<<< HEAD
-        auto qr = stdx::make_unique<QueryRequest>(nss);
-        qr->setFilter(query);
-        auto statusWithCQ = CanonicalQuery::canonicalize(
-            txn(), std::move(qr), ExtensionsCallbackDisallowExtensions());
-        ASSERT_OK(statusWithCQ.getStatus());
-        std::unique_ptr<CanonicalQuery> cq = std::move(statusWithCQ.getValue());
-=======
     auto qr = stdx::make_unique<QueryRequest>(nss);
     qr->setFilter(query);
     auto statusWithCQ = CanonicalQuery::canonicalize(opCtx(), std::move(qr));
     ASSERT_OK(statusWithCQ.getStatus());
     std::unique_ptr<CanonicalQuery> cq = std::move(statusWithCQ.getValue());
->>>>>>> f378d467
 
     // Get planner params.
     QueryPlannerParams plannerParams;
@@ -253,13 +182,8 @@
     std::unique_ptr<SubplanStage> subplan(
         new SubplanStage(opCtx(), collection, &ws, plannerParams, cq.get()));
 
-<<<<<<< HEAD
-        PlanYieldPolicy yieldPolicy(PlanExecutor::YIELD_MANUAL, _clock);
-        ASSERT_OK(subplan->pickBestPlan(&yieldPolicy));
-=======
     PlanYieldPolicy yieldPolicy(PlanExecutor::NO_YIELD, _clock);
     ASSERT_OK(subplan->pickBestPlan(&yieldPolicy));
->>>>>>> f378d467
 
     // Nothing is in the cache yet, so neither branch should have been planned from
     // the plan cache.
@@ -298,20 +222,11 @@
 
     Collection* collection = ctx.getCollection();
 
-<<<<<<< HEAD
-        auto qr = stdx::make_unique<QueryRequest>(nss);
-        qr->setFilter(query);
-        auto statusWithCQ = CanonicalQuery::canonicalize(
-            txn(), std::move(qr), ExtensionsCallbackDisallowExtensions());
-        ASSERT_OK(statusWithCQ.getStatus());
-        std::unique_ptr<CanonicalQuery> cq = std::move(statusWithCQ.getValue());
-=======
     auto qr = stdx::make_unique<QueryRequest>(nss);
     qr->setFilter(query);
     auto statusWithCQ = CanonicalQuery::canonicalize(opCtx(), std::move(qr));
     ASSERT_OK(statusWithCQ.getStatus());
     std::unique_ptr<CanonicalQuery> cq = std::move(statusWithCQ.getValue());
->>>>>>> f378d467
 
     // Get planner params.
     QueryPlannerParams plannerParams;
@@ -321,13 +236,8 @@
     std::unique_ptr<SubplanStage> subplan(
         new SubplanStage(opCtx(), collection, &ws, plannerParams, cq.get()));
 
-<<<<<<< HEAD
-        PlanYieldPolicy yieldPolicy(PlanExecutor::YIELD_MANUAL, _clock);
-        ASSERT_OK(subplan->pickBestPlan(&yieldPolicy));
-=======
     PlanYieldPolicy yieldPolicy(PlanExecutor::NO_YIELD, _clock);
     ASSERT_OK(subplan->pickBestPlan(&yieldPolicy));
->>>>>>> f378d467
 
     // Nothing is in the cache yet, so neither branch should have been planned from
     // the plan cache.
@@ -367,20 +277,11 @@
 
     Collection* collection = ctx.getCollection();
 
-<<<<<<< HEAD
-        auto qr = stdx::make_unique<QueryRequest>(nss);
-        qr->setFilter(query);
-        auto statusWithCQ = CanonicalQuery::canonicalize(
-            txn(), std::move(qr), ExtensionsCallbackDisallowExtensions());
-        ASSERT_OK(statusWithCQ.getStatus());
-        std::unique_ptr<CanonicalQuery> cq = std::move(statusWithCQ.getValue());
-=======
     auto qr = stdx::make_unique<QueryRequest>(nss);
     qr->setFilter(query);
     auto statusWithCQ = CanonicalQuery::canonicalize(opCtx(), std::move(qr));
     ASSERT_OK(statusWithCQ.getStatus());
     std::unique_ptr<CanonicalQuery> cq = std::move(statusWithCQ.getValue());
->>>>>>> f378d467
 
     // Get planner params.
     QueryPlannerParams plannerParams;
@@ -390,13 +291,8 @@
     std::unique_ptr<SubplanStage> subplan(
         new SubplanStage(opCtx(), collection, &ws, plannerParams, cq.get()));
 
-<<<<<<< HEAD
-        PlanYieldPolicy yieldPolicy(PlanExecutor::YIELD_MANUAL, _clock);
-        ASSERT_OK(subplan->pickBestPlan(&yieldPolicy));
-=======
     PlanYieldPolicy yieldPolicy(PlanExecutor::NO_YIELD, _clock);
     ASSERT_OK(subplan->pickBestPlan(&yieldPolicy));
->>>>>>> f378d467
 
     // Nothing is in the cache yet, so neither branch should have been planned from
     // the plan cache.
@@ -462,41 +358,6 @@
         ASSERT_FALSE(SubplanStage::canUseSubplanning(*cq));
     }
 
-<<<<<<< HEAD
-/**
- * Unit test the subplan stage's rewriteToRootedOr() method.
- */
-class QueryStageSubplanRewriteToRootedOr : public QueryStageSubplanBase {
-public:
-    void run() {
-        // Rewrite (AND (OR a b) e) => (OR (AND a e) (AND b e))
-        {
-            BSONObj queryObj = fromjson("{$or:[{a:1}, {b:1}], e:1}");
-            const CollatorInterface* collator = nullptr;
-            StatusWithMatchExpression expr = MatchExpressionParser::parse(
-                queryObj, ExtensionsCallbackDisallowExtensions(), collator);
-            ASSERT_OK(expr.getStatus());
-            std::unique_ptr<MatchExpression> rewrittenExpr =
-                SubplanStage::rewriteToRootedOr(std::move(expr.getValue()));
-
-            std::string findCmdRewritten =
-                "{find: 'testns',"
-                "filter: {$or:[{a:1,e:1}, {b:1,e:1}]}}";
-            std::unique_ptr<CanonicalQuery> cqRewritten = cqFromFindCommand(findCmdRewritten);
-
-            ASSERT(rewrittenExpr->equivalent(cqRewritten->root()));
-        }
-
-        // Rewrite (AND (OR a b) e f) => (OR (AND a e f) (AND b e f))
-        {
-            BSONObj queryObj = fromjson("{$or:[{a:1}, {b:1}], e:1, f:1}");
-            const CollatorInterface* collator = nullptr;
-            StatusWithMatchExpression expr = MatchExpressionParser::parse(
-                queryObj, ExtensionsCallbackDisallowExtensions(), collator);
-            ASSERT_OK(expr.getStatus());
-            std::unique_ptr<MatchExpression> rewrittenExpr =
-                SubplanStage::rewriteToRootedOr(std::move(expr.getValue()));
-=======
     // Can't use subplanning with max.
     {
         std::string findCmd =
@@ -516,7 +377,6 @@
         std::unique_ptr<CanonicalQuery> cq = cqFromFindCommand(findCmd);
         ASSERT_FALSE(SubplanStage::canUseSubplanning(*cq));
     }
->>>>>>> f378d467
 
     // Can use subplanning for rooted $or.
     {
@@ -542,26 +402,6 @@
         ASSERT_FALSE(SubplanStage::canUseSubplanning(*cq));
     }
 
-<<<<<<< HEAD
-        // Rewrite (AND (OR (AND a b) (AND c d) e f) => (OR (AND a b e f) (AND c d e f))
-        {
-            BSONObj queryObj = fromjson("{$or:[{a:1,b:1}, {c:1,d:1}], e:1,f:1}");
-            const CollatorInterface* collator = nullptr;
-            StatusWithMatchExpression expr = MatchExpressionParser::parse(
-                queryObj, ExtensionsCallbackDisallowExtensions(), collator);
-            ASSERT_OK(expr.getStatus());
-            std::unique_ptr<MatchExpression> rewrittenExpr =
-                SubplanStage::rewriteToRootedOr(std::move(expr.getValue()));
-
-            std::string findCmdRewritten =
-                "{find: 'testns',"
-                "filter: {$or:[{a:1,b:1,e:1,f:1},"
-                "{c:1,d:1,e:1,f:1}]}}";
-            std::unique_ptr<CanonicalQuery> cqRewritten = cqFromFindCommand(findCmdRewritten);
-
-            ASSERT(rewrittenExpr->equivalent(cqRewritten->root()));
-        }
-=======
     // Can't use subplanning if the contained $or query has a geo predicate.
     {
         std::string findCmd =
@@ -570,67 +410,8 @@
             "e: 1, $or: [{a:1, b:1}, {c:1, d:1}]}}";
         std::unique_ptr<CanonicalQuery> cq = cqFromFindCommand(findCmd);
         ASSERT_FALSE(SubplanStage::canUseSubplanning(*cq));
->>>>>>> f378d467
-    }
-
-<<<<<<< HEAD
-/**
- * Test the subplan stage's ability to answer a contained $or query.
- */
-class QueryStageSubplanPlanContainedOr : public QueryStageSubplanBase {
-public:
-    void run() {
-        OldClientWriteContext ctx(&_txn, nss.ns());
-        addIndex(BSON("b" << 1 << "a" << 1));
-        addIndex(BSON("c" << 1 << "a" << 1));
-
-        BSONObj query = fromjson("{a: 1, $or: [{b: 2}, {c: 3}]}");
-
-        // Two of these documents match.
-        insert(BSON("_id" << 1 << "a" << 1 << "b" << 2));
-        insert(BSON("_id" << 2 << "a" << 2 << "b" << 2));
-        insert(BSON("_id" << 3 << "a" << 1 << "c" << 3));
-        insert(BSON("_id" << 4 << "a" << 1 << "c" << 4));
-
-        auto qr = stdx::make_unique<QueryRequest>(nss);
-        qr->setFilter(query);
-        auto cq = unittest::assertGet(CanonicalQuery::canonicalize(
-            txn(), std::move(qr), ExtensionsCallbackDisallowExtensions()));
-
-        Collection* collection = ctx.getCollection();
-
-        // Get planner params.
-        QueryPlannerParams plannerParams;
-        fillOutPlannerParams(&_txn, collection, cq.get(), &plannerParams);
-
-        WorkingSet ws;
-        std::unique_ptr<SubplanStage> subplan(
-            new SubplanStage(&_txn, collection, &ws, plannerParams, cq.get()));
-
-        // Plan selection should succeed due to falling back on regular planning.
-        PlanYieldPolicy yieldPolicy(PlanExecutor::YIELD_MANUAL, _clock);
-        ASSERT_OK(subplan->pickBestPlan(&yieldPolicy));
-
-        // Work the stage until it produces all results.
-        size_t numResults = 0;
-        PlanStage::StageState stageState = PlanStage::NEED_TIME;
-        while (stageState != PlanStage::IS_EOF) {
-            WorkingSetID id = WorkingSet::INVALID_ID;
-            stageState = subplan->work(&id);
-            ASSERT_NE(stageState, PlanStage::DEAD);
-            ASSERT_NE(stageState, PlanStage::FAILURE);
-
-            if (stageState == PlanStage::ADVANCED) {
-                ++numResults;
-                WorkingSetMember* member = ws.get(id);
-                ASSERT(member->hasObj());
-                ASSERT(SimpleBSONObjComparator::kInstance.evaluate(
-                           member->obj.value() == BSON("_id" << 1 << "a" << 1 << "b" << 2)) ||
-                       SimpleBSONObjComparator::kInstance.evaluate(
-                           member->obj.value() == BSON("_id" << 3 << "a" << 1 << "c" << 3)));
-            }
-        }
-=======
+    }
+
     // Can't use subplanning if the contained $or query also has a $text predicate.
     {
         std::string findCmd =
@@ -640,7 +421,6 @@
         std::unique_ptr<CanonicalQuery> cq = cqFromFindCommand(findCmd);
         ASSERT_FALSE(SubplanStage::canUseSubplanning(*cq));
     }
->>>>>>> f378d467
 
     // Can't use subplanning if the contained $or query also has a $near predicate.
     {
@@ -658,49 +438,6 @@
  *
  * Regression test for SERVER-19388.
  */
-<<<<<<< HEAD
-class QueryStageSubplanPlanRootedOrNE : public QueryStageSubplanBase {
-public:
-    void run() {
-        OldClientWriteContext ctx(&_txn, nss.ns());
-        addIndex(BSON("a" << 1 << "b" << 1));
-        addIndex(BSON("a" << 1 << "c" << 1));
-
-        // Every doc matches.
-        insert(BSON("_id" << 1 << "a" << 1));
-        insert(BSON("_id" << 2 << "a" << 2));
-        insert(BSON("_id" << 3 << "a" << 3));
-        insert(BSON("_id" << 4));
-
-        auto qr = stdx::make_unique<QueryRequest>(nss);
-        qr->setFilter(fromjson("{$or: [{a: 1}, {a: {$ne:1}}]}"));
-        qr->setSort(BSON("d" << 1));
-        auto cq = unittest::assertGet(CanonicalQuery::canonicalize(
-            txn(), std::move(qr), ExtensionsCallbackDisallowExtensions()));
-
-        Collection* collection = ctx.getCollection();
-
-        QueryPlannerParams plannerParams;
-        fillOutPlannerParams(&_txn, collection, cq.get(), &plannerParams);
-
-        WorkingSet ws;
-        std::unique_ptr<SubplanStage> subplan(
-            new SubplanStage(&_txn, collection, &ws, plannerParams, cq.get()));
-
-        PlanYieldPolicy yieldPolicy(PlanExecutor::YIELD_MANUAL, _clock);
-        ASSERT_OK(subplan->pickBestPlan(&yieldPolicy));
-
-        size_t numResults = 0;
-        PlanStage::StageState stageState = PlanStage::NEED_TIME;
-        while (stageState != PlanStage::IS_EOF) {
-            WorkingSetID id = WorkingSet::INVALID_ID;
-            stageState = subplan->work(&id);
-            ASSERT_NE(stageState, PlanStage::DEAD);
-            ASSERT_NE(stageState, PlanStage::FAILURE);
-            if (stageState == PlanStage::ADVANCED) {
-                ++numResults;
-            }
-=======
 TEST_F(QueryStageSubplanTest, QueryStageSubplanPlanRootedOrNE) {
     OldClientWriteContext ctx(opCtx(), nss.ns());
     addIndex(BSON("a" << 1 << "b" << 1));
@@ -738,7 +475,6 @@
         ASSERT_NE(stageState, PlanStage::FAILURE);
         if (stageState == PlanStage::ADVANCED) {
             ++numResults;
->>>>>>> f378d467
         }
     }
 
