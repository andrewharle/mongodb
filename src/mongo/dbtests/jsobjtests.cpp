// jsobjtests.cpp - Tests for jsobj.{h,cpp} code
//


/**
 *    Copyright (C) 2018-present MongoDB, Inc.
 *
 *    This program is free software: you can redistribute it and/or modify
 *    it under the terms of the Server Side Public License, version 1,
 *    as published by MongoDB, Inc.
 *
 *    This program is distributed in the hope that it will be useful,
 *    but WITHOUT ANY WARRANTY; without even the implied warranty of
 *    MERCHANTABILITY or FITNESS FOR A PARTICULAR PURPOSE.  See the
 *    Server Side Public License for more details.
 *
 *    You should have received a copy of the Server Side Public License
 *    along with this program. If not, see
 *    <http://www.mongodb.com/licensing/server-side-public-license>.
 *
 *    As a special exception, the copyright holders give permission to link the
 *    code of portions of this program with the OpenSSL library under certain
 *    conditions as described in each individual source file and distribute
 *    linked combinations including the program with the OpenSSL library. You
 *    must comply with the Server Side Public License in all respects for
 *    all of the code used other than as permitted herein. If you modify file(s)
 *    with this exception, you may extend this exception to your version of the
 *    file(s), but you are not obligated to do so. If you do not wish to do so,
 *    delete this exception statement from your version. If you delete this
 *    exception statement from all source files in the program, then also delete
 *    it in the license file.
 */

#define MONGO_LOG_DEFAULT_COMPONENT ::mongo::logger::LogComponent::kDefault

#include "mongo/platform/basic.h"

#include <cmath>
#include <iostream>

#include "mongo/bson/bsonobj_comparator.h"
#include "mongo/bson/simple_bsonelement_comparator.h"
#include "mongo/bson/util/builder.h"
<<<<<<< HEAD
=======
#include "mongo/db/bson/bson_helper.h"
>>>>>>> f378d467
#include "mongo/db/bson/dotted_path_support.h"
#include "mongo/db/jsobj.h"
#include "mongo/db/json.h"
#include "mongo/db/storage/mmap_v1/btree/key.h"
#include "mongo/dbtests/dbtests.h"
#include "mongo/platform/decimal128.h"
#include "mongo/util/allocator.h"
#include "mongo/util/embedded_builder.h"
#include "mongo/util/log.h"
#include "mongo/util/stringutils.h"
#include "mongo/util/timer.h"

namespace mongo {

using std::cout;
using std::endl;
using std::numeric_limits;
using std::string;
using std::stringstream;
using std::vector;

namespace dps = ::mongo::dotted_path_support;

namespace {

enum FieldCompareResult {
    LEFT_SUBFIELD = -2,
    LEFT_BEFORE = -1,
    SAME = 0,
    RIGHT_BEFORE = 1,
    RIGHT_SUBFIELD = 2
};

}  // namespace

typedef std::map<std::string, BSONElement> BSONMap;
BSONMap bson2map(const BSONObj& obj) {
    BSONMap m;
    BSONObjIterator it(obj);
    while (it.more()) {
        BSONElement e = it.next();
        m[e.fieldName()] = e;
    }
    return m;
}

void dotted2nested(BSONObjBuilder& b, const BSONObj& obj) {
    // use map to sort fields
    BSONMap sorted = bson2map(obj);
    EmbeddedBuilder eb(&b);
    for (BSONMap::const_iterator it = sorted.begin(); it != sorted.end(); ++it) {
        eb.appendAs(it->second, it->first);
    }
    eb.done();
}

// {a.b:1} -> {a: {b:1}}
BSONObj dotted2nested(const BSONObj& obj) {
    BSONObjBuilder b;
    dotted2nested(b, obj);
    return b.obj();
}


// {a: {b:1}} -> {a.b:1}
void nested2dotted(BSONObjBuilder& b, const BSONObj& obj, const string& base = "") {
    BSONObjIterator it(obj);
    while (it.more()) {
        BSONElement e = it.next();
        if (e.type() == Object) {
            string newbase = base + e.fieldName() + ".";
            nested2dotted(b, e.embeddedObject(), newbase);
        } else {
            string newbase = base + e.fieldName();
            b.appendAs(e, newbase);
        }
    }
}

BSONObj nested2dotted(const BSONObj& obj) {
    BSONObjBuilder b;
    nested2dotted(b, obj);
    return b.obj();
}

FieldCompareResult compareDottedFieldNames(const string& l, const string& r, const LexNumCmp& cmp) {
    static int maxLoops = 1024 * 1024;

    size_t lstart = 0;
    size_t rstart = 0;

    for (int i = 0; i < maxLoops; i++) {
        size_t a = l.find('.', lstart);
        size_t b = r.find('.', rstart);

        size_t lend = a == string::npos ? l.size() : a;
        size_t rend = b == string::npos ? r.size() : b;

        const string& c = l.substr(lstart, lend - lstart);
        const string& d = r.substr(rstart, rend - rstart);

        int x = cmp.cmp(c.c_str(), d.c_str());

        if (x < 0)
            return LEFT_BEFORE;
        if (x > 0)
            return RIGHT_BEFORE;

        lstart = lend + 1;
        rstart = rend + 1;

        if (lstart >= l.size()) {
            if (rstart >= r.size())
                return SAME;
            return RIGHT_SUBFIELD;
        }
        if (rstart >= r.size())
            return LEFT_SUBFIELD;
    }

    log() << "compareDottedFieldNames ERROR  l: " << l << " r: " << r << "  TOO MANY LOOPS" << endl;
    verify(0);
    return SAME;  // will never get here
}
}  // namespace mongo

namespace JsobjTests {

void keyTest(const BSONObj& o, bool mustBeCompact = false) {
    static KeyV1Owned* kLast;
    static BSONObj last;

    KeyV1Owned* key = new KeyV1Owned(o);
    KeyV1Owned& k = *key;

    ASSERT(!mustBeCompact || k.isCompactFormat());

    BSONObj x = k.toBson();
    int res = o.woCompare(x, BSONObj(), /*considerfieldname*/ false);
    if (res) {
        cout << o.toString() << endl;
        k.toBson();
        cout << x.toString() << endl;
        o.woCompare(x, BSONObj(), /*considerfieldname*/ false);
        ASSERT(res == 0);
    }
    ASSERT(k.woEqual(k));
    ASSERT(!k.isCompactFormat() || k.dataSize() < o.objsize());

    {
        int res = o.woCompare(last);
        ASSERT((res == 0) == SimpleBSONObjComparator::kInstance.evaluate(o == last));
    }

    if (kLast) {
        int r1 = o.woCompare(last, BSONObj(), false);
        int r2 = k.woCompare(*kLast, Ordering::make(BSONObj()));
        bool ok = (r1 < 0 && r2 < 0) || (r1 > 0 && r2 > 0) || r1 == r2;
        if (!ok) {
            cout << "r1r2 " << r1 << ' ' << r2 << endl;
            cout << "o:" << o.toString() << endl;
            cout << "last:" << last.toString() << endl;
            cout << "k:" << k.toString() << endl;
            cout << "kLast:" << kLast->toString() << endl;
            int r3 = k.woCompare(*kLast, Ordering::make(BSONObj()));
            cout << r3 << endl;
        }
        ASSERT(ok);
        if (k.isCompactFormat() && kLast->isCompactFormat()) {
            // only check if not bson as bson woEqual is broken! (or was may2011)
            if (k.woEqual(*kLast) != (r2 == 0)) {  // check woEqual matches
                cout << r2 << endl;
                cout << k.toString() << endl;
                cout << kLast->toString() << endl;
                k.woEqual(*kLast);
                ASSERT(false);
            }
        }
    }

    delete kLast;
    kLast = key;
    last = o.getOwned();
}

class BufBuilderBasic {
public:
    void run() {
        {
            BufBuilder b(0);
            b.appendStr("foo");
            ASSERT_EQUALS(4, b.len());
            ASSERT(strcmp("foo", b.buf()) == 0);
        }
        {
            mongo::StackBufBuilder b;
            b.appendStr("foo");
            ASSERT_EQUALS(4, b.len());
            ASSERT(strcmp("foo", b.buf()) == 0);
        }
    }
};

class BufBuilderReallocLimit {
public:
    void run() {
        BufBuilder b;
        unsigned int written = 0;
        try {
            for (; written <= 64 * 1024 * 1024 + 1; ++written)
                // (re)alloc past the buffer 64mb limit
                b.appendStr("a");
        } catch (const AssertionException&) {
        }
        // assert half of max buffer size was allocated before exception is thrown
        ASSERT(written == mongo::BufferMaxSize / 2);
    }
};

class BSONElementBasic {
public:
    void run() {
        ASSERT_EQUALS(1, BSONElement().size());

        BSONObj x;
        ASSERT_EQUALS(1, x.firstElement().size());
    }
};

namespace BSONObjTests {
class Create {
public:
    void run() {
        BSONObj b;
        ASSERT_EQUALS(0, b.nFields());
    }
};

class Base {
protected:
    static BSONObj basic(const char* name, int val) {
        BSONObjBuilder b;
        b.append(name, val);
        return b.obj();
    }
    static BSONObj basic(const char* name, vector<int> val) {
        BSONObjBuilder b;
        b.append(name, val);
        return b.obj();
    }
    template <class T>
    static BSONObj basic(const char* name, T val) {
        BSONObjBuilder b;
        b.append(name, val);
        return b.obj();
    }
};

class WoCompareBasic : public Base {
public:
    void run() {
        ASSERT(basic("a", 1).woCompare(basic("a", 1)) == 0);
        ASSERT(basic("a", 2).woCompare(basic("a", 1)) > 0);
        ASSERT(basic("a", 1).woCompare(basic("a", 2)) < 0);
        // field name comparison
        ASSERT(basic("a", 1).woCompare(basic("b", 1)) < 0);
    }
};

class IsPrefixOf : public Base {
public:
    void run() {
        SimpleBSONElementComparator eltCmp;
        {
            BSONObj k = BSON("x" << 1);
            ASSERT(!k.isPrefixOf(BSON("a" << 1), eltCmp));
            ASSERT(k.isPrefixOf(BSON("x" << 1), eltCmp));
            ASSERT(k.isPrefixOf(BSON("x" << 1 << "a" << 1), eltCmp));
            ASSERT(!k.isPrefixOf(BSON("a" << 1 << "x" << 1), eltCmp));
        }
        {
            BSONObj k = BSON("x" << 1 << "y" << 1);
            ASSERT(!k.isPrefixOf(BSON("x" << 1), eltCmp));
            ASSERT(!k.isPrefixOf(BSON("x" << 1 << "z" << 1), eltCmp));
            ASSERT(k.isPrefixOf(BSON("x" << 1 << "y" << 1), eltCmp));
            ASSERT(k.isPrefixOf(BSON("x" << 1 << "y" << 1 << "z" << 1), eltCmp));
        }
        {
            BSONObj k = BSON("x" << 1);
            ASSERT(!k.isPrefixOf(BSON("x"
                                      << "hi"),
                                 eltCmp));
            ASSERT(k.isPrefixOf(BSON("x" << 1 << "a"
                                         << "hi"),
                                eltCmp));
        }
        {
            BSONObj k = BSON("x" << 1);
            verify(k.isFieldNamePrefixOf(BSON("x"
                                              << "hi")));
            verify(!k.isFieldNamePrefixOf(BSON("a" << 1)));
        }
    }
};

class NumericCompareBasic : public Base {
public:
    void run() {
        ASSERT(basic("a", 1).woCompare(basic("a", 1.0)) == 0);
    }
};

class WoCompareEmbeddedObject : public Base {
public:
    void run() {
        ASSERT(basic("a", basic("b", 1)).woCompare(basic("a", basic("b", 1.0))) == 0);
        ASSERT(basic("a", basic("b", 1)).woCompare(basic("a", basic("b", 2))) < 0);
    }
};

class WoCompareEmbeddedArray : public Base {
public:
    void run() {
        vector<int> i;
        i.push_back(1);
        i.push_back(2);
        vector<double> d;
        d.push_back(1);
        d.push_back(2);
        ASSERT(basic("a", i).woCompare(basic("a", d)) == 0);

        vector<int> j;
        j.push_back(1);
        j.push_back(3);
        ASSERT(basic("a", i).woCompare(basic("a", j)) < 0);
    }
};

class WoCompareOrdered : public Base {
public:
    void run() {
        ASSERT(basic("a", 1).woCompare(basic("a", 1), basic("a", 1)) == 0);
        ASSERT(basic("a", 2).woCompare(basic("a", 1), basic("a", 1)) > 0);
        ASSERT(basic("a", 1).woCompare(basic("a", 2), basic("a", 1)) < 0);
        ASSERT(basic("a", 1).woCompare(basic("a", 1), basic("a", -1)) == 0);
        ASSERT(basic("a", 2).woCompare(basic("a", 1), basic("a", -1)) < 0);
        ASSERT(basic("a", 1).woCompare(basic("a", 2), basic("a", -1)) > 0);
    }
};

class WoCompareDifferentLength : public Base {
public:
    void run() {
        ASSERT(BSON("a" << 1).woCompare(BSON("a" << 1 << "b" << 1)) < 0);
        ASSERT(BSON("a" << 1 << "b" << 1).woCompare(BSON("a" << 1)) > 0);
    }
};

class MultiKeySortOrder : public Base {
public:
    void run() {
        ASSERT(BSON("x"
                    << "a")
                   .woCompare(BSON("x"
                                   << "b")) < 0);
        ASSERT(BSON("x"
                    << "b")
                   .woCompare(BSON("x"
                                   << "a")) > 0);

        ASSERT(BSON("x"
                    << "a"
                    << "y"
                    << "a")
                   .woCompare(BSON("x"
                                   << "a"
                                   << "y"
                                   << "b")) < 0);
        ASSERT(BSON("x"
                    << "a"
                    << "y"
                    << "a")
                   .woCompare(BSON("x"
                                   << "b"
                                   << "y"
                                   << "a")) < 0);
        ASSERT(BSON("x"
                    << "a"
                    << "y"
                    << "a")
                   .woCompare(BSON("x"
                                   << "b")) < 0);

        ASSERT(BSON("x"
                    << "c")
                   .woCompare(BSON("x"
                                   << "b"
                                   << "y"
                                   << "h")) > 0);
        ASSERT(BSON("x"
                    << "b"
                    << "y"
                    << "b")
                   .woCompare(BSON("x"
                                   << "c")) < 0);

        BSONObj key = BSON("x" << 1 << "y" << 1);

        ASSERT(dps::compareObjectsAccordingToSort(BSON("x"
                                                       << "c"),
                                                  BSON("x"
                                                       << "b"
                                                       << "y"
                                                       << "h"),
                                                  key) > 0);
        ASSERT(BSON("x"
                    << "b"
                    << "y"
                    << "b")
                   .woCompare(BSON("x"
                                   << "c"),
                              key) < 0);

        key = BSON("" << 1 << "" << 1);

        ASSERT(dps::compareObjectsAccordingToSort(BSON(""
                                                       << "c"),
                                                  BSON(""
                                                       << "b"
                                                       << ""
                                                       << "h"),
                                                  key) > 0);
        ASSERT(BSON(""
                    << "b"
                    << ""
                    << "b")
                   .woCompare(BSON(""
                                   << "c"),
                              key) < 0);

        {
            // test a big key
            string x(2000, 'z');
            BSONObj o = BSON("q" << x);
            keyTest(o, false);
        }
        {
            string y(200, 'w');
            BSONObjBuilder b;
            for (int i = 0; i < 10; i++) {
                b.append("x", y);
            }
            keyTest(b.obj(), true);
        }
        {
            double nan = numeric_limits<double>::quiet_NaN();
            BSONObj o = BSON("y" << nan);
            keyTest(o);
        }

        {
            BSONObjBuilder b;
            b.append("", "c");
            b.appendNull("");
            BSONObj o = b.obj();
            keyTest(o);
            ASSERT(dps::compareObjectsAccordingToSort(o,
                                                      BSON(""
                                                           << "b"
                                                           << ""
                                                           << "h"),
                                                      key) > 0);
            ASSERT(dps::compareObjectsAccordingToSort(BSON(""
                                                           << "b"
                                                           << ""
                                                           << "h"),
                                                      o,
                                                      key) < 0);
        }

        ASSERT(BSON(""
                    << "a")
                   .woCompare(BSON(""
                                   << "a"
                                   << ""
                                   << "c")) < 0);
        {
            BSONObjBuilder b;
            b.append("", "a");
            b.appendNull("");
            ASSERT(b.obj().woCompare(BSON(""
                                          << "a"
                                          << ""
                                          << "c")) < 0);  // SERVER-282
        }
    }
};

class Nan : public Base {
public:
    void run() {
        double inf = numeric_limits<double>::infinity();
        double nan = numeric_limits<double>::quiet_NaN();
        double nan2 = numeric_limits<double>::signaling_NaN();
        ASSERT(std::isnan(nan));
        ASSERT(std::isnan(nan2));
        ASSERT(!std::isnan(inf));

        ASSERT(BSON("a" << inf).woCompare(BSON("a" << inf)) == 0);
        ASSERT(BSON("a" << inf).woCompare(BSON("a" << 1)) > 0);
        ASSERT(BSON("a" << 1).woCompare(BSON("a" << inf)) < 0);

        ASSERT(BSON("a" << nan).woCompare(BSON("a" << nan)) == 0);
        ASSERT(BSON("a" << nan).woCompare(BSON("a" << 1)) < 0);

        ASSERT(BSON("a" << nan).woCompare(BSON("a" << 5000000000LL)) < 0);

        {
            KeyV1Owned a(BSON("a" << nan));
            KeyV1Owned b(BSON("a" << 1));
            Ordering o = Ordering::make(BSON("a" << 1));
            ASSERT(a.woCompare(b, o) < 0);
        }

        ASSERT(BSON("a" << 1).woCompare(BSON("a" << nan)) > 0);

        ASSERT(BSON("a" << nan2).woCompare(BSON("a" << nan2)) == 0);
        ASSERT(BSON("a" << nan2).woCompare(BSON("a" << 1)) < 0);
        ASSERT(BSON("a" << 1).woCompare(BSON("a" << nan2)) > 0);

        ASSERT(BSON("a" << inf).woCompare(BSON("a" << nan)) > 0);
        ASSERT(BSON("a" << inf).woCompare(BSON("a" << nan2)) > 0);
        ASSERT(BSON("a" << nan).woCompare(BSON("a" << nan2)) == 0);
    }
};

class AsTempObj {
public:
    void run() {
        {
            BSONObjBuilder bb;
            bb << "a" << 1;
            BSONObj tmp = bb.asTempObj();
            ASSERT(tmp.objsize() == 4 + (1 + 2 + 4) + 1);
            ASSERT(tmp.valid(BSONVersion::kLatest));
            ASSERT(tmp.hasField("a"));
            ASSERT(!tmp.hasField("b"));
            ASSERT_BSONOBJ_EQ(tmp, BSON("a" << 1));

            bb << "b" << 2;
            BSONObj obj = bb.obj();
            ASSERT_EQUALS(obj.objsize(), 4 + (1 + 2 + 4) + (1 + 2 + 4) + 1);
            ASSERT(obj.valid(BSONVersion::kLatest));
            ASSERT(obj.hasField("a"));
            ASSERT(obj.hasField("b"));
            ASSERT_BSONOBJ_EQ(obj, BSON("a" << 1 << "b" << 2));
        }
        {
            BSONObjBuilder bb;
            bb << "a" << GT << 1;
            BSONObj tmp = bb.asTempObj();
            ASSERT(tmp.objsize() == 4 + (1 + 2 + (4 + 1 + 4 + 4 + 1)) + 1);
            ASSERT(tmp.valid(BSONVersion::kLatest));
            ASSERT(tmp.hasField("a"));
            ASSERT(!tmp.hasField("b"));
            ASSERT_BSONOBJ_EQ(tmp, BSON("a" << BSON("$gt" << 1)));

            bb << "b" << LT << 2;
            BSONObj obj = bb.obj();
            ASSERT(obj.objsize() ==
                   4 + (1 + 2 + (4 + 1 + 4 + 4 + 1)) + (1 + 2 + (4 + 1 + 4 + 4 + 1)) + 1);
            ASSERT(obj.valid(BSONVersion::kLatest));
            ASSERT(obj.hasField("a"));
            ASSERT(obj.hasField("b"));
            ASSERT_BSONOBJ_EQ(obj, BSON("a" << BSON("$gt" << 1) << "b" << BSON("$lt" << 2)));
        }
        {
            BSONObjBuilder bb(32);
            bb << "a" << 1;
            BSONObj tmp = bb.asTempObj();
            ASSERT(tmp.objsize() == 4 + (1 + 2 + 4) + 1);
            ASSERT(tmp.valid(BSONVersion::kLatest));
            ASSERT(tmp.hasField("a"));
            ASSERT(!tmp.hasField("b"));
            ASSERT_BSONOBJ_EQ(tmp, BSON("a" << 1));

            // force a realloc
            BSONArrayBuilder arr;
            for (int i = 0; i < 10000; i++) {
                arr << i;
            }
            bb << "b" << arr.arr();
            BSONObj obj = bb.obj();
            ASSERT(obj.valid(BSONVersion::kLatest));
            ASSERT(obj.hasField("a"));
            ASSERT(obj.hasField("b"));
        }
    }
};

struct AppendIntOrLL {
    void run() {
        const long long billion = 1000 * 1000 * 1000;

        long long n = 0x3333111122224444LL;
        {
            double d = (double)n;
            BSONObj a = BSON("x" << n);
            BSONObj b = BSON("x" << d);

            long long back = (long long)d;
            // 3719
            //////                    int res = a.woCompare(b);

            ASSERT(n > back);
            // ASSERT( res > 0 );  // SERVER-3719

            keyTest(a, false);

            KeyV1Owned A(a);
            KeyV1Owned B(b);
            // 3719
            //////                    int res2 =  A.woCompare(B, Ordering::make(BSONObj()));
            // ASSERT( res2 > 0 ); // SERVER-3719

            // fixing requires an index v# change.

            cout << "todo fix SERVER-3719 and uncomment test in AppendIntOrLL" << endl;

            n++;
        }

        {
            BSONObjBuilder b;
            b.appendIntOrLL("L4", -4 * billion);
            keyTest(b.obj());
            keyTest(BSON("" << billion));
        }

        BSONObjBuilder b;
        b.appendIntOrLL("i1", 1);
        b.appendIntOrLL("i2", -1);
        b.appendIntOrLL("i3", 1 * billion);
        b.appendIntOrLL("i4", -1 * billion);

        b.appendIntOrLL("L1", 2 * billion);
        b.appendIntOrLL("L2", -2 * billion);
        b.appendIntOrLL("L3", 4 * billion);
        b.appendIntOrLL("L4", -4 * billion);
        b.appendIntOrLL("L5", 16 * billion);
        b.appendIntOrLL("L6", -16 * billion);

        BSONObj o = b.obj();
        keyTest(o);

        ASSERT(o["i1"].type() == NumberInt);
        ASSERT(o["i1"].number() == 1);
        ASSERT(o["i2"].type() == NumberInt);
        ASSERT(o["i2"].number() == -1);
        ASSERT(o["i3"].type() == NumberInt);
        ASSERT(o["i3"].number() == 1 * billion);
        ASSERT(o["i4"].type() == NumberInt);
        ASSERT(o["i4"].number() == -1 * billion);

        ASSERT(o["L1"].isNumber());
        ASSERT(o["L1"].number() == 2 * billion);
        ASSERT(o["L2"].isNumber());
        ASSERT(o["L2"].number() == -2 * billion);
        ASSERT(o["L3"].type() == NumberLong);
        ASSERT(o["L3"].number() == 4 * billion);
        ASSERT(o["L4"].type() == NumberLong);
        ASSERT(o["L4"].number() == -4 * billion);
        ASSERT(o["L5"].type() == NumberLong);
        ASSERT(o["L5"].number() == 16 * billion);
        ASSERT(o["L6"].type() == NumberLong);
        ASSERT(o["L6"].number() == -16 * billion);
    }
};

struct AppendNumber {
    void run() {
        BSONObjBuilder b;
        b.appendNumber("a", 5);
        b.appendNumber("b", 5.5);
        b.appendNumber("c", (1024LL * 1024 * 1024) - 1);
        b.appendNumber("d", (1024LL * 1024 * 1024 * 1024) - 1);
        b.appendNumber("e", 1024LL * 1024 * 1024 * 1024 * 1024 * 1024);
        b.appendNumber("f", mongo::Decimal128("1"));

        BSONObj o = b.obj();
        keyTest(o);

        ASSERT(o["a"].type() == NumberInt);
        ASSERT(o["b"].type() == NumberDouble);
        ASSERT(o["c"].type() == NumberInt);
        ASSERT(o["d"].type() == NumberDouble);
        ASSERT(o["e"].type() == NumberLong);
        ASSERT(o["f"].type() == NumberDecimal);
    }
};

class ToStringArray {
public:
    void run() {
        string spec = "{ a: [ \"a\", \"b\" ] }";
        ASSERT_EQUALS(spec, fromjson(spec).toString());

        BSONObj x = BSON("a"
                         << "astring"
                         << "b"
                         << "str");
        keyTest(x);
        keyTest(x);
        BSONObj y = BSON("a"
                         << "astring"
                         << "b"
                         << "stra");
        keyTest(y);
        y = BSON("a"
                 << "");
        keyTest(y);

        keyTest(BSON("abc" << true));
        keyTest(BSON("abc" << false));
        keyTest(BSON("abc" << false << "b" << true));

        Date_t now = jsTime();
        keyTest(BSON("" << now << "" << 3 << "" << jstNULL << "" << true));
        keyTest(BSON("" << now << "" << 3 << "" << BSONObj() << "" << true));

        {{// check signed dates with new key format
          KeyV1Owned a(BSONObjBuilder().appendDate("", Date_t::fromMillisSinceEpoch(-50)).obj());
        KeyV1Owned b(BSONObjBuilder().appendDate("", Date_t::fromMillisSinceEpoch(50)).obj());
        ASSERT(a.woCompare(b, Ordering::make(BSONObj())) < 0);
    }
    {
        // backward compatibility
        KeyBson a(BSONObjBuilder().appendDate("", Date_t::fromMillisSinceEpoch(-50)).obj());
        KeyBson b(BSONObjBuilder().appendDate("", Date_t::fromMillisSinceEpoch(50)).obj());
        ASSERT(a.woCompare(b, Ordering::make(BSONObj())) > 0);
    }
    {
        // this is an uncompactable key:
        BSONObj uc1 = BSONObjBuilder()
                          .appendDate("", Date_t::fromMillisSinceEpoch(-50))
                          .appendCode("", "abc")
                          .obj();
        BSONObj uc2 = BSONObjBuilder()
                          .appendDate("", Date_t::fromMillisSinceEpoch(55))
                          .appendCode("", "abc")
                          .obj();
        ASSERT(uc1.woCompare(uc2, Ordering::make(BSONObj())) < 0);
        {
            KeyV1Owned a(uc1);
            KeyV1Owned b(uc2);
            ASSERT(!a.isCompactFormat());
            ASSERT(a.woCompare(b, Ordering::make(BSONObj())) < 0);
        }
        {
            KeyBson a(uc1);
            KeyBson b(uc2);
            ASSERT(!a.isCompactFormat());
            ASSERT(a.woCompare(b, Ordering::make(BSONObj())) > 0);
        }
    }
}

{
    BSONObjBuilder b;
    b.appendBinData("f", 8, (BinDataType)1, "aaaabbbb");
    b.appendBinData("e", 3, (BinDataType)1, "aaa");
    b.appendBinData("b", 1, (BinDataType)1, "x");
    BSONObj o = b.obj();
    keyTest(o, true);
}

{
    // check (non)equality
    BSONObj a = BSONObjBuilder().appendBinData("", 8, (BinDataType)1, "abcdefgh").obj();
    BSONObj b = BSONObjBuilder().appendBinData("", 8, (BinDataType)1, "abcdefgj").obj();
    ASSERT_BSONOBJ_NE(a, b);
    int res_ab = a.woCompare(b);
    ASSERT(res_ab != 0);
    keyTest(a, true);
    keyTest(b, true);

    // check subtypes do not equal
    BSONObj c = BSONObjBuilder().appendBinData("", 8, (BinDataType)4, "abcdefgh").obj();
    BSONObj d = BSONObjBuilder().appendBinData("", 8, (BinDataType)0x81, "abcdefgh").obj();
    ASSERT_BSONOBJ_NE(a, c);
    int res_ac = a.woCompare(c);
    ASSERT(res_ac != 0);
    keyTest(c, true);
    ASSERT_BSONOBJ_NE(a, d);
    int res_ad = a.woCompare(d);
    ASSERT(res_ad != 0);
    keyTest(d, true);

    KeyV1Owned A(a);
    KeyV1Owned B(b);
    KeyV1Owned C(c);
    KeyV1Owned D(d);
    ASSERT(!A.woEqual(B));
    ASSERT(A.woCompare(B, Ordering::make(BSONObj())) < 0 && res_ab < 0);
    ASSERT(!A.woEqual(C));
    ASSERT(A.woCompare(C, Ordering::make(BSONObj())) < 0 && res_ac < 0);
    ASSERT(!A.woEqual(D));
    ASSERT(A.woCompare(D, Ordering::make(BSONObj())) < 0 && res_ad < 0);
}

{
    BSONObjBuilder b;
    b.appendBinData("f", 33, (BinDataType)1, "123456789012345678901234567890123");
    BSONObj o = b.obj();
    keyTest(o, false);
}

{
    for (int i = 1; i <= 3; i++) {
        for (int j = 1; j <= 3; j++) {
            BSONObjBuilder b;
            b.appendBinData("f", i, (BinDataType)j, "abc");
            BSONObj o = b.obj();
            keyTest(o, j != ByteArrayDeprecated);
        }
    }
}

{
    BSONObjBuilder b;
    b.appendBinData("f", 1, (BinDataType)133, "a");
    BSONObj o = b.obj();
    keyTest(o, true);
}

{
    BSONObjBuilder b;
    b.append("AA", 3);
    b.appendBinData("f", 0, (BinDataType)0, "");
    b.appendBinData("e", 3, (BinDataType)7, "aaa");
    b.appendBinData("b", 1, (BinDataType)128, "x");
    b.append("z", 3);
    b.appendBinData("bb", 0, (BinDataType)129, "x");
    BSONObj o = b.obj();
    keyTest(o, true);
}

{
    // 9 is not supported in compact format. so test a non-compact case here.
    BSONObjBuilder b;
    b.appendBinData("f", 9, (BinDataType)0, "aaaabbbbc");
    BSONObj o = b.obj();
    keyTest(o);
}
}
};

class ToStringNumber {
public:
    void run() {
        BSONObjBuilder b;
        b.append("a", (int)4);
        b.append("b", (double)5);
        b.append("c", (long long)6);

        b.append("d", 123.456789123456789123456789123456789);
        b.append("e", 123456789.123456789123456789123456789);
        b.append("f", 1234567891234567891234.56789123456789);

        b.append("g", -123.456);

        b.append("h", 0.0);
        b.append("i", -0.0);

        BSONObj x = b.obj();
        keyTest(x);

        ASSERT_EQUALS("4", x["a"].toString(false, true));
        ASSERT_EQUALS("5.0", x["b"].toString(false, true));
        ASSERT_EQUALS("6", x["c"].toString(false, true));

        ASSERT_EQUALS("123.4567891234568", x["d"].toString(false, true));
        ASSERT_EQUALS("123456789.1234568", x["e"].toString(false, true));
        // windows and *nix are different - TODO, work around for test or not bother?
        // ASSERT_EQUALS( "1.234567891234568e+21" , x["f"].toString( false , true ) );

        ASSERT_EQUALS("-123.456", x["g"].toString(false, true));

        ASSERT_EQUALS("0.0", x["h"].toString(false, true));
        ASSERT_EQUALS("-0.0", x["i"].toString(false, true));
    }
};

class NullString {
public:
    void run() {
        {
            BSONObjBuilder b;
            const char x[] = {'a', 0, 'b', 0};
            b.append("field", x, 4);
            b.append("z", true);
            BSONObj B = b.obj();
            // cout << B.toString() << endl;

            BSONObjBuilder a;
            const char xx[] = {'a', 0, 'c', 0};
            a.append("field", xx, 4);
            a.append("z", true);
            BSONObj A = a.obj();

            BSONObjBuilder c;
            const char xxx[] = {'a', 0, 'c', 0, 0};
            c.append("field", xxx, 5);
            c.append("z", true);
            BSONObj C = c.obj();

            // test that nulls are ok within bson strings
            ASSERT_BSONOBJ_NE(A, B);
            ASSERT_BSONOBJ_GT(A, B);

            ASSERT_BSONOBJ_NE(B, C);
            ASSERT_BSONOBJ_GT(C, B);

            // check iteration is ok
            ASSERT(B["z"].Bool() && A["z"].Bool() && C["z"].Bool());
        }

        BSONObjBuilder b;
        b.append("a", "a\0b", 4);
        string z("a\0b", 3);
        b.append("b", z);
        b.appendAs(b.asTempObj()["a"], "c");
        BSONObj o = b.obj();
        keyTest(o);

        stringstream ss;
        ss << 'a' << '\0' << 'b';

        ASSERT_EQUALS(o["a"].valuestrsize(), 3 + 1);
        ASSERT_EQUALS(o["a"].str(), ss.str());

        ASSERT_EQUALS(o["b"].valuestrsize(), 3 + 1);
        ASSERT_EQUALS(o["b"].str(), ss.str());

        ASSERT_EQUALS(o["c"].valuestrsize(), 3 + 1);
        ASSERT_EQUALS(o["c"].str(), ss.str());
    }
};

class AppendAs {
public:
    void run() {
        BSONObjBuilder b;
        {
            BSONObj foo = BSON("foo" << 1);
            b.appendAs(foo.firstElement(), "bar");
        }
        ASSERT_BSONOBJ_EQ(BSON("bar" << 1), b.done());
    }
};

class ToStringRecursionDepth {
public:
    // create a nested BSON object with the specified recursion depth
    BSONObj recursiveBSON(int depth) {
        BSONObjBuilder b;
        if (depth == 0) {
            b << "name"
              << "Joe";
            return b.obj();
        }
        b.append("test", recursiveBSON(depth - 1));
        return b.obj();
    }

    void run() {
        BSONObj nestedBSON;
        StringBuilder s;
        string nestedBSONString;
        size_t found;

        // recursion depth one less than max allowed-- do not shorten the string
        nestedBSON = recursiveBSON(BSONObj::maxToStringRecursionDepth - 1);
        nestedBSON.toString(s, true, false);
        nestedBSONString = s.str();
        found = nestedBSONString.find("...");
        // did not find the "..." pattern
        ASSERT_EQUALS(found != string::npos, false);

        // recursion depth is equal to max allowed  -- do not shorten the string
        nestedBSON = recursiveBSON(BSONObj::maxToStringRecursionDepth);
        nestedBSON.toString(s, true, false);
        nestedBSONString = s.str();
        found = nestedBSONString.find("...");
        // did not find the "..." pattern
        ASSERT_EQUALS(found != string::npos, false);

        // recursion depth - one greater than max allowed -- shorten the string
        nestedBSON = recursiveBSON(BSONObj::maxToStringRecursionDepth + 1);
        nestedBSON.toString(s, false, false);
        nestedBSONString = s.str();
        found = nestedBSONString.find("...");
        // found the "..." pattern
        ASSERT_EQUALS(found != string::npos, true);

        /* recursion depth - one greater than max allowed but with full=true
         * should fail with an assertion
         */
        nestedBSON = recursiveBSON(BSONObj::maxToStringRecursionDepth + 1);
        ASSERT_THROWS(nestedBSON.toString(s, false, true), AssertionException);
    }
};

class StringWithNull {
public:
    void run() {
        const string input = string("a") + '\0' + 'b';
        ASSERT_EQUALS(input.size(), 3U);

        BSONObj obj = BSON("str" << input);
        const string output = obj.firstElement().String();
        ASSERT_EQUALS(escape(output), escape(input));  // for better failure output
        ASSERT_EQUALS(output, input);
    }
};

namespace Validation {

class Base {
public:
    virtual ~Base() {}
    void run() {
        ASSERT(valid().valid(BSONVersion::kLatest));
        ASSERT(!invalid().valid(BSONVersion::kLatest));
    }

protected:
    virtual BSONObj valid() const {
        return BSONObj();
    }
    virtual BSONObj invalid() const {
        return BSONObj();
    }
    static char get(const BSONObj& o, int i) {
        return o.objdata()[i];
    }
    static void set(BSONObj& o, int i, char c) {
        const_cast<char*>(o.objdata())[i] = c;
    }
};

class BadType : public Base {
    BSONObj valid() const {
        return fromjson("{\"a\":1}");
    }
    BSONObj invalid() const {
        BSONObj ret = valid();
        set(ret, 4, 50);
        return ret;
    }
};

class EooBeforeEnd : public Base {
    BSONObj valid() const {
        return fromjson("{\"a\":1}");
    }
    BSONObj invalid() const {
        BSONObj ret = valid();
        // (first byte of size)++
        set(ret, 0, get(ret, 0) + 1);
        // re-read size for BSONObj::details
        return ret.copy();
    }
};

class Undefined : public Base {
public:
    void run() {
        BSONObjBuilder b;
        b.appendNull("a");
        BSONObj o = b.done();
        set(o, 4, mongo::Undefined);
        ASSERT(o.valid(BSONVersion::kLatest));
    }
};

class TotalSizeTooSmall : public Base {
    BSONObj valid() const {
        return fromjson("{\"a\":1}");
    }
    BSONObj invalid() const {
        BSONObj ret = valid();
        // (first byte of size)--
        set(ret, 0, get(ret, 0) - 1);
        // re-read size for BSONObj::details
        return ret.copy();
    }
};

class EooMissing : public Base {
    BSONObj valid() const {
        return fromjson("{\"a\":1}");
    }
    BSONObj invalid() const {
        BSONObj ret = valid();
        set(ret, ret.objsize() - 1, (char)0xff);
        // (first byte of size)--
        set(ret, 0, get(ret, 0) - 1);
        // re-read size for BSONObj::details
        return ret.copy();
    }
};

class WrongStringSize : public Base {
    BSONObj valid() const {
        return fromjson("{\"a\":\"b\"}");
    }
    BSONObj invalid() const {
        BSONObj ret = valid();
        ASSERT_EQUALS(ret.firstElement().valuestr()[0], 'b');
        ASSERT_EQUALS(ret.firstElement().valuestr()[1], 0);
        ((char*)ret.firstElement().valuestr())[1] = 1;
        return ret.copy();
    }
};

class ZeroStringSize : public Base {
    BSONObj valid() const {
        return fromjson("{\"a\":\"b\"}");
    }
    BSONObj invalid() const {
        BSONObj ret = valid();
        set(ret, 7, 0);
        return ret;
    }
};

class NegativeStringSize : public Base {
    BSONObj valid() const {
        return fromjson("{\"a\":\"b\"}");
    }
    BSONObj invalid() const {
        BSONObj ret = valid();
        set(ret, 10, -100);
        return ret;
    }
};

class WrongSubobjectSize : public Base {
    BSONObj valid() const {
        return fromjson("{\"a\":{\"b\":1}}");
    }
    BSONObj invalid() const {
        BSONObj ret = valid();
        set(ret, 0, get(ret, 0) + 1);
        set(ret, 7, get(ret, 7) + 1);
        return ret.copy();
    }
};

class WrongDbrefNsSize : public Base {
    BSONObj valid() const {
        return fromjson("{ \"a\": Dbref( \"b\", \"ffffffffffffffffffffffff\" ) }");
    }
    BSONObj invalid() const {
        BSONObj ret = valid();
        set(ret, 0, get(ret, 0) + 1);
        set(ret, 7, get(ret, 7) + 1);
        return ret.copy();
    };
};

class NoFieldNameEnd : public Base {
    BSONObj valid() const {
        return fromjson("{\"a\":1}");
    }
    BSONObj invalid() const {
        BSONObj ret = valid();
        memset(const_cast<char*>(ret.objdata()) + 5, 0xff, ret.objsize() - 5);
        return ret;
    }
};

class BadRegex : public Base {
    BSONObj valid() const {
        return fromjson("{\"a\":/c/i}");
    }
    BSONObj invalid() const {
        BSONObj ret = valid();
        memset(const_cast<char*>(ret.objdata()) + 7, 0xff, ret.objsize() - 7);
        return ret;
    }
};

class BadRegexOptions : public Base {
    BSONObj valid() const {
        return fromjson("{\"a\":/c/i}");
    }
    BSONObj invalid() const {
        BSONObj ret = valid();
        memset(const_cast<char*>(ret.objdata()) + 9, 0xff, ret.objsize() - 9);
        return ret;
    }
};

class CodeWScopeBase : public Base {
    BSONObj valid() const {
        BSONObjBuilder b;
        BSONObjBuilder scope;
        scope.append("a", "b");
        b.appendCodeWScope("c", "d", scope.done());
        return b.obj();
    }
    BSONObj invalid() const {
        BSONObj ret = valid();
        modify(ret);
        return ret;
    }

protected:
    virtual void modify(BSONObj& o) const = 0;
};

class CodeWScopeSmallSize : public CodeWScopeBase {
    void modify(BSONObj& o) const {
        set(o, 7, 7);
    }
};

class CodeWScopeZeroStrSize : public CodeWScopeBase {
    void modify(BSONObj& o) const {
        set(o, 11, 0);
    }
};

class CodeWScopeSmallStrSize : public CodeWScopeBase {
    void modify(BSONObj& o) const {
        set(o, 11, 1);
    }
};

class CodeWScopeNoSizeForObj : public CodeWScopeBase {
    void modify(BSONObj& o) const {
        set(o, 7, 13);
    }
};

class CodeWScopeSmallObjSize : public CodeWScopeBase {
    void modify(BSONObj& o) const {
        set(o, 17, 1);
    }
};

class CodeWScopeBadObject : public CodeWScopeBase {
    void modify(BSONObj& o) const {
        set(o, 21, JSTypeMax + 1);
    }
};

class NoSize {
public:
    NoSize(BSONType type) : type_(type) {}
    void run() {
        const char data[] = {0x07, 0x00, 0x00, 0x00, char(type_), 'a', 0x00};
        BSONObj o(data);
        ASSERT(!o.valid(BSONVersion::kLatest));
    }

private:
    BSONType type_;
};

}  // namespace Validation

}  // namespace BSONObjTests

namespace OIDTests {

class init1 {
public:
    void run() {
        OID a;
        OID b;

        a.init();
        b.init();

        ASSERT(a != b);
    }
};

class initParse1 {
public:
    void run() {
        OID a;
        OID b;

        a.init();
        b.init(a.toString());

        ASSERT(a == b);
    }
};

class append {
public:
    void run() {
        BSONObjBuilder b;
        b.appendOID("a", 0);
        b.appendOID("b", 0, false);
        b.appendOID("c", 0, true);
        BSONObj o = b.obj();
        keyTest(o);

        ASSERT(o["a"].__oid().toString() == "000000000000000000000000");
        ASSERT(o["b"].__oid().toString() == "000000000000000000000000");
        ASSERT(o["c"].__oid().toString() != "000000000000000000000000");
    }
};

class increasing {
public:
    BSONObj g() {
        BSONObjBuilder b;
        b.appendOID("_id", 0, true);
        return b.obj();
    }
    void run() {
        BSONObj a = g();
        BSONObj b = g();

        ASSERT(a.woCompare(b) < 0);

        // yes, there is a 1/1000 chance this won't increase time(0)
        // and therefore inaccurately say the function is behaving
        // buf if its broken, it will fail 999/1000, so i think that's good enough
        sleepsecs(1);
        BSONObj c = g();
        ASSERT(a.woCompare(c) < 0);
    }
};

class ToDate {
public:
    void run() {
        OID oid;
        const Date_t base(Date_t::now());
        oid.init(base);

        ASSERT_EQUALS(base.toMillisSinceEpoch() / 1000, oid.asDateT().toMillisSinceEpoch() / 1000);
        ASSERT_EQUALS(base.toTimeT(), oid.asTimeT());
    }
};

class FromDate {
public:
    void run() {
        OID min, oid, max;
        oid.init();
        const Date_t now = oid.asDateT();
        min.init(now, false);
        max.init(now, true);

        ASSERT_EQUALS(oid.asDateT(), now);
        ASSERT_EQUALS(min.asDateT(), now);
        ASSERT_EQUALS(max.asDateT(), now);
        ASSERT_BSONOBJ_LT(BSON("" << min), BSON("" << oid));
        ASSERT_BSONOBJ_GT(BSON("" << max), BSON("" << oid));
    }
};

}  // namespace OIDTests


namespace ValueStreamTests {

class LabelBase {
public:
    virtual ~LabelBase() {}
    void run() {
        ASSERT(!expected().woCompare(actual()));
    }

protected:
    virtual BSONObj expected() = 0;
    virtual BSONObj actual() = 0;
};

class LabelBasic : public LabelBase {
    BSONObj expected() {
        return BSON("a" << (BSON("$gt" << 1)));
    }
    BSONObj actual() {
        return BSON("a" << GT << 1);
    }
};

class LabelShares : public LabelBase {
    BSONObj expected() {
        return BSON("z"
                    << "q"
                    << "a"
                    << (BSON("$gt" << 1))
                    << "x"
                    << "p");
    }
    BSONObj actual() {
        return BSON("z"
                    << "q"
                    << "a"
                    << GT
                    << 1
                    << "x"
                    << "p");
    }
};

class LabelDouble : public LabelBase {
    BSONObj expected() {
        return BSON("a" << (BSON("$gt" << 1 << "$lte"
                                       << "x")));
    }
    BSONObj actual() {
        return BSON("a" << GT << 1 << LTE << "x");
    }
};

class LabelDoubleShares : public LabelBase {
    BSONObj expected() {
        return BSON("z"
                    << "q"
                    << "a"
                    << (BSON("$gt" << 1 << "$lte"
                                   << "x"))
                    << "x"
                    << "p");
    }
    BSONObj actual() {
        return BSON("z"
                    << "q"
                    << "a"
                    << GT
                    << 1
                    << LTE
                    << "x"
                    << "x"
                    << "p");
    }
};

class LabelSize : public LabelBase {
    BSONObj expected() {
        return BSON("a" << BSON("$size" << 4));
    }
    BSONObj actual() {
        return BSON("a" << mongo::BSIZE << 4);
    }
};

class LabelMulti : public LabelBase {
    BSONObj expected() {
        return BSON("z"
                    << "q"
                    << "a"
                    << BSON("$gt" << 1 << "$lte"
                                  << "x")
                    << "b"
                    << BSON("$ne" << 1 << "$ne"
                                  << "f"
                                  << "$ne"
                                  << 22.3)
                    << "x"
                    << "p");
    }
    BSONObj actual() {
        return BSON("z"
                    << "q"
                    << "a"
                    << GT
                    << 1
                    << LTE
                    << "x"
                    << "b"
                    << NE
                    << 1
                    << NE
                    << "f"
                    << NE
                    << 22.3
                    << "x"
                    << "p");
    }
};
class LabelishOr : public LabelBase {
    BSONObj expected() {
        return BSON("$or" << BSON_ARRAY(BSON("a" << BSON("$gt" << 1 << "$lte"
                                                               << "x"))
                                        << BSON("b" << BSON("$ne" << 1 << "$ne"
                                                                  << "f"
                                                                  << "$ne"
                                                                  << 22.3))
                                        << BSON("x"
                                                << "p")));
    }
    BSONObj actual() {
        return BSON(OR(BSON("a" << GT << 1 << LTE << "x"),
                       BSON("b" << NE << 1 << NE << "f" << NE << 22.3),
                       BSON("x"
                            << "p")));
    }
};

class Unallowed {
public:
    void run() {
        ASSERT_THROWS(BSON(GT << 4), AssertionException);
        ASSERT_THROWS(BSON("a" << 1 << GT << 4), AssertionException);
    }
};

class ElementAppend {
public:
    void run() {
        BSONObj a = BSON("a" << 17);
        BSONObj b = BSON("b" << a["a"]);
        ASSERT_EQUALS(NumberInt, a["a"].type());
        ASSERT_EQUALS(NumberInt, b["b"].type());
        ASSERT_EQUALS(17, b["b"].number());
    }
};

class AllTypes {
public:
    void run() {
        // These are listed in order of BSONType

        ASSERT_EQUALS(objTypeOf(MINKEY), MinKey);
        ASSERT_EQUALS(arrTypeOf(MINKEY), MinKey);

        // EOO not valid in middle of BSONObj

        ASSERT_EQUALS(objTypeOf(1.0), NumberDouble);
        ASSERT_EQUALS(arrTypeOf(1.0), NumberDouble);

        ASSERT_EQUALS(objTypeOf(""), String);
        ASSERT_EQUALS(arrTypeOf(""), String);
        ASSERT_EQUALS(objTypeOf(string()), String);
        ASSERT_EQUALS(arrTypeOf(string()), String);
        ASSERT_EQUALS(objTypeOf(StringData("")), String);
        ASSERT_EQUALS(arrTypeOf(StringData("")), String);

        ASSERT_EQUALS(objTypeOf(BSONObj()), Object);
        ASSERT_EQUALS(arrTypeOf(BSONObj()), Object);

        ASSERT_EQUALS(objTypeOf(BSONArray()), Array);
        ASSERT_EQUALS(arrTypeOf(BSONArray()), Array);

        ASSERT_EQUALS(objTypeOf(BSONBinData("", 0, BinDataGeneral)), BinData);
        ASSERT_EQUALS(arrTypeOf(BSONBinData("", 0, BinDataGeneral)), BinData);

        ASSERT_EQUALS(objTypeOf(BSONUndefined), Undefined);
        ASSERT_EQUALS(arrTypeOf(BSONUndefined), Undefined);

        ASSERT_EQUALS(objTypeOf(OID()), jstOID);
        ASSERT_EQUALS(arrTypeOf(OID()), jstOID);

        ASSERT_EQUALS(objTypeOf(true), Bool);
        ASSERT_EQUALS(arrTypeOf(true), Bool);

        ASSERT_EQUALS(objTypeOf(Date_t()), Date);
        ASSERT_EQUALS(arrTypeOf(Date_t()), Date);

        ASSERT_EQUALS(objTypeOf(BSONNULL), jstNULL);
        ASSERT_EQUALS(arrTypeOf(BSONNULL), jstNULL);

        ASSERT_EQUALS(objTypeOf(BSONRegEx("", "")), RegEx);
        ASSERT_EQUALS(arrTypeOf(BSONRegEx("", "")), RegEx);

        ASSERT_EQUALS(objTypeOf(BSONDBRef("", OID())), DBRef);
        ASSERT_EQUALS(arrTypeOf(BSONDBRef("", OID())), DBRef);

        ASSERT_EQUALS(objTypeOf(BSONCode("")), Code);
        ASSERT_EQUALS(arrTypeOf(BSONCode("")), Code);

        ASSERT_EQUALS(objTypeOf(BSONSymbol("")), Symbol);
        ASSERT_EQUALS(arrTypeOf(BSONSymbol("")), Symbol);

        ASSERT_EQUALS(objTypeOf(BSONCodeWScope("", BSONObj())), CodeWScope);
        ASSERT_EQUALS(arrTypeOf(BSONCodeWScope("", BSONObj())), CodeWScope);

        ASSERT_EQUALS(objTypeOf(1), NumberInt);
        ASSERT_EQUALS(arrTypeOf(1), NumberInt);

        ASSERT_EQUALS(objTypeOf(Timestamp()), bsonTimestamp);
        ASSERT_EQUALS(arrTypeOf(Timestamp()), bsonTimestamp);

        ASSERT_EQUALS(objTypeOf(1LL), NumberLong);
        ASSERT_EQUALS(arrTypeOf(1LL), NumberLong);

        ASSERT_EQUALS(objTypeOf(mongo::Decimal128("1")), NumberDecimal);
        ASSERT_EQUALS(arrTypeOf(mongo::Decimal128("1")), NumberDecimal);

        ASSERT_EQUALS(objTypeOf(MAXKEY), MaxKey);
        ASSERT_EQUALS(arrTypeOf(MAXKEY), MaxKey);
    }

    template <typename T>
    BSONType objTypeOf(const T& thing) {
        return BSON("" << thing).firstElement().type();
    }

    template <typename T>
    BSONType arrTypeOf(const T& thing) {
        return BSON_ARRAY(thing).firstElement().type();
    }
};
}  // namespace ValueStreamTests

class SubObjectBuilder {
public:
    void run() {
        BSONObjBuilder b1;
        b1.append("a", "bcd");
        BSONObjBuilder b2(b1.subobjStart("foo"));
        b2.append("ggg", 44.0);
        b2.done();
        b1.append("f", 10.0);
        BSONObj ret = b1.done();
        ASSERT(ret.valid(BSONVersion::kLatest));
        ASSERT(ret.woCompare(fromjson("{a:'bcd',foo:{ggg:44},f:10}")) == 0);
    }
};

class DateBuilder {
public:
    void run() {
        BSONObj o = BSON("" << Date_t::fromMillisSinceEpoch(1234567890));
        ASSERT(o.firstElement().type() == Date);
        ASSERT(o.firstElement().date() == Date_t::fromMillisSinceEpoch(1234567890));
    }
};

class DateNowBuilder {
public:
    void run() {
        Date_t before = jsTime();
        BSONObj o = BSON("now" << DATENOW);
        Date_t after = jsTime();

        ASSERT(o.valid(BSONVersion::kLatest));

        BSONElement e = o["now"];
        ASSERT(e.type() == Date);
        ASSERT(e.date() >= before);
        ASSERT(e.date() <= after);
    }
};

class TimeTBuilder {
public:
    void run() {
        Date_t aDate = Date_t::now();
        time_t aTime = aDate.toTimeT();
        BSONObjBuilder b;
        b.appendTimeT("now", aTime);
        BSONObj o = b.obj();

        ASSERT(o.valid(BSONVersion::kLatest));

        BSONElement e = o["now"];
        ASSERT_EQUALS(Date, e.type());
        ASSERT_EQUALS(aTime, e.date().toTimeT());
    }
};

class MinMaxKeyBuilder {
public:
    void run() {
        BSONObj min = BSON("a" << MINKEY);
        BSONObj max = BSON("b" << MAXKEY);

        ASSERT(min.valid(BSONVersion::kLatest));
        ASSERT(max.valid(BSONVersion::kLatest));

        BSONElement minElement = min["a"];
        BSONElement maxElement = max["b"];
        ASSERT(minElement.type() == MinKey);
        ASSERT(maxElement.type() == MaxKey);
    }
};

class MinMaxElementTest {
public:
    BSONObj min(int t) {
        BSONObjBuilder b;
        b.appendMinForType("a", t);
        return b.obj();
    }

    BSONObj max(int t) {
        BSONObjBuilder b;
        b.appendMaxForType("a", t);
        return b.obj();
    }

    void run() {
        for (int t = 1; t < JSTypeMax; t++) {
            stringstream ss;
            ss << "type: " << t;
            string s = ss.str();
            ASSERT(min(t).woCompare(max(t)) <= 0);
            ASSERT(max(t).woCompare(min(t)) >= 0);
            ASSERT(min(t).woCompare(min(t)) == 0);
            ASSERT(max(t).woCompare(max(t)) == 0);
        }
    }
};

class ComparatorTest {
public:
    BSONObj one(string s) {
        return BSON("x" << s);
    }
    BSONObj two(string x, string y) {
        BSONObjBuilder b;
        b.append("x", x);
        if (y.size())
            b.append("y", y);
        else
            b.appendNull("y");
        return b.obj();
    }

    void test(BSONObj order, BSONObj l, BSONObj r, bool wanted) {
        const StringData::ComparatorInterface* stringComparator = nullptr;
        BSONObjComparator bsonCmp(
            order, BSONObjComparator::FieldNamesMode::kConsider, stringComparator);
        bool got = bsonCmp.makeLessThan()(l, r);
        if (got == wanted)
            return;
        cout << " order: " << order << " l: " << l << "r: " << r << " wanted: " << wanted
             << " got: " << got << endl;
    }

    void lt(BSONObj order, BSONObj l, BSONObj r) {
        test(order, l, r, 1);
    }

    void run() {
        BSONObj s = BSON("x" << 1);
        BSONObj c = BSON("x" << 1 << "y" << 1);
        test(s, one("A"), one("B"), 1);
        test(s, one("B"), one("A"), 0);

        test(c, two("A", "A"), two("A", "B"), 1);
        test(c, two("A", "A"), two("B", "A"), 1);
        test(c, two("B", "A"), two("A", "B"), 0);

        lt(c, one("A"), two("A", "A"));
        lt(c, one("A"), one("B"));
        lt(c, two("A", ""), two("B", "A"));

        lt(c, two("B", "A"), two("C", "A"));
        lt(c, two("B", "A"), one("C"));
        lt(c, two("B", "A"), two("C", ""));
    }
};

class CompatBSON {
public:
#define JSONBSONTEST(j, s) ASSERT_EQUALS(fromjson(j).objsize(), s);
#define RAWBSONTEST(j, s) ASSERT_EQUALS(j.objsize(), s);

    void run() {
        JSONBSONTEST("{ 'x' : true }", 9);
        JSONBSONTEST("{ 'x' : null }", 8);
        JSONBSONTEST("{ 'x' : 5.2 }", 16);
        JSONBSONTEST("{ 'x' : 'eliot' }", 18);
        JSONBSONTEST("{ 'x' : 5.2 , 'y' : 'truth' , 'z' : 1.1 }", 40);
        JSONBSONTEST("{ 'a' : { 'b' : 1.1 } }", 24);
        JSONBSONTEST("{ 'x' : 5.2 , 'y' : { 'a' : 'eliot' , b : true } , 'z' : null }", 44);
        JSONBSONTEST("{ 'x' : 5.2 , 'y' : [ 'a' , 'eliot' , 'b' , true ] , 'z' : null }", 62);

        RAWBSONTEST(BSON("x" << 4), 12);
    }
};

class CompareDottedFieldNamesTest {
public:
    void t(FieldCompareResult res, const string& l, const string& r) {
        LexNumCmp cmp(true);
        ASSERT_EQUALS(res, compareDottedFieldNames(l, r, cmp));
        ASSERT_EQUALS(-1 * res, compareDottedFieldNames(r, l, cmp));
    }

    void run() {
        t(SAME, "x", "x");
        t(SAME, "x.a", "x.a");
        t(SAME, "x.4", "x.4");
        t(LEFT_BEFORE, "a", "b");
        t(RIGHT_BEFORE, "b", "a");
        t(LEFT_BEFORE, "x.04", "x.4");

        t(LEFT_SUBFIELD, "a.x", "a");
        t(LEFT_SUBFIELD, "a.4", "a");
    }
};

class CompareDottedArrayFieldNamesTest {
public:
    void t(FieldCompareResult res, const string& l, const string& r) {
        LexNumCmp cmp(false);  // Specify numeric comparison for array field names.
        ASSERT_EQUALS(res, compareDottedFieldNames(l, r, cmp));
        ASSERT_EQUALS(-1 * res, compareDottedFieldNames(r, l, cmp));
    }

    void run() {
        t(SAME, "0", "0");
        t(SAME, "1", "1");
        t(SAME, "0.1", "0.1");
        t(SAME, "0.a", "0.a");
        t(LEFT_BEFORE, "0", "1");
        t(LEFT_BEFORE, "2", "10");
        t(RIGHT_BEFORE, "1", "0");
        t(RIGHT_BEFORE, "10", "2");

        t(LEFT_SUBFIELD, "5.4", "5");
        t(LEFT_SUBFIELD, "5.x", "5");
    }
};

struct NestedDottedConversions {
    void t(const BSONObj& nest, const BSONObj& dot) {
        ASSERT_BSONOBJ_EQ(nested2dotted(nest), dot);
        ASSERT_BSONOBJ_EQ(nest, dotted2nested(dot));
    }

    void run() {
        t(BSON("a" << BSON("b" << 1)), BSON("a.b" << 1));
        t(BSON("a" << BSON("b" << 1 << "c" << 1)), BSON("a.b" << 1 << "a.c" << 1));
        t(BSON("a" << BSON("b" << 1 << "c" << 1) << "d" << 1),
          BSON("a.b" << 1 << "a.c" << 1 << "d" << 1));
        t(BSON("a" << BSON("b" << 1 << "c" << 1 << "e" << BSON("f" << 1)) << "d" << 1),
          BSON("a.b" << 1 << "a.c" << 1 << "a.e.f" << 1 << "d" << 1));
    }
};

struct BSONArrayBuilderTest {
    void run() {
        int i = 0;
        BSONObjBuilder objb;
        BSONArrayBuilder arrb;

        objb << objb.numStr(i++) << 100;
        arrb << 100;

        objb << objb.numStr(i++) << 1.0;
        arrb << 1.0;

        objb << objb.numStr(i++) << "Hello";
        arrb << "Hello";

        objb << objb.numStr(i++) << string("World");
        arrb << string("World");

        objb << objb.numStr(i++) << BSON("a" << 1 << "b"
                                             << "foo");
        arrb << BSON("a" << 1 << "b"
                         << "foo");

        objb << objb.numStr(i++) << BSON("a" << 1)["a"];
        arrb << BSON("a" << 1)["a"];

        OID oid;
        oid.init();
        objb << objb.numStr(i++) << oid;
        arrb << oid;

        objb.appendUndefined(objb.numStr(i++));
        arrb.appendUndefined();

        objb.appendRegex(objb.numStr(i++), "test", "imx");
        arrb.appendRegex("test", "imx");

        objb.appendBinData(objb.numStr(i++), 4, BinDataGeneral, "wow");
        arrb.appendBinData(4, BinDataGeneral, "wow");

        objb.appendCode(objb.numStr(i++), "function(){ return 1; }");
        arrb.appendCode("function(){ return 1; }");

        objb.appendCodeWScope(objb.numStr(i++), "function(){ return a; }", BSON("a" << 1));
        arrb.appendCodeWScope("function(){ return a; }", BSON("a" << 1));

        time_t dt(0);
        objb.appendTimeT(objb.numStr(i++), dt);
        arrb.appendTimeT(dt);

        Date_t date{};
        objb.appendDate(objb.numStr(i++), date);
        arrb.appendDate(date);

        objb.append(objb.numStr(i++), BSONRegEx("test2", "s"));
        arrb.append(BSONRegEx("test2", "s"));

        BSONObj obj = objb.obj();
        BSONArray arr = arrb.arr();

        ASSERT_BSONOBJ_EQ(obj, arr);

        BSONObj o = BSON("obj" << obj << "arr" << arr << "arr2" << BSONArray(obj) << "regex"
                               << BSONRegEx("reg", "x"));
        keyTest(o);

        ASSERT_EQUALS(o["obj"].type(), Object);
        ASSERT_EQUALS(o["arr"].type(), Array);
        ASSERT_EQUALS(o["arr2"].type(), Array);
        ASSERT_EQUALS(o["regex"].type(), RegEx);
    }
};

struct ArrayMacroTest {
    void run() {
        BSONArray arr = BSON_ARRAY("hello" << 1 << BSON("foo" << BSON_ARRAY("bar"
                                                                            << "baz"
                                                                            << "qux")));
        BSONObj obj = BSON("0"
                           << "hello"
                           << "1"
                           << 1
                           << "2"
                           << BSON("foo" << BSON_ARRAY("bar"
                                                       << "baz"
                                                       << "qux")));

        ASSERT_BSONOBJ_EQ(arr, obj);
        ASSERT_EQUALS(arr["2"].type(), Object);
        ASSERT_EQUALS(arr["2"].embeddedObject()["foo"].type(), Array);
    }
};

class bson2settest {
public:
    void run() {
        BSONObj o = BSON("z" << 1 << "a" << 2 << "m" << 3 << "c" << 4);
        BSONObjIteratorSorted i(o);
        stringstream ss;
        while (i.more())
            ss << i.next().fieldName();
        ASSERT_EQUALS("acmz", ss.str());

        {
            Timer t;
            for (int i = 0; i < 10000; i++) {
                BSONObjIteratorSorted j(o);
                int l = 0;
                while (j.more())
                    l += strlen(j.next().fieldName());
            }
            // unsigned long long tm = t.micros();
            // cout << "time: " << tm << endl;
        }

        BSONObj o2 = BSON("2"
                          << "a"
                          << "11"
                          << "b");
        BSONObjIteratorSorted i2(o2);
        // First field in sorted order should be "11" due use of a lexical comparison.
        ASSERT_EQUALS("11", string(i2.next().fieldName()));
    }
};

class BSONArrayIteratorSorted {
public:
    void run() {
        BSONArrayBuilder bab;
        for (int i = 0; i < 11; ++i) {
            bab << "a";
        }
        BSONArray arr = bab.arr();
        // The sorted iterator should perform numeric comparisons and return results in the same
        // order as the unsorted iterator.
        BSONObjIterator unsorted(arr);
        mongo::BSONArrayIteratorSorted sorted(arr);
        while (unsorted.more()) {
            ASSERT(sorted.more());
            ASSERT_EQUALS(string(unsorted.next().fieldName()), sorted.next().fieldName());
        }
        ASSERT(!sorted.more());
    }
};

class checkForStorageTests {
public:
    void good(string s) {
        good(fromjson(s));
    }

    void good(BSONObj o) {
        if (o.storageValidEmbedded().isOK())
            return;
        uasserted(12528, (string) "should be ok for storage:" + o.toString());
    }

    void bad(string s) {
        bad(fromjson(s));
    }

    void bad(BSONObj o) {
        if (!o.storageValidEmbedded().isOK())
            return;
        uasserted(12529, (string) "should NOT be ok for storage:" + o.toString());
    }

    void run() {
        // basic docs are good
        good("{}");
        good("{x:1}");
        good("{x:{a:2}}");

        // Check for $
        bad("{x:{'$a':2}}");
        good("{'a$b':2}");
        good("{'a$': {b: 2}}");
        good("{'a$':2}");
        good("{'a $ a': 'foo'}");

        // Queries are not ok
        bad("{num: {$gt: 1}}");
        bad("{$gt: 2}");
        bad("{a : { oo: [ {$bad:1}, {good:1}] }}");
        good("{a : { oo: [ {'\\\\$good':1}, {good:1}] }}");

        // DBRef stuff -- json parser can't handle this yet
        good(BSON("a" << BSON("$ref"
                              << "coll"
                              << "$id"
                              << 1)));
        good(BSON("a" << BSON("$ref"
                              << "coll"
                              << "$id"
                              << 1
                              << "$db"
                              << "a")));
        good(BSON("a" << BSON("$ref"
                              << "coll"
                              << "$id"
                              << 1
                              << "stuff"
                              << 1)));
        good(BSON("a" << BSON("$ref"
                              << "coll"
                              << "$id"
                              << 1
                              << "$db"
                              << "a"
                              << "stuff"
                              << 1)));

        bad(BSON("a" << BSON("$ref" << 1 << "$id" << 1)));
        bad(BSON("a" << BSON("$ref" << 1 << "$id" << 1 << "$db"
                                    << "a")));
        bad(BSON("a" << BSON("$ref"
                             << "coll"
                             << "$id"
                             << 1
                             << "$db"
                             << 1)));
        bad(BSON("a" << BSON("$ref"
                             << "coll")));
        bad(BSON("a" << BSON("$ref"
                             << "coll"
                             << "$db"
                             << "db")));
        bad(BSON("a" << BSON("$id" << 1)));
        bad(BSON("a" << BSON("$id" << 1 << "$ref"
                                   << "coll")));
        bad(BSON("a" << BSON("$ref"
                             << "coll"
                             << "$id"
                             << 1
                             << "$hater"
                             << 1)));
<<<<<<< HEAD
        bad(BSON("a" << BSON("$ref"
                             << "coll"
                             << "$id"
                             << 1
                             << "dot.dot"
                             << 1)));

        // _id isn't a RegEx, or Array
        good("{_id: 0}");
        good("{_id: {a:1, b:1}}");
        good("{_id: {rx: /a/}}");
        good("{_id: {rx: {$regex: 'a'}}}");
        bad("{_id: /a/ }");
        bad("{_id: /a/, other:1}");
        bad("{hi:1, _id: /a/ }");
        bad("{_id: /a/i }");
        bad("{first:/f/i, _id: /a/i }");
        // Not really a regex type
        bad("{_id: {$regex: 'a'} }");
        bad("{_id: {$regex: 'a', $options:'i'} }");
        bad("{_id:  [1,2]}");
        bad("{_id:  [1]}");
=======
>>>>>>> f378d467
    }
};

class InvalidIDFind {
public:
    void run() {
        BSONObj x = BSON("_id" << 5 << "t" << 2);
        {
            char* crap = (char*)mongoMalloc(x.objsize());
            memcpy(crap, x.objdata(), x.objsize());
            BSONObj y(crap);
            ASSERT_BSONOBJ_EQ(x, y);
            free(crap);
        }

        {
            char* crap = (char*)mongoMalloc(x.objsize());
            memcpy(crap, x.objdata(), x.objsize());
            int* foo = (int*)crap;
            foo[0] = 123123123;
            int state = 0;
            try {
                BSONObj y(crap);
                state = 1;
            } catch (std::exception& e) {
                state = 2;
                ASSERT(strstr(e.what(), "_id: 5") != NULL);
            }
            free(crap);
            ASSERT_EQUALS(2, state);
        }
    }
};

class ElementSetTest {
public:
    void run() {
        BSONObj x = BSON("a" << 1 << "b" << 1 << "c" << 2);
        BSONElement a = x["a"];
        BSONElement b = x["b"];
        BSONElement c = x["c"];
        // cout << "c: " << c << endl;
        ASSERT(a.woCompare(b) != 0);
        ASSERT(a.woCompare(b, false) == 0);

        BSONElementSet s;
        s.insert(a);
        ASSERT_EQUALS(1U, s.size());
        s.insert(b);
        ASSERT_EQUALS(1U, s.size());
        ASSERT(!s.count(c));

        ASSERT(s.find(a) != s.end());
        ASSERT(s.find(b) != s.end());
        ASSERT(s.find(c) == s.end());


        s.insert(c);
        ASSERT_EQUALS(2U, s.size());


        ASSERT(s.find(a) != s.end());
        ASSERT(s.find(b) != s.end());
        ASSERT(s.find(c) != s.end());

        ASSERT(s.count(a));
        ASSERT(s.count(b));
        ASSERT(s.count(c));

        {
            BSONElementSet x;
            BSONObj o = fromjson("{ 'a' : [ 1 , 2 , 1 ] }");
            BSONObjIterator i(o["a"].embeddedObjectUserCheck());
            while (i.more()) {
                x.insert(i.next());
            }
            ASSERT_EQUALS(2U, x.size());
        }
    }
};

class EmbeddedNumbers {
public:
    void run() {
        BSONObj x = BSON("a" << BSON("b" << 1));
        BSONObj y = BSON("a" << BSON("b" << 1.0));
        keyTest(x);
        keyTest(y);
        ASSERT_BSONOBJ_EQ(x, y);
        ASSERT_EQUALS(0, x.woCompare(y));
    }
};

class BuilderPartialItearte {
public:
    void run() {
        {
            BSONObjBuilder b;
            b.append("x", 1);
            b.append("y", 2);

            BSONObjIterator i = b.iterator();
            ASSERT(i.more());
            ASSERT_EQUALS(1, i.next().numberInt());
            ASSERT(i.more());
            ASSERT_EQUALS(2, i.next().numberInt());
            ASSERT(!i.more());

            b.append("z", 3);

            i = b.iterator();
            ASSERT(i.more());
            ASSERT_EQUALS(1, i.next().numberInt());
            ASSERT(i.more());
            ASSERT_EQUALS(2, i.next().numberInt());
            ASSERT(i.more());
            ASSERT_EQUALS(3, i.next().numberInt());
            ASSERT(!i.more());

            ASSERT_BSONOBJ_EQ(BSON("x" << 1 << "y" << 2 << "z" << 3), b.obj());
        }
    }
};

class BSONForEachTest {
public:
    void run() {
        BSONObj obj = BSON("a" << 1 << "a" << 2 << "a" << 3);

        int count = 0;
        BSONForEach(e, obj) {
            ASSERT_EQUALS(e.fieldName(), string("a"));
            count += e.Int();
        }

        ASSERT_EQUALS(count, 1 + 2 + 3);
    }
};

class CompareOps {
public:
    void run() {
        BSONObj a = BSON("a" << 1);
        BSONObj b = BSON("a" << 1);
        BSONObj c = BSON("a" << 2);
        BSONObj d = BSON("a" << 3);
        BSONObj e = BSON("a" << 4);
        BSONObj f = BSON("a" << 4);

        ASSERT(!SimpleBSONObjComparator::kInstance.evaluate((a < b)));
        ASSERT(SimpleBSONObjComparator::kInstance.evaluate(a <= b));
        ASSERT(SimpleBSONObjComparator::kInstance.evaluate(a < c));

        ASSERT(SimpleBSONObjComparator::kInstance.evaluate(f > d));
        ASSERT(SimpleBSONObjComparator::kInstance.evaluate(f >= e));
        ASSERT(!(SimpleBSONObjComparator::kInstance.evaluate(f > e)));
    }
};

class NestedBuilderOversize {
public:
    void run() {
        try {
            BSONObjBuilder outer;
            BSONObjBuilder inner(outer.subobjStart("inner"));

            string bigStr(1000, 'x');
            while (true) {
                ASSERT_LESS_THAN_OR_EQUALS(inner.len(), BufferMaxSize);
                inner.append("", bigStr);
            }

            ASSERT(!"Expected Throw");
        } catch (const DBException& e) {
            if (e.code() != 13548)  // we expect the code for oversized buffer
                throw;
        }
    }
};

class All : public Suite {
public:
    All() : Suite("jsobj") {}

    void setupTests() {
        add<BufBuilderBasic>();
        add<BufBuilderReallocLimit>();
        add<BSONElementBasic>();
        add<BSONObjTests::NullString>();
        add<BSONObjTests::Create>();
        add<BSONObjTests::WoCompareBasic>();
        add<BSONObjTests::NumericCompareBasic>();
        add<BSONObjTests::WoCompareEmbeddedObject>();
        add<BSONObjTests::WoCompareEmbeddedArray>();
        add<BSONObjTests::WoCompareOrdered>();
        add<BSONObjTests::WoCompareDifferentLength>();
        add<BSONObjTests::IsPrefixOf>();
        add<BSONObjTests::MultiKeySortOrder>();
        add<BSONObjTests::Nan>();
        add<BSONObjTests::AsTempObj>();
        add<BSONObjTests::AppendIntOrLL>();
        add<BSONObjTests::AppendNumber>();
        add<BSONObjTests::ToStringArray>();
        add<BSONObjTests::ToStringNumber>();
        add<BSONObjTests::AppendAs>();
        add<BSONObjTests::ToStringRecursionDepth>();
        add<BSONObjTests::StringWithNull>();

        add<BSONObjTests::Validation::BadType>();
        add<BSONObjTests::Validation::EooBeforeEnd>();
        add<BSONObjTests::Validation::Undefined>();
        add<BSONObjTests::Validation::TotalSizeTooSmall>();
        add<BSONObjTests::Validation::EooMissing>();
        add<BSONObjTests::Validation::WrongStringSize>();
        add<BSONObjTests::Validation::ZeroStringSize>();
        add<BSONObjTests::Validation::NegativeStringSize>();
        add<BSONObjTests::Validation::WrongSubobjectSize>();
        add<BSONObjTests::Validation::WrongDbrefNsSize>();
        add<BSONObjTests::Validation::NoFieldNameEnd>();
        add<BSONObjTests::Validation::BadRegex>();
        add<BSONObjTests::Validation::BadRegexOptions>();
        add<BSONObjTests::Validation::CodeWScopeSmallSize>();
        add<BSONObjTests::Validation::CodeWScopeZeroStrSize>();
        add<BSONObjTests::Validation::CodeWScopeSmallStrSize>();
        add<BSONObjTests::Validation::CodeWScopeNoSizeForObj>();
        add<BSONObjTests::Validation::CodeWScopeSmallObjSize>();
        add<BSONObjTests::Validation::CodeWScopeBadObject>();
        add<BSONObjTests::Validation::NoSize>(Symbol);
        add<BSONObjTests::Validation::NoSize>(Code);
        add<BSONObjTests::Validation::NoSize>(String);
        add<BSONObjTests::Validation::NoSize>(CodeWScope);
        add<BSONObjTests::Validation::NoSize>(DBRef);
        add<BSONObjTests::Validation::NoSize>(Object);
        add<BSONObjTests::Validation::NoSize>(Array);
        add<BSONObjTests::Validation::NoSize>(BinData);
        add<OIDTests::init1>();
        add<OIDTests::initParse1>();
        add<OIDTests::append>();
        add<OIDTests::increasing>();
        add<OIDTests::ToDate>();
        add<OIDTests::FromDate>();
        add<ValueStreamTests::LabelBasic>();
        add<ValueStreamTests::LabelShares>();
        add<ValueStreamTests::LabelDouble>();
        add<ValueStreamTests::LabelDoubleShares>();
        add<ValueStreamTests::LabelSize>();
        add<ValueStreamTests::LabelMulti>();
        add<ValueStreamTests::LabelishOr>();
        add<ValueStreamTests::Unallowed>();
        add<ValueStreamTests::ElementAppend>();
        add<ValueStreamTests::AllTypes>();
        add<SubObjectBuilder>();
        add<DateBuilder>();
        add<DateNowBuilder>();
        add<TimeTBuilder>();
        add<MinMaxKeyBuilder>();
        add<MinMaxElementTest>();
        add<ComparatorTest>();
        add<CompatBSON>();
        add<CompareDottedFieldNamesTest>();
        add<CompareDottedArrayFieldNamesTest>();
        add<NestedDottedConversions>();
        add<BSONArrayBuilderTest>();
        add<ArrayMacroTest>();
        add<bson2settest>();
        add<BSONArrayIteratorSorted>();
        add<checkForStorageTests>();
        add<InvalidIDFind>();
        add<ElementSetTest>();
        add<EmbeddedNumbers>();
        add<BuilderPartialItearte>();
        add<BSONForEachTest>();
        add<CompareOps>();
        add<NestedBuilderOversize>();
    }
};

SuiteInstance<All> myall;

}  // namespace JsobjTests<|MERGE_RESOLUTION|>--- conflicted
+++ resolved
@@ -41,10 +41,7 @@
 #include "mongo/bson/bsonobj_comparator.h"
 #include "mongo/bson/simple_bsonelement_comparator.h"
 #include "mongo/bson/util/builder.h"
-<<<<<<< HEAD
-=======
 #include "mongo/db/bson/bson_helper.h"
->>>>>>> f378d467
 #include "mongo/db/bson/dotted_path_support.h"
 #include "mongo/db/jsobj.h"
 #include "mongo/db/json.h"
@@ -2128,31 +2125,6 @@
                              << 1
                              << "$hater"
                              << 1)));
-<<<<<<< HEAD
-        bad(BSON("a" << BSON("$ref"
-                             << "coll"
-                             << "$id"
-                             << 1
-                             << "dot.dot"
-                             << 1)));
-
-        // _id isn't a RegEx, or Array
-        good("{_id: 0}");
-        good("{_id: {a:1, b:1}}");
-        good("{_id: {rx: /a/}}");
-        good("{_id: {rx: {$regex: 'a'}}}");
-        bad("{_id: /a/ }");
-        bad("{_id: /a/, other:1}");
-        bad("{hi:1, _id: /a/ }");
-        bad("{_id: /a/i }");
-        bad("{first:/f/i, _id: /a/i }");
-        // Not really a regex type
-        bad("{_id: {$regex: 'a'} }");
-        bad("{_id: {$regex: 'a', $options:'i'} }");
-        bad("{_id:  [1,2]}");
-        bad("{_id:  [1]}");
-=======
->>>>>>> f378d467
     }
 };
 
