
/**
 *    Copyright (C) 2018-present MongoDB, Inc.
 *
 *    This program is free software: you can redistribute it and/or modify
 *    it under the terms of the Server Side Public License, version 1,
 *    as published by MongoDB, Inc.
 *
 *    This program is distributed in the hope that it will be useful,
 *    but WITHOUT ANY WARRANTY; without even the implied warranty of
 *    MERCHANTABILITY or FITNESS FOR A PARTICULAR PURPOSE.  See the
 *    Server Side Public License for more details.
 *
 *    You should have received a copy of the Server Side Public License
 *    along with this program. If not, see
 *    <http://www.mongodb.com/licensing/server-side-public-license>.
 *
 *    As a special exception, the copyright holders give permission to link the
 *    code of portions of this program with the OpenSSL library under certain
 *    conditions as described in each individual source file and distribute
 *    linked combinations including the program with the OpenSSL library. You
 *    must comply with the Server Side Public License in all respects for
 *    all of the code used other than as permitted herein. If you modify file(s)
 *    with this exception, you may extend this exception to your version of the
 *    file(s), but you are not obligated to do so. If you do not wish to do so,
 *    delete this exception statement from your version. If you delete this
 *    exception statement from all source files in the program, then also delete
 *    it in the license file.
 */

/**
 * This file tests db/exec/collection_scan.cpp.
 */

#include "mongo/platform/basic.h"

#include "mongo/client/dbclientcursor.h"
#include "mongo/db/catalog/collection.h"
#include "mongo/db/catalog/database.h"
#include "mongo/db/client.h"
#include "mongo/db/db_raii.h"
#include "mongo/db/dbdirectclient.h"
#include "mongo/db/exec/collection_scan.h"
#include "mongo/db/exec/plan_stage.h"
#include "mongo/db/json.h"
#include "mongo/db/matcher/expression_parser.h"
<<<<<<< HEAD
#include "mongo/db/matcher/extensions_callback_disallow_extensions.h"
=======
#include "mongo/db/namespace_string.h"
>>>>>>> f378d467
#include "mongo/db/query/plan_executor.h"
#include "mongo/db/storage/record_store.h"
#include "mongo/dbtests/dbtests.h"
#include "mongo/stdx/memory.h"
#include "mongo/util/fail_point_service.h"

namespace QueryStageCollectionScan {

using std::unique_ptr;
using std::vector;
using stdx::make_unique;

static const NamespaceString nss{"unittests.QueryStageCollectionScan"};

//
// Stage-specific tests.
//

class QueryStageCollectionScanBase {
public:
    QueryStageCollectionScanBase() : _client(&_opCtx) {
        OldClientWriteContext ctx(&_opCtx, nss.ns());

        for (int i = 0; i < numObj(); ++i) {
            BSONObjBuilder bob;
            bob.append("foo", i);
            _client.insert(nss.ns(), bob.obj());
        }
    }

    virtual ~QueryStageCollectionScanBase() {
        OldClientWriteContext ctx(&_opCtx, nss.ns());
        _client.dropCollection(nss.ns());
    }

    void remove(const BSONObj& obj) {
        _client.remove(nss.ns(), obj);
    }

    int countResults(CollectionScanParams::Direction direction, const BSONObj& filterObj) {
        AutoGetCollectionForReadCommand ctx(&_opCtx, nss);

        // Configure the scan.
        CollectionScanParams params;
        params.collection = ctx.getCollection();
        params.direction = direction;
        params.tailable = false;

        // Make the filter.
        const CollatorInterface* collator = nullptr;
<<<<<<< HEAD
        StatusWithMatchExpression statusWithMatcher = MatchExpressionParser::parse(
            filterObj, ExtensionsCallbackDisallowExtensions(), collator);
=======
        const boost::intrusive_ptr<ExpressionContext> expCtx(
            new ExpressionContext(&_opCtx, collator));
        StatusWithMatchExpression statusWithMatcher =
            MatchExpressionParser::parse(filterObj, expCtx);
>>>>>>> f378d467
        verify(statusWithMatcher.isOK());
        unique_ptr<MatchExpression> filterExpr = std::move(statusWithMatcher.getValue());

        // Make a scan and have the runner own it.
        unique_ptr<WorkingSet> ws = make_unique<WorkingSet>();
        unique_ptr<PlanStage> ps =
            make_unique<CollectionScan>(&_opCtx, params, ws.get(), filterExpr.get());

        auto statusWithPlanExecutor = PlanExecutor::make(
            &_opCtx, std::move(ws), std::move(ps), params.collection, PlanExecutor::NO_YIELD);
        ASSERT_OK(statusWithPlanExecutor.getStatus());
        auto exec = std::move(statusWithPlanExecutor.getValue());

        // Use the runner to count the number of objects scanned.
        int count = 0;
        PlanExecutor::ExecState state;
        for (BSONObj obj; PlanExecutor::ADVANCED == (state = exec->getNext(&obj, NULL));) {
            ++count;
        }
        ASSERT_EQUALS(PlanExecutor::IS_EOF, state);
        return count;
    }

    void getRecordIds(Collection* collection,
                      CollectionScanParams::Direction direction,
                      vector<RecordId>* out) {
        WorkingSet ws;

        CollectionScanParams params;
        params.collection = collection;
        params.direction = direction;
        params.tailable = false;

        unique_ptr<CollectionScan> scan(new CollectionScan(&_opCtx, params, &ws, NULL));
        while (!scan->isEOF()) {
            WorkingSetID id = WorkingSet::INVALID_ID;
            PlanStage::StageState state = scan->work(&id);
            if (PlanStage::ADVANCED == state) {
                WorkingSetMember* member = ws.get(id);
                verify(member->hasRecordId());
                out->push_back(member->recordId);
            }
        }
    }

    static int numObj() {
        return 50;
    }

protected:
    const ServiceContext::UniqueOperationContext _txnPtr = cc().makeOperationContext();
<<<<<<< HEAD
    OperationContext& _txn = *_txnPtr;
=======
    OperationContext& _opCtx = *_txnPtr;
>>>>>>> f378d467

private:
    DBDirectClient _client;
};


//
// Go forwards, get everything.
//
class QueryStageCollscanBasicForward : public QueryStageCollectionScanBase {
public:
    void run() {
        ASSERT_EQUALS(numObj(), countResults(CollectionScanParams::FORWARD, BSONObj()));
    }
};

//
// Go backwards, get everything.
//

class QueryStageCollscanBasicBackward : public QueryStageCollectionScanBase {
public:
    void run() {
        ASSERT_EQUALS(numObj(), countResults(CollectionScanParams::BACKWARD, BSONObj()));
    }
};

//
// Go forwards and match half the docs.
//

class QueryStageCollscanBasicForwardWithMatch : public QueryStageCollectionScanBase {
public:
    void run() {
        BSONObj obj = BSON("foo" << BSON("$lt" << 25));
        ASSERT_EQUALS(25, countResults(CollectionScanParams::FORWARD, obj));
    }
};

//
// Go backwards and match half the docs.
//

class QueryStageCollscanBasicBackwardWithMatch : public QueryStageCollectionScanBase {
public:
    void run() {
        BSONObj obj = BSON("foo" << BSON("$lt" << 25));
        ASSERT_EQUALS(25, countResults(CollectionScanParams::BACKWARD, obj));
    }
};

//
// Get objects in the order we inserted them.
//

class QueryStageCollscanObjectsInOrderForward : public QueryStageCollectionScanBase {
public:
    void run() {
        AutoGetCollectionForReadCommand ctx(&_opCtx, nss);

        // Configure the scan.
        CollectionScanParams params;
        params.collection = ctx.getCollection();
        params.direction = CollectionScanParams::FORWARD;
        params.tailable = false;

        // Make a scan and have the runner own it.
        unique_ptr<WorkingSet> ws = make_unique<WorkingSet>();
        unique_ptr<PlanStage> ps = make_unique<CollectionScan>(&_opCtx, params, ws.get(), nullptr);

        auto statusWithPlanExecutor = PlanExecutor::make(
            &_opCtx, std::move(ws), std::move(ps), params.collection, PlanExecutor::NO_YIELD);
        ASSERT_OK(statusWithPlanExecutor.getStatus());
        auto exec = std::move(statusWithPlanExecutor.getValue());

        int count = 0;
        PlanExecutor::ExecState state;
        for (BSONObj obj; PlanExecutor::ADVANCED == (state = exec->getNext(&obj, NULL));) {
            // Make sure we get the objects in the order we want
            ASSERT_EQUALS(count, obj["foo"].numberInt());
            ++count;
        }
        ASSERT_EQUALS(PlanExecutor::IS_EOF, state);
        ASSERT_EQUALS(numObj(), count);
    }
};

//
// Get objects in the reverse order we inserted them when we go backwards.
//

class QueryStageCollscanObjectsInOrderBackward : public QueryStageCollectionScanBase {
public:
    void run() {
        AutoGetCollectionForReadCommand ctx(&_opCtx, nss);

        CollectionScanParams params;
        params.collection = ctx.getCollection();
        params.direction = CollectionScanParams::BACKWARD;
        params.tailable = false;

        unique_ptr<WorkingSet> ws = make_unique<WorkingSet>();
        unique_ptr<PlanStage> ps = make_unique<CollectionScan>(&_opCtx, params, ws.get(), nullptr);

        auto statusWithPlanExecutor = PlanExecutor::make(
            &_opCtx, std::move(ws), std::move(ps), params.collection, PlanExecutor::NO_YIELD);
        ASSERT_OK(statusWithPlanExecutor.getStatus());
        auto exec = std::move(statusWithPlanExecutor.getValue());

        int count = 0;
        PlanExecutor::ExecState state;
        for (BSONObj obj; PlanExecutor::ADVANCED == (state = exec->getNext(&obj, NULL));) {
            ++count;
            ASSERT_EQUALS(numObj() - count, obj["foo"].numberInt());
        }
        ASSERT_EQUALS(PlanExecutor::IS_EOF, state);
        ASSERT_EQUALS(numObj(), count);
    }
};

//
// Scan through half the objects, delete the one we're about to fetch, then expect to get the
// "next" object we would have gotten after that.
//

class QueryStageCollscanInvalidateUpcomingObject : public QueryStageCollectionScanBase {
public:
    void run() {
        OldClientWriteContext ctx(&_opCtx, nss.ns());

        Collection* coll = ctx.getCollection();

        // Get the RecordIds that would be returned by an in-order scan.
        vector<RecordId> recordIds;
        getRecordIds(coll, CollectionScanParams::FORWARD, &recordIds);

        // Configure the scan.
        CollectionScanParams params;
        params.collection = coll;
        params.direction = CollectionScanParams::FORWARD;
        params.tailable = false;

        WorkingSet ws;
        unique_ptr<CollectionScan> scan(new CollectionScan(&_opCtx, params, &ws, NULL));

        int count = 0;
        while (count < 10) {
            WorkingSetID id = WorkingSet::INVALID_ID;
            PlanStage::StageState state = scan->work(&id);
            if (PlanStage::ADVANCED == state) {
                WorkingSetMember* member = ws.get(id);
<<<<<<< HEAD
                ASSERT_EQUALS(coll->docFor(&_txn, recordIds[count]).value()["foo"].numberInt(),
=======
                ASSERT_EQUALS(coll->docFor(&_opCtx, recordIds[count]).value()["foo"].numberInt(),
>>>>>>> f378d467
                              member->obj.value()["foo"].numberInt());
                ++count;
            }
        }

        // Remove recordIds[count].
        scan->saveState();
        {
<<<<<<< HEAD
            WriteUnitOfWork wunit(&_txn);
            scan->invalidate(&_txn, recordIds[count], INVALIDATION_DELETION);
            wunit.commit();  // to avoid rollback of the invalidate
        }
        remove(coll->docFor(&_txn, recordIds[count]).value());
=======
            WriteUnitOfWork wunit(&_opCtx);
            scan->invalidate(&_opCtx, recordIds[count], INVALIDATION_DELETION);
            wunit.commit();  // to avoid rollback of the invalidate
        }
        remove(coll->docFor(&_opCtx, recordIds[count]).value());
>>>>>>> f378d467
        scan->restoreState();

        // Skip over recordIds[count].
        ++count;

        // Expect the rest.
        while (!scan->isEOF()) {
            WorkingSetID id = WorkingSet::INVALID_ID;
            PlanStage::StageState state = scan->work(&id);
            if (PlanStage::ADVANCED == state) {
                WorkingSetMember* member = ws.get(id);
<<<<<<< HEAD
                ASSERT_EQUALS(coll->docFor(&_txn, recordIds[count]).value()["foo"].numberInt(),
=======
                ASSERT_EQUALS(coll->docFor(&_opCtx, recordIds[count]).value()["foo"].numberInt(),
>>>>>>> f378d467
                              member->obj.value()["foo"].numberInt());
                ++count;
            }
        }

        ASSERT_EQUALS(numObj(), count);
    }
};

//
// Scan through half the objects, delete the one we're about to fetch, then expect to get the
// "next" object we would have gotten after that.  But, do it in reverse!
//

class QueryStageCollscanInvalidateUpcomingObjectBackward : public QueryStageCollectionScanBase {
public:
    void run() {
        OldClientWriteContext ctx(&_opCtx, nss.ns());
        Collection* coll = ctx.getCollection();

        // Get the RecordIds that would be returned by an in-order scan.
        vector<RecordId> recordIds;
        getRecordIds(coll, CollectionScanParams::BACKWARD, &recordIds);

        // Configure the scan.
        CollectionScanParams params;
        params.collection = coll;
        params.direction = CollectionScanParams::BACKWARD;
        params.tailable = false;

        WorkingSet ws;
        unique_ptr<CollectionScan> scan(new CollectionScan(&_opCtx, params, &ws, NULL));

        int count = 0;
        while (count < 10) {
            WorkingSetID id = WorkingSet::INVALID_ID;
            PlanStage::StageState state = scan->work(&id);
            if (PlanStage::ADVANCED == state) {
                WorkingSetMember* member = ws.get(id);
<<<<<<< HEAD
                ASSERT_EQUALS(coll->docFor(&_txn, recordIds[count]).value()["foo"].numberInt(),
=======
                ASSERT_EQUALS(coll->docFor(&_opCtx, recordIds[count]).value()["foo"].numberInt(),
>>>>>>> f378d467
                              member->obj.value()["foo"].numberInt());
                ++count;
            }
        }

        // Remove recordIds[count].
        scan->saveState();
        {
<<<<<<< HEAD
            WriteUnitOfWork wunit(&_txn);
            scan->invalidate(&_txn, recordIds[count], INVALIDATION_DELETION);
            wunit.commit();  // to avoid rollback of the invalidate
        }
        remove(coll->docFor(&_txn, recordIds[count]).value());
=======
            WriteUnitOfWork wunit(&_opCtx);
            scan->invalidate(&_opCtx, recordIds[count], INVALIDATION_DELETION);
            wunit.commit();  // to avoid rollback of the invalidate
        }
        remove(coll->docFor(&_opCtx, recordIds[count]).value());
>>>>>>> f378d467
        scan->restoreState();

        // Skip over recordIds[count].
        ++count;

        // Expect the rest.
        while (!scan->isEOF()) {
            WorkingSetID id = WorkingSet::INVALID_ID;
            PlanStage::StageState state = scan->work(&id);
            if (PlanStage::ADVANCED == state) {
                WorkingSetMember* member = ws.get(id);
<<<<<<< HEAD
                ASSERT_EQUALS(coll->docFor(&_txn, recordIds[count]).value()["foo"].numberInt(),
=======
                ASSERT_EQUALS(coll->docFor(&_opCtx, recordIds[count]).value()["foo"].numberInt(),
>>>>>>> f378d467
                              member->obj.value()["foo"].numberInt());
                ++count;
            }
        }

        ASSERT_EQUALS(numObj(), count);
    }
};

class All : public Suite {
public:
    All() : Suite("QueryStageCollectionScan") {}

    void setupTests() {
        // Stage-specific tests below.
        add<QueryStageCollscanBasicForward>();
        add<QueryStageCollscanBasicBackward>();
        add<QueryStageCollscanBasicForwardWithMatch>();
        add<QueryStageCollscanBasicBackwardWithMatch>();
        add<QueryStageCollscanObjectsInOrderForward>();
        add<QueryStageCollscanObjectsInOrderBackward>();
        add<QueryStageCollscanInvalidateUpcomingObject>();
        add<QueryStageCollscanInvalidateUpcomingObjectBackward>();
    }
};

SuiteInstance<All> all;
}<|MERGE_RESOLUTION|>--- conflicted
+++ resolved
@@ -44,11 +44,7 @@
 #include "mongo/db/exec/plan_stage.h"
 #include "mongo/db/json.h"
 #include "mongo/db/matcher/expression_parser.h"
-<<<<<<< HEAD
-#include "mongo/db/matcher/extensions_callback_disallow_extensions.h"
-=======
 #include "mongo/db/namespace_string.h"
->>>>>>> f378d467
 #include "mongo/db/query/plan_executor.h"
 #include "mongo/db/storage/record_store.h"
 #include "mongo/dbtests/dbtests.h"
@@ -99,15 +95,10 @@
 
         // Make the filter.
         const CollatorInterface* collator = nullptr;
-<<<<<<< HEAD
-        StatusWithMatchExpression statusWithMatcher = MatchExpressionParser::parse(
-            filterObj, ExtensionsCallbackDisallowExtensions(), collator);
-=======
         const boost::intrusive_ptr<ExpressionContext> expCtx(
             new ExpressionContext(&_opCtx, collator));
         StatusWithMatchExpression statusWithMatcher =
             MatchExpressionParser::parse(filterObj, expCtx);
->>>>>>> f378d467
         verify(statusWithMatcher.isOK());
         unique_ptr<MatchExpression> filterExpr = std::move(statusWithMatcher.getValue());
 
@@ -159,11 +150,7 @@
 
 protected:
     const ServiceContext::UniqueOperationContext _txnPtr = cc().makeOperationContext();
-<<<<<<< HEAD
-    OperationContext& _txn = *_txnPtr;
-=======
     OperationContext& _opCtx = *_txnPtr;
->>>>>>> f378d467
 
 private:
     DBDirectClient _client;
@@ -315,11 +302,7 @@
             PlanStage::StageState state = scan->work(&id);
             if (PlanStage::ADVANCED == state) {
                 WorkingSetMember* member = ws.get(id);
-<<<<<<< HEAD
-                ASSERT_EQUALS(coll->docFor(&_txn, recordIds[count]).value()["foo"].numberInt(),
-=======
                 ASSERT_EQUALS(coll->docFor(&_opCtx, recordIds[count]).value()["foo"].numberInt(),
->>>>>>> f378d467
                               member->obj.value()["foo"].numberInt());
                 ++count;
             }
@@ -328,19 +311,11 @@
         // Remove recordIds[count].
         scan->saveState();
         {
-<<<<<<< HEAD
-            WriteUnitOfWork wunit(&_txn);
-            scan->invalidate(&_txn, recordIds[count], INVALIDATION_DELETION);
-            wunit.commit();  // to avoid rollback of the invalidate
-        }
-        remove(coll->docFor(&_txn, recordIds[count]).value());
-=======
             WriteUnitOfWork wunit(&_opCtx);
             scan->invalidate(&_opCtx, recordIds[count], INVALIDATION_DELETION);
             wunit.commit();  // to avoid rollback of the invalidate
         }
         remove(coll->docFor(&_opCtx, recordIds[count]).value());
->>>>>>> f378d467
         scan->restoreState();
 
         // Skip over recordIds[count].
@@ -352,11 +327,7 @@
             PlanStage::StageState state = scan->work(&id);
             if (PlanStage::ADVANCED == state) {
                 WorkingSetMember* member = ws.get(id);
-<<<<<<< HEAD
-                ASSERT_EQUALS(coll->docFor(&_txn, recordIds[count]).value()["foo"].numberInt(),
-=======
                 ASSERT_EQUALS(coll->docFor(&_opCtx, recordIds[count]).value()["foo"].numberInt(),
->>>>>>> f378d467
                               member->obj.value()["foo"].numberInt());
                 ++count;
             }
@@ -396,11 +367,7 @@
             PlanStage::StageState state = scan->work(&id);
             if (PlanStage::ADVANCED == state) {
                 WorkingSetMember* member = ws.get(id);
-<<<<<<< HEAD
-                ASSERT_EQUALS(coll->docFor(&_txn, recordIds[count]).value()["foo"].numberInt(),
-=======
                 ASSERT_EQUALS(coll->docFor(&_opCtx, recordIds[count]).value()["foo"].numberInt(),
->>>>>>> f378d467
                               member->obj.value()["foo"].numberInt());
                 ++count;
             }
@@ -409,19 +376,11 @@
         // Remove recordIds[count].
         scan->saveState();
         {
-<<<<<<< HEAD
-            WriteUnitOfWork wunit(&_txn);
-            scan->invalidate(&_txn, recordIds[count], INVALIDATION_DELETION);
-            wunit.commit();  // to avoid rollback of the invalidate
-        }
-        remove(coll->docFor(&_txn, recordIds[count]).value());
-=======
             WriteUnitOfWork wunit(&_opCtx);
             scan->invalidate(&_opCtx, recordIds[count], INVALIDATION_DELETION);
             wunit.commit();  // to avoid rollback of the invalidate
         }
         remove(coll->docFor(&_opCtx, recordIds[count]).value());
->>>>>>> f378d467
         scan->restoreState();
 
         // Skip over recordIds[count].
@@ -433,11 +392,7 @@
             PlanStage::StageState state = scan->work(&id);
             if (PlanStage::ADVANCED == state) {
                 WorkingSetMember* member = ws.get(id);
-<<<<<<< HEAD
-                ASSERT_EQUALS(coll->docFor(&_txn, recordIds[count]).value()["foo"].numberInt(),
-=======
                 ASSERT_EQUALS(coll->docFor(&_opCtx, recordIds[count]).value()["foo"].numberInt(),
->>>>>>> f378d467
                               member->obj.value()["foo"].numberInt());
                 ++count;
             }
