--- conflicted
+++ resolved
@@ -35,10 +35,7 @@
 #include "mongo/client/dbclientcursor.h"
 #include "mongo/db/catalog/collection.h"
 #include "mongo/db/catalog/database.h"
-<<<<<<< HEAD
-=======
 #include "mongo/db/catalog/index_catalog.h"
->>>>>>> f378d467
 #include "mongo/db/client.h"
 #include "mongo/db/db_raii.h"
 #include "mongo/db/dbdirectclient.h"
@@ -53,29 +50,17 @@
 class Base {
 public:
     Base(string coll) : _ns("test." + coll) {
-<<<<<<< HEAD
-        const ServiceContext::UniqueOperationContext txnPtr = cc().makeOperationContext();
-        OperationContext& txn = *txnPtr;
-        DBDirectClient db(&txn);
-=======
-        const ServiceContext::UniqueOperationContext opCtxPtr = cc().makeOperationContext();
-        OperationContext& opCtx = *opCtxPtr;
-        DBDirectClient db(&opCtx);
->>>>>>> f378d467
+        const ServiceContext::UniqueOperationContext opCtxPtr = cc().makeOperationContext();
+        OperationContext& opCtx = *opCtxPtr;
+        DBDirectClient db(&opCtx);
 
         db.dropDatabase("test");
     }
 
     virtual ~Base() {
-<<<<<<< HEAD
-        const ServiceContext::UniqueOperationContext txnPtr = cc().makeOperationContext();
-        OperationContext& txn = *txnPtr;
-        DBDirectClient db(&txn);
-=======
-        const ServiceContext::UniqueOperationContext opCtxPtr = cc().makeOperationContext();
-        OperationContext& opCtx = *opCtxPtr;
-        DBDirectClient db(&opCtx);
->>>>>>> f378d467
+        const ServiceContext::UniqueOperationContext opCtxPtr = cc().makeOperationContext();
+        OperationContext& opCtx = *opCtxPtr;
+        DBDirectClient db(&opCtx);
 
         db.dropCollection(_ns);
     }
@@ -92,15 +77,9 @@
 public:
     DropIndex() : Base("dropindex") {}
     void run() {
-<<<<<<< HEAD
-        const ServiceContext::UniqueOperationContext txnPtr = cc().makeOperationContext();
-        OperationContext& txn = *txnPtr;
-        DBDirectClient db(&txn);
-=======
-        const ServiceContext::UniqueOperationContext opCtxPtr = cc().makeOperationContext();
-        OperationContext& opCtx = *opCtxPtr;
-        DBDirectClient db(&opCtx);
->>>>>>> f378d467
+        const ServiceContext::UniqueOperationContext opCtxPtr = cc().makeOperationContext();
+        OperationContext& opCtx = *opCtxPtr;
+        DBDirectClient db(&opCtx);
 
         db.insert(ns(), BSON("x" << 2));
         ASSERT_EQUALS(1u, db.getIndexSpecs(ns()).size());
@@ -128,13 +107,8 @@
 public:
     BuildIndex() : Base("buildIndex") {}
     void run() {
-<<<<<<< HEAD
-        const ServiceContext::UniqueOperationContext txnPtr = cc().makeOperationContext();
-        OperationContext& txn = *txnPtr;
-=======
-        const ServiceContext::UniqueOperationContext opCtxPtr = cc().makeOperationContext();
-        OperationContext& opCtx = *opCtxPtr;
->>>>>>> f378d467
+        const ServiceContext::UniqueOperationContext opCtxPtr = cc().makeOperationContext();
+        OperationContext& opCtx = *opCtxPtr;
 
         OldClientWriteContext ctx(&opCtx, ns());
         DBDirectClient db(&opCtx);
@@ -167,15 +141,9 @@
 public:
     CS_10() : Base("CS_10") {}
     void run() {
-<<<<<<< HEAD
-        const ServiceContext::UniqueOperationContext txnPtr = cc().makeOperationContext();
-        OperationContext& txn = *txnPtr;
-        DBDirectClient db(&txn);
-=======
-        const ServiceContext::UniqueOperationContext opCtxPtr = cc().makeOperationContext();
-        OperationContext& opCtx = *opCtxPtr;
-        DBDirectClient db(&opCtx);
->>>>>>> f378d467
+        const ServiceContext::UniqueOperationContext opCtxPtr = cc().makeOperationContext();
+        OperationContext& opCtx = *opCtxPtr;
+        DBDirectClient db(&opCtx);
 
         const string longs(770, 'c');
         for (int i = 0; i < 1111; ++i) {
@@ -193,15 +161,9 @@
 public:
     PushBack() : Base("PushBack") {}
     void run() {
-<<<<<<< HEAD
-        const ServiceContext::UniqueOperationContext txnPtr = cc().makeOperationContext();
-        OperationContext& txn = *txnPtr;
-        DBDirectClient db(&txn);
-=======
-        const ServiceContext::UniqueOperationContext opCtxPtr = cc().makeOperationContext();
-        OperationContext& opCtx = *opCtxPtr;
-        DBDirectClient db(&opCtx);
->>>>>>> f378d467
+        const ServiceContext::UniqueOperationContext opCtxPtr = cc().makeOperationContext();
+        OperationContext& opCtx = *opCtxPtr;
+        DBDirectClient db(&opCtx);
 
         for (int i = 0; i < 10; ++i) {
             db.insert(ns(), BSON("i" << i));
@@ -245,15 +207,9 @@
 public:
     Create() : Base("Create") {}
     void run() {
-<<<<<<< HEAD
-        const ServiceContext::UniqueOperationContext txnPtr = cc().makeOperationContext();
-        OperationContext& txn = *txnPtr;
-        DBDirectClient db(&txn);
-=======
-        const ServiceContext::UniqueOperationContext opCtxPtr = cc().makeOperationContext();
-        OperationContext& opCtx = *opCtxPtr;
-        DBDirectClient db(&opCtx);
->>>>>>> f378d467
+        const ServiceContext::UniqueOperationContext opCtxPtr = cc().makeOperationContext();
+        OperationContext& opCtx = *opCtxPtr;
+        DBDirectClient db(&opCtx);
 
         db.createCollection("unittests.clienttests.create");
         BSONObj info;
@@ -284,15 +240,9 @@
 public:
     CreateSimpleV1Index() : Base("CreateSimpleV1Index") {}
     void run() {
-<<<<<<< HEAD
-        const ServiceContext::UniqueOperationContext txnPtr = cc().makeOperationContext();
-        OperationContext& txn = *txnPtr;
-        DBDirectClient db(&txn);
-=======
-        const ServiceContext::UniqueOperationContext opCtxPtr = cc().makeOperationContext();
-        OperationContext& opCtx = *opCtxPtr;
-        DBDirectClient db(&opCtx);
->>>>>>> f378d467
+        const ServiceContext::UniqueOperationContext opCtxPtr = cc().makeOperationContext();
+        OperationContext& opCtx = *opCtxPtr;
+        DBDirectClient db(&opCtx);
 
         db.createIndex(ns(), IndexSpec().addKey("aField").version(1));
     }
@@ -302,15 +252,9 @@
 public:
     CreateSimpleNamedV1Index() : Base("CreateSimpleNamedV1Index") {}
     void run() {
-<<<<<<< HEAD
-        const ServiceContext::UniqueOperationContext txnPtr = cc().makeOperationContext();
-        OperationContext& txn = *txnPtr;
-        DBDirectClient db(&txn);
-=======
-        const ServiceContext::UniqueOperationContext opCtxPtr = cc().makeOperationContext();
-        OperationContext& opCtx = *opCtxPtr;
-        DBDirectClient db(&opCtx);
->>>>>>> f378d467
+        const ServiceContext::UniqueOperationContext opCtxPtr = cc().makeOperationContext();
+        OperationContext& opCtx = *opCtxPtr;
+        DBDirectClient db(&opCtx);
 
         db.createIndex(ns(), IndexSpec().addKey("aField").version(1).name("aFieldV1Index"));
     }
@@ -320,15 +264,9 @@
 public:
     CreateCompoundNamedV1Index() : Base("CreateCompoundNamedV1Index") {}
     void run() {
-<<<<<<< HEAD
-        const ServiceContext::UniqueOperationContext txnPtr = cc().makeOperationContext();
-        OperationContext& txn = *txnPtr;
-        DBDirectClient db(&txn);
-=======
-        const ServiceContext::UniqueOperationContext opCtxPtr = cc().makeOperationContext();
-        OperationContext& opCtx = *opCtxPtr;
-        DBDirectClient db(&opCtx);
->>>>>>> f378d467
+        const ServiceContext::UniqueOperationContext opCtxPtr = cc().makeOperationContext();
+        OperationContext& opCtx = *opCtxPtr;
+        DBDirectClient db(&opCtx);
 
         db.createIndex(ns(),
                        IndexSpec()
@@ -344,15 +282,9 @@
     CreateUniqueSparseDropDupsIndexInBackground()
         : Base("CreateUniqueSparseDropDupsIndexInBackground") {}
     void run() {
-<<<<<<< HEAD
-        const ServiceContext::UniqueOperationContext txnPtr = cc().makeOperationContext();
-        OperationContext& txn = *txnPtr;
-        DBDirectClient db(&txn);
-=======
-        const ServiceContext::UniqueOperationContext opCtxPtr = cc().makeOperationContext();
-        OperationContext& opCtx = *opCtxPtr;
-        DBDirectClient db(&opCtx);
->>>>>>> f378d467
+        const ServiceContext::UniqueOperationContext opCtxPtr = cc().makeOperationContext();
+        OperationContext& opCtx = *opCtxPtr;
+        DBDirectClient db(&opCtx);
 
         db.createIndex(
             ns(), IndexSpec().addKey("aField").background().unique().sparse().dropDuplicates());
@@ -363,15 +295,9 @@
 public:
     CreateComplexTextIndex() : Base("CreateComplexTextIndex") {}
     void run() {
-<<<<<<< HEAD
-        const ServiceContext::UniqueOperationContext txnPtr = cc().makeOperationContext();
-        OperationContext& txn = *txnPtr;
-        DBDirectClient db(&txn);
-=======
-        const ServiceContext::UniqueOperationContext opCtxPtr = cc().makeOperationContext();
-        OperationContext& opCtx = *opCtxPtr;
-        DBDirectClient db(&opCtx);
->>>>>>> f378d467
+        const ServiceContext::UniqueOperationContext opCtxPtr = cc().makeOperationContext();
+        OperationContext& opCtx = *opCtxPtr;
+        DBDirectClient db(&opCtx);
 
         db.createIndex(ns(),
                        IndexSpec()
@@ -388,15 +314,9 @@
 public:
     Create2DIndex() : Base("Create2DIndex") {}
     void run() {
-<<<<<<< HEAD
-        const ServiceContext::UniqueOperationContext txnPtr = cc().makeOperationContext();
-        OperationContext& txn = *txnPtr;
-        DBDirectClient db(&txn);
-=======
-        const ServiceContext::UniqueOperationContext opCtxPtr = cc().makeOperationContext();
-        OperationContext& opCtx = *opCtxPtr;
-        DBDirectClient db(&opCtx);
->>>>>>> f378d467
+        const ServiceContext::UniqueOperationContext opCtxPtr = cc().makeOperationContext();
+        OperationContext& opCtx = *opCtxPtr;
+        DBDirectClient db(&opCtx);
 
         db.createIndex(ns(),
                        IndexSpec()
@@ -411,15 +331,9 @@
 public:
     CreateHaystackIndex() : Base("CreateHaystackIndex") {}
     void run() {
-<<<<<<< HEAD
-        const ServiceContext::UniqueOperationContext txnPtr = cc().makeOperationContext();
-        OperationContext& txn = *txnPtr;
-        DBDirectClient db(&txn);
-=======
-        const ServiceContext::UniqueOperationContext opCtxPtr = cc().makeOperationContext();
-        OperationContext& opCtx = *opCtxPtr;
-        DBDirectClient db(&opCtx);
->>>>>>> f378d467
+        const ServiceContext::UniqueOperationContext opCtxPtr = cc().makeOperationContext();
+        OperationContext& opCtx = *opCtxPtr;
+        DBDirectClient db(&opCtx);
 
         db.createIndex(ns(),
                        IndexSpec()
@@ -433,15 +347,9 @@
 public:
     Create2DSphereIndex() : Base("Create2DSphereIndex") {}
     void run() {
-<<<<<<< HEAD
-        const ServiceContext::UniqueOperationContext txnPtr = cc().makeOperationContext();
-        OperationContext& txn = *txnPtr;
-        DBDirectClient db(&txn);
-=======
-        const ServiceContext::UniqueOperationContext opCtxPtr = cc().makeOperationContext();
-        OperationContext& opCtx = *opCtxPtr;
-        DBDirectClient db(&opCtx);
->>>>>>> f378d467
+        const ServiceContext::UniqueOperationContext opCtxPtr = cc().makeOperationContext();
+        OperationContext& opCtx = *opCtxPtr;
+        DBDirectClient db(&opCtx);
 
         db.createIndex(ns(),
                        IndexSpec()
@@ -454,15 +362,9 @@
 public:
     CreateHashedIndex() : Base("CreateHashedIndex") {}
     void run() {
-<<<<<<< HEAD
-        const ServiceContext::UniqueOperationContext txnPtr = cc().makeOperationContext();
-        OperationContext& txn = *txnPtr;
-        DBDirectClient db(&txn);
-=======
-        const ServiceContext::UniqueOperationContext opCtxPtr = cc().makeOperationContext();
-        OperationContext& opCtx = *opCtxPtr;
-        DBDirectClient db(&opCtx);
->>>>>>> f378d467
+        const ServiceContext::UniqueOperationContext opCtxPtr = cc().makeOperationContext();
+        OperationContext& opCtx = *opCtxPtr;
+        DBDirectClient db(&opCtx);
 
         db.createIndex(ns(), IndexSpec().addKey("aField", IndexSpec::kIndexTypeHashed));
     }
@@ -472,14 +374,6 @@
 public:
     CreateIndexFailure() : Base("CreateIndexFailure") {}
     void run() {
-<<<<<<< HEAD
-        const ServiceContext::UniqueOperationContext txnPtr = cc().makeOperationContext();
-        OperationContext& txn = *txnPtr;
-        DBDirectClient db(&txn);
-
-        db.createIndex(ns(), IndexSpec().addKey("aField"));
-        ASSERT_THROWS(db.createIndex(ns(), IndexSpec().addKey("aField").unique()), UserException);
-=======
         const ServiceContext::UniqueOperationContext opCtxPtr = cc().makeOperationContext();
         OperationContext& opCtx = *opCtxPtr;
         DBDirectClient db(&opCtx);
@@ -487,7 +381,6 @@
         db.createIndex(ns(), IndexSpec().addKey("aField"));
         ASSERT_THROWS(db.createIndex(ns(), IndexSpec().addKey("aField").unique()),
                       AssertionException);
->>>>>>> f378d467
     }
 };
 
