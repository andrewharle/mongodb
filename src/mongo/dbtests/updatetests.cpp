// updatetests.cpp : unit tests relating to update requests
//


/**
 *    Copyright (C) 2018-present MongoDB, Inc.
 *
 *    This program is free software: you can redistribute it and/or modify
 *    it under the terms of the Server Side Public License, version 1,
 *    as published by MongoDB, Inc.
 *
 *    This program is distributed in the hope that it will be useful,
 *    but WITHOUT ANY WARRANTY; without even the implied warranty of
 *    MERCHANTABILITY or FITNESS FOR A PARTICULAR PURPOSE.  See the
 *    Server Side Public License for more details.
 *
 *    You should have received a copy of the Server Side Public License
 *    along with this program. If not, see
 *    <http://www.mongodb.com/licensing/server-side-public-license>.
 *
 *    As a special exception, the copyright holders give permission to link the
 *    code of portions of this program with the OpenSSL library under certain
 *    conditions as described in each individual source file and distribute
 *    linked combinations including the program with the OpenSSL library. You
 *    must comply with the Server Side Public License in all respects for
 *    all of the code used other than as permitted herein. If you modify file(s)
 *    with this exception, you may extend this exception to your version of the
 *    file(s), but you are not obligated to do so. If you do not wish to do so,
 *    delete this exception statement from your version. If you delete this
 *    exception statement from all source files in the program, then also delete
 *    it in the license file.
 */

#include "mongo/platform/basic.h"

#include <iostream>

#include "mongo/bson/mutable/mutable_bson_test_utils.h"
#include "mongo/client/dbclientcursor.h"
#include "mongo/db/bson/dotted_path_support.h"
#include "mongo/db/client.h"
#include "mongo/db/db.h"
#include "mongo/db/dbdirectclient.h"
#include "mongo/db/json.h"
#include "mongo/db/lasterror.h"
#include "mongo/db/ops/update.h"
#include "mongo/dbtests/dbtests.h"

namespace UpdateTests {

using std::unique_ptr;
using std::numeric_limits;
using std::string;
using std::stringstream;
using std::vector;

namespace dps = ::mongo::dotted_path_support;

class ClientBase {
public:
    ClientBase() : _client(&_opCtx) {
        mongo::LastError::get(_opCtx.getClient()).reset();
    }
    virtual ~ClientBase() {
        mongo::LastError::get(_opCtx.getClient()).reset();
    }

protected:
    void insert(const char* ns, BSONObj o) {
        _client.insert(ns, o);
    }
    void update(const char* ns, BSONObj q, BSONObj o, bool upsert = 0) {
        _client.update(ns, Query(q), o, upsert);
    }
    bool error() {
        return !_client.getPrevError().getField("err").isNull();
    }

    const ServiceContext::UniqueOperationContext _txnPtr = cc().makeOperationContext();
<<<<<<< HEAD
    OperationContext& _txn = *_txnPtr;
=======
    OperationContext& _opCtx = *_txnPtr;
>>>>>>> f378d467
    DBDirectClient _client;
};

class Fail : public ClientBase {
public:
    virtual ~Fail() {}
    void run() {
        prep();
        ASSERT(!error());
        doIt();
        ASSERT(error());
    }

protected:
    const char* ns() {
        return "unittests.UpdateTests_Fail";
    }
    virtual void prep() {
        insert(ns(), fromjson("{a:1}"));
    }
    virtual void doIt() = 0;
};

class ModId : public Fail {
    void doIt() {
        update(ns(), BSONObj(), fromjson("{$set:{'_id':4}}"));
    }
};

class ModNonmodMix : public Fail {
    void doIt() {
        update(ns(), BSONObj(), fromjson("{$set:{a:4},z:3}"));
    }
};

class InvalidMod : public Fail {
    void doIt() {
        update(ns(), BSONObj(), fromjson("{$awk:{a:4}}"));
    }
};

class ModNotFirst : public Fail {
    void doIt() {
        update(ns(), BSONObj(), fromjson("{z:3,$set:{a:4}}"));
    }
};

class ModDuplicateFieldSpec : public Fail {
    void doIt() {
        update(ns(), BSONObj(), fromjson("{$set:{a:4},$inc:{a:1}}"));
    }
};

class IncNonNumber : public Fail {
    void doIt() {
        update(ns(), BSONObj(), fromjson("{$inc:{a:'d'}}"));
    }
};

class PushAllNonArray : public Fail {
    void doIt() {
        insert(ns(), fromjson("{a:[1]}"));
        update(ns(), BSONObj(), fromjson("{$pushAll:{a:'d'}}"));
    }
};

class PullAllNonArray : public Fail {
    void doIt() {
        insert(ns(), fromjson("{a:[1]}"));
        update(ns(), BSONObj(), fromjson("{$pullAll:{a:'d'}}"));
    }
};

class IncTargetNonNumber : public Fail {
    void doIt() {
        insert(ns(),
               BSON("a"
                    << "a"));
        update(ns(),
               BSON("a"
                    << "a"),
               fromjson("{$inc:{a:1}}"));
    }
};

class SetBase : public ClientBase {
public:
    ~SetBase() {
        _client.dropCollection(ns());
    }

protected:
    const char* ns() {
        return "unittests.updatetests.SetBase";
    }
};

class SetNum : public SetBase {
public:
    void run() {
        _client.insert(ns(), BSON("a" << 1));
        _client.update(ns(), BSON("a" << 1), BSON("$set" << BSON("a" << 4)));
        ASSERT(!_client.findOne(ns(), BSON("a" << 4)).isEmpty());
    }
};

class SetString : public SetBase {
public:
    void run() {
        _client.insert(ns(),
                       BSON("a"
                            << "b"));
        _client.update(ns(),
                       BSON("a"
                            << "b"),
                       BSON("$set" << BSON("a"
                                           << "c")));
        ASSERT(!_client
                    .findOne(ns(),
                             BSON("a"
                                  << "c"))
                    .isEmpty());
    }
};

class SetStringDifferentLength : public SetBase {
public:
    void run() {
        _client.insert(ns(),
                       BSON("a"
                            << "b"));
        _client.update(ns(),
                       BSON("a"
                            << "b"),
                       BSON("$set" << BSON("a"
                                           << "cd")));
        ASSERT(!_client
                    .findOne(ns(),
                             BSON("a"
                                  << "cd"))
                    .isEmpty());
    }
};

class SetStringToNum : public SetBase {
public:
    void run() {
        _client.insert(ns(),
                       BSON("a"
                            << "b"));
        _client.update(ns(), Query(), BSON("$set" << BSON("a" << 5)));
        ASSERT(!_client.findOne(ns(), BSON("a" << 5)).isEmpty());
    }
};

class SetStringToNumInPlace : public SetBase {
public:
    void run() {
        _client.insert(ns(),
                       BSON("a"
                            << "bcd"));
        _client.update(ns(), Query(), BSON("$set" << BSON("a" << 5.0)));
        ASSERT(!_client.findOne(ns(), BSON("a" << 5.0)).isEmpty());
    }
};

class SetOnInsertFromEmpty : public SetBase {
public:
    void run() {
        // Try with upsert false first.
        _client.insert(ns(), BSONObj() /* empty document */);
        _client.update(ns(), Query(), BSON("$setOnInsert" << BSON("a" << 1)), false);
        ASSERT(_client.findOne(ns(), BSON("a" << 1)).isEmpty());

        // Then with upsert true.
        _client.update(ns(), Query(), BSON("$setOnInsert" << BSON("a" << 1)), true);
        ASSERT(_client.findOne(ns(), BSON("a" << 1)).isEmpty());
    }
};

class SetOnInsertFromNonExistent : public SetBase {
public:
    void run() {
        // Try with upsert false first.
        _client.update(ns(), Query(), BSON("$setOnInsert" << BSON("a" << 1)), false);
        ASSERT(_client.findOne(ns(), BSON("a" << 1)).isEmpty());

        // Then with upsert true.
        _client.update(ns(), Query(), BSON("$setOnInsert" << BSON("a" << 1)), true);
        ASSERT(!_client.findOne(ns(), BSON("a" << 1)).isEmpty());
    }
};

class SetOnInsertFromNonExistentWithQuery : public SetBase {
public:
    void run() {
        Query q("{a:1}");

        // Try with upsert false first.
        _client.update(ns(), q, BSON("$setOnInsert" << BSON("b" << 1)), false);
        ASSERT(_client.findOne(ns(), BSON("a" << 1)).isEmpty());

        // Then with upsert true.
        _client.update(ns(), q, BSON("$setOnInsert" << BSON("b" << 1)), true);
        ASSERT(!_client.findOne(ns(), BSON("a" << 1 << "b" << 1)).isEmpty());
    }
};

class SetOnInsertFromNonExistentWithQueryOverField : public SetBase {
public:
    void run() {
        Query q("{a:1}");  // same field that we'll setOnInsert on

        // Try with upsert false first.
        _client.update(ns(), q, BSON("$setOnInsert" << BSON("a" << 2)), false);
        ASSERT(_client.findOne(ns(), BSON("a" << 1)).isEmpty());

        // Then with upsert true.
        _client.update(ns(), q, BSON("$setOnInsert" << BSON("a" << 2)), true);
        ASSERT(!_client.findOne(ns(), BSON("a" << 2)).isEmpty());
    }
};

class SetOnInsertMissingField : public SetBase {
public:
    void run() {
        BSONObj res = fromjson("{'_id':0, a:1}");
        _client.insert(ns(), res);
        _client.update(ns(), Query(), BSON("$setOnInsert" << BSON("b" << 1)));
        ASSERT(_client.findOne(ns(), BSON("a" << 1)).woCompare(res) == 0);
    }
};

class SetOnInsertExisting : public SetBase {
public:
    void run() {
        _client.insert(ns(), BSON("a" << 1));
        _client.update(ns(), Query(), BSON("$setOnInsert" << BSON("a" << 2)));
        ASSERT(!_client.findOne(ns(), BSON("a" << 1)).isEmpty());
    }
};

class SetOnInsertMixed : public SetBase {
public:
    void run() {
        // Try with upsert false first.
        _client.update(ns(),
                       Query(),
                       BSON("$set" << BSON("a" << 1) << "$setOnInsert" << BSON("b" << 2)),
                       false);
        ASSERT(_client.findOne(ns(), BSON("a" << 1 << "b" << 2)).isEmpty());

        // Then with upsert true.
        _client.update(ns(),
                       Query(),
                       BSON("$set" << BSON("a" << 1) << "$setOnInsert" << BSON("b" << 2)),
                       true);
        ASSERT(!_client.findOne(ns(), BSON("a" << 1 << "b" << 2)).isEmpty());
    }
};

class SetOnInsertMissingParent : public SetBase {
public:
    void run() {
        // In a mod that uses dontApply, we should be careful not to create a
        // parent unneccesarily.
        BSONObj initial = fromjson("{'_id':0}");
        BSONObj final = fromjson("{'_id':0, d:1}");
        _client.insert(ns(), initial);
        _client.update(
            ns(), initial, BSON("$setOnInsert" << BSON("a.b" << 1) << "$set" << BSON("d" << 1)));
        ASSERT_BSONOBJ_EQ(_client.findOne(ns(), initial), final);
    }
};

class ModDotted : public SetBase {
public:
    void run() {
        _client.insert(ns(), fromjson("{a:{b:4}}"));
        _client.update(ns(), Query(), BSON("$inc" << BSON("a.b" << 10)));
        ASSERT(!_client.findOne(ns(), BSON("a.b" << 14)).isEmpty());
        _client.update(ns(), Query(), BSON("$set" << BSON("a.b" << 55)));
        ASSERT(!_client.findOne(ns(), BSON("a.b" << 55)).isEmpty());
    }
};

class SetInPlaceDotted : public SetBase {
public:
    void run() {
        _client.insert(ns(), fromjson("{a:{b:'cdef'}}"));
        _client.update(ns(),
                       Query(),
                       BSON("$set" << BSON("a.b"
                                           << "llll")));
        ASSERT(!_client
                    .findOne(ns(),
                             BSON("a.b"
                                  << "llll"))
                    .isEmpty());
    }
};

class SetRecreateDotted : public SetBase {
public:
    void run() {
        _client.insert(ns(), fromjson("{'_id':0,a:{b:'cdef'}}"));
        _client.update(ns(),
                       Query(),
                       BSON("$set" << BSON("a.b"
                                           << "lllll")));
        ASSERT(_client
                   .findOne(ns(),
                            BSON("a.b"
                                 << "lllll"))
                   .woCompare(fromjson("{'_id':0,a:{b:'lllll'}}")) == 0);
    }
};

class SetMissingDotted : public SetBase {
public:
    void run() {
        _client.insert(ns(), fromjson("{'_id':0}"));
        _client.update(ns(),
                       BSONObj(),
                       BSON("$set" << BSON("a.b"
                                           << "lllll")));
        ASSERT(_client
                   .findOne(ns(),
                            BSON("a.b"
                                 << "lllll"))
                   .woCompare(fromjson("{'_id':0,a:{b:'lllll'}}")) == 0);
    }
};

class SetAdjacentDotted : public SetBase {
public:
    void run() {
        _client.insert(ns(), fromjson("{'_id':0,a:{c:4}}"));
        _client.update(ns(),
                       Query(),
                       BSON("$set" << BSON("a.b"
                                           << "lllll")));
        ASSERT_EQUALS(mutablebson::unordered(_client.findOne(ns(),
                                                             BSON("a.b"
                                                                  << "lllll"))),
                      mutablebson::unordered(fromjson("{'_id':0,a:{b:'lllll',c:4}}")));
    }
};

class IncMissing : public SetBase {
public:
    void run() {
        _client.insert(ns(), fromjson("{'_id':0}"));
        _client.update(ns(), Query(), BSON("$inc" << BSON("f" << 3.0)));
        ASSERT(_client.findOne(ns(), Query()).woCompare(fromjson("{'_id':0,f:3}")) == 0);
    }
};

class MultiInc : public SetBase {
public:
    string s() {
        stringstream ss;
        unique_ptr<DBClientCursor> cc = _client.query(ns(), Query().sort(BSON("_id" << 1)));
        bool first = true;
        while (cc->more()) {
            if (first)
                first = false;
            else
                ss << ",";

            BSONObj o = cc->next();
            ss << o["x"].numberInt();
        }
        return ss.str();
    }

    void run() {
        _client.insert(ns(), BSON("_id" << 1 << "x" << 1));
        _client.insert(ns(), BSON("_id" << 2 << "x" << 5));

        ASSERT_EQUALS("1,5", s());

        _client.update(ns(), BSON("_id" << 1), BSON("$inc" << BSON("x" << 1)));
        ASSERT_EQUALS("2,5", s());

        _client.update(ns(), BSONObj(), BSON("$inc" << BSON("x" << 1)));
        ASSERT_EQUALS("3,5", s());

        _client.update(ns(), BSONObj(), BSON("$inc" << BSON("x" << 1)), false, true);
        ASSERT_EQUALS("4,6", s());
    }
};

class UnorderedNewSet : public SetBase {
public:
    void run() {
        _client.insert(ns(), fromjson("{'_id':0}"));
        _client.update(ns(), Query(), BSON("$set" << BSON("f.g.h" << 3.0 << "f.g.a" << 2.0)));
        ASSERT_EQUALS(mutablebson::unordered(_client.findOne(ns(), Query())),
                      mutablebson::unordered(fromjson("{'_id':0,f:{g:{a:2,h:3}}}")));
    }
};

class UnorderedNewSetAdjacent : public SetBase {
public:
    void run() {
        _client.insert(ns(), fromjson("{'_id':0}"));
        _client.update(ns(), BSONObj(), BSON("$set" << BSON("f.g.h.b" << 3.0 << "f.g.a.b" << 2.0)));
        ASSERT_EQUALS(mutablebson::unordered(_client.findOne(ns(), Query())),
                      mutablebson::unordered(fromjson("{'_id':0,f:{g:{a:{b:2},h:{b:3}}}}")));
    }
};

class ArrayEmbeddedSet : public SetBase {
public:
    void run() {
        _client.insert(ns(), fromjson("{'_id':0,z:[4,'b']}"));
        _client.update(ns(),
                       Query(),
                       BSON("$set" << BSON("z.0"
                                           << "a")));
        ASSERT_BSONOBJ_EQ(_client.findOne(ns(), Query()), fromjson("{'_id':0,z:['a','b']}"));
    }
};

class AttemptEmbedInExistingNum : public SetBase {
public:
    void run() {
        _client.insert(ns(), fromjson("{'_id':0,a:1}"));
        _client.update(ns(), Query(), BSON("$set" << BSON("a.b" << 1)));
        ASSERT(_client.findOne(ns(), Query()).woCompare(fromjson("{'_id':0,a:1}")) == 0);
    }
};

class AttemptEmbedConflictsWithOtherSet : public SetBase {
public:
    void run() {
        _client.insert(ns(), fromjson("{'_id':0}"));
        _client.update(ns(), Query(), BSON("$set" << BSON("a" << 2 << "a.b" << 1)));
        ASSERT_BSONOBJ_EQ(_client.findOne(ns(), Query()), fromjson("{'_id':0}"));
    }
};

class ModMasksEmbeddedConflict : public SetBase {
public:
    void run() {
        _client.insert(ns(), fromjson("{'_id':0,a:{b:2}}"));
        _client.update(ns(), Query(), BSON("$set" << BSON("a" << 2 << "a.b" << 1)));
        ASSERT(_client.findOne(ns(), Query()).woCompare(fromjson("{'_id':0,a:{b:2}}")) == 0);
    }
};

class ModOverwritesExistingObject : public SetBase {
public:
    void run() {
        _client.insert(ns(), fromjson("{'_id':0,a:{b:2}}"));
        _client.update(ns(), Query(), BSON("$set" << BSON("a" << BSON("c" << 2))));
        ASSERT(_client.findOne(ns(), Query()).woCompare(fromjson("{'_id':0,a:{c:2}}")) == 0);
    }
};

class InvalidEmbeddedSet : public Fail {
public:
    virtual void doIt() {
        _client.update(ns(), Query(), BSON("$set" << BSON("a." << 1)));
    }
};

class UpsertMissingEmbedded : public SetBase {
public:
    void run() {
        _client.update(ns(), Query(), BSON("$set" << BSON("a.b" << 1)), true);
        ASSERT(!_client.findOne(ns(), QUERY("a.b" << 1)).isEmpty());
    }
};

class Push : public SetBase {
public:
    void run() {
        _client.insert(ns(), fromjson("{'_id':0,a:[1]}"));
        _client.update(ns(), Query(), BSON("$push" << BSON("a" << 5)));
        ASSERT_BSONOBJ_EQ(_client.findOne(ns(), Query()), fromjson("{'_id':0,a:[1,5]}"));
    }
};

class PushInvalidEltType : public SetBase {
public:
    void run() {
        _client.insert(ns(), fromjson("{'_id':0,a:1}"));
        _client.update(ns(), Query(), BSON("$push" << BSON("a" << 5)));
        ASSERT(_client.findOne(ns(), Query()).woCompare(fromjson("{'_id':0,a:1}")) == 0);
    }
};

class PushConflictsWithOtherMod : public SetBase {
public:
    void run() {
        _client.insert(ns(), fromjson("{'_id':0,a:[1]}"));
        _client.update(ns(), Query(), BSON("$set" << BSON("a" << 1) << "$push" << BSON("a" << 5)));
        ASSERT(_client.findOne(ns(), Query()).woCompare(fromjson("{'_id':0,a:[1]}")) == 0);
    }
};

class PushFromNothing : public SetBase {
public:
    void run() {
        _client.insert(ns(), fromjson("{'_id':0}"));
        _client.update(ns(), Query(), BSON("$push" << BSON("a" << 5)));
        ASSERT_BSONOBJ_EQ(_client.findOne(ns(), Query()), fromjson("{'_id':0,a:[5]}"));
    }
};

class PushFromEmpty : public SetBase {
public:
    void run() {
        _client.insert(ns(), fromjson("{'_id':0,a:[]}"));
        _client.update(ns(), Query(), BSON("$push" << BSON("a" << 5)));
        ASSERT(_client.findOne(ns(), Query()).woCompare(fromjson("{'_id':0,a:[5]}")) == 0);
    }
};

class PushInsideNothing : public SetBase {
public:
    void run() {
        _client.insert(ns(), fromjson("{'_id':0}"));
        _client.update(ns(), Query(), BSON("$push" << BSON("a.b" << 5)));
        ASSERT(_client.findOne(ns(), Query()).woCompare(fromjson("{'_id':0,a:{b:[5]}}")) == 0);
    }
};

class CantPushInsideOtherMod : public SetBase {
public:
    void run() {
        _client.insert(ns(), fromjson("{'_id':0}"));
        _client.update(
            ns(), Query(), BSON("$set" << BSON("a" << BSONObj()) << "$push" << BSON("a.b" << 5)));
        ASSERT(_client.findOne(ns(), Query()).woCompare(fromjson("{'_id':0}")) == 0);
    }
};

class CantPushTwice : public SetBase {
public:
    void run() {
        _client.insert(ns(), fromjson("{'_id':0,a:[]}"));
        _client.update(ns(), Query(), BSON("$push" << BSON("a" << 4) << "$push" << BSON("a" << 5)));
        ASSERT(_client.findOne(ns(), Query()).woCompare(fromjson("{'_id':0,a:[]}")) == 0);
    }
};

class SetEncapsulationConflictsWithExistingType : public SetBase {
public:
    void run() {
        _client.insert(ns(), fromjson("{'_id':0,a:{b:4}}"));
        _client.update(ns(), Query(), BSON("$set" << BSON("a.b.c" << 4.0)));
        ASSERT(_client.findOne(ns(), Query()).woCompare(fromjson("{'_id':0,a:{b:4}}")) == 0);
    }
};

class CantPushToParent : public SetBase {
public:
    void run() {
        _client.insert(ns(), fromjson("{'_id':0,a:{b:4}}"));
        _client.update(ns(), Query(), BSON("$push" << BSON("a" << 4.0)));
        ASSERT(_client.findOne(ns(), Query()).woCompare(fromjson("{'_id':0,a:{b:4}}")) == 0);
    }
};

class PushEachSimple : public SetBase {
public:
    void run() {
        _client.insert(ns(), fromjson("{'_id':0,a:[1]}"));
        // { $push : { a : { $each : [ 2, 3 ] } } }
        BSONObj pushObj = BSON("$each" << BSON_ARRAY(2 << 3));
        _client.update(ns(), Query(), BSON("$push" << BSON("a" << pushObj)));
        ASSERT_BSONOBJ_EQ(_client.findOne(ns(), Query()), fromjson("{'_id':0,a:[1,2,3]}"));
    }
};

class PushEachFromEmpty : public SetBase {
public:
    void run() {
        _client.insert(ns(), fromjson("{'_id':0,a:[]}"));
        // { $push : { a : { $each : [ 1, 2, 3 ] } } }
        BSONObj pushObj = BSON("$each" << BSON_ARRAY(1 << 2 << 3));
        _client.update(ns(), Query(), BSON("$push" << BSON("a" << pushObj)));
        ASSERT_BSONOBJ_EQ(_client.findOne(ns(), Query()), fromjson("{'_id':0,a:[1,2,3]}"));
    }
};

class PushSliceBelowFull : public SetBase {
public:
    void run() {
        _client.insert(ns(), fromjson("{'_id':0,a:[1]}"));
        // { $push : { a : { $each : [ 2 ] , $slice : -3 } } }
        BSONObj pushObj = BSON("$each" << BSON_ARRAY(2) << "$slice" << -3);
        _client.update(ns(), Query(), BSON("$push" << BSON("a" << pushObj)));
        ASSERT_BSONOBJ_EQ(_client.findOne(ns(), Query()), fromjson("{'_id':0,a:[1,2]}"));
    }
};

class PushSliceReachedFullExact : public SetBase {
public:
    void run() {
        _client.insert(ns(), fromjson("{'_id':0,a:[1]}"));
        // { $push : { a : { $each : [ 2 ] , $slice : -2 } } }
        BSONObj pushObj = BSON("$each" << BSON_ARRAY(2) << "$slice" << -2);
        _client.update(ns(), Query(), BSON("$push" << BSON("a" << pushObj)));
        ASSERT_BSONOBJ_EQ(_client.findOne(ns(), Query()), fromjson("{'_id':0,a:[1,2]}"));
    }
};

class PushSliceReachedFullWithEach : public SetBase {
public:
    void run() {
        _client.insert(ns(), fromjson("{'_id':0,a:[1]}"));
        // { $push : { a : { $each : [ 2 , 3 ] , $slice : -2 } } }
        BSONObj pushObj = BSON("$each" << BSON_ARRAY(2 << 3) << "$slice" << -2);
        _client.update(ns(), Query(), BSON("$push" << BSON("a" << pushObj)));
        ASSERT_BSONOBJ_EQ(_client.findOne(ns(), Query()), fromjson("{'_id':0,a:[2,3]}"));
    }
};

class PushSliceReachedFullWithBoth : public SetBase {
public:
    void run() {
        _client.insert(ns(), fromjson("{'_id':0,a:[1,2]}"));
        // { $push : { a : { $each : [ 3 ] , $slice : -2 } } }
        BSONObj pushObj = BSON("$each" << BSON_ARRAY(3) << "$slice" << -2);
        _client.update(ns(), Query(), BSON("$push" << BSON("a" << pushObj)));
        ASSERT_BSONOBJ_EQ(_client.findOne(ns(), Query()), fromjson("{'_id':0,a:[2,3]}"));
    }
};

class PushSliceToZero : public SetBase {
public:
    void run() {
        _client.insert(ns(), fromjson("{'_id':0,a:[1,2]}"));
        // { $push : { a : { $each : [ 3 ] , $slice : 0 } } }
        BSONObj pushObj = BSON("$each" << BSON_ARRAY(3) << "$slice" << 0);
        _client.update(ns(), Query(), BSON("$push" << BSON("a" << pushObj)));
        ASSERT_BSONOBJ_EQ(_client.findOne(ns(), Query()), fromjson("{'_id':0,a:[]}"));
    }
};

class PushSliceToZeroFromNothing : public SetBase {
public:
    void run() {
        _client.insert(ns(), fromjson("{'_id':0}"));
        // { $push : { a : { $each : [ 3 ] , $slice : 0 } } }
        BSONObj pushObj = BSON("$each" << BSON_ARRAY(3) << "$slice" << 0);
        _client.update(ns(), Query(), BSON("$push" << BSON("a" << pushObj)));
        ASSERT_BSONOBJ_EQ(_client.findOne(ns(), Query()), fromjson("{'_id':0,a:[]}"));
    }
};

class PushSliceFromNothing : public SetBase {
public:
    void run() {
        _client.insert(ns(), fromjson("{'_id':0}"));
        // { $push : { a : { $each : [ 1 , 2 ] , $slice : -3 } } }
        BSONObj pushObj = BSON("$each" << BSON_ARRAY(1 << 2) << "$slice" << -3);
        _client.update(ns(), Query(), BSON("$push" << BSON("a" << pushObj)));
        ASSERT_BSONOBJ_EQ(_client.findOne(ns(), Query()), fromjson("{'_id':0,a:[1,2]}"));
    }
};

class PushSliceLongerThanSliceFromNothing : public SetBase {
public:
    void run() {
        _client.insert(ns(), fromjson("{'_id':0}"));
        // { $push : { a : { $each : [ 1 , 2 , 3 ] , $slice : -2 } } }
        BSONObj pushObj = BSON("$each" << BSON_ARRAY(1 << 2 << 3) << "$slice" << -2);
        _client.update(ns(), Query(), BSON("$push" << BSON("a" << pushObj)));
        ASSERT_BSONOBJ_EQ(_client.findOne(ns(), Query()), fromjson("{'_id':0,a:[2,3]}"));
    }
};

class PushSliceFromEmpty : public SetBase {
public:
    void run() {
        _client.insert(ns(), fromjson("{'_id':0,a:[]}"));
        // { $push : { a : { $each : [ 1 ] , $slice : -3 } } }
        BSONObj pushObj = BSON("$each" << BSON_ARRAY(1) << "$slice" << -3);
        _client.update(ns(), Query(), BSON("$push" << BSON("a" << pushObj)));
        ASSERT_BSONOBJ_EQ(_client.findOne(ns(), Query()), fromjson("{'_id':0,a:[1]}"));
    }
};

class PushSliceLongerThanSliceFromEmpty : public SetBase {
public:
    void run() {
        _client.insert(ns(), fromjson("{'_id':0,a:[]}"));
        // { $push : { a : { $each : [ 1 , 2 , 3 ] , $slice : -2 } } }
        BSONObj pushObj = BSON("$each" << BSON_ARRAY(1 << 2 << 3) << "$slice" << -2);
        _client.update(ns(), Query(), BSON("$push" << BSON("a" << pushObj)));
        ASSERT_BSONOBJ_EQ(_client.findOne(ns(), Query()), fromjson("{'_id':0,a:[2,3]}"));
    }
};

class PushSliceTwoFields : public SetBase {
public:
    void run() {
        _client.insert(ns(), fromjson("{'_id':0,a:[1,2],b:[3,4]}"));
        // { $push: { a: { $each: [ 5 ] , $slice : -2 }, { b: $each: [ 6 ] , $slice: -1 } } }
        BSONObj objA = BSON("$each" << BSON_ARRAY(5) << "$slice" << -2);
        BSONObj objB = BSON("$each" << BSON_ARRAY(6) << "$slice" << -1);
        _client.update(ns(), Query(), BSON("$push" << BSON("a" << objA << "b" << objB)));
        ASSERT_BSONOBJ_EQ(_client.findOne(ns(), Query()), fromjson("{'_id':0,a:[2,5],b:[6]}"));
    }
};

class PushSliceAndNormal : public SetBase {
public:
    void run() {
        _client.insert(ns(), fromjson("{'_id':0,a:[1,2],b:[3]}"));
        // { $push : { a : { $each : [ 5 ] , $slice : -2 } , { b : 4 } }
        BSONObj objA = BSON("$each" << BSON_ARRAY(5) << "$slice" << -2);
        _client.update(ns(), Query(), BSON("$push" << BSON("a" << objA << "b" << 4)));
        ASSERT_BSONOBJ_EQ(_client.findOne(ns(), Query()), fromjson("{'_id':0,a:[2,5],b:[3,4]}"));
    }
};

class PushSliceTwoFieldsConflict : public SetBase {
public:
    void run() {
        _client.insert(ns(), fromjson("{'_id':0,a:[1],b:[3]}"));
        // { $push: { a: { $each: [ 5 ] , $slice: -2 } , { a: $each: [ 6 ] , $slice: -1 } } }
        BSONObj objA = BSON("$each" << BSON_ARRAY(5) << "$slice" << -2);
        BSONObj other = BSON("$each" << BSON_ARRAY(6) << "$slice" << -1);
        _client.update(ns(), Query(), BSON("$push" << BSON("a" << objA << "a" << other)));
        ASSERT(_client.findOne(ns(), Query()).woCompare(fromjson("{'_id':0,a:[1],b:[3]}")) == 0);
    }
};

class PushSliceAndNormalConflict : public SetBase {
public:
    void run() {
        _client.insert(ns(), fromjson("{'_id':0,a:[1],b:[3]}"));
        // { $push : { a : { $each : [ 5 ] , $slice : -2 } , { a : 4 } } }
        BSONObj objA = BSON("$each" << BSON_ARRAY(5) << "$slice" << -2);
        _client.update(ns(), Query(), BSON("$push" << BSON("a" << objA << "a" << 4)));
        ASSERT(_client.findOne(ns(), Query()).woCompare(fromjson("{'_id':0,a:[1],b:[3]}")) == 0);
    }
};

class PushSliceInvalidEachType : public SetBase {
public:
    void run() {
        _client.insert(ns(), fromjson("{'_id':0,a:[1,2]}"));
        // { $push : { a : { $each : 3 , $slice : -2 } } }
        BSONObj pushObj = BSON("$each" << 3 << "$slice" << -2);
        _client.update(ns(), Query(), BSON("$push" << BSON("a" << pushObj)));
        ASSERT(_client.findOne(ns(), Query()).woCompare(fromjson("{'_id':0,a:[1,2]}")) == 0);
    }
};

class PushSliceInvalidSliceType : public SetBase {
public:
    void run() {
        _client.insert(ns(), fromjson("{'_id':0,a:[1,2]}"));
        // { $push : { a : { $each : [ 3 ], $slice : [ -2 ] } } }
        BSONObj pushObj = BSON("$each" << BSON_ARRAY(3) << "$slice" << BSON_ARRAY(-2));
        _client.update(ns(), Query(), BSON("$push" << BSON("a" << pushObj)));
        ASSERT(_client.findOne(ns(), Query()).woCompare(fromjson("{'_id':0,a:[1,2]}")) == 0);
    }
};

class PushSliceInvalidSliceValue : public SetBase {
public:
    void run() {
        _client.insert(ns(), fromjson("{'_id':0,a:[1,2]}"));
        // { $push : { a : { $each : [ 3 ], $slice : 2 } } }
        BSONObj pushObj = BSON("$each" << BSON_ARRAY(3) << "$slice" << 2);
        _client.update(ns(), Query(), BSON("$push" << BSON("a" << pushObj)));
        ASSERT(_client.findOne(ns(), Query()).woCompare(fromjson("{'_id':0,a:[1,2]}")) == 0);
    }
};


class PushSliceInvalidSliceDouble : public SetBase {
public:
    void run() {
        _client.insert(ns(), fromjson("{'_id':0,a:[1,2]}"));
        // { $push : { a : { $each : [ 3 ], $slice : -2.1 } } }
        BSONObj pushObj = BSON("$each" << BSON_ARRAY(3) << "$slice" << -2.1);
        _client.update(ns(), Query(), BSON("$push" << BSON("a" << pushObj)));
        ASSERT(_client.findOne(ns(), Query()).woCompare(fromjson("{'_id':0,a:[1,2]}")) == 0);
    }
};

class PushSliceValidSliceDouble : public SetBase {
public:
    void run() {
        _client.insert(ns(), fromjson("{'_id':0,a:[1,2]}"));
        // { $push : { a : { $each : [ 3 ], $slice : -2.0 } } }
        BSONObj pushObj = BSON("$each" << BSON_ARRAY(3) << "$slice" << -2.0);
        _client.update(ns(), Query(), BSON("$push" << BSON("a" << pushObj)));
        ASSERT_BSONOBJ_EQ(_client.findOne(ns(), Query()), fromjson("{'_id':0,a:[2,3]}"));
    }
};

class PushSliceInvalidSlice : public SetBase {
public:
    void run() {
        _client.insert(ns(), fromjson("{'_id':0,a:[1,2]}"));
        // { $push : { a : { $each : [ 3 ], $xxxx :  2 } } }
        BSONObj pushObj = BSON("$each" << BSON_ARRAY(3) << "$xxxx" << 2);
        _client.update(ns(), Query(), BSON("$push" << BSON("a" << pushObj)));
        ASSERT(_client.findOne(ns(), Query()).woCompare(fromjson("{'_id':0,a:[1,2]}")) == 0);
    }
};

//
// We'd like to test the ability of $push with $sort in the following sequence of tests. We
// try to enumerate all the possibilities of where the final element would come from: the
// document, the $push itself, or both.
//

class PushSortBase : public ClientBase {
public:
    ~PushSortBase() {
        _client.dropCollection(ns());
    }

protected:
    enum UpdateType {
        // Sorts ascending and slices the back of the array.
        TOPK_ASC = 0,

        // Sorts descending and slices the front of the array.
        TOPK_DESC = 1,

        // Sorts ascending and slices the back of the array.
        BOTTOMK_ASC = 2,

        // Sorts descending and slices the front of the array.
        BOTTOMK_DESC = 3
    };

    const char* ns() {
        return "unittest.updatetests.PushSortBase";
    }

    void setParams(const BSONArray& fields,
                   const BSONArray& values,
                   const BSONArray& sort,
                   int size) {
        _fieldNames = fields;
        _fieldValues = values;
        _sortFields = sort;
        _sliceSize = size;
    }

    /**
     * Generates the update expression portion of an update command given one of the
     * possible types of update.
     */
    BSONObj getUpdate(int updateType) {
        BSONObjBuilder updateBuilder;
        BSONObjBuilder pushBuilder(updateBuilder.subobjStart("$push"));
        BSONObjBuilder fieldBuilder(pushBuilder.subobjStart("x"));

        // Builds $each: [ {a:1,b:1,...}, {a:2,b:2,...}, ... ]
        BSONArrayBuilder eachBuilder(fieldBuilder.subarrayStart("$each"));
        BSONObjIterator itVal(_fieldValues);
        while (itVal.more()) {
            BSONObjBuilder eachObjBuilder;
            BSONElement val = itVal.next();
            BSONObjIterator itName(_fieldNames);
            while (itName.more()) {
                BSONElement name = itName.next();
                eachObjBuilder.append(name.String(), val.Int());
            }
            eachBuilder.append(eachObjBuilder.done());
        }
        eachBuilder.done();

        // Builds $slice portion.
        fieldBuilder.append("$slice", updateType < 2 ? -_sliceSize : _sliceSize);

        // Builds $sort: <sort pattern> portion
        BSONObjBuilder patternBuilder(fieldBuilder.subobjStart("$sort"));
        BSONObjIterator itSort(_sortFields);
        while (itSort.more()) {
            BSONElement sortField = itSort.next();
            patternBuilder.append(sortField.String(), updateType % 2 ? -1 : 1);
        }
        patternBuilder.done();

        fieldBuilder.done();
        pushBuilder.done();

        return updateBuilder.obj();
    }

    void check(BSONObj expected) {
        std::cout << expected.toString() << std::endl;
        std::cout << _client.findOne(ns(), Query()) << std::endl;
        ASSERT(_client.findOne(ns(), Query()).woCompare(expected) == 0);
    }

private:
    BSONArray _fieldNames;
    BSONArray _fieldValues;
    BSONArray _sortFields;
    int _sliceSize;
};

class PushSortBelowFull : public PushSortBase {
public:
    void run() {
        // With the following parameters
        //            fields in              values in
        //          the each array           each array       field to sort   size
        setParams(BSON_ARRAY("a"
                             << "b"),
                  BSON_ARRAY(2),
                  BSON_ARRAY("b"),
                  3);

        // Generates the four variations below (but for now we're only using negative slice).
        // TOPK_ASC:     $push: { x: { $each: [ {a:2,b:2} ], $slice:-3, $sort: { b:1 } } }
        // TOPK_DESC:    $push: { x: { $each: [ {a:2,b:2} ], $slice:-3, $sort: { b:-1 } } }
        // BOTTOMK_ASC:  $push: { x: { $each: [ {a:2,b:2} ], $slice:3, $sort: { b:1 } } }
        // BOTTOMK_DESC: $push: { x: { $each: [ {a:2,b:2} ], $slice:3, $sort: { b:-1 } } }

        for (int i = 0; i < 2; i++) {  // i < 4 when we have positive $slice
            _client.dropCollection(ns());
            _client.insert(ns(), fromjson("{'_id':0,x:[{a:1,b:1}]}"));

            BSONObj result;
            BSONObj expected;
            switch (i) {
                case TOPK_ASC:
                case BOTTOMK_ASC:
                    _client.update(ns(), Query(), getUpdate(i));
                    result = _client.findOne(ns(), Query());
                    expected = fromjson("{'_id':0,x:[{a:1,b:1},{a:2,b:2}]}");
                    ASSERT_BSONOBJ_EQ(result, expected);
                    break;

                case TOPK_DESC:
                case BOTTOMK_DESC:
                    _client.update(ns(), Query(), getUpdate(i));
                    result = _client.findOne(ns(), Query());
                    expected = fromjson("{'_id':0,x:[{a:2,b:2},{a:1,b:1}]}");
                    ASSERT_BSONOBJ_EQ(result, expected);
                    break;
            }
        }
    }
};

class PushSortReachedFullExact : public PushSortBase {
public:
    void run() {
        // With the following parameters
        //            fields in           values in
        //          the each array        each array       field to sort   size
        setParams(BSON_ARRAY("a"
                             << "b"),
                  BSON_ARRAY(2),
                  BSON_ARRAY("b"),
                  2);

        // Generates the four variations below (but for now we're only using negative slice).
        // TOPK_ASC:     $push: { x: { $each: [ {a:2,b:2} ], $slice:-2, $sort: { b:1 } } }
        // TOPK_DESC:    $push: { x: { $each: [ {a:2,b:2} ], $slice:-2, $sort: { b:-1 } } }
        // BOTTOMK_ASC:  $push: { x: { $each: [ {a:2,b:2} ], $slice:2, $sort: { b:1 } } }
        // BOTTOMK_DESC: $push: { x: { $each: [ {a:2,b:2} ], $slice:2, $sort: { b:-1 } } }

        for (int i = 0; i < 2; i++) {  // i < 4 when we have positive $slice
            _client.dropCollection(ns());
            _client.insert(ns(), fromjson("{'_id':0,x:[{a:1,b:1}]}"));

            BSONObj result;
            BSONObj expected;
            switch (i) {
                case TOPK_ASC:
                case BOTTOMK_ASC:
                    _client.update(ns(), Query(), getUpdate(i));
                    result = _client.findOne(ns(), Query());
                    expected = fromjson("{'_id':0,x:[{a:1,b:1},{a:2,b:2}]}");
                    ASSERT_BSONOBJ_EQ(result, expected);
                    break;

                case TOPK_DESC:
                case BOTTOMK_DESC:
                    _client.update(ns(), Query(), getUpdate(i));
                    result = _client.findOne(ns(), Query());
                    expected = fromjson("{'_id':0,x:[{a:2,b:2},{a:1,b:1}]}");
                    ASSERT_BSONOBJ_EQ(result, expected);
                    break;
            }
        }
    }
};

class PushSortReachedFullWithBoth : public PushSortBase {
public:
    void run() {
        // With the following parameters
        //            fields in            values in
        //          the each array         each array       field to sort   size
        setParams(BSON_ARRAY("a"
                             << "b"),
                  BSON_ARRAY(2),
                  BSON_ARRAY("b"),
                  2);

        // Generates the four variations below (but for now we're only using negative slice).
        // TOPK_ASC:     $push: { x: { $each: [ {a:2,b:2} ], $slice:-2, $sort: { b:1 } } }
        // TOPK_DESC:    $push: { x: { $each: [ {a:2,b:2} ], $slice:-2, $sort: { b:-1 } } }
        // BOTTOMK_ASC:  $push: { x: { $each: [ {a:2,b:2} ], $slice:2, $sort: { b:1 } } }
        // BOTTOMK_DESC: $push: { x: { $each: [ {a:2,b:2} ], $slice:2, $sort: { b:-1 } } }

        for (int i = 0; i < 2; i++) {  // i < 4 when we have positive $slice
            _client.dropCollection(ns());
            _client.insert(ns(), fromjson("{'_id':0,x:[{a:1,b:1},{a:3,b:3}]}"));

            BSONObj result;
            BSONObj expected;
            switch (i) {
                case TOPK_ASC:
                    _client.update(ns(), Query(), getUpdate(i));
                    result = _client.findOne(ns(), Query());
                    expected = fromjson("{'_id':0,x:[{a:2,b:2},{a:3,b:3}]}");
                    ASSERT_BSONOBJ_EQ(result, expected);
                    break;

                case TOPK_DESC:
                    _client.update(ns(), Query(), getUpdate(i));
                    result = _client.findOne(ns(), Query());
                    expected = fromjson("{'_id':0,x:[{a:2,b:2},{a:1,b:1}]}");
                    ASSERT_BSONOBJ_EQ(result, expected);
                    break;

                case BOTTOMK_ASC:
                case BOTTOMK_DESC:
                    // Implement me.
                    break;
            }
        }
    }
};

class PushSortToZero : public PushSortBase {
public:
    void run() {
        // With the following parameters
        //            fields in           values in
        //          the each array        each array      field to sort      size
        setParams(BSON_ARRAY("a"
                             << "b"),
                  BSON_ARRAY(2),
                  BSON_ARRAY("b"),
                  0);

        // Generates the four variations below (but for now we're only using negative slice).
        // TOPK_ASC:     $push: { x: { $each: [ {a:2,b:2} ], $slice:0, $sort: { b:1 } } }
        // TOPK_DESC:    $push: { x: { $each: [ {a:2,b:2} ], $slice:0, $sort: { b:-1 } } }
        // BOTTOMK_ASC:  $push: { x: { $each: [ {a:2,b:2} ], $slice:0, $sort: { b:1 } } }
        // BOTTOMK_DESC: $push: { x: { $each: [ {a:2,b:2} ], $slice:0, $sort: { b:-1 } } }

        for (int i = 0; i < 2; i++) {  // i < 4 when we have positive $slice
            _client.dropCollection(ns());
            _client.insert(ns(), fromjson("{'_id':0,x:[{a:1,b:1},{a:3,b:3}]}"));

            BSONObj result;
            BSONObj expected;

            _client.update(ns(), Query(), getUpdate(i));
            result = _client.findOne(ns(), Query());
            expected = fromjson("{'_id':0,x:[]}");
            ASSERT_BSONOBJ_EQ(result, expected);
        }
    }
};

class PushSortToZeroFromNothing : public PushSortBase {
public:
    void run() {
        // With the following parameters
        //            fields in           values in
        //          the each array        each array      field to sort       size
        setParams(BSON_ARRAY("a"
                             << "b"),
                  BSON_ARRAY(2),
                  BSON_ARRAY("b"),
                  0);

        // Generates the four variations below (but for now we're only using negative slice).
        // TOPK_ASC:     $push: { x: { $each: [ {a:2,b:2} ], $slice:0, $sort: { b:1 } } }
        // TOPK_DESC:    $push: { x: { $each: [ {a:2,b:2} ], $slice:0, $sort: { b:-1 } } }
        // BOTTOMK_ASC:  $push: { x: { $each: [ {a:2,b:2} ], $slice:0, $sort: { b:1 } } }
        // BOTTOMK_DESC: $push: { x: { $each: [ {a:2,b:2} ], $slice:0, $sort: { b:-1 } } }

        for (int i = 0; i < 2; i++) {  // i < 4 when we have positive $slice
            _client.dropCollection(ns());
            _client.insert(ns(), fromjson("{'_id':0}"));

            BSONObj result;
            BSONObj expected;

            _client.update(ns(), Query(), getUpdate(i));
            result = _client.findOne(ns(), Query());
            expected = fromjson("{'_id':0,x:[]}");
            ASSERT_BSONOBJ_EQ(result, expected);
        }
    }
};

class PushSortFromNothing : public PushSortBase {
public:
    void run() {
        // With the following parameters
        //            fields in           values in
        //          the each array        each array            field to sort     size
        setParams(BSON_ARRAY("a"
                             << "b"),
                  BSON_ARRAY(2 << 1),
                  BSON_ARRAY("b"),
                  2);

        // Generates the four variations below (but for now we're only using negative slice).
        // <genarr> = [ {a:2,b:2}, {a:1,b:1} ]
        // Generates the four variations below
        // TOPK_ASC:     $push: { x: { $each: [ <genarray> ], $slice:-2, $sort: { b:1 } } }
        // TOPK_DESC:    $push: { x: { $each: [ <genarray> ], $slice:-2, $sort: { b:-1 } } }
        // BOTTOMK_ASC:  $push: { x: { $each: [ <genarray> ], $slice:2, $sort: { b:1 } } }
        // BOTTOMK_DESC: $push: { x: { $each: [ <genarray> ], $slice:2, $sort: { b:-1 } } }

        for (int i = 0; i < 2; i++) {  // i < 4 when we have positive $slice
            _client.dropCollection(ns());
            _client.insert(ns(), fromjson("{'_id':0}"));

            BSONObj result;
            BSONObj expected;
            switch (i) {
                case TOPK_ASC:
                case BOTTOMK_ASC:
                    _client.update(ns(), Query(), getUpdate(i));
                    result = _client.findOne(ns(), Query());
                    expected = fromjson("{'_id':0,x:[{a:1,b:1},{a:2,b:2}]}");
                    ASSERT_BSONOBJ_EQ(result, expected);
                    break;

                case TOPK_DESC:
                case BOTTOMK_DESC:
                    _client.update(ns(), Query(), getUpdate(i));
                    result = _client.findOne(ns(), Query());
                    expected = fromjson("{'_id':0,x:[{a:2,b:2},{a:1,b:1}]}");
                    ASSERT_BSONOBJ_EQ(result, expected);
                    break;
            }
        }
    }
};

class PushSortLongerThanSliceFromNothing : public PushSortBase {
public:
    void run() {
        // With the following parameters
        //            fields in           values in
        //          the each array        each array                field to sort     size
        setParams(BSON_ARRAY("a"
                             << "b"),
                  BSON_ARRAY(2 << 1 << 3),
                  BSON_ARRAY("b"),
                  2);

        // Generates the four variations below (but for now we're only using negative slice).
        // <genarr> = [ {a:2,b:2}, {a:1,b:1}, {a:3,b:3} ]
        // TOPK_ASC:     $push: { x: { $each: [ <genarray> ], $slice:-2, $sort: { b:1 } } }
        // TOPK_DESC:    $push: { x: { $each: [ <genarray> ], $slice:-2, $sort: { b:-1 } } }
        // BOTTOMK_ASC:  $push: { x: { $each: [ <genarray> ], $slice:2, $sort: { b:1 } } }
        // BOTTOMK_DESC: $push: { x: { $each: [ <genarray> ], $slice:2, $sort: { b:-1 } } }

        for (int i = 0; i < 2; i++) {  // i < 4 when we have positive $slice
            _client.dropCollection(ns());
            _client.insert(ns(), fromjson("{'_id':0}"));

            BSONObj result;
            BSONObj expected;
            switch (i) {
                case TOPK_ASC:
                    _client.update(ns(), Query(), getUpdate(i));
                    result = _client.findOne(ns(), Query());
                    expected = fromjson("{'_id':0,x:[{a:2,b:2},{a:3,b:3}]}");
                    ASSERT_BSONOBJ_EQ(result, expected);
                    break;

                case TOPK_DESC:
                    _client.update(ns(), Query(), getUpdate(i));
                    result = _client.findOne(ns(), Query());
                    expected = fromjson("{'_id':0,x:[{a:2,b:2},{a:1,b:1}]}");
                    ASSERT_BSONOBJ_EQ(result, expected);
                    break;

                case BOTTOMK_ASC:
                case BOTTOMK_DESC:
                    // Implement me.
                    break;
            }
        }
    }
};

class PushSortFromEmpty : public PushSortBase {
public:
    void run() {
        // With the following parameters
        //            fields in           values in
        //          the each array        each array            field to sort     size
        setParams(BSON_ARRAY("a"
                             << "b"),
                  BSON_ARRAY(2 << 1),
                  BSON_ARRAY("b"),
                  2);

        // Generates the four variations below (but for now we're only using negative slice).
        // <genarr> = [ {a:2,b:2}, {a:1,b:1} ]
        // TOPK_ASC:     $push: { x: { $each: [ <genarray> ], $slice:-2, $sort: { b:1 } } }
        // TOPK_DESC:    $push: { x: { $each: [ <genarray> ], $slice:-2, $sort: { b:-1 } } }
        // BOTTOMK_ASC:  $push: { x: { $each: [ <genarray> ], $slice:2, $sort: { b:1 } } }
        // BOTTOMK_DESC: $push: { x: { $each: [ <genarray> ], $slice:2, $sort: { b:-1 } } }

        for (int i = 0; i < 2; i++) {  // i < 4 when we have positive $slice
            _client.dropCollection(ns());
            _client.insert(ns(), fromjson("{'_id':0,x:[]}"));

            BSONObj result;
            BSONObj expected;
            switch (i) {
                case TOPK_ASC:
                case BOTTOMK_ASC:
                    _client.update(ns(), Query(), getUpdate(i));
                    result = _client.findOne(ns(), Query());
                    expected = fromjson("{'_id':0,x:[{a:1,b:1},{a:2,b:2}]}");
                    ASSERT_BSONOBJ_EQ(result, expected);
                    break;

                case TOPK_DESC:
                case BOTTOMK_DESC:
                    _client.update(ns(), Query(), getUpdate(i));
                    result = _client.findOne(ns(), Query());
                    expected = fromjson("{'_id':0,x:[{a:2,b:2},{a:1,b:1}]}");
                    ASSERT_BSONOBJ_EQ(result, expected);
                    break;
            }
        }
    }
};

class PushSortLongerThanSliceFromEmpty : public PushSortBase {
public:
    void run() {
        // With the following parameters
        //            fields in           values in
        //          the each array        each array                 field to sort   size
        setParams(BSON_ARRAY("a"
                             << "b"),
                  BSON_ARRAY(2 << 1 << 3),
                  BSON_ARRAY("b"),
                  2);

        // Generates the four variations below (but for now we're only using negative slice).
        // <genarr> = [ {a:2,b:2}, {a:1,b:1}, {a:3,b:3} ]
        // TOPK_ASC:     $push: { x: { $each: [ <genarray> ], $slice:-2, $sort: { b:1 } } }
        // TOPK_DESC:    $push: { x: { $each: [ <genarray> ], $slice:-2, $sort: { b:-1 } } }
        // BOTTOMK_ASC:  $push: { x: { $each: [ <genarray> ], $slice:2, $sort: { b:1 } } }
        // BOTTOMK_DESC: $push: { x: { $each: [ <genarray> ], $slice:2, $sort: { b:-1 } } }

        for (int i = 0; i < 2; i++) {  // i < 4 when we have positive $slice
            _client.dropCollection(ns());
            _client.insert(ns(), fromjson("{'_id':0,x:[]}"));

            BSONObj result;
            BSONObj expected;
            switch (i) {
                case TOPK_ASC:
                    _client.update(ns(), Query(), getUpdate(i));
                    result = _client.findOne(ns(), Query());
                    expected = fromjson("{'_id':0,x:[{a:2,b:2},{a:3,b:3}]}");
                    ASSERT_BSONOBJ_EQ(result, expected);
                    break;

                case TOPK_DESC:
                    _client.update(ns(), Query(), getUpdate(i));
                    result = _client.findOne(ns(), Query());
                    expected = fromjson("{'_id':0,x:[{a:2,b:2},{a:1,b:1}]}");
                    ASSERT_BSONOBJ_EQ(result, expected);
                    break;

                case BOTTOMK_ASC:
                case BOTTOMK_DESC:
                    // Implement me.
                    break;
            }
        }
    }
};

namespace {

/**
 * Comparator between two BSONObjects that takes in consideration only the keys and
 * direction described in the sort pattern.
 *
 * TODO: This was pulled from update_internal.h, we should verify that these tests work
 * with the new update framework $push sorter.
 */
struct ProjectKeyCmp {
    BSONObj sortPattern;

    ProjectKeyCmp(BSONObj pattern) : sortPattern(pattern) {}

    int operator()(const BSONObj& left, const BSONObj& right) const {
        BSONObj keyLeft = dps::extractElementsBasedOnTemplate(left, sortPattern, true);
        BSONObj keyRight = dps::extractElementsBasedOnTemplate(right, sortPattern, true);
        return keyLeft.woCompare(keyRight, sortPattern) < 0;
    }
};

}  // namespace

class PushSortSortMixed {
public:
    void run() {
        BSONObj objs[3];
        objs[0] = fromjson("{a:1, b:1}");
        objs[1] = fromjson("{a:3, b:1}");
        objs[2] = fromjson("{a:2, b:3}");

        vector<BSONObj> workArea;
        for (int i = 0; i < 3; i++) {
            workArea.push_back(objs[i]);
        }

        sort(workArea.begin(), workArea.end(), ProjectKeyCmp(BSON("b" << 1 << "a" << -1)));

        ASSERT_BSONOBJ_EQ(workArea[0], objs[1]);
        ASSERT_BSONOBJ_EQ(workArea[1], objs[0]);
        ASSERT_BSONOBJ_EQ(workArea[2], objs[2]);
    }
};

class PushSortSortOutOfOrderFields {
public:
    void run() {
        BSONObj objs[3];
        objs[0] = fromjson("{b:1, a:1}");
        objs[1] = fromjson("{a:3, b:2}");
        objs[2] = fromjson("{b:3, a:2}");

        vector<BSONObj> workArea;
        for (int i = 0; i < 3; i++) {
            workArea.push_back(objs[i]);
        }

        sort(workArea.begin(), workArea.end(), ProjectKeyCmp(BSON("a" << 1 << "b" << 1)));

        ASSERT_BSONOBJ_EQ(workArea[0], objs[0]);
        ASSERT_BSONOBJ_EQ(workArea[1], objs[2]);
        ASSERT_BSONOBJ_EQ(workArea[2], objs[1]);
    }
};

class PushSortSortExtraFields {
public:
    void run() {
        BSONObj objs[3];
        objs[0] = fromjson("{b:1, c:2, a:1}");
        objs[1] = fromjson("{c:1, a:3, b:2}");
        objs[2] = fromjson("{b:3, a:2}");

        vector<BSONObj> workArea;
        for (int i = 0; i < 3; i++) {
            workArea.push_back(objs[i]);
        }

        sort(workArea.begin(), workArea.end(), ProjectKeyCmp(BSON("a" << 1 << "b" << 1)));

        ASSERT_BSONOBJ_EQ(workArea[0], objs[0]);
        ASSERT_BSONOBJ_EQ(workArea[1], objs[2]);
        ASSERT_BSONOBJ_EQ(workArea[2], objs[1]);
    }
};

class PushSortSortMissingFields {
public:
    void run() {
        BSONObj objs[3];
        objs[0] = fromjson("{a:2, b:2}");
        objs[1] = fromjson("{a:1}");
        objs[2] = fromjson("{a:3, b:3, c:3}");

        vector<BSONObj> workArea;
        for (int i = 0; i < 3; i++) {
            workArea.push_back(objs[i]);
        }

        sort(workArea.begin(), workArea.end(), ProjectKeyCmp(BSON("b" << 1 << "c" << 1)));

        ASSERT_BSONOBJ_EQ(workArea[0], objs[1]);
        ASSERT_BSONOBJ_EQ(workArea[1], objs[0]);
        ASSERT_BSONOBJ_EQ(workArea[2], objs[2]);
    }
};

class PushSortSortNestedFields {
public:
    void run() {
        BSONObj objs[3];
        objs[0] = fromjson("{a:{b:{c:2, d:0}}}");
        objs[1] = fromjson("{a:{b:{c:1, d:2}}}");
        objs[2] = fromjson("{a:{b:{c:3, d:1}}}");

        vector<BSONObj> workArea;
        for (int i = 0; i < 3; i++) {
            workArea.push_back(objs[i]);
        }

        sort(workArea.begin(), workArea.end(), ProjectKeyCmp(fromjson("{'a.b.d':-1}")));

        ASSERT_BSONOBJ_EQ(workArea[0], objs[1]);
        ASSERT_BSONOBJ_EQ(workArea[1], objs[2]);
        ASSERT_BSONOBJ_EQ(workArea[2], objs[0]);

        sort(workArea.begin(), workArea.end(), ProjectKeyCmp(fromjson("{'a.b':1}")));

        ASSERT_BSONOBJ_EQ(workArea[0], objs[1]);
        ASSERT_BSONOBJ_EQ(workArea[1], objs[0]);
        ASSERT_BSONOBJ_EQ(workArea[2], objs[2]);
    }
};

class PushSortInvalidSortPattern : public SetBase {
public:
    void run() {
        // Sort pattern validation is made during update command checking. Therefore, to
        // catch bad patterns, we have to write updated that use them.

        BSONObj expected = fromjson("{'_id':0,x:[{a:1}, {a:2}]}");
        _client.insert(ns(), expected);

        // { $push : { x : { $each : [ {a:3} ], $slice:-2, $sort : {a..d:1} } } }
        BSONObj pushObj = BSON("$each" << BSON_ARRAY(BSON("a" << 3)) << "$slice" << -2 << "$sort"
                                       << BSON("a..d" << 1));
        _client.update(ns(), Query(), BSON("$push" << BSON("x" << pushObj)));
        BSONObj result = _client.findOne(ns(), Query());
        ASSERT_BSONOBJ_EQ(result, expected);


        // { $push : { x : { $each : [ {a:3} ], $slice:-2, $sort : {a.:1} } } }
        pushObj = BSON("$each" << BSON_ARRAY(BSON("a" << 3)) << "$slice" << -2 << "$sort"
                               << BSON("a." << 1));
        _client.update(ns(), Query(), BSON("$push" << BSON("x" << pushObj)));
        result = _client.findOne(ns(), Query());
        ASSERT_BSONOBJ_EQ(result, expected);

        // { $push : { x : { $each : [ {a:3} ], $slice:-2, $sort : {.b:1} } } }
        pushObj = BSON("$each" << BSON_ARRAY(BSON("a" << 3)) << "$slice" << -2 << "$sort"
                               << BSON(".b" << 1));
        _client.update(ns(), Query(), BSON("$push" << BSON("x" << pushObj)));
        result = _client.findOne(ns(), Query());
        ASSERT_BSONOBJ_EQ(result, expected);

        // { $push : { x : { $each : [ {a:3} ], $slice:-2, $sort : {.:1} } } }
        pushObj = BSON("$each" << BSON_ARRAY(BSON("a" << 3)) << "$slice" << -2 << "$sort"
                               << BSON("." << 1));
        _client.update(ns(), Query(), BSON("$push" << BSON("x" << pushObj)));
        result = _client.findOne(ns(), Query());
        ASSERT_BSONOBJ_EQ(result, expected);

        // { $push : { x : { $each : [ {a:3} ], $slice:-2, $sort : {'':1} } } }
        pushObj = BSON("$each" << BSON_ARRAY(BSON("a" << 3)) << "$slice" << -2 << "$sort"
                               << BSON("" << 1));
        _client.update(ns(), Query(), BSON("$push" << BSON("x" << pushObj)));
        result = _client.findOne(ns(), Query());
        ASSERT_BSONOBJ_EQ(result, expected);
    }
};

class PushSortInvalidEachType : public SetBase {
public:
    void run() {
        BSONObj expected = fromjson("{'_id':0,x:[{a:1},{a:2}]}");
        _client.insert(ns(), expected);
        // { $push : { x : { $each : [ 3 ], $slice:-2, $sort : {a:1} } } }
        BSONObj pushObj =
            BSON("$each" << BSON_ARRAY(3) << "$slice" << -2 << "$sort" << BSON("a" << 1));
        _client.update(ns(), Query(), BSON("$push" << BSON("x" << pushObj)));
        BSONObj result = _client.findOne(ns(), Query());
        ASSERT_BSONOBJ_EQ(result, expected);
    }
};

class PushSortInvalidSortType : public SetBase {
public:
    void run() {
        BSONObj expected = fromjson("{'_id':0,x:[{a:1},{a:2}]}");
        _client.insert(ns(), expected);
        // { $push : { x : { $each : [ {a:3} ], $slice:-2, $sort : 2} } }
        BSONObj pushObj =
            BSON("$each" << BSON_ARRAY(BSON("a" << 3)) << "$slice" << -2 << "$sort" << 2);
        _client.update(ns(), Query(), BSON("$push" << BSON("x" << pushObj)));
        BSONObj result = _client.findOne(ns(), Query());
        ASSERT_BSONOBJ_EQ(result, expected);
    }
};

class PushSortInvalidSortValue : public SetBase {
public:
    void run() {
        BSONObj expected = fromjson("{'_id':0,x:[{a:1},{a:2}]}");
        _client.insert(ns(), expected);
        // { $push : { x : { $each : [ {a:3} ], $slice:2, $sort : {a:1} } } }
        BSONObj pushObj = BSON("$each" << BSON_ARRAY(BSON("a" << 3)) << "$slice" << 2 << "$sort"
                                       << BSON("a" << 1));
        _client.update(ns(), Query(), BSON("$push" << BSON("x" << pushObj)));
        BSONObj result = _client.findOne(ns(), Query());
        ASSERT_BSONOBJ_EQ(result, expected);
    }
};

class PushSortInvalidSortDouble : public SetBase {
public:
    void run() {
        BSONObj expected = fromjson("{'_id':0,x:[{a:1},{a:2}]}");
        _client.insert(ns(), expected);
        // { $push : { x : { $each : [ {a:3} ], $slice:-2.1, $sort : {a:1} } } }
        BSONObj pushObj = BSON("$each" << BSON_ARRAY(BSON("a" << 3)) << "$slice" << -2.1 << "$sort"
                                       << BSON("a" << 1));
        _client.update(ns(), Query(), BSON("$push" << BSON("x" << pushObj)));
        BSONObj result = _client.findOne(ns(), Query());
        ASSERT_BSONOBJ_EQ(result, expected);
    }
};

class PushSortValidSortDouble : public SetBase {
public:
    void run() {
        _client.insert(ns(), fromjson("{'_id':0,x:[{a:1},{a:2}]}"));
        // { $push : { x : { $each : [ {a:3} ], $slice:-2.0, $sort : {a:1} } } }
        BSONObj pushObj = BSON("$each" << BSON_ARRAY(BSON("a" << 3)) << "$slice" << -2.0 << "$sort"
                                       << BSON("a" << 1));
        _client.update(ns(), Query(), BSON("$push" << BSON("x" << pushObj)));
        BSONObj expected = fromjson("{'_id':0,x:[{a:2},{a:3}]}");
        BSONObj result = _client.findOne(ns(), Query());
        ASSERT_BSONOBJ_EQ(result, expected);
    }
};

class PushSortInvalidSortSort : public SetBase {
public:
    void run() {
        BSONObj expected = fromjson("{'_id':0,x:[{a:1},{a:2}]}");
        _client.insert(ns(), expected);
        // { $push : { x : { $each : [ {a:3} ], $slice:-2.0, $sort : [2, 1] } } }
        BSONObj pushObj = BSON("$each" << BSON_ARRAY(BSON("a" << 3)) << "$slice" << -2.0 << "$sort"
                                       << BSON_ARRAY(2 << 1));
        _client.update(ns(), Query(), BSON("$push" << BSON("x" << pushObj)));
        BSONObj result = _client.findOne(ns(), Query());
        ASSERT_BSONOBJ_EQ(result, expected);
    }
};

class PushSortInvalidSortSortOrder : public SetBase {
public:
    void run() {
        BSONObj expected = fromjson("{'_id':0,x:[{a:1},{a:2}]}");
        _client.insert(ns(), expected);
        // { $push : { x : { $each : [ {a:3} ], $slice:-2, $sort : {a:10} } } }
        BSONObj pushObj = BSON("$each" << BSON_ARRAY(BSON("a" << 3)) << "$slice" << -2 << "$sort"
                                       << BSON("a" << 10));
        _client.update(ns(), Query(), BSON("$push" << BSON("x" << pushObj)));
        BSONObj result = _client.findOne(ns(), Query());
        ASSERT_BSONOBJ_EQ(result, expected);
    }
};

class PushSortInvertedSortAndSlice : public SetBase {
public:
    void run() {
        _client.insert(ns(), fromjson("{'_id':0,x:[{a:1},{a:3}]}"));
        // { $push : { x : { $each : [ {a:2} ], $sort: {a:1}, $slice:-2 } } }
        BSONObj pushObj = BSON(
            "$each" << BSON_ARRAY(BSON("a" << 2)) << "$sort" << BSON("a" << 1) << "$slice" << -2.0);
        _client.update(ns(), Query(), BSON("$push" << BSON("x" << pushObj)));
        BSONObj expected = fromjson("{'_id':0,x:[{a:2},{a:3}]}");
        BSONObj result = _client.findOne(ns(), Query());
        ASSERT_BSONOBJ_EQ(result, expected);
    }
};

class PushSortInvalidDuplicatedSort : public SetBase {
public:
    void run() {
        BSONObj expected = fromjson("{'_id':0,x:[{a:1},{a:3}]}");
        _client.insert(ns(), expected);
        // { $push : { x : { $each : [ {a:2} ], $sort : {a:1}, $sort: {a:1} } } }
        BSONObj pushObj =
            BSON("$each" << BSON_ARRAY(BSON("a" << 2)) << "$sort" << BSON("a" << 1) << "$sort"
                         << BSON("a" << 1));
        _client.update(ns(), Query(), BSON("$push" << BSON("x" << pushObj)));
        BSONObj result = _client.findOne(ns(), Query());
        ASSERT_BSONOBJ_EQ(result, expected);
    }
};

class CantIncParent : public SetBase {
public:
    void run() {
        _client.insert(ns(), fromjson("{'_id':0,a:{b:4}}"));
        _client.update(ns(), Query(), BSON("$inc" << BSON("a" << 4.0)));
        ASSERT(_client.findOne(ns(), Query()).woCompare(fromjson("{'_id':0,a:{b:4}}")) == 0);
    }
};

class DontDropEmpty : public SetBase {
public:
    void run() {
        _client.insert(ns(), fromjson("{'_id':0,a:{b:{}}}"));
        _client.update(ns(), Query(), BSON("$set" << BSON("a.c" << 4.0)));
        ASSERT(_client.findOne(ns(), Query()).woCompare(fromjson("{'_id':0,a:{b:{},c:4}}")) == 0);
    }
};

class InsertInEmpty : public SetBase {
public:
    void run() {
        _client.insert(ns(), fromjson("{'_id':0,a:{b:{}}}"));
        _client.update(ns(), Query(), BSON("$set" << BSON("a.b.f" << 4.0)));
        ASSERT(_client.findOne(ns(), Query()).woCompare(fromjson("{'_id':0,a:{b:{f:4}}}")) == 0);
    }
};

class IndexParentOfMod : public SetBase {
public:
    void run() {
        ASSERT_OK(dbtests::createIndex(&_opCtx, ns(), BSON("a" << 1)));
        _client.insert(ns(), fromjson("{'_id':0}"));
        _client.update(ns(), Query(), fromjson("{$set:{'a.b':4}}"));
        ASSERT_BSONOBJ_EQ(fromjson("{'_id':0,a:{b:4}}"), _client.findOne(ns(), Query()));
        ASSERT_BSONOBJ_EQ(
            fromjson("{'_id':0,a:{b:4}}"),
            _client.findOne(ns(), fromjson("{'a.b':4}")));  // make sure the index works
    }
};

class PreserveIdWithIndex : public SetBase {  // Not using $set, but base class is still useful
public:
    void run() {
        _client.insert(ns(), BSON("_id" << 55 << "i" << 5));
        _client.update(ns(), BSON("i" << 5), BSON("i" << 6));
        ASSERT(!_client.findOne(ns(), Query(BSON("_id" << 55)).hint("{\"_id\":1}")).isEmpty());
    }
};

class CheckNoMods : public SetBase {
public:
    void run() {
        _client.update(ns(), BSONObj(), BSON("i" << 5 << "$set" << BSON("q" << 3)), true);
        ASSERT(error());
    }
};

class UpdateMissingToNull : public SetBase {
public:
    void run() {
        _client.insert(ns(), BSON("a" << 5));
        _client.update(ns(), BSON("a" << 5), fromjson("{$set:{b:null}}"));
        ASSERT_EQUALS(jstNULL, _client.findOne(ns(), QUERY("a" << 5)).getField("b").type());
    }
};

/** SERVER-4777 */
class TwoModsWithinDuplicatedField : public SetBase {
public:
    void run() {
        _client.insert(
            ns(), BSON("_id" << 0 << "a" << 1 << "x" << BSONObj() << "x" << BSONObj() << "z" << 5));
        _client.update(ns(), BSONObj(), BSON("$set" << BSON("x.b" << 1 << "x.c" << 1)));
        ASSERT_BSONOBJ_EQ(BSON("_id" << 0 << "a" << 1 << "x" << BSON("b" << 1 << "c" << 1) << "x"
                                     << BSONObj()
                                     << "z"
                                     << 5),
                          _client.findOne(ns(), BSONObj()));
    }
};

/** SERVER-4777 */
class ThreeModsWithinDuplicatedField : public SetBase {
public:
    void run() {
        _client.insert(
            ns(), BSON("_id" << 0 << "x" << BSONObj() << "x" << BSONObj() << "x" << BSONObj()));
        _client.update(
            ns(), BSONObj(), BSON("$set" << BSON("x.b" << 1 << "x.c" << 1 << "x.d" << 1)));
        ASSERT_BSONOBJ_EQ(BSON("_id" << 0 << "x" << BSON("b" << 1 << "c" << 1 << "d" << 1) << "x"
                                     << BSONObj()
                                     << "x"
                                     << BSONObj()),
                          _client.findOne(ns(), BSONObj()));
    }
};

class TwoModsBeforeExistingField : public SetBase {
public:
    void run() {
        _client.insert(ns(), BSON("_id" << 0 << "x" << 5));
        _client.update(ns(), BSONObj(), BSON("$set" << BSON("a" << 1 << "b" << 1 << "x" << 10)));
        ASSERT_EQUALS(mutablebson::unordered(BSON("_id" << 0 << "a" << 1 << "b" << 1 << "x" << 10)),
                      mutablebson::unordered(_client.findOne(ns(), BSONObj())));
    }
};

namespace basic {
class Base : public ClientBase {
protected:
    virtual const char* ns() = 0;
    virtual void dotest() = 0;

    void insert(const BSONObj& o) {
        _client.insert(ns(), o);
    }

    void update(const BSONObj& m) {
        _client.update(ns(), BSONObj(), m);
    }

    BSONObj findOne() {
        return _client.findOne(ns(), BSONObj());
    }

    void test(const char* initial, const char* mod, const char* after) {
        test(fromjson(initial), fromjson(mod), fromjson(after));
    }


    void test(const BSONObj& initial, const BSONObj& mod, const BSONObj& after) {
        _client.dropCollection(ns());
        insert(initial);
        update(mod);
        ASSERT_BSONOBJ_EQ(after, findOne());
        _client.dropCollection(ns());
    }

public:
    Base() {}
    virtual ~Base() {}

    void run() {
        _client.dropCollection(ns());

        dotest();

        _client.dropCollection(ns());
    }
};

class SingleTest : public Base {
    virtual BSONObj initial() = 0;
    virtual BSONObj mod() = 0;
    virtual BSONObj after() = 0;

    void dotest() {
        test(initial(), mod(), after());
    }
};

class inc1 : public SingleTest {
    virtual BSONObj initial() {
        return BSON("_id" << 1 << "x" << 1);
    }
    virtual BSONObj mod() {
        return BSON("$inc" << BSON("x" << 2));
    }
    virtual BSONObj after() {
        return BSON("_id" << 1 << "x" << 3);
    }
    virtual const char* ns() {
        return "unittests.inc1";
    }
};

class inc2 : public SingleTest {
    virtual BSONObj initial() {
        return BSON("_id" << 1 << "x" << 1);
    }
    virtual BSONObj mod() {
        return BSON("$inc" << BSON("x" << 2.5));
    }
    virtual BSONObj after() {
        return BSON("_id" << 1 << "x" << 3.5);
    }
    virtual const char* ns() {
        return "unittests.inc2";
    }
};

class inc3 : public SingleTest {
    virtual BSONObj initial() {
        return BSON("_id" << 1 << "x" << 537142123123LL);
    }
    virtual BSONObj mod() {
        return BSON("$inc" << BSON("x" << 2));
    }
    virtual BSONObj after() {
        return BSON("_id" << 1 << "x" << 537142123125LL);
    }
    virtual const char* ns() {
        return "unittests.inc3";
    }
};

class inc4 : public SingleTest {
    virtual BSONObj initial() {
        return BSON("_id" << 1 << "x" << 537142123123LL);
    }
    virtual BSONObj mod() {
        return BSON("$inc" << BSON("x" << 2LL));
    }
    virtual BSONObj after() {
        return BSON("_id" << 1 << "x" << 537142123125LL);
    }
    virtual const char* ns() {
        return "unittests.inc4";
    }
};

class inc5 : public SingleTest {
    virtual BSONObj initial() {
        return BSON("_id" << 1 << "x" << 537142123123LL);
    }
    virtual BSONObj mod() {
        return BSON("$inc" << BSON("x" << 2.0));
    }
    virtual BSONObj after() {
        return BSON("_id" << 1 << "x" << 537142123125LL);
    }
    virtual const char* ns() {
        return "unittests.inc5";
    }
};

class inc6 : public Base {
    virtual const char* ns() {
        return "unittests.inc6";
    }


    virtual BSONObj initial() {
        return BSONObj();
    }
    virtual BSONObj mod() {
        return BSONObj();
    }
    virtual BSONObj after() {
        return BSONObj();
    }

    void dotest() {
        long long start = numeric_limits<int>::max() - 5;
        long long max = numeric_limits<int>::max() + 5ll;

        _client.insert(ns(), BSON("x" << (int)start));
        ASSERT(findOne()["x"].type() == NumberInt);

        while (start < max) {
            update(BSON("$inc" << BSON("x" << 1)));
            start += 1;
            ASSERT_EQUALS(start, findOne()["x"].numberLong());  // SERVER-2005
        }

        ASSERT(findOne()["x"].type() == NumberLong);
    }
};

class bit1 : public Base {
    const char* ns() {
        return "unittests.bit1";
    }
    void dotest() {
        test(BSON("_id" << 1 << "x" << 3),
             BSON("$bit" << BSON("x" << BSON("and" << 2))),
             BSON("_id" << 1 << "x" << (3 & 2)));
        test(BSON("_id" << 1 << "x" << 1),
             BSON("$bit" << BSON("x" << BSON("or" << 4))),
             BSON("_id" << 1 << "x" << (1 | 4)));
        test(BSON("_id" << 1 << "x" << 3),
             BSON("$bit" << BSON("x" << BSON("and" << 2 << "or" << 8))),
             BSON("_id" << 1 << "x" << ((3 & 2) | 8)));
        test(BSON("_id" << 1 << "x" << 3),
             BSON("$bit" << BSON("x" << BSON("or" << 2 << "and" << 8))),
             BSON("_id" << 1 << "x" << ((3 | 2) & 8)));
    }
};

class unset : public Base {
    const char* ns() {
        return "unittests.unset";
    }
    void dotest() {
        test("{_id:1,x:1}", "{$unset:{x:1}}", "{_id:1}");
    }
};

class setswitchint : public Base {
    const char* ns() {
        return "unittests.int1";
    }
    void dotest() {
        test(BSON("_id" << 1 << "x" << 1),
             BSON("$set" << BSON("x" << 5.6)),
             BSON("_id" << 1 << "x" << 5.6));
        test(BSON("_id" << 1 << "x" << 5.6),
             BSON("$set" << BSON("x" << 1)),
             BSON("_id" << 1 << "x" << 1));
    }
};
}  // namespace basic


class All : public Suite {
public:
    All() : Suite("update") {}
    void setupTests() {
        add<ModId>();
        add<ModNonmodMix>();
        add<InvalidMod>();
        add<ModNotFirst>();
        add<ModDuplicateFieldSpec>();
        add<IncNonNumber>();
        add<PushAllNonArray>();
        add<PullAllNonArray>();
        add<IncTargetNonNumber>();
        add<SetNum>();
        add<SetString>();
        add<SetStringDifferentLength>();
        add<SetStringToNum>();
        add<SetStringToNumInPlace>();
        add<SetOnInsertFromEmpty>();
        add<SetOnInsertFromNonExistent>();
        add<SetOnInsertFromNonExistentWithQuery>();
        add<SetOnInsertFromNonExistentWithQueryOverField>();
        add<SetOnInsertMissingField>();
        add<SetOnInsertExisting>();
        add<SetOnInsertMixed>();
        add<SetOnInsertMissingParent>();
        add<ModDotted>();
        add<SetInPlaceDotted>();
        add<SetRecreateDotted>();
        add<SetMissingDotted>();
        add<SetAdjacentDotted>();
        add<IncMissing>();
        add<MultiInc>();
        add<UnorderedNewSet>();
        add<UnorderedNewSetAdjacent>();
        add<ArrayEmbeddedSet>();
        add<AttemptEmbedInExistingNum>();
        add<AttemptEmbedConflictsWithOtherSet>();
        add<ModMasksEmbeddedConflict>();
        add<ModOverwritesExistingObject>();
        add<InvalidEmbeddedSet>();
        add<UpsertMissingEmbedded>();
        add<Push>();
        add<PushInvalidEltType>();
        add<PushConflictsWithOtherMod>();
        add<PushFromNothing>();
        add<PushFromEmpty>();
        add<PushInsideNothing>();
        add<CantPushInsideOtherMod>();
        add<CantPushTwice>();
        add<SetEncapsulationConflictsWithExistingType>();
        add<CantPushToParent>();
        add<PushEachSimple>();
        add<PushEachFromEmpty>();
        add<PushSliceBelowFull>();
        add<PushSliceReachedFullExact>();
        add<PushSliceReachedFullWithEach>();
        add<PushSliceReachedFullWithBoth>();
        add<PushSliceToZero>();
        add<PushSliceToZeroFromNothing>();
        add<PushSliceFromNothing>();
        add<PushSliceLongerThanSliceFromNothing>();
        add<PushSliceFromEmpty>();
        add<PushSliceLongerThanSliceFromEmpty>();
        add<PushSliceTwoFields>();
        add<PushSliceAndNormal>();
        add<PushSliceTwoFieldsConflict>();
        add<PushSliceAndNormalConflict>();
        add<PushSliceInvalidEachType>();
        add<PushSliceInvalidSliceType>();
        add<PushSliceInvalidSliceValue>();
        add<PushSliceInvalidSliceDouble>();
        add<PushSliceValidSliceDouble>();
        add<PushSliceInvalidSlice>();
        add<PushSortBelowFull>();
        add<PushSortReachedFullExact>();
        add<PushSortReachedFullWithBoth>();
        add<PushSortToZero>();
        add<PushSortToZeroFromNothing>();
        add<PushSortFromNothing>();
        add<PushSortLongerThanSliceFromNothing>();
        add<PushSortFromEmpty>();
        add<PushSortLongerThanSliceFromEmpty>();
        add<PushSortSortMixed>();
        add<PushSortSortOutOfOrderFields>();
        add<PushSortSortExtraFields>();
        add<PushSortSortMissingFields>();
        add<PushSortSortNestedFields>();
        add<PushSortInvalidSortPattern>();
        add<PushSortInvalidEachType>();
        add<PushSortInvalidSortType>();
        add<PushSortInvalidSortValue>();
        add<PushSortInvalidSortDouble>();
        add<PushSortValidSortDouble>();
        add<PushSortInvalidSortSort>();
        add<PushSortInvalidSortSortOrder>();
        add<PushSortInvertedSortAndSlice>();
        add<PushSortInvalidDuplicatedSort>();
        add<CantIncParent>();
        add<DontDropEmpty>();
        add<InsertInEmpty>();
        add<IndexParentOfMod>();
        add<PreserveIdWithIndex>();
        add<CheckNoMods>();
        add<UpdateMissingToNull>();
        add<TwoModsWithinDuplicatedField>();
        add<ThreeModsWithinDuplicatedField>();
        add<TwoModsBeforeExistingField>();
        add<basic::inc1>();
        add<basic::inc2>();
        add<basic::inc3>();
        add<basic::inc4>();
        add<basic::inc5>();
        add<basic::inc6>();
        add<basic::bit1>();
        add<basic::unset>();
        add<basic::setswitchint>();
    }
};

SuiteInstance<All> myall;

}  // namespace UpdateTests<|MERGE_RESOLUTION|>--- conflicted
+++ resolved
@@ -77,11 +77,7 @@
     }
 
     const ServiceContext::UniqueOperationContext _txnPtr = cc().makeOperationContext();
-<<<<<<< HEAD
-    OperationContext& _txn = *_txnPtr;
-=======
     OperationContext& _opCtx = *_txnPtr;
->>>>>>> f378d467
     DBDirectClient _client;
 };
 
