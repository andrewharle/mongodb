--- conflicted
+++ resolved
@@ -37,10 +37,7 @@
 #include "mongo/db/catalog/drop_collection.h"
 #include "mongo/db/catalog/head_manager.h"
 #include "mongo/db/catalog/index_create.h"
-<<<<<<< HEAD
-=======
 #include "mongo/db/catalog/rename_collection.h"
->>>>>>> f378d467
 #include "mongo/db/client.h"
 #include "mongo/db/db_raii.h"
 #include "mongo/db/index/index_descriptor.h"
@@ -57,22 +54,12 @@
 namespace {
 const auto kIndexVersion = IndexDescriptor::IndexVersion::kV2;
 
-<<<<<<< HEAD
-void dropDatabase(OperationContext* txn, const NamespaceString& nss) {
-    ScopedTransaction transaction(txn, MODE_X);
-    Lock::GlobalWrite globalWriteLock(txn->lockState());
-    Database* db = dbHolder().get(txn, nss.db());
-
-    if (db) {
-        Database::dropDatabase(txn, db);
-=======
 void dropDatabase(OperationContext* opCtx, const NamespaceString& nss) {
     Lock::GlobalWrite globalWriteLock(opCtx);
     Database* db = DatabaseHolder::getDatabaseHolder().get(opCtx, nss.db());
 
     if (db) {
         Database::dropDatabase(opCtx, db);
->>>>>>> f378d467
     }
 }
 bool collectionExists(OldClientContext* ctx, const string& ns) {
@@ -106,18 +93,11 @@
     return coll->truncate(opCtx);
 }
 
-<<<<<<< HEAD
-void insertRecord(OperationContext* txn, const NamespaceString& nss, const BSONObj& data) {
-    Collection* coll = dbHolder().get(txn, nss.db())->getCollection(nss.ns());
-    OpDebug* const nullOpDebug = nullptr;
-    ASSERT_OK(coll->insertDocument(txn, data, nullOpDebug, false));
-=======
 void insertRecord(OperationContext* opCtx, const NamespaceString& nss, const BSONObj& data) {
     Collection* coll =
         DatabaseHolder::getDatabaseHolder().get(opCtx, nss.db())->getCollection(opCtx, nss);
     OpDebug* const nullOpDebug = nullptr;
     ASSERT_OK(coll->insertDocument(opCtx, InsertStatement(data), nullOpDebug, false));
->>>>>>> f378d467
 }
 void assertOnlyRecord(OperationContext* opCtx, const NamespaceString& nss, const BSONObj& data) {
     Collection* coll =
@@ -185,13 +165,8 @@
         }
 
         string ns = "unittests.rollback_create_collection";
-<<<<<<< HEAD
-        const ServiceContext::UniqueOperationContext txnPtr = cc().makeOperationContext();
-        OperationContext& txn = *txnPtr;
-=======
-        const ServiceContext::UniqueOperationContext opCtxPtr = cc().makeOperationContext();
-        OperationContext& opCtx = *opCtxPtr;
->>>>>>> f378d467
+        const ServiceContext::UniqueOperationContext opCtxPtr = cc().makeOperationContext();
+        OperationContext& opCtx = *opCtxPtr;
         NamespaceString nss(ns);
         dropDatabase(&opCtx, nss);
 
@@ -228,13 +203,8 @@
         }
 
         string ns = "unittests.rollback_drop_collection";
-<<<<<<< HEAD
-        const ServiceContext::UniqueOperationContext txnPtr = cc().makeOperationContext();
-        OperationContext& txn = *txnPtr;
-=======
-        const ServiceContext::UniqueOperationContext opCtxPtr = cc().makeOperationContext();
-        OperationContext& opCtx = *opCtxPtr;
->>>>>>> f378d467
+        const ServiceContext::UniqueOperationContext opCtxPtr = cc().makeOperationContext();
+        OperationContext& opCtx = *opCtxPtr;
         NamespaceString nss(ns);
         dropDatabase(&opCtx, nss);
 
@@ -282,13 +252,8 @@
 
         NamespaceString source("unittests.rollback_rename_collection_src");
         NamespaceString target("unittests.rollback_rename_collection_dest");
-<<<<<<< HEAD
-        const ServiceContext::UniqueOperationContext txnPtr = cc().makeOperationContext();
-        OperationContext& txn = *txnPtr;
-=======
-        const ServiceContext::UniqueOperationContext opCtxPtr = cc().makeOperationContext();
-        OperationContext& opCtx = *opCtxPtr;
->>>>>>> f378d467
+        const ServiceContext::UniqueOperationContext opCtxPtr = cc().makeOperationContext();
+        OperationContext& opCtx = *opCtxPtr;
 
         dropDatabase(&opCtx, source);
         dropDatabase(&opCtx, target);
@@ -342,13 +307,8 @@
 
         NamespaceString source("unittests.rollback_rename_droptarget_collection_src");
         NamespaceString target("unittests.rollback_rename_droptarget_collection_dest");
-<<<<<<< HEAD
-        const ServiceContext::UniqueOperationContext txnPtr = cc().makeOperationContext();
-        OperationContext& txn = *txnPtr;
-=======
-        const ServiceContext::UniqueOperationContext opCtxPtr = cc().makeOperationContext();
-        OperationContext& opCtx = *opCtxPtr;
->>>>>>> f378d467
+        const ServiceContext::UniqueOperationContext opCtxPtr = cc().makeOperationContext();
+        OperationContext& opCtx = *opCtxPtr;
 
         dropDatabase(&opCtx, source);
         dropDatabase(&opCtx, target);
@@ -420,15 +380,9 @@
 public:
     void run() {
         NamespaceString nss("unittests.rollback_replace_collection");
-<<<<<<< HEAD
-        const ServiceContext::UniqueOperationContext txnPtr = cc().makeOperationContext();
-        OperationContext& txn = *txnPtr;
-        dropDatabase(&txn, nss);
-=======
-        const ServiceContext::UniqueOperationContext opCtxPtr = cc().makeOperationContext();
-        OperationContext& opCtx = *opCtxPtr;
-        dropDatabase(&opCtx, nss);
->>>>>>> f378d467
+        const ServiceContext::UniqueOperationContext opCtxPtr = cc().makeOperationContext();
+        OperationContext& opCtx = *opCtxPtr;
+        dropDatabase(&opCtx, nss);
 
         Lock::DBLock dbXLock(&opCtx, nss.db(), MODE_X);
         OldClientContext ctx(&opCtx, nss.ns());
@@ -488,15 +442,9 @@
 public:
     void run() {
         NamespaceString nss("unittests.rollback_create_drop_collection");
-<<<<<<< HEAD
-        const ServiceContext::UniqueOperationContext txnPtr = cc().makeOperationContext();
-        OperationContext& txn = *txnPtr;
-        dropDatabase(&txn, nss);
-=======
-        const ServiceContext::UniqueOperationContext opCtxPtr = cc().makeOperationContext();
-        OperationContext& opCtx = *opCtxPtr;
-        dropDatabase(&opCtx, nss);
->>>>>>> f378d467
+        const ServiceContext::UniqueOperationContext opCtxPtr = cc().makeOperationContext();
+        OperationContext& opCtx = *opCtxPtr;
+        dropDatabase(&opCtx, nss);
 
         Lock::DBLock dbXLock(&opCtx, nss.db(), MODE_X);
         OldClientContext ctx(&opCtx, nss.ns());
@@ -538,15 +486,9 @@
 public:
     void run() {
         NamespaceString nss("unittests.rollback_truncate_collection");
-<<<<<<< HEAD
-        const ServiceContext::UniqueOperationContext txnPtr = cc().makeOperationContext();
-        OperationContext& txn = *txnPtr;
-        dropDatabase(&txn, nss);
-=======
-        const ServiceContext::UniqueOperationContext opCtxPtr = cc().makeOperationContext();
-        OperationContext& opCtx = *opCtxPtr;
-        dropDatabase(&opCtx, nss);
->>>>>>> f378d467
+        const ServiceContext::UniqueOperationContext opCtxPtr = cc().makeOperationContext();
+        OperationContext& opCtx = *opCtxPtr;
+        dropDatabase(&opCtx, nss);
 
         Lock::DBLock dbXLock(&opCtx, nss.db(), MODE_X);
         OldClientContext ctx(&opCtx, nss.ns());
@@ -596,13 +538,8 @@
 public:
     void run() {
         string ns = "unittests.rollback_create_index";
-<<<<<<< HEAD
-        const ServiceContext::UniqueOperationContext txnPtr = cc().makeOperationContext();
-        OperationContext& txn = *txnPtr;
-=======
-        const ServiceContext::UniqueOperationContext opCtxPtr = cc().makeOperationContext();
-        OperationContext& opCtx = *opCtxPtr;
->>>>>>> f378d467
+        const ServiceContext::UniqueOperationContext opCtxPtr = cc().makeOperationContext();
+        OperationContext& opCtx = *opCtxPtr;
         NamespaceString nss(ns);
         dropDatabase(&opCtx, nss);
         createCollection(&opCtx, nss);
@@ -642,13 +579,8 @@
 public:
     void run() {
         string ns = "unittests.rollback_drop_index";
-<<<<<<< HEAD
-        const ServiceContext::UniqueOperationContext txnPtr = cc().makeOperationContext();
-        OperationContext& txn = *txnPtr;
-=======
-        const ServiceContext::UniqueOperationContext opCtxPtr = cc().makeOperationContext();
-        OperationContext& opCtx = *opCtxPtr;
->>>>>>> f378d467
+        const ServiceContext::UniqueOperationContext opCtxPtr = cc().makeOperationContext();
+        OperationContext& opCtx = *opCtxPtr;
         NamespaceString nss(ns);
         dropDatabase(&opCtx, nss);
         createCollection(&opCtx, nss);
@@ -700,13 +632,8 @@
 public:
     void run() {
         string ns = "unittests.rollback_create_drop_index";
-<<<<<<< HEAD
-        const ServiceContext::UniqueOperationContext txnPtr = cc().makeOperationContext();
-        OperationContext& txn = *txnPtr;
-=======
-        const ServiceContext::UniqueOperationContext opCtxPtr = cc().makeOperationContext();
-        OperationContext& opCtx = *opCtxPtr;
->>>>>>> f378d467
+        const ServiceContext::UniqueOperationContext opCtxPtr = cc().makeOperationContext();
+        OperationContext& opCtx = *opCtxPtr;
         NamespaceString nss(ns);
         dropDatabase(&opCtx, nss);
         createCollection(&opCtx, nss);
@@ -749,13 +676,8 @@
 public:
     void run() {
         string ns = "unittests.rollback_set_index_head";
-<<<<<<< HEAD
-        const ServiceContext::UniqueOperationContext txnPtr = cc().makeOperationContext();
-        OperationContext& txn = *txnPtr;
-=======
-        const ServiceContext::UniqueOperationContext opCtxPtr = cc().makeOperationContext();
-        OperationContext& opCtx = *opCtxPtr;
->>>>>>> f378d467
+        const ServiceContext::UniqueOperationContext opCtxPtr = cc().makeOperationContext();
+        OperationContext& opCtx = *opCtxPtr;
         NamespaceString nss(ns);
         dropDatabase(&opCtx, nss);
         createCollection(&opCtx, nss);
@@ -817,13 +739,8 @@
 public:
     void run() {
         string ns = "unittests.rollback_create_collection_and_indexes";
-<<<<<<< HEAD
-        const ServiceContext::UniqueOperationContext txnPtr = cc().makeOperationContext();
-        OperationContext& txn = *txnPtr;
-=======
-        const ServiceContext::UniqueOperationContext opCtxPtr = cc().makeOperationContext();
-        OperationContext& opCtx = *opCtxPtr;
->>>>>>> f378d467
+        const ServiceContext::UniqueOperationContext opCtxPtr = cc().makeOperationContext();
+        OperationContext& opCtx = *opCtxPtr;
         NamespaceString nss(ns);
         dropDatabase(&opCtx, nss);
 
