--- conflicted
+++ resolved
@@ -38,14 +38,9 @@
 #include "mongo/db/client.h"
 #include "mongo/db/db_raii.h"
 #include "mongo/db/json.h"
-#include "mongo/db/matcher/extensions_callback_disallow_extensions.h"
 #include "mongo/db/matcher/extensions_callback_real.h"
 #include "mongo/db/matcher/matcher.h"
-<<<<<<< HEAD
-#include "mongo/db/operation_context_impl.h"
-=======
 #include "mongo/db/pipeline/expression_context_for_test.h"
->>>>>>> f378d467
 #include "mongo/db/query/collation/collator_interface_mock.h"
 #include "mongo/dbtests/dbtests.h"
 #include "mongo/util/timer.h"
@@ -68,13 +63,8 @@
 public:
     void run() {
         BSONObj query = fromjson("{\"a\":\"b\"}");
-<<<<<<< HEAD
-        const CollatorInterface* collator = nullptr;
-        M m(query, ExtensionsCallbackDisallowExtensions(), collator);
-=======
         boost::intrusive_ptr<ExpressionContextForTest> expCtx(new ExpressionContextForTest());
         M m(query, expCtx);
->>>>>>> f378d467
         ASSERT(m.matches(fromjson("{\"a\":\"b\"}")));
     }
 };
@@ -84,13 +74,8 @@
 public:
     void run() {
         BSONObj query = fromjson("{\"a\":5}");
-<<<<<<< HEAD
-        const CollatorInterface* collator = nullptr;
-        M m(query, ExtensionsCallbackDisallowExtensions(), collator);
-=======
         boost::intrusive_ptr<ExpressionContextForTest> expCtx(new ExpressionContextForTest());
         M m(query, expCtx);
->>>>>>> f378d467
         ASSERT(m.matches(fromjson("{\"a\":5}")));
     }
 };
@@ -101,13 +86,8 @@
     void run() {
         BSONObjBuilder query;
         query.append("a", 5);
-<<<<<<< HEAD
-        const CollatorInterface* collator = nullptr;
-        M m(query.done(), ExtensionsCallbackDisallowExtensions(), collator);
-=======
         boost::intrusive_ptr<ExpressionContextForTest> expCtx(new ExpressionContextForTest());
         M m(query.done(), expCtx);
->>>>>>> f378d467
         ASSERT(m.matches(fromjson("{\"a\":5}")));
     }
 };
@@ -117,13 +97,8 @@
 public:
     void run() {
         BSONObj query = fromjson("{\"a\":{\"$gt\":4}}");
-<<<<<<< HEAD
-        const CollatorInterface* collator = nullptr;
-        M m(query, ExtensionsCallbackDisallowExtensions(), collator);
-=======
         boost::intrusive_ptr<ExpressionContextForTest> expCtx(new ExpressionContextForTest());
         M m(query, expCtx);
->>>>>>> f378d467
         BSONObjBuilder b;
         b.append("a", 5);
         ASSERT(m.matches(b.done()));
@@ -138,13 +113,8 @@
         ASSERT_EQUALS(4, query["a"].embeddedObject()["$in"].embeddedObject()["0"].number());
         ASSERT_EQUALS(NumberInt, query["a"].embeddedObject()["$in"].embeddedObject()["0"].type());
 
-<<<<<<< HEAD
-        const CollatorInterface* collator = nullptr;
-        M m(query, ExtensionsCallbackDisallowExtensions(), collator);
-=======
         boost::intrusive_ptr<ExpressionContextForTest> expCtx(new ExpressionContextForTest());
         M m(query, expCtx);
->>>>>>> f378d467
 
         {
             BSONObjBuilder b;
@@ -171,13 +141,8 @@
 class MixedNumericEmbedded {
 public:
     void run() {
-<<<<<<< HEAD
-        const CollatorInterface* collator = nullptr;
-        M m(BSON("a" << BSON("x" << 1)), ExtensionsCallbackDisallowExtensions(), collator);
-=======
         boost::intrusive_ptr<ExpressionContextForTest> expCtx(new ExpressionContextForTest());
         M m(BSON("a" << BSON("x" << 1)), expCtx);
->>>>>>> f378d467
         ASSERT(m.matches(BSON("a" << BSON("x" << 1))));
         ASSERT(m.matches(BSON("a" << BSON("x" << 1.0))));
     }
@@ -187,13 +152,8 @@
 class Size {
 public:
     void run() {
-<<<<<<< HEAD
-        const CollatorInterface* collator = nullptr;
-        M m(fromjson("{a:{$size:4}}"), ExtensionsCallbackDisallowExtensions(), collator);
-=======
         boost::intrusive_ptr<ExpressionContextForTest> expCtx(new ExpressionContextForTest());
         M m(fromjson("{a:{$size:4}}"), expCtx);
->>>>>>> f378d467
         ASSERT(m.matches(fromjson("{a:[1,2,3,4]}")));
         ASSERT(!m.matches(fromjson("{a:[1,2,3]}")));
         ASSERT(!m.matches(fromjson("{a:[1,2,3,'a','b']}")));
@@ -205,15 +165,8 @@
 class WithinBox {
 public:
     void run() {
-<<<<<<< HEAD
-        const CollatorInterface* collator = nullptr;
-        M m(fromjson("{loc:{$within:{$box:[{x: 4, y:4},[6,6]]}}}"),
-            ExtensionsCallbackDisallowExtensions(),
-            collator);
-=======
         boost::intrusive_ptr<ExpressionContextForTest> expCtx(new ExpressionContextForTest());
         M m(fromjson("{loc:{$within:{$box:[{x: 4, y:4},[6,6]]}}}"), expCtx);
->>>>>>> f378d467
         ASSERT(!m.matches(fromjson("{loc: [3,4]}")));
         ASSERT(m.matches(fromjson("{loc: [4,4]}")));
         ASSERT(m.matches(fromjson("{loc: [5,5]}")));
@@ -226,15 +179,8 @@
 class WithinPolygon {
 public:
     void run() {
-<<<<<<< HEAD
-        const CollatorInterface* collator = nullptr;
-        M m(fromjson("{loc:{$within:{$polygon:[{x:0,y:0},[0,5],[5,5],[5,0]]}}}"),
-            ExtensionsCallbackDisallowExtensions(),
-            collator);
-=======
         boost::intrusive_ptr<ExpressionContextForTest> expCtx(new ExpressionContextForTest());
         M m(fromjson("{loc:{$within:{$polygon:[{x:0,y:0},[0,5],[5,5],[5,0]]}}}"), expCtx);
->>>>>>> f378d467
         ASSERT(m.matches(fromjson("{loc: [3,4]}")));
         ASSERT(m.matches(fromjson("{loc: [4,4]}")));
         ASSERT(m.matches(fromjson("{loc: {x:5,y:5}}")));
@@ -247,15 +193,8 @@
 class WithinCenter {
 public:
     void run() {
-<<<<<<< HEAD
-        const CollatorInterface* collator = nullptr;
-        M m(fromjson("{loc:{$within:{$center:[{x:30,y:30},10]}}}"),
-            ExtensionsCallbackDisallowExtensions(),
-            collator);
-=======
         boost::intrusive_ptr<ExpressionContextForTest> expCtx(new ExpressionContextForTest());
         M m(fromjson("{loc:{$within:{$center:[{x:30,y:30},10]}}}"), expCtx);
->>>>>>> f378d467
         ASSERT(!m.matches(fromjson("{loc: [3,4]}")));
         ASSERT(m.matches(fromjson("{loc: {x:30,y:30}}")));
         ASSERT(m.matches(fromjson("{loc: [20,30]}")));
@@ -271,13 +210,8 @@
 class ElemMatchKey {
 public:
     void run() {
-<<<<<<< HEAD
-        const CollatorInterface* collator = nullptr;
-        M matcher(BSON("a.b" << 1), ExtensionsCallbackDisallowExtensions(), collator);
-=======
         boost::intrusive_ptr<ExpressionContextForTest> expCtx(new ExpressionContextForTest());
         M matcher(BSON("a.b" << 1), expCtx);
->>>>>>> f378d467
         MatchDetails details;
         details.requestElemMatchKey();
         ASSERT(!details.hasElemMatchKey());
@@ -292,23 +226,12 @@
 class WhereSimple1 {
 public:
     void run() {
-<<<<<<< HEAD
-        const ServiceContext::UniqueOperationContext txnPtr = cc().makeOperationContext();
-        OperationContext& txn = *txnPtr;
-=======
         const ServiceContext::UniqueOperationContext opCtxPtr = cc().makeOperationContext();
         OperationContext& opCtx = *opCtxPtr;
->>>>>>> f378d467
         const NamespaceString nss("unittests.matchertests");
         AutoGetCollectionForReadCommand ctx(&opCtx, nss);
 
         const CollatorInterface* collator = nullptr;
-<<<<<<< HEAD
-        M m(BSON("$where"
-                 << "function(){ return this.a == 1; }"),
-            ExtensionsCallbackReal(&txn, &nss),
-            collator);
-=======
         const boost::intrusive_ptr<ExpressionContext> expCtx(
             new ExpressionContext(opCtxPtr.get(), collator));
         M m(BSON("$where"
@@ -316,7 +239,6 @@
             expCtx,
             ExtensionsCallbackReal(&opCtx, &nss),
             MatchExpressionParser::AllowedFeatures::kJavascript);
->>>>>>> f378d467
         ASSERT(m.matches(BSON("a" << 1)));
         ASSERT(!m.matches(BSON("a" << 2)));
     }
@@ -326,13 +248,8 @@
 class TimingBase {
 public:
     long dotime(const BSONObj& patt, const BSONObj& obj) {
-<<<<<<< HEAD
-        const CollatorInterface* collator = nullptr;
-        M m(patt, ExtensionsCallbackDisallowExtensions(), collator);
-=======
         boost::intrusive_ptr<ExpressionContextForTest> expCtx(new ExpressionContextForTest());
         M m(patt, expCtx);
->>>>>>> f378d467
         Timer t;
         for (int i = 0; i < 900000; i++) {
             if (!m.matches(obj)) {
@@ -362,18 +279,10 @@
 class NullCollator {
 public:
     void run() {
-<<<<<<< HEAD
-        const CollatorInterface* collator = nullptr;
-        M matcher(BSON("a"
-                       << "string"),
-                  ExtensionsCallbackDisallowExtensions(),
-                  collator);
-=======
         boost::intrusive_ptr<ExpressionContextForTest> expCtx(new ExpressionContextForTest());
         M matcher(BSON("a"
                        << "string"),
                   expCtx);
->>>>>>> f378d467
         ASSERT(!matcher.matches(BSON("a"
                                      << "string2")));
     }
@@ -385,18 +294,11 @@
 public:
     void run() {
         CollatorInterfaceMock collator(CollatorInterfaceMock::MockType::kAlwaysEqual);
-<<<<<<< HEAD
-        M matcher(BSON("a"
-                       << "string"),
-                  ExtensionsCallbackDisallowExtensions(),
-                  &collator);
-=======
         boost::intrusive_ptr<ExpressionContextForTest> expCtx(new ExpressionContextForTest());
         expCtx->setCollator(&collator);
         M matcher(BSON("a"
                        << "string"),
                   expCtx);
->>>>>>> f378d467
         ASSERT(matcher.matches(BSON("a"
                                     << "string2")));
     }
