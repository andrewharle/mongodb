
/**
 *    Copyright (C) 2018-present MongoDB, Inc.
 *
 *    This program is free software: you can redistribute it and/or modify
 *    it under the terms of the Server Side Public License, version 1,
 *    as published by MongoDB, Inc.
 *
 *    This program is distributed in the hope that it will be useful,
 *    but WITHOUT ANY WARRANTY; without even the implied warranty of
 *    MERCHANTABILITY or FITNESS FOR A PARTICULAR PURPOSE.  See the
 *    Server Side Public License for more details.
 *
 *    You should have received a copy of the Server Side Public License
 *    along with this program. If not, see
 *    <http://www.mongodb.com/licensing/server-side-public-license>.
 *
 *    As a special exception, the copyright holders give permission to link the
 *    code of portions of this program with the OpenSSL library under certain
 *    conditions as described in each individual source file and distribute
 *    linked combinations including the program with the OpenSSL library. You
 *    must comply with the Server Side Public License in all respects for
 *    all of the code used other than as permitted herein. If you modify file(s)
 *    with this exception, you may extend this exception to your version of the
 *    file(s), but you are not obligated to do so. If you do not wish to do so,
 *    delete this exception statement from your version. If you delete this
 *    exception statement from all source files in the program, then also delete
 *    it in the license file.
 */

/**
 * This file tests db/exec/delete.cpp.
 */

#include "mongo/platform/basic.h"

#include "mongo/db/catalog/collection.h"
#include "mongo/db/catalog/database.h"
#include "mongo/db/client.h"
#include "mongo/db/concurrency/write_conflict_exception.h"
#include "mongo/db/db_raii.h"
#include "mongo/db/dbdirectclient.h"
#include "mongo/db/exec/collection_scan.h"
#include "mongo/db/exec/delete.h"
#include "mongo/db/exec/queued_data_stage.h"
<<<<<<< HEAD
#include "mongo/db/matcher/extensions_callback_disallow_extensions.h"
=======
>>>>>>> f378d467
#include "mongo/db/query/canonical_query.h"
#include "mongo/db/service_context.h"
#include "mongo/dbtests/dbtests.h"
#include "mongo/stdx/memory.h"

namespace QueryStageDelete {

using std::unique_ptr;
using std::vector;
using stdx::make_unique;

static const NamespaceString nss("unittests.QueryStageDelete");

//
// Stage-specific tests.
//

class QueryStageDeleteBase {
public:
    QueryStageDeleteBase() : _client(&_opCtx) {
        OldClientWriteContext ctx(&_opCtx, nss.ns());

        for (size_t i = 0; i < numObj(); ++i) {
            BSONObjBuilder bob;
            bob.append("_id", static_cast<long long int>(i));
            bob.append("foo", static_cast<long long int>(i));
            _client.insert(nss.ns(), bob.obj());
        }
    }

    virtual ~QueryStageDeleteBase() {
        OldClientWriteContext ctx(&_opCtx, nss.ns());
        _client.dropCollection(nss.ns());
    }

    void remove(const BSONObj& obj) {
        _client.remove(nss.ns(), obj);
    }

    void getRecordIds(Collection* collection,
                      CollectionScanParams::Direction direction,
                      vector<RecordId>* out) {
        WorkingSet ws;

        CollectionScanParams params;
        params.collection = collection;
        params.direction = direction;
        params.tailable = false;

        unique_ptr<CollectionScan> scan(new CollectionScan(&_opCtx, params, &ws, NULL));
        while (!scan->isEOF()) {
            WorkingSetID id = WorkingSet::INVALID_ID;
            PlanStage::StageState state = scan->work(&id);
            if (PlanStage::ADVANCED == state) {
                WorkingSetMember* member = ws.get(id);
                verify(member->hasRecordId());
                out->push_back(member->recordId);
            }
        }
    }

    unique_ptr<CanonicalQuery> canonicalize(const BSONObj& query) {
        auto qr = stdx::make_unique<QueryRequest>(nss);
        qr->setFilter(query);
<<<<<<< HEAD
        auto statusWithCQ = CanonicalQuery::canonicalize(
            &_txn, std::move(qr), ExtensionsCallbackDisallowExtensions());
=======
        auto statusWithCQ = CanonicalQuery::canonicalize(&_opCtx, std::move(qr));
>>>>>>> f378d467
        ASSERT_OK(statusWithCQ.getStatus());
        return std::move(statusWithCQ.getValue());
    }

    static size_t numObj() {
        return 50;
    }

protected:
    const ServiceContext::UniqueOperationContext _txnPtr = cc().makeOperationContext();
<<<<<<< HEAD
    OperationContext& _txn = *_txnPtr;
=======
    OperationContext& _opCtx = *_txnPtr;
>>>>>>> f378d467

private:
    DBDirectClient _client;
};

//
// Test invalidation for the delete stage.  Use the delete stage to delete some objects
// retrieved by a collscan, then invalidate the upcoming object, then expect the delete stage to
// skip over it and successfully delete the rest.
//
class QueryStageDeleteInvalidateUpcomingObject : public QueryStageDeleteBase {
public:
    void run() {
        OldClientWriteContext ctx(&_opCtx, nss.ns());

        Collection* coll = ctx.getCollection();

        // Get the RecordIds that would be returned by an in-order scan.
        vector<RecordId> recordIds;
        getRecordIds(coll, CollectionScanParams::FORWARD, &recordIds);

        // Configure the scan.
        CollectionScanParams collScanParams;
        collScanParams.collection = coll;
        collScanParams.direction = CollectionScanParams::FORWARD;
        collScanParams.tailable = false;

        // Configure the delete stage.
        DeleteStageParams deleteStageParams;
        deleteStageParams.isMulti = true;

        WorkingSet ws;
        DeleteStage deleteStage(&_opCtx,
                                deleteStageParams,
                                &ws,
                                coll,
                                new CollectionScan(&_opCtx, collScanParams, &ws, NULL));

        const DeleteStats* stats = static_cast<const DeleteStats*>(deleteStage.getSpecificStats());

        const size_t targetDocIndex = 10;

        while (stats->docsDeleted < targetDocIndex) {
            WorkingSetID id = WorkingSet::INVALID_ID;
            PlanStage::StageState state = deleteStage.work(&id);
            ASSERT_EQUALS(PlanStage::NEED_TIME, state);
        }

        // Remove recordIds[targetDocIndex];
        deleteStage.saveState();
        {
<<<<<<< HEAD
            WriteUnitOfWork wunit(&_txn);
            deleteStage.invalidate(&_txn, recordIds[targetDocIndex], INVALIDATION_DELETION);
            wunit.commit();
        }
        BSONObj targetDoc = coll->docFor(&_txn, recordIds[targetDocIndex]).value();
=======
            WriteUnitOfWork wunit(&_opCtx);
            deleteStage.invalidate(&_opCtx, recordIds[targetDocIndex], INVALIDATION_DELETION);
            wunit.commit();
        }
        BSONObj targetDoc = coll->docFor(&_opCtx, recordIds[targetDocIndex]).value();
>>>>>>> f378d467
        ASSERT(!targetDoc.isEmpty());
        remove(targetDoc);
        deleteStage.restoreState();

        // Remove the rest.
        while (!deleteStage.isEOF()) {
            WorkingSetID id = WorkingSet::INVALID_ID;
            PlanStage::StageState state = deleteStage.work(&id);
            invariant(PlanStage::NEED_TIME == state || PlanStage::IS_EOF == state);
        }

        ASSERT_EQUALS(numObj() - 1, stats->docsDeleted);
    }
};

/**
 * Test that the delete stage returns an owned copy of the original document if returnDeleted is
 * specified.
 */
class QueryStageDeleteReturnOldDoc : public QueryStageDeleteBase {
public:
    void run() {
        // Various variables we'll need.
        OldClientWriteContext ctx(&_opCtx, nss.ns());
        Collection* coll = ctx.getCollection();
        const int targetDocIndex = 0;
        const BSONObj query = BSON("foo" << BSON("$gte" << targetDocIndex));
        const auto ws = make_unique<WorkingSet>();
        const unique_ptr<CanonicalQuery> cq(canonicalize(query));

        // Get the RecordIds that would be returned by an in-order scan.
        vector<RecordId> recordIds;
        getRecordIds(coll, CollectionScanParams::FORWARD, &recordIds);

        // Configure a QueuedDataStage to pass the first object in the collection back in a
        // RID_AND_OBJ state.
<<<<<<< HEAD
        auto qds = make_unique<QueuedDataStage>(&_txn, ws.get());
=======
        auto qds = make_unique<QueuedDataStage>(&_opCtx, ws.get());
>>>>>>> f378d467
        WorkingSetID id = ws->allocate();
        WorkingSetMember* member = ws->get(id);
        member->recordId = recordIds[targetDocIndex];
        const BSONObj oldDoc = BSON("_id" << targetDocIndex << "foo" << targetDocIndex);
        member->obj = Snapshotted<BSONObj>(SnapshotId(), oldDoc);
        ws->transitionToRecordIdAndObj(id);
        qds->pushBack(id);

        // Configure the delete.
        DeleteStageParams deleteParams;
        deleteParams.returnDeleted = true;
        deleteParams.canonicalQuery = cq.get();

        const auto deleteStage =
            make_unique<DeleteStage>(&_opCtx, deleteParams, ws.get(), coll, qds.release());

        const DeleteStats* stats = static_cast<const DeleteStats*>(deleteStage->getSpecificStats());

        // Should return advanced.
        id = WorkingSet::INVALID_ID;
        PlanStage::StageState state = deleteStage->work(&id);
        ASSERT_EQUALS(PlanStage::ADVANCED, state);

        // Make sure the returned value is what we expect it to be.

        // Should give us back a valid id.
        ASSERT_TRUE(WorkingSet::INVALID_ID != id);
        WorkingSetMember* resultMember = ws->get(id);
        // With an owned copy of the object, with no RecordId.
        ASSERT_TRUE(resultMember->hasOwnedObj());
        ASSERT_FALSE(resultMember->hasRecordId());
        ASSERT_EQUALS(resultMember->getState(), WorkingSetMember::OWNED_OBJ);
        ASSERT_TRUE(resultMember->obj.value().isOwned());

        // Should be the old value.
        ASSERT_BSONOBJ_EQ(resultMember->obj.value(), oldDoc);

        // Should have done the delete.
        ASSERT_EQUALS(stats->docsDeleted, 1U);
        // That should be it.
        id = WorkingSet::INVALID_ID;
        ASSERT_EQUALS(PlanStage::IS_EOF, deleteStage->work(&id));
    }
};

/**
 * Test that a delete stage which has not been asked to return the deleted document will skip a
 * WorkingSetMember that has been returned from the child in the OWNED_OBJ state. A WorkingSetMember
 * in the OWNED_OBJ state implies there was a conflict during execution, so this WorkingSetMember
 * should be skipped.
 */
class QueryStageDeleteSkipOwnedObjects : public QueryStageDeleteBase {
public:
    void run() {
        // Various variables we'll need.
        OldClientWriteContext ctx(&_opCtx, nss.ns());
        Collection* coll = ctx.getCollection();
        const BSONObj query = BSONObj();
        const auto ws = make_unique<WorkingSet>();
        const unique_ptr<CanonicalQuery> cq(canonicalize(query));

        // Configure a QueuedDataStage to pass an OWNED_OBJ to the delete stage.
        auto qds = make_unique<QueuedDataStage>(&_opCtx, ws.get());
        {
            WorkingSetID id = ws->allocate();
            WorkingSetMember* member = ws->get(id);
            member->obj = Snapshotted<BSONObj>(SnapshotId(), fromjson("{x: 1}"));
            member->transitionToOwnedObj();
            qds->pushBack(id);
        }

        // Configure the delete.
        DeleteStageParams deleteParams;
        deleteParams.isMulti = false;
        deleteParams.canonicalQuery = cq.get();

        const auto deleteStage =
            make_unique<DeleteStage>(&_opCtx, deleteParams, ws.get(), coll, qds.release());
        const DeleteStats* stats = static_cast<const DeleteStats*>(deleteStage->getSpecificStats());

        // Call work, passing the set up member to the delete stage.
        WorkingSetID id = WorkingSet::INVALID_ID;
        PlanStage::StageState state = deleteStage->work(&id);

        // Should return NEED_TIME, not deleting anything.
        ASSERT_EQUALS(PlanStage::NEED_TIME, state);
        ASSERT_EQUALS(stats->docsDeleted, 0U);

        id = WorkingSet::INVALID_ID;
        state = deleteStage->work(&id);
        ASSERT_EQUALS(PlanStage::IS_EOF, state);
    }
};


class All : public Suite {
public:
    All() : Suite("query_stage_delete") {}

    void setupTests() {
        // Stage-specific tests below.
        add<QueryStageDeleteInvalidateUpcomingObject>();
        add<QueryStageDeleteReturnOldDoc>();
        add<QueryStageDeleteSkipOwnedObjects>();
    }
};

SuiteInstance<All> all;

}  // namespace QueryStageDelete<|MERGE_RESOLUTION|>--- conflicted
+++ resolved
@@ -43,10 +43,6 @@
 #include "mongo/db/exec/collection_scan.h"
 #include "mongo/db/exec/delete.h"
 #include "mongo/db/exec/queued_data_stage.h"
-<<<<<<< HEAD
-#include "mongo/db/matcher/extensions_callback_disallow_extensions.h"
-=======
->>>>>>> f378d467
 #include "mongo/db/query/canonical_query.h"
 #include "mongo/db/service_context.h"
 #include "mongo/dbtests/dbtests.h"
@@ -111,12 +107,7 @@
     unique_ptr<CanonicalQuery> canonicalize(const BSONObj& query) {
         auto qr = stdx::make_unique<QueryRequest>(nss);
         qr->setFilter(query);
-<<<<<<< HEAD
-        auto statusWithCQ = CanonicalQuery::canonicalize(
-            &_txn, std::move(qr), ExtensionsCallbackDisallowExtensions());
-=======
         auto statusWithCQ = CanonicalQuery::canonicalize(&_opCtx, std::move(qr));
->>>>>>> f378d467
         ASSERT_OK(statusWithCQ.getStatus());
         return std::move(statusWithCQ.getValue());
     }
@@ -127,11 +118,7 @@
 
 protected:
     const ServiceContext::UniqueOperationContext _txnPtr = cc().makeOperationContext();
-<<<<<<< HEAD
-    OperationContext& _txn = *_txnPtr;
-=======
     OperationContext& _opCtx = *_txnPtr;
->>>>>>> f378d467
 
 private:
     DBDirectClient _client;
@@ -183,19 +170,11 @@
         // Remove recordIds[targetDocIndex];
         deleteStage.saveState();
         {
-<<<<<<< HEAD
-            WriteUnitOfWork wunit(&_txn);
-            deleteStage.invalidate(&_txn, recordIds[targetDocIndex], INVALIDATION_DELETION);
-            wunit.commit();
-        }
-        BSONObj targetDoc = coll->docFor(&_txn, recordIds[targetDocIndex]).value();
-=======
             WriteUnitOfWork wunit(&_opCtx);
             deleteStage.invalidate(&_opCtx, recordIds[targetDocIndex], INVALIDATION_DELETION);
             wunit.commit();
         }
         BSONObj targetDoc = coll->docFor(&_opCtx, recordIds[targetDocIndex]).value();
->>>>>>> f378d467
         ASSERT(!targetDoc.isEmpty());
         remove(targetDoc);
         deleteStage.restoreState();
@@ -232,11 +211,7 @@
 
         // Configure a QueuedDataStage to pass the first object in the collection back in a
         // RID_AND_OBJ state.
-<<<<<<< HEAD
-        auto qds = make_unique<QueuedDataStage>(&_txn, ws.get());
-=======
         auto qds = make_unique<QueuedDataStage>(&_opCtx, ws.get());
->>>>>>> f378d467
         WorkingSetID id = ws->allocate();
         WorkingSetMember* member = ws->get(id);
         member->recordId = recordIds[targetDocIndex];
