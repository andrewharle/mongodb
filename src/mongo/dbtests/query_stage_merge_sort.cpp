--- conflicted
+++ resolved
@@ -33,10 +33,7 @@
 #include "mongo/client/dbclientcursor.h"
 #include "mongo/db/catalog/collection.h"
 #include "mongo/db/catalog/database.h"
-<<<<<<< HEAD
-=======
 #include "mongo/db/catalog/index_catalog.h"
->>>>>>> f378d467
 #include "mongo/db/client.h"
 #include "mongo/db/db_raii.h"
 #include "mongo/db/dbdirectclient.h"
@@ -76,11 +73,7 @@
 
     IndexDescriptor* getIndex(const BSONObj& obj, Collection* coll) {
         std::vector<IndexDescriptor*> indexes;
-<<<<<<< HEAD
-        coll->getIndexCatalog()->findIndexesByKeyPattern(&_txn, obj, false, &indexes);
-=======
         coll->getIndexCatalog()->findIndexesByKeyPattern(&_opCtx, obj, false, &indexes);
->>>>>>> f378d467
         return indexes.empty() ? nullptr : indexes[0];
     }
 
@@ -93,11 +86,7 @@
     }
 
     void getRecordIds(set<RecordId>* out, Collection* coll) {
-<<<<<<< HEAD
-        auto cursor = coll->getCursor(&_txn);
-=======
         auto cursor = coll->getCursor(&_opCtx);
->>>>>>> f378d467
         while (auto record = cursor->next()) {
             out->insert(record->id);
         }
@@ -123,11 +112,7 @@
 
 protected:
     const ServiceContext::UniqueOperationContext _txnPtr = cc().makeOperationContext();
-<<<<<<< HEAD
-    OperationContext& _txn = *_txnPtr;
-=======
     OperationContext& _opCtx = *_txnPtr;
->>>>>>> f378d467
 
 private:
     DBDirectClient _client;
@@ -666,21 +651,12 @@
 class QueryStageMergeSortInvalidationMutationDedup : public QueryStageMergeSortTestBase {
 public:
     void run() {
-<<<<<<< HEAD
-        OldClientWriteContext ctx(&_txn, ns());
-        Database* db = ctx.db();
-        Collection* coll = db->getCollection(ns());
-        if (!coll) {
-            WriteUnitOfWork wuow(&_txn);
-            coll = db->createCollection(&_txn, ns());
-=======
         OldClientWriteContext ctx(&_opCtx, ns());
         Database* db = ctx.db();
         Collection* coll = db->getCollection(&_opCtx, ns());
         if (!coll) {
             WriteUnitOfWork wuow(&_opCtx);
             coll = db->createCollection(&_opCtx, ns());
->>>>>>> f378d467
             wuow.commit();
         }
 
@@ -699,11 +675,7 @@
         WorkingSetMember* member;
         MergeSortStageParams msparams;
         msparams.pattern = BSON("a" << 1);
-<<<<<<< HEAD
-        auto ms = stdx::make_unique<MergeSortStage>(&_txn, msparams, &ws, coll);
-=======
         auto ms = stdx::make_unique<MergeSortStage>(&_opCtx, msparams, &ws, coll);
->>>>>>> f378d467
 
         // First child scans [5, 10].
         {
@@ -715,11 +687,7 @@
             params.bounds.boundInclusion = BoundInclusion::kIncludeBothStartAndEndKeys;
             params.direction = 1;
             auto fetchStage = stdx::make_unique<FetchStage>(
-<<<<<<< HEAD
-                &_txn, &ws, new IndexScan(&_txn, params, &ws, nullptr), nullptr, coll);
-=======
                 &_opCtx, &ws, new IndexScan(&_opCtx, params, &ws, nullptr), nullptr, coll);
->>>>>>> f378d467
             ms->addChild(fetchStage.release());
         }
 
@@ -733,11 +701,7 @@
             params.bounds.boundInclusion = BoundInclusion::kIncludeBothStartAndEndKeys;
             params.direction = 1;
             auto fetchStage = stdx::make_unique<FetchStage>(
-<<<<<<< HEAD
-                &_txn, &ws, new IndexScan(&_txn, params, &ws, nullptr), nullptr, coll);
-=======
                 &_opCtx, &ws, new IndexScan(&_opCtx, params, &ws, nullptr), nullptr, coll);
->>>>>>> f378d467
             ms->addChild(fetchStage.release());
         }
 
@@ -749,11 +713,7 @@
         ++it;
 
         // Doc {a: 5} gets invalidated by an update.
-<<<<<<< HEAD
-        ms->invalidate(&_txn, *it, INVALIDATION_MUTATION);
-=======
         ms->invalidate(&_opCtx, *it, INVALIDATION_MUTATION);
->>>>>>> f378d467
 
         // Invalidated doc {a: 5} should still get returned.
         member = getNextResult(&ws, ms.get());
@@ -788,21 +748,12 @@
 class QueryStageMergeSortStringsWithNullCollation : public QueryStageMergeSortTestBase {
 public:
     void run() {
-<<<<<<< HEAD
-        OldClientWriteContext ctx(&_txn, ns());
-        Database* db = ctx.db();
-        Collection* coll = db->getCollection(ns());
-        if (!coll) {
-            WriteUnitOfWork wuow(&_txn);
-            coll = db->createCollection(&_txn, ns());
-=======
         OldClientWriteContext ctx(&_opCtx, ns());
         Database* db = ctx.db();
         Collection* coll = db->getCollection(&_opCtx, ns());
         if (!coll) {
             WriteUnitOfWork wuow(&_opCtx);
             coll = db->createCollection(&_opCtx, ns());
->>>>>>> f378d467
             wuow.commit();
         }
 
@@ -826,11 +777,7 @@
         MergeSortStageParams msparams;
         msparams.pattern = BSON("c" << 1 << "d" << 1);
         msparams.collator = nullptr;
-<<<<<<< HEAD
-        MergeSortStage* ms = new MergeSortStage(&_txn, msparams, ws.get(), coll);
-=======
         MergeSortStage* ms = new MergeSortStage(&_opCtx, msparams, ws.get(), coll);
->>>>>>> f378d467
 
         // a:1
         IndexScanParams params;
@@ -840,21 +787,6 @@
         params.bounds.endKey = objWithMaxKey(1);
         params.bounds.boundInclusion = BoundInclusion::kIncludeBothStartAndEndKeys;
         params.direction = 1;
-<<<<<<< HEAD
-        ms->addChild(new IndexScan(&_txn, params, ws.get(), NULL));
-
-        // b:1
-        params.descriptor = getIndex(secondIndex, coll);
-        ms->addChild(new IndexScan(&_txn, params, ws.get(), NULL));
-
-        unique_ptr<FetchStage> fetchStage =
-            make_unique<FetchStage>(&_txn, ws.get(), ms, nullptr, coll);
-        // Must fetch if we want to easily pull out an obj.
-        auto statusWithPlanExecutor = PlanExecutor::make(
-            &_txn, std::move(ws), std::move(fetchStage), coll, PlanExecutor::YIELD_MANUAL);
-        ASSERT_OK(statusWithPlanExecutor.getStatus());
-        unique_ptr<PlanExecutor> exec = std::move(statusWithPlanExecutor.getValue());
-=======
         ms->addChild(new IndexScan(&_opCtx, params, ws.get(), NULL));
 
         // b:1
@@ -868,7 +800,6 @@
             &_opCtx, std::move(ws), std::move(fetchStage), coll, PlanExecutor::NO_YIELD);
         ASSERT_OK(statusWithPlanExecutor.getStatus());
         auto exec = std::move(statusWithPlanExecutor.getValue());
->>>>>>> f378d467
 
         for (int i = 0; i < N; ++i) {
             BSONObj first, second;
@@ -890,21 +821,12 @@
 class QueryStageMergeSortStringsRespectsCollation : public QueryStageMergeSortTestBase {
 public:
     void run() {
-<<<<<<< HEAD
-        OldClientWriteContext ctx(&_txn, ns());
-        Database* db = ctx.db();
-        Collection* coll = db->getCollection(ns());
-        if (!coll) {
-            WriteUnitOfWork wuow(&_txn);
-            coll = db->createCollection(&_txn, ns());
-=======
         OldClientWriteContext ctx(&_opCtx, ns());
         Database* db = ctx.db();
         Collection* coll = db->getCollection(&_opCtx, ns());
         if (!coll) {
             WriteUnitOfWork wuow(&_opCtx);
             coll = db->createCollection(&_opCtx, ns());
->>>>>>> f378d467
             wuow.commit();
         }
 
@@ -929,11 +851,7 @@
         msparams.pattern = BSON("c" << 1 << "d" << 1);
         CollatorInterfaceMock collator(CollatorInterfaceMock::MockType::kReverseString);
         msparams.collator = &collator;
-<<<<<<< HEAD
-        MergeSortStage* ms = new MergeSortStage(&_txn, msparams, ws.get(), coll);
-=======
         MergeSortStage* ms = new MergeSortStage(&_opCtx, msparams, ws.get(), coll);
->>>>>>> f378d467
 
         // a:1
         IndexScanParams params;
@@ -943,21 +861,6 @@
         params.bounds.endKey = objWithMaxKey(1);
         params.bounds.boundInclusion = BoundInclusion::kIncludeBothStartAndEndKeys;
         params.direction = 1;
-<<<<<<< HEAD
-        ms->addChild(new IndexScan(&_txn, params, ws.get(), NULL));
-
-        // b:1
-        params.descriptor = getIndex(secondIndex, coll);
-        ms->addChild(new IndexScan(&_txn, params, ws.get(), NULL));
-
-        unique_ptr<FetchStage> fetchStage =
-            make_unique<FetchStage>(&_txn, ws.get(), ms, nullptr, coll);
-        // Must fetch if we want to easily pull out an obj.
-        auto statusWithPlanExecutor = PlanExecutor::make(
-            &_txn, std::move(ws), std::move(fetchStage), coll, PlanExecutor::YIELD_MANUAL);
-        ASSERT_OK(statusWithPlanExecutor.getStatus());
-        unique_ptr<PlanExecutor> exec = std::move(statusWithPlanExecutor.getValue());
-=======
         ms->addChild(new IndexScan(&_opCtx, params, ws.get(), NULL));
 
         // b:1
@@ -971,7 +874,6 @@
             &_opCtx, std::move(ws), std::move(fetchStage), coll, PlanExecutor::NO_YIELD);
         ASSERT_OK(statusWithPlanExecutor.getStatus());
         auto exec = std::move(statusWithPlanExecutor.getValue());
->>>>>>> f378d467
 
         for (int i = 0; i < N; ++i) {
             BSONObj first, second;
