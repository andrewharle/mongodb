
/**
 *    Copyright (C) 2018-present MongoDB, Inc.
 *
 *    This program is free software: you can redistribute it and/or modify
 *    it under the terms of the Server Side Public License, version 1,
 *    as published by MongoDB, Inc.
 *
 *    This program is distributed in the hope that it will be useful,
 *    but WITHOUT ANY WARRANTY; without even the implied warranty of
 *    MERCHANTABILITY or FITNESS FOR A PARTICULAR PURPOSE.  See the
 *    Server Side Public License for more details.
 *
 *    You should have received a copy of the Server Side Public License
 *    along with this program. If not, see
 *    <http://www.mongodb.com/licensing/server-side-public-license>.
 *
 *    As a special exception, the copyright holders give permission to link the
 *    code of portions of this program with the OpenSSL library under certain
 *    conditions as described in each individual source file and distribute
 *    linked combinations including the program with the OpenSSL library. You
 *    must comply with the Server Side Public License in all respects for
 *    all of the code used other than as permitted herein. If you modify file(s)
 *    with this exception, you may extend this exception to your version of the
 *    file(s), but you are not obligated to do so. If you do not wish to do so,
 *    delete this exception statement from your version. If you delete this
 *    exception statement from all source files in the program, then also delete
 *    it in the license file.
 */

#include "mongo/platform/basic.h"

#include "mongo/db/client.h"
#include "mongo/db/dbdirectclient.h"
#include "mongo/dbtests/dbtests.h"
#include "mongo/util/assert_util.h"

using mongo::AssertionException;

/**
 * Test getLastError client handling
 */
namespace {

using std::string;

static const char* const _ns = "unittests.gle";

/**
 * Verify that when the command fails we get back an error message.
 */
class GetLastErrorCommandFailure {
public:
    void run() {
<<<<<<< HEAD
        const ServiceContext::UniqueOperationContext txnPtr = cc().makeOperationContext();
        OperationContext& txn = *txnPtr;
        DBDirectClient client(&txn);
=======
        const ServiceContext::UniqueOperationContext opCtxPtr = cc().makeOperationContext();
        OperationContext& opCtx = *opCtxPtr;
        DBDirectClient client(&opCtx);
>>>>>>> f378d467

        client.insert(_ns,
                      BSON("test"
                           << "test"));

        // Cannot mix fsync + j, will make command fail
        string gleString = client.getLastError(true, true, 10, 10);
        ASSERT_NOT_EQUALS(gleString, "");
    }
};

/**
 * Verify that the write succeeds
 */
class GetLastErrorClean {
public:
    void run() {
<<<<<<< HEAD
        const ServiceContext::UniqueOperationContext txnPtr = cc().makeOperationContext();
        OperationContext& txn = *txnPtr;
        DBDirectClient client(&txn);
=======
        const ServiceContext::UniqueOperationContext opCtxPtr = cc().makeOperationContext();
        OperationContext& opCtx = *opCtxPtr;
        DBDirectClient client(&opCtx);
>>>>>>> f378d467

        client.insert(_ns,
                      BSON("test"
                           << "test"));

        // Make sure there was no error
        string gleString = client.getLastError();
        ASSERT_EQUALS(gleString, "");
    }
};

/**
 * Verify that the write succeed first, then error on dup
 */
class GetLastErrorFromDup {
public:
    void run() {
<<<<<<< HEAD
        const ServiceContext::UniqueOperationContext txnPtr = cc().makeOperationContext();
        OperationContext& txn = *txnPtr;
        DBDirectClient client(&txn);
=======
        const ServiceContext::UniqueOperationContext opCtxPtr = cc().makeOperationContext();
        OperationContext& opCtx = *opCtxPtr;
        DBDirectClient client(&opCtx);
>>>>>>> f378d467

        client.insert(_ns, BSON("_id" << 1));

        // Make sure there was no error
        string gleString = client.getLastError();
        ASSERT_EQUALS(gleString, "");

        // insert dup
        client.insert(_ns, BSON("_id" << 1));
        // Make sure there was an error

        BSONObj info = client.getLastErrorDetailed();
        ASSERT_NOT_EQUALS(info["err"].String(), "");
        ASSERT_EQUALS(info["ok"].Double(), 1.0);
        ASSERT_EQUALS(info["code"].Int(), 11000);
        ASSERT_EQUALS(info["codeName"].String(), "DuplicateKey");
    }
};

class All : public Suite {
public:
    All() : Suite("gle") {}

    void setupTests() {
        add<GetLastErrorClean>();
        add<GetLastErrorCommandFailure>();
        add<GetLastErrorFromDup>();
    }
};

SuiteInstance<All> myall;
}  // namespace<|MERGE_RESOLUTION|>--- conflicted
+++ resolved
@@ -52,15 +52,9 @@
 class GetLastErrorCommandFailure {
 public:
     void run() {
-<<<<<<< HEAD
-        const ServiceContext::UniqueOperationContext txnPtr = cc().makeOperationContext();
-        OperationContext& txn = *txnPtr;
-        DBDirectClient client(&txn);
-=======
         const ServiceContext::UniqueOperationContext opCtxPtr = cc().makeOperationContext();
         OperationContext& opCtx = *opCtxPtr;
         DBDirectClient client(&opCtx);
->>>>>>> f378d467
 
         client.insert(_ns,
                       BSON("test"
@@ -78,15 +72,9 @@
 class GetLastErrorClean {
 public:
     void run() {
-<<<<<<< HEAD
-        const ServiceContext::UniqueOperationContext txnPtr = cc().makeOperationContext();
-        OperationContext& txn = *txnPtr;
-        DBDirectClient client(&txn);
-=======
         const ServiceContext::UniqueOperationContext opCtxPtr = cc().makeOperationContext();
         OperationContext& opCtx = *opCtxPtr;
         DBDirectClient client(&opCtx);
->>>>>>> f378d467
 
         client.insert(_ns,
                       BSON("test"
@@ -104,15 +92,9 @@
 class GetLastErrorFromDup {
 public:
     void run() {
-<<<<<<< HEAD
-        const ServiceContext::UniqueOperationContext txnPtr = cc().makeOperationContext();
-        OperationContext& txn = *txnPtr;
-        DBDirectClient client(&txn);
-=======
         const ServiceContext::UniqueOperationContext opCtxPtr = cc().makeOperationContext();
         OperationContext& opCtx = *opCtxPtr;
         DBDirectClient client(&opCtx);
->>>>>>> f378d467
 
         client.insert(_ns, BSON("_id" << 1));
 
