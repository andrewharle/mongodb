--- conflicted
+++ resolved
@@ -39,10 +39,7 @@
 #include "mongo/client/dbclientcursor.h"
 #include "mongo/db/catalog/collection.h"
 #include "mongo/db/catalog/database.h"
-<<<<<<< HEAD
-=======
 #include "mongo/db/catalog/index_catalog.h"
->>>>>>> f378d467
 #include "mongo/db/client.h"
 #include "mongo/db/db_raii.h"
 #include "mongo/db/dbdirectclient.h"
@@ -79,11 +76,7 @@
 
     IndexDescriptor* getIndex(const BSONObj& obj, Collection* coll) {
         std::vector<IndexDescriptor*> indexes;
-<<<<<<< HEAD
-        coll->getIndexCatalog()->findIndexesByKeyPattern(&_txn, obj, false, &indexes);
-=======
         coll->getIndexCatalog()->findIndexesByKeyPattern(&_opCtx, obj, false, &indexes);
->>>>>>> f378d467
         if (indexes.empty()) {
             FAIL(mongoutils::str::stream() << "Unable to find index with key pattern " << obj);
         }
@@ -91,11 +84,7 @@
     }
 
     void getRecordIds(set<RecordId>* out, Collection* coll) {
-<<<<<<< HEAD
-        auto cursor = coll->getCursor(&_txn);
-=======
         auto cursor = coll->getCursor(&_opCtx);
->>>>>>> f378d467
         while (auto record = cursor->next()) {
             out->insert(record->id);
         }
@@ -165,11 +154,7 @@
 
 protected:
     const ServiceContext::UniqueOperationContext _txnPtr = cc().makeOperationContext();
-<<<<<<< HEAD
-    OperationContext& _txn = *_txnPtr;
-=======
     OperationContext& _opCtx = *_txnPtr;
->>>>>>> f378d467
 
 private:
     DBDirectClient _client;
@@ -368,12 +353,8 @@
                 continue;
             }
             WorkingSetMember* wsm = ws.get(id);
-<<<<<<< HEAD
-            ASSERT_NOT_EQUALS(0, deletedObj.woCompare(coll->docFor(&_txn, wsm->recordId).value()));
-=======
             ASSERT_NOT_EQUALS(0,
                               deletedObj.woCompare(coll->docFor(&_opCtx, wsm->recordId).value()));
->>>>>>> f378d467
             ++count;
         }
 
@@ -1346,19 +1327,11 @@
             if (PlanStage::ADVANCED != status) {
                 continue;
             }
-<<<<<<< HEAD
-            BSONObj thisObj = coll->docFor(&_txn, ws.get(id)->recordId).value();
-            ASSERT_EQUALS(7 + count, thisObj["bar"].numberInt());
-            ++count;
-            if (WorkingSet::INVALID_ID != lastId) {
-                BSONObj lastObj = coll->docFor(&_txn, ws.get(lastId)->recordId).value();
-=======
             BSONObj thisObj = coll->docFor(&_opCtx, ws.get(id)->recordId).value();
             ASSERT_EQUALS(7 + count, thisObj["bar"].numberInt());
             ++count;
             if (WorkingSet::INVALID_ID != lastId) {
                 BSONObj lastObj = coll->docFor(&_opCtx, ws.get(lastId)->recordId).value();
->>>>>>> f378d467
                 ASSERT_LESS_THAN(lastObj["bar"].woCompare(thisObj["bar"]), 0);
             }
             lastId = id;
