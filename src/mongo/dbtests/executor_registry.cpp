
/**
 *    Copyright (C) 2018-present MongoDB, Inc.
 *
 *    This program is free software: you can redistribute it and/or modify
 *    it under the terms of the Server Side Public License, version 1,
 *    as published by MongoDB, Inc.
 *
 *    This program is distributed in the hope that it will be useful,
 *    but WITHOUT ANY WARRANTY; without even the implied warranty of
 *    MERCHANTABILITY or FITNESS FOR A PARTICULAR PURPOSE.  See the
 *    Server Side Public License for more details.
 *
 *    You should have received a copy of the Server Side Public License
 *    along with this program. If not, see
 *    <http://www.mongodb.com/licensing/server-side-public-license>.
 *
 *    As a special exception, the copyright holders give permission to link the
 *    code of portions of this program with the OpenSSL library under certain
 *    conditions as described in each individual source file and distribute
 *    linked combinations including the program with the OpenSSL library. You
 *    must comply with the Server Side Public License in all respects for
 *    all of the code used other than as permitted herein. If you modify file(s)
 *    with this exception, you may extend this exception to your version of the
 *    file(s), but you are not obligated to do so. If you do not wish to do so,
 *    delete this exception statement from your version. If you delete this
 *    exception statement from all source files in the program, then also delete
 *    it in the license file.
 */

/**
 * This file tests that a manually yielded PlanExecutor will still receive invalidations and be
 * marked as killed by events like collection drops.
 */

#include "mongo/platform/basic.h"

#include "mongo/client/dbclientcursor.h"
#include "mongo/db/catalog/collection.h"
#include "mongo/db/catalog/database.h"
#include "mongo/db/client.h"
#include "mongo/db/db_raii.h"
#include "mongo/db/dbdirectclient.h"
#include "mongo/db/exec/collection_scan.h"
#include "mongo/db/exec/plan_stage.h"
#include "mongo/db/json.h"
#include "mongo/db/matcher/expression_parser.h"
<<<<<<< HEAD
#include "mongo/db/matcher/extensions_callback_disallow_extensions.h"
=======
>>>>>>> f378d467
#include "mongo/db/query/plan_executor.h"
#include "mongo/db/service_context.h"
#include "mongo/dbtests/dbtests.h"

namespace ExecutorRegistry {

using std::unique_ptr;

static const NamespaceString nss("unittests.ExecutorRegistryDiskLocInvalidation");

class ExecutorRegistryBase {
public:
    ExecutorRegistryBase() : _client(&_opCtx) {
        _ctx.reset(new OldClientWriteContext(&_opCtx, nss.ns()));
        _client.dropCollection(nss.ns());

        for (int i = 0; i < N(); ++i) {
            _client.insert(nss.ns(), BSON("foo" << i));
        }
    }

    /**
     * Return a plan executor that is going over the collection in nss.ns().
     */
    std::unique_ptr<PlanExecutor, PlanExecutor::Deleter> getCollscan() {
        unique_ptr<WorkingSet> ws(new WorkingSet());
        CollectionScanParams params;
        params.collection = collection();
        params.direction = CollectionScanParams::FORWARD;
        params.tailable = false;
        unique_ptr<CollectionScan> scan(new CollectionScan(&_opCtx, params, ws.get(), NULL));

        // Create a plan executor to hold it
        auto qr = stdx::make_unique<QueryRequest>(nss);
<<<<<<< HEAD
        auto statusWithCQ = CanonicalQuery::canonicalize(
            &_opCtx, std::move(qr), ExtensionsCallbackDisallowExtensions());
=======
        auto statusWithCQ = CanonicalQuery::canonicalize(&_opCtx, std::move(qr));
>>>>>>> f378d467
        ASSERT_OK(statusWithCQ.getStatus());
        std::unique_ptr<CanonicalQuery> cq = std::move(statusWithCQ.getValue());

        // Takes ownership of 'ws', 'scan', and 'cq'.
        auto statusWithPlanExecutor = PlanExecutor::make(&_opCtx,
                                                         std::move(ws),
                                                         std::move(scan),
                                                         std::move(cq),
                                                         _ctx->db()->getCollection(&_opCtx, nss),
                                                         PlanExecutor::YIELD_MANUAL);
        ASSERT_OK(statusWithPlanExecutor.getStatus());
        return std::move(statusWithPlanExecutor.getValue());
    }

    int N() {
        return 50;
    }

    Collection* collection() {
        return _ctx->db()->getCollection(&_opCtx, nss);
    }

    // Order of these is important for initialization
    const ServiceContext::UniqueOperationContext _opCtxPtr = cc().makeOperationContext();
    OperationContext& _opCtx = *_opCtxPtr;
    unique_ptr<OldClientWriteContext> _ctx;
    DBDirectClient _client;
};


// Test that a registered PlanExecutor receives invalidation notifications.
class ExecutorRegistryDiskLocInvalid : public ExecutorRegistryBase {
public:
    void run() {
        if (supportsDocLocking()) {
            return;
        }

        auto exec = getCollscan();
        BSONObj obj;

        // Read some of it.
        for (int i = 0; i < 10; ++i) {
            ASSERT_EQUALS(PlanExecutor::ADVANCED, exec->getNext(&obj, NULL));
            ASSERT_EQUALS(i, obj["foo"].numberInt());
        }

        // Register it.
        exec->saveState();
        // At this point it's safe to yield.  forceYield would do that.  Let's now simulate some
        // stuff going on in the yield.

        // Delete some data, namely the next 2 things we'd expect.
        _client.remove(nss.ns(), BSON("foo" << 10));
        _client.remove(nss.ns(), BSON("foo" << 11));

        // At this point, we're done yielding.  We recover our lock.

        // And clean up anything that happened before.
        ASSERT_OK(exec->restoreState());

        // Make sure that the PlanExecutor moved forward over the deleted data.  We don't see
        // foo==10
        // or foo==11.
        for (int i = 12; i < N(); ++i) {
            ASSERT_EQUALS(PlanExecutor::ADVANCED, exec->getNext(&obj, NULL));
            ASSERT_EQUALS(i, obj["foo"].numberInt());
        }

        ASSERT_EQUALS(PlanExecutor::IS_EOF, exec->getNext(&obj, NULL));
    }
};

// Test that registered PlanExecutors are killed when their collection is dropped.
class ExecutorRegistryDropCollection : public ExecutorRegistryBase {
public:
    void run() {
        auto exec = getCollscan();
        BSONObj obj;

        // Read some of it.
        for (int i = 0; i < 10; ++i) {
            ASSERT_EQUALS(PlanExecutor::ADVANCED, exec->getNext(&obj, NULL));
            ASSERT_EQUALS(i, obj["foo"].numberInt());
        }

        exec->saveState();

        // Drop a collection that's not ours.
        _client.dropCollection("unittests.someboguscollection");

        ASSERT_OK(exec->restoreState());

        ASSERT_EQUALS(PlanExecutor::ADVANCED, exec->getNext(&obj, NULL));
        ASSERT_EQUALS(10, obj["foo"].numberInt());

        exec->saveState();

        _client.dropCollection(nss.ns());

        ASSERT_EQUALS(ErrorCodes::QueryPlanKilled, exec->restoreState());
    }
};

// Test that registered PlanExecutors are killed when all indices are dropped on the collection.
class ExecutorRegistryDropAllIndices : public ExecutorRegistryBase {
public:
    void run() {
        auto exec = getCollscan();
        BSONObj obj;

        ASSERT_OK(dbtests::createIndex(&_opCtx, nss.ns(), BSON("foo" << 1)));

        // Read some of it.
        for (int i = 0; i < 10; ++i) {
            ASSERT_EQUALS(PlanExecutor::ADVANCED, exec->getNext(&obj, NULL));
            ASSERT_EQUALS(i, obj["foo"].numberInt());
        }

        exec->saveState();
        _client.dropIndexes(nss.ns());
        ASSERT_EQUALS(ErrorCodes::QueryPlanKilled, exec->restoreState());
    }
};

// Test that registered PlanExecutors are killed when an index is dropped on the collection.
class ExecutorRegistryDropOneIndex : public ExecutorRegistryBase {
public:
    void run() {
        auto exec = getCollscan();
        BSONObj obj;

        ASSERT_OK(dbtests::createIndex(&_opCtx, nss.ns(), BSON("foo" << 1)));

        // Read some of it.
        for (int i = 0; i < 10; ++i) {
            ASSERT_EQUALS(PlanExecutor::ADVANCED, exec->getNext(&obj, NULL));
            ASSERT_EQUALS(i, obj["foo"].numberInt());
        }

        exec->saveState();
        _client.dropIndex(nss.ns(), BSON("foo" << 1));
        ASSERT_EQUALS(ErrorCodes::QueryPlanKilled, exec->restoreState());
    }
};

// Test that registered PlanExecutors are killed when their database is dropped.
class ExecutorRegistryDropDatabase : public ExecutorRegistryBase {
public:
    void run() {
        auto exec = getCollscan();
        BSONObj obj;

        // Read some of it.
        for (int i = 0; i < 10; ++i) {
            ASSERT_EQUALS(PlanExecutor::ADVANCED, exec->getNext(&obj, NULL));
            ASSERT_EQUALS(i, obj["foo"].numberInt());
        }

        exec->saveState();

        // Drop a DB that's not ours.  We can't have a lock at all to do this as dropping a DB
        // requires a "global write lock."
        _ctx.reset();
        _client.dropDatabase("somesillydb");
        _ctx.reset(new OldClientWriteContext(&_opCtx, nss.ns()));
        ASSERT_OK(exec->restoreState());

        ASSERT_EQUALS(PlanExecutor::ADVANCED, exec->getNext(&obj, NULL));
        ASSERT_EQUALS(10, obj["foo"].numberInt());

        exec->saveState();

        // Drop our DB.  Once again, must give up the lock.
        _ctx.reset();
        _client.dropDatabase("unittests");
        _ctx.reset(new OldClientWriteContext(&_opCtx, nss.ns()));
        ASSERT_EQUALS(ErrorCodes::QueryPlanKilled, exec->restoreState());
    }
};

// TODO: Test that this works with renaming a collection.

class All : public Suite {
public:
    All() : Suite("executor_registry") {}

    void setupTests() {
        add<ExecutorRegistryDiskLocInvalid>();
        add<ExecutorRegistryDropCollection>();
        add<ExecutorRegistryDropAllIndices>();
        add<ExecutorRegistryDropOneIndex>();
        add<ExecutorRegistryDropDatabase>();
    }
};

SuiteInstance<All> executorRegistryAll;

}  // namespace ExecutorRegistry<|MERGE_RESOLUTION|>--- conflicted
+++ resolved
@@ -45,10 +45,6 @@
 #include "mongo/db/exec/plan_stage.h"
 #include "mongo/db/json.h"
 #include "mongo/db/matcher/expression_parser.h"
-<<<<<<< HEAD
-#include "mongo/db/matcher/extensions_callback_disallow_extensions.h"
-=======
->>>>>>> f378d467
 #include "mongo/db/query/plan_executor.h"
 #include "mongo/db/service_context.h"
 #include "mongo/dbtests/dbtests.h"
@@ -83,12 +79,7 @@
 
         // Create a plan executor to hold it
         auto qr = stdx::make_unique<QueryRequest>(nss);
-<<<<<<< HEAD
-        auto statusWithCQ = CanonicalQuery::canonicalize(
-            &_opCtx, std::move(qr), ExtensionsCallbackDisallowExtensions());
-=======
         auto statusWithCQ = CanonicalQuery::canonicalize(&_opCtx, std::move(qr));
->>>>>>> f378d467
         ASSERT_OK(statusWithCQ.getStatus());
         std::unique_ptr<CanonicalQuery> cq = std::move(statusWithCQ.getValue());
 
