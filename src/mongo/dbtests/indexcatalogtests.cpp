// indexcatalogtests.cpp : index_catalog.{h,cpp} unit tests.


/**
 *    Copyright (C) 2018-present MongoDB, Inc.
 *
 *    This program is free software: you can redistribute it and/or modify
 *    it under the terms of the Server Side Public License, version 1,
 *    as published by MongoDB, Inc.
 *
 *    This program is distributed in the hope that it will be useful,
 *    but WITHOUT ANY WARRANTY; without even the implied warranty of
 *    MERCHANTABILITY or FITNESS FOR A PARTICULAR PURPOSE.  See the
 *    Server Side Public License for more details.
 *
 *    You should have received a copy of the Server Side Public License
 *    along with this program. If not, see
 *    <http://www.mongodb.com/licensing/server-side-public-license>.
 *
 *    As a special exception, the copyright holders give permission to link the
 *    code of portions of this program with the OpenSSL library under certain
 *    conditions as described in each individual source file and distribute
 *    linked combinations including the program with the OpenSSL library. You
 *    must comply with the Server Side Public License in all respects for
 *    all of the code used other than as permitted herein. If you modify file(s)
 *    with this exception, you may extend this exception to your version of the
 *    file(s), but you are not obligated to do so. If you do not wish to do so,
 *    delete this exception statement from your version. If you delete this
 *    exception statement from all source files in the program, then also delete
 *    it in the license file.
 */

#include "mongo/platform/basic.h"

#include "mongo/db/catalog/collection.h"
#include "mongo/db/catalog/collection_catalog_entry.h"
#include "mongo/db/catalog/index_catalog.h"
#include "mongo/db/client.h"
#include "mongo/db/db.h"
#include "mongo/db/db_raii.h"
#include "mongo/db/index/index_descriptor.h"
#include "mongo/dbtests/dbtests.h"

namespace IndexCatalogTests {
namespace {
const auto kIndexVersion = IndexDescriptor::IndexVersion::kV2;
}  // namespace

static const char* const _ns = "unittests.indexcatalog";

class IndexIteratorTests {
public:
    IndexIteratorTests() {
<<<<<<< HEAD
        const ServiceContext::UniqueOperationContext txnPtr = cc().makeOperationContext();
        OperationContext& txn = *txnPtr;
        ScopedTransaction transaction(&txn, MODE_IX);
        Lock::DBLock lk(txn.lockState(), nsToDatabaseSubstring(_ns), MODE_X);
        OldClientContext ctx(&txn, _ns);
        WriteUnitOfWork wuow(&txn);
=======
        const ServiceContext::UniqueOperationContext opCtxPtr = cc().makeOperationContext();
        OperationContext& opCtx = *opCtxPtr;
        Lock::DBLock lk(&opCtx, nsToDatabaseSubstring(_ns), MODE_X);
        OldClientContext ctx(&opCtx, _ns);
        WriteUnitOfWork wuow(&opCtx);
>>>>>>> f378d467

        _db = ctx.db();
        _coll = _db->createCollection(&opCtx, _ns);
        _catalog = _coll->getIndexCatalog();
        wuow.commit();
    }

    ~IndexIteratorTests() {
<<<<<<< HEAD
        const ServiceContext::UniqueOperationContext txnPtr = cc().makeOperationContext();
        OperationContext& txn = *txnPtr;
        ScopedTransaction transaction(&txn, MODE_IX);
        Lock::DBLock lk(txn.lockState(), nsToDatabaseSubstring(_ns), MODE_X);
        OldClientContext ctx(&txn, _ns);
        WriteUnitOfWork wuow(&txn);
=======
        const ServiceContext::UniqueOperationContext opCtxPtr = cc().makeOperationContext();
        OperationContext& opCtx = *opCtxPtr;
        Lock::DBLock lk(&opCtx, nsToDatabaseSubstring(_ns), MODE_X);
        OldClientContext ctx(&opCtx, _ns);
        WriteUnitOfWork wuow(&opCtx);
>>>>>>> f378d467

        _db->dropCollection(&opCtx, _ns).transitional_ignore();
        wuow.commit();
    }

    void run() {
<<<<<<< HEAD
        const ServiceContext::UniqueOperationContext txnPtr = cc().makeOperationContext();
        OperationContext& txn = *txnPtr;
        OldClientWriteContext ctx(&txn, _ns);
=======
        const ServiceContext::UniqueOperationContext opCtxPtr = cc().makeOperationContext();
        OperationContext& opCtx = *opCtxPtr;
        OldClientWriteContext ctx(&opCtx, _ns);
>>>>>>> f378d467

        int numFinishedIndexesStart = _catalog->numIndexesReady(&opCtx);

        dbtests::createIndex(&opCtx, _ns, BSON("x" << 1)).transitional_ignore();
        dbtests::createIndex(&opCtx, _ns, BSON("y" << 1)).transitional_ignore();

        ASSERT_TRUE(_catalog->numIndexesReady(&opCtx) == numFinishedIndexesStart + 2);

        IndexCatalog::IndexIterator ii = _catalog->getIndexIterator(&opCtx, false);
        int indexesIterated = 0;
        bool foundIndex = false;
        while (ii.more()) {
            IndexDescriptor* indexDesc = ii.next();
            indexesIterated++;
            BSONObjIterator boit(indexDesc->infoObj());
            while (boit.more() && !foundIndex) {
                BSONElement e = boit.next();
                if (str::equals(e.fieldName(), "name") && str::equals(e.valuestrsafe(), "y_1")) {
                    foundIndex = true;
                    break;
                }
            }
        }

        ASSERT_TRUE(indexesIterated == _catalog->numIndexesReady(&opCtx));
        ASSERT_TRUE(foundIndex);
    }

private:
    IndexCatalog* _catalog;
    Collection* _coll;
    Database* _db;
};

/**
 * Test for IndexCatalog::refreshEntry().
 */
class RefreshEntry {
public:
    RefreshEntry() {
<<<<<<< HEAD
        const ServiceContext::UniqueOperationContext txnPtr = cc().makeOperationContext();
        OperationContext& txn = *txnPtr;
        ScopedTransaction transaction(&txn, MODE_IX);
        Lock::DBLock lk(txn.lockState(), nsToDatabaseSubstring(_ns), MODE_X);
        OldClientContext ctx(&txn, _ns);
        WriteUnitOfWork wuow(&txn);
=======
        const ServiceContext::UniqueOperationContext opCtxPtr = cc().makeOperationContext();
        OperationContext& opCtx = *opCtxPtr;
        Lock::DBLock lk(&opCtx, nsToDatabaseSubstring(_ns), MODE_X);
        OldClientContext ctx(&opCtx, _ns);
        WriteUnitOfWork wuow(&opCtx);
>>>>>>> f378d467

        _db = ctx.db();
        _coll = _db->createCollection(&opCtx, _ns);
        _catalog = _coll->getIndexCatalog();
        wuow.commit();
    }

    ~RefreshEntry() {
<<<<<<< HEAD
        const ServiceContext::UniqueOperationContext txnPtr = cc().makeOperationContext();
        OperationContext& txn = *txnPtr;
        ScopedTransaction transaction(&txn, MODE_IX);
        Lock::DBLock lk(txn.lockState(), nsToDatabaseSubstring(_ns), MODE_X);
        OldClientContext ctx(&txn, _ns);
        WriteUnitOfWork wuow(&txn);
=======
        const ServiceContext::UniqueOperationContext opCtxPtr = cc().makeOperationContext();
        OperationContext& opCtx = *opCtxPtr;
        Lock::DBLock lk(&opCtx, nsToDatabaseSubstring(_ns), MODE_X);
        OldClientContext ctx(&opCtx, _ns);
        WriteUnitOfWork wuow(&opCtx);
>>>>>>> f378d467

        _db->dropCollection(&opCtx, _ns).transitional_ignore();
        wuow.commit();
    }

    void run() {
<<<<<<< HEAD
        const ServiceContext::UniqueOperationContext txnPtr = cc().makeOperationContext();
        OperationContext& txn = *txnPtr;
        OldClientWriteContext ctx(&txn, _ns);
        const std::string indexName = "x_1";

        ASSERT_OK(dbtests::createIndexFromSpec(
            &txn,
=======
        const ServiceContext::UniqueOperationContext opCtxPtr = cc().makeOperationContext();
        OperationContext& opCtx = *opCtxPtr;
        OldClientWriteContext ctx(&opCtx, _ns);
        const std::string indexName = "x_1";

        ASSERT_OK(dbtests::createIndexFromSpec(
            &opCtx,
>>>>>>> f378d467
            _ns,
            BSON("name" << indexName << "ns" << _ns << "key" << BSON("x" << 1) << "v"
                        << static_cast<int>(kIndexVersion)
                        << "expireAfterSeconds"
                        << 5)));

        const IndexDescriptor* desc = _catalog->findIndexByName(&opCtx, indexName);
        ASSERT(desc);
        ASSERT_EQUALS(5, desc->infoObj()["expireAfterSeconds"].numberLong());

        // Change value of "expireAfterSeconds" on disk.
        {
            WriteUnitOfWork wuow(&opCtx);
            _coll->getCatalogEntry()->updateTTLSetting(&opCtx, "x_1", 10);
            wuow.commit();
        }

        // Verify that the catalog does not yet know of the change.
        desc = _catalog->findIndexByName(&opCtx, indexName);
        ASSERT_EQUALS(5, desc->infoObj()["expireAfterSeconds"].numberLong());

        {
            // Notify the catalog of the change.
            WriteUnitOfWork wuow(&opCtx);
            desc = _catalog->refreshEntry(&opCtx, desc);
            wuow.commit();
        }

        // Test that the catalog reflects the change.
        ASSERT_EQUALS(10, desc->infoObj()["expireAfterSeconds"].numberLong());
    }

private:
    IndexCatalog* _catalog;
    Collection* _coll;
    Database* _db;
};

class IndexCatalogTests : public Suite {
public:
    IndexCatalogTests() : Suite("indexcatalogtests") {}
    void setupTests() {
        add<IndexIteratorTests>();
        add<RefreshEntry>();
    }
};

SuiteInstance<IndexCatalogTests> indexCatalogTests;
}<|MERGE_RESOLUTION|>--- conflicted
+++ resolved
@@ -51,20 +51,11 @@
 class IndexIteratorTests {
 public:
     IndexIteratorTests() {
-<<<<<<< HEAD
-        const ServiceContext::UniqueOperationContext txnPtr = cc().makeOperationContext();
-        OperationContext& txn = *txnPtr;
-        ScopedTransaction transaction(&txn, MODE_IX);
-        Lock::DBLock lk(txn.lockState(), nsToDatabaseSubstring(_ns), MODE_X);
-        OldClientContext ctx(&txn, _ns);
-        WriteUnitOfWork wuow(&txn);
-=======
-        const ServiceContext::UniqueOperationContext opCtxPtr = cc().makeOperationContext();
-        OperationContext& opCtx = *opCtxPtr;
-        Lock::DBLock lk(&opCtx, nsToDatabaseSubstring(_ns), MODE_X);
-        OldClientContext ctx(&opCtx, _ns);
-        WriteUnitOfWork wuow(&opCtx);
->>>>>>> f378d467
+        const ServiceContext::UniqueOperationContext opCtxPtr = cc().makeOperationContext();
+        OperationContext& opCtx = *opCtxPtr;
+        Lock::DBLock lk(&opCtx, nsToDatabaseSubstring(_ns), MODE_X);
+        OldClientContext ctx(&opCtx, _ns);
+        WriteUnitOfWork wuow(&opCtx);
 
         _db = ctx.db();
         _coll = _db->createCollection(&opCtx, _ns);
@@ -73,35 +64,20 @@
     }
 
     ~IndexIteratorTests() {
-<<<<<<< HEAD
-        const ServiceContext::UniqueOperationContext txnPtr = cc().makeOperationContext();
-        OperationContext& txn = *txnPtr;
-        ScopedTransaction transaction(&txn, MODE_IX);
-        Lock::DBLock lk(txn.lockState(), nsToDatabaseSubstring(_ns), MODE_X);
-        OldClientContext ctx(&txn, _ns);
-        WriteUnitOfWork wuow(&txn);
-=======
-        const ServiceContext::UniqueOperationContext opCtxPtr = cc().makeOperationContext();
-        OperationContext& opCtx = *opCtxPtr;
-        Lock::DBLock lk(&opCtx, nsToDatabaseSubstring(_ns), MODE_X);
-        OldClientContext ctx(&opCtx, _ns);
-        WriteUnitOfWork wuow(&opCtx);
->>>>>>> f378d467
+        const ServiceContext::UniqueOperationContext opCtxPtr = cc().makeOperationContext();
+        OperationContext& opCtx = *opCtxPtr;
+        Lock::DBLock lk(&opCtx, nsToDatabaseSubstring(_ns), MODE_X);
+        OldClientContext ctx(&opCtx, _ns);
+        WriteUnitOfWork wuow(&opCtx);
 
         _db->dropCollection(&opCtx, _ns).transitional_ignore();
         wuow.commit();
     }
 
     void run() {
-<<<<<<< HEAD
-        const ServiceContext::UniqueOperationContext txnPtr = cc().makeOperationContext();
-        OperationContext& txn = *txnPtr;
-        OldClientWriteContext ctx(&txn, _ns);
-=======
         const ServiceContext::UniqueOperationContext opCtxPtr = cc().makeOperationContext();
         OperationContext& opCtx = *opCtxPtr;
         OldClientWriteContext ctx(&opCtx, _ns);
->>>>>>> f378d467
 
         int numFinishedIndexesStart = _catalog->numIndexesReady(&opCtx);
 
@@ -142,20 +118,11 @@
 class RefreshEntry {
 public:
     RefreshEntry() {
-<<<<<<< HEAD
-        const ServiceContext::UniqueOperationContext txnPtr = cc().makeOperationContext();
-        OperationContext& txn = *txnPtr;
-        ScopedTransaction transaction(&txn, MODE_IX);
-        Lock::DBLock lk(txn.lockState(), nsToDatabaseSubstring(_ns), MODE_X);
-        OldClientContext ctx(&txn, _ns);
-        WriteUnitOfWork wuow(&txn);
-=======
-        const ServiceContext::UniqueOperationContext opCtxPtr = cc().makeOperationContext();
-        OperationContext& opCtx = *opCtxPtr;
-        Lock::DBLock lk(&opCtx, nsToDatabaseSubstring(_ns), MODE_X);
-        OldClientContext ctx(&opCtx, _ns);
-        WriteUnitOfWork wuow(&opCtx);
->>>>>>> f378d467
+        const ServiceContext::UniqueOperationContext opCtxPtr = cc().makeOperationContext();
+        OperationContext& opCtx = *opCtxPtr;
+        Lock::DBLock lk(&opCtx, nsToDatabaseSubstring(_ns), MODE_X);
+        OldClientContext ctx(&opCtx, _ns);
+        WriteUnitOfWork wuow(&opCtx);
 
         _db = ctx.db();
         _coll = _db->createCollection(&opCtx, _ns);
@@ -164,35 +131,17 @@
     }
 
     ~RefreshEntry() {
-<<<<<<< HEAD
-        const ServiceContext::UniqueOperationContext txnPtr = cc().makeOperationContext();
-        OperationContext& txn = *txnPtr;
-        ScopedTransaction transaction(&txn, MODE_IX);
-        Lock::DBLock lk(txn.lockState(), nsToDatabaseSubstring(_ns), MODE_X);
-        OldClientContext ctx(&txn, _ns);
-        WriteUnitOfWork wuow(&txn);
-=======
-        const ServiceContext::UniqueOperationContext opCtxPtr = cc().makeOperationContext();
-        OperationContext& opCtx = *opCtxPtr;
-        Lock::DBLock lk(&opCtx, nsToDatabaseSubstring(_ns), MODE_X);
-        OldClientContext ctx(&opCtx, _ns);
-        WriteUnitOfWork wuow(&opCtx);
->>>>>>> f378d467
+        const ServiceContext::UniqueOperationContext opCtxPtr = cc().makeOperationContext();
+        OperationContext& opCtx = *opCtxPtr;
+        Lock::DBLock lk(&opCtx, nsToDatabaseSubstring(_ns), MODE_X);
+        OldClientContext ctx(&opCtx, _ns);
+        WriteUnitOfWork wuow(&opCtx);
 
         _db->dropCollection(&opCtx, _ns).transitional_ignore();
         wuow.commit();
     }
 
     void run() {
-<<<<<<< HEAD
-        const ServiceContext::UniqueOperationContext txnPtr = cc().makeOperationContext();
-        OperationContext& txn = *txnPtr;
-        OldClientWriteContext ctx(&txn, _ns);
-        const std::string indexName = "x_1";
-
-        ASSERT_OK(dbtests::createIndexFromSpec(
-            &txn,
-=======
         const ServiceContext::UniqueOperationContext opCtxPtr = cc().makeOperationContext();
         OperationContext& opCtx = *opCtxPtr;
         OldClientWriteContext ctx(&opCtx, _ns);
@@ -200,7 +149,6 @@
 
         ASSERT_OK(dbtests::createIndexFromSpec(
             &opCtx,
->>>>>>> f378d467
             _ns,
             BSON("name" << indexName << "ns" << _ns << "key" << BSON("x" << 1) << "v"
                         << static_cast<int>(kIndexVersion)
