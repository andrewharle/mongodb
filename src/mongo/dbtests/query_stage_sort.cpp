
/**
 *    Copyright (C) 2018-present MongoDB, Inc.
 *
 *    This program is free software: you can redistribute it and/or modify
 *    it under the terms of the Server Side Public License, version 1,
 *    as published by MongoDB, Inc.
 *
 *    This program is distributed in the hope that it will be useful,
 *    but WITHOUT ANY WARRANTY; without even the implied warranty of
 *    MERCHANTABILITY or FITNESS FOR A PARTICULAR PURPOSE.  See the
 *    Server Side Public License for more details.
 *
 *    You should have received a copy of the Server Side Public License
 *    along with this program. If not, see
 *    <http://www.mongodb.com/licensing/server-side-public-license>.
 *
 *    As a special exception, the copyright holders give permission to link the
 *    code of portions of this program with the OpenSSL library under certain
 *    conditions as described in each individual source file and distribute
 *    linked combinations including the program with the OpenSSL library. You
 *    must comply with the Server Side Public License in all respects for
 *    all of the code used other than as permitted herein. If you modify file(s)
 *    with this exception, you may extend this exception to your version of the
 *    file(s), but you are not obligated to do so. If you do not wish to do so,
 *    delete this exception statement from your version. If you delete this
 *    exception statement from all source files in the program, then also delete
 *    it in the license file.
 */

#include "mongo/platform/basic.h"

#include "mongo/client/dbclientcursor.h"
#include "mongo/db/bson/dotted_path_support.h"
#include "mongo/db/catalog/collection.h"
#include "mongo/db/catalog/database.h"
#include "mongo/db/client.h"
#include "mongo/db/db_raii.h"
#include "mongo/db/dbdirectclient.h"
#include "mongo/db/exec/fetch.h"
#include "mongo/db/exec/plan_stage.h"
#include "mongo/db/exec/queued_data_stage.h"
#include "mongo/db/exec/sort.h"
#include "mongo/db/json.h"
#include "mongo/db/query/plan_executor.h"
#include "mongo/dbtests/dbtests.h"
#include "mongo/stdx/memory.h"

/**
 * This file tests db/exec/sort.cpp
 */

namespace QueryStageSortTests {

using std::set;
using std::unique_ptr;
using stdx::make_unique;

namespace dps = ::mongo::dotted_path_support;

class QueryStageSortTestBase {
public:
    QueryStageSortTestBase() : _client(&_opCtx) {}

    void fillData() {
        for (int i = 0; i < numObj(); ++i) {
            insert(BSON("foo" << i));
        }
    }

    virtual ~QueryStageSortTestBase() {
        _client.dropCollection(ns());
    }

    void insert(const BSONObj& obj) {
        _client.insert(ns(), obj);
    }

    void getRecordIds(set<RecordId>* out, Collection* coll) {
<<<<<<< HEAD
        auto cursor = coll->getCursor(&_txn);
=======
        auto cursor = coll->getCursor(&_opCtx);
>>>>>>> f378d467
        while (auto record = cursor->next()) {
            out->insert(record->id);
        }
    }

    /**
     * We feed a mix of (key, unowned, owned) data to the sort stage.
     */
    void insertVarietyOfObjects(WorkingSet* ws, QueuedDataStage* ms, Collection* coll) {
        set<RecordId> recordIds;
        getRecordIds(&recordIds, coll);

        set<RecordId>::iterator it = recordIds.begin();

        for (int i = 0; i < numObj(); ++i, ++it) {
            ASSERT_FALSE(it == recordIds.end());

            // Insert some owned obj data.
            WorkingSetID id = ws->allocate();
            WorkingSetMember* member = ws->get(id);
            member->recordId = *it;
<<<<<<< HEAD
            member->obj = coll->docFor(&_txn, *it);
=======
            member->obj = coll->docFor(&_opCtx, *it);
>>>>>>> f378d467
            ws->transitionToRecordIdAndObj(id);
            ms->pushBack(id);
        }
    }

    /*
     * Wraps a sort stage with a QueuedDataStage in a plan executor. Returns the plan executor,
     * which is owned by the caller.
     */
    unique_ptr<PlanExecutor, PlanExecutor::Deleter> makePlanExecutorWithSortStage(
        Collection* coll) {
        // Build the mock scan stage which feeds the data.
        auto ws = make_unique<WorkingSet>();
        auto queuedDataStage = make_unique<QueuedDataStage>(&_opCtx, ws.get());
        insertVarietyOfObjects(ws.get(), queuedDataStage.get(), coll);

        SortStageParams params;
        params.collection = coll;
        params.pattern = BSON("foo" << 1);
        params.limit = limit();

        auto keyGenStage = make_unique<SortKeyGeneratorStage>(
<<<<<<< HEAD
            &_txn, queuedDataStage.release(), ws.get(), params.pattern, BSONObj(), nullptr);
=======
            &_opCtx, queuedDataStage.release(), ws.get(), params.pattern, nullptr);
>>>>>>> f378d467

        auto ss = make_unique<SortStage>(&_opCtx, params, ws.get(), keyGenStage.release());

        // The PlanExecutor will be automatically registered on construction due to the auto
        // yield policy, so it can receive invalidations when we remove documents later.
        auto statusWithPlanExecutor = PlanExecutor::make(
            &_opCtx, std::move(ws), std::move(ss), coll, PlanExecutor::YIELD_AUTO);
        invariant(statusWithPlanExecutor.isOK());
        return std::move(statusWithPlanExecutor.getValue());
    }

    // Return a value in the set {-1, 0, 1} to represent the sign of parameter i.  Used to
    // normalize woCompare calls.
    int sgn(int i) {
        if (i == 0)
            return 0;
        return i > 0 ? 1 : -1;
    }

    /**
     * A template used by many tests below.
     * Fill out numObj objects, sort them in the order provided by 'direction'.
     * If extAllowed is true, sorting will use use external sorting if available.
     * If limit is not zero, we limit the output of the sort stage to 'limit' results.
     */
    void sortAndCheck(int direction, Collection* coll) {
        auto ws = make_unique<WorkingSet>();
        auto queuedDataStage = make_unique<QueuedDataStage>(&_opCtx, ws.get());

        // Insert a mix of the various types of data.
        insertVarietyOfObjects(ws.get(), queuedDataStage.get(), coll);

        SortStageParams params;
        params.collection = coll;
        params.pattern = BSON("foo" << direction);
        params.limit = limit();

        auto keyGenStage = make_unique<SortKeyGeneratorStage>(
<<<<<<< HEAD
            &_txn, queuedDataStage.release(), ws.get(), params.pattern, BSONObj(), nullptr);
=======
            &_opCtx, queuedDataStage.release(), ws.get(), params.pattern, nullptr);
>>>>>>> f378d467

        auto sortStage = make_unique<SortStage>(&_opCtx, params, ws.get(), keyGenStage.release());

        auto fetchStage =
            make_unique<FetchStage>(&_opCtx, ws.get(), sortStage.release(), nullptr, coll);

        // Must fetch so we can look at the doc as a BSONObj.
        auto statusWithPlanExecutor = PlanExecutor::make(
            &_opCtx, std::move(ws), std::move(fetchStage), coll, PlanExecutor::NO_YIELD);
        ASSERT_OK(statusWithPlanExecutor.getStatus());
        auto exec = std::move(statusWithPlanExecutor.getValue());

        // Look at pairs of objects to make sure that the sort order is pairwise (and therefore
        // totally) correct.
        BSONObj last;
        ASSERT_EQUALS(PlanExecutor::ADVANCED, exec->getNext(&last, NULL));
        last = last.getOwned();

        // Count 'last'.
        int count = 1;

        BSONObj current;
        PlanExecutor::ExecState state;
        while (PlanExecutor::ADVANCED == (state = exec->getNext(&current, NULL))) {
            int cmp = sgn(dps::compareObjectsAccordingToSort(current, last, params.pattern));
            // The next object should be equal to the previous or oriented according to the sort
            // pattern.
            ASSERT(cmp == 0 || cmp == 1);
            ++count;
            last = current.getOwned();
        }
        ASSERT_EQUALS(PlanExecutor::IS_EOF, state);
        checkCount(count);
    }

    /**
     * Check number of results returned from sort.
     */
    void checkCount(int count) {
        // No limit, should get all objects back.
        // Otherwise, result set should be smaller of limit and input data size.
        if (limit() > 0 && limit() < numObj()) {
            ASSERT_EQUALS(limit(), count);
        } else {
            ASSERT_EQUALS(numObj(), count);
        }
    }

    virtual int numObj() = 0;

    // Returns sort limit
    // Leave as 0 to disable limit.
    virtual int limit() const {
        return 0;
    };


    static const char* ns() {
        return "unittests.QueryStageSort";
    }

protected:
    const ServiceContext::UniqueOperationContext _txnPtr = cc().makeOperationContext();
<<<<<<< HEAD
    OperationContext& _txn = *_txnPtr;
=======
    OperationContext& _opCtx = *_txnPtr;
>>>>>>> f378d467
    DBDirectClient _client;
};


// Sort some small # of results in increasing order.
class QueryStageSortInc : public QueryStageSortTestBase {
public:
    virtual int numObj() {
        return 100;
    }

    void run() {
        OldClientWriteContext ctx(&_opCtx, ns());
        Database* db = ctx.db();
        Collection* coll = db->getCollection(&_opCtx, ns());
        if (!coll) {
            WriteUnitOfWork wuow(&_opCtx);
            coll = db->createCollection(&_opCtx, ns());
            wuow.commit();
        }

        fillData();
        sortAndCheck(1, coll);
    }
};

// Sort some small # of results in decreasing order.
class QueryStageSortDec : public QueryStageSortTestBase {
public:
    virtual int numObj() {
        return 100;
    }

    void run() {
        OldClientWriteContext ctx(&_opCtx, ns());
        Database* db = ctx.db();
        Collection* coll = db->getCollection(&_opCtx, ns());
        if (!coll) {
            WriteUnitOfWork wuow(&_opCtx);
            coll = db->createCollection(&_opCtx, ns());
            wuow.commit();
        }

        fillData();
        sortAndCheck(-1, coll);
    }
};

// Sort in descreasing order with limit applied
template <int LIMIT>
class QueryStageSortDecWithLimit : public QueryStageSortDec {
public:
    virtual int limit() const {
        return LIMIT;
    }
};

// Sort a big bunch of objects.
class QueryStageSortExt : public QueryStageSortTestBase {
public:
    virtual int numObj() {
        return 10000;
    }

    void run() {
        OldClientWriteContext ctx(&_opCtx, ns());
        Database* db = ctx.db();
        Collection* coll = db->getCollection(&_opCtx, ns());
        if (!coll) {
            WriteUnitOfWork wuow(&_opCtx);
            coll = db->createCollection(&_opCtx, ns());
            wuow.commit();
        }

        fillData();
        sortAndCheck(-1, coll);
    }
};

// Mutation invalidation of docs fed to sort.
class QueryStageSortMutationInvalidation : public QueryStageSortTestBase {
public:
    virtual int numObj() {
        return 2000;
    }
    virtual int limit() const {
        return 10;
    }

    void run() {
        OldClientWriteContext ctx(&_opCtx, ns());
        Database* db = ctx.db();
        Collection* coll = db->getCollection(&_opCtx, ns());
        if (!coll) {
            WriteUnitOfWork wuow(&_opCtx);
            coll = db->createCollection(&_opCtx, ns());
            wuow.commit();
        }

        fillData();

        // The data we're going to later invalidate.
        set<RecordId> recordIds;
        getRecordIds(&recordIds, coll);

        auto exec = makePlanExecutorWithSortStage(coll);
        SortStage* ss = static_cast<SortStage*>(exec->getRootStage());
        SortKeyGeneratorStage* keyGenStage =
            static_cast<SortKeyGeneratorStage*>(ss->getChildren()[0].get());
        QueuedDataStage* queuedDataStage =
            static_cast<QueuedDataStage*>(keyGenStage->getChildren()[0].get());

        // Have sort read in data from the queued data stage.
        const int firstRead = 5;
        for (int i = 0; i < firstRead; ++i) {
            WorkingSetID id = WorkingSet::INVALID_ID;
            PlanStage::StageState status = ss->work(&id);
            ASSERT_NOT_EQUALS(PlanStage::ADVANCED, status);
        }

        // We should have read in the first 'firstRead' recordIds.  Invalidate the first one.
        // Since it's in the WorkingSet, the updates should not be reflected in the output.
        exec->saveState();
        set<RecordId>::iterator it = recordIds.begin();
<<<<<<< HEAD
        Snapshotted<BSONObj> oldDoc = coll->docFor(&_txn, *it);
=======
        Snapshotted<BSONObj> oldDoc = coll->docFor(&_opCtx, *it);
>>>>>>> f378d467

        const OID updatedId = oldDoc.value().getField("_id").OID();
        const SnapshotId idBeforeUpdate = oldDoc.snapshotId();
        // We purposefully update the document to have a 'foo' value greater than limit().
        // This allows us to check that we don't return the new copy of a doc by asserting
        // foo < limit().
<<<<<<< HEAD
        BSONObj newDoc = BSON("_id" << updatedId << "foo" << limit() + 10);
        OplogUpdateEntryArgs args;
        args.ns = coll->ns().ns();
        {
            WriteUnitOfWork wuow(&_txn);
            coll->updateDocument(&_txn, *it, oldDoc, newDoc, false, false, NULL, &args);
=======
        auto newDoc = [&](const Snapshotted<BSONObj>& oldDoc) {
            return BSON("_id" << oldDoc.value()["_id"] << "foo" << limit() + 10);
        };
        OplogUpdateEntryArgs args;
        args.nss = coll->ns();
        {
            WriteUnitOfWork wuow(&_opCtx);
            coll->updateDocument(&_opCtx, *it, oldDoc, newDoc(oldDoc), false, false, NULL, &args);
>>>>>>> f378d467
            wuow.commit();
        }
        ASSERT_OK(exec->restoreState());

        // Read the rest of the data from the queued data stage.
        while (!queuedDataStage->isEOF()) {
            WorkingSetID id = WorkingSet::INVALID_ID;
            ss->work(&id);
        }

        // Let's just invalidate everything now. Already read into ss, so original values
        // should be fetched.
        exec->saveState();
        while (it != recordIds.end()) {
<<<<<<< HEAD
            oldDoc = coll->docFor(&_txn, *it);
            {
                WriteUnitOfWork wuow(&_txn);
                coll->updateDocument(&_txn, *it++, oldDoc, newDoc, false, false, NULL, &args);
=======
            oldDoc = coll->docFor(&_opCtx, *it);
            {
                WriteUnitOfWork wuow(&_opCtx);
                coll->updateDocument(
                    &_opCtx, *it++, oldDoc, newDoc(oldDoc), false, false, NULL, &args);
>>>>>>> f378d467
                wuow.commit();
            }
        }
        ASSERT_OK(exec->restoreState());

        // Verify that it's sorted, the right number of documents are returned, and they're all
        // in the expected range.
        int count = 0;
        int lastVal = 0;
        int thisVal;
        while (!ss->isEOF()) {
            WorkingSetID id = WorkingSet::INVALID_ID;
            PlanStage::StageState status = ss->work(&id);
            if (PlanStage::ADVANCED != status) {
                ASSERT_NE(status, PlanStage::FAILURE);
                ASSERT_NE(status, PlanStage::DEAD);
                continue;
            }
            WorkingSetMember* member = exec->getWorkingSet()->get(id);
            ASSERT(member->hasObj());
            if (member->obj.value().getField("_id").OID() == updatedId) {
                ASSERT(idBeforeUpdate == member->obj.snapshotId());
            }
            thisVal = member->obj.value().getField("foo").Int();
            ASSERT_LTE(lastVal, thisVal);
            // Expect docs in range [0, limit)
            ASSERT_LTE(0, thisVal);
            ASSERT_LT(thisVal, limit());
            lastVal = thisVal;
            ++count;
        }
        // Returns all docs.
        ASSERT_EQUALS(limit(), count);
    }
};

// Deletion invalidation of everything fed to sort.
class QueryStageSortDeletionInvalidation : public QueryStageSortTestBase {
public:
    virtual int numObj() {
        return 2000;
    }

    void run() {
        OldClientWriteContext ctx(&_opCtx, ns());
        Database* db = ctx.db();
        Collection* coll = db->getCollection(&_opCtx, ns());
        if (!coll) {
            WriteUnitOfWork wuow(&_opCtx);
            coll = db->createCollection(&_opCtx, ns());
            wuow.commit();
        }

        fillData();

        // The data we're going to later invalidate.
        set<RecordId> recordIds;
        getRecordIds(&recordIds, coll);

        auto exec = makePlanExecutorWithSortStage(coll);
        SortStage* ss = static_cast<SortStage*>(exec->getRootStage());
        SortKeyGeneratorStage* keyGenStage =
            static_cast<SortKeyGeneratorStage*>(ss->getChildren()[0].get());
        QueuedDataStage* queuedDataStage =
            static_cast<QueuedDataStage*>(keyGenStage->getChildren()[0].get());

        const int firstRead = 10;
        // Have sort read in data from the queued data stage.
        for (int i = 0; i < firstRead; ++i) {
            WorkingSetID id = WorkingSet::INVALID_ID;
            PlanStage::StageState status = ss->work(&id);
            ASSERT_NOT_EQUALS(PlanStage::ADVANCED, status);
        }

        // We should have read in the first 'firstRead' recordIds.  Invalidate the first.
        exec->saveState();
        OpDebug* const nullOpDebug = nullptr;
        set<RecordId>::iterator it = recordIds.begin();
        {
<<<<<<< HEAD
            WriteUnitOfWork wuow(&_txn);
            coll->deleteDocument(&_txn, *it++, nullOpDebug);
=======
            WriteUnitOfWork wuow(&_opCtx);
            coll->deleteDocument(&_opCtx, kUninitializedStmtId, *it++, nullOpDebug);
>>>>>>> f378d467
            wuow.commit();
        }
        ASSERT_OK(exec->restoreState());

        // Read the rest of the data from the queued data stage.
        while (!queuedDataStage->isEOF()) {
            WorkingSetID id = WorkingSet::INVALID_ID;
            ss->work(&id);
        }

        // Let's just invalidate everything now.
        exec->saveState();
        while (it != recordIds.end()) {
            {
<<<<<<< HEAD
                WriteUnitOfWork wuow(&_txn);
                coll->deleteDocument(&_txn, *it++, nullOpDebug);
=======
                WriteUnitOfWork wuow(&_opCtx);
                coll->deleteDocument(&_opCtx, kUninitializedStmtId, *it++, nullOpDebug);
>>>>>>> f378d467
                wuow.commit();
            }
        }
        ASSERT_OK(exec->restoreState());

        // Regardless of storage engine, all the documents should come back with their objects
        int count = 0;
        while (!ss->isEOF()) {
            WorkingSetID id = WorkingSet::INVALID_ID;
            PlanStage::StageState status = ss->work(&id);
            if (PlanStage::ADVANCED != status) {
                ASSERT_NE(status, PlanStage::FAILURE);
                ASSERT_NE(status, PlanStage::DEAD);
                continue;
            }
            WorkingSetMember* member = exec->getWorkingSet()->get(id);
            ASSERT(member->hasObj());
            ++count;
        }

        // Returns all docs.
        ASSERT_EQUALS(limit() ? limit() : numObj(), count);
    }
};

// Deletion invalidation of everything fed to sort with limit enabled.
// Limit size of working set within sort stage to a small number
// Sort stage implementation should not try to invalidate RecordIds that
// are no longer in the working set.

template <int LIMIT>
class QueryStageSortDeletionInvalidationWithLimit : public QueryStageSortDeletionInvalidation {
public:
    virtual int limit() const {
        return LIMIT;
    }
};

// Should error out if we sort with parallel arrays.
class QueryStageSortParallelArrays : public QueryStageSortTestBase {
public:
    virtual int numObj() {
        return 100;
    }

    void run() {
        OldClientWriteContext ctx(&_opCtx, ns());
        Database* db = ctx.db();
        Collection* coll = db->getCollection(&_opCtx, ns());
        if (!coll) {
            WriteUnitOfWork wuow(&_opCtx);
            coll = db->createCollection(&_opCtx, ns());
            wuow.commit();
        }

        auto ws = make_unique<WorkingSet>();
        auto queuedDataStage = make_unique<QueuedDataStage>(&_opCtx, ws.get());

        for (int i = 0; i < numObj(); ++i) {
            {
                WorkingSetID id = ws->allocate();
                WorkingSetMember* member = ws->get(id);
                member->obj = Snapshotted<BSONObj>(
                    SnapshotId(), fromjson("{a: [1,2,3], b:[1,2,3], c:[1,2,3], d:[1,2,3,4]}"));
                member->transitionToOwnedObj();
                queuedDataStage->pushBack(id);
            }
            {
                WorkingSetID id = ws->allocate();
                WorkingSetMember* member = ws->get(id);
                member->obj = Snapshotted<BSONObj>(SnapshotId(), fromjson("{a:1, b:1, c:1}"));
                member->transitionToOwnedObj();
                queuedDataStage->pushBack(id);
            }
        }

        SortStageParams params;
        params.collection = coll;
        params.pattern = BSON("b" << -1 << "c" << 1 << "a" << 1);
        params.limit = 0;

        auto keyGenStage = make_unique<SortKeyGeneratorStage>(
<<<<<<< HEAD
            &_txn, queuedDataStage.release(), ws.get(), params.pattern, BSONObj(), nullptr);
=======
            &_opCtx, queuedDataStage.release(), ws.get(), params.pattern, nullptr);
>>>>>>> f378d467

        auto sortStage = make_unique<SortStage>(&_opCtx, params, ws.get(), keyGenStage.release());

        auto fetchStage =
            make_unique<FetchStage>(&_opCtx, ws.get(), sortStage.release(), nullptr, coll);

        // We don't get results back since we're sorting some parallel arrays.
        auto statusWithPlanExecutor = PlanExecutor::make(
            &_opCtx, std::move(ws), std::move(fetchStage), coll, PlanExecutor::NO_YIELD);
        auto exec = std::move(statusWithPlanExecutor.getValue());

        PlanExecutor::ExecState runnerState = exec->getNext(NULL, NULL);
        ASSERT_EQUALS(PlanExecutor::FAILURE, runnerState);
    }
};

class All : public Suite {
public:
    All() : Suite("query_stage_sort") {}

    void setupTests() {
        add<QueryStageSortInc>();
        add<QueryStageSortDec>();
        // Sort with limit has a general limiting strategy for limit > 1
        add<QueryStageSortDecWithLimit<10>>();
        // and a special case for limit == 1
        add<QueryStageSortDecWithLimit<1>>();
        add<QueryStageSortExt>();
        add<QueryStageSortMutationInvalidation>();
        add<QueryStageSortDeletionInvalidation>();
        add<QueryStageSortDeletionInvalidationWithLimit<10>>();
        add<QueryStageSortDeletionInvalidationWithLimit<1>>();
        add<QueryStageSortParallelArrays>();
    }
};

SuiteInstance<All> queryStageSortTest;

}  // namespace<|MERGE_RESOLUTION|>--- conflicted
+++ resolved
@@ -77,11 +77,7 @@
     }
 
     void getRecordIds(set<RecordId>* out, Collection* coll) {
-<<<<<<< HEAD
-        auto cursor = coll->getCursor(&_txn);
-=======
         auto cursor = coll->getCursor(&_opCtx);
->>>>>>> f378d467
         while (auto record = cursor->next()) {
             out->insert(record->id);
         }
@@ -103,11 +99,7 @@
             WorkingSetID id = ws->allocate();
             WorkingSetMember* member = ws->get(id);
             member->recordId = *it;
-<<<<<<< HEAD
-            member->obj = coll->docFor(&_txn, *it);
-=======
             member->obj = coll->docFor(&_opCtx, *it);
->>>>>>> f378d467
             ws->transitionToRecordIdAndObj(id);
             ms->pushBack(id);
         }
@@ -130,11 +122,7 @@
         params.limit = limit();
 
         auto keyGenStage = make_unique<SortKeyGeneratorStage>(
-<<<<<<< HEAD
-            &_txn, queuedDataStage.release(), ws.get(), params.pattern, BSONObj(), nullptr);
-=======
             &_opCtx, queuedDataStage.release(), ws.get(), params.pattern, nullptr);
->>>>>>> f378d467
 
         auto ss = make_unique<SortStage>(&_opCtx, params, ws.get(), keyGenStage.release());
 
@@ -173,11 +161,7 @@
         params.limit = limit();
 
         auto keyGenStage = make_unique<SortKeyGeneratorStage>(
-<<<<<<< HEAD
-            &_txn, queuedDataStage.release(), ws.get(), params.pattern, BSONObj(), nullptr);
-=======
             &_opCtx, queuedDataStage.release(), ws.get(), params.pattern, nullptr);
->>>>>>> f378d467
 
         auto sortStage = make_unique<SortStage>(&_opCtx, params, ws.get(), keyGenStage.release());
 
@@ -241,11 +225,7 @@
 
 protected:
     const ServiceContext::UniqueOperationContext _txnPtr = cc().makeOperationContext();
-<<<<<<< HEAD
-    OperationContext& _txn = *_txnPtr;
-=======
     OperationContext& _opCtx = *_txnPtr;
->>>>>>> f378d467
     DBDirectClient _client;
 };
 
@@ -370,25 +350,13 @@
         // Since it's in the WorkingSet, the updates should not be reflected in the output.
         exec->saveState();
         set<RecordId>::iterator it = recordIds.begin();
-<<<<<<< HEAD
-        Snapshotted<BSONObj> oldDoc = coll->docFor(&_txn, *it);
-=======
         Snapshotted<BSONObj> oldDoc = coll->docFor(&_opCtx, *it);
->>>>>>> f378d467
 
         const OID updatedId = oldDoc.value().getField("_id").OID();
         const SnapshotId idBeforeUpdate = oldDoc.snapshotId();
         // We purposefully update the document to have a 'foo' value greater than limit().
         // This allows us to check that we don't return the new copy of a doc by asserting
         // foo < limit().
-<<<<<<< HEAD
-        BSONObj newDoc = BSON("_id" << updatedId << "foo" << limit() + 10);
-        OplogUpdateEntryArgs args;
-        args.ns = coll->ns().ns();
-        {
-            WriteUnitOfWork wuow(&_txn);
-            coll->updateDocument(&_txn, *it, oldDoc, newDoc, false, false, NULL, &args);
-=======
         auto newDoc = [&](const Snapshotted<BSONObj>& oldDoc) {
             return BSON("_id" << oldDoc.value()["_id"] << "foo" << limit() + 10);
         };
@@ -397,7 +365,6 @@
         {
             WriteUnitOfWork wuow(&_opCtx);
             coll->updateDocument(&_opCtx, *it, oldDoc, newDoc(oldDoc), false, false, NULL, &args);
->>>>>>> f378d467
             wuow.commit();
         }
         ASSERT_OK(exec->restoreState());
@@ -412,18 +379,11 @@
         // should be fetched.
         exec->saveState();
         while (it != recordIds.end()) {
-<<<<<<< HEAD
-            oldDoc = coll->docFor(&_txn, *it);
-            {
-                WriteUnitOfWork wuow(&_txn);
-                coll->updateDocument(&_txn, *it++, oldDoc, newDoc, false, false, NULL, &args);
-=======
             oldDoc = coll->docFor(&_opCtx, *it);
             {
                 WriteUnitOfWork wuow(&_opCtx);
                 coll->updateDocument(
                     &_opCtx, *it++, oldDoc, newDoc(oldDoc), false, false, NULL, &args);
->>>>>>> f378d467
                 wuow.commit();
             }
         }
@@ -503,13 +463,8 @@
         OpDebug* const nullOpDebug = nullptr;
         set<RecordId>::iterator it = recordIds.begin();
         {
-<<<<<<< HEAD
-            WriteUnitOfWork wuow(&_txn);
-            coll->deleteDocument(&_txn, *it++, nullOpDebug);
-=======
             WriteUnitOfWork wuow(&_opCtx);
             coll->deleteDocument(&_opCtx, kUninitializedStmtId, *it++, nullOpDebug);
->>>>>>> f378d467
             wuow.commit();
         }
         ASSERT_OK(exec->restoreState());
@@ -524,13 +479,8 @@
         exec->saveState();
         while (it != recordIds.end()) {
             {
-<<<<<<< HEAD
-                WriteUnitOfWork wuow(&_txn);
-                coll->deleteDocument(&_txn, *it++, nullOpDebug);
-=======
                 WriteUnitOfWork wuow(&_opCtx);
                 coll->deleteDocument(&_opCtx, kUninitializedStmtId, *it++, nullOpDebug);
->>>>>>> f378d467
                 wuow.commit();
             }
         }
@@ -613,11 +563,7 @@
         params.limit = 0;
 
         auto keyGenStage = make_unique<SortKeyGeneratorStage>(
-<<<<<<< HEAD
-            &_txn, queuedDataStage.release(), ws.get(), params.pattern, BSONObj(), nullptr);
-=======
             &_opCtx, queuedDataStage.release(), ws.get(), params.pattern, nullptr);
->>>>>>> f378d467
 
         auto sortStage = make_unique<SortStage>(&_opCtx, params, ws.get(), keyGenStage.release());
 
