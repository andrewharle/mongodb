--- conflicted
+++ resolved
@@ -47,12 +47,7 @@
 #include "mongo/db/exec/working_set.h"
 #include "mongo/db/jsobj.h"
 #include "mongo/db/json.h"
-<<<<<<< HEAD
-#include "mongo/db/matcher/extensions_callback_disallow_extensions.h"
-#include "mongo/db/ops/update_driver.h"
-=======
 #include "mongo/db/namespace_string.h"
->>>>>>> f378d467
 #include "mongo/db/ops/update_lifecycle_impl.h"
 #include "mongo/db/ops/update_request.h"
 #include "mongo/db/query/canonical_query.h"
@@ -97,12 +92,7 @@
     unique_ptr<CanonicalQuery> canonicalize(const BSONObj& query) {
         auto qr = stdx::make_unique<QueryRequest>(nss);
         qr->setFilter(query);
-<<<<<<< HEAD
-        auto statusWithCQ = CanonicalQuery::canonicalize(
-            &_txn, std::move(qr), ExtensionsCallbackDisallowExtensions());
-=======
         auto statusWithCQ = CanonicalQuery::canonicalize(&_opCtx, std::move(qr));
->>>>>>> f378d467
         ASSERT_OK(statusWithCQ.getStatus());
         return std::move(statusWithCQ.getValue());
     }
@@ -184,11 +174,7 @@
 
 protected:
     const ServiceContext::UniqueOperationContext _txnPtr = cc().makeOperationContext();
-<<<<<<< HEAD
-    OperationContext& _txn = *_txnPtr;
-=======
     OperationContext& _opCtx = *_txnPtr;
->>>>>>> f378d467
 
 private:
     DBDirectClient _client;
@@ -333,19 +319,11 @@
             // Remove recordIds[targetDocIndex];
             updateStage->saveState();
             {
-<<<<<<< HEAD
-                WriteUnitOfWork wunit(&_txn);
-                updateStage->invalidate(&_txn, recordIds[targetDocIndex], INVALIDATION_DELETION);
-                wunit.commit();
-            }
-            BSONObj targetDoc = coll->docFor(&_txn, recordIds[targetDocIndex]).value();
-=======
                 WriteUnitOfWork wunit(&_opCtx);
                 updateStage->invalidate(&_opCtx, recordIds[targetDocIndex], INVALIDATION_DELETION);
                 wunit.commit();
             }
             BSONObj targetDoc = coll->docFor(&_opCtx, recordIds[targetDocIndex]).value();
->>>>>>> f378d467
             ASSERT(!targetDoc.isEmpty());
             remove(targetDoc);
             updateStage->restoreState();
@@ -428,11 +406,7 @@
 
         // Configure a QueuedDataStage to pass the first object in the collection back in a
         // RID_AND_OBJ state.
-<<<<<<< HEAD
-        auto qds = make_unique<QueuedDataStage>(&_txn, ws.get());
-=======
         auto qds = make_unique<QueuedDataStage>(&_opCtx, ws.get());
->>>>>>> f378d467
         WorkingSetID id = ws->allocate();
         WorkingSetMember* member = ws->get(id);
         member->recordId = recordIds[targetDocIndex];
@@ -523,11 +497,7 @@
 
         // Configure a QueuedDataStage to pass the first object in the collection back in a
         // RID_AND_OBJ state.
-<<<<<<< HEAD
-        auto qds = make_unique<QueuedDataStage>(&_txn, ws.get());
-=======
         auto qds = make_unique<QueuedDataStage>(&_opCtx, ws.get());
->>>>>>> f378d467
         WorkingSetID id = ws->allocate();
         WorkingSetMember* member = ws->get(id);
         member->recordId = recordIds[targetDocIndex];
