
/**
 *    Copyright (C) 2018-present MongoDB, Inc.
 *
 *    This program is free software: you can redistribute it and/or modify
 *    it under the terms of the Server Side Public License, version 1,
 *    as published by MongoDB, Inc.
 *
 *    This program is distributed in the hope that it will be useful,
 *    but WITHOUT ANY WARRANTY; without even the implied warranty of
 *    MERCHANTABILITY or FITNESS FOR A PARTICULAR PURPOSE.  See the
 *    Server Side Public License for more details.
 *
 *    You should have received a copy of the Server Side Public License
 *    along with this program. If not, see
 *    <http://www.mongodb.com/licensing/server-side-public-license>.
 *
 *    As a special exception, the copyright holders give permission to link the
 *    code of portions of this program with the OpenSSL library under certain
 *    conditions as described in each individual source file and distribute
 *    linked combinations including the program with the OpenSSL library. You
 *    must comply with the Server Side Public License in all respects for
 *    all of the code used other than as permitted herein. If you modify file(s)
 *    with this exception, you may extend this exception to your version of the
 *    file(s), but you are not obligated to do so. If you do not wish to do so,
 *    delete this exception statement from your version. If you delete this
 *    exception statement from all source files in the program, then also delete
 *    it in the license file.
 */

#include "mongo/platform/basic.h"

#include "mongo/crypto/sha1_block.h"

namespace mongo {

<<<<<<< HEAD
constexpr size_t SHA1Block::kHashLength;

SHA1Block::SHA1Block(HashType hash) : _hash(std::move(hash)) {}

StatusWith<SHA1Block> SHA1Block::fromBuffer(const uint8_t* input, size_t inputLen) {
    if (inputLen != kHashLength) {
        return {ErrorCodes::InvalidLength,
                str::stream() << "Unsupported SHA1Hash hash length: " << inputLen};
    }

    HashType newHash;
    memcpy(newHash.data(), input, inputLen);
    return SHA1Block(newHash);
}

StatusWith<SHA1Block> SHA1Block::fromBinData(const BSONBinData& binData) {
    if (binData.type != BinDataGeneral) {
        return {ErrorCodes::UnsupportedFormat, "SHA1Block only accepts BinDataGeneral type"};
    }

    if (binData.length != kHashLength) {
        return {ErrorCodes::UnsupportedFormat,
                str::stream() << "Unsupported SHA1Block hash length: " << binData.length};
    }

    HashType newHash;
    memcpy(newHash.data(), binData.data, binData.length);
    return SHA1Block(newHash);
}

std::string SHA1Block::toString() const {
    return base64::encode(reinterpret_cast<const char*>(_hash.data()), _hash.size());
}

void SHA1Block::appendAsBinData(BSONObjBuilder& builder, StringData fieldName) {
    builder.appendBinData(fieldName, _hash.size(), BinDataGeneral, _hash.data());
}

void SHA1Block::xorInline(const SHA1Block& other) {
    for (size_t x = 0; x < _hash.size(); x++) {
        _hash[x] ^= other._hash[x];
    }
}

bool SHA1Block::operator==(const SHA1Block& rhs) const {
    return rhs._hash == this->_hash;
}
=======
constexpr StringData SHA1BlockTraits::name;
>>>>>>> f378d467

}  // namespace mongo<|MERGE_RESOLUTION|>--- conflicted
+++ resolved
@@ -34,56 +34,6 @@
 
 namespace mongo {
 
-<<<<<<< HEAD
-constexpr size_t SHA1Block::kHashLength;
-
-SHA1Block::SHA1Block(HashType hash) : _hash(std::move(hash)) {}
-
-StatusWith<SHA1Block> SHA1Block::fromBuffer(const uint8_t* input, size_t inputLen) {
-    if (inputLen != kHashLength) {
-        return {ErrorCodes::InvalidLength,
-                str::stream() << "Unsupported SHA1Hash hash length: " << inputLen};
-    }
-
-    HashType newHash;
-    memcpy(newHash.data(), input, inputLen);
-    return SHA1Block(newHash);
-}
-
-StatusWith<SHA1Block> SHA1Block::fromBinData(const BSONBinData& binData) {
-    if (binData.type != BinDataGeneral) {
-        return {ErrorCodes::UnsupportedFormat, "SHA1Block only accepts BinDataGeneral type"};
-    }
-
-    if (binData.length != kHashLength) {
-        return {ErrorCodes::UnsupportedFormat,
-                str::stream() << "Unsupported SHA1Block hash length: " << binData.length};
-    }
-
-    HashType newHash;
-    memcpy(newHash.data(), binData.data, binData.length);
-    return SHA1Block(newHash);
-}
-
-std::string SHA1Block::toString() const {
-    return base64::encode(reinterpret_cast<const char*>(_hash.data()), _hash.size());
-}
-
-void SHA1Block::appendAsBinData(BSONObjBuilder& builder, StringData fieldName) {
-    builder.appendBinData(fieldName, _hash.size(), BinDataGeneral, _hash.data());
-}
-
-void SHA1Block::xorInline(const SHA1Block& other) {
-    for (size_t x = 0; x < _hash.size(); x++) {
-        _hash[x] ^= other._hash[x];
-    }
-}
-
-bool SHA1Block::operator==(const SHA1Block& rhs) const {
-    return rhs._hash == this->_hash;
-}
-=======
 constexpr StringData SHA1BlockTraits::name;
->>>>>>> f378d467
 
 }  // namespace mongo