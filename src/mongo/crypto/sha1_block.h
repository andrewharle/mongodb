--- conflicted
+++ resolved
@@ -39,15 +39,8 @@
 /**
  * A Traits type for adapting SHABlock to sha256 hashes.
  */
-<<<<<<< HEAD
-class SHA1Block {
-public:
-    static constexpr size_t kHashLength = 20;
-    using HashType = std::array<std::uint8_t, kHashLength>;
-=======
 struct SHA1BlockTraits {
     using HashType = MakeArrayType<std::uint8_t, 20, SHA1BlockTraits>;
->>>>>>> f378d467
 
     static constexpr StringData name = "SHA1Block"_sd;
 
@@ -57,43 +50,7 @@
                             size_t keyLen,
                             const uint8_t* input,
                             size_t inputLen,
-<<<<<<< HEAD
-                            SHA1Block* const output);
-
-    const uint8_t* data() const& {
-        return _hash.data();
-    }
-
-    uint8_t* data() const&& = delete;
-
-    size_t size() const {
-        return _hash.size();
-    }
-
-    /**
-     * Make a new SHA1Block from a BSON BinData value.
-     */
-    static StatusWith<SHA1Block> fromBinData(const BSONBinData& binData);
-
-    /**
-     * Append this to a builder using the given name as a BSON BinData type value.
-     */
-    void appendAsBinData(BSONObjBuilder& builder, StringData fieldName);
-
-    /**
-     * Do a bitwise xor against another SHA1Block and replace the current contents of this block
-     * with the result.
-     */
-    void xorInline(const SHA1Block& other);
-
-    std::string toString() const;
-    bool operator==(const SHA1Block& rhs) const;
-
-private:
-    HashType _hash;
-=======
                             HashType* const output);
->>>>>>> f378d467
 };
 
 using SHA1Block = SHABlock<SHA1BlockTraits>;
