--- conflicted
+++ resolved
@@ -215,19 +215,6 @@
         // StoredKey := H(clientKey)
         (*_ptr)->storedKey = HashBlock::computeHash(clientKey().data(), clientKey().size());
 
-<<<<<<< HEAD
-    const SecureHandle<SCRAMSecretsHolder>& operator*() const& {
-        invariant(_ptr);
-        return *_ptr;
-    }
-    void operator*() && = delete;
-
-    const SecureHandle<SCRAMSecretsHolder>& operator->() const& {
-        invariant(_ptr);
-        return *_ptr;
-    }
-    void operator->() && = delete;
-=======
         // ServerKey := HMAC(SaltedPassword, "Server Key")
         (*_ptr)->serverKey = HashBlock::computeHmac(
             saltedPassword.data(),
@@ -257,7 +244,6 @@
                                    authMessage.size());
         key.xorInline(uassertStatusOK(HashBlock::fromBuffer(
             reinterpret_cast<const uint8_t*>(proof.rawData()), proof.size())));
->>>>>>> f378d467
 
         // StoredKey := H(ClientKey)
         auto exp = HashBlock::computeHash(key.data(), key.size());
