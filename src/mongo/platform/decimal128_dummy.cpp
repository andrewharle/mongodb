
/**
 *    Copyright (C) 2018-present MongoDB, Inc.
 *
 *    This program is free software: you can redistribute it and/or modify
 *    it under the terms of the Server Side Public License, version 1,
 *    as published by MongoDB, Inc.
 *
 *    This program is distributed in the hope that it will be useful,
 *    but WITHOUT ANY WARRANTY; without even the implied warranty of
 *    MERCHANTABILITY or FITNESS FOR A PARTICULAR PURPOSE.  See the
 *    Server Side Public License for more details.
 *
 *    You should have received a copy of the Server Side Public License
 *    along with this program. If not, see
 *    <http://www.mongodb.com/licensing/server-side-public-license>.
 *
 *    As a special exception, the copyright holders give permission to link the
 *    code of portions of this program with the OpenSSL library under certain
 *    conditions as described in each individual source file and distribute
 *    linked combinations including the program with the OpenSSL library. You
 *    must comply with the Server Side Public License in all respects for
 *    all of the code used other than as permitted herein. If you modify file(s)
 *    with this exception, you may extend this exception to your version of the
 *    file(s), but you are not obligated to do so. If you do not wish to do so,
 *    delete this exception statement from your version. If you delete this
 *    exception statement from all source files in the program, then also delete
 *    it in the license file.
 */

#include "mongo/platform/basic.h"

#include "mongo/platform/decimal128.h"

#include "mongo/util/assert_util.h"

namespace mongo {

Decimal128::Decimal128(int32_t int32Value) {
    MONGO_UNREACHABLE;
}

Decimal128::Decimal128(int64_t int64Value) {
<<<<<<< HEAD
    invariant(false);
=======
    MONGO_UNREACHABLE;
>>>>>>> f378d467
}

Decimal128::Decimal128(double doubleValue,
                       RoundingPrecision roundPrecision,
                       RoundingMode roundMode) {
<<<<<<< HEAD
    invariant(false);
=======
    MONGO_UNREACHABLE;
>>>>>>> f378d467
}

Decimal128::Decimal128(std::string stringValue, RoundingMode roundMode) {
    MONGO_UNREACHABLE;
}

Decimal128::Value Decimal128::getValue() const {
    MONGO_UNREACHABLE;
}

Decimal128 Decimal128::toAbs() const {
    MONGO_UNREACHABLE;
}

int32_t Decimal128::toInt(RoundingMode roundMode) const {
    MONGO_UNREACHABLE;
}

int32_t Decimal128::toInt(uint32_t* signalingFlags, RoundingMode roundMode) const {
    MONGO_UNREACHABLE;
}

int64_t Decimal128::toLong(RoundingMode roundMode) const {
    MONGO_UNREACHABLE;
}

int64_t Decimal128::toLong(uint32_t* signalingFlags, RoundingMode roundMode) const {
    MONGO_UNREACHABLE;
}

int32_t Decimal128::toIntExact(RoundingMode roundMode) const {
    MONGO_UNREACHABLE;
}

int32_t Decimal128::toIntExact(uint32_t* signalingFlags, RoundingMode roundMode) const {
    MONGO_UNREACHABLE;
}

int64_t Decimal128::toLongExact(RoundingMode roundMode) const {
    MONGO_UNREACHABLE;
}

int64_t Decimal128::toLongExact(uint32_t* signalingFlags, RoundingMode roundMode) const {
    MONGO_UNREACHABLE;
}

double Decimal128::toDouble(RoundingMode roundMode) const {
    MONGO_UNREACHABLE;
}

double Decimal128::toDouble(uint32_t* signalingFlags, RoundingMode roundMode) const {
    MONGO_UNREACHABLE;
}

std::string Decimal128::toString() const {
    MONGO_UNREACHABLE;
}

bool Decimal128::isZero() const {
    MONGO_UNREACHABLE;
}

bool Decimal128::isNaN() const {
    MONGO_UNREACHABLE;
}

bool Decimal128::isInfinite() const {
    MONGO_UNREACHABLE;
}

bool Decimal128::isNegative() const {
    MONGO_UNREACHABLE;
}

Decimal128 Decimal128::add(const Decimal128& other, RoundingMode roundMode) const {
    MONGO_UNREACHABLE;
}

Decimal128 Decimal128::add(const Decimal128& other,
                           uint32_t* signalingFlags,
                           RoundingMode roundMode) const {
    MONGO_UNREACHABLE;
}

Decimal128 Decimal128::subtract(const Decimal128& other, RoundingMode roundMode) const {
    MONGO_UNREACHABLE;
}

Decimal128 Decimal128::subtract(const Decimal128& other,
                                uint32_t* signalingFlags,
                                RoundingMode roundMode) const {
    MONGO_UNREACHABLE;
}

Decimal128 Decimal128::multiply(const Decimal128& other, RoundingMode roundMode) const {
    MONGO_UNREACHABLE;
}

Decimal128 Decimal128::multiply(const Decimal128& other,
                                uint32_t* signalingFlags,
                                RoundingMode roundMode) const {
    MONGO_UNREACHABLE;
}

Decimal128 Decimal128::divide(const Decimal128& other, RoundingMode roundMode) const {
    MONGO_UNREACHABLE;
}

Decimal128 Decimal128::divide(const Decimal128& other,
                              uint32_t* signalingFlags,
                              RoundingMode roundMode) const {
    MONGO_UNREACHABLE;
}

Decimal128 Decimal128::quantize(const Decimal128& other, RoundingMode roundMode) const {
    MONGO_UNREACHABLE;
}

Decimal128 Decimal128::quantize(const Decimal128& reference,
                                uint32_t* signalingFlags,
                                RoundingMode roundMode) const {
    MONGO_UNREACHABLE;
}

Decimal128 Decimal128::normalize() const {
    MONGO_UNREACHABLE;
}

bool Decimal128::isEqual(const Decimal128& other) const {
    MONGO_UNREACHABLE;
}

bool Decimal128::isNotEqual(const Decimal128& other) const {
    MONGO_UNREACHABLE;
}

bool Decimal128::isGreater(const Decimal128& other) const {
    MONGO_UNREACHABLE;
}

bool Decimal128::isGreaterEqual(const Decimal128& other) const {
    MONGO_UNREACHABLE;
}

bool Decimal128::isLess(const Decimal128& other) const {
    MONGO_UNREACHABLE;
}

bool Decimal128::isLessEqual(const Decimal128& other) const {
    MONGO_UNREACHABLE;
}

const Decimal128 Decimal128::kLargestPositive = Decimal128();
const Decimal128 Decimal128::kSmallestPositive = Decimal128();
const Decimal128 Decimal128::kLargestNegative = Decimal128();
const Decimal128 Decimal128::kSmallestNegative = Decimal128();

const Decimal128 Decimal128::kLargestNegativeExponentZero = Decimal128();

const Decimal128 Decimal128::kPositiveInfinity = Decimal128();
const Decimal128 Decimal128::kNegativeInfinity = Decimal128();
const Decimal128 Decimal128::kPositiveNaN = Decimal128();
const Decimal128 Decimal128::kNegativeNaN = Decimal128();

const Decimal128 Decimal128::kNormalizedZero = {};

}  // namespace mongo<|MERGE_RESOLUTION|>--- conflicted
+++ resolved
@@ -41,21 +41,13 @@
 }
 
 Decimal128::Decimal128(int64_t int64Value) {
-<<<<<<< HEAD
-    invariant(false);
-=======
-    MONGO_UNREACHABLE;
->>>>>>> f378d467
+    MONGO_UNREACHABLE;
 }
 
 Decimal128::Decimal128(double doubleValue,
                        RoundingPrecision roundPrecision,
                        RoundingMode roundMode) {
-<<<<<<< HEAD
-    invariant(false);
-=======
-    MONGO_UNREACHABLE;
->>>>>>> f378d467
+    MONGO_UNREACHABLE;
 }
 
 Decimal128::Decimal128(std::string stringValue, RoundingMode roundMode) {
