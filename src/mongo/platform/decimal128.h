--- conflicted
+++ resolved
@@ -126,8 +126,6 @@
     }
 
     /**
-<<<<<<< HEAD
-=======
      * Returns true if a valid Decimal can be constructed from the given arguments.
      */
     static bool isValid(uint64_t sign,
@@ -146,7 +144,6 @@
     }
 
     /**
->>>>>>> f378d467
      * Construct a 0E0 valued Decimal128.
      */
     Decimal128() : _value(kNormalizedZero._value) {}
@@ -166,13 +163,7 @@
         : _value(
               Value{coefficientLow,
                     (sign << kSignFieldPos) | (exponent << kExponentFieldPos) | coefficientHigh}) {
-<<<<<<< HEAD
-        dassert(coefficientHigh < 0x1ed09bead87c0 ||
-                (coefficientHigh == 0x1ed09bead87c0 && coefficientLow == 0x378d8e63ffffffff));
-        dassert(exponent == getBiasedExponent());
-=======
         dassert(isValid(sign, exponent, coefficientHigh, coefficientLow));
->>>>>>> f378d467
     }
 
     explicit Decimal128(std::int32_t int32Value);
