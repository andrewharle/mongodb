
/**
 *    Copyright (C) 2018-present MongoDB, Inc.
 *
 *    This program is free software: you can redistribute it and/or modify
 *    it under the terms of the Server Side Public License, version 1,
 *    as published by MongoDB, Inc.
 *
 *    This program is distributed in the hope that it will be useful,
 *    but WITHOUT ANY WARRANTY; without even the implied warranty of
 *    MERCHANTABILITY or FITNESS FOR A PARTICULAR PURPOSE.  See the
 *    Server Side Public License for more details.
 *
 *    You should have received a copy of the Server Side Public License
 *    along with this program. If not, see
 *    <http://www.mongodb.com/licensing/server-side-public-license>.
 *
 *    As a special exception, the copyright holders give permission to link the
 *    code of portions of this program with the OpenSSL library under certain
 *    conditions as described in each individual source file and distribute
 *    linked combinations including the program with the OpenSSL library. You
 *    must comply with the Server Side Public License in all respects for
 *    all of the code used other than as permitted herein. If you modify file(s)
 *    with this exception, you may extend this exception to your version of the
 *    file(s), but you are not obligated to do so. If you do not wish to do so,
 *    delete this exception statement from your version. If you delete this
 *    exception statement from all source files in the program, then also delete
 *    it in the license file.
 */


#include "mongo/platform/decimal128.h"
#include "mongo/platform/basic.h"

#include <algorithm>
#include <cctype>
#include <cmath>
#include <cstdlib>
#include <iostream>
#include <memory>
#include <string>
#include <utility>
// The Intel C library typedefs wchar_t, but it is a distinct fundamental type
// in C++, so we #define _WCHAR_T here to prevent the library from trying to typedef.
#define _WCHAR_T
#include <third_party/IntelRDFPMathLib20U1/LIBRARY/src/bid_conf.h>
#include <third_party/IntelRDFPMathLib20U1/LIBRARY/src/bid_functions.h>
#undef _WCHAR_T

#include "mongo/base/static_assert.h"
#include "mongo/config.h"
#include "mongo/util/assert_util.h"
#include "mongo/util/stringutils.h"

namespace {
void validateInputString(mongo::StringData input, std::uint32_t* signalingFlags) {
    // Input must be of these forms:
    // * Valid decimal (standard or scientific notation):
    //      /[-+]?\d*(.\d+)?([e][+\-]?\d+)?/
    // * NaN: /[-+]?[[Nn][Aa][Nn]]/
    // * Infinity: /[+\-]?(inf|infinity)

    bool isSigned = input[0] == '-' || input[0] == '+';

    // Check for NaN and Infinity
    size_t start = (isSigned) ? 1 : 0;
    mongo::StringData noSign = input.substr(start);
    bool isNanOrInf = noSign == "nan" || noSign == "inf" || noSign == "infinity";
    if (isNanOrInf)
        return;

    // Input starting with non digit
    if (!std::isdigit(noSign[0])) {
        if (noSign[0] != '.') {
            *signalingFlags = mongo::Decimal128::SignalingFlag::kInvalid;
            return;
        } else if (noSign.size() == 1) {
            *signalingFlags = mongo::Decimal128::SignalingFlag::kInvalid;
            return;
        }
    }
    bool isZero = true;
    bool hasCoefficient = false;

    // Check coefficient, i.e. the part before the e
    int dotCount = 0;
    size_t i = 0;
    for (/*i = 0*/; i < noSign.size(); i++) {
        char c = noSign[i];
        if (c == '.') {
            dotCount++;
            if (dotCount > 1) {
                *signalingFlags = mongo::Decimal128::SignalingFlag::kInvalid;
                return;
            }
        } else if (!std::isdigit(c)) {
            break;
        } else {
            hasCoefficient = true;
            if (c != '0') {
                isZero = false;
            }
        }
    }

    if (isZero) {
        // Override inexact/overflow flag set by the intel library
        *signalingFlags = mongo::Decimal128::SignalingFlag::kNoFlag;
    }

    // Input is valid if we've parsed the entire string
    if (i == noSign.size()) {
        return;
    }

    // String with empty coefficient and non-empty exponent
    if (!hasCoefficient) {
        *signalingFlags = mongo::Decimal128::SignalingFlag::kInvalid;
        return;
    }

    // Check exponent
    mongo::StringData exponent = noSign.substr(i);

    if (exponent[0] != 'e' || exponent.size() < 2) {
        *signalingFlags = mongo::Decimal128::SignalingFlag::kInvalid;
        return;
    }
    if (exponent[1] == '-' || exponent[1] == '+') {
        exponent = exponent.substr(2);
        if (exponent.size() == 0) {
            *signalingFlags = mongo::Decimal128::SignalingFlag::kInvalid;
            return;
        }
    } else {
        exponent = exponent.substr(1);
    }

    for (size_t j = 0; j < exponent.size(); j++) {
        char c = exponent[j];
        if (!std::isdigit(c)) {
            *signalingFlags = mongo::Decimal128::SignalingFlag::kInvalid;
            return;
        }
    }
}
}  // namespace

namespace mongo {

namespace {
// Determine system's endian ordering in order to construct decimal 128 values directly
#if MONGO_CONFIG_BYTE_ORDER == 1234
const int kHigh64 = 1;
const int kLow64 = 0;
#else
const int kHigh64 = 0;
const int kLow64 = 1;
#endif

// The Intel library uses long long for BID_UINT128s parts, which on some
// systems is longer than a uint64_t.  We need to cast down, although there
// will not be data loss.
inline Decimal128::Value libraryTypeToValue(BID_UINT128 value) {
    return {static_cast<std::uint64_t>(value.w[kLow64]),
            static_cast<std::uint64_t>(value.w[kHigh64])};
}

/**
 * This helper function creates a library specific type for the
 * IntelRDFPMathLib20U1 library from Decimal128's _value
 */
BID_UINT128 decimal128ToLibraryType(Decimal128::Value value) {
    BID_UINT128 dec128;
    dec128.w[kLow64] = value.low64;
    dec128.w[kHigh64] = value.high64;
    return dec128;
}
}  // namespace

Decimal128::Decimal128(std::int32_t int32Value)
    : _value(libraryTypeToValue(bid128_from_int32(int32Value))) {}

Decimal128::Decimal128(std::int64_t int64Value)
    : _value(libraryTypeToValue(bid128_from_int64(int64Value))) {}

/**
 * Quantize a doubleValue argument to a Decimal128 with exactly 15 digits
 * of precision.
 *
 * To highlight the motivation for this function, consider doubleValue = 0.1.
 * The quantity 0.1 does not have an exact respresentation as a double.
 * The actual value stored in the 64-bit type is 0.1000000000000000055511...
 *
 * Although imprecise, the double type does guarantee a minimum of 15 digits
 * of decimal precision. When casting the double to a decimal type, we choose
 * to only appreciate the double's first 15 digits and round accordingly.
 *
 * To perform this operation, doubleValue is converted to a decimal and then quantized
 * with the appropriate quantum (Q) to yield exactly 15 digits of precision.
 * For example,
 *     doubleValue = 0.1
 *     dec128 = Decimal128(doubleValue)  <== 0.1000000000000000055511151231257827
 *     Q = 1E-15
 *     dec128.quantize(Q)
 *     ==> 0.100000000000000
 *
 * The value to quantize dec128 on (Q) is related to the base 10 exponent of the rounded
 * doubleValue,
 *     Q = 10 ** (floor(log10(doubleValue rounded to 15 decimal digits)) - 14)
 *
 *
 * ===============================================================================
 *
 * Convert a double's base 2 exponent to base 10 using integer arithmetic.
 *
 * Given doubleValue with exponent base2Exp, we would like to find base10Exp such that:
 *   (1) 10**base10Exp > |doubleValue rounded to 15 decimal digits|
 *   (2) 10**(base10Exp-1) <= |doubleValue rounded to 15 decimal digits|
 *
 * Given a double precision number of the form 2**E, we can compute base10Exp such that these
 * conditions hold for 2**E. However, because the absolute value of doubleValue maybe up to a
 * factor of two higher, the required base10Exp may be 1 higher. Exactly knowing in which case we
 * are would require knowing how the double value will round, so just try with the lowest
 * possible base10Exp, and retry if we need to increase the exponent by 1. It is important to first
 * try the lower exponent, as the other way around might unnecessarily lose a significant digit,
 * as in 0.9999999999999994 (15 nines) -> 1.00000000000000 (14 zeros) instead of 0.999999999999999
 * (15 nines).
 *
 *    +-------------+-------------------+----------------------+---------------------------+
 *    | doubleValue |      base2Exp     |  computed base10Exp  | Q                         |
 *    +-------------+-------------------+----------------------+---------------------------+
 *    | 100000      |                16 |                    4 | 10**(5 - 14) <= Retry     |
 *    | 500000      |                18 |                    5 | 10**(5 - 14)              |
 *    | 999999      |                19 |                    5 | 10**(5 - 14)              |
 *    | .00001      |               -17 |                   -6 | 10**(5 - 14) <= Retry     |
 *    | .00005      |               -15 |                   -5 | 10**(5 - 14)              |
 *    | .00009      |               -14 |                   -5 | 10**(5 - 14)              |
 *    +-------------+-------------------+----------------------+---------------------------+
 */
Decimal128::Decimal128(double doubleValue,
                       RoundingPrecision roundPrecision,
                       RoundingMode roundMode) {
    std::uint32_t throwAwayFlag = 0;
    Decimal128 convertedDoubleValue(
        libraryTypeToValue(binary64_to_bid128(doubleValue, roundMode, &throwAwayFlag)));

    // If the original number was zero, infinity, or NaN, there's no need to quantize
    if (doubleValue == 0.0 || std::isinf(doubleValue) || std::isnan(doubleValue) ||
        roundPrecision == kRoundTo34Digits) {
        *this = convertedDoubleValue;
        return;
    }

    // Get the base2 exponent from doubleValue.
    int base2Exp;
    frexp(doubleValue, &base2Exp);

    // As frexp normalizes doubleValue between 0.5 and 1.0 rather than 1.0 and 2.0, adjust.
    base2Exp--;


    // We will use base10Exp = base2Exp * 30103 / (100*1000) as lowerbound (using integer division).
    //
    // This formula is derived from the following, with base2Exp the binary exponent of doubleValue:
    //   (1) 10**(base2Exp * log10(2)) == 2**base2Exp
    //   (2) 0.30103 closely approximates log10(2)
    //
    // Exhaustive testing using Python shows :
    //     { base2Exp * 30103 / (100 * 1000) == math.floor(math.log10(2**base2Exp))
    //       for base2Exp in xrange(-1074, 1023) } == { True }
    int base10Exp = (base2Exp * 30103) / (100 * 1000);

    // As integer division truncates, rather than rounds down (as in Python), adjust accordingly.
    if (base2Exp < 0)
        base10Exp--;

    Decimal128 Q(0, base10Exp - 14 + Decimal128::kExponentBias, 0, 1);
    *this = convertedDoubleValue.quantize(Q, roundMode);

    // Check if the quantization was done correctly: _value stores exactly 15
    // decimal digits of precision (15 digits can fit into the low 64 bits of the decimal)
    uint64_t kSmallest15DigitInt = 1E14;     // A 1 with 14 zeros
    uint64_t kLargest15DigitInt = 1E15 - 1;  // 15 nines
    if (getCoefficientLow() > kLargest15DigitInt) {
        // If we didn't precisely get 15 digits of precision, the original base 10 exponent
        // guess was 1 off, so quantize once more with base10Exp + 1
        Q = Decimal128(0, base10Exp - 13 + Decimal128::kExponentBias, 0, 1);
        *this = convertedDoubleValue.quantize(Q, roundMode);
    }

    // The decimal must have exactly 15 digits of precision
    invariant(getCoefficientHigh() == 0);
    invariant(getCoefficientLow() >= kSmallest15DigitInt);
    invariant(getCoefficientLow() <= kLargest15DigitInt);
}

Decimal128::Decimal128(std::string stringValue, RoundingMode roundMode) {
    std::uint32_t throwAwayFlag = 0;
    *this = Decimal128(stringValue, &throwAwayFlag, roundMode);
}

Decimal128::Decimal128(std::string stringValue,
                       std::uint32_t* signalingFlags,
                       RoundingMode roundMode) {
    std::string lower = toAsciiLowerCase(stringValue);
    BID_UINT128 dec128;
    // The intel library function requires a char * while c_str() returns a const char*.
    // We're using const_cast here since the library function should not modify the input.
    dec128 = bid128_from_string(const_cast<char*>(lower.c_str()), roundMode, signalingFlags);
    validateInputString(StringData(lower), signalingFlags);
    _value = libraryTypeToValue(dec128);
}

Decimal128::Value Decimal128::getValue() const {
    return _value;
}

Decimal128 Decimal128::toAbs() const {
    BID_UINT128 dec128 = decimal128ToLibraryType(_value);
    dec128 = bid128_abs(dec128);
    return Decimal128(libraryTypeToValue(dec128));
}

std::int32_t Decimal128::toInt(RoundingMode roundMode) const {
    std::uint32_t throwAwayFlag = 0;
    return toInt(&throwAwayFlag, roundMode);
}

std::int32_t Decimal128::toInt(std::uint32_t* signalingFlags, RoundingMode roundMode) const {
    BID_UINT128 dec128 = decimal128ToLibraryType(_value);
    switch (roundMode) {
        case kRoundTiesToEven:
            return bid128_to_int32_rnint(dec128, signalingFlags);
        case kRoundTowardNegative:
            return bid128_to_int32_floor(dec128, signalingFlags);
        case kRoundTowardPositive:
            return bid128_to_int32_ceil(dec128, signalingFlags);
        case kRoundTowardZero:
            return bid128_to_int32_int(dec128, signalingFlags);
        case kRoundTiesToAway:
            return bid128_to_int32_rninta(dec128, signalingFlags);
        default:
            return bid128_to_int32_rnint(dec128, signalingFlags);
    }
}

int64_t Decimal128::toLong(RoundingMode roundMode) const {
    std::uint32_t throwAwayFlag = 0;
    return toLong(&throwAwayFlag, roundMode);
}

int64_t Decimal128::toLong(std::uint32_t* signalingFlags, RoundingMode roundMode) const {
    BID_UINT128 dec128 = decimal128ToLibraryType(_value);
    switch (roundMode) {
        case kRoundTiesToEven:
            return bid128_to_int64_rnint(dec128, signalingFlags);
        case kRoundTowardNegative:
            return bid128_to_int64_floor(dec128, signalingFlags);
        case kRoundTowardPositive:
            return bid128_to_int64_ceil(dec128, signalingFlags);
        case kRoundTowardZero:
            return bid128_to_int64_int(dec128, signalingFlags);
        case kRoundTiesToAway:
            return bid128_to_int64_rninta(dec128, signalingFlags);
        default:
            return bid128_to_int64_rnint(dec128, signalingFlags);
    }
}

std::int32_t Decimal128::toIntExact(RoundingMode roundMode) const {
    std::uint32_t throwAwayFlag = 0;
    return toIntExact(&throwAwayFlag, roundMode);
}

std::int32_t Decimal128::toIntExact(std::uint32_t* signalingFlags, RoundingMode roundMode) const {
    BID_UINT128 dec128 = decimal128ToLibraryType(_value);
    switch (roundMode) {
        case kRoundTiesToEven:
            return bid128_to_int32_xrnint(dec128, signalingFlags);
        case kRoundTowardNegative:
            return bid128_to_int32_xfloor(dec128, signalingFlags);
        case kRoundTowardPositive:
            return bid128_to_int32_xceil(dec128, signalingFlags);
        case kRoundTowardZero:
            return bid128_to_int32_xint(dec128, signalingFlags);
        case kRoundTiesToAway:
            return bid128_to_int32_xrninta(dec128, signalingFlags);
        default:
            return bid128_to_int32_xrnint(dec128, signalingFlags);
    }
}

std::int64_t Decimal128::toLongExact(RoundingMode roundMode) const {
    std::uint32_t throwAwayFlag = 0;
    return toLongExact(&throwAwayFlag, roundMode);
}

std::int64_t Decimal128::toLongExact(std::uint32_t* signalingFlags, RoundingMode roundMode) const {
    BID_UINT128 dec128 = decimal128ToLibraryType(_value);
    switch (roundMode) {
        case kRoundTiesToEven:
            return bid128_to_int64_xrnint(dec128, signalingFlags);
        case kRoundTowardNegative:
            return bid128_to_int64_xfloor(dec128, signalingFlags);
        case kRoundTowardPositive:
            return bid128_to_int64_xceil(dec128, signalingFlags);
        case kRoundTowardZero:
            return bid128_to_int64_xint(dec128, signalingFlags);
        case kRoundTiesToAway:
            return bid128_to_int64_xrninta(dec128, signalingFlags);
        default:
            return bid128_to_int64_xrnint(dec128, signalingFlags);
    }
}

double Decimal128::toDouble(RoundingMode roundMode) const {
    std::uint32_t throwAwayFlag = 0;
    return toDouble(&throwAwayFlag, roundMode);
}

double Decimal128::toDouble(std::uint32_t* signalingFlags, RoundingMode roundMode) const {
    BID_UINT128 dec128 = decimal128ToLibraryType(_value);
    return bid128_to_binary64(dec128, roundMode, signalingFlags);
}

std::string Decimal128::toString() const {
    // If the decimal is a variant of NaN (i.e. sNaN, -NaN, +NaN, etc...) or a variant of
    // Inf (i.e. +Inf, Inf, -Inf), return either NaN, Infinity, or -Infinity
    if (!isFinite()) {
        if (this->isEqual(kPositiveInfinity)) {
            return "Infinity";
        } else if (this->isEqual(kNegativeInfinity)) {
            return "-Infinity";
        }
        invariant(isNaN());
        return "NaN";
    }
    BID_UINT128 dec128 = decimal128ToLibraryType(_value);
    char decimalCharRepresentation[1 /* mantissa sign */ + 34 /* mantissa */ +
                                   1 /* scientific E */ + 1 /* exponent sign */ + 4 /* exponent */ +
                                   1 /* null terminator */];
    std::uint32_t idec_signaling_flags = 0;
    /**
     * Use the library's defined to_string method, which returns a string composed of a
     * sign ('+' or '-')
     * 1 to 34 decimal digits (no leading zeros)
     * the character 'E'
     * sign ('+' or '-')
     * 1 to 4 decimal digits (no leading zeros)
     * For example: +10522E-3
     */
    bid128_to_string(decimalCharRepresentation, dec128, &idec_signaling_flags);

    StringData dec128String(decimalCharRepresentation);

    int ePos = dec128String.find("E");

    // Calculate the precision and exponent of the number and output it in a readable manner
    int precision = 0;
    int exponent = 0;

    StringData exponentString = dec128String.substr(ePos);

    // Get the value of the exponent, start at 2 to ignore the E and the sign
    for (size_t i = 2; i < exponentString.size(); ++i) {
        exponent = exponent * 10 + (exponentString[i] - '0');
    }
    if (exponentString[1] == '-') {
        exponent *= -1;
    }
    // Get the total precision of the number, i.e. the length of the coefficient
    precision = dec128String.size() - exponentString.size() - 1 /* mantissa sign */;

    std::string result;
    // Initially result is set to equal just the sign of the dec128 string
    // For formatting, leave off the sign if it is positive
    if (dec128String[0] == '-')
        result = "-";

    StringData coefficient = dec128String.substr(1, precision);
    int adjustedExponent = exponent + precision - 1;

    if (exponent > 0 || adjustedExponent < -6) {
        result += _convertToScientificNotation(coefficient, adjustedExponent);
    } else {
        result += _convertToStandardDecimalNotation(coefficient, exponent);
    }

    return result;
}

std::string Decimal128::_convertToScientificNotation(StringData coefficient,
                                                     int adjustedExponent) const {
    int cLength = coefficient.size();
    std::string result;
    for (int i = 0; i < cLength; i++) {
        result += coefficient[i];
        if (i == 0 && cLength > 1) {
            result += '.';
        }
    }
    result += 'E';
    if (adjustedExponent > 0) {
        result += '+';
    }
    result += std::to_string(adjustedExponent);
    return result;
}

std::string Decimal128::_convertToStandardDecimalNotation(StringData coefficient,
                                                          int exponent) const {
    if (exponent == 0) {
        return coefficient.toString();
    } else {
        invariant(exponent < 0);
        std::string result;
        int precision = coefficient.size();
        // Absolute value of the exponent
        int significantDecimalDigits = -exponent;
        bool decimalAppended = false;

        // Pre-pend 0's before the coefficient as necessary
        for (int i = precision; i <= significantDecimalDigits; i++) {
            result += '0';
            if (i == precision) {
                result += '.';
                decimalAppended = true;
            }
        }

        // Copy over the digits in the coefficient
        for (int i = 0; i < precision; i++) {
            if (precision - i == significantDecimalDigits && !decimalAppended) {
                result += '.';
            }
            result += coefficient[i];
        }
        return result;
    }
}

bool Decimal128::isZero() const {
    return bid128_isZero(decimal128ToLibraryType(_value));
}

bool Decimal128::isNaN() const {
    return bid128_isNaN(decimal128ToLibraryType(_value));
}

bool Decimal128::isInfinite() const {
    return bid128_isInf(decimal128ToLibraryType(_value));
}

bool Decimal128::isFinite() const {
    return bid128_isFinite(decimal128ToLibraryType(_value));
}

bool Decimal128::isNegative() const {
    return bid128_isSigned(decimal128ToLibraryType(_value));
}

Decimal128 Decimal128::add(const Decimal128& other, RoundingMode roundMode) const {
    std::uint32_t throwAwayFlag = 0;
    return add(other, &throwAwayFlag, roundMode);
}

Decimal128 Decimal128::add(const Decimal128& other,
                           std::uint32_t* signalingFlags,
                           RoundingMode roundMode) const {
    BID_UINT128 current = decimal128ToLibraryType(_value);
    BID_UINT128 addend = decimal128ToLibraryType(other.getValue());
    current = bid128_add(current, addend, roundMode, signalingFlags);
    Decimal128::Value value = libraryTypeToValue(current);
    Decimal128 result(value);
    return result;
}

Decimal128 Decimal128::subtract(const Decimal128& other, RoundingMode roundMode) const {
    std::uint32_t throwAwayFlag = 0;
    return subtract(other, &throwAwayFlag, roundMode);
}

Decimal128 Decimal128::subtract(const Decimal128& other,
                                std::uint32_t* signalingFlags,
                                RoundingMode roundMode) const {
    BID_UINT128 current = decimal128ToLibraryType(_value);
    BID_UINT128 sub = decimal128ToLibraryType(other.getValue());
    current = bid128_sub(current, sub, roundMode, signalingFlags);
    Decimal128::Value value = libraryTypeToValue(current);
    Decimal128 result(value);
    return result;
}

Decimal128 Decimal128::multiply(const Decimal128& other, RoundingMode roundMode) const {
    std::uint32_t throwAwayFlag = 0;
    return multiply(other, &throwAwayFlag, roundMode);
}

Decimal128 Decimal128::multiply(const Decimal128& other,
                                std::uint32_t* signalingFlags,
                                RoundingMode roundMode) const {
    BID_UINT128 current = decimal128ToLibraryType(_value);
    BID_UINT128 factor = decimal128ToLibraryType(other.getValue());
    current = bid128_mul(current, factor, roundMode, signalingFlags);
    Decimal128::Value value = libraryTypeToValue(current);
    Decimal128 result(value);
    return result;
}

Decimal128 Decimal128::divide(const Decimal128& other, RoundingMode roundMode) const {
    std::uint32_t throwAwayFlag = 0;
    return divide(other, &throwAwayFlag, roundMode);
}

Decimal128 Decimal128::divide(const Decimal128& other,
                              std::uint32_t* signalingFlags,
                              RoundingMode roundMode) const {
    BID_UINT128 current = decimal128ToLibraryType(_value);
    BID_UINT128 divisor = decimal128ToLibraryType(other.getValue());
    current = bid128_div(current, divisor, roundMode, signalingFlags);
    Decimal128::Value value = libraryTypeToValue(current);
    Decimal128 result(value);
    return result;
}

Decimal128 Decimal128::exponential(RoundingMode roundMode) const {
    std::uint32_t throwAwayFlag = 0;
<<<<<<< HEAD
    return exponential(&throwAwayFlag);
=======
    return exponential(&throwAwayFlag, roundMode);
>>>>>>> f378d467
}

Decimal128 Decimal128::exponential(std::uint32_t* signalingFlags, RoundingMode roundMode) const {
    BID_UINT128 current = decimal128ToLibraryType(_value);
    current = bid128_exp(current, roundMode, signalingFlags);
    return Decimal128{libraryTypeToValue(current)};
}

Decimal128 Decimal128::logarithm(RoundingMode roundMode) const {
    std::uint32_t throwAwayFlag = 0;
<<<<<<< HEAD
    return logarithm(&throwAwayFlag);
=======
    return logarithm(&throwAwayFlag, roundMode);
>>>>>>> f378d467
}

Decimal128 Decimal128::logarithm(std::uint32_t* signalingFlags, RoundingMode roundMode) const {
    BID_UINT128 current = decimal128ToLibraryType(_value);
    current = bid128_log(current, roundMode, signalingFlags);
    return Decimal128{libraryTypeToValue(current)};
}

Decimal128 Decimal128::logarithm(const Decimal128& other, RoundingMode roundMode) const {
    std::uint32_t throwAwayFlag = 0;
    if (other.isEqual(Decimal128(2))) {
        BID_UINT128 current = decimal128ToLibraryType(_value);
        current = bid128_log2(current, roundMode, &throwAwayFlag);
        return Decimal128{libraryTypeToValue(current)};
    }
    if (other.isEqual(Decimal128(10))) {
        BID_UINT128 current = decimal128ToLibraryType(_value);
        current = bid128_log10(current, roundMode, &throwAwayFlag);
        return Decimal128{libraryTypeToValue(current)};
    }
    return logarithm(other, &throwAwayFlag);
}

Decimal128 Decimal128::logarithm(const Decimal128& other,
                                 std::uint32_t* signalingFlags,
                                 RoundingMode roundMode) const {
    return logarithm(signalingFlags, roundMode).divide(other);
}

Decimal128 Decimal128::modulo(const Decimal128& other) const {
    std::uint32_t throwAwayFlag = 0;
    return modulo(other, &throwAwayFlag);
}

Decimal128 Decimal128::modulo(const Decimal128& other, std::uint32_t* signalingFlags) const {
    BID_UINT128 current = decimal128ToLibraryType(_value);
    BID_UINT128 divisor = decimal128ToLibraryType(other.getValue());
    current = bid128_fmod(current, divisor, signalingFlags);
    return Decimal128{libraryTypeToValue(current)};
}

Decimal128 Decimal128::power(const Decimal128& other, RoundingMode roundMode) const {
    std::uint32_t throwAwayFlag = 0;
    return power(other, &throwAwayFlag, roundMode);
}

Decimal128 Decimal128::power(const Decimal128& other,
                             std::uint32_t* signalingFlags,
                             RoundingMode roundMode) const {
    BID_UINT128 base = decimal128ToLibraryType(_value);
    BID_UINT128 exp = decimal128ToLibraryType(other.getValue());


    BID_UINT128 result;
    if (this->isEqual(Decimal128(10)))
        result = bid128_exp10(exp, roundMode, signalingFlags);
    else if (this->isEqual(Decimal128(2)))
        result = bid128_exp2(exp, roundMode, signalingFlags);
    else
        result = bid128_pow(base, exp, roundMode, signalingFlags);
    return Decimal128{libraryTypeToValue(result)}.add(kLargestNegativeExponentZero);
}

Decimal128 Decimal128::quantize(const Decimal128& other, RoundingMode roundMode) const {
    std::uint32_t throwAwayFlag = 0;
    return quantize(other, &throwAwayFlag, roundMode);
}

Decimal128 Decimal128::quantize(const Decimal128& reference,
                                std::uint32_t* signalingFlags,
                                RoundingMode roundMode) const {
    BID_UINT128 current = decimal128ToLibraryType(_value);
    BID_UINT128 q = decimal128ToLibraryType(reference.getValue());
    BID_UINT128 quantizedResult = bid128_quantize(current, q, roundMode, signalingFlags);
    Decimal128::Value value = libraryTypeToValue(quantizedResult);
    Decimal128 result(value);
    return result;
}

Decimal128 Decimal128::squareRoot(RoundingMode roundMode) const {
    std::uint32_t throwAwayFlag = 0;
<<<<<<< HEAD
    return exponential(&throwAwayFlag);
=======
    return squareRoot(&throwAwayFlag, roundMode);
>>>>>>> f378d467
}

Decimal128 Decimal128::squareRoot(std::uint32_t* signalingFlags, RoundingMode roundMode) const {
    BID_UINT128 current = decimal128ToLibraryType(_value);
    current = bid128_sqrt(current, roundMode, signalingFlags);
    return Decimal128{libraryTypeToValue(current)};
}

bool Decimal128::isEqual(const Decimal128& other) const {
    std::uint32_t throwAwayFlag = 0;
    BID_UINT128 current = decimal128ToLibraryType(_value);
    BID_UINT128 compare = decimal128ToLibraryType(other.getValue());
    return bid128_quiet_equal(current, compare, &throwAwayFlag);
}

bool Decimal128::isNotEqual(const Decimal128& other) const {
    std::uint32_t throwAwayFlag = 0;
    BID_UINT128 current = decimal128ToLibraryType(_value);
    BID_UINT128 compare = decimal128ToLibraryType(other.getValue());
    return bid128_quiet_not_equal(current, compare, &throwAwayFlag);
}

bool Decimal128::isGreater(const Decimal128& other) const {
    std::uint32_t throwAwayFlag = 0;
    BID_UINT128 current = decimal128ToLibraryType(_value);
    BID_UINT128 compare = decimal128ToLibraryType(other.getValue());
    return bid128_quiet_greater(current, compare, &throwAwayFlag);
}

bool Decimal128::isGreaterEqual(const Decimal128& other) const {
    std::uint32_t throwAwayFlag = 0;
    BID_UINT128 current = decimal128ToLibraryType(_value);
    BID_UINT128 compare = decimal128ToLibraryType(other.getValue());
    return bid128_quiet_greater_equal(current, compare, &throwAwayFlag);
}

bool Decimal128::isLess(const Decimal128& other) const {
    std::uint32_t throwAwayFlag = 0;
    BID_UINT128 current = decimal128ToLibraryType(_value);
    BID_UINT128 compare = decimal128ToLibraryType(other.getValue());
    return bid128_quiet_less(current, compare, &throwAwayFlag);
}

bool Decimal128::isLessEqual(const Decimal128& other) const {
    std::uint32_t throwAwayFlag = 0;
    BID_UINT128 current = decimal128ToLibraryType(_value);
    BID_UINT128 compare = decimal128ToLibraryType(other.getValue());
    return bid128_quiet_less_equal(current, compare, &throwAwayFlag);
}

/**
 * The following static const variables are used to mathematically produce
 * frequently needed Decimal128 constants.
 */

namespace {
// Get the representation of 1 with 17 zeros (half of decimal128's 34 digit precision)
const std::uint64_t t17 = 100ull * 1000 * 1000 * 1000 * 1000 * 1000;
// Get the low 64 bits of 34 consecutive decimal 9's
// t17 * 17 gives 1 with 34 0's, so subtract 1 to get all 9's == 4003012203950112767
// Using the computed constant avoids a MSVC warning.
// Computed by running the calculations in Python, and verified with static_assert.
const std::uint64_t t34lo64 = 4003012203950112767ULL;
#if defined(__GNUC__)
static_assert(t34lo64 == t17 * t17 - 1, "precomputed constant is wrong");
#endif
// Mod t17 by 2^32 to get the low 32 bits of t17's binary representation
const std::uint64_t t17lo32 = t17 % (1ull << 32);
// Divide t17 by 2^32 to get the high 32 bits of t17's binary representation
const std::uint64_t t17hi32 = t17 >> 32;
// Multiply t17 by t17 and keep the high 64 bits by distributing the operation to
// t17hi32*t17hi32 + 2*t17hi32*t17lo32 + t17lo32*t17lo32 where the 2nd term
// is shifted right by 32 and the 3rd term by 64 (which effectively drops the 3rd term)
const std::uint64_t t34hi64 = t17hi32 * t17hi32 + (((t17hi32 * t17lo32) >> 31));
MONGO_STATIC_ASSERT(t34hi64 == 0x1ed09bead87c0);
MONGO_STATIC_ASSERT(t34lo64 == 0x378d8e63ffffffff);
}  // namespace

// (t34hi64 << 64) + t34lo64 == 1e34 - 1
const Decimal128 Decimal128::kLargestPositive(0, Decimal128::kMaxBiasedExponent, t34hi64, t34lo64);
// The smallest positive decimal is 1 with the largest negative exponent of 0 (biased)
const Decimal128 Decimal128::kSmallestPositive(0, 0, 0, 1);

// Add a sign bit to the largest and smallest positive to get their corresponding negatives
const Decimal128 Decimal128::kLargestNegative(1, Decimal128::kMaxBiasedExponent, t34hi64, t34lo64);
const Decimal128 Decimal128::kSmallestNegative(1, 0, 0, 1);

// Get the representation of 0 (0E0).
const Decimal128 Decimal128::kNormalizedZero(Decimal128::Value(
    {0, static_cast<uint64_t>(Decimal128::kExponentBias) << Decimal128::kExponentFieldPos}));

// Get the representation of 0 with the most negative exponent
const Decimal128 Decimal128::kLargestNegativeExponentZero(Decimal128::Value({0ull, 0ull}));

// Shift the format of the combination bits to the right position to get Inf and NaN
// +Inf = 0111 1000 ... ... = 0x78 ... ..., -Inf = 1111 1000 ... ... = 0xf8 ... ...
// +NaN = 0111 1100 ... ... = 0x7c ... ..., -NaN = 1111 1100 ... ... = 0xfc ... ...
const Decimal128 Decimal128::kPositiveInfinity(Decimal128::Value({0ull, 0x78ull << 56}));
const Decimal128 Decimal128::kNegativeInfinity(Decimal128::Value({0ull, 0xf8ull << 56}));
const Decimal128 Decimal128::kPositiveNaN(Decimal128::Value({0ull, 0x7cull << 56}));
const Decimal128 Decimal128::kNegativeNaN(Decimal128::Value({0ull, 0xfcull << 56}));

std::ostream& operator<<(std::ostream& stream, const Decimal128& value) {
    return stream << value.toString();
}

}  // namespace mongo<|MERGE_RESOLUTION|>--- conflicted
+++ resolved
@@ -626,11 +626,7 @@
 
 Decimal128 Decimal128::exponential(RoundingMode roundMode) const {
     std::uint32_t throwAwayFlag = 0;
-<<<<<<< HEAD
-    return exponential(&throwAwayFlag);
-=======
     return exponential(&throwAwayFlag, roundMode);
->>>>>>> f378d467
 }
 
 Decimal128 Decimal128::exponential(std::uint32_t* signalingFlags, RoundingMode roundMode) const {
@@ -641,11 +637,7 @@
 
 Decimal128 Decimal128::logarithm(RoundingMode roundMode) const {
     std::uint32_t throwAwayFlag = 0;
-<<<<<<< HEAD
-    return logarithm(&throwAwayFlag);
-=======
     return logarithm(&throwAwayFlag, roundMode);
->>>>>>> f378d467
 }
 
 Decimal128 Decimal128::logarithm(std::uint32_t* signalingFlags, RoundingMode roundMode) const {
@@ -727,11 +719,7 @@
 
 Decimal128 Decimal128::squareRoot(RoundingMode roundMode) const {
     std::uint32_t throwAwayFlag = 0;
-<<<<<<< HEAD
-    return exponential(&throwAwayFlag);
-=======
     return squareRoot(&throwAwayFlag, roundMode);
->>>>>>> f378d467
 }
 
 Decimal128 Decimal128::squareRoot(std::uint32_t* signalingFlags, RoundingMode roundMode) const {
