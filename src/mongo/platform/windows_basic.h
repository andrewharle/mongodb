--- conflicted
+++ resolved
@@ -91,8 +91,6 @@
 #include <windows.h>
 #include <winsock2.h>  //this must be included before the first windows.h include
 #include <ws2tcpip.h>
-<<<<<<< HEAD
-=======
 
 // We must define SECURITY_WIN32 before include sspi.h
 #define SECURITY_WIN32
@@ -102,7 +100,6 @@
 #define CERT_CHAIN_PARA_HAS_EXTRA_FIELDS
 
 #include <schannel.h>
->>>>>>> f378d467
 
 #undef WIN32_NO_STATUS
 
