--- conflicted
+++ resolved
@@ -95,18 +95,8 @@
     LIBDEPS=[
         'connection_pool_executor',
     ],
-<<<<<<< HEAD
-    LIBDEPS=[
-        '$BUILD_DIR/mongo/rpc/command_status',
-        'network_interface_asio',
-        '$BUILD_DIR/mongo/executor/thread_pool_task_executor',
-        '$BUILD_DIR/mongo/executor/network_interface_thread_pool',
-        '$BUILD_DIR/mongo/executor/network_interface_factory',
-        '$BUILD_DIR/mongo/util/version_impl',
-=======
     LIBDEPS_PRIVATE=[
         'egress_tag_closer_manager',
->>>>>>> f378d467
     ],
 )
 
@@ -129,34 +119,6 @@
                 'task_executor_interface',
             ])
 
-<<<<<<< HEAD
-env.Library(
-    target='network_interface_asio',
-    source=[
-        'connection_pool_asio.cpp',
-        'network_interface_asio.cpp',
-        'network_interface_asio_auth.cpp',
-        'network_interface_asio_command.cpp',
-        'network_interface_asio_connect.cpp',
-        'network_interface_asio_operation.cpp',
-    ],
-    LIBDEPS=[
-        '$BUILD_DIR/mongo/base',
-        '$BUILD_DIR/mongo/base/system_error',
-        '$BUILD_DIR/mongo/client/client_query',
-        '$BUILD_DIR/mongo/db/auth/authcommon',
-        '$BUILD_DIR/mongo/db/commands/test_commands_enabled',
-        '$BUILD_DIR/mongo/db/wire_version',
-        '$BUILD_DIR/mongo/rpc/command_status',
-        '$BUILD_DIR/mongo/rpc/rpc',
-        '$BUILD_DIR/third_party/shim_asio',
-        'async_stream',
-        'async_timer_asio',
-        'connection_pool',
-        'network_interface',
-        'task_executor_interface',
-    ])
-=======
 env.Library(target='egress_tag_closer_manager',
             source=[
                 'egress_tag_closer_manager.cpp',
@@ -164,7 +126,6 @@
             LIBDEPS_PRIVATE=[
                 '$BUILD_DIR/mongo/db/service_context',
             ])
->>>>>>> f378d467
 
 env.Library(
     target='network_interface_tl',
@@ -173,23 +134,8 @@
         'network_interface_tl.cpp',
     ],
     LIBDEPS=[
-<<<<<<< HEAD
-        '$BUILD_DIR/mongo/base/system_error',
-        '$BUILD_DIR/mongo/client/authentication',
-        '$BUILD_DIR/mongo/util/net/network',
-        '$BUILD_DIR/third_party/shim_asio',
-        'task_executor_interface',
-    ]
-)
-
-env.CppUnitTest(
-    target='async_stream_test',
-    source=[
-        'async_stream_test.cpp',
-=======
         '$BUILD_DIR/mongo/client/async_client',
         '$BUILD_DIR/mongo/transport/transport_layer',
->>>>>>> f378d467
     ],
     LIBDEPS_PRIVATE=[
         '$BUILD_DIR/mongo/db/auth/internal_user_auth',
@@ -200,30 +146,12 @@
     ]
 )
 
-<<<<<<< HEAD
-env.CppUnitTest(
-    target='network_interface_asio_test',
-    source=[
-        'async_mock_stream_factory.cpp',
-        'network_interface_asio_test.cpp',
-    ],
-    LIBDEPS=[
-        'async_timer_mock',
-        'network_interface_asio',
-        '$BUILD_DIR/mongo/executor/thread_pool_task_executor',
-        '$BUILD_DIR/mongo/executor/network_interface_thread_pool',
-        '$BUILD_DIR/mongo/executor/network_interface_factory',
-        '$BUILD_DIR/mongo/util/version_impl',
-    ],
-)
-
-env.Library(
-    target='network_interface_asio_fixture',
-    source=[
-        'network_interface_asio_integration_fixture.cpp'
-    ],
-    LIBDEPS=[
-        'network_interface_asio',
+env.Library(
+    target='network_interface_fixture',
+    source=[
+        'network_interface_integration_fixture.cpp'
+    ],
+    LIBDEPS=[
         '$BUILD_DIR/mongo/unittest/integration_test_main',
         '$BUILD_DIR/mongo/executor/thread_pool_task_executor',
         '$BUILD_DIR/mongo/executor/network_interface_thread_pool',
@@ -235,51 +163,15 @@
 )
 
 env.CppIntegrationTest(
-    target='network_interface_asio_integration_test',
-=======
-env.Library(
-    target='network_interface_fixture',
->>>>>>> f378d467
-    source=[
-        'network_interface_integration_fixture.cpp'
-    ],
-    LIBDEPS=[
-<<<<<<< HEAD
-        'network_interface_asio_fixture',
-    ],
-=======
-        '$BUILD_DIR/mongo/unittest/integration_test_main',
-        '$BUILD_DIR/mongo/executor/thread_pool_task_executor',
-        '$BUILD_DIR/mongo/executor/network_interface_thread_pool',
-        '$BUILD_DIR/mongo/executor/network_interface_factory',
-        '$BUILD_DIR/mongo/rpc/command_status',
-        '$BUILD_DIR/mongo/util/concurrency/thread_pool',
-        '$BUILD_DIR/mongo/util/version_impl',
-    ]
->>>>>>> f378d467
-)
-
-env.CppIntegrationTest(
     target='network_interface_integration_test',
     source=[
         'network_interface_integration_test.cpp',
     ],
     LIBDEPS=[
-<<<<<<< HEAD
-        'network_interface_asio',
-        '$BUILD_DIR/mongo/executor/thread_pool_task_executor',
-        '$BUILD_DIR/mongo/executor/network_interface_thread_pool',
-        '$BUILD_DIR/mongo/executor/network_interface_factory',
-        '$BUILD_DIR/mongo/db/auth/authorization_manager_mock_init',
-        '$BUILD_DIR/mongo/db/service_context_noop_init',
-        '$BUILD_DIR/mongo/rpc/command_status',
-        '$BUILD_DIR/mongo/util/version_impl',
-=======
         'network_interface_fixture',
         '$BUILD_DIR/mongo/db/commands/test_commands_enabled',
         '$BUILD_DIR/mongo/db/wire_version',
         '$BUILD_DIR/mongo/transport/transport_layer_egress_init',
->>>>>>> f378d467
     ],
 )
 
@@ -290,15 +182,11 @@
     ],
     LIBDEPS=[
         'network_interface',
-<<<<<<< HEAD
-        'network_interface_asio',
-=======
         'connection_pool_executor',
     ],
     LIBDEPS_PRIVATE=[
         'network_interface_tl',
         'egress_tag_closer_manager',
->>>>>>> f378d467
     ])
 
 env.Library(
@@ -337,26 +225,6 @@
     ]
 )
 
-<<<<<<< HEAD
-env.CppUnitTest(
-    target='network_interface_thread_pool_test',
-    source=[
-        'network_interface_thread_pool_test.cpp',
-    ],
-    LIBDEPS=[
-        '$BUILD_DIR/mongo/util/concurrency/thread_pool_test_fixture',
-        'async_timer_mock',
-        'connection_pool',
-        'network_interface_asio',
-        'network_interface_thread_pool',
-        '$BUILD_DIR/mongo/executor/thread_pool_task_executor',
-        '$BUILD_DIR/mongo/executor/network_interface_thread_pool',
-        '$BUILD_DIR/mongo/executor/network_interface_factory'
-    ],
-)
-
-=======
->>>>>>> f378d467
 env.Library(
     target='thread_pool_task_executor_test_fixture',
     source=[
