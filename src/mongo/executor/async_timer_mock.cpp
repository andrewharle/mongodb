--- conflicted
+++ resolved
@@ -47,22 +47,12 @@
 }
 
 void AsyncTimerMockImpl::asyncWait(AsyncTimerInterface::Handler handler) {
-<<<<<<< HEAD
-    // If we have expired, run handler now instead of storing.
-    if (_timeLeft == kZeroMilliseconds) {
-        // Callbacks scheduled for now will fire immediately, synchronously.
-        handler(std::error_code());
-    } else {
-        stdx::lock_guard<stdx::mutex> lk(_handlersMutex);
-        _handlers.push_back(handler);
-=======
     {
         stdx::lock_guard<stdx::mutex> lk(_mutex);
         if (_timeLeft != kZeroMilliseconds) {
             _handlers.push_back(handler);
             return;
         }
->>>>>>> f378d467
     }
 
     // If we have expired, run handler now instead of storing.
@@ -96,18 +86,6 @@
     return _timeLeft;
 }
 
-<<<<<<< HEAD
-void AsyncTimerMockImpl::_callAllHandlers(std::error_code ec) {
-    std::vector<AsyncTimerInterface::Handler> tmp;
-    {
-        stdx::lock_guard<stdx::mutex> lk(_handlersMutex);
-        tmp.swap(_handlers);
-    }
-
-    for (const auto& handler : tmp) {
-        handler(ec);
-    }
-=======
 void AsyncTimerMockImpl::expireAfter(Milliseconds expiration) {
     std::vector<AsyncTimerInterface::Handler> tmp;
 
@@ -127,7 +105,6 @@
 int AsyncTimerMockImpl::jobs() {
     stdx::lock_guard<stdx::mutex> lk(_mutex);
     return _handlers.size();
->>>>>>> f378d467
 }
 
 void AsyncTimerMockImpl::_callAllHandlers(std::error_code ec) {
@@ -167,14 +144,7 @@
 
     _curTime += time;
 
-<<<<<<< HEAD
-    _curTime += time;
-
-    // erase after iterating to be safe
-    stdx::unordered_set<std::shared_ptr<AsyncTimerMockImpl>> expired;
-=======
     // Timers may be reset, so keep them in our set even if they have expired.
->>>>>>> f378d467
     for (auto elem = _timers.begin(); elem != _timers.end(); elem++) {
         auto timer = *elem;
         timer->fastForward(time);
@@ -197,10 +167,5 @@
     return jobs;
 }
 
-Date_t AsyncTimerFactoryMock::now() {
-    stdx::lock_guard<stdx::mutex> lk(_timersMutex);
-    return Date_t::fromDurationSinceEpoch(_curTime);
-}
-
 }  // namespace executor
 }  // namespace mongo