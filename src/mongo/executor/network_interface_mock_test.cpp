
/**
 *    Copyright (C) 2018-present MongoDB, Inc.
 *
 *    This program is free software: you can redistribute it and/or modify
 *    it under the terms of the Server Side Public License, version 1,
 *    as published by MongoDB, Inc.
 *
 *    This program is distributed in the hope that it will be useful,
 *    but WITHOUT ANY WARRANTY; without even the implied warranty of
 *    MERCHANTABILITY or FITNESS FOR A PARTICULAR PURPOSE.  See the
 *    Server Side Public License for more details.
 *
 *    You should have received a copy of the Server Side Public License
 *    along with this program. If not, see
 *    <http://www.mongodb.com/licensing/server-side-public-license>.
 *
 *    As a special exception, the copyright holders give permission to link the
 *    code of portions of this program with the OpenSSL library under certain
 *    conditions as described in each individual source file and distribute
 *    linked combinations including the program with the OpenSSL library. You
 *    must comply with the Server Side Public License in all respects for
 *    all of the code used other than as permitted herein. If you modify file(s)
 *    with this exception, you may extend this exception to your version of the
 *    file(s), but you are not obligated to do so. If you do not wish to do so,
 *    delete this exception statement from your version. If you delete this
 *    exception statement from all source files in the program, then also delete
 *    it in the license file.
 */

#include "mongo/platform/basic.h"

#include <iostream>
#include <memory>
#include <utility>

#include "mongo/base/status.h"
#include "mongo/executor/network_connection_hook.h"
#include "mongo/executor/network_interface.h"
#include "mongo/executor/network_interface_mock.h"
#include "mongo/executor/test_network_connection_hook.h"
#include "mongo/executor/thread_pool_mock.h"
#include "mongo/stdx/memory.h"
#include "mongo/unittest/unittest.h"

namespace mongo {
namespace executor {
namespace {

class NetworkInterfaceMockTest : public mongo::unittest::Test {
public:
    NetworkInterfaceMockTest()
        : _net{}, _executor(&_net, 1, ThreadPoolMock::Options()), _tearDownCalled(false) {}

    NetworkInterfaceMock& net() {
        return _net;
    }

    ThreadPoolMock& executor() {
        return _executor;
    }

    HostAndPort testHost() {
        return {"localHost", 27017};
    }

    // intentionally not done in setUp as some methods need to be called prior to starting
    // the network.
    void startNetwork() {
        net().startup();
        executor().startup();
    }

    virtual void setUp() override {
        _tearDownCalled = false;
    }

    virtual void tearDown() override {
        // We're calling tearDown() manually in some tests so
        // we can check post-conditions.
        if (_tearDownCalled) {
            return;
        }
        _tearDownCalled = true;

        net().exitNetwork();
        executor().shutdown();
        // Wake up sleeping executor threads so they clean up.
        net().signalWorkAvailable();
        executor().join();
        net().shutdown();
    }

private:
    NetworkInterfaceMock _net;
    ThreadPoolMock _executor;
    bool _tearDownCalled;
};

TEST_F(NetworkInterfaceMockTest, ConnectionHook) {
    bool validateCalled = false;
    bool hostCorrectForValidate = false;
    bool replyCorrectForValidate;

    bool makeRequestCalled = false;
    bool hostCorrectForRequest = false;

    bool handleReplyCalled = false;
    bool gotExpectedReply = false;

    RemoteCommandRequest expectedRequest{testHost(),
                                         "test",
                                         BSON("1" << 2),
                                         BSON("some"
                                              << "stuff"),
                                         nullptr};

    RemoteCommandResponse expectedResponse{BSON("foo"
                                                << "bar"
                                                << "baz"
                                                << "garply"),
                                           BSON("bar"
                                                << "baz"),
                                           Milliseconds(30)};

    // need to copy as it will be moved
    auto isMasterReplyData = BSON("iamyour"
                                  << "father");

    RemoteCommandResponse isMasterReply{
        isMasterReplyData.copy(), BSON("blah" << 2), Milliseconds(20)};

    net().setHandshakeReplyForHost(testHost(), std::move(isMasterReply));

    // Since the contract of these methods is that they do not throw, we run the ASSERTs in
    // the test scope.
    net().setConnectionHook(makeTestHook(
        [&](const HostAndPort& remoteHost,
            const BSONObj&,
            const RemoteCommandResponse& isMasterReply) {
            validateCalled = true;
            hostCorrectForValidate = (remoteHost == testHost());
            replyCorrectForValidate = SimpleBSONObjComparator::kInstance.evaluate(
                isMasterReply.data == isMasterReplyData);
            return Status::OK();
        },
        [&](const HostAndPort& remoteHost) {
            makeRequestCalled = true;
            hostCorrectForRequest = (remoteHost == testHost());
            return boost::make_optional(expectedRequest);
        },
        [&](const HostAndPort& remoteHost, RemoteCommandResponse&& response) {
            handleReplyCalled = true;
            hostCorrectForRequest = (remoteHost == testHost());
            gotExpectedReply = SimpleBSONObjComparator::kInstance.evaluate(
                expectedResponse.data == response.data);  // Don't bother checking all fields.
            return Status::OK();
        }));

    startNetwork();

    TaskExecutor::CallbackHandle cb{};

    bool commandFinished = false;
    bool gotCorrectCommandReply = false;

    RemoteCommandRequest actualCommandExpected{
        testHost(), "testDB", BSON("test" << 1), rpc::makeEmptyMetadata(), nullptr};
    RemoteCommandResponse actualResponseExpected{BSON("1212121212"
                                                      << "12121212121212"),
                                                 BSONObj(),
                                                 Milliseconds(0)};

    ASSERT_OK(net().startCommand(cb, actualCommandExpected, [&](RemoteCommandResponse resp) {
        commandFinished = true;
        if (resp.isOK()) {
            gotCorrectCommandReply = (actualResponseExpected.toString() == resp.toString());
        }
    }));

    // At this point validate and makeRequest should have been called.
    ASSERT(validateCalled);
    ASSERT(hostCorrectForValidate);
    ASSERT(replyCorrectForValidate);
    ASSERT(makeRequestCalled);
    ASSERT(hostCorrectForRequest);

    // handleReply should not have been called as we haven't responded to the reply yet.
    ASSERT(!handleReplyCalled);
    // we haven't gotten to the actual command yet
    ASSERT(!commandFinished);

    {
        net().enterNetwork();
        ASSERT(net().hasReadyRequests());
        auto req = net().getNextReadyRequest();
        ASSERT_BSONOBJ_EQ(req->getRequest().cmdObj, expectedRequest.cmdObj);
        net().scheduleResponse(req, net().now(), expectedResponse);
        net().runReadyNetworkOperations();
        net().exitNetwork();
    }

    // We should have responded to the post connect command.
    ASSERT(handleReplyCalled);
    ASSERT(gotExpectedReply);

    // We should not have responsed to the actual command.
    ASSERT(!commandFinished);

    {
        net().enterNetwork();
        ASSERT(net().hasReadyRequests());
        auto actualCommand = net().getNextReadyRequest();
        ASSERT_BSONOBJ_EQ(actualCommand->getRequest().cmdObj, actualCommandExpected.cmdObj);
        net().scheduleResponse(actualCommand, net().now(), actualResponseExpected);
        net().runReadyNetworkOperations();
        net().exitNetwork();
    }

    ASSERT(commandFinished);
    ASSERT(gotCorrectCommandReply);
}

TEST_F(NetworkInterfaceMockTest, ConnectionHookFailedValidation) {
    net().setConnectionHook(makeTestHook(
        [&](const HostAndPort& remoteHost,
            const BSONObj&,
            const RemoteCommandResponse& isMasterReply) -> Status {
            // We just need some obscure non-OK code.
            return {ErrorCodes::ConflictingOperationInProgress, "blah"};
        },
        [&](const HostAndPort& remoteHost) -> StatusWith<boost::optional<RemoteCommandRequest>> {
            MONGO_UNREACHABLE;
        },
        [&](const HostAndPort& remoteHost, RemoteCommandResponse&& response) -> Status {
            MONGO_UNREACHABLE;
        }));

    startNetwork();

    TaskExecutor::CallbackHandle cb{};

    bool commandFinished = false;
    bool statusPropagated = false;

    RemoteCommandRequest request;
    ASSERT_OK(net().startCommand(cb, request, [&](RemoteCommandResponse resp) {
        commandFinished = true;

        statusPropagated = resp.status.code() == ErrorCodes::ConflictingOperationInProgress;
    }));

    {
        net().enterNetwork();
        // We should have short-circuited the network and immediately called the callback.
        // If we change isMaster replies to go through the normal network mechanism,
        // this test will need to change.
        ASSERT(!net().hasReadyRequests());
        net().exitNetwork();
    }

    ASSERT(commandFinished);
    ASSERT(statusPropagated);
}

TEST_F(NetworkInterfaceMockTest, ConnectionHookNoRequest) {
    bool makeRequestCalled = false;
    net().setConnectionHook(makeTestHook(
<<<<<<< HEAD
        [&](const HostAndPort& remoteHost, const RemoteCommandResponse& isMasterReply) -> Status {
            return Status::OK();
        },
=======
        [&](const HostAndPort& remoteHost,
            const BSONObj&,
            const RemoteCommandResponse& isMasterReply) -> Status { return Status::OK(); },
>>>>>>> f378d467
        [&](const HostAndPort& remoteHost) -> StatusWith<boost::optional<RemoteCommandRequest>> {
            makeRequestCalled = true;
            return {boost::none};
        },
        [&](const HostAndPort& remoteHost, RemoteCommandResponse&& response) -> Status {
            MONGO_UNREACHABLE;
        }));

    startNetwork();

    TaskExecutor::CallbackHandle cb{};

    bool commandFinished = false;

    RemoteCommandRequest request;
    ASSERT_OK(net().startCommand(
        cb, request, [&](RemoteCommandResponse resp) { commandFinished = true; }));

    {
        net().enterNetwork();
        ASSERT(net().hasReadyRequests());
        auto req = net().getNextReadyRequest();
        net().scheduleResponse(req, net().now(), RemoteCommandResponse{});
        net().runReadyNetworkOperations();
        net().exitNetwork();
    }

    ASSERT(commandFinished);
}

TEST_F(NetworkInterfaceMockTest, ConnectionHookMakeRequestFails) {
    bool makeRequestCalled = false;
    net().setConnectionHook(makeTestHook(
<<<<<<< HEAD
        [&](const HostAndPort& remoteHost, const RemoteCommandResponse& isMasterReply) -> Status {
            return Status::OK();
        },
=======
        [&](const HostAndPort& remoteHost,
            const BSONObj&,
            const RemoteCommandResponse& isMasterReply) -> Status { return Status::OK(); },
>>>>>>> f378d467
        [&](const HostAndPort& remoteHost) -> StatusWith<boost::optional<RemoteCommandRequest>> {
            makeRequestCalled = true;
            return {ErrorCodes::InvalidSyncSource, "blah"};
        },
        [&](const HostAndPort& remoteHost, RemoteCommandResponse&& response) -> Status {
            MONGO_UNREACHABLE;
        }));

    startNetwork();

    TaskExecutor::CallbackHandle cb{};

    bool commandFinished = false;
    bool errorPropagated = false;

    RemoteCommandRequest request;
    ASSERT_OK(net().startCommand(cb, request, [&](RemoteCommandResponse resp) {
        commandFinished = true;
        errorPropagated = resp.status.code() == ErrorCodes::InvalidSyncSource;
    }));

    {
        net().enterNetwork();
        ASSERT(!net().hasReadyRequests());
        net().exitNetwork();
    }

    ASSERT(commandFinished);
    ASSERT(errorPropagated);
}

TEST_F(NetworkInterfaceMockTest, ConnectionHookHandleReplyFails) {
    bool handleReplyCalled = false;
    net().setConnectionHook(makeTestHook(
<<<<<<< HEAD
        [&](const HostAndPort& remoteHost, const RemoteCommandResponse& isMasterReply) -> Status {
            return Status::OK();
        },
=======
        [&](const HostAndPort& remoteHost,
            const BSONObj&,
            const RemoteCommandResponse& isMasterReply) -> Status { return Status::OK(); },
>>>>>>> f378d467
        [&](const HostAndPort& remoteHost) -> StatusWith<boost::optional<RemoteCommandRequest>> {
            return boost::make_optional<RemoteCommandRequest>({});
        },
        [&](const HostAndPort& remoteHost, RemoteCommandResponse&& response) -> Status {
            handleReplyCalled = true;
            return {ErrorCodes::CappedPositionLost, "woot"};
        }));

    startNetwork();

    TaskExecutor::CallbackHandle cb{};

    bool commandFinished = false;
    bool errorPropagated = false;

    RemoteCommandRequest request;
    ASSERT_OK(net().startCommand(cb, request, [&](RemoteCommandResponse resp) {
        commandFinished = true;
        errorPropagated = resp.status.code() == ErrorCodes::CappedPositionLost;
    }));

    ASSERT(!handleReplyCalled);

    {
        net().enterNetwork();
        ASSERT(net().hasReadyRequests());
        auto req = net().getNextReadyRequest();
        net().scheduleResponse(req, net().now(), RemoteCommandResponse{});
        net().runReadyNetworkOperations();
        net().exitNetwork();
    }

    ASSERT(handleReplyCalled);
    ASSERT(commandFinished);
    ASSERT(errorPropagated);
}

TEST_F(NetworkInterfaceMockTest, InShutdown) {
    startNetwork();
    ASSERT_FALSE(net().inShutdown());
    tearDown();
    ASSERT(net().inShutdown());
}

TEST_F(NetworkInterfaceMockTest, StartCommandReturnsNotOKIfShutdownHasStarted) {
    startNetwork();
    tearDown();

    TaskExecutor::CallbackHandle cb{};
    RemoteCommandRequest request;
    ASSERT_NOT_OK(net().startCommand(cb, request, [](RemoteCommandResponse resp) {}));
}

TEST_F(NetworkInterfaceMockTest, SetAlarmReturnsNotOKIfShutdownHasStarted) {
    startNetwork();
    tearDown();
    ASSERT_NOT_OK(net().setAlarm(net().now() + Milliseconds(100), [] {}));
}

TEST_F(NetworkInterfaceMockTest, CommandTimeout) {
    startNetwork();

    TaskExecutor::CallbackHandle cb;
    RemoteCommandRequest request;
    request.timeout = Milliseconds(2000);

    ErrorCodes::Error statusPropagated = ErrorCodes::OK;
    auto finishFn = [&](RemoteCommandResponse resp) { statusPropagated = resp.status.code(); };

    //
    // Command times out.
    //
    ASSERT_OK(net().startCommand(cb, request, finishFn));
    net().enterNetwork();
    ASSERT(net().hasReadyRequests());
    net().blackHole(net().getNextReadyRequest());
    net().runUntil(net().now() + Milliseconds(2010));
    net().exitNetwork();
    ASSERT_NOT_EQUALS(ErrorCodes::OK, statusPropagated);

    //
    // Command finishes before timeout.
    //
    Date_t start = net().now();

    ASSERT_OK(net().startCommand(cb, request, finishFn));
    net().enterNetwork();
    // Consume the request. We'll schedule a successful response later.
    ASSERT(net().hasReadyRequests());
    auto noi = net().getNextReadyRequest();

    // Assert the command hasn't timed out after 1000ms.
    net().runUntil(start + Milliseconds(1000));
    ASSERT_EQUALS(start + Milliseconds(1000), net().now());
    ASSERT_NOT_EQUALS(ErrorCodes::OK, statusPropagated);
    // Reply with a successful response.
    net().scheduleResponse(noi, net().now(), {});
    net().runReadyNetworkOperations();
    net().exitNetwork();
    ASSERT_EQUALS(ErrorCodes::OK, statusPropagated);
    ASSERT_EQUALS(start + Milliseconds(1000), net().now());
}


}  // namespace
}  // namespace executor
}  // namespace mongo<|MERGE_RESOLUTION|>--- conflicted
+++ resolved
@@ -266,15 +266,9 @@
 TEST_F(NetworkInterfaceMockTest, ConnectionHookNoRequest) {
     bool makeRequestCalled = false;
     net().setConnectionHook(makeTestHook(
-<<<<<<< HEAD
-        [&](const HostAndPort& remoteHost, const RemoteCommandResponse& isMasterReply) -> Status {
-            return Status::OK();
-        },
-=======
         [&](const HostAndPort& remoteHost,
             const BSONObj&,
             const RemoteCommandResponse& isMasterReply) -> Status { return Status::OK(); },
->>>>>>> f378d467
         [&](const HostAndPort& remoteHost) -> StatusWith<boost::optional<RemoteCommandRequest>> {
             makeRequestCalled = true;
             return {boost::none};
@@ -308,15 +302,9 @@
 TEST_F(NetworkInterfaceMockTest, ConnectionHookMakeRequestFails) {
     bool makeRequestCalled = false;
     net().setConnectionHook(makeTestHook(
-<<<<<<< HEAD
-        [&](const HostAndPort& remoteHost, const RemoteCommandResponse& isMasterReply) -> Status {
-            return Status::OK();
-        },
-=======
         [&](const HostAndPort& remoteHost,
             const BSONObj&,
             const RemoteCommandResponse& isMasterReply) -> Status { return Status::OK(); },
->>>>>>> f378d467
         [&](const HostAndPort& remoteHost) -> StatusWith<boost::optional<RemoteCommandRequest>> {
             makeRequestCalled = true;
             return {ErrorCodes::InvalidSyncSource, "blah"};
@@ -351,15 +339,9 @@
 TEST_F(NetworkInterfaceMockTest, ConnectionHookHandleReplyFails) {
     bool handleReplyCalled = false;
     net().setConnectionHook(makeTestHook(
-<<<<<<< HEAD
-        [&](const HostAndPort& remoteHost, const RemoteCommandResponse& isMasterReply) -> Status {
-            return Status::OK();
-        },
-=======
         [&](const HostAndPort& remoteHost,
             const BSONObj&,
             const RemoteCommandResponse& isMasterReply) -> Status { return Status::OK(); },
->>>>>>> f378d467
         [&](const HostAndPort& remoteHost) -> StatusWith<boost::optional<RemoteCommandRequest>> {
             return boost::make_optional<RemoteCommandRequest>({});
         },
