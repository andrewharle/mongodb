
/**
 *    Copyright (C) 2018-present MongoDB, Inc.
 *
 *    This program is free software: you can redistribute it and/or modify
 *    it under the terms of the Server Side Public License, version 1,
 *    as published by MongoDB, Inc.
 *
 *    This program is distributed in the hope that it will be useful,
 *    but WITHOUT ANY WARRANTY; without even the implied warranty of
 *    MERCHANTABILITY or FITNESS FOR A PARTICULAR PURPOSE.  See the
 *    Server Side Public License for more details.
 *
 *    You should have received a copy of the Server Side Public License
 *    along with this program. If not, see
 *    <http://www.mongodb.com/licensing/server-side-public-license>.
 *
 *    As a special exception, the copyright holders give permission to link the
 *    code of portions of this program with the OpenSSL library under certain
 *    conditions as described in each individual source file and distribute
 *    linked combinations including the program with the OpenSSL library. You
 *    must comply with the Server Side Public License in all respects for
 *    all of the code used other than as permitted herein. If you modify file(s)
 *    with this exception, you may extend this exception to your version of the
 *    file(s), but you are not obligated to do so. If you do not wish to do so,
 *    delete this exception statement from your version. If you delete this
 *    exception statement from all source files in the program, then also delete
 *    it in the license file.
 */

#define MONGO_LOG_DEFAULT_COMPONENT mongo::logger::LogComponent::kExecutor

#include "mongo/platform/basic.h"

#include "mongo/executor/network_interface_thread_pool.h"

#include "mongo/executor/network_interface.h"
#include "mongo/util/destructor_guard.h"
#include "mongo/util/log.h"
#include "mongo/util/scopeguard.h"

namespace mongo {
namespace executor {

NetworkInterfaceThreadPool::NetworkInterfaceThreadPool(NetworkInterface* net) : _net(net) {}

NetworkInterfaceThreadPool::~NetworkInterfaceThreadPool() {
    DESTRUCTOR_GUARD(dtorImpl());
}

void NetworkInterfaceThreadPool::dtorImpl() {
    {
        stdx::unique_lock<stdx::mutex> lk(_mutex);

        if (_tasks.empty())
            return;

        _inShutdown = true;
    }

    join();

    invariant(_tasks.empty());
}

void NetworkInterfaceThreadPool::startup() {
    stdx::unique_lock<stdx::mutex> lk(_mutex);
    if (_started) {
        severe() << "Attempting to start pool, but it has already started";
        fassertFailed(34358);
    }
    _started = true;

    consumeTasks(std::move(lk));
}

void NetworkInterfaceThreadPool::shutdown() {
    {
        stdx::lock_guard<stdx::mutex> lk(_mutex);
        _inShutdown = true;
    }

    _net->signalWorkAvailable();
}

void NetworkInterfaceThreadPool::join() {
    {
        stdx::unique_lock<stdx::mutex> lk(_mutex);

        if (_joining) {
            severe() << "Attempted to join pool more than once";
            fassertFailed(34357);
        }

        _joining = true;
        _started = true;

        consumeTasks(std::move(lk));
    }

    _net->signalWorkAvailable();

    stdx::unique_lock<stdx::mutex> lk(_mutex);
    _joiningCondition.wait(lk, [&] { return _tasks.empty() && (!_consumingTasks); });
}

Status NetworkInterfaceThreadPool::schedule(Task task) {
    stdx::unique_lock<stdx::mutex> lk(_mutex);
    if (_inShutdown) {
        return {ErrorCodes::ShutdownInProgress, "Shutdown in progress"};
    }
    _tasks.emplace_back(std::move(task));

    if (_started)
        consumeTasks(std::move(lk));

    return Status::OK();
}

/**
 * Consumes available tasks.
 *
 * We distinguish between calls to consume on the networking thread and off of
 * it. For off thread calls, we try to initiate a consume via setAlarm, while on
 * it we invoke directly. This allows us to use the network interface's threads
 * as our own pool, which should reduce context switches if our tasks are
 * getting scheduled by network interface tasks.
 */
void NetworkInterfaceThreadPool::consumeTasks(stdx::unique_lock<stdx::mutex> lk) {
    if (_consumingTasks || _tasks.empty())
        return;

    if (!(_inShutdown || _net->onNetworkThread())) {
        if (!_registeredAlarm) {
            _registeredAlarm = true;
            lk.unlock();
<<<<<<< HEAD
            _net->setAlarm(_net->now(), [this] {
                stdx::unique_lock<stdx::mutex> lk(_mutex);
                _registeredAlarm = false;
                consumeTasks(std::move(lk));
            });
=======
            _net->setAlarm(_net->now(),
                           [this] {
                               stdx::unique_lock<stdx::mutex> lk(_mutex);
                               _registeredAlarm = false;
                               consumeTasks(std::move(lk));
                           })
                .transitional_ignore();
>>>>>>> f378d467
        }

        return;
    }

    _consumingTasks = true;
    const auto consumingTasksGuard = MakeGuard([&] { _consumingTasks = false; });

    decltype(_tasks) tasks;

    while (_tasks.size()) {
        using std::swap;
        swap(tasks, _tasks);

        lk.unlock();
        const auto lkGuard = MakeGuard([&] { lk.lock(); });

        for (auto&& task : tasks) {
            try {
                task();
            } catch (...) {
                severe() << "Exception escaped task in network interface thread pool";
                std::terminate();
            }
        }

        tasks.clear();
    }

    if (_joining)
        _joiningCondition.notify_one();
}

}  // namespace executor
}  // namespace mongo<|MERGE_RESOLUTION|>--- conflicted
+++ resolved
@@ -134,13 +134,6 @@
         if (!_registeredAlarm) {
             _registeredAlarm = true;
             lk.unlock();
-<<<<<<< HEAD
-            _net->setAlarm(_net->now(), [this] {
-                stdx::unique_lock<stdx::mutex> lk(_mutex);
-                _registeredAlarm = false;
-                consumeTasks(std::move(lk));
-            });
-=======
             _net->setAlarm(_net->now(),
                            [this] {
                                stdx::unique_lock<stdx::mutex> lk(_mutex);
@@ -148,7 +141,6 @@
                                consumeTasks(std::move(lk));
                            })
                 .transitional_ignore();
->>>>>>> f378d467
         }
 
         return;
