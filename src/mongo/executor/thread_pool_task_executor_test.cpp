--- conflicted
+++ resolved
@@ -50,13 +50,8 @@
 namespace {
 
 MONGO_INITIALIZER(ThreadPoolExecutorCommonTests)(InitializerContext*) {
-<<<<<<< HEAD
-    addTestsForExecutor("ThreadPoolExecutorCommon", [](std::unique_ptr<NetworkInterfaceMock>* net) {
-        return makeThreadPoolTestExecutor(std::move(*net));
-=======
     addTestsForExecutor("ThreadPoolExecutorCommon", [](std::unique_ptr<NetworkInterfaceMock> net) {
         return makeThreadPoolTestExecutor(std::move(net));
->>>>>>> f378d467
     });
     return Status::OK();
 }
@@ -124,52 +119,6 @@
     ASSERT_TRUE(sharedCallbackStateDestroyed);
 }
 
-bool sharedCallbackStateDestroyed = false;
-class SharedCallbackState {
-    MONGO_DISALLOW_COPYING(SharedCallbackState);
-
-public:
-    SharedCallbackState() {}
-    ~SharedCallbackState() {
-        sharedCallbackStateDestroyed = true;
-    }
-};
-
-TEST_F(ThreadPoolExecutorTest,
-       ExecutorResetsCallbackFunctionInCallbackStateUponReturnFromCallbackFunction) {
-    auto net = getNet();
-    auto& executor = getExecutor();
-    launchExecutorThread();
-
-    auto sharedCallbackData = std::make_shared<SharedCallbackState>();
-    auto callbackInvoked = false;
-
-    const auto when = net->now() + Milliseconds(5000);
-    const auto cb1 = unittest::assertGet(executor.scheduleWorkAt(
-        when, [&callbackInvoked, sharedCallbackData](const executor::TaskExecutor::CallbackArgs&) {
-            callbackInvoked = true;
-        }));
-
-    sharedCallbackData.reset();
-    ASSERT_FALSE(sharedCallbackStateDestroyed);
-
-    net->enterNetwork();
-    ASSERT_EQUALS(when, net->runUntil(when));
-    net->exitNetwork();
-
-    executor.wait(cb1);
-
-    // Task executor should reset CallbackState::callback after running callback function.
-    // This ensures that we release resources associated with 'CallbackState::callback' without
-    // having to destroy every outstanding callback handle (which contains a shared pointer
-    // to ThreadPoolTaskExecutor::CallbackState).
-    ASSERT_TRUE(callbackInvoked);
-    ASSERT_TRUE(sharedCallbackStateDestroyed);
-
-    executor.shutdown();
-    joinExecutorThread();
-}
-
 TEST_F(ThreadPoolExecutorTest, ShutdownAndScheduleRaceDoesNotCrash) {
     // This is a regression test for SERVER-23686. It works by scheduling a work item in the
     // ThreadPoolTaskExecutor that blocks waiting to be signaled by this thread. Once that work item
