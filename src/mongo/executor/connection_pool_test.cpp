
/**
 *    Copyright (C) 2018-present MongoDB, Inc.
 *
 *    This program is free software: you can redistribute it and/or modify
 *    it under the terms of the Server Side Public License, version 1,
 *    as published by MongoDB, Inc.
 *
 *    This program is distributed in the hope that it will be useful,
 *    but WITHOUT ANY WARRANTY; without even the implied warranty of
 *    MERCHANTABILITY or FITNESS FOR A PARTICULAR PURPOSE.  See the
 *    Server Side Public License for more details.
 *
 *    You should have received a copy of the Server Side Public License
 *    along with this program. If not, see
 *    <http://www.mongodb.com/licensing/server-side-public-license>.
 *
 *    As a special exception, the copyright holders give permission to link the
 *    code of portions of this program with the OpenSSL library under certain
 *    conditions as described in each individual source file and distribute
 *    linked combinations including the program with the OpenSSL library. You
 *    must comply with the Server Side Public License in all respects for
 *    all of the code used other than as permitted herein. If you modify file(s)
 *    with this exception, you may extend this exception to your version of the
 *    file(s), but you are not obligated to do so. If you do not wish to do so,
 *    delete this exception statement from your version. If you delete this
 *    exception statement from all source files in the program, then also delete
 *    it in the license file.
 */

#include "mongo/platform/basic.h"

#include <algorithm>
#include <random>
#include <stack>

#include "mongo/executor/connection_pool_test_fixture.h"

#include "mongo/executor/connection_pool.h"
#include "mongo/stdx/future.h"
#include "mongo/stdx/memory.h"
#include "mongo/unittest/unittest.h"
<<<<<<< HEAD
=======
#include "mongo/util/scopeguard.h"
>>>>>>> f378d467

namespace mongo {
namespace executor {
namespace connection_pool_test_details {

class ConnectionPoolTest : public unittest::Test {
public:
protected:
    void setUp() override {}

    void tearDown() override {
        ConnectionImpl::clear();
        TimerImpl::clear();
    }

private:
};

void doneWith(const ConnectionPool::ConnectionHandle& swConn) {
    static_cast<ConnectionImpl*>(swConn.get())->indicateSuccess();
}

#define CONN2ID(swConn)                                                     \
    [](StatusWith<ConnectionPool::ConnectionHandle>& swConn) {              \
        ASSERT(swConn.isOK());                                              \
        return static_cast<ConnectionImpl*>(swConn.getValue().get())->id(); \
    }(swConn)

/**
 * Verify that we get the same connection if we grab one, return it and grab
 * another.
 */
TEST_F(ConnectionPoolTest, SameConn) {
    ConnectionPool pool(stdx::make_unique<PoolImpl>(), "test pool");

    // Grab and stash an id for the first request
    size_t conn1Id = 0;
    ConnectionImpl::pushSetup(Status::OK());
    pool.get_forTest(HostAndPort(),
                     Milliseconds(5000),
                     [&](StatusWith<ConnectionPool::ConnectionHandle> swConn) {
                         conn1Id = CONN2ID(swConn);
                         doneWith(swConn.getValue());
                     });

    // Grab and stash an id for the second request
    size_t conn2Id = 0;
    ConnectionImpl::pushSetup(Status::OK());
    pool.get_forTest(HostAndPort(),
                     Milliseconds(5000),
                     [&](StatusWith<ConnectionPool::ConnectionHandle> swConn) {
                         conn2Id = CONN2ID(swConn);
                         doneWith(swConn.getValue());
                     });

    // Verify that we hit them, and that they're the same
    ASSERT(conn1Id);
    ASSERT(conn2Id);
    ASSERT_EQ(conn1Id, conn2Id);
}

/**
 * Verify that connections are obtained in MRU order.
 */
TEST_F(ConnectionPoolTest, ConnectionsAreAcquiredInMRUOrder) {
    ConnectionPool pool(stdx::make_unique<PoolImpl>(), "test pool");

    // Obtain a set of connections
    constexpr size_t kSize = 100;
    std::vector<ConnectionPool::ConnectionHandle> connections;

    // Ensure that no matter how we leave the test, we mark any
    // checked out connections as OK before implicity returning them
    // to the pool by destroying the 'connections' vector. Otherwise,
    // this test would cause an invariant failure instead of a normal
    // test failure if it fails, which would be confusing.
    const auto guard = MakeGuard([&] {
        while (!connections.empty()) {
            try {
                ConnectionPool::ConnectionHandle conn = std::move(connections.back());
                connections.pop_back();
                conn->indicateSuccess();
            } catch (...) {
            }
        }
    });

    for (size_t i = 0; i != kSize; ++i) {
        ConnectionImpl::pushSetup(Status::OK());
        pool.get_forTest(HostAndPort(),
                         Milliseconds(5000),
                         [&](StatusWith<ConnectionPool::ConnectionHandle> swConn) {
                             ASSERT(swConn.isOK());
                             connections.push_back(std::move(swConn.getValue()));
                         });
    }

    // Shuffle them into a random order
    std::random_device rd;
    std::mt19937 rng(rd());
    std::shuffle(connections.begin(), connections.end(), rng);

    // Return them to the pool in that random order, recording IDs in a stack
    std::stack<size_t> ids;
    while (!connections.empty()) {
        ConnectionPool::ConnectionHandle conn = std::move(connections.back());
        connections.pop_back();
        ids.push(static_cast<ConnectionImpl*>(conn.get())->id());
        conn->indicateSuccess();
    }

    // Re-obtain the connections. They should come back in the same order
    // as the IDs in the stack, since the pool returns them in MRU order.
    for (size_t i = 0; i != kSize; ++i) {
        ConnectionImpl::pushSetup(Status::OK());
        pool.get_forTest(HostAndPort(),
                         Milliseconds(5000),
                         [&](StatusWith<ConnectionPool::ConnectionHandle> swConn) {
                             ASSERT(swConn.isOK());
                             const auto id = CONN2ID(swConn);
                             connections.push_back(std::move(swConn.getValue()));
                             ASSERT(id == ids.top());
                             ids.pop();
                         });
    }
}

/**
 * Verify that recently used connections are not purged.
 */
TEST_F(ConnectionPoolTest, ConnectionsNotUsedRecentlyArePurged) {
    ConnectionPool::Options options;
    options.minConnections = 0;
    options.refreshRequirement = Milliseconds(1000);
    options.refreshTimeout = Milliseconds(5000);
    options.hostTimeout = Minutes(1);
    ConnectionPool pool(stdx::make_unique<PoolImpl>(), "test pool", options);

    ASSERT_EQ(pool.getNumConnectionsPerHost(HostAndPort()), 0U);

    // Obtain a set of connections
    constexpr size_t kSize = 100;
    std::vector<ConnectionPool::ConnectionHandle> connections;

    // Ensure that no matter how we leave the test, we mark any
    // checked out connections as OK before implicity returning them
    // to the pool by destroying the 'connections' vector. Otherwise,
    // this test would cause an invariant failure instead of a normal
    // test failure if it fails, which would be confusing.
    const auto guard = MakeGuard([&] {
        while (!connections.empty()) {
            try {
                ConnectionPool::ConnectionHandle conn = std::move(connections.back());
                connections.pop_back();
                conn->indicateSuccess();
            } catch (...) {
            }
        }
    });

    auto now = Date_t::now();
    PoolImpl::setNow(now);

    // Check out kSize connections from the pool, and record their IDs in a set.
    std::set<size_t> original_ids;
    for (size_t i = 0; i != kSize; ++i) {
        ConnectionImpl::pushSetup(Status::OK());
        pool.get_forTest(HostAndPort(),
                         Milliseconds(5000),
                         [&](StatusWith<ConnectionPool::ConnectionHandle> swConn) {
                             ASSERT(swConn.isOK());
                             original_ids.insert(CONN2ID(swConn));
                             connections.push_back(std::move(swConn.getValue()));
                         });
    }

    ASSERT_EQ(original_ids.size(), kSize);
    ASSERT_EQ(pool.getNumConnectionsPerHost(HostAndPort()), kSize);

    // Shuffle them into a random order
    std::random_device rd;
    std::mt19937 rng(rd());
    std::shuffle(connections.begin(), connections.end(), rng);

    // Return them to the pool in that random order.
    while (!connections.empty()) {
        ConnectionPool::ConnectionHandle conn = std::move(connections.back());
        connections.pop_back();
        conn->indicateSuccess();
    }

    // Advance the time, but not enough to age out connections. We should still have them all.
    PoolImpl::setNow(now + Milliseconds(500));
    ASSERT_EQ(pool.getNumConnectionsPerHost(HostAndPort()), kSize);

    // Re-obtain a quarter of the connections, and record their IDs in a set.
    std::set<size_t> reacquired_ids;
    for (size_t i = 0; i < kSize / 4; ++i) {
        ConnectionImpl::pushSetup(Status::OK());
        pool.get_forTest(HostAndPort(),
                         Milliseconds(5000),
                         [&](StatusWith<ConnectionPool::ConnectionHandle> swConn) {
                             ASSERT(swConn.isOK());
                             reacquired_ids.insert(CONN2ID(swConn));
                             connections.push_back(std::move(swConn.getValue()));
                         });
    }

    ASSERT_EQ(reacquired_ids.size(), kSize / 4);
    ASSERT(std::includes(
        original_ids.begin(), original_ids.end(), reacquired_ids.begin(), reacquired_ids.end()));
    ASSERT_EQ(pool.getNumConnectionsPerHost(HostAndPort()), kSize);

    // Put them right back in.
    while (!connections.empty()) {
        ConnectionPool::ConnectionHandle conn = std::move(connections.back());
        connections.pop_back();
        conn->indicateSuccess();
    }

    // We should still have all of them in the pool
    ASSERT_EQ(pool.getNumConnectionsPerHost(HostAndPort()), kSize);

    // Advance across the host timeout for the 75 connections we
    // didn't use. Afterwards, the pool should contain only those
    // kSize/4 connections we used above.
    PoolImpl::setNow(now + Milliseconds(1000));
    ASSERT_EQ(pool.getNumConnectionsPerHost(HostAndPort()), kSize / 4);
}

/**
 * Verify that a failed connection isn't returned to the pool
 */
TEST_F(ConnectionPoolTest, FailedConnDifferentConn) {
    ConnectionPool pool(stdx::make_unique<PoolImpl>(), "test pool");

    // Grab the first connection and indicate that it failed
    size_t conn1Id = 0;
    ConnectionImpl::pushSetup(Status::OK());
    pool.get_forTest(HostAndPort(),
                     Milliseconds(5000),
                     [&](StatusWith<ConnectionPool::ConnectionHandle> swConn) {
                         conn1Id = CONN2ID(swConn);
                         swConn.getValue()->indicateFailure(Status(ErrorCodes::BadValue, "error"));
                     });

    // Grab the second id
    size_t conn2Id = 0;
    ConnectionImpl::pushSetup(Status::OK());
    pool.get_forTest(HostAndPort(),
                     Milliseconds(5000),
                     [&](StatusWith<ConnectionPool::ConnectionHandle> swConn) {
                         conn2Id = CONN2ID(swConn);
                         doneWith(swConn.getValue());
                     });

    // Verify that we hit them, and that they're different
    ASSERT(conn1Id);
    ASSERT(conn2Id);
    ASSERT_NE(conn1Id, conn2Id);
}

/**
 * Verify that providing different host and ports gives you different
 * connections.
 */
TEST_F(ConnectionPoolTest, DifferentHostDifferentConn) {
    ConnectionPool pool(stdx::make_unique<PoolImpl>(), "test pool");

    // Conn 1 from port 30000
    size_t conn1Id = 0;
    ConnectionImpl::pushSetup(Status::OK());
    pool.get_forTest(HostAndPort("localhost:30000"),
                     Milliseconds(5000),
                     [&](StatusWith<ConnectionPool::ConnectionHandle> swConn) {
                         conn1Id = CONN2ID(swConn);
                         doneWith(swConn.getValue());
                     });

    // Conn 2 from port 30001
    size_t conn2Id = 0;
    ConnectionImpl::pushSetup(Status::OK());
    pool.get_forTest(HostAndPort("localhost:30001"),
                     Milliseconds(5000),
                     [&](StatusWith<ConnectionPool::ConnectionHandle> swConn) {
                         conn2Id = CONN2ID(swConn);
                         doneWith(swConn.getValue());
                     });

    // Hit them and not the same
    ASSERT(conn1Id);
    ASSERT(conn2Id);
    ASSERT_NE(conn1Id, conn2Id);
}

/**
 * Verify that not returning handle's to the pool spins up new connections.
 */
TEST_F(ConnectionPoolTest, DifferentConnWithoutReturn) {
    ConnectionPool pool(stdx::make_unique<PoolImpl>(), "test pool");

    // Get the first connection, move it out rather than letting it return
    ConnectionPool::ConnectionHandle conn1;
    ConnectionImpl::pushSetup(Status::OK());
    pool.get_forTest(HostAndPort(),
                     Milliseconds(5000),
                     [&](StatusWith<ConnectionPool::ConnectionHandle> swConn) {
                         ASSERT(swConn.isOK());
                         conn1 = std::move(swConn.getValue());
                     });

    // Get the second connection, move it out rather than letting it return
    ConnectionPool::ConnectionHandle conn2;
    ConnectionImpl::pushSetup(Status::OK());
    pool.get_forTest(HostAndPort(),
                     Milliseconds(5000),
                     [&](StatusWith<ConnectionPool::ConnectionHandle> swConn) {
                         ASSERT(swConn.isOK());
                         conn2 = std::move(swConn.getValue());
                     });

    // Verify that the two connections are different
    ASSERT_NE(conn1.get(), conn2.get());

    doneWith(conn1);
    doneWith(conn2);
}

/**
 * Verify that timing out on setup works as expected (a bad status is
 * returned).
 *
 * Note that the lack of pushSetup() calls delays the get.
 */
TEST_F(ConnectionPoolTest, TimeoutOnSetup) {
    ConnectionPool pool(stdx::make_unique<PoolImpl>(), "test pool");

    bool notOk = false;

    auto now = Date_t::now();

    PoolImpl::setNow(now);

    pool.get_forTest(
        HostAndPort(),
        Milliseconds(5000),
        [&](StatusWith<ConnectionPool::ConnectionHandle> swConn) { notOk = !swConn.isOK(); });

    PoolImpl::setNow(now + Milliseconds(5000));

    ASSERT(notOk);
}

/**
 * Verify that refresh callbacks happen at the appropriate moments.
 */
TEST_F(ConnectionPoolTest, refreshHappens) {
    bool refreshedA = false;
    bool refreshedB = false;
    ConnectionImpl::pushRefresh([&]() {
        refreshedA = true;
        return Status::OK();
    });

    ConnectionImpl::pushRefresh([&]() {
        refreshedB = true;
        return Status::OK();
    });

    ConnectionPool::Options options;
    options.refreshRequirement = Milliseconds(1000);
    ConnectionPool pool(stdx::make_unique<PoolImpl>(), "test pool", options);

    auto now = Date_t::now();

    PoolImpl::setNow(now);

    // Get a connection
    ConnectionImpl::pushSetup(Status::OK());
    pool.get_forTest(HostAndPort(),
                     Milliseconds(5000),
                     [&](StatusWith<ConnectionPool::ConnectionHandle> swConn) {
                         ASSERT(swConn.isOK());
                         doneWith(swConn.getValue());
                     });

    // After 1 second, one refresh has occurred
    PoolImpl::setNow(now + Milliseconds(1000));
    ASSERT(refreshedA);
    ASSERT(!refreshedB);

    // After 1.5 seconds, the second refresh still hasn't triggered
    PoolImpl::setNow(now + Milliseconds(1500));
    ASSERT(!refreshedB);

    // At 2 seconds, the second refresh has triggered
    PoolImpl::setNow(now + Milliseconds(2000));
    ASSERT(refreshedB);
}

/**
 * Verify that refresh can timeout.
 */
TEST_F(ConnectionPoolTest, refreshTimeoutHappens) {
    ConnectionPool::Options options;
    options.refreshRequirement = Milliseconds(1000);
    options.refreshTimeout = Milliseconds(2000);
    ConnectionPool pool(stdx::make_unique<PoolImpl>(), "test pool", options);

    auto now = Date_t::now();

    PoolImpl::setNow(now);

    size_t conn1Id = 0;

    // Grab a connection and verify it's good
    ConnectionImpl::pushSetup(Status::OK());
    pool.get_forTest(HostAndPort(),
                     Milliseconds(5000),
                     [&](StatusWith<ConnectionPool::ConnectionHandle> swConn) {
                         conn1Id = CONN2ID(swConn);
                         doneWith(swConn.getValue());
                     });

    PoolImpl::setNow(now + Milliseconds(500));

    size_t conn2Id = 0;
    // Make sure we still get the first one
    pool.get_forTest(HostAndPort(),
                     Milliseconds(5000),
                     [&](StatusWith<ConnectionPool::ConnectionHandle> swConn) {
                         conn2Id = CONN2ID(swConn);
                         doneWith(swConn.getValue());
                     });
    ASSERT_EQ(conn1Id, conn2Id);

    // This should trigger a refresh, but not time it out. So now we have one
    // connection sitting in refresh.
    PoolImpl::setNow(now + Milliseconds(2000));
    bool reachedA = false;

    // This will wait because we have a refreshing connection, so it'll wait to
    // see if that pans out. In this case, we'll get a failure on timeout.
    ConnectionImpl::pushSetup(Status::OK());
    pool.get_forTest(HostAndPort(),
                     Milliseconds(1000),
                     [&](StatusWith<ConnectionPool::ConnectionHandle> swConn) {
                         ASSERT(!swConn.isOK());

                         reachedA = true;
                     });
    ASSERT(!reachedA);
    PoolImpl::setNow(now + Milliseconds(3000));

    // Let the refresh timeout
    PoolImpl::setNow(now + Milliseconds(4000));

    bool reachedB = false;

    // Make sure we can get a new connection
    pool.get_forTest(HostAndPort(),
                     Milliseconds(1000),
                     [&](StatusWith<ConnectionPool::ConnectionHandle> swConn) {
                         ASSERT_NE(CONN2ID(swConn), conn1Id);
                         reachedB = true;
                         doneWith(swConn.getValue());
                     });

    ASSERT(reachedA);
    ASSERT(reachedB);
}

/**
 * Verify that requests are served in expiration order, not insertion order
 */
TEST_F(ConnectionPoolTest, requestsServedByUrgency) {
    ConnectionPool pool(stdx::make_unique<PoolImpl>(), "test pool");

    bool reachedA = false;
    bool reachedB = false;

    ConnectionPool::ConnectionHandle conn;

    pool.get_forTest(HostAndPort(),
                     Milliseconds(2000),
                     [&](StatusWith<ConnectionPool::ConnectionHandle> swConn) {
                         ASSERT(swConn.isOK());

                         reachedA = true;
                         doneWith(swConn.getValue());
                     });

    pool.get_forTest(HostAndPort(),
                     Milliseconds(1000),
                     [&](StatusWith<ConnectionPool::ConnectionHandle> swConn) {
                         ASSERT(swConn.isOK());

                         reachedB = true;

                         conn = std::move(swConn.getValue());
                     });

    ConnectionImpl::pushSetup(Status::OK());

    // Note thate we hit the 1 second request, but not the 2 second
    ASSERT(reachedB);
    ASSERT(!reachedA);

    doneWith(conn);
    conn.reset();

    // Now that we've returned the connection, we see the second has been
    // called
    ASSERT(reachedA);
}

/**
 * Verify that we respect maxConnections
 */
TEST_F(ConnectionPoolTest, maxPoolRespected) {
    ConnectionPool::Options options;
    options.minConnections = 1;
    options.maxConnections = 2;
    ConnectionPool pool(stdx::make_unique<PoolImpl>(), "test pool", options);

    ConnectionPool::ConnectionHandle conn1;
    ConnectionPool::ConnectionHandle conn2;
    ConnectionPool::ConnectionHandle conn3;

    // Make 3 requests, each which keep their connection (don't return it to
    // the pool)
    pool.get_forTest(HostAndPort(),
                     Milliseconds(3000),
                     [&](StatusWith<ConnectionPool::ConnectionHandle> swConn) {
                         ASSERT(swConn.isOK());

                         conn3 = std::move(swConn.getValue());
                     });
    pool.get_forTest(HostAndPort(),
                     Milliseconds(2000),
                     [&](StatusWith<ConnectionPool::ConnectionHandle> swConn) {
                         ASSERT(swConn.isOK());

                         conn2 = std::move(swConn.getValue());
                     });
    pool.get_forTest(HostAndPort(),
                     Milliseconds(1000),
                     [&](StatusWith<ConnectionPool::ConnectionHandle> swConn) {
                         ASSERT(swConn.isOK());

                         conn1 = std::move(swConn.getValue());
                     });

    ConnectionImpl::pushSetup(Status::OK());
    ConnectionImpl::pushSetup(Status::OK());
    ConnectionImpl::pushSetup(Status::OK());

    // Note that only two have run
    ASSERT(conn1);
    ASSERT(conn2);
    ASSERT(!conn3);

    // Return 1
    ConnectionPool::ConnectionInterface* conn1Ptr = conn1.get();
    doneWith(conn1);
    conn1.reset();

    // Verify that it's the one that pops out for request 3
    ASSERT_EQ(conn1Ptr, conn3.get());

    doneWith(conn2);
    doneWith(conn3);
}

/**
 * Verify that we respect maxConnecting
 */
TEST_F(ConnectionPoolTest, maxConnectingRespected) {
    ConnectionPool::Options options;
    options.minConnections = 1;
    options.maxConnecting = 2;
    ConnectionPool pool(stdx::make_unique<PoolImpl>(), "test pool", options);

    ConnectionPool::ConnectionHandle conn1;
    ConnectionPool::ConnectionHandle conn2;
    ConnectionPool::ConnectionHandle conn3;

    // Make 3 requests, each which keep their connection (don't return it to
    // the pool)
    pool.get_forTest(HostAndPort(),
                     Milliseconds(3000),
                     [&](StatusWith<ConnectionPool::ConnectionHandle> swConn) {
                         ASSERT(swConn.isOK());

                         conn3 = std::move(swConn.getValue());
                     });
    pool.get_forTest(HostAndPort(),
                     Milliseconds(2000),
                     [&](StatusWith<ConnectionPool::ConnectionHandle> swConn) {
                         ASSERT(swConn.isOK());

                         conn2 = std::move(swConn.getValue());
                     });
    pool.get_forTest(HostAndPort(),
                     Milliseconds(1000),
                     [&](StatusWith<ConnectionPool::ConnectionHandle> swConn) {
                         ASSERT(swConn.isOK());

                         conn1 = std::move(swConn.getValue());
                     });

    ASSERT_EQ(ConnectionImpl::setupQueueDepth(), 2u);
    ConnectionImpl::pushSetup(Status::OK());
    ASSERT_EQ(ConnectionImpl::setupQueueDepth(), 2u);
    ConnectionImpl::pushSetup(Status::OK());
    ASSERT_EQ(ConnectionImpl::setupQueueDepth(), 1u);
    ConnectionImpl::pushSetup(Status::OK());
    ASSERT_EQ(ConnectionImpl::setupQueueDepth(), 0u);

    ASSERT(conn1);
    ASSERT(conn2);
    ASSERT(conn3);

    ASSERT_NE(conn1.get(), conn2.get());
    ASSERT_NE(conn2.get(), conn3.get());
    ASSERT_NE(conn1.get(), conn3.get());

    doneWith(conn1);
    doneWith(conn2);
    doneWith(conn3);
}

/**
 * Verify that refresh callbacks block new connections, then trigger new connection spawns after
 * they return
 */
TEST_F(ConnectionPoolTest, maxConnectingWithRefresh) {
    ConnectionPool::Options options;
    options.maxConnecting = 1;
    options.refreshRequirement = Milliseconds(1000);
    ConnectionPool pool(stdx::make_unique<PoolImpl>(), "test pool", options);

    auto now = Date_t::now();

    PoolImpl::setNow(now);

    // Get a connection
    ConnectionImpl::pushSetup(Status::OK());
    pool.get_forTest(HostAndPort(),
                     Milliseconds(5000),
                     [&](StatusWith<ConnectionPool::ConnectionHandle> swConn) {
                         ASSERT(swConn.isOK());
                         doneWith(swConn.getValue());
                     });

    ASSERT_EQ(ConnectionImpl::refreshQueueDepth(), 0u);

    // After 1 second, one refresh has queued
    PoolImpl::setNow(now + Milliseconds(1000));
    ASSERT_EQ(ConnectionImpl::refreshQueueDepth(), 1u);

    bool reachedA = false;

    // Try to get another connection
    pool.get_forTest(HostAndPort(),
                     Milliseconds(5000),
                     [&](StatusWith<ConnectionPool::ConnectionHandle> swConn) {
                         ASSERT(swConn.isOK());
                         doneWith(swConn.getValue());
                         reachedA = true;
                     });

    ASSERT_EQ(ConnectionImpl::setupQueueDepth(), 0u);
    ASSERT(!reachedA);
    ConnectionImpl::pushRefresh(Status::OK());
    ASSERT_EQ(ConnectionImpl::refreshQueueDepth(), 0u);
    ASSERT(reachedA);
}

/**
 * Verify that refreshes block new connects, but don't themselves respect maxConnecting
 */
TEST_F(ConnectionPoolTest, maxConnectingWithMultipleRefresh) {
    ConnectionPool::Options options;
    options.maxConnecting = 2;
    options.minConnections = 3;
    options.refreshRequirement = Milliseconds(1000);
    ConnectionPool pool(stdx::make_unique<PoolImpl>(), "test pool", options);

    auto now = Date_t::now();

    PoolImpl::setNow(now);

    // Get us spun up to 3 connections in the pool
    pool.get_forTest(HostAndPort(),
                     Milliseconds(5000),
                     [&](StatusWith<ConnectionPool::ConnectionHandle> swConn) {
                         ASSERT(swConn.isOK());
                         doneWith(swConn.getValue());
                     });
    ASSERT_EQ(ConnectionImpl::setupQueueDepth(), 2u);
    ConnectionImpl::pushSetup(Status::OK());
    ASSERT_EQ(ConnectionImpl::setupQueueDepth(), 2u);
    ConnectionImpl::pushSetup(Status::OK());
    ConnectionImpl::pushSetup(Status::OK());
    ASSERT_EQ(ConnectionImpl::setupQueueDepth(), 0u);

    // Force more than two connections into refresh
    PoolImpl::setNow(now + Milliseconds(1500));
    ASSERT_EQ(ConnectionImpl::refreshQueueDepth(), 3u);

    std::array<ConnectionPool::ConnectionHandle, 5> conns;

    // Start 5 new requests
    for (size_t i = 0; i < conns.size(); ++i) {
        pool.get_forTest(HostAndPort(),
                         Milliseconds(static_cast<int>(1000 + i)),
                         [&conns, i](StatusWith<ConnectionPool::ConnectionHandle> swConn) {
                             ASSERT(swConn.isOK());
                             conns[i] = std::move(swConn.getValue());
                         });
    }

    auto firstNBound = [&](size_t n) {
        for (size_t i = 0; i < n; ++i) {
            ASSERT(conns[i]);
        }
        for (size_t i = n; i < conns.size(); ++i) {
            ASSERT_FALSE(conns[i]);
        }
    };

    // None have started connecting
    ASSERT_EQ(ConnectionImpl::refreshQueueDepth(), 3u);
    ASSERT_EQ(ConnectionImpl::setupQueueDepth(), 0u);
    firstNBound(0);

    // After one refresh, one refreshed connection gets handed out
    ConnectionImpl::pushRefresh(Status::OK());
    ASSERT_EQ(ConnectionImpl::refreshQueueDepth(), 2u);
    ASSERT_EQ(ConnectionImpl::setupQueueDepth(), 0u);
    firstNBound(1);

    // After two refresh, one enters the setup queue, one refreshed connection gets handed out
    ConnectionImpl::pushRefresh(Status::OK());
    ASSERT_EQ(ConnectionImpl::refreshQueueDepth(), 1u);
    ASSERT_EQ(ConnectionImpl::setupQueueDepth(), 1u);
    firstNBound(2);

    // After three refresh, we're done refreshing. Two queued in setup
    ConnectionImpl::pushRefresh(Status::OK());
    ASSERT_EQ(ConnectionImpl::refreshQueueDepth(), 0u);
    ASSERT_EQ(ConnectionImpl::setupQueueDepth(), 2u);
    firstNBound(3);

    // now pushing setup gets us a new connection
    ConnectionImpl::pushSetup(Status::OK());
    ASSERT_EQ(ConnectionImpl::setupQueueDepth(), 1u);
    firstNBound(4);

    // and we're done
    ConnectionImpl::pushSetup(Status::OK());
    ASSERT_EQ(ConnectionImpl::setupQueueDepth(), 0u);
    firstNBound(5);

    for (auto& conn : conns) {
        doneWith(conn);
    }
}

/**
 * Verify that minConnections is respected
 */
TEST_F(ConnectionPoolTest, minPoolRespected) {
    ConnectionPool::Options options;
    options.minConnections = 2;
    options.maxConnections = 3;
    options.refreshRequirement = Milliseconds(1000);
    options.refreshTimeout = Milliseconds(2000);
    ConnectionPool pool(stdx::make_unique<PoolImpl>(), "test pool", options);

    auto now = Date_t::now();

    PoolImpl::setNow(now);

    ConnectionPool::ConnectionHandle conn1;
    ConnectionPool::ConnectionHandle conn2;
    ConnectionPool::ConnectionHandle conn3;

    // Grab one connection without returning it
    pool.get_forTest(HostAndPort(),
                     Milliseconds(1000),
                     [&](StatusWith<ConnectionPool::ConnectionHandle> swConn) {
                         ASSERT(swConn.isOK());

                         conn1 = std::move(swConn.getValue());
                     });

    bool reachedA = false;
    bool reachedB = false;
    bool reachedC = false;

    ConnectionImpl::pushSetup([&]() {
        reachedA = true;
        return Status::OK();
    });
    ConnectionImpl::pushSetup([&]() {
        reachedB = true;
        return Status::OK();
    });
    ConnectionImpl::pushSetup([&]() {
        reachedC = true;
        return Status::OK();
    });

    // Verify that two setups were invoked, even without two requests (the
    // minConnections == 2)
    ASSERT(reachedA);
    ASSERT(reachedB);
    ASSERT(!reachedC);

    // Two more get's without returns
    pool.get_forTest(HostAndPort(),
                     Milliseconds(2000),
                     [&](StatusWith<ConnectionPool::ConnectionHandle> swConn) {
                         ASSERT(swConn.isOK());

                         conn2 = std::move(swConn.getValue());
                     });
    pool.get_forTest(HostAndPort(),
                     Milliseconds(3000),
                     [&](StatusWith<ConnectionPool::ConnectionHandle> swConn) {
                         ASSERT(swConn.isOK());

                         conn3 = std::move(swConn.getValue());
                     });

    ASSERT(conn2);
    ASSERT(conn3);

    reachedA = false;
    reachedB = false;
    reachedC = false;

    ConnectionImpl::pushRefresh([&]() {
        reachedA = true;
        return Status::OK();
    });
    ConnectionImpl::pushRefresh([&]() {
        reachedB = true;
        return Status::OK();
    });
    ConnectionImpl::pushRefresh([&]() {
        reachedC = true;
        return Status::OK();
    });

    // Return each connection over 1, 2 and 3 ms
    PoolImpl::setNow(now + Milliseconds(1));
    doneWith(conn1);
    conn1.reset();

    PoolImpl::setNow(now + Milliseconds(2));
    doneWith(conn2);
    conn2.reset();

    PoolImpl::setNow(now + Milliseconds(3));
    doneWith(conn3);
    conn3.reset();

    // Jump 5 seconds and verify that refreshes only two refreshes occurred
    PoolImpl::setNow(now + Milliseconds(5000));

    ASSERT(reachedA);
    ASSERT(reachedB);
    ASSERT(!reachedC);
}


/**
 * Verify that the hostTimeout is respected. This implies that an idle
 * hostAndPort drops it's connections.
 */
TEST_F(ConnectionPoolTest, hostTimeoutHappens) {
    ConnectionPool::Options options;
    options.refreshRequirement = Milliseconds(5000);
    options.refreshTimeout = Milliseconds(5000);
    options.hostTimeout = Milliseconds(1000);
    ConnectionPool pool(stdx::make_unique<PoolImpl>(), "test pool", options);

    auto now = Date_t::now();

    PoolImpl::setNow(now);

    size_t connId = 0;

    bool reachedA = false;
    // Grab 1 connection and return it
    ConnectionImpl::pushSetup(Status::OK());
    pool.get_forTest(HostAndPort(),
                     Milliseconds(5000),
                     [&](StatusWith<ConnectionPool::ConnectionHandle> swConn) {
                         connId = CONN2ID(swConn);
                         reachedA = true;
                         doneWith(swConn.getValue());
                     });

    ASSERT(reachedA);

    // Jump pass the hostTimeout
    PoolImpl::setNow(now + Milliseconds(1000));

    bool reachedB = false;

    // Verify that a new connection was spawned
    ConnectionImpl::pushSetup(Status::OK());
    pool.get_forTest(HostAndPort(),
                     Milliseconds(5000),
                     [&](StatusWith<ConnectionPool::ConnectionHandle> swConn) {
                         ASSERT_NE(connId, CONN2ID(swConn));
                         reachedB = true;
                         doneWith(swConn.getValue());
                     });

    ASSERT(reachedB);
}


/**
 * Verify that the hostTimeout happens, but that continued gets delay
 * activation.
 */
TEST_F(ConnectionPoolTest, hostTimeoutHappensMoreGetsDelay) {
    ConnectionPool::Options options;
    options.refreshRequirement = Milliseconds(5000);
    options.refreshTimeout = Milliseconds(5000);
    options.hostTimeout = Milliseconds(1000);
    ConnectionPool pool(stdx::make_unique<PoolImpl>(), "test pool", options);

    auto now = Date_t::now();

    PoolImpl::setNow(now);

    size_t connId = 0;

    bool reachedA = false;

    // Grab and return
    ConnectionImpl::pushSetup(Status::OK());
    pool.get_forTest(HostAndPort(),
                     Milliseconds(5000),
                     [&](StatusWith<ConnectionPool::ConnectionHandle> swConn) {
                         connId = CONN2ID(swConn);
                         reachedA = true;
                         doneWith(swConn.getValue());
                     });
    ASSERT(reachedA);

    // Jump almost up to the hostTimeout
    PoolImpl::setNow(now + Milliseconds(999));

    bool reachedB = false;
    // Same connection
    pool.get_forTest(HostAndPort(),
                     Milliseconds(5000),
                     [&](StatusWith<ConnectionPool::ConnectionHandle> swConn) {
                         ASSERT_EQ(connId, CONN2ID(swConn));
                         reachedB = true;
                         doneWith(swConn.getValue());
                     });
    ASSERT(reachedB);

    // Now our timeout should be 1999 ms from 'now' instead of 1000 ms
    // if we do another 'get' we should still get the original connection
    PoolImpl::setNow(now + Milliseconds(1500));
    bool reachedB2 = false;
    pool.get_forTest(HostAndPort(),
                     Milliseconds(5000),
                     [&](StatusWith<ConnectionPool::ConnectionHandle> swConn) {
                         ASSERT_EQ(connId, CONN2ID(swConn));
                         reachedB2 = true;
                         doneWith(swConn.getValue());
                     });
    ASSERT(reachedB2);

    // We should time out when we get to 'now' + 2500 ms
    PoolImpl::setNow(now + Milliseconds(2500));

    bool reachedC = false;
    // Different id
    ConnectionImpl::pushSetup(Status::OK());
    pool.get_forTest(HostAndPort(),
                     Milliseconds(5000),
                     [&](StatusWith<ConnectionPool::ConnectionHandle> swConn) {
                         ASSERT_NE(connId, CONN2ID(swConn));
                         reachedC = true;
                         doneWith(swConn.getValue());
                     });

    ASSERT(reachedC);
}


/**
 * Verify that the hostTimeout happens and that having a connection checked out
 * delays things
 */
TEST_F(ConnectionPoolTest, hostTimeoutHappensCheckoutDelays) {
    ConnectionPool::Options options;
    options.refreshRequirement = Milliseconds(5000);
    options.refreshTimeout = Milliseconds(5000);
    options.hostTimeout = Milliseconds(1000);
    ConnectionPool pool(stdx::make_unique<PoolImpl>(), "test pool", options);

    auto now = Date_t::now();

    PoolImpl::setNow(now);

    ConnectionPool::ConnectionHandle conn1;
    size_t conn1Id = 0;
    size_t conn2Id = 0;

    // save 1 connection
    ConnectionImpl::pushSetup(Status::OK());
    pool.get_forTest(HostAndPort(),
                     Milliseconds(5000),
                     [&](StatusWith<ConnectionPool::ConnectionHandle> swConn) {
                         conn1Id = CONN2ID(swConn);
                         conn1 = std::move(swConn.getValue());
                     });

    ASSERT(conn1Id);

    // return the second
    ConnectionImpl::pushSetup(Status::OK());
    pool.get_forTest(HostAndPort(),
                     Milliseconds(5000),
                     [&](StatusWith<ConnectionPool::ConnectionHandle> swConn) {
                         conn2Id = CONN2ID(swConn);
                         doneWith(swConn.getValue());
                     });

    ASSERT(conn2Id);

    // hostTimeout has passed
    PoolImpl::setNow(now + Milliseconds(1000));

    bool reachedA = false;

    // conn 2 is still there
    pool.get_forTest(HostAndPort(),
                     Milliseconds(5000),
                     [&](StatusWith<ConnectionPool::ConnectionHandle> swConn) {
                         ASSERT_EQ(conn2Id, CONN2ID(swConn));
                         reachedA = true;
                         doneWith(swConn.getValue());
                     });

    ASSERT(reachedA);

    // return conn 1
    doneWith(conn1);
    conn1.reset();

    // expire the pool
    PoolImpl::setNow(now + Milliseconds(2000));

    bool reachedB = false;

    // make sure that this is a new id
    ConnectionImpl::pushSetup(Status::OK());
    pool.get_forTest(HostAndPort(),
                     Milliseconds(5000),
                     [&](StatusWith<ConnectionPool::ConnectionHandle> swConn) {
                         ASSERT_NE(conn1Id, CONN2ID(swConn));
                         ASSERT_NE(conn2Id, CONN2ID(swConn));
                         reachedB = true;
                         doneWith(swConn.getValue());
                     });
    ASSERT(reachedB);
}

/**
 * Verify that drop connections works
 */
TEST_F(ConnectionPoolTest, dropConnections) {
    ConnectionPool::Options options;

    // ensure that only 1 connection is floating around
    options.maxConnections = 1;
    options.refreshRequirement = Seconds(1);
    options.refreshTimeout = Seconds(2);
    ConnectionPool pool(stdx::make_unique<PoolImpl>(), "test pool", options);

    auto now = Date_t::now();
    PoolImpl::setNow(now);

    // Grab the first connection id
    size_t conn1Id = 0;
    ConnectionImpl::pushSetup(Status::OK());
    pool.get_forTest(HostAndPort(),
                     Milliseconds(5000),
                     [&](StatusWith<ConnectionPool::ConnectionHandle> swConn) {
                         conn1Id = CONN2ID(swConn);
                         doneWith(swConn.getValue());
                     });
    ASSERT(conn1Id);

    // Grab it and this time keep it out of the pool
    ConnectionPool::ConnectionHandle handle;
    pool.get_forTest(HostAndPort(),
                     Milliseconds(5000),
                     [&](StatusWith<ConnectionPool::ConnectionHandle> swConn) {
                         ASSERT_EQ(CONN2ID(swConn), conn1Id);
                         handle = std::move(swConn.getValue());
                     });

    ASSERT(handle);

    bool reachedA = false;

    // Queue up a request. This won't fire until we drop connections, then it
    // will fail.
    pool.get_forTest(HostAndPort(),
                     Milliseconds(5000),
                     [&](StatusWith<ConnectionPool::ConnectionHandle> swConn) {
                         ASSERT(!swConn.isOK());
                         reachedA = true;
                     });
    ASSERT(!reachedA);

    // fails the previous get
    pool.dropConnections(HostAndPort());

    ASSERT(reachedA);

    // return the connection
    doneWith(handle);
    handle.reset();

    // Make sure that a new connection request properly disposed of the gen1
    // connection
    size_t conn2Id = 0;
    ConnectionImpl::pushSetup(Status::OK());
    pool.get_forTest(HostAndPort(),
                     Milliseconds(5000),
                     [&](StatusWith<ConnectionPool::ConnectionHandle> swConn) {
                         conn2Id = CONN2ID(swConn);
                         ASSERT_NE(conn2Id, conn1Id);
                         doneWith(swConn.getValue());
                     });
    ASSERT(conn2Id);

    // Push conn2 into refresh
    PoolImpl::setNow(now + Milliseconds(1500));

    // drop the connections
    pool.dropConnections(HostAndPort());

    // refresh still pending
    PoolImpl::setNow(now + Milliseconds(2500));

    // Verify that a new connection came out, despite the gen2 connection still
    // being pending
    bool reachedB = false;
    ConnectionImpl::pushSetup(Status::OK());
    pool.get_forTest(HostAndPort(),
                     Milliseconds(5000),
                     [&](StatusWith<ConnectionPool::ConnectionHandle> swConn) {
                         ASSERT_NE(CONN2ID(swConn), conn2Id);
                         reachedB = true;
                         doneWith(swConn.getValue());
                     });

    ASSERT(reachedB);
}

/**
 * Verify that timeouts during setup don't prematurely time out unrelated requests
 */
TEST_F(ConnectionPoolTest, SetupTimeoutsDontTimeoutUnrelatedRequests) {
    ConnectionPool::Options options;

    options.maxConnections = 1;
    options.refreshTimeout = Seconds(2);
    ConnectionPool pool(stdx::make_unique<PoolImpl>(), "test pool", options);

    auto now = Date_t::now();
    PoolImpl::setNow(now);

    boost::optional<StatusWith<ConnectionPool::ConnectionHandle>> conn1;
<<<<<<< HEAD
    pool.get(HostAndPort(), Seconds(10), [&](StatusWith<ConnectionPool::ConnectionHandle> swConn) {
        conn1 = std::move(swConn);
    });
=======
    pool.get_forTest(
        HostAndPort(), Seconds(10), [&](StatusWith<ConnectionPool::ConnectionHandle> swConn) {
            conn1 = std::move(swConn);
        });
>>>>>>> f378d467

    // initially we haven't called our callback
    ASSERT(!conn1);

    PoolImpl::setNow(now + Seconds(1));

    // Still haven't fired on conn1
    ASSERT(!conn1);

    // Get conn2 (which should have an extra second before the timeout)
<<<<<<< HEAD
    boost::optional<StatusWith<ConnectionPool::ConnectionHandle>> conn2;
    pool.get(HostAndPort(), Seconds(10), [&](StatusWith<ConnectionPool::ConnectionHandle> swConn) {
        conn2 = std::move(swConn);
    });
=======
    pool.get_forTest(
        HostAndPort(), Seconds(10), [&](StatusWith<ConnectionPool::ConnectionHandle> swConn) {
            ASSERT_EQ(swConn.getStatus(), ErrorCodes::ShutdownInProgress);
        });
>>>>>>> f378d467

    PoolImpl::setNow(now + Seconds(2));

    ASSERT(conn1);
    ASSERT(!conn1->isOK());
    ASSERT(conn1->getStatus().code() == ErrorCodes::NetworkInterfaceExceededTimeLimit);
<<<<<<< HEAD

    ASSERT(!conn2);
=======
>>>>>>> f378d467
}

/**
 * Verify that timeouts during refresh don't prematurely time out unrelated requests
 */
TEST_F(ConnectionPoolTest, RefreshTimeoutsDontTimeoutRequests) {
    ConnectionPool::Options options;

    options.maxConnections = 1;
    options.refreshTimeout = Seconds(2);
    options.refreshRequirement = Seconds(3);
    ConnectionPool pool(stdx::make_unique<PoolImpl>(), "test pool", options);

    auto now = Date_t::now();
    PoolImpl::setNow(now);

    // Successfully get a new connection
    size_t conn1Id = 0;
    ConnectionImpl::pushSetup(Status::OK());
<<<<<<< HEAD
    pool.get(HostAndPort(), Seconds(1), [&](StatusWith<ConnectionPool::ConnectionHandle> swConn) {
        conn1Id = CONN2ID(swConn);
        doneWith(swConn.getValue());
    });
=======
    pool.get_forTest(
        HostAndPort(), Seconds(1), [&](StatusWith<ConnectionPool::ConnectionHandle> swConn) {
            conn1Id = CONN2ID(swConn);
            doneWith(swConn.getValue());
        });
>>>>>>> f378d467
    ASSERT(conn1Id);

    // Force it into refresh
    PoolImpl::setNow(now + Seconds(3));

    boost::optional<StatusWith<ConnectionPool::ConnectionHandle>> conn1;
<<<<<<< HEAD
    pool.get(HostAndPort(), Seconds(10), [&](StatusWith<ConnectionPool::ConnectionHandle> swConn) {
        conn1 = std::move(swConn);
    });
=======
    pool.get_forTest(
        HostAndPort(), Seconds(10), [&](StatusWith<ConnectionPool::ConnectionHandle> swConn) {
            conn1 = std::move(swConn);
        });
>>>>>>> f378d467

    // initially we haven't called our callback
    ASSERT(!conn1);

    // 1 second later we've triggered a refresh and still haven't called the callback
    PoolImpl::setNow(now + Seconds(4));
    ASSERT(!conn1);

    // Get conn2 (which should have an extra second before the timeout)
<<<<<<< HEAD
    boost::optional<StatusWith<ConnectionPool::ConnectionHandle>> conn2;
    pool.get(HostAndPort(), Seconds(10), [&](StatusWith<ConnectionPool::ConnectionHandle> swConn) {
        conn2 = std::move(swConn);
    });
=======
    pool.get_forTest(
        HostAndPort(), Seconds(10), [&](StatusWith<ConnectionPool::ConnectionHandle> swConn) {
            ASSERT_EQ(swConn.getStatus(), ErrorCodes::ShutdownInProgress);
        });
>>>>>>> f378d467

    PoolImpl::setNow(now + Seconds(5));

    ASSERT(conn1);
    ASSERT(!conn1->isOK());
    ASSERT(conn1->getStatus().code() == ErrorCodes::NetworkInterfaceExceededTimeLimit);
<<<<<<< HEAD
=======
}

template <typename T>
void dropConnectionsByTagTest(ConnectionPool& pool, T& t) {
    auto now = Date_t::now();
    PoolImpl::setNow(now);

    HostAndPort hap1("a");
    HostAndPort hap2("b");
    HostAndPort hap3("c");

    // Successfully get connections to two hosts
    ConnectionImpl::pushSetup(Status::OK());
    pool.get_forTest(hap1, Seconds(1), [&](StatusWith<ConnectionPool::ConnectionHandle> swConn) {
        doneWith(swConn.getValue());
    });

    ConnectionImpl::pushSetup(Status::OK());
    pool.get_forTest(hap2, Seconds(1), [&](StatusWith<ConnectionPool::ConnectionHandle> swConn) {
        doneWith(swConn.getValue());
    });

    ConnectionImpl::pushSetup(Status::OK());
    pool.get_forTest(hap3, Seconds(1), [&](StatusWith<ConnectionPool::ConnectionHandle> swConn) {
        doneWith(swConn.getValue());
    });

    ASSERT_EQ(1ul, pool.getNumConnectionsPerHost(hap1));
    ASSERT_EQ(1ul, pool.getNumConnectionsPerHost(hap2));
    ASSERT_EQ(1ul, pool.getNumConnectionsPerHost(hap3));

    t.dropConnections(transport::Session::kPending);

    ASSERT_EQ(1ul, pool.getNumConnectionsPerHost(hap1));
    ASSERT_EQ(1ul, pool.getNumConnectionsPerHost(hap2));
    ASSERT_EQ(1ul, pool.getNumConnectionsPerHost(hap3));

    t.mutateTags(hap1, [](transport::Session::TagMask tags) {
        return transport::Session::kKeepOpen | transport::Session::kInternalClient;
    });

    t.mutateTags(hap2,
                 [](transport::Session::TagMask tags) { return transport::Session::kKeepOpen; });

    t.mutateTags(
        hap3, [](transport::Session::TagMask tags) { return transport::Session::kEmptyTagMask; });

    t.dropConnections(transport::Session::kKeepOpen);

    ASSERT_EQ(1ul, pool.getNumConnectionsPerHost(hap1));
    ASSERT_EQ(1ul, pool.getNumConnectionsPerHost(hap2));
    ASSERT_EQ(0ul, pool.getNumConnectionsPerHost(hap3));

    t.dropConnections(transport::Session::kInternalClient);

    ASSERT_EQ(1ul, pool.getNumConnectionsPerHost(hap1));
    ASSERT_EQ(0ul, pool.getNumConnectionsPerHost(hap2));
    ASSERT_EQ(0ul, pool.getNumConnectionsPerHost(hap3));
}

TEST_F(ConnectionPoolTest, DropConnectionsByTag) {
    ConnectionPool::Options options;
    ConnectionPool pool(stdx::make_unique<PoolImpl>(), "test pool", options);

    dropConnectionsByTagTest(pool, pool);
}

TEST_F(ConnectionPoolTest, DropConnectionsByTagInMultipleViaManager) {
    EgressTagCloserManager manager;
    ConnectionPool::Options options;
    options.egressTagCloserManager = &manager;
    ConnectionPool pool(stdx::make_unique<PoolImpl>(), "test pool", options);
>>>>>>> f378d467

    dropConnectionsByTagTest(pool, manager);
}

}  // namespace connection_pool_test_details
}  // namespace executor
}  // namespace mongo<|MERGE_RESOLUTION|>--- conflicted
+++ resolved
@@ -40,10 +40,7 @@
 #include "mongo/stdx/future.h"
 #include "mongo/stdx/memory.h"
 #include "mongo/unittest/unittest.h"
-<<<<<<< HEAD
-=======
 #include "mongo/util/scopeguard.h"
->>>>>>> f378d467
 
 namespace mongo {
 namespace executor {
@@ -1235,16 +1232,10 @@
     PoolImpl::setNow(now);
 
     boost::optional<StatusWith<ConnectionPool::ConnectionHandle>> conn1;
-<<<<<<< HEAD
-    pool.get(HostAndPort(), Seconds(10), [&](StatusWith<ConnectionPool::ConnectionHandle> swConn) {
-        conn1 = std::move(swConn);
-    });
-=======
     pool.get_forTest(
         HostAndPort(), Seconds(10), [&](StatusWith<ConnectionPool::ConnectionHandle> swConn) {
             conn1 = std::move(swConn);
         });
->>>>>>> f378d467
 
     // initially we haven't called our callback
     ASSERT(!conn1);
@@ -1255,28 +1246,16 @@
     ASSERT(!conn1);
 
     // Get conn2 (which should have an extra second before the timeout)
-<<<<<<< HEAD
-    boost::optional<StatusWith<ConnectionPool::ConnectionHandle>> conn2;
-    pool.get(HostAndPort(), Seconds(10), [&](StatusWith<ConnectionPool::ConnectionHandle> swConn) {
-        conn2 = std::move(swConn);
-    });
-=======
     pool.get_forTest(
         HostAndPort(), Seconds(10), [&](StatusWith<ConnectionPool::ConnectionHandle> swConn) {
             ASSERT_EQ(swConn.getStatus(), ErrorCodes::ShutdownInProgress);
         });
->>>>>>> f378d467
 
     PoolImpl::setNow(now + Seconds(2));
 
     ASSERT(conn1);
     ASSERT(!conn1->isOK());
     ASSERT(conn1->getStatus().code() == ErrorCodes::NetworkInterfaceExceededTimeLimit);
-<<<<<<< HEAD
-
-    ASSERT(!conn2);
-=======
->>>>>>> f378d467
 }
 
 /**
@@ -1296,34 +1275,21 @@
     // Successfully get a new connection
     size_t conn1Id = 0;
     ConnectionImpl::pushSetup(Status::OK());
-<<<<<<< HEAD
-    pool.get(HostAndPort(), Seconds(1), [&](StatusWith<ConnectionPool::ConnectionHandle> swConn) {
-        conn1Id = CONN2ID(swConn);
-        doneWith(swConn.getValue());
-    });
-=======
     pool.get_forTest(
         HostAndPort(), Seconds(1), [&](StatusWith<ConnectionPool::ConnectionHandle> swConn) {
             conn1Id = CONN2ID(swConn);
             doneWith(swConn.getValue());
         });
->>>>>>> f378d467
     ASSERT(conn1Id);
 
     // Force it into refresh
     PoolImpl::setNow(now + Seconds(3));
 
     boost::optional<StatusWith<ConnectionPool::ConnectionHandle>> conn1;
-<<<<<<< HEAD
-    pool.get(HostAndPort(), Seconds(10), [&](StatusWith<ConnectionPool::ConnectionHandle> swConn) {
-        conn1 = std::move(swConn);
-    });
-=======
     pool.get_forTest(
         HostAndPort(), Seconds(10), [&](StatusWith<ConnectionPool::ConnectionHandle> swConn) {
             conn1 = std::move(swConn);
         });
->>>>>>> f378d467
 
     // initially we haven't called our callback
     ASSERT(!conn1);
@@ -1333,25 +1299,16 @@
     ASSERT(!conn1);
 
     // Get conn2 (which should have an extra second before the timeout)
-<<<<<<< HEAD
-    boost::optional<StatusWith<ConnectionPool::ConnectionHandle>> conn2;
-    pool.get(HostAndPort(), Seconds(10), [&](StatusWith<ConnectionPool::ConnectionHandle> swConn) {
-        conn2 = std::move(swConn);
-    });
-=======
     pool.get_forTest(
         HostAndPort(), Seconds(10), [&](StatusWith<ConnectionPool::ConnectionHandle> swConn) {
             ASSERT_EQ(swConn.getStatus(), ErrorCodes::ShutdownInProgress);
         });
->>>>>>> f378d467
 
     PoolImpl::setNow(now + Seconds(5));
 
     ASSERT(conn1);
     ASSERT(!conn1->isOK());
     ASSERT(conn1->getStatus().code() == ErrorCodes::NetworkInterfaceExceededTimeLimit);
-<<<<<<< HEAD
-=======
 }
 
 template <typename T>
@@ -1424,7 +1381,6 @@
     ConnectionPool::Options options;
     options.egressTagCloserManager = &manager;
     ConnectionPool pool(stdx::make_unique<PoolImpl>(), "test pool", options);
->>>>>>> f378d467
 
     dropConnectionsByTagTest(pool, manager);
 }
