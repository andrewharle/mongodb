--- conflicted
+++ resolved
@@ -88,13 +88,8 @@
 
     func = [&]() {
         RemoteCommandRequest request{
-<<<<<<< HEAD
-            server, "admin", bsonObjPing, bsonObjPing, nullptr, Milliseconds(-1)};
-        net->startCommand(makeCallbackHandle(), request, callback);
-=======
             server, "admin", bsonObjPing, BSONObj(), nullptr, Milliseconds(-1)};
         net->startCommand(makeCallbackHandle(), request, callback).transitional_ignore();
->>>>>>> f378d467
     };
 
     func();
