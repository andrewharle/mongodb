
/**
 *    Copyright (C) 2018-present MongoDB, Inc.
 *
 *    This program is free software: you can redistribute it and/or modify
 *    it under the terms of the Server Side Public License, version 1,
 *    as published by MongoDB, Inc.
 *
 *    This program is distributed in the hope that it will be useful,
 *    but WITHOUT ANY WARRANTY; without even the implied warranty of
 *    MERCHANTABILITY or FITNESS FOR A PARTICULAR PURPOSE.  See the
 *    Server Side Public License for more details.
 *
 *    You should have received a copy of the Server Side Public License
 *    along with this program. If not, see
 *    <http://www.mongodb.com/licensing/server-side-public-license>.
 *
 *    As a special exception, the copyright holders give permission to link the
 *    code of portions of this program with the OpenSSL library under certain
 *    conditions as described in each individual source file and distribute
 *    linked combinations including the program with the OpenSSL library. You
 *    must comply with the Server Side Public License in all respects for
 *    all of the code used other than as permitted herein. If you modify file(s)
 *    with this exception, you may extend this exception to your version of the
 *    file(s), but you are not obligated to do so. If you do not wish to do so,
 *    delete this exception statement from your version. If you delete this
 *    exception statement from all source files in the program, then also delete
 *    it in the license file.
 */

#include "mongo/platform/basic.h"

#include "mongo/executor/network_test_env.h"

#include "mongo/base/status_with.h"
#include "mongo/db/commands.h"
#include "mongo/db/query/cursor_response.h"

namespace mongo {

namespace executor {

NetworkTestEnv::NetworkTestEnv(TaskExecutor* executor, NetworkInterfaceMock* network)
    : _executor(executor), _mockNetwork(network) {}

void NetworkTestEnv::onCommand(OnCommandFunction func) {
    _mockNetwork->enterNetwork();

    const NetworkInterfaceMock::NetworkOperationIterator noi = _mockNetwork->getNextReadyRequest();
    const RemoteCommandRequest& request = noi->getRequest();

    auto resultStatus = func(request);

    if (resultStatus.isOK()) {
        BSONObjBuilder result(std::move(resultStatus.getValue()));
        CommandHelpers::appendCommandStatusNoThrow(result, resultStatus.getStatus());
        const RemoteCommandResponse response(result.obj(), BSONObj(), Milliseconds(1));

        _mockNetwork->scheduleResponse(noi, _mockNetwork->now(), response);
    } else {
        _mockNetwork->scheduleResponse(
            noi, _mockNetwork->now(), {resultStatus.getStatus(), Milliseconds(0)});
    }

    _mockNetwork->runReadyNetworkOperations();
    _mockNetwork->exitNetwork();
}

void NetworkTestEnv::onCommandWithMetadata(OnCommandWithMetadataFunction func) {
    _mockNetwork->enterNetwork();

    const NetworkInterfaceMock::NetworkOperationIterator noi = _mockNetwork->getNextReadyRequest();
    const RemoteCommandRequest& request = noi->getRequest();

<<<<<<< HEAD
    const auto cmdResponseStatus = func(request);

    BSONObjBuilder result;

    if (cmdResponseStatus.isOK()) {
        result.appendElements(cmdResponseStatus.data);
        Command::appendCommandStatus(result, cmdResponseStatus.status);
=======
    auto cmdResponseStatus = func(request);

    if (cmdResponseStatus.isOK()) {
        BSONObjBuilder result(std::move(cmdResponseStatus.data));
        CommandHelpers::appendCommandStatusNoThrow(result, cmdResponseStatus.status);
>>>>>>> f378d467
        const RemoteCommandResponse response(
            result.obj(), cmdResponseStatus.metadata, Milliseconds(1));

        _mockNetwork->scheduleResponse(noi, _mockNetwork->now(), response);
    } else {
        _mockNetwork->scheduleResponse(noi, _mockNetwork->now(), cmdResponseStatus.status);
    }

    _mockNetwork->runReadyNetworkOperations();
    _mockNetwork->exitNetwork();
}

void NetworkTestEnv::onFindCommand(OnFindCommandFunction func) {
    onCommand([&func](const RemoteCommandRequest& request) -> StatusWith<BSONObj> {
        const auto& resultStatus = func(request);

        if (!resultStatus.isOK()) {
            return resultStatus.getStatus();
        }

        BSONArrayBuilder arr;
        for (const auto& obj : resultStatus.getValue()) {
            arr.append(obj);
        }

        const NamespaceString nss =
            NamespaceString(request.dbname, request.cmdObj.firstElement().String());
        BSONObjBuilder result;
        appendCursorResponseObject(0LL, nss.toString(), arr.arr(), &result);

        return result.obj();
    });
}

void NetworkTestEnv::onFindWithMetadataCommand(OnFindCommandWithMetadataFunction func) {
    onCommandWithMetadata([&func](const RemoteCommandRequest& request) -> RemoteCommandResponse {
        const auto& resultStatus = func(request);

        if (!resultStatus.isOK()) {
            return resultStatus.getStatus();
        }

        std::vector<BSONObj> result;
        BSONObj metadata;
        std::tie(result, metadata) = resultStatus.getValue();

        BSONArrayBuilder arr;
        for (const auto& obj : result) {
            arr.append(obj);
        }

        const NamespaceString nss =
            NamespaceString(request.dbname, request.cmdObj.firstElement().String());
        BSONObjBuilder resultBuilder;
        appendCursorResponseObject(0LL, nss.toString(), arr.arr(), &resultBuilder);

        return RemoteCommandResponse(resultBuilder.obj(), metadata, Milliseconds(1));
    });
}

}  // namespace executor
}  // namespace mongo<|MERGE_RESOLUTION|>--- conflicted
+++ resolved
@@ -72,21 +72,11 @@
     const NetworkInterfaceMock::NetworkOperationIterator noi = _mockNetwork->getNextReadyRequest();
     const RemoteCommandRequest& request = noi->getRequest();
 
-<<<<<<< HEAD
-    const auto cmdResponseStatus = func(request);
-
-    BSONObjBuilder result;
-
-    if (cmdResponseStatus.isOK()) {
-        result.appendElements(cmdResponseStatus.data);
-        Command::appendCommandStatus(result, cmdResponseStatus.status);
-=======
     auto cmdResponseStatus = func(request);
 
     if (cmdResponseStatus.isOK()) {
         BSONObjBuilder result(std::move(cmdResponseStatus.data));
         CommandHelpers::appendCommandStatusNoThrow(result, cmdResponseStatus.status);
->>>>>>> f378d467
         const RemoteCommandResponse response(
             result.obj(), cmdResponseStatus.metadata, Milliseconds(1));
 
