
/**
 *    Copyright (C) 2018-present MongoDB, Inc.
 *
 *    This program is free software: you can redistribute it and/or modify
 *    it under the terms of the Server Side Public License, version 1,
 *    as published by MongoDB, Inc.
 *
 *    This program is distributed in the hope that it will be useful,
 *    but WITHOUT ANY WARRANTY; without even the implied warranty of
 *    MERCHANTABILITY or FITNESS FOR A PARTICULAR PURPOSE.  See the
 *    Server Side Public License for more details.
 *
 *    You should have received a copy of the Server Side Public License
 *    along with this program. If not, see
 *    <http://www.mongodb.com/licensing/server-side-public-license>.
 *
 *    As a special exception, the copyright holders give permission to link the
 *    code of portions of this program with the OpenSSL library under certain
 *    conditions as described in each individual source file and distribute
 *    linked combinations including the program with the OpenSSL library. You
 *    must comply with the Server Side Public License in all respects for
 *    all of the code used other than as permitted herein. If you modify file(s)
 *    with this exception, you may extend this exception to your version of the
 *    file(s), but you are not obligated to do so. If you do not wish to do so,
 *    delete this exception statement from your version. If you delete this
 *    exception statement from all source files in the program, then also delete
 *    it in the license file.
 */

#pragma once

#include <iosfwd>
#include <string>

#include "mongo/db/jsobj.h"
#include "mongo/rpc/metadata.h"
#include "mongo/transport/transport_layer.h"
#include "mongo/util/net/hostandport.h"
#include "mongo/util/time_support.h"

namespace mongo {
namespace executor {

/**
 * Type of object describing a command to execute against a remote MongoDB node.
 */
struct RemoteCommandRequest {
    // Indicates that there is no timeout for the request to complete
    static constexpr Milliseconds kNoTimeout{-1};

    // Indicates that there is no expiration time by when the request needs to complete
    static constexpr Date_t kNoExpirationDate{Date_t::max()};

    // Type to represent the internal id of this request
    typedef uint64_t RequestId;

    RemoteCommandRequest();

    RemoteCommandRequest(RequestId requestId,
                         const HostAndPort& theTarget,
                         const std::string& theDbName,
                         const BSONObj& theCmdObj,
                         const BSONObj& metadataObj,
<<<<<<< HEAD
                         OperationContext* txn,
=======
                         OperationContext* opCtx,
>>>>>>> f378d467
                         Milliseconds timeoutMillis);

    RemoteCommandRequest(const HostAndPort& theTarget,
                         const std::string& theDbName,
                         const BSONObj& theCmdObj,
                         const BSONObj& metadataObj,
<<<<<<< HEAD
                         OperationContext* txn,
=======
                         OperationContext* opCtx,
>>>>>>> f378d467
                         Milliseconds timeoutMillis = kNoTimeout);

    RemoteCommandRequest(const HostAndPort& theTarget,
                         const std::string& theDbName,
                         const BSONObj& theCmdObj,
<<<<<<< HEAD
                         OperationContext* txn,
                         Milliseconds timeoutMillis = kNoTimeout)
        : RemoteCommandRequest(
              theTarget, theDbName, theCmdObj, rpc::makeEmptyMetadata(), txn, timeoutMillis) {}

    RemoteCommandRequest(const HostAndPort& theTarget,
                         const rpc::RequestInterface& request,
                         OperationContext* txn,
                         Milliseconds timeoutMillis = kNoTimeout)
        : RemoteCommandRequest(theTarget,
                               request.getDatabase().toString(),
                               request.getCommandArgs(),
                               request.getMetadata(),
                               txn,
                               timeoutMillis) {}
=======
                         OperationContext* opCtx,
                         Milliseconds timeoutMillis = kNoTimeout)
        : RemoteCommandRequest(
              theTarget, theDbName, theCmdObj, rpc::makeEmptyMetadata(), opCtx, timeoutMillis) {}
>>>>>>> f378d467

    std::string toString() const;

    bool operator==(const RemoteCommandRequest& rhs) const;
    bool operator!=(const RemoteCommandRequest& rhs) const;

    // Internal id of this request. Not interpreted and used for tracing purposes only.
    RequestId id;

    HostAndPort target;
    std::string dbname;
    BSONObj metadata{rpc::makeEmptyMetadata()};
    BSONObj cmdObj;

    // OperationContext is added to each request to allow OP_Command metadata attachment access to
    // the Client object. The OperationContext is only accessed on the thread that calls
    // NetworkInterface::startCommand. It is not safe to access from a thread that does not own the
    // OperationContext in the general case. OperationContext should be non-null on
    // NetworkInterfaces that do user work (i.e. reads, and writes) so that audit and client
    // metadata is propagated. It is allowed to be null if used on NetworkInterfaces without
    // metadata attachment (i.e., replication).
<<<<<<< HEAD
    OperationContext* txn{nullptr};
=======
    OperationContext* opCtx{nullptr};
>>>>>>> f378d467

    Milliseconds timeout = kNoTimeout;

    // Deadline by when the request must be completed
    Date_t expirationDate = kNoExpirationDate;

    transport::ConnectSSLMode sslMode = transport::kGlobalSSLMode;
};

std::ostream& operator<<(std::ostream& os, const RemoteCommandRequest& response);

}  // namespace executor

std::ostream& operator<<(std::ostream& os, const executor::RemoteCommandRequest& response);

}  // namespace mongo<|MERGE_RESOLUTION|>--- conflicted
+++ resolved
@@ -62,49 +62,23 @@
                          const std::string& theDbName,
                          const BSONObj& theCmdObj,
                          const BSONObj& metadataObj,
-<<<<<<< HEAD
-                         OperationContext* txn,
-=======
                          OperationContext* opCtx,
->>>>>>> f378d467
                          Milliseconds timeoutMillis);
 
     RemoteCommandRequest(const HostAndPort& theTarget,
                          const std::string& theDbName,
                          const BSONObj& theCmdObj,
                          const BSONObj& metadataObj,
-<<<<<<< HEAD
-                         OperationContext* txn,
-=======
                          OperationContext* opCtx,
->>>>>>> f378d467
                          Milliseconds timeoutMillis = kNoTimeout);
 
     RemoteCommandRequest(const HostAndPort& theTarget,
                          const std::string& theDbName,
                          const BSONObj& theCmdObj,
-<<<<<<< HEAD
-                         OperationContext* txn,
-                         Milliseconds timeoutMillis = kNoTimeout)
-        : RemoteCommandRequest(
-              theTarget, theDbName, theCmdObj, rpc::makeEmptyMetadata(), txn, timeoutMillis) {}
-
-    RemoteCommandRequest(const HostAndPort& theTarget,
-                         const rpc::RequestInterface& request,
-                         OperationContext* txn,
-                         Milliseconds timeoutMillis = kNoTimeout)
-        : RemoteCommandRequest(theTarget,
-                               request.getDatabase().toString(),
-                               request.getCommandArgs(),
-                               request.getMetadata(),
-                               txn,
-                               timeoutMillis) {}
-=======
                          OperationContext* opCtx,
                          Milliseconds timeoutMillis = kNoTimeout)
         : RemoteCommandRequest(
               theTarget, theDbName, theCmdObj, rpc::makeEmptyMetadata(), opCtx, timeoutMillis) {}
->>>>>>> f378d467
 
     std::string toString() const;
 
@@ -126,11 +100,7 @@
     // NetworkInterfaces that do user work (i.e. reads, and writes) so that audit and client
     // metadata is propagated. It is allowed to be null if used on NetworkInterfaces without
     // metadata attachment (i.e., replication).
-<<<<<<< HEAD
-    OperationContext* txn{nullptr};
-=======
     OperationContext* opCtx{nullptr};
->>>>>>> f378d467
 
     Milliseconds timeout = kNoTimeout;
 
@@ -143,7 +113,4 @@
 std::ostream& operator<<(std::ostream& os, const RemoteCommandRequest& response);
 
 }  // namespace executor
-
-std::ostream& operator<<(std::ostream& os, const executor::RemoteCommandRequest& response);
-
 }  // namespace mongo