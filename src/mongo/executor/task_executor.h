--- conflicted
+++ resolved
@@ -41,10 +41,7 @@
 #include "mongo/executor/remote_command_request.h"
 #include "mongo/executor/remote_command_response.h"
 #include "mongo/platform/hash_namespace.h"
-<<<<<<< HEAD
-=======
 #include "mongo/stdx/condition_variable.h"
->>>>>>> f378d467
 #include "mongo/stdx/functional.h"
 #include "mongo/transport/baton.h"
 #include "mongo/util/future.h"
@@ -145,11 +142,7 @@
     /**
      * Writes diagnostic information into "b".
      */
-<<<<<<< HEAD
-    virtual std::string getDiagnosticString() const = 0;
-=======
     virtual void appendDiagnosticBSON(BSONObjBuilder* b) const = 0;
->>>>>>> f378d467
 
     /**
      * Gets the current time.  Callbacks should use this method to read the system clock.
