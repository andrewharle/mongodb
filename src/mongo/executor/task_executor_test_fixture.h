--- conflicted
+++ resolved
@@ -61,10 +61,6 @@
     static RemoteCommandRequest assertRemoteCommandNameEquals(StringData cmdName,
                                                               const RemoteCommandRequest& request);
 
-<<<<<<< HEAD
-protected:
-=======
->>>>>>> f378d467
     virtual ~TaskExecutorTest();
 
     executor::NetworkInterfaceMock* getNet() {
@@ -102,15 +98,6 @@
 
     NetworkInterfaceMock* _net;
     std::unique_ptr<TaskExecutor> _executor;
-<<<<<<< HEAD
-
-    /**
-     * kPreStart -> kRunning -> kJoinRequired -> kJoining -> kShutdownComplete
-     */
-    enum LifecycleState { kPreStart, kRunning, kJoinRequired, kJoining, kShutdownComplete };
-    LifecycleState _executorState = LifecycleState::kPreStart;
-=======
->>>>>>> f378d467
 };
 
 }  // namespace executor
