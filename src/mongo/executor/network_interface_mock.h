--- conflicted
+++ resolved
@@ -95,11 +95,6 @@
      */
     virtual void logQueues();
 
-    /**
-     * Logs the contents of the queues for diagnostics.
-     */
-    virtual void logQueues();
-
     ////////////////////////////////////////////////////////////////////////////////
     //
     // NetworkInterface methods
@@ -118,12 +113,8 @@
     virtual std::string getHostName();
     virtual Status startCommand(const TaskExecutor::CallbackHandle& cbHandle,
                                 RemoteCommandRequest& request,
-<<<<<<< HEAD
-                                const RemoteCommandCompletionFn& onFinish);
-=======
                                 const RemoteCommandCompletionFn& onFinish,
                                 const transport::BatonHandle& baton = nullptr);
->>>>>>> f378d467
 
     /**
      * If the network operation is in the _unscheduled or _processing queues, moves the operation
@@ -131,24 +122,15 @@
      * the _scheduled queue, does nothing. The latter simulates the case where cancelCommand() is
      * called after the task has already completed, but its callback has not yet been run.
      */
-<<<<<<< HEAD
-    virtual void cancelCommand(const TaskExecutor::CallbackHandle& cbHandle);
-=======
     virtual void cancelCommand(const TaskExecutor::CallbackHandle& cbHandle,
                                const transport::BatonHandle& baton = nullptr);
->>>>>>> f378d467
 
     /**
      * Not implemented.
      */
-<<<<<<< HEAD
-    void cancelAllCommands() override {}
-    virtual Status setAlarm(Date_t when, const stdx::function<void()>& action);
-=======
     virtual Status setAlarm(Date_t when,
                             const stdx::function<void()>& action,
                             const transport::BatonHandle& baton = nullptr);
->>>>>>> f378d467
 
     virtual bool onNetworkThread();
 
@@ -321,14 +303,11 @@
     enum ThreadType { kNoThread = 0, kExecutorThread = 1, kNetworkThread = 2 };
 
     /**
-<<<<<<< HEAD
-=======
      * Implementation of startup behavior.
      */
     void _startup_inlock();
 
     /**
->>>>>>> f378d467
      * Returns information about the state of this mock for diagnostic purposes.
      */
     std::string _getDiagnosticString_inlock() const;
