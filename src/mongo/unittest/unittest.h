--- conflicted
+++ resolved
@@ -127,70 +127,26 @@
  * Behaves like ASSERT_THROWS, above, but also fails if calling what() on the thrown exception
  * does not return a string equal to EXPECTED_WHAT.
  */
-<<<<<<< HEAD
-#define ASSERT_THROWS_WHAT(STATEMENT, EXCEPTION_TYPE, EXPECTED_WHAT)               \
-    ASSERT_THROWS_PRED(STATEMENT, EXCEPTION_TYPE, ([&](const EXCEPTION_TYPE& ex) { \
-                           return ::mongo::StringData(ex.what()) ==                \
-                               ::mongo::StringData(EXPECTED_WHAT);                 \
-                       }))
-=======
 #define ASSERT_THROWS_WHAT(STATEMENT, EXCEPTION_TYPE, EXPECTED_WHAT)                     \
     ASSERT_THROWS_WITH_CHECK(STATEMENT, EXCEPTION_TYPE, ([&](const EXCEPTION_TYPE& ex) { \
                                  ASSERT_EQ(::mongo::StringData(ex.what()),               \
                                            ::mongo::StringData(EXPECTED_WHAT));          \
                              }))
->>>>>>> f378d467
 
 /**
  * Behaves like ASSERT_THROWS, above, but also fails if calling getCode() on the thrown exception
  * does not return an error code equal to EXPECTED_CODE.
  */
-<<<<<<< HEAD
-#define ASSERT_THROWS_CODE(STATEMENT, EXCEPTION_TYPE, EXPECTED_CODE)              \
-    ASSERT_THROWS_PRED(STATEMENT, EXCEPTION_TYPE, ([](const EXCEPTION_TYPE& ex) { \
-                           return (EXPECTED_CODE) == ex.getCode();                \
-                       }))
-
-/**
- * Behaves like ASSERT_THROWS, above, but also fails if calling getCode() on the thrown exception
- * does not return an error code equal to EXPECTED_CODE or if calling what() on the thrown exception
- * does not return a string equal to EXPECTED_WHAT.
- */
-#define ASSERT_THROWS_CODE_AND_WHAT(STATEMENT, EXCEPTION_TYPE, EXPECTED_CODE, EXPECTED_WHAT) \
-    ASSERT_THROWS_PRED(STATEMENT, EXCEPTION_TYPE, ([](const EXCEPTION_TYPE& ex) {            \
-                           return (EXPECTED_CODE) == ex.getCode() &&                         \
-                               ::mongo::StringData(ex.what()) ==                             \
-                               ::mongo::StringData(EXPECTED_WHAT);                           \
-                       }))
-=======
 #define ASSERT_THROWS_CODE(STATEMENT, EXCEPTION_TYPE, EXPECTED_CODE)                     \
     ASSERT_THROWS_WITH_CHECK(STATEMENT, EXCEPTION_TYPE, ([&](const EXCEPTION_TYPE& ex) { \
                                  ASSERT_EQ(ex.toStatus().code(), EXPECTED_CODE);         \
                              }))
->>>>>>> f378d467
 
 /**
  * Behaves like ASSERT_THROWS, above, but also fails if calling getCode() on the thrown exception
  * does not return an error code equal to EXPECTED_CODE or if calling what() on the thrown exception
  * does not return a string equal to EXPECTED_WHAT.
  */
-<<<<<<< HEAD
-#define ASSERT_THROWS_PRED(STATEMENT, EXCEPTION_TYPE, PREDICATE)                                \
-    do {                                                                                        \
-        try {                                                                                   \
-            STATEMENT;                                                                          \
-            FAIL("Expected statement " #STATEMENT " to throw " #EXCEPTION_TYPE                  \
-                 " but it threw nothing.");                                                     \
-        } catch (const EXCEPTION_TYPE& ex) {                                                    \
-            if (!(PREDICATE(ex))) {                                                             \
-                ::mongoutils::str::stream err;                                                  \
-                err << "Expected " #STATEMENT " to throw an exception of type " #EXCEPTION_TYPE \
-                       " where " #PREDICATE "(ex) was true, but it was false: "                 \
-                    << ex.what();                                                               \
-                FAIL(err);                                                                      \
-            }                                                                                   \
-        }                                                                                       \
-=======
 #define ASSERT_THROWS_CODE_AND_WHAT(STATEMENT, EXCEPTION_TYPE, EXPECTED_CODE, EXPECTED_WHAT) \
     ASSERT_THROWS_WITH_CHECK(STATEMENT, EXCEPTION_TYPE, ([&](const EXCEPTION_TYPE& ex) {     \
                                  ASSERT_EQ(ex.toStatus().code(), EXPECTED_CODE);             \
@@ -211,7 +167,6 @@
         } catch (const EXCEPTION_TYPE& ex) {                                   \
             CHECK(ex);                                                         \
         }                                                                      \
->>>>>>> f378d467
     } while (false)
 
 #define ASSERT_STRING_CONTAINS(BIG_STRING, CONTAINS)                                            \
@@ -592,15 +547,6 @@
         return [](auto&& a, auto&& b) { return a >= b; };
     }
 
-<<<<<<< HEAD
-DECLARE_COMPARISON_ASSERTION(EQ, ==);
-DECLARE_COMPARISON_ASSERTION(NE, !=);
-DECLARE_COMPARISON_ASSERTION(LT, <);
-DECLARE_COMPARISON_ASSERTION(LTE, <=);
-DECLARE_COMPARISON_ASSERTION(GT, >);
-DECLARE_COMPARISON_ASSERTION(GTE, >=);
-#undef DECLARE_COMPARISON_ASSERTION
-=======
     static constexpr StringData name(OpTag<ComparisonOp::kEq>) {
         return "=="_sd;
     }
@@ -647,7 +593,6 @@
 private:
     std::unique_ptr<TestAssertionFailure> _assertion;
 };
->>>>>>> f378d467
 
 /**
  * Get the value out of a StatusWith<T>, or throw an exception if it is not OK.
