--- conflicted
+++ resolved
@@ -2,38 +2,6 @@
 
 Import("env")
 
-<<<<<<< HEAD
-env.Library(target="unittest",
-            source=[
-                'bson_test_util.cpp',
-                'death_test.cpp',
-                'temp_dir.cpp',
-                'unittest.cpp',
-                'unittest_helpers.cpp',
-            ],
-            LIBDEPS=[
-                '$BUILD_DIR/mongo/base',
-                '$BUILD_DIR/mongo/util/options_parser/options_parser',
-            ])
-
-env.Library("unittest_main", ['unittest_main.cpp'],
-            LIBDEPS=[
-                'unittest',
-                 ])
-
-env.Library(target="integration_test_main",
-            source=[
-                'integration_test_main.cpp',
-            ],
-            LIBDEPS=[
-                'unittest',
-                '$BUILD_DIR/mongo/base',
-                '$BUILD_DIR/mongo/client/connection_string',
-                '$BUILD_DIR/mongo/util/options_parser/options_parser_init',
-            ],
-)
-
-=======
 env = env.Clone()
 
 env.Library(
@@ -97,7 +65,6 @@
     ],
 )
 
->>>>>>> f378d467
 env.CppUnitTest('unittest_test', 'unittest_test.cpp')
 env.CppUnitTest('fixture_test', 'fixture_test.cpp')
 env.CppUnitTest('temp_dir_test', 'temp_dir_test.cpp')
