
/**
 *    Copyright (C) 2018-present MongoDB, Inc.
 *
 *    This program is free software: you can redistribute it and/or modify
 *    it under the terms of the Server Side Public License, version 1,
 *    as published by MongoDB, Inc.
 *
 *    This program is distributed in the hope that it will be useful,
 *    but WITHOUT ANY WARRANTY; without even the implied warranty of
 *    MERCHANTABILITY or FITNESS FOR A PARTICULAR PURPOSE.  See the
 *    Server Side Public License for more details.
 *
 *    You should have received a copy of the Server Side Public License
 *    along with this program. If not, see
 *    <http://www.mongodb.com/licensing/server-side-public-license>.
 *
 *    As a special exception, the copyright holders give permission to link the
 *    code of portions of this program with the OpenSSL library under certain
 *    conditions as described in each individual source file and distribute
 *    linked combinations including the program with the OpenSSL library. You
 *    must comply with the Server Side Public License in all respects for
 *    all of the code used other than as permitted herein. If you modify file(s)
 *    with this exception, you may extend this exception to your version of the
 *    file(s), but you are not obligated to do so. If you do not wish to do so,
 *    delete this exception statement from your version. If you delete this
 *    exception statement from all source files in the program, then also delete
 *    it in the license file.
 */

#pragma once

#include <memory>
#include <string>

#include "mongo/base/disallow_copying.h"
#include "mongo/stdx/memory.h"
#include "mongo/unittest/unittest.h"

/**
 * Constructs a single death test named "TEST_NAME" within the test case "CASE_NAME".
 *
 * The test only succeeds if the process terminates abnormally, e.g. through an fassert
 * failure or deadly signal.
 *
 * Death tests are incompatible with already-running threads. If you need multiple threads
 * in your death test, start them in the test body, or use DEATH_TEST_F and start them
 * in the setUp() method of the fixture.
 */
#define DEATH_TEST(CASE_NAME, TEST_NAME, MATCH_EXPR)                               \
    class _TEST_TYPE_NAME(CASE_NAME, TEST_NAME) : public ::mongo::unittest::Test { \
    private:                                                                       \
        virtual void _doTest();                                                    \
                                                                                   \
        static const RegistrationAgent<                                            \
            ::mongo::unittest::DeathTest<_TEST_TYPE_NAME(CASE_NAME, TEST_NAME)>>   \
            _agent;                                                                \
    };                                                                             \
    const ::mongo::unittest::Test::RegistrationAgent<                              \
        ::mongo::unittest::DeathTest<_TEST_TYPE_NAME(CASE_NAME, TEST_NAME)>>       \
        _TEST_TYPE_NAME(CASE_NAME, TEST_NAME)::_agent(#CASE_NAME, #TEST_NAME);     \
    std::string getDeathTestPattern(_TEST_TYPE_NAME(CASE_NAME, TEST_NAME)*) {      \
        return MATCH_EXPR;                                                         \
    }                                                                              \
    void _TEST_TYPE_NAME(CASE_NAME, TEST_NAME)::_doTest()

/**
 * Constructs a single test named TEST_NAME that has access to a common fixture
 * named "FIXTURE_NAME".
 *
 * See description of DEATH_TEST for more details on death tests.
 */
#define DEATH_TEST_F(FIXTURE_NAME, TEST_NAME, MATCH_EXPR)                            \
    class _TEST_TYPE_NAME(FIXTURE_NAME, TEST_NAME) : public FIXTURE_NAME {           \
    private:                                                                         \
        virtual void _doTest();                                                      \
                                                                                     \
        static const RegistrationAgent<                                              \
            ::mongo::unittest::DeathTest<_TEST_TYPE_NAME(FIXTURE_NAME, TEST_NAME)>>  \
            _agent;                                                                  \
    };                                                                               \
    const ::mongo::unittest::Test::RegistrationAgent<                                \
        ::mongo::unittest::DeathTest<_TEST_TYPE_NAME(FIXTURE_NAME, TEST_NAME)>>      \
        _TEST_TYPE_NAME(FIXTURE_NAME, TEST_NAME)::_agent(#FIXTURE_NAME, #TEST_NAME); \
    std::string getDeathTestPattern(_TEST_TYPE_NAME(FIXTURE_NAME, TEST_NAME)*) {     \
        return MATCH_EXPR;                                                           \
    }                                                                                \
    void _TEST_TYPE_NAME(FIXTURE_NAME, TEST_NAME)::_doTest()

namespace mongo {
namespace unittest {

class DeathTestImpl : public Test {
    MONGO_DISALLOW_COPYING(DeathTestImpl);

protected:
    explicit DeathTestImpl(stdx::function<std::unique_ptr<Test>()> makeTest);

private:
    void _doTest() final;
    virtual std::string getPattern() = 0;
    const stdx::function<std::unique_ptr<Test>()> _makeTest;
};

template <typename T>
class DeathTest : public DeathTestImpl {
public:
    static const std::string pattern;

    template <typename... Args>
<<<<<<< HEAD
    DeathTest(Args&&... args) : DeathTestImpl(stdx::make_unique<T>(std::forward<Args>(args)...)) {}
=======
    DeathTest(Args&&... args)
        : DeathTestImpl([args...]() { return stdx::make_unique<T>(args...); }) {}
>>>>>>> f378d467

private:
    std::string getPattern() override {
        return getDeathTestPattern(static_cast<T*>(nullptr));
    }
};

}  // namespace unittest
}  // namespace mongo<|MERGE_RESOLUTION|>--- conflicted
+++ resolved
@@ -108,12 +108,8 @@
     static const std::string pattern;
 
     template <typename... Args>
-<<<<<<< HEAD
-    DeathTest(Args&&... args) : DeathTestImpl(stdx::make_unique<T>(std::forward<Args>(args)...)) {}
-=======
     DeathTest(Args&&... args)
         : DeathTestImpl([args...]() { return stdx::make_unique<T>(args...); }) {}
->>>>>>> f378d467
 
 private:
     std::string getPattern() override {
