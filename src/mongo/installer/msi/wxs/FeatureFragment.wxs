<<<<<<< HEAD
<?xml version="1.0" encoding="utf-8"?>
<Wix xmlns="http://schemas.microsoft.com/wix/2006/wi">
  <Fragment>
    <?if $(var.Edition) = Enterprise ?>
      <WixVariable Id="MiscToolsDesc" Value="Miscellaneous MongoDB tools (bsondump, mongodecrypt, mongofiles, mongoldap, mongooplog, mongoperf)" />
    <?else?>
      <WixVariable Id="MiscToolsDesc" Value="Miscellaneous MongoDB tools (bsondump, mongofiles, mongooplog, mongoperf)" />
    <?endif?>
    <FeatureGroup Id="fg_MongoDBAll">
      <Feature Id="ProductFeature"
               Title="!(wix.ProductName)"
               Description="!(wix.ProductName)"
               Level="1"
               ConfigurableDirectory="INSTALLLOCATION">
        <?if $(var.Edition) = Enterprise or $(var.Edition) = SSL ?>
          <MergeRef Id="m_vcredist"/>
        <?endif?>
        <ComponentGroupRef Id="cg_License" />
        <Feature Id="Server"
                 Title ="Server"
                 Description="The MongoDB server (mongod)"
                 Level ="1">
          <ComponentRef Id="c_mongod"/>
          <ComponentRef Id="c_mongodPdb"/>
          <?if $(var.Edition) = Enterprise ?>
            <ComponentGroupRef Id="cg_EnterpriseServer" />
          <?endif ?>
          <?if $(var.Edition) = SSL ?>
            <ComponentGroupRef Id="cg_SSLBase" />
          <?endif ?>
        </Feature>
        <Feature Id="Client"
                 Title ="Client"
                 Description="The MongoDB client/shell (mongo)"
                 Level ="1">
          <ComponentRef Id="c_mongo"/>
          <?if $(var.Edition) = Enterprise ?>
            <ComponentGroupRef Id="cg_EnterpriseBase" />
          <?endif ?>
          <?if $(var.Edition) = SSL ?>
            <ComponentGroupRef Id="cg_SSLBase" />
          <?endif ?>
        </Feature>
        <Feature Id="MonitoringTools"
                 Title ="Monitoring Tools"
                 Description="MongoDB monitoring tools (mongostat, mongotop)"
                 Level ="1">
          <ComponentRef Id="c_mongostat"/>
          <ComponentRef Id="c_mongotop"/>
          <?if $(var.Edition) = Enterprise ?>
            <ComponentGroupRef Id="cg_EnterpriseBase" />
          <?endif ?>
          <?if $(var.Edition) = SSL ?>
            <ComponentGroupRef Id="cg_SSLBase" />
          <?endif ?>
        </Feature>
        <Feature Id="ImportExportTools"
                 Title ="Import/Export Tools"
                 Description="MongoDB import/export tools (mongodump/mongorestore and mongoexport/mongoimport)"
                 Level ="1">
          <ComponentRef Id="c_mongodump"/>
          <ComponentRef Id="c_mongorestore"/>
          <ComponentRef Id="c_mongoexport"/>
          <ComponentRef Id="c_mongoimport"/>
          <?if $(var.Edition) = Enterprise ?>
            <ComponentGroupRef Id="cg_EnterpriseBase" />
          <?endif ?>
          <?if $(var.Edition) = SSL ?>
            <ComponentGroupRef Id="cg_SSLBase" />
          <?endif ?>
        </Feature>
        <Feature Id="Router"
                 Title ="Router"
                 Description="The MongoDB Router (mongos)"
                 Level ="1">
          <ComponentRef Id="c_mongos"/>
          <ComponentRef Id="c_mongosPdb"/>
          <?if $(var.Edition) = Enterprise ?>
            <ComponentGroupRef Id="cg_EnterpriseBase" />
          <?endif ?>
          <?if $(var.Edition) = SSL ?>
            <ComponentGroupRef Id="cg_SSLBase" />
          <?endif ?>
        </Feature>     
        <Feature Id="MiscellaneousTools"
                Title ="Miscellaneous Tools"
                Description="!(wix.MiscToolsDesc)"
                Level ="1">
          <ComponentRef Id="c_bsondump"/>
          <ComponentRef Id="c_mongofiles"/>
          <ComponentRef Id="c_mongooplog"/>
          <ComponentRef Id="c_mongoperf"/>
          <?if $(var.Edition) = Enterprise ?>
            <ComponentGroupRef Id="cg_EnterpriseBase" />
            <ComponentRef Id="c_mongodecrypt"/>
            <ComponentRef Id="c_mongoldap"/>
          <?endif ?>
          <?if $(var.Edition) = SSL ?>
            <ComponentGroupRef Id="cg_SSLBase" />
          <?endif ?>
        </Feature>
      </Feature>
    </FeatureGroup>
  </Fragment>
</Wix>
=======
<?xml version="1.0" encoding="utf-8"?>
<Wix xmlns="http://schemas.microsoft.com/wix/2006/wi">
  <Fragment>
    <?if $(var.Edition) = Enterprise ?>
      <WixVariable Id="MiscToolsDesc" Value="Miscellaneous MongoDB tools (bsondump, mongodecrypt, mongofiles, mongoldap)" />
    <?else?>
      <WixVariable Id="MiscToolsDesc" Value="Miscellaneous MongoDB tools (bsondump, mongofiles)" />
    <?endif?>
    <FeatureGroup Id="fg_MongoDBAll">
      <Feature Id="ProductFeature"
               Title="!(wix.ProductName)"
               Description="!(wix.ProductName)"
               Level="1"
               ConfigurableDirectory="INSTALLLOCATION">
        <?if $(var.Edition) = Enterprise or $(var.Edition) = SSL ?>
          <MergeRef Id="m_vcredist"/>
        <?endif?>
        <ComponentGroupRef Id="cg_License" />
        <Feature Id="Server"
                 Title ="Server"
                 Description="The MongoDB server (mongod)"
                 Level ="1">
        </Feature>
        <Feature Id="ServerNoService"
                 Title ="ServerNoService"
                 Description="The MongoDB server (mongod)"
                 Display="hidden"
                 Level ="32767">
             <ComponentRef Id="c_mongod"/>
             <ComponentRef Id="c_mongodPdb"/>
             <ComponentRef Id="c_mongodCfg"/>
 
             <?if $(var.Edition) = Enterprise ?>
               <ComponentGroupRef Id="cg_EnterpriseServer" />
             <?endif ?>
             <?if $(var.Edition) = SSL ?>
               <ComponentGroupRef Id="cg_SSLBase" />
             <?endif ?>
        </Feature>
        <Feature Id="ServerService"
                 Title ="ServerService"
                 Description="The MongoDB server (mongod)"
                 Display="hidden"
                 Level ="32767">
             <ComponentRef Id="c_mongodWithService"/>
             <ComponentRef Id="c_mongodWithServiceUser" />
             <ComponentRef Id="c_MONGO_DATA_PATH"/>
             <ComponentRef Id="c_MONGO_LOG_PATH"/>
             <ComponentRef Id="c_mongodPdb"/>
             <ComponentRef Id="c_mongodCfg"/>
 
             <?if $(var.Edition) = Enterprise ?>
               <ComponentGroupRef Id="cg_EnterpriseServer" />
             <?endif ?>
             <?if $(var.Edition) = SSL ?>
               <ComponentGroupRef Id="cg_SSLBase" />
             <?endif ?>
        </Feature>
        <Feature Id="Client"
                 Title ="Client"
                 Description="The MongoDB client/shell (mongo)"
                 Level ="1">
          <ComponentRef Id="c_mongo"/>
          <?if $(var.Edition) = Enterprise ?>
            <ComponentGroupRef Id="cg_EnterpriseBase" />
          <?endif ?>
          <?if $(var.Edition) = SSL ?>
            <ComponentGroupRef Id="cg_SSLBase" />
          <?endif ?>
        </Feature>
        <Feature Id="MonitoringTools"
                 Title ="Monitoring Tools"
                 Description="MongoDB monitoring tools (mongostat, mongotop)"
                 Level ="1">
          <ComponentRef Id="c_mongostat"/>
          <ComponentRef Id="c_mongotop"/>
          <?if $(var.Edition) = Enterprise ?>
            <ComponentGroupRef Id="cg_EnterpriseBase" />
          <?endif ?>
          <?if $(var.Edition) = SSL ?>
            <ComponentGroupRef Id="cg_SSLBase" />
          <?endif ?>
        </Feature>
        <Feature Id="ImportExportTools"
                 Title ="Import/Export Tools"
                 Description="MongoDB import/export tools (mongodump/mongorestore and mongoexport/mongoimport)"
                 Level ="1">
          <ComponentRef Id="c_mongodump"/>
          <ComponentRef Id="c_mongorestore"/>
          <ComponentRef Id="c_mongoexport"/>
          <ComponentRef Id="c_mongoimport"/>
          <?if $(var.Edition) = Enterprise ?>
            <ComponentGroupRef Id="cg_EnterpriseBase" />
          <?endif ?>
          <?if $(var.Edition) = SSL ?>
            <ComponentGroupRef Id="cg_SSLBase" />
          <?endif ?>
        </Feature>
        <Feature Id="Router"
                 Title ="Router"
                 Description="The MongoDB Router (mongos)"
                 Level ="1">
          <ComponentRef Id="c_mongos"/>
          <ComponentRef Id="c_mongosPdb"/>
          <?if $(var.Edition) = Enterprise ?>
            <ComponentGroupRef Id="cg_EnterpriseBase" />
          <?endif ?>
          <?if $(var.Edition) = SSL ?>
            <ComponentGroupRef Id="cg_SSLBase" />
          <?endif ?>
        </Feature>
        <Feature Id="MiscellaneousTools"
                Title ="Miscellaneous Tools"
                Description="!(wix.MiscToolsDesc)"
                Level ="1">
          <ComponentRef Id="c_bsondump"/>
          <ComponentRef Id="c_mongofiles"/>
          <?if $(var.Edition) = Enterprise ?>
            <ComponentGroupRef Id="cg_EnterpriseBase" />
            <ComponentRef Id="c_mongodecrypt"/>
            <ComponentRef Id="c_mongoldap"/>
          <?endif ?>
          <?if $(var.Edition) = SSL ?>
            <ComponentGroupRef Id="cg_SSLBase" />
          <?endif ?>
        </Feature>
      </Feature>
    </FeatureGroup>

    <!-- This feature only includes the powershell script in installation. WIX
         requires all components to have a feature and the component is required
         to bundle the script in the MSI. Display is set to hidden because this
         feature does not enable or disable anything. -->
    <Feature Id="InstallCompassFeature" Display="hidden">
      <ComponentRef Id="InstallCompass" />
    </Feature>
  </Fragment>
</Wix>
>>>>>>> f378d467
<|MERGE_RESOLUTION|>--- conflicted
+++ resolved
@@ -1,246 +1,138 @@
-<<<<<<< HEAD
-<?xml version="1.0" encoding="utf-8"?>
-<Wix xmlns="http://schemas.microsoft.com/wix/2006/wi">
-  <Fragment>
-    <?if $(var.Edition) = Enterprise ?>
-      <WixVariable Id="MiscToolsDesc" Value="Miscellaneous MongoDB tools (bsondump, mongodecrypt, mongofiles, mongoldap, mongooplog, mongoperf)" />
-    <?else?>
-      <WixVariable Id="MiscToolsDesc" Value="Miscellaneous MongoDB tools (bsondump, mongofiles, mongooplog, mongoperf)" />
-    <?endif?>
-    <FeatureGroup Id="fg_MongoDBAll">
-      <Feature Id="ProductFeature"
-               Title="!(wix.ProductName)"
-               Description="!(wix.ProductName)"
-               Level="1"
-               ConfigurableDirectory="INSTALLLOCATION">
-        <?if $(var.Edition) = Enterprise or $(var.Edition) = SSL ?>
-          <MergeRef Id="m_vcredist"/>
-        <?endif?>
-        <ComponentGroupRef Id="cg_License" />
-        <Feature Id="Server"
-                 Title ="Server"
-                 Description="The MongoDB server (mongod)"
-                 Level ="1">
-          <ComponentRef Id="c_mongod"/>
-          <ComponentRef Id="c_mongodPdb"/>
-          <?if $(var.Edition) = Enterprise ?>
-            <ComponentGroupRef Id="cg_EnterpriseServer" />
-          <?endif ?>
-          <?if $(var.Edition) = SSL ?>
-            <ComponentGroupRef Id="cg_SSLBase" />
-          <?endif ?>
-        </Feature>
-        <Feature Id="Client"
-                 Title ="Client"
-                 Description="The MongoDB client/shell (mongo)"
-                 Level ="1">
-          <ComponentRef Id="c_mongo"/>
-          <?if $(var.Edition) = Enterprise ?>
-            <ComponentGroupRef Id="cg_EnterpriseBase" />
-          <?endif ?>
-          <?if $(var.Edition) = SSL ?>
-            <ComponentGroupRef Id="cg_SSLBase" />
-          <?endif ?>
-        </Feature>
-        <Feature Id="MonitoringTools"
-                 Title ="Monitoring Tools"
-                 Description="MongoDB monitoring tools (mongostat, mongotop)"
-                 Level ="1">
-          <ComponentRef Id="c_mongostat"/>
-          <ComponentRef Id="c_mongotop"/>
-          <?if $(var.Edition) = Enterprise ?>
-            <ComponentGroupRef Id="cg_EnterpriseBase" />
-          <?endif ?>
-          <?if $(var.Edition) = SSL ?>
-            <ComponentGroupRef Id="cg_SSLBase" />
-          <?endif ?>
-        </Feature>
-        <Feature Id="ImportExportTools"
-                 Title ="Import/Export Tools"
-                 Description="MongoDB import/export tools (mongodump/mongorestore and mongoexport/mongoimport)"
-                 Level ="1">
-          <ComponentRef Id="c_mongodump"/>
-          <ComponentRef Id="c_mongorestore"/>
-          <ComponentRef Id="c_mongoexport"/>
-          <ComponentRef Id="c_mongoimport"/>
-          <?if $(var.Edition) = Enterprise ?>
-            <ComponentGroupRef Id="cg_EnterpriseBase" />
-          <?endif ?>
-          <?if $(var.Edition) = SSL ?>
-            <ComponentGroupRef Id="cg_SSLBase" />
-          <?endif ?>
-        </Feature>
-        <Feature Id="Router"
-                 Title ="Router"
-                 Description="The MongoDB Router (mongos)"
-                 Level ="1">
-          <ComponentRef Id="c_mongos"/>
-          <ComponentRef Id="c_mongosPdb"/>
-          <?if $(var.Edition) = Enterprise ?>
-            <ComponentGroupRef Id="cg_EnterpriseBase" />
-          <?endif ?>
-          <?if $(var.Edition) = SSL ?>
-            <ComponentGroupRef Id="cg_SSLBase" />
-          <?endif ?>
-        </Feature>     
-        <Feature Id="MiscellaneousTools"
-                Title ="Miscellaneous Tools"
-                Description="!(wix.MiscToolsDesc)"
-                Level ="1">
-          <ComponentRef Id="c_bsondump"/>
-          <ComponentRef Id="c_mongofiles"/>
-          <ComponentRef Id="c_mongooplog"/>
-          <ComponentRef Id="c_mongoperf"/>
-          <?if $(var.Edition) = Enterprise ?>
-            <ComponentGroupRef Id="cg_EnterpriseBase" />
-            <ComponentRef Id="c_mongodecrypt"/>
-            <ComponentRef Id="c_mongoldap"/>
-          <?endif ?>
-          <?if $(var.Edition) = SSL ?>
-            <ComponentGroupRef Id="cg_SSLBase" />
-          <?endif ?>
-        </Feature>
-      </Feature>
-    </FeatureGroup>
-  </Fragment>
-</Wix>
-=======
-<?xml version="1.0" encoding="utf-8"?>
-<Wix xmlns="http://schemas.microsoft.com/wix/2006/wi">
-  <Fragment>
-    <?if $(var.Edition) = Enterprise ?>
-      <WixVariable Id="MiscToolsDesc" Value="Miscellaneous MongoDB tools (bsondump, mongodecrypt, mongofiles, mongoldap)" />
-    <?else?>
-      <WixVariable Id="MiscToolsDesc" Value="Miscellaneous MongoDB tools (bsondump, mongofiles)" />
-    <?endif?>
-    <FeatureGroup Id="fg_MongoDBAll">
-      <Feature Id="ProductFeature"
-               Title="!(wix.ProductName)"
-               Description="!(wix.ProductName)"
-               Level="1"
-               ConfigurableDirectory="INSTALLLOCATION">
-        <?if $(var.Edition) = Enterprise or $(var.Edition) = SSL ?>
-          <MergeRef Id="m_vcredist"/>
-        <?endif?>
-        <ComponentGroupRef Id="cg_License" />
-        <Feature Id="Server"
-                 Title ="Server"
-                 Description="The MongoDB server (mongod)"
-                 Level ="1">
-        </Feature>
-        <Feature Id="ServerNoService"
-                 Title ="ServerNoService"
-                 Description="The MongoDB server (mongod)"
-                 Display="hidden"
-                 Level ="32767">
-             <ComponentRef Id="c_mongod"/>
-             <ComponentRef Id="c_mongodPdb"/>
-             <ComponentRef Id="c_mongodCfg"/>
- 
-             <?if $(var.Edition) = Enterprise ?>
-               <ComponentGroupRef Id="cg_EnterpriseServer" />
-             <?endif ?>
-             <?if $(var.Edition) = SSL ?>
-               <ComponentGroupRef Id="cg_SSLBase" />
-             <?endif ?>
-        </Feature>
-        <Feature Id="ServerService"
-                 Title ="ServerService"
-                 Description="The MongoDB server (mongod)"
-                 Display="hidden"
-                 Level ="32767">
-             <ComponentRef Id="c_mongodWithService"/>
-             <ComponentRef Id="c_mongodWithServiceUser" />
-             <ComponentRef Id="c_MONGO_DATA_PATH"/>
-             <ComponentRef Id="c_MONGO_LOG_PATH"/>
-             <ComponentRef Id="c_mongodPdb"/>
-             <ComponentRef Id="c_mongodCfg"/>
- 
-             <?if $(var.Edition) = Enterprise ?>
-               <ComponentGroupRef Id="cg_EnterpriseServer" />
-             <?endif ?>
-             <?if $(var.Edition) = SSL ?>
-               <ComponentGroupRef Id="cg_SSLBase" />
-             <?endif ?>
-        </Feature>
-        <Feature Id="Client"
-                 Title ="Client"
-                 Description="The MongoDB client/shell (mongo)"
-                 Level ="1">
-          <ComponentRef Id="c_mongo"/>
-          <?if $(var.Edition) = Enterprise ?>
-            <ComponentGroupRef Id="cg_EnterpriseBase" />
-          <?endif ?>
-          <?if $(var.Edition) = SSL ?>
-            <ComponentGroupRef Id="cg_SSLBase" />
-          <?endif ?>
-        </Feature>
-        <Feature Id="MonitoringTools"
-                 Title ="Monitoring Tools"
-                 Description="MongoDB monitoring tools (mongostat, mongotop)"
-                 Level ="1">
-          <ComponentRef Id="c_mongostat"/>
-          <ComponentRef Id="c_mongotop"/>
-          <?if $(var.Edition) = Enterprise ?>
-            <ComponentGroupRef Id="cg_EnterpriseBase" />
-          <?endif ?>
-          <?if $(var.Edition) = SSL ?>
-            <ComponentGroupRef Id="cg_SSLBase" />
-          <?endif ?>
-        </Feature>
-        <Feature Id="ImportExportTools"
-                 Title ="Import/Export Tools"
-                 Description="MongoDB import/export tools (mongodump/mongorestore and mongoexport/mongoimport)"
-                 Level ="1">
-          <ComponentRef Id="c_mongodump"/>
-          <ComponentRef Id="c_mongorestore"/>
-          <ComponentRef Id="c_mongoexport"/>
-          <ComponentRef Id="c_mongoimport"/>
-          <?if $(var.Edition) = Enterprise ?>
-            <ComponentGroupRef Id="cg_EnterpriseBase" />
-          <?endif ?>
-          <?if $(var.Edition) = SSL ?>
-            <ComponentGroupRef Id="cg_SSLBase" />
-          <?endif ?>
-        </Feature>
-        <Feature Id="Router"
-                 Title ="Router"
-                 Description="The MongoDB Router (mongos)"
-                 Level ="1">
-          <ComponentRef Id="c_mongos"/>
-          <ComponentRef Id="c_mongosPdb"/>
-          <?if $(var.Edition) = Enterprise ?>
-            <ComponentGroupRef Id="cg_EnterpriseBase" />
-          <?endif ?>
-          <?if $(var.Edition) = SSL ?>
-            <ComponentGroupRef Id="cg_SSLBase" />
-          <?endif ?>
-        </Feature>
-        <Feature Id="MiscellaneousTools"
-                Title ="Miscellaneous Tools"
-                Description="!(wix.MiscToolsDesc)"
-                Level ="1">
-          <ComponentRef Id="c_bsondump"/>
-          <ComponentRef Id="c_mongofiles"/>
-          <?if $(var.Edition) = Enterprise ?>
-            <ComponentGroupRef Id="cg_EnterpriseBase" />
-            <ComponentRef Id="c_mongodecrypt"/>
-            <ComponentRef Id="c_mongoldap"/>
-          <?endif ?>
-          <?if $(var.Edition) = SSL ?>
-            <ComponentGroupRef Id="cg_SSLBase" />
-          <?endif ?>
-        </Feature>
-      </Feature>
-    </FeatureGroup>
-
-    <!-- This feature only includes the powershell script in installation. WIX
-         requires all components to have a feature and the component is required
-         to bundle the script in the MSI. Display is set to hidden because this
-         feature does not enable or disable anything. -->
-    <Feature Id="InstallCompassFeature" Display="hidden">
-      <ComponentRef Id="InstallCompass" />
-    </Feature>
-  </Fragment>
-</Wix>
->>>>>>> f378d467
+<?xml version="1.0" encoding="utf-8"?>
+<Wix xmlns="http://schemas.microsoft.com/wix/2006/wi">
+  <Fragment>
+    <?if $(var.Edition) = Enterprise ?>
+      <WixVariable Id="MiscToolsDesc" Value="Miscellaneous MongoDB tools (bsondump, mongodecrypt, mongofiles, mongoldap)" />
+    <?else?>
+      <WixVariable Id="MiscToolsDesc" Value="Miscellaneous MongoDB tools (bsondump, mongofiles)" />
+    <?endif?>
+    <FeatureGroup Id="fg_MongoDBAll">
+      <Feature Id="ProductFeature"
+               Title="!(wix.ProductName)"
+               Description="!(wix.ProductName)"
+               Level="1"
+               ConfigurableDirectory="INSTALLLOCATION">
+        <?if $(var.Edition) = Enterprise or $(var.Edition) = SSL ?>
+          <MergeRef Id="m_vcredist"/>
+        <?endif?>
+        <ComponentGroupRef Id="cg_License" />
+        <Feature Id="Server"
+                 Title ="Server"
+                 Description="The MongoDB server (mongod)"
+                 Level ="1">
+        </Feature>
+        <Feature Id="ServerNoService"
+                 Title ="ServerNoService"
+                 Description="The MongoDB server (mongod)"
+                 Display="hidden"
+                 Level ="32767">
+             <ComponentRef Id="c_mongod"/>
+             <ComponentRef Id="c_mongodPdb"/>
+             <ComponentRef Id="c_mongodCfg"/>
+ 
+             <?if $(var.Edition) = Enterprise ?>
+               <ComponentGroupRef Id="cg_EnterpriseServer" />
+             <?endif ?>
+             <?if $(var.Edition) = SSL ?>
+               <ComponentGroupRef Id="cg_SSLBase" />
+             <?endif ?>
+        </Feature>
+        <Feature Id="ServerService"
+                 Title ="ServerService"
+                 Description="The MongoDB server (mongod)"
+                 Display="hidden"
+                 Level ="32767">
+             <ComponentRef Id="c_mongodWithService"/>
+             <ComponentRef Id="c_mongodWithServiceUser" />
+             <ComponentRef Id="c_MONGO_DATA_PATH"/>
+             <ComponentRef Id="c_MONGO_LOG_PATH"/>
+             <ComponentRef Id="c_mongodPdb"/>
+             <ComponentRef Id="c_mongodCfg"/>
+ 
+             <?if $(var.Edition) = Enterprise ?>
+               <ComponentGroupRef Id="cg_EnterpriseServer" />
+             <?endif ?>
+             <?if $(var.Edition) = SSL ?>
+               <ComponentGroupRef Id="cg_SSLBase" />
+             <?endif ?>
+        </Feature>
+        <Feature Id="Client"
+                 Title ="Client"
+                 Description="The MongoDB client/shell (mongo)"
+                 Level ="1">
+          <ComponentRef Id="c_mongo"/>
+          <?if $(var.Edition) = Enterprise ?>
+            <ComponentGroupRef Id="cg_EnterpriseBase" />
+          <?endif ?>
+          <?if $(var.Edition) = SSL ?>
+            <ComponentGroupRef Id="cg_SSLBase" />
+          <?endif ?>
+        </Feature>
+        <Feature Id="MonitoringTools"
+                 Title ="Monitoring Tools"
+                 Description="MongoDB monitoring tools (mongostat, mongotop)"
+                 Level ="1">
+          <ComponentRef Id="c_mongostat"/>
+          <ComponentRef Id="c_mongotop"/>
+          <?if $(var.Edition) = Enterprise ?>
+            <ComponentGroupRef Id="cg_EnterpriseBase" />
+          <?endif ?>
+          <?if $(var.Edition) = SSL ?>
+            <ComponentGroupRef Id="cg_SSLBase" />
+          <?endif ?>
+        </Feature>
+        <Feature Id="ImportExportTools"
+                 Title ="Import/Export Tools"
+                 Description="MongoDB import/export tools (mongodump/mongorestore and mongoexport/mongoimport)"
+                 Level ="1">
+          <ComponentRef Id="c_mongodump"/>
+          <ComponentRef Id="c_mongorestore"/>
+          <ComponentRef Id="c_mongoexport"/>
+          <ComponentRef Id="c_mongoimport"/>
+          <?if $(var.Edition) = Enterprise ?>
+            <ComponentGroupRef Id="cg_EnterpriseBase" />
+          <?endif ?>
+          <?if $(var.Edition) = SSL ?>
+            <ComponentGroupRef Id="cg_SSLBase" />
+          <?endif ?>
+        </Feature>
+        <Feature Id="Router"
+                 Title ="Router"
+                 Description="The MongoDB Router (mongos)"
+                 Level ="1">
+          <ComponentRef Id="c_mongos"/>
+          <ComponentRef Id="c_mongosPdb"/>
+          <?if $(var.Edition) = Enterprise ?>
+            <ComponentGroupRef Id="cg_EnterpriseBase" />
+          <?endif ?>
+          <?if $(var.Edition) = SSL ?>
+            <ComponentGroupRef Id="cg_SSLBase" />
+          <?endif ?>
+        </Feature>
+        <Feature Id="MiscellaneousTools"
+                Title ="Miscellaneous Tools"
+                Description="!(wix.MiscToolsDesc)"
+                Level ="1">
+          <ComponentRef Id="c_bsondump"/>
+          <ComponentRef Id="c_mongofiles"/>
+          <?if $(var.Edition) = Enterprise ?>
+            <ComponentGroupRef Id="cg_EnterpriseBase" />
+            <ComponentRef Id="c_mongodecrypt"/>
+            <ComponentRef Id="c_mongoldap"/>
+          <?endif ?>
+          <?if $(var.Edition) = SSL ?>
+            <ComponentGroupRef Id="cg_SSLBase" />
+          <?endif ?>
+        </Feature>
+      </Feature>
+    </FeatureGroup>
+
+    <!-- This feature only includes the powershell script in installation. WIX
+         requires all components to have a feature and the component is required
+         to bundle the script in the MSI. Display is set to hidden because this
+         feature does not enable or disable anything. -->
+    <Feature Id="InstallCompassFeature" Display="hidden">
+      <ComponentRef Id="InstallCompass" />
+    </Feature>
+  </Fragment>
+</Wix>