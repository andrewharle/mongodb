--- conflicted
+++ resolved
@@ -501,20 +501,12 @@
                 }
             }
             catch (const BufReader::eof&) {
-<<<<<<< HEAD
-                if( cmdLine.durOptions & CmdLine::DurDumpJournal )
-=======
                 if (storageGlobalParams.durOptions & StorageGlobalParams::DurDumpJournal)
->>>>>>> 374e1947
                     log() << "ABRUPT END" << endl;
                 return true; // abrupt end
             }
             catch (const JournalSectionCorruptException&) {
-<<<<<<< HEAD
-                if( cmdLine.durOptions & CmdLine::DurDumpJournal )
-=======
                 if (storageGlobalParams.durOptions & StorageGlobalParams::DurDumpJournal)
->>>>>>> 374e1947
                     log() << "ABRUPT END" << endl;
                 return true; // abrupt end
             }
