
/**
 *    Copyright (C) 2018-present MongoDB, Inc.
 *
 *    This program is free software: you can redistribute it and/or modify
 *    it under the terms of the Server Side Public License, version 1,
 *    as published by MongoDB, Inc.
 *
 *    This program is distributed in the hope that it will be useful,
 *    but WITHOUT ANY WARRANTY; without even the implied warranty of
 *    MERCHANTABILITY or FITNESS FOR A PARTICULAR PURPOSE.  See the
 *    Server Side Public License for more details.
 *
 *    You should have received a copy of the Server Side Public License
 *    along with this program. If not, see
 *    <http://www.mongodb.com/licensing/server-side-public-license>.
 *
 *    As a special exception, the copyright holders give permission to link the
 *    code of portions of this program with the OpenSSL library under certain
 *    conditions as described in each individual source file and distribute
 *    linked combinations including the program with the OpenSSL library. You
 *    must comply with the Server Side Public License in all respects for
 *    all of the code used other than as permitted herein. If you modify file(s)
 *    with this exception, you may extend this exception to your version of the
 *    file(s), but you are not obligated to do so. If you do not wish to do so,
 *    delete this exception statement from your version. If you delete this
 *    exception statement from all source files in the program, then also delete
 *    it in the license file.
 */

/**
 * This module describes free functions for logging various operations of interest to a
 * party interested in generating logs of user activity in a MongoDB server instance.
 */

#pragma once

#include "mongo/base/error_codes.h"
#include "mongo/db/auth/privilege.h"
#include "mongo/db/auth/user.h"
#include "mongo/rpc/op_msg.h"

namespace mongo {

class AuthorizationSession;
class BSONObj;
class Client;
<<<<<<< HEAD
class Command;
=======
>>>>>>> f378d467
class NamespaceString;
class OperationContext;
class StringData;
class UserName;

namespace mutablebson {
class Document;
}  // namespace mutablebson

namespace audit {

/**
 * Narrow API for the parts of mongo::Command used by the audit library.
 */
class CommandInterface {
public:
    virtual ~CommandInterface() = default;
    virtual void redactForLogging(mutablebson::Document* cmdObj) const = 0;
    virtual NamespaceString ns() const = 0;
    virtual bool redactArgs() const = 0;
};

/**
 * Logs the result of an authentication attempt.
 */
void logAuthentication(Client* client,
                       StringData mechanism,
                       const UserName& user,
                       ErrorCodes::Error result);

//
// Authorization (authz) logging functions.
//
// These functions generate log messages describing the disposition of access control
// checks.
//

/**
 * Logs the result of a command authorization check.
 */
void logCommandAuthzCheck(Client* client,
<<<<<<< HEAD
                          const std::string& dbname,
                          const BSONObj& cmdObj,
                          Command* command,
=======
                          const OpMsgRequest& cmdObj,
                          const CommandInterface& command,
>>>>>>> f378d467
                          ErrorCodes::Error result);

/**
 * Logs the result of an authorization check for an OP_DELETE wire protocol message.
 */
void logDeleteAuthzCheck(Client* client,
                         const NamespaceString& ns,
                         const BSONObj& pattern,
                         ErrorCodes::Error result);

/**
 * Logs the result of an authorization check for an OP_GET_MORE wire protocol message.
 */
void logGetMoreAuthzCheck(Client* client,
                          const NamespaceString& ns,
                          long long cursorId,
                          ErrorCodes::Error result);

/**
 * Logs the result of an authorization check for an OP_INSERT wire protocol message.
 */
void logInsertAuthzCheck(Client* client,
                         const NamespaceString& ns,
                         const BSONObj& insertedObj,
                         ErrorCodes::Error result);

/**
 * Logs the result of an authorization check for an OP_KILL_CURSORS wire protocol message.
 */
void logKillCursorsAuthzCheck(Client* client,
                              const NamespaceString& ns,
                              long long cursorId,
                              ErrorCodes::Error result);

/**
 * Logs the result of an authorization check for an OP_QUERY wire protocol message.
 */
void logQueryAuthzCheck(Client* client,
                        const NamespaceString& ns,
                        const BSONObj& query,
                        ErrorCodes::Error result);

/**
 * Logs the result of an authorization check for an OP_UPDATE wire protocol message.
 */
void logUpdateAuthzCheck(Client* client,
                         const NamespaceString& ns,
                         const BSONObj& query,
                         const BSONObj& updateObj,
                         bool isUpsert,
                         bool isMulti,
                         ErrorCodes::Error result);

/**
 * Logs the result of a createUser command.
 */
void logCreateUser(Client* client,
                   const UserName& username,
                   bool password,
                   const BSONObj* customData,
                   const std::vector<RoleName>& roles,
                   const boost::optional<BSONArray>& restrictions);

/**
 * Logs the result of a dropUser command.
 */
void logDropUser(Client* client, const UserName& username);

/**
 * Logs the result of a dropAllUsersFromDatabase command.
 */
void logDropAllUsersFromDatabase(Client* client, StringData dbname);

/**
 * Logs the result of a updateUser command.
 */
void logUpdateUser(Client* client,
                   const UserName& username,
                   bool password,
                   const BSONObj* customData,
                   const std::vector<RoleName>* roles,
                   const boost::optional<BSONArray>& restrictions);

/**
 * Logs the result of a grantRolesToUser command.
 */
void logGrantRolesToUser(Client* client,
                         const UserName& username,
                         const std::vector<RoleName>& roles);

/**
 * Logs the result of a revokeRolesFromUser command.
 */
void logRevokeRolesFromUser(Client* client,
                            const UserName& username,
                            const std::vector<RoleName>& roles);

/**
 * Logs the result of a createRole command.
 */
void logCreateRole(Client* client,
                   const RoleName& role,
                   const std::vector<RoleName>& roles,
                   const PrivilegeVector& privileges,
                   const boost::optional<BSONArray>& restrictions);

/**
 * Logs the result of a updateRole command.
 */
void logUpdateRole(Client* client,
                   const RoleName& role,
                   const std::vector<RoleName>* roles,
                   const PrivilegeVector* privileges,
                   const boost::optional<BSONArray>& restrictions);

/**
 * Logs the result of a dropRole command.
 */
void logDropRole(Client* client, const RoleName& role);

/**
 * Logs the result of a dropAllRolesForDatabase command.
 */
void logDropAllRolesFromDatabase(Client* client, StringData dbname);

/**
 * Logs the result of a grantRolesToRole command.
 */
void logGrantRolesToRole(Client* client, const RoleName& role, const std::vector<RoleName>& roles);

/**
 * Logs the result of a revokeRolesFromRole command.
 */
void logRevokeRolesFromRole(Client* client,
                            const RoleName& role,
                            const std::vector<RoleName>& roles);

/**
 * Logs the result of a grantPrivilegesToRole command.
 */
void logGrantPrivilegesToRole(Client* client,
                              const RoleName& role,
                              const PrivilegeVector& privileges);

/**
 * Logs the result of a revokePrivilegesFromRole command.
 */
void logRevokePrivilegesFromRole(Client* client,
                                 const RoleName& role,
                                 const PrivilegeVector& privileges);

/**
 * Logs the result of a replSet(Re)config command.
 */
void logReplSetReconfig(Client* client, const BSONObj* oldConfig, const BSONObj* newConfig);

/**
 * Logs the result of an ApplicationMessage command.
 */
void logApplicationMessage(Client* client, StringData msg);

/**
 * Logs the result of a shutdown command.
 */
void logShutdown(Client* client);

/**
 * Logs the result of a createIndex command.
 */
void logCreateIndex(Client* client,
                    const BSONObj* indexSpec,
                    StringData indexname,
                    StringData nsname);

/**
 * Logs the result of a createCollection command.
 */
void logCreateCollection(Client* client, StringData nsname);

/**
 * Logs the result of a createDatabase command.
 */
void logCreateDatabase(Client* client, StringData dbname);


/**
 * Logs the result of a dropIndex command.
 */
void logDropIndex(Client* client, StringData indexname, StringData nsname);

/**
 * Logs the result of a dropCollection command.
 */
void logDropCollection(Client* client, StringData nsname);

/**
 * Logs the result of a dropDatabase command.
 */
void logDropDatabase(Client* client, StringData dbname);

/**
 * Logs a collection rename event.
 */
void logRenameCollection(Client* client, StringData source, StringData target);

/**
 * Logs the result of a enableSharding command.
 */
void logEnableSharding(Client* client, StringData dbname);

/**
 * Logs the result of a addShard command.
 */
void logAddShard(Client* client, StringData name, const std::string& servers, long long maxSize);

/**
 * Logs the result of a removeShard command.
 */
void logRemoveShard(Client* client, StringData shardname);

/**
 * Logs the result of a shardCollection command.
 */
void logShardCollection(Client* client, StringData ns, const BSONObj& keyPattern, bool unique);


/*
 * Appends an array of user/db pairs and an array of role/db pairs
 * to the provided metadata builder. The users and roles are extracted from the current client.
 * They are to be the impersonated users and roles for a Command run by an internal user.
 */
<<<<<<< HEAD
void writeImpersonatedUsersToMetadata(OperationContext* txn, BSONObjBuilder* metadataBob);

/*
 * Looks for an 'impersonatedUsers' field.  This field is used by mongos to
 * transmit the usernames of the currently authenticated user when it runs commands
 * on a shard using internal user authentication.  Auditing uses this information
 * to properly ascribe users to actions.  This is necessary only for implicit actions that
 * mongos cannot properly audit itself; examples are implicit collection and database creation.
 * This function requires that the field is the last field in the bson object; it edits the
 * command BSON to efficiently remove the field before returning.
 *
 * cmdObj [in, out]: If any impersonated users field exists, it will be parsed and removed.
 * parsedUserNames [out]: populated with parsed usernames
 * fieldIsPresent [out]: true if impersonatedUsers field was present in the object
 */
void parseAndRemoveImpersonatedUsersField(BSONObj cmdObj,
                                          std::vector<UserName>* parsedUserNames,
                                          bool* fieldIsPresent);

/*
 * Looks for an 'impersonatedRoles' field.  This field is used by mongos to
 * transmit the roles of the currently authenticated user when it runs commands
 * on a shard using internal user authentication.  Auditing uses this information
 * to properly ascribe user roles to actions.  This is necessary only for implicit actions that
 * mongos cannot properly audit itself; examples are implicit collection and database creation.
 * This function requires that the field is the last field in the bson object; it edits the
 * command BSON to efficiently remove the field before returning.
 *
 * cmdObj [in, out]: If any impersonated roles field exists, it will be parsed and removed.
 * parsedRoleNames [out]: populated with parsed user rolenames
 * fieldIsPresent [out]: true if impersonatedRoles field was present in the object
 */
void parseAndRemoveImpersonatedRolesField(BSONObj cmdObj,
                                          std::vector<RoleName>* parsedRoleNames,
                                          bool* fieldIsPresent);
=======
void writeImpersonatedUsersToMetadata(OperationContext* opCtx, BSONObjBuilder* metadataBob);
>>>>>>> f378d467

}  // namespace audit
}  // namespace mongo<|MERGE_RESOLUTION|>--- conflicted
+++ resolved
@@ -45,10 +45,6 @@
 class AuthorizationSession;
 class BSONObj;
 class Client;
-<<<<<<< HEAD
-class Command;
-=======
->>>>>>> f378d467
 class NamespaceString;
 class OperationContext;
 class StringData;
@@ -90,14 +86,8 @@
  * Logs the result of a command authorization check.
  */
 void logCommandAuthzCheck(Client* client,
-<<<<<<< HEAD
-                          const std::string& dbname,
-                          const BSONObj& cmdObj,
-                          Command* command,
-=======
                           const OpMsgRequest& cmdObj,
                           const CommandInterface& command,
->>>>>>> f378d467
                           ErrorCodes::Error result);
 
 /**
@@ -329,45 +319,7 @@
  * to the provided metadata builder. The users and roles are extracted from the current client.
  * They are to be the impersonated users and roles for a Command run by an internal user.
  */
-<<<<<<< HEAD
-void writeImpersonatedUsersToMetadata(OperationContext* txn, BSONObjBuilder* metadataBob);
-
-/*
- * Looks for an 'impersonatedUsers' field.  This field is used by mongos to
- * transmit the usernames of the currently authenticated user when it runs commands
- * on a shard using internal user authentication.  Auditing uses this information
- * to properly ascribe users to actions.  This is necessary only for implicit actions that
- * mongos cannot properly audit itself; examples are implicit collection and database creation.
- * This function requires that the field is the last field in the bson object; it edits the
- * command BSON to efficiently remove the field before returning.
- *
- * cmdObj [in, out]: If any impersonated users field exists, it will be parsed and removed.
- * parsedUserNames [out]: populated with parsed usernames
- * fieldIsPresent [out]: true if impersonatedUsers field was present in the object
- */
-void parseAndRemoveImpersonatedUsersField(BSONObj cmdObj,
-                                          std::vector<UserName>* parsedUserNames,
-                                          bool* fieldIsPresent);
-
-/*
- * Looks for an 'impersonatedRoles' field.  This field is used by mongos to
- * transmit the roles of the currently authenticated user when it runs commands
- * on a shard using internal user authentication.  Auditing uses this information
- * to properly ascribe user roles to actions.  This is necessary only for implicit actions that
- * mongos cannot properly audit itself; examples are implicit collection and database creation.
- * This function requires that the field is the last field in the bson object; it edits the
- * command BSON to efficiently remove the field before returning.
- *
- * cmdObj [in, out]: If any impersonated roles field exists, it will be parsed and removed.
- * parsedRoleNames [out]: populated with parsed user rolenames
- * fieldIsPresent [out]: true if impersonatedRoles field was present in the object
- */
-void parseAndRemoveImpersonatedRolesField(BSONObj cmdObj,
-                                          std::vector<RoleName>* parsedRoleNames,
-                                          bool* fieldIsPresent);
-=======
 void writeImpersonatedUsersToMetadata(OperationContext* opCtx, BSONObjBuilder* metadataBob);
->>>>>>> f378d467
 
 }  // namespace audit
 }  // namespace mongo