--- conflicted
+++ resolved
@@ -29,20 +29,12 @@
  */
 #pragma once
 
-<<<<<<< HEAD
-#include "mongo/db/concurrency/locker_noop.h"
-#include "mongo/db/operation_context.h"
-#include "mongo/db/storage/recovery_unit_noop.h"
-#include "mongo/stdx/memory.h"
-#include "mongo/util/progress_meter.h"
-=======
 #include <memory>
 
 #include "mongo/db/concurrency/locker_noop.h"
 #include "mongo/db/operation_context.h"
 #include "mongo/db/storage/recovery_unit_noop.h"
 #include "mongo/db/storage/write_unit_of_work.h"
->>>>>>> f378d467
 
 namespace mongo {
 
@@ -56,42 +48,17 @@
      */
     OperationContextNoop() : OperationContextNoop(nullptr, 0) {}
     OperationContextNoop(RecoveryUnit* ru) : OperationContextNoop(nullptr, 0) {
-<<<<<<< HEAD
-        setRecoveryUnit(ru, kNotInUnitOfWork);
-    }
-
-
-=======
         setRecoveryUnit(ru, WriteUnitOfWork::RecoveryUnitState::kNotInUnitOfWork);
     }
 
->>>>>>> f378d467
     /**
      * This constructor is for use by ServiceContexts, and should not be called directly.
      */
     OperationContextNoop(Client* client, unsigned int opId) : OperationContext(client, opId) {
-<<<<<<< HEAD
-        setRecoveryUnit(new RecoveryUnitNoop(), kNotInUnitOfWork);
-        setLockState(stdx::make_unique<LockerNoop>());
-    }
-
-    virtual ~OperationContextNoop() = default;
-
-    virtual ProgressMeter* setMessage_inlock(const char* msg,
-                                             const std::string& name,
-                                             unsigned long long progressMeterTotal,
-                                             int secondsBetween) override {
-        return &_pm;
-    }
-
-private:
-    ProgressMeter _pm;
-=======
         setRecoveryUnit(new RecoveryUnitNoop(),
                         WriteUnitOfWork::RecoveryUnitState::kNotInUnitOfWork);
         setLockState(std::make_unique<LockerNoop>());
     }
->>>>>>> f378d467
 };
 
 }  // namespace mongo