/**
 *    Copyright (C) 2018-present MongoDB, Inc.
 *
 *    This program is free software: you can redistribute it and/or modify
 *    it under the terms of the Server Side Public License, version 1,
 *    as published by MongoDB, Inc.
 *
 *    This program is distributed in the hope that it will be useful,
 *    but WITHOUT ANY WARRANTY; without even the implied warranty of
 *    MERCHANTABILITY or FITNESS FOR A PARTICULAR PURPOSE.  See the
 *    Server Side Public License for more details.
 *
 *    You should have received a copy of the Server Side Public License
 *    along with this program. If not, see
 *    <http://www.mongodb.com/licensing/server-side-public-license>.
 *
 *    As a special exception, the copyright holders give permission to link the
 *    code of portions of this program with the OpenSSL library under certain
 *    conditions as described in each individual source file and distribute
 *    linked combinations including the program with the OpenSSL library. You
 *    must comply with the Server Side Public License in all respects for
 *    all of the code used other than as permitted herein. If you modify file(s)
 *    with this exception, you may extend this exception to your version of the
 *    file(s), but you are not obligated to do so. If you do not wish to do so,
 *    delete this exception statement from your version. If you delete this
 *    exception statement from all source files in the program, then also delete
 *    it in the license file.
 */

/* @file db/client.h

   "Client" represents a connection to the database (the server-side) and corresponds
   to an open socket (or logical connection if pooling on sockets) from a client.

   todo: switch to asio...this will fit nicely with that.
*/

#pragma once

<<<<<<< HEAD
#include "mongo/base/disallow_copying.h"
#include "mongo/db/client.h"
=======
#include <boost/optional.hpp>

#include "mongo/base/disallow_copying.h"
>>>>>>> f378d467
#include "mongo/db/namespace_string.h"
#include "mongo/db/service_context.h"
#include "mongo/platform/random.h"
#include "mongo/stdx/thread.h"
#include "mongo/transport/session.h"
#include "mongo/util/concurrency/spin_lock.h"
<<<<<<< HEAD
#include "mongo/util/concurrency/threadlocal.h"
#include "mongo/util/decorable.h"
#include "mongo/util/net/abstract_message_port.h"
=======
#include "mongo/util/decorable.h"
#include "mongo/util/invariant.h"
>>>>>>> f378d467
#include "mongo/util/net/hostandport.h"

namespace mongo {

<<<<<<< HEAD
class AbstractMessagingPort;
=======
>>>>>>> f378d467
class Collection;
class OperationContext;

typedef long long ConnectionId;

/**
 * The database's concept of an outside "client".
 * */
class Client final : public Decorable<Client> {
public:
    /**
     * Creates a Client object and stores it in TLS for the current thread.
     *
     * An unowned pointer to a transport::Session may optionally be provided. If 'session'
     * is non-null, then it will be used to augment the thread name, and for reporting purposes.
     *
     * If provided, session's ref count will be bumped by this Client.
     */
    static void initThread(StringData desc, transport::SessionHandle session = nullptr);
    static void initThread(StringData desc,
                           ServiceContext* serviceContext,
                           transport::SessionHandle session);

<<<<<<< HEAD
=======
    /**
     * Moves client into the thread_local for this thread. After this call, Client::getCurrent
     * and cc() will return client.get(). The client will be destroyed with the thread exits
     * or Client::destroy() is called.
     */
    static void setCurrent(ServiceContext::UniqueClient client);

    /**
     * Releases the client being managed by the thread_local for this thread. After this call
     * cc() will crash the server and Client::getCurrent() will return nullptr until either
     * Client::initThread() or Client::setCurrent() is called.
     *
     * The client will be released to the caller.
     */
    static ServiceContext::UniqueClient releaseCurrent();

>>>>>>> f378d467
    static Client* getCurrent();

    bool getIsLocalHostConnection() {
        if (!hasRemote()) {
            return false;
        }
        return getRemote().isLocalHost();
    }

    bool hasRemote() const {
        return (_session != nullptr);
    }

    HostAndPort getRemote() const {
        verify(_session);
        return _session->remote();
    }

    /**
     * Returns the ServiceContext that owns this client session context.
     */
    ServiceContext* getServiceContext() const {
        return _serviceContext;
    }

    /**
     * Returns the Session to which this client is bound, if any.
     */
    const transport::SessionHandle& session() const& {
        return _session;
    }

<<<<<<< HEAD
=======
    boost::optional<std::string> getSniNameForSession() const {
        return _session ? _session->getSniName() : boost::none;
    }

>>>>>>> f378d467
    transport::SessionHandle session() && {
        return std::move(_session);
    }

    /**
     * Inits a thread if that thread has not already been init'd, setting the thread name to
     * "desc".
     */
    static void initThreadIfNotAlready(StringData desc);

    /**
     * Inits a thread if that thread has not already been init'd, using the existing thread name
     */
    static void initThreadIfNotAlready();

    /**
     * Destroys the Client object stored in TLS for the current thread. The current thread must have
     * a Client.
     *
     * If destroy() is not called explicitly, then the Client stored in TLS will be destroyed upon
     * exit of the current thread.
     */
    static void destroy();

    std::string clientAddress(bool includePort = false) const;
    const std::string& desc() const {
        return _desc;
    }

    void reportState(BSONObjBuilder& builder);

    // Ensures stability of the client's OperationContext. When the client is locked,
    // the OperationContext will not disappear.
    void lock() {
        _lock.lock();
    }
    void unlock() {
        _lock.unlock();
    }

    /**
     * Makes a new operation context representing an operation on this client.  At most
     * one operation context may be in scope on a client at a time.
     *
     * If provided, the LogicalSessionId links this operation to a logical session.
     */
    ServiceContext::UniqueOperationContext makeOperationContext();

    /**
     * Sets the active operation context on this client to "opCtx", which must be non-NULL.
     *
     * It is an error to call this method if there is already an operation context on Client.
     * It is an error to call this on an unlocked client.
     */
    void setOperationContext(OperationContext* opCtx);

    /**
     * Clears the active operation context on this client.
     *
     * There must already be such a context set on this client.
     * It is an error to call this on an unlocked client.
     */
    void resetOperationContext();

    /**
     * Gets the operation context active on this client, or nullptr if there is no such context.
     *
     * It is an error to call this method on an unlocked client, or to use the value returned
     * by this method while the client is not locked.
     */
    OperationContext* getOperationContext() {
        return _opCtx;
    }

    // TODO(spencer): SERVER-10228 SERVER-14779 Remove this/move it fully into OperationContext.
    bool isInDirectClient() const {
        return _inDirectClient;
    }
    void setInDirectClient(bool newVal) {
        _inDirectClient = newVal;
    }

    ConnectionId getConnectionId() const {
        return _connectionId;
    }
    bool isFromUserConnection() const {
        return _connectionId > 0;
    }

    PseudoRandom& getPrng() {
        return _prng;
    }

private:
    friend class ServiceContext;
    explicit Client(std::string desc,
                    ServiceContext* serviceContext,
                    transport::SessionHandle session);

    ServiceContext* const _serviceContext;
    const transport::SessionHandle _session;

    // Description for the client (e.g. conn8)
    const std::string _desc;

    // > 0 for things "conn", 0 otherwise
    const ConnectionId _connectionId;

    // Protects the contents of the Client (such as changing the OperationContext, etc)
    SpinLock _lock;

    // Whether this client is running as DBDirectClient
    bool _inDirectClient = false;

    // If != NULL, then contains the currently active OperationContext
    OperationContext* _opCtx = nullptr;

    PseudoRandom _prng;
};

/**
 * Utility class to temporarily swap which client is bound to the running thread.
 *
 * Use this class to bind a client to the current thread for the duration of the
 * AlternativeClientRegion's lifetime, restoring the prior client, if any, at the
 * end of the block.
 */
class AlternativeClientRegion {
public:
    explicit AlternativeClientRegion(ServiceContext::UniqueClient& clientToUse)
        : _alternateClient(&clientToUse) {
        invariant(clientToUse);
        if (Client::getCurrent()) {
            _originalClient = Client::releaseCurrent();
        }
        Client::setCurrent(std::move(*_alternateClient));
    }

    ~AlternativeClientRegion() {
        *_alternateClient = Client::releaseCurrent();
        if (_originalClient) {
            Client::setCurrent(std::move(_originalClient));
        }
    }

private:
    ServiceContext::UniqueClient _originalClient;
    ServiceContext::UniqueClient* const _alternateClient;
};


/** get the Client object for this thread. */
Client& cc();

bool haveClient();
}  // namespace mongo<|MERGE_RESOLUTION|>--- conflicted
+++ resolved
@@ -37,36 +37,21 @@
 
 #pragma once
 
-<<<<<<< HEAD
+#include <boost/optional.hpp>
+
 #include "mongo/base/disallow_copying.h"
-#include "mongo/db/client.h"
-=======
-#include <boost/optional.hpp>
-
-#include "mongo/base/disallow_copying.h"
->>>>>>> f378d467
 #include "mongo/db/namespace_string.h"
 #include "mongo/db/service_context.h"
 #include "mongo/platform/random.h"
 #include "mongo/stdx/thread.h"
 #include "mongo/transport/session.h"
 #include "mongo/util/concurrency/spin_lock.h"
-<<<<<<< HEAD
-#include "mongo/util/concurrency/threadlocal.h"
-#include "mongo/util/decorable.h"
-#include "mongo/util/net/abstract_message_port.h"
-=======
 #include "mongo/util/decorable.h"
 #include "mongo/util/invariant.h"
->>>>>>> f378d467
 #include "mongo/util/net/hostandport.h"
 
 namespace mongo {
 
-<<<<<<< HEAD
-class AbstractMessagingPort;
-=======
->>>>>>> f378d467
 class Collection;
 class OperationContext;
 
@@ -90,8 +75,6 @@
                            ServiceContext* serviceContext,
                            transport::SessionHandle session);
 
-<<<<<<< HEAD
-=======
     /**
      * Moves client into the thread_local for this thread. After this call, Client::getCurrent
      * and cc() will return client.get(). The client will be destroyed with the thread exits
@@ -108,7 +91,6 @@
      */
     static ServiceContext::UniqueClient releaseCurrent();
 
->>>>>>> f378d467
     static Client* getCurrent();
 
     bool getIsLocalHostConnection() {
@@ -141,13 +123,10 @@
         return _session;
     }
 
-<<<<<<< HEAD
-=======
     boost::optional<std::string> getSniNameForSession() const {
         return _session ? _session->getSniName() : boost::none;
     }
 
->>>>>>> f378d467
     transport::SessionHandle session() && {
         return std::move(_session);
     }
