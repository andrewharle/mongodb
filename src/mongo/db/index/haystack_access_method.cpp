--- conflicted
+++ resolved
@@ -37,10 +37,7 @@
 
 #include "mongo/base/status.h"
 #include "mongo/db/bson/dotted_path_support.h"
-<<<<<<< HEAD
-=======
 #include "mongo/db/catalog/index_catalog.h"
->>>>>>> f378d467
 #include "mongo/db/exec/working_set_common.h"
 #include "mongo/db/geo/hash.h"
 #include "mongo/db/index/expression_keys_private.h"
@@ -116,16 +113,6 @@
             stdx::unordered_set<RecordId, RecordId::Hasher> thisPass;
 
 
-<<<<<<< HEAD
-            unique_ptr<PlanExecutor> exec(
-                InternalPlanner::indexScan(txn,
-                                           collection,
-                                           _descriptor,
-                                           key,
-                                           key,
-                                           BoundInclusion::kIncludeBothStartAndEndKeys,
-                                           PlanExecutor::YIELD_MANUAL));
-=======
             auto exec = InternalPlanner::indexScan(opCtx,
                                                    collection,
                                                    _descriptor,
@@ -133,7 +120,6 @@
                                                    key,
                                                    BoundInclusion::kIncludeBothStartAndEndKeys,
                                                    PlanExecutor::NO_YIELD);
->>>>>>> f378d467
             PlanExecutor::ExecState state;
             BSONObj obj;
             RecordId loc;
