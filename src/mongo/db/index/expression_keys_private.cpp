--- conflicted
+++ resolved
@@ -162,15 +162,8 @@
 /**
  * Fills 'out' with the keys that should be generated for an array value 'obj' in a 2dsphere index.
  * A key is generated for each element of the array value 'obj'.
-<<<<<<< HEAD
- *
- * Returns true if 'obj' contains more than one element, and returns false otherwise.
- */
-bool getS2LiteralKeysArray(const BSONObj& obj, const CollatorInterface* collator, BSONObjSet* out) {
-=======
  */
 void getS2LiteralKeysArray(const BSONObj& obj, const CollatorInterface* collator, BSONObjSet* out) {
->>>>>>> f378d467
     BSONObjIterator objIt(obj);
     if (!objIt.more()) {
         // Empty arrays are indexed as undefined.
@@ -179,42 +172,26 @@
         out->insert(b.obj());
     } else {
         // Non-empty arrays are exploded.
-        size_t nArrElems = 0;
         while (objIt.more()) {
             BSONObjBuilder b;
             CollationIndexKey::collationAwareIndexKeyAppend(objIt.next(), collator, &b);
             out->insert(b.obj());
-            ++nArrElems;
-        }
-
-        if (nArrElems > 1) {
-            return true;
-        }
-    }
-    return false;
+        }
+    }
 }
 
 /**
  * Fills 'out' with the keys that should be generated for a value 'elt' in a 2dsphere index. If
  * 'elt' is an array value, then a key is generated for each element of the array value 'obj'.
  *
-<<<<<<< HEAD
- * Returns true if 'elt' is an array value that contains more than one element, and returns false
- * otherwise.
-=======
  * Returns true if 'elt' is an array value and returns false otherwise.
->>>>>>> f378d467
  */
 bool getS2OneLiteralKey(const BSONElement& elt,
                         const CollatorInterface* collator,
                         BSONObjSet* out) {
     if (Array == elt.type()) {
-<<<<<<< HEAD
-        return getS2LiteralKeysArray(elt.Obj(), collator, out);
-=======
         getS2LiteralKeysArray(elt.Obj(), collator, out);
         return true;
->>>>>>> f378d467
     } else {
         // One thing, not an array, index as-is.
         BSONObjBuilder b;
@@ -229,21 +206,12 @@
  * any element in 'elements' is an array value, then a key is generated for each element of that
  * array value.
  *
-<<<<<<< HEAD
- * Returns true if any element of 'elements' is an array value that contains more than one element,
- * and returns false otherwise.
-=======
  * Returns true if any element of 'elements' is an array value and returns false otherwise.
->>>>>>> f378d467
  */
 bool getS2LiteralKeys(const BSONElementSet& elements,
                       const CollatorInterface* collator,
                       BSONObjSet* out) {
-<<<<<<< HEAD
-    bool indexedArrayValueWithMultipleElements = false;
-=======
     bool foundIndexedArrayValue = false;
->>>>>>> f378d467
     if (0 == elements.size()) {
         // Missing fields are indexed as null.
         BSONObjBuilder b;
@@ -251,20 +219,11 @@
         out->insert(b.obj());
     } else {
         for (BSONElementSet::iterator i = elements.begin(); i != elements.end(); ++i) {
-<<<<<<< HEAD
-            const bool thisElemIsArrayWithMultipleElements = getS2OneLiteralKey(*i, collator, out);
-            indexedArrayValueWithMultipleElements =
-                indexedArrayValueWithMultipleElements || thisElemIsArrayWithMultipleElements;
-        }
-    }
-    return indexedArrayValueWithMultipleElements;
-=======
             const bool thisElemIsArray = getS2OneLiteralKey(*i, collator, out);
             foundIndexedArrayValue = foundIndexedArrayValue || thisElemIsArray;
         }
     }
     return foundIndexedArrayValue;
->>>>>>> f378d467
 }
 
 }  // namespace
@@ -278,12 +237,7 @@
 // static
 void ExpressionKeysPrivate::get2DKeys(const BSONObj& obj,
                                       const TwoDIndexingParams& params,
-<<<<<<< HEAD
-                                      BSONObjSet* keys,
-                                      std::vector<BSONObj>* locs) {
-=======
                                       BSONObjSet* keys) {
->>>>>>> f378d467
     BSONElementMultiSet bSet;
 
     // Get all the nested location fields, but don't return individual elements from
@@ -503,15 +457,9 @@
         invariant(multikeyPaths->empty());
         multikeyPaths->resize(keyPattern.nFields());
     }
-<<<<<<< HEAD
 
     size_t posInIdx = 0;
 
-=======
-
-    size_t posInIdx = 0;
-
->>>>>>> f378d467
     // We output keys in the same order as the fields we index.
     for (const auto keyElem : keyPattern) {
         // First, we get the keys that this field adds.  Either they're added literally from
@@ -525,13 +473,8 @@
         // Trailing array values aren't being expanded, so we still need to determine whether the
         // last component of the indexed path 'keyElem.fieldName()' causes the index to be multikey.
         // We say that it does if
-<<<<<<< HEAD
-        //   (a) the last component of the indexed path ever refers to an array value containing
-        //       multiple elements, or if
-=======
         //   (a) the last component of the indexed path ever refers to an array value (regardless of
         //       the number of array elements)
->>>>>>> f378d467
         //   (b) the last component of the indexed path ever refers to GeoJSON data that requires
         //       multiple cells for its covering.
         bool lastPathComponentCausesIndexToBeMultikey;
