
/**
 *    Copyright (C) 2018-present MongoDB, Inc.
 *
 *    This program is free software: you can redistribute it and/or modify
 *    it under the terms of the Server Side Public License, version 1,
 *    as published by MongoDB, Inc.
 *
 *    This program is distributed in the hope that it will be useful,
 *    but WITHOUT ANY WARRANTY; without even the implied warranty of
 *    MERCHANTABILITY or FITNESS FOR A PARTICULAR PURPOSE.  See the
 *    Server Side Public License for more details.
 *
 *    You should have received a copy of the Server Side Public License
 *    along with this program. If not, see
 *    <http://www.mongodb.com/licensing/server-side-public-license>.
 *
 *    As a special exception, the copyright holders give permission to link the
 *    code of portions of this program with the OpenSSL library under certain
 *    conditions as described in each individual source file and distribute
 *    linked combinations including the program with the OpenSSL library. You
 *    must comply with the Server Side Public License in all respects for
 *    all of the code used other than as permitted herein. If you modify file(s)
 *    with this exception, you may extend this exception to your version of the
 *    file(s), but you are not obligated to do so. If you do not wish to do so,
 *    delete this exception statement from your version. If you delete this
 *    exception statement from all source files in the program, then also delete
 *    it in the license file.
 */

#include "mongo/db/index/2d_access_method.h"

#include <string>
#include <vector>

<<<<<<< HEAD
=======
#include "mongo/db/catalog/index_catalog_entry.h"
>>>>>>> f378d467
#include "mongo/db/index/2d_common.h"
#include "mongo/db/index/expression_keys_private.h"
#include "mongo/db/index/expression_params.h"
#include "mongo/db/index_names.h"
#include "mongo/db/jsobj.h"

namespace mongo {

TwoDAccessMethod::TwoDAccessMethod(IndexCatalogEntry* btreeState, SortedDataInterface* btree)
    : IndexAccessMethod(btreeState, btree) {
    const IndexDescriptor* descriptor = btreeState->descriptor();

    ExpressionParams::parseTwoDParams(descriptor->infoObj(), &_params);
}

/** Finds the key objects to put in an index */
void TwoDAccessMethod::doGetKeys(const BSONObj& obj,
                                 BSONObjSet* keys,
                                 MultikeyPaths* multikeyPaths) const {
<<<<<<< HEAD
    ExpressionKeysPrivate::get2DKeys(obj, _params, keys, NULL);
}

/** Finds all locations in a geo-indexed object */
void TwoDAccessMethod::getKeys(const BSONObj& obj, std::vector<BSONObj>& locs) const {
    ExpressionKeysPrivate::get2DKeys(obj, _params, NULL, &locs);
=======
    ExpressionKeysPrivate::get2DKeys(obj, _params, keys);
>>>>>>> f378d467
}

}  // namespace mongo<|MERGE_RESOLUTION|>--- conflicted
+++ resolved
@@ -33,10 +33,7 @@
 #include <string>
 #include <vector>
 
-<<<<<<< HEAD
-=======
 #include "mongo/db/catalog/index_catalog_entry.h"
->>>>>>> f378d467
 #include "mongo/db/index/2d_common.h"
 #include "mongo/db/index/expression_keys_private.h"
 #include "mongo/db/index/expression_params.h"
@@ -56,16 +53,7 @@
 void TwoDAccessMethod::doGetKeys(const BSONObj& obj,
                                  BSONObjSet* keys,
                                  MultikeyPaths* multikeyPaths) const {
-<<<<<<< HEAD
-    ExpressionKeysPrivate::get2DKeys(obj, _params, keys, NULL);
-}
-
-/** Finds all locations in a geo-indexed object */
-void TwoDAccessMethod::getKeys(const BSONObj& obj, std::vector<BSONObj>& locs) const {
-    ExpressionKeysPrivate::get2DKeys(obj, _params, NULL, &locs);
-=======
     ExpressionKeysPrivate::get2DKeys(obj, _params, keys);
->>>>>>> f378d467
 }
 
 }  // namespace mongo