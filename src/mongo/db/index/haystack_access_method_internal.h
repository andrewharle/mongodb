
/**
 *    Copyright (C) 2018-present MongoDB, Inc.
 *
 *    This program is free software: you can redistribute it and/or modify
 *    it under the terms of the Server Side Public License, version 1,
 *    as published by MongoDB, Inc.
 *
 *    This program is distributed in the hope that it will be useful,
 *    but WITHOUT ANY WARRANTY; without even the implied warranty of
 *    MERCHANTABILITY or FITNESS FOR A PARTICULAR PURPOSE.  See the
 *    Server Side Public License for more details.
 *
 *    You should have received a copy of the Server Side Public License
 *    along with this program. If not, see
 *    <http://www.mongodb.com/licensing/server-side-public-license>.
 *
 *    As a special exception, the copyright holders give permission to link the
 *    code of portions of this program with the OpenSSL library under certain
 *    conditions as described in each individual source file and distribute
 *    linked combinations including the program with the OpenSSL library. You
 *    must comply with the Server Side Public License in all respects for
 *    all of the code used other than as permitted herein. If you modify file(s)
 *    with this exception, you may extend this exception to your version of the
 *    file(s), but you are not obligated to do so. If you do not wish to do so,
 *    delete this exception statement from your version. If you delete this
 *    exception statement from all source files in the program, then also delete
 *    it in the license file.
 */

#pragma once

#include <vector>

#include "mongo/db/bson/dotted_path_support.h"
<<<<<<< HEAD
=======
#include "mongo/db/catalog/collection.h"
>>>>>>> f378d467
#include "mongo/db/geo/shapes.h"
#include "mongo/db/record_id.h"

namespace mongo {

namespace dps = ::mongo::dotted_path_support;

class GeoHaystackSearchHopper {
public:
    /**
     * Constructed with a point, a max distance from that point, and a max number of
     * matched points to store.
     * @param n  The centroid that we're searching
     * @param maxDistance  The maximum distance to consider from that point
     * @param limit  The maximum number of results to return
     * @param geoField  Which field in the provided RecordId has the point to test.
     */
    GeoHaystackSearchHopper(OperationContext* opCtx,
                            const BSONObj& nearObj,
                            double maxDistance,
                            unsigned limit,
                            const std::string& geoField,
                            const Collection* collection)
        : _opCtx(opCtx),
          _collection(collection),
          _near(nearObj),
          _maxDistance(maxDistance),
          _limit(limit),
          _geoField(geoField) {}

    // Consider the point in loc, and keep it if it's within _maxDistance (and we have space for
    // it)
    void consider(const RecordId& loc) {
        if (limitReached())
            return;
<<<<<<< HEAD
        Point p(dps::extractElementAtPath(_collection->docFor(_txn, loc).value(), _geoField));
=======
        Point p(dps::extractElementAtPath(_collection->docFor(_opCtx, loc).value(), _geoField));
>>>>>>> f378d467
        if (distance(_near, p) > _maxDistance)
            return;
        _locs.push_back(loc);
    }

    int appendResultsTo(BSONArrayBuilder* b) {
        for (unsigned i = 0; i < _locs.size(); i++)
            b->append(_collection->docFor(_opCtx, _locs[i]).value());
        return _locs.size();
    }

    // Have we stored as many points as we can?
    bool limitReached() const {
        return _locs.size() >= _limit;
    }

private:
    OperationContext* _opCtx;
    const Collection* _collection;

    Point _near;
    double _maxDistance;
    unsigned _limit;
    const std::string _geoField;
    std::vector<RecordId> _locs;
};

}  // namespace mongo<|MERGE_RESOLUTION|>--- conflicted
+++ resolved
@@ -33,10 +33,7 @@
 #include <vector>
 
 #include "mongo/db/bson/dotted_path_support.h"
-<<<<<<< HEAD
-=======
 #include "mongo/db/catalog/collection.h"
->>>>>>> f378d467
 #include "mongo/db/geo/shapes.h"
 #include "mongo/db/record_id.h"
 
@@ -72,11 +69,7 @@
     void consider(const RecordId& loc) {
         if (limitReached())
             return;
-<<<<<<< HEAD
-        Point p(dps::extractElementAtPath(_collection->docFor(_txn, loc).value(), _geoField));
-=======
         Point p(dps::extractElementAtPath(_collection->docFor(_opCtx, loc).value(), _geoField));
->>>>>>> f378d467
         if (distance(_near, p) > _maxDistance)
             return;
         _locs.push_back(loc);
