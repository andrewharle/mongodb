--- conflicted
+++ resolved
@@ -44,11 +44,7 @@
 
 namespace mongo {
 
-<<<<<<< HEAD
-extern std::atomic<bool> failIndexKeyTooLong;  // NOLINT
-=======
 extern AtomicBool failIndexKeyTooLong;
->>>>>>> f378d467
 
 class BSONObjBuilder;
 class MatchExpression;
@@ -129,11 +125,7 @@
      * 'numInserted' will be set to the number of keys inserted into the index for the document.
      * 'numDeleted' will be set to the number of keys removed from the index for the document.
      */
-<<<<<<< HEAD
-    Status update(OperationContext* txn,
-=======
     Status update(OperationContext* opCtx,
->>>>>>> f378d467
                   const UpdateTicket& ticket,
                   int64_t* numInserted,
                   int64_t* numDeleted);
@@ -174,15 +166,8 @@
     /**
      * Walk the entire index, checking the internal structure for consistency.
      * Set numKeys to the number of keys in the index.
-<<<<<<< HEAD
-
-     * Return OK if the index is valid.
-     */
-    Status validate(OperationContext* txn, int64_t* numKeys, ValidateResults* fullResults);
-=======
      */
     void validate(OperationContext* opCtx, int64_t* numKeys, ValidateResults* fullResults);
->>>>>>> f378d467
 
     /**
      * Add custom statistics about this index to BSON object builder, for display.
@@ -211,12 +196,6 @@
      * Sets this index as multikey with the provided paths.
      */
     void setIndexIsMultikey(OperationContext* opCtx, MultikeyPaths paths);
-
-    /**
-     * Attempt compaction to regain disk space if the indexed record store supports
-     * compaction-in-place.
-     */
-    Status compact(OperationContext* txn);
 
     //
     // Bulk operations support
@@ -289,11 +268,6 @@
                       std::set<RecordId>* dups);
 
     /**
-<<<<<<< HEAD
-     * Specifies whether getKeys should relax the index constraints or not.
-     */
-    enum class GetKeysMode { kRelaxConstraints, kEnforceConstraints };
-=======
      * Specifies whether getKeys should relax the index constraints or not, in order of most
      * permissive to least permissive.
      */
@@ -305,7 +279,6 @@
         // Enforce all constraints.
         kEnforceConstraints
     };
->>>>>>> f378d467
 
     /**
      * Fills 'keys' with the keys that should be generated for 'obj' on this index.
@@ -352,11 +325,7 @@
     /**
      * Determines whether it's OK to ignore ErrorCodes::KeyTooLong for this OperationContext
      */
-<<<<<<< HEAD
-    bool ignoreKeyTooLong(OperationContext* txn);
-=======
     bool ignoreKeyTooLong(OperationContext* opCtx);
->>>>>>> f378d467
 
     IndexCatalogEntry* _btreeState;  // owned by IndexCatalogEntry
     const IndexDescriptor* _descriptor;
