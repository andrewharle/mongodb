
/**
 *    Copyright (C) 2018-present MongoDB, Inc.
 *
 *    This program is free software: you can redistribute it and/or modify
 *    it under the terms of the Server Side Public License, version 1,
 *    as published by MongoDB, Inc.
 *
 *    This program is distributed in the hope that it will be useful,
 *    but WITHOUT ANY WARRANTY; without even the implied warranty of
 *    MERCHANTABILITY or FITNESS FOR A PARTICULAR PURPOSE.  See the
 *    Server Side Public License for more details.
 *
 *    You should have received a copy of the Server Side Public License
 *    along with this program. If not, see
 *    <http://www.mongodb.com/licensing/server-side-public-license>.
 *
 *    As a special exception, the copyright holders give permission to link the
 *    code of portions of this program with the OpenSSL library under certain
 *    conditions as described in each individual source file and distribute
 *    linked combinations including the program with the OpenSSL library. You
 *    must comply with the Server Side Public License in all respects for
 *    all of the code used other than as permitted herein. If you modify file(s)
 *    with this exception, you may extend this exception to your version of the
 *    file(s), but you are not obligated to do so. If you do not wish to do so,
 *    delete this exception statement from your version. If you delete this
 *    exception statement from all source files in the program, then also delete
 *    it in the license file.
 */

#pragma once

#include "mongo/base/status.h"
#include "mongo/db/index/2d_common.h"
#include "mongo/db/index/index_access_method.h"
#include "mongo/db/jsobj.h"

namespace mongo {

class IndexCatalogEntry;
class IndexDescriptor;
struct TwoDIndexingParams;

class TwoDAccessMethod : public IndexAccessMethod {
public:
    TwoDAccessMethod(IndexCatalogEntry* btreeState, SortedDataInterface* btree);

private:
    const IndexDescriptor* getDescriptor() {
        return _descriptor;
    }
    TwoDIndexingParams& getParams() {
        return _params;
    }

<<<<<<< HEAD
    // This really gets the 'locs' from the provided obj.
    void getKeys(const BSONObj& obj, std::vector<BSONObj>& locs) const;

=======
>>>>>>> f378d467
    /**
     * Fills 'keys' with the keys that should be generated for 'obj' on this index.
     *
     * This function ignores the 'multikeyPaths' pointer because 2d indexes don't support tracking
     * path-level multikey information.
     */
    void doGetKeys(const BSONObj& obj, BSONObjSet* keys, MultikeyPaths* multikeyPaths) const final;

    TwoDIndexingParams _params;
};

}  // namespace mongo<|MERGE_RESOLUTION|>--- conflicted
+++ resolved
@@ -53,12 +53,6 @@
         return _params;
     }
 
-<<<<<<< HEAD
-    // This really gets the 'locs' from the provided obj.
-    void getKeys(const BSONObj& obj, std::vector<BSONObj>& locs) const;
-
-=======
->>>>>>> f378d467
     /**
      * Fills 'keys' with the keys that should be generated for 'obj' on this index.
      *
