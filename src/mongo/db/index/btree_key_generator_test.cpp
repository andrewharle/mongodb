--- conflicted
+++ resolved
@@ -135,7 +135,6 @@
     // Step 3: check that the results match the expected result.
     //
     bool match = keysetsEqual(expectedKeys, actualKeys);
-<<<<<<< HEAD
     if (!match) {
         log() << "Expected: " << dumpKeyset(expectedKeys) << ", "
               << "Actual: " << dumpKeyset(actualKeys);
@@ -144,16 +143,6 @@
 
     match = (expectedMultikeyPaths == actualMultikeyPaths);
     if (!match) {
-=======
-    if (!match) {
-        log() << "Expected: " << dumpKeyset(expectedKeys) << ", "
-              << "Actual: " << dumpKeyset(actualKeys);
-        return false;
-    }
-
-    match = (expectedMultikeyPaths == actualMultikeyPaths);
-    if (!match) {
->>>>>>> f378d467
         log() << "Expected: " << dumpMultikeyPaths(expectedMultikeyPaths) << ", "
               << "Actual: " << dumpMultikeyPaths(actualMultikeyPaths);
     }
@@ -261,11 +250,7 @@
     BSONObjSet expectedKeys = SimpleBSONObjComparator::kInstance.makeBSONObjSet();
     MultikeyPaths expectedMultikeyPaths(keyPattern.nFields());
     ASSERT_THROWS(testKeygen(keyPattern, genKeysFrom, expectedKeys, expectedMultikeyPaths),
-<<<<<<< HEAD
-                  UserException);
-=======
                   AssertionException);
->>>>>>> f378d467
 }
 
 TEST(BtreeKeyGeneratorTest, GetKeysFromArraySubobjectBasic) {
@@ -362,13 +347,8 @@
     BSONObj genKeysFrom = fromjson("{a:[{b:[2]}]}");
     BSONObjSet expectedKeys = SimpleBSONObjComparator::kInstance.makeBSONObjSet();
     expectedKeys.insert(fromjson("{'': 2}"));
-<<<<<<< HEAD
-    // Both the 'a' and 'a.b' arrays contain a single element.
-    MultikeyPaths expectedMultikeyPaths{std::set<size_t>{}};
-=======
     // Both the 'a' and 'a.b' arrays contain a single element, so they are considered multikey.
     MultikeyPaths expectedMultikeyPaths{{0U, 1U}};
->>>>>>> f378d467
     ASSERT(testKeygen(keyPattern, genKeysFrom, expectedKeys, expectedMultikeyPaths));
 }
 
@@ -378,11 +358,7 @@
     BSONObjSet expectedKeys = SimpleBSONObjComparator::kInstance.makeBSONObjSet();
     MultikeyPaths expectedMultikeyPaths(keyPattern.nFields());
     ASSERT_THROWS(testKeygen(keyPattern, genKeysFrom, expectedKeys, expectedMultikeyPaths),
-<<<<<<< HEAD
-                  UserException);
-=======
                   AssertionException);
->>>>>>> f378d467
 }
 
 TEST(BtreeKeyGeneratorTest, GetKeysAlternateMissing) {
@@ -410,7 +386,6 @@
     BSONObj keyPattern = fromjson("{'a.b': 1}");
     BSONObj genKeysFrom = fromjson("{a: [{b: [1, 2]}, {b: [2, 3]}]}");
     BSONObjSet expectedKeys = SimpleBSONObjComparator::kInstance.makeBSONObjSet();
-<<<<<<< HEAD
     expectedKeys.insert(fromjson("{'': 1}"));
     expectedKeys.insert(fromjson("{'': 2}"));
     expectedKeys.insert(fromjson("{'': 3}"));
@@ -422,27 +397,11 @@
     BSONObj keyPattern = fromjson("{'a.b': 1}");
     BSONObj genKeysFrom = fromjson("{a: [{b: [1, 2, 3]}, {b: [2]}, {b: [3, 1]}]}");
     BSONObjSet expectedKeys = SimpleBSONObjComparator::kInstance.makeBSONObjSet();
-=======
->>>>>>> f378d467
     expectedKeys.insert(fromjson("{'': 1}"));
     expectedKeys.insert(fromjson("{'': 2}"));
     expectedKeys.insert(fromjson("{'': 3}"));
     MultikeyPaths expectedMultikeyPaths{{0U, 1U}};
     ASSERT(testKeygen(keyPattern, genKeysFrom, expectedKeys, expectedMultikeyPaths));
-<<<<<<< HEAD
-=======
-}
-
-TEST(BtreeKeyGeneratorTest, GetKeysFromArrayOfSubobjectsWithNonDistinctArrayValues) {
-    BSONObj keyPattern = fromjson("{'a.b': 1}");
-    BSONObj genKeysFrom = fromjson("{a: [{b: [1, 2, 3]}, {b: [2]}, {b: [3, 1]}]}");
-    BSONObjSet expectedKeys = SimpleBSONObjComparator::kInstance.makeBSONObjSet();
-    expectedKeys.insert(fromjson("{'': 1}"));
-    expectedKeys.insert(fromjson("{'': 2}"));
-    expectedKeys.insert(fromjson("{'': 3}"));
-    MultikeyPaths expectedMultikeyPaths{{0U, 1U}};
-    ASSERT(testKeygen(keyPattern, genKeysFrom, expectedKeys, expectedMultikeyPaths));
->>>>>>> f378d467
 }
 
 TEST(BtreeKeyGeneratorTest, GetKeysArrayEmpty) {
@@ -457,30 +416,18 @@
     genKeysFrom = fromjson("{a: [1]}");
     expectedKeys.clear();
     expectedKeys.insert(fromjson("{'': 1}"));
-<<<<<<< HEAD
+    ASSERT(testKeygen(keyPattern, genKeysFrom, expectedKeys, expectedMultikeyPaths));
+
+    genKeysFrom = fromjson("{a: []}");
+    expectedKeys.clear();
+    expectedKeys.insert(fromjson("{'': undefined}"));
+    ASSERT(testKeygen(keyPattern, genKeysFrom, expectedKeys, expectedMultikeyPaths));
+
+    genKeysFrom = fromjson("{a: null}");
+    expectedKeys.clear();
+    expectedKeys.insert(fromjson("{'': null}"));
     expectedMultikeyPaths[0].clear();
     ASSERT(testKeygen(keyPattern, genKeysFrom, expectedKeys, expectedMultikeyPaths));
-
-    genKeysFrom = fromjson("{a: null}");
-    expectedKeys.clear();
-    expectedKeys.insert(fromjson("{'': null}"));
-=======
->>>>>>> f378d467
-    ASSERT(testKeygen(keyPattern, genKeysFrom, expectedKeys, expectedMultikeyPaths));
-
-    genKeysFrom = fromjson("{a: []}");
-    expectedKeys.clear();
-    expectedKeys.insert(fromjson("{'': undefined}"));
-    ASSERT(testKeygen(keyPattern, genKeysFrom, expectedKeys, expectedMultikeyPaths));
-<<<<<<< HEAD
-=======
-
-    genKeysFrom = fromjson("{a: null}");
-    expectedKeys.clear();
-    expectedKeys.insert(fromjson("{'': null}"));
-    expectedMultikeyPaths[0].clear();
-    ASSERT(testKeygen(keyPattern, genKeysFrom, expectedKeys, expectedMultikeyPaths));
->>>>>>> f378d467
 }
 
 TEST(BtreeKeyGeneratorTest, GetKeysFromDoubleArray) {
@@ -498,11 +445,7 @@
     BSONObj genKeysFrom = fromjson("{a:[]}");
     BSONObjSet expectedKeys = SimpleBSONObjComparator::kInstance.makeBSONObjSet();
     expectedKeys.insert(fromjson("{'': undefined, '': undefined}"));
-<<<<<<< HEAD
-    MultikeyPaths expectedMultikeyPaths{std::set<size_t>{}, std::set<size_t>{}};
-=======
     MultikeyPaths expectedMultikeyPaths{{0U}, {0U}};
->>>>>>> f378d467
     ASSERT(testKeygen(keyPattern, genKeysFrom, expectedKeys, expectedMultikeyPaths));
 }
 
@@ -518,10 +461,6 @@
     genKeysFrom = fromjson("{a: 1, b: [1]}");
     expectedKeys.clear();
     expectedKeys.insert(fromjson("{'': 1, '': 1}"));
-<<<<<<< HEAD
-    expectedMultikeyPaths[1].clear();
-=======
->>>>>>> f378d467
     ASSERT(testKeygen(keyPattern, genKeysFrom, expectedKeys, expectedMultikeyPaths));
 
     genKeysFrom = fromjson("{a: 1, b: []}");
@@ -535,11 +474,7 @@
     BSONObj genKeysFrom = fromjson("{a:[]}");
     BSONObjSet expectedKeys = SimpleBSONObjComparator::kInstance.makeBSONObjSet();
     expectedKeys.insert(fromjson("{'': null}"));
-<<<<<<< HEAD
-    MultikeyPaths expectedMultikeyPaths{std::set<size_t>{}};
-=======
-    MultikeyPaths expectedMultikeyPaths{{0U}};
->>>>>>> f378d467
+    MultikeyPaths expectedMultikeyPaths{{0U}};
     ASSERT(testKeygen(keyPattern, genKeysFrom, expectedKeys, expectedMultikeyPaths));
 }
 
@@ -548,11 +483,7 @@
     BSONObj genKeysFrom = fromjson("{a:[]}");
     BSONObjSet expectedKeys = SimpleBSONObjComparator::kInstance.makeBSONObjSet();
     expectedKeys.insert(fromjson("{'': null, '': null}"));
-<<<<<<< HEAD
-    MultikeyPaths expectedMultikeyPaths{std::set<size_t>{}, std::set<size_t>{}};
-=======
     MultikeyPaths expectedMultikeyPaths{{0U}, {0U}};
->>>>>>> f378d467
     ASSERT(testKeygen(keyPattern, genKeysFrom, expectedKeys, expectedMultikeyPaths));
 }
 
@@ -561,11 +492,7 @@
     BSONObj genKeysFrom = fromjson("{a:[]}");
     BSONObjSet expectedKeys = SimpleBSONObjComparator::kInstance.makeBSONObjSet();
     expectedKeys.insert(fromjson("{'': undefined, '': null}"));
-<<<<<<< HEAD
-    MultikeyPaths expectedMultikeyPaths{std::set<size_t>{}, std::set<size_t>{}};
-=======
     MultikeyPaths expectedMultikeyPaths{{0U}, {0U}};
->>>>>>> f378d467
     ASSERT(testKeygen(keyPattern, genKeysFrom, expectedKeys, expectedMultikeyPaths));
 
     genKeysFrom = fromjson("{a:[{b: 1}]}");
@@ -576,10 +503,7 @@
     genKeysFrom = fromjson("{a:[{b: []}]}");
     expectedKeys.clear();
     expectedKeys.insert(fromjson("{'': {b:[]}, '': undefined}"));
-<<<<<<< HEAD
-=======
     expectedMultikeyPaths[1].insert(1U);
->>>>>>> f378d467
     ASSERT(testKeygen(keyPattern, genKeysFrom, expectedKeys, expectedMultikeyPaths));
 }
 
@@ -588,11 +512,7 @@
     BSONObj genKeysFrom = fromjson("{a:[]}");
     BSONObjSet expectedKeys = SimpleBSONObjComparator::kInstance.makeBSONObjSet();
     expectedKeys.insert(fromjson("{'': null, '': undefined}"));
-<<<<<<< HEAD
-    MultikeyPaths expectedMultikeyPaths{std::set<size_t>{}, std::set<size_t>{}};
-=======
     MultikeyPaths expectedMultikeyPaths{{0U}, {0U}};
->>>>>>> f378d467
     ASSERT(testKeygen(keyPattern, genKeysFrom, expectedKeys, expectedMultikeyPaths));
 }
 
@@ -602,11 +522,7 @@
     BSONObj genKeysFrom = fromjson("{a:[]}");
     BSONObjSet expectedKeys = SimpleBSONObjComparator::kInstance.makeBSONObjSet();
     expectedKeys.insert(fromjson("{'': null, '': undefined}"));
-<<<<<<< HEAD
-    MultikeyPaths expectedMultikeyPaths{std::set<size_t>{}, std::set<size_t>{}};
-=======
     MultikeyPaths expectedMultikeyPaths{{0U}, {0U}};
->>>>>>> f378d467
     ASSERT(testKeygen(keyPattern, genKeysFrom, expectedKeys, expectedMultikeyPaths, sparse));
 }
 
@@ -619,10 +535,7 @@
     ASSERT(testKeygen(keyPattern, genKeysFrom, expectedKeys, expectedMultikeyPaths, sparse));
 
     genKeysFrom = fromjson("{a:[]}");
-<<<<<<< HEAD
-=======
     expectedMultikeyPaths[0].insert(0U);
->>>>>>> f378d467
     ASSERT(testKeygen(keyPattern, genKeysFrom, expectedKeys, expectedMultikeyPaths, sparse));
 
     genKeysFrom = fromjson("{a:[{c:1}]}");
@@ -638,10 +551,7 @@
     ASSERT(testKeygen(keyPattern, genKeysFrom, expectedKeys, expectedMultikeyPaths, sparse));
 
     genKeysFrom = fromjson("{a:[]}");
-<<<<<<< HEAD
-=======
     expectedMultikeyPaths[1].insert(0U);
->>>>>>> f378d467
     ASSERT(testKeygen(keyPattern, genKeysFrom, expectedKeys, expectedMultikeyPaths, sparse));
 
     genKeysFrom = fromjson("{a:[{c:1}]}");
@@ -653,11 +563,7 @@
     BSONObj keyPattern = fromjson("{'a.b': 1}");
     BSONObj genKeysFrom = fromjson("{a:[]}");
     BSONObjSet expectedKeys = SimpleBSONObjComparator::kInstance.makeBSONObjSet();
-<<<<<<< HEAD
-    MultikeyPaths expectedMultikeyPaths{std::set<size_t>{}};
-=======
-    MultikeyPaths expectedMultikeyPaths{{0U}};
->>>>>>> f378d467
+    MultikeyPaths expectedMultikeyPaths{{0U}};
     ASSERT(testKeygen(keyPattern, genKeysFrom, expectedKeys, expectedMultikeyPaths, sparse));
 
     genKeysFrom = fromjson("{a:[1]}");
@@ -666,10 +572,6 @@
     genKeysFrom = fromjson("{a:[1,{b:1}]}");
     expectedKeys.clear();
     expectedKeys.insert(fromjson("{'': 1}"));
-<<<<<<< HEAD
-    expectedMultikeyPaths = {{0U}};
-=======
->>>>>>> f378d467
     ASSERT(testKeygen(keyPattern, genKeysFrom, expectedKeys, expectedMultikeyPaths, sparse));
 }
 
@@ -704,19 +606,11 @@
     genKeysFrom = fromjson("{a:[{'0':1}]}");
     expectedKeys.clear();
     ASSERT_THROWS(testKeygen(keyPattern, genKeysFrom, expectedKeys, expectedMultikeyPaths),
-<<<<<<< HEAD
-                  UserException);
-
-    genKeysFrom = fromjson("{a:[1,{'0':2}]}");
-    ASSERT_THROWS(testKeygen(keyPattern, genKeysFrom, expectedKeys, expectedMultikeyPaths),
-                  UserException);
-=======
                   AssertionException);
 
     genKeysFrom = fromjson("{a:[1,{'0':2}]}");
     ASSERT_THROWS(testKeygen(keyPattern, genKeysFrom, expectedKeys, expectedMultikeyPaths),
                   AssertionException);
->>>>>>> f378d467
 }
 
 TEST(BtreeKeyGeneratorTest, GetKeysFromDoubleIndexedArrayIndex) {
@@ -735,22 +629,16 @@
     genKeysFrom = fromjson("{a:[]}");
     expectedKeys.clear();
     expectedKeys.insert(fromjson("{'': null}"));
-<<<<<<< HEAD
-=======
     // Here the first "0" path component acts like a regular field name rather than a positional
     // path element, since the 0th array index does not exist. Therefore, path component "a" is
     // considered multikey.
     expectedMultikeyPaths = {{0U}};
->>>>>>> f378d467
     ASSERT(testKeygen(keyPattern, genKeysFrom, expectedKeys, expectedMultikeyPaths));
 
     genKeysFrom = fromjson("{a:[[[]]]}");
     expectedKeys.clear();
     expectedKeys.insert(fromjson("{'': undefined}"));
-<<<<<<< HEAD
-=======
     expectedMultikeyPaths = {std::set<size_t>{}};
->>>>>>> f378d467
     ASSERT(testKeygen(keyPattern, genKeysFrom, expectedKeys, expectedMultikeyPaths));
 }
 
@@ -765,55 +653,38 @@
     genKeysFrom = fromjson("{a:[{b:[1]}]}");
     expectedKeys.clear();
     expectedKeys.insert(fromjson("{'': 1}"));
-<<<<<<< HEAD
-=======
     expectedMultikeyPaths = {{2U}};
->>>>>>> f378d467
     ASSERT(testKeygen(keyPattern, genKeysFrom, expectedKeys, expectedMultikeyPaths));
 
     genKeysFrom = fromjson("{a:[{b:[[1]]}]}");
     expectedKeys.clear();
     expectedKeys.insert(fromjson("{'': [1]}"));
-<<<<<<< HEAD
-=======
     expectedMultikeyPaths = {{2U}};
->>>>>>> f378d467
     ASSERT(testKeygen(keyPattern, genKeysFrom, expectedKeys, expectedMultikeyPaths));
 
     genKeysFrom = fromjson("{a:[[{b:1}]]}");
     expectedKeys.clear();
     expectedKeys.insert(fromjson("{'': 1}"));
-<<<<<<< HEAD
-=======
     // Path component "0" refers to an array which is subsequently expanded, so it is considered
     // multikey.
     expectedMultikeyPaths = {{1U}};
->>>>>>> f378d467
     ASSERT(testKeygen(keyPattern, genKeysFrom, expectedKeys, expectedMultikeyPaths));
 
     genKeysFrom = fromjson("{a:[[{b:[1]}]]}");
     expectedKeys.clear();
     expectedKeys.insert(fromjson("{'': 1}"));
-<<<<<<< HEAD
-=======
     expectedMultikeyPaths = {{1U, 2U}};
->>>>>>> f378d467
     ASSERT(testKeygen(keyPattern, genKeysFrom, expectedKeys, expectedMultikeyPaths));
 
     genKeysFrom = fromjson("{a:[[{b:[[1]]}]]}");
     expectedKeys.clear();
     expectedKeys.insert(fromjson("{'': [1]}"));
-<<<<<<< HEAD
-=======
     expectedMultikeyPaths = {{1U, 2U}};
->>>>>>> f378d467
     ASSERT(testKeygen(keyPattern, genKeysFrom, expectedKeys, expectedMultikeyPaths));
 
     genKeysFrom = fromjson("{a:[[{b:[]}]]}");
     expectedKeys.clear();
     expectedKeys.insert(fromjson("{'': undefined}"));
-<<<<<<< HEAD
-=======
     expectedMultikeyPaths = {{1U, 2U}};
     ASSERT(testKeygen(keyPattern, genKeysFrom, expectedKeys, expectedMultikeyPaths));
 }
@@ -852,7 +723,6 @@
     BSONObjSet expectedKeys = SimpleBSONObjComparator::kInstance.makeBSONObjSet();
     expectedKeys.insert(fromjson("{'': undefined}"));
     MultikeyPaths expectedMultikeyPaths{{3U}};
->>>>>>> f378d467
     ASSERT(testKeygen(keyPattern, genKeysFrom, expectedKeys, expectedMultikeyPaths));
 }
 
@@ -871,11 +741,7 @@
     BSONObjSet expectedKeys = SimpleBSONObjComparator::kInstance.makeBSONObjSet();
     MultikeyPaths expectedMultikeyPaths(keyPattern.nFields());
     ASSERT_THROWS(testKeygen(keyPattern, genKeysFrom, expectedKeys, expectedMultikeyPaths),
-<<<<<<< HEAD
-                  UserException);
-=======
                   AssertionException);
->>>>>>> f378d467
 }
 
 TEST(BtreeKeyGeneratorTest, ParallelArraysUneven) {
@@ -884,11 +750,7 @@
     BSONObjSet expectedKeys = SimpleBSONObjComparator::kInstance.makeBSONObjSet();
     MultikeyPaths expectedMultikeyPaths(keyPattern.nFields());
     ASSERT_THROWS(testKeygen(keyPattern, genKeysFrom, expectedKeys, expectedMultikeyPaths),
-<<<<<<< HEAD
-                  UserException);
-=======
                   AssertionException);
->>>>>>> f378d467
 }
 
 TEST(BtreeKeyGeneratorTest, MultipleArraysNotParallel) {
@@ -932,11 +794,7 @@
     BSONObj genKeysFrom = fromjson("{a: [[2]]}");
     BSONObjSet expectedKeys = SimpleBSONObjComparator::kInstance.makeBSONObjSet();
     expectedKeys.insert(fromjson("{'': [2]}"));
-<<<<<<< HEAD
-    MultikeyPaths expectedMultikeyPaths{std::set<size_t>{}};
-=======
-    MultikeyPaths expectedMultikeyPaths{{0U}};
->>>>>>> f378d467
+    MultikeyPaths expectedMultikeyPaths{{0U}};
     ASSERT(testKeygen(keyPattern, genKeysFrom, expectedKeys, expectedMultikeyPaths));
 }
 
@@ -948,11 +806,7 @@
     BSONObjSet expectedKeys = SimpleBSONObjComparator::kInstance.makeBSONObjSet();
     MultikeyPaths expectedMultikeyPaths(keyPattern.nFields());
     ASSERT_THROWS(testKeygen(keyPattern, genKeysFrom, expectedKeys, expectedMultikeyPaths),
-<<<<<<< HEAD
-                  UserException);
-=======
                   AssertionException);
->>>>>>> f378d467
 }
 
 TEST(BtreeKeyGeneratorTest, GetKeysParallelArraysOneArrayEmpty) {
@@ -961,11 +815,7 @@
     BSONObjSet expectedKeys = SimpleBSONObjComparator::kInstance.makeBSONObjSet();
     MultikeyPaths expectedMultikeyPaths(keyPattern.nFields());
     ASSERT_THROWS(testKeygen(keyPattern, genKeysFrom, expectedKeys, expectedMultikeyPaths),
-<<<<<<< HEAD
-                  UserException);
-=======
                   AssertionException);
->>>>>>> f378d467
 }
 
 TEST(BtreeKeyGeneratorTest, GetKeysParallelArraysOneArrayEmptyNested) {
@@ -974,11 +824,7 @@
     BSONObjSet expectedKeys = SimpleBSONObjComparator::kInstance.makeBSONObjSet();
     MultikeyPaths expectedMultikeyPaths(keyPattern.nFields());
     ASSERT_THROWS(testKeygen(keyPattern, genKeysFrom, expectedKeys, expectedMultikeyPaths),
-<<<<<<< HEAD
-                  UserException);
-=======
                   AssertionException);
->>>>>>> f378d467
 }
 
 // Descriptive test. The semantics for key generation are odd for positional key patterns.
@@ -987,11 +833,7 @@
     BSONObj genKeysFrom = fromjson("{a: [{'2': 5}]}");
     BSONObjSet expectedKeys = SimpleBSONObjComparator::kInstance.makeBSONObjSet();
     expectedKeys.insert(fromjson("{'': 5}"));
-<<<<<<< HEAD
-    MultikeyPaths expectedMultikeyPaths{std::set<size_t>{}};
-=======
-    MultikeyPaths expectedMultikeyPaths{{0U}};
->>>>>>> f378d467
+    MultikeyPaths expectedMultikeyPaths{{0U}};
     ASSERT(testKeygen(keyPattern, genKeysFrom, expectedKeys, expectedMultikeyPaths));
 }
 
@@ -1001,11 +843,7 @@
     BSONObj genKeysFrom = fromjson("{a: [[1, 2, 5]]}");
     BSONObjSet expectedKeys = SimpleBSONObjComparator::kInstance.makeBSONObjSet();
     expectedKeys.insert(fromjson("{'': null}"));
-<<<<<<< HEAD
-    MultikeyPaths expectedMultikeyPaths{std::set<size_t>{}};
-=======
-    MultikeyPaths expectedMultikeyPaths{{0U}};
->>>>>>> f378d467
+    MultikeyPaths expectedMultikeyPaths{{0U}};
     ASSERT(testKeygen(keyPattern, genKeysFrom, expectedKeys, expectedMultikeyPaths));
 }
 
@@ -1025,11 +863,7 @@
     BSONObj genKeysFrom = fromjson("{a: [{'0': 1, '1': 2, '2': 5}]}");
     BSONObjSet expectedKeys = SimpleBSONObjComparator::kInstance.makeBSONObjSet();
     expectedKeys.insert(fromjson("{'': 5}"));
-<<<<<<< HEAD
-    MultikeyPaths expectedMultikeyPaths{std::set<size_t>{}};
-=======
-    MultikeyPaths expectedMultikeyPaths{{0U}};
->>>>>>> f378d467
+    MultikeyPaths expectedMultikeyPaths{{0U}};
     ASSERT(testKeygen(keyPattern, genKeysFrom, expectedKeys, expectedMultikeyPaths));
 }
 
@@ -1039,11 +873,7 @@
     BSONObj genKeysFrom = fromjson("{a: [{b: [[1, 2, 5]]}]}");
     BSONObjSet expectedKeys = SimpleBSONObjComparator::kInstance.makeBSONObjSet();
     expectedKeys.insert(fromjson("{'': null}"));
-<<<<<<< HEAD
-    MultikeyPaths expectedMultikeyPaths{std::set<size_t>{}};
-=======
     MultikeyPaths expectedMultikeyPaths{{0U, 1U}};
->>>>>>> f378d467
     ASSERT(testKeygen(keyPattern, genKeysFrom, expectedKeys, expectedMultikeyPaths));
 }
 
@@ -1063,11 +893,7 @@
     BSONObj genKeysFrom = fromjson("{a: [[1, 2, 5]]}");
     BSONObjSet expectedKeys = SimpleBSONObjComparator::kInstance.makeBSONObjSet();
     expectedKeys.insert(fromjson("{'': null}"));
-<<<<<<< HEAD
-    MultikeyPaths expectedMultikeyPaths{std::set<size_t>{}};
-=======
-    MultikeyPaths expectedMultikeyPaths{{0U}};
->>>>>>> f378d467
+    MultikeyPaths expectedMultikeyPaths{{0U}};
     ASSERT(testKeygen(keyPattern, genKeysFrom, expectedKeys, expectedMultikeyPaths));
 }
 
@@ -1139,11 +965,7 @@
     expectedKeys.insert(fromjson("{'': 1}"));
     expectedKeys.insert(fromjson("{'': 2}"));
     expectedKeys.insert(fromjson("{'': 3}"));
-<<<<<<< HEAD
-    MultikeyPaths expectedMultikeyPaths{{1U}};
-=======
     MultikeyPaths expectedMultikeyPaths{{0U, 1U}};
->>>>>>> f378d467
     ASSERT(testKeygen(keyPattern, genKeysFrom, expectedKeys, expectedMultikeyPaths));
 }
 
@@ -1153,11 +975,7 @@
     BSONObjSet expectedKeys = SimpleBSONObjComparator::kInstance.makeBSONObjSet();
     MultikeyPaths expectedMultikeyPaths(keyPattern.nFields());
     ASSERT_THROWS(testKeygen(keyPattern, genKeysFrom, expectedKeys, expectedMultikeyPaths),
-<<<<<<< HEAD
-                  UserException);
-=======
                   AssertionException);
->>>>>>> f378d467
 }
 
 TEST(BtreeKeyGeneratorTest, KeyPattern_a_0_b_Extracts_b_ElementInsideSingleton2DArray) {
@@ -1165,11 +983,7 @@
     BSONObj genKeysFrom = fromjson("{a: [[{b: 1}]]}");
     BSONObjSet expectedKeys = SimpleBSONObjComparator::kInstance.makeBSONObjSet();
     expectedKeys.insert(fromjson("{'': 1}"));
-<<<<<<< HEAD
-    MultikeyPaths expectedMultikeyPaths{std::set<size_t>{}};
-=======
     MultikeyPaths expectedMultikeyPaths{{1U}};
->>>>>>> f378d467
     ASSERT(testKeygen(keyPattern, genKeysFrom, expectedKeys, expectedMultikeyPaths));
 }
 
@@ -1199,11 +1013,7 @@
     BSONObj genKeysFrom = fromjson("{a: [[[ {b: 1} ]]]}");
     BSONObjSet expectedKeys = SimpleBSONObjComparator::kInstance.makeBSONObjSet();
     expectedKeys.insert(fromjson("{'': 1}"));
-<<<<<<< HEAD
-    MultikeyPaths expectedMultikeyPaths{std::set<size_t>{}};
-=======
     MultikeyPaths expectedMultikeyPaths{{2U}};
->>>>>>> f378d467
     ASSERT(testKeygen(keyPattern, genKeysFrom, expectedKeys, expectedMultikeyPaths));
 }
 
@@ -1223,11 +1033,7 @@
     BSONObj genKeysFrom = fromjson("{a: [[[[ {b: 1} ]]]]}");
     BSONObjSet expectedKeys = SimpleBSONObjComparator::kInstance.makeBSONObjSet();
     expectedKeys.insert(fromjson("{'': null}"));
-<<<<<<< HEAD
-    MultikeyPaths expectedMultikeyPaths{std::set<size_t>{}};
-=======
     MultikeyPaths expectedMultikeyPaths{{2U}};
->>>>>>> f378d467
     ASSERT(testKeygen(keyPattern, genKeysFrom, expectedKeys, expectedMultikeyPaths));
 }
 
@@ -1236,11 +1042,7 @@
     BSONObj genKeysFrom = fromjson("{a: [{b: [1, 2]}]}");
     BSONObjSet expectedKeys = SimpleBSONObjComparator::kInstance.makeBSONObjSet();
     expectedKeys.insert(fromjson("{'': 2}"));
-<<<<<<< HEAD
-    MultikeyPaths expectedMultikeyPaths{std::set<size_t>{}};
-=======
-    MultikeyPaths expectedMultikeyPaths{{0U}};
->>>>>>> f378d467
+    MultikeyPaths expectedMultikeyPaths{{0U}};
     ASSERT(testKeygen(keyPattern, genKeysFrom, expectedKeys, expectedMultikeyPaths));
 }
 
