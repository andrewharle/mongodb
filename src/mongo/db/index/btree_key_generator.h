--- conflicted
+++ resolved
@@ -145,29 +145,17 @@
         // The array to which 'positionallyIndexedElt' belongs.
         BSONObj arrayObj;
 
-<<<<<<< HEAD
-        // If we find a positionally indexed element, we traverse the remainder of the path
-        // until we find either another array element or the end of the path. The result of
-        // this traversal (implemented using extractAllElementsAlongPath()), is stored here and used
-        // during the recursive call for each array element.
-=======
         // If we find a positionally indexed element, we traverse the remainder of the path until we
         // find either another array element or the end of the path. The result of this traversal is
         // stored here and used during the recursive call for each array element.
->>>>>>> f378d467
         //
         // Example:
         //   Suppose we have key pattern {"a.1.b.0.c": 1}. The document for which we are
         //   generating keys is {a: [0, {b: [{c: 99}]}]}. We will find that {b: [{c: 99}]}
         //   is a positionally indexed element and store it as 'positionallyIndexedElt'.
         //
-<<<<<<< HEAD
-        //   We then call extractAllElementsAlongPath() to traverse the remainder of the path,
-        //   "b.1.c". The result is the array [{c: 99}] which is stored here as 'dottedElt'.
-=======
         //   We then traverse the remainder of the path, "b.0.c", until encountering an array. The
         //   result is the array [{c: 99}] which is stored here as 'dottedElt'.
->>>>>>> f378d467
         BSONElement dottedElt;
 
         // The remaining path that must be traversed in 'dottedElt' to find the indexed
@@ -210,14 +198,9 @@
                               const std::vector<PositionalPathInfo>& positionalInfo,
                               MultikeyPaths* multikeyPaths) const;
     /**
-<<<<<<< HEAD
-     * A call to getKeysImplWithArray() begins by calling this for each field in the key
-     * pattern. It uses extractAllElementsAlongPath() to traverse the path '*field' in 'obj'.
-=======
      * A call to getKeysImplWithArray() begins by calling this for each field in the key pattern. It
      * traverses the path '*field' in 'obj' until either reaching the end of the path or an array
      * element.
->>>>>>> f378d467
      *
      * The 'positionalInfo' arg is used for handling a field path where 'obj' has an
      * array indexed by position. See the comments for PositionalPathInfo for more detail.
