// expression_where.cpp


/**
 *    Copyright (C) 2018-present MongoDB, Inc.
 *
 *    This program is free software: you can redistribute it and/or modify
 *    it under the terms of the Server Side Public License, version 1,
 *    as published by MongoDB, Inc.
 *
 *    This program is distributed in the hope that it will be useful,
 *    but WITHOUT ANY WARRANTY; without even the implied warranty of
 *    MERCHANTABILITY or FITNESS FOR A PARTICULAR PURPOSE.  See the
 *    Server Side Public License for more details.
 *
 *    You should have received a copy of the Server Side Public License
 *    along with this program. If not, see
 *    <http://www.mongodb.com/licensing/server-side-public-license>.
 *
 *    As a special exception, the copyright holders give permission to link the
 *    code of portions of this program with the OpenSSL library under certain
 *    conditions as described in each individual source file and distribute
 *    linked combinations including the program with the OpenSSL library. You
 *    must comply with the Server Side Public License in all respects for
 *    all of the code used other than as permitted herein. If you modify file(s)
 *    with this exception, you may extend this exception to your version of the
 *    file(s), but you are not obligated to do so. If you do not wish to do so,
 *    delete this exception statement from your version. If you delete this
 *    exception statement from all source files in the program, then also delete
 *    it in the license file.
 */

#include "mongo/platform/basic.h"

#include "mongo/db/matcher/expression_where.h"

#include "mongo/base/init.h"
#include "mongo/db/auth/authorization_session.h"
#include "mongo/db/client.h"
#include "mongo/db/jsobj.h"
#include "mongo/db/matcher/expression.h"
#include "mongo/db/matcher/expression_parser.h"
#include "mongo/db/namespace_string.h"
#include "mongo/scripting/engine.h"
#include "mongo/stdx/memory.h"


namespace mongo {

using std::unique_ptr;
using std::string;
using std::stringstream;
using stdx::make_unique;

<<<<<<< HEAD
WhereMatchExpression::WhereMatchExpression(OperationContext* txn, WhereParams params)
    : WhereMatchExpressionBase(std::move(params)), _txn(txn) {
    invariant(_txn != NULL);

    _func = 0;
}

Status WhereMatchExpression::init(StringData dbName) {
    if (!getGlobalScriptEngine()) {
        return Status(ErrorCodes::BadValue, "no globalScriptEngine in $where parsing");
    }
=======
WhereMatchExpression::WhereMatchExpression(OperationContext* opCtx,
                                           WhereParams params,
                                           StringData dbName)
    : WhereMatchExpressionBase(std::move(params)), _dbName(dbName.toString()), _opCtx(opCtx) {
    invariant(_opCtx != NULL);
>>>>>>> f378d467

    uassert(
        ErrorCodes::BadValue, "no globalScriptEngine in $where parsing", getGlobalScriptEngine());

    uassert(ErrorCodes::BadValue, "ns for $where cannot be empty", dbName.size() != 0);

    const string userToken =
        AuthorizationSession::get(Client::getCurrent())->getAuthenticatedUserNamesToken();
<<<<<<< HEAD

    try {
        _scope = getGlobalScriptEngine()->getPooledScope(_txn, _dbName, "where" + userToken);
        _func = _scope->createFunction(getCode().c_str());
    } catch (...) {
        return exceptionToStatus();
    }
=======
>>>>>>> f378d467

    _scope = getGlobalScriptEngine()->getPooledScope(_opCtx, _dbName, "where" + userToken);
    _func = _scope->createFunction(getCode().c_str());

    uassert(ErrorCodes::BadValue, "$where compile error", _func);
}

bool WhereMatchExpression::matches(const MatchableDocument* doc, MatchDetails* details) const {
    uassert(28692, "$where compile error", _func);
    BSONObj obj = doc->toBSON();

    if (!getScope().isEmpty()) {
        _scope->init(&getScope());
    }

    _scope->advanceGeneration();
    _scope->setObject("obj", const_cast<BSONObj&>(obj));
    _scope->setBoolean("fullObject", true);  // this is a hack b/c fullObject used to be relevant

    int err = _scope->invoke(_func, 0, &obj, 1000 * 60, false);
    if (err == -3) {  // INVOKE_ERROR
        stringstream ss;
        ss << "error on invocation of $where function:\n" << _scope->getError();
        uassert(16812, ss.str(), false);
    } else if (err != 0) {  // ! INVOKE_SUCCESS
        uassert(16813, "unknown error in invocation of $where function", false);
    }

    return _scope->getBoolean("__returnValue") != 0;
}

unique_ptr<MatchExpression> WhereMatchExpression::shallowClone() const {
    WhereParams params;
    params.code = getCode();
    params.scope = getScope();
    unique_ptr<WhereMatchExpression> e =
        make_unique<WhereMatchExpression>(_opCtx, std::move(params), _dbName);
    if (getTag()) {
        e->setTag(getTag()->clone());
    }
    return std::move(e);
}
}<|MERGE_RESOLUTION|>--- conflicted
+++ resolved
@@ -52,25 +52,11 @@
 using std::stringstream;
 using stdx::make_unique;
 
-<<<<<<< HEAD
-WhereMatchExpression::WhereMatchExpression(OperationContext* txn, WhereParams params)
-    : WhereMatchExpressionBase(std::move(params)), _txn(txn) {
-    invariant(_txn != NULL);
-
-    _func = 0;
-}
-
-Status WhereMatchExpression::init(StringData dbName) {
-    if (!getGlobalScriptEngine()) {
-        return Status(ErrorCodes::BadValue, "no globalScriptEngine in $where parsing");
-    }
-=======
 WhereMatchExpression::WhereMatchExpression(OperationContext* opCtx,
                                            WhereParams params,
                                            StringData dbName)
     : WhereMatchExpressionBase(std::move(params)), _dbName(dbName.toString()), _opCtx(opCtx) {
     invariant(_opCtx != NULL);
->>>>>>> f378d467
 
     uassert(
         ErrorCodes::BadValue, "no globalScriptEngine in $where parsing", getGlobalScriptEngine());
@@ -79,16 +65,6 @@
 
     const string userToken =
         AuthorizationSession::get(Client::getCurrent())->getAuthenticatedUserNamesToken();
-<<<<<<< HEAD
-
-    try {
-        _scope = getGlobalScriptEngine()->getPooledScope(_txn, _dbName, "where" + userToken);
-        _func = _scope->createFunction(getCode().c_str());
-    } catch (...) {
-        return exceptionToStatus();
-    }
-=======
->>>>>>> f378d467
 
     _scope = getGlobalScriptEngine()->getPooledScope(_opCtx, _dbName, "where" + userToken);
     _func = _scope->createFunction(getCode().c_str());
