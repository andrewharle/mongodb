--- conflicted
+++ resolved
@@ -57,36 +57,15 @@
     return matches(&mydoc, details);
 }
 
-<<<<<<< HEAD
-=======
 bool MatchExpression::matchesBSONElement(BSONElement elem, MatchDetails* details) const {
     BSONElementViewMatchableDocument matchableDoc(elem);
     return matches(&matchableDoc, details);
 }
 
->>>>>>> f378d467
 void MatchExpression::setCollator(const CollatorInterface* collator) {
     for (size_t i = 0; i < numChildren(); ++i) {
         getChild(i)->setCollator(collator);
     }
-<<<<<<< HEAD
-
-    _doSetCollator(collator);
-}
-
-void FalseMatchExpression::debugString(StringBuilder& debug, int level) const {
-    _debugAddSpace(debug, level);
-    debug << "$all: []\n";
-}
-
-void FalseMatchExpression::serialize(BSONObjBuilder* out) const {
-    // Our query language has no "always false" operator aside from a $all with no children, so use
-    // that as a proxy here.
-    BSONObjBuilder child(out->subobjStart(_path));
-    BSONArrayBuilder allChild(child.subarrayStart("$all"));
-    allChild.doneFast();
-    child.doneFast();
-=======
 
     _doSetCollator(collator);
 }
@@ -108,6 +87,5 @@
     }
 
     _doAddDependencies(deps);
->>>>>>> f378d467
 }
 }