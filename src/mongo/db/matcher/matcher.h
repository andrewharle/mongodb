// matcher.h


/**
 *    Copyright (C) 2018-present MongoDB, Inc.
 *
 *    This program is free software: you can redistribute it and/or modify
 *    it under the terms of the Server Side Public License, version 1,
 *    as published by MongoDB, Inc.
 *
 *    This program is distributed in the hope that it will be useful,
 *    but WITHOUT ANY WARRANTY; without even the implied warranty of
 *    MERCHANTABILITY or FITNESS FOR A PARTICULAR PURPOSE.  See the
 *    Server Side Public License for more details.
 *
 *    You should have received a copy of the Server Side Public License
 *    along with this program. If not, see
 *    <http://www.mongodb.com/licensing/server-side-public-license>.
 *
 *    As a special exception, the copyright holders give permission to link the
 *    code of portions of this program with the OpenSSL library under certain
 *    conditions as described in each individual source file and distribute
 *    linked combinations including the program with the OpenSSL library. You
 *    must comply with the Server Side Public License in all respects for
 *    all of the code used other than as permitted herein. If you modify file(s)
 *    with this exception, you may extend this exception to your version of the
 *    file(s), but you are not obligated to do so. If you do not wish to do so,
 *    delete this exception statement from your version. If you delete this
 *    exception statement from all source files in the program, then also delete
 *    it in the license file.
 */

#pragma once


#include "mongo/base/disallow_copying.h"
#include "mongo/base/status.h"
#include "mongo/bson/bsonobj.h"
#include "mongo/db/matcher/expression.h"
#include "mongo/db/matcher/expression_parser.h"
#include "mongo/db/matcher/extensions_callback_noop.h"
#include "mongo/db/matcher/match_details.h"


namespace mongo {

class CollatorInterface;

/**
 * Matcher is a simple wrapper around a BSONObj and the MatchExpression created from it.
 */
class Matcher {
    MONGO_DISALLOW_COPYING(Matcher);

public:
    /**
     * 'collator' must outlive the returned Matcher and any MatchExpression cloned from it.
     */
<<<<<<< HEAD
    explicit Matcher(const BSONObj& pattern,
                     const ExtensionsCallback& extensionsCallback,
                     const CollatorInterface* collator);
=======
    Matcher(const BSONObj& pattern,
            const boost::intrusive_ptr<ExpressionContext>& expCtx,
            const ExtensionsCallback& extensionsCallback = ExtensionsCallbackNoop(),
            MatchExpressionParser::AllowedFeatureSet allowedFeatures =
                MatchExpressionParser::kDefaultSpecialFeatures);
>>>>>>> f378d467

    bool matches(const BSONObj& doc, MatchDetails* details = NULL) const;

    const BSONObj* getQuery() const {
        return &_pattern;
    };

    std::string toString() const {
        return _pattern.toString();
    }

    MatchExpression* getMatchExpression() {
        return _expression.get();
    }

private:
    BSONObj _pattern;

    std::unique_ptr<MatchExpression> _expression;
};

}  // namespace mongo<|MERGE_RESOLUTION|>--- conflicted
+++ resolved
@@ -56,17 +56,11 @@
     /**
      * 'collator' must outlive the returned Matcher and any MatchExpression cloned from it.
      */
-<<<<<<< HEAD
-    explicit Matcher(const BSONObj& pattern,
-                     const ExtensionsCallback& extensionsCallback,
-                     const CollatorInterface* collator);
-=======
     Matcher(const BSONObj& pattern,
             const boost::intrusive_ptr<ExpressionContext>& expCtx,
             const ExtensionsCallback& extensionsCallback = ExtensionsCallbackNoop(),
             MatchExpressionParser::AllowedFeatureSet allowedFeatures =
                 MatchExpressionParser::kDefaultSpecialFeatures);
->>>>>>> f378d467
 
     bool matches(const BSONObj& doc, MatchDetails* details = NULL) const;
 
