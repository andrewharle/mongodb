--- conflicted
+++ resolved
@@ -38,10 +38,7 @@
 #include "mongo/db/matcher/expression_array.h"
 #include "mongo/db/matcher/expression_leaf.h"
 #include "mongo/db/matcher/expression_tree.h"
-<<<<<<< HEAD
-=======
 #include "mongo/db/matcher/schema/expression_internal_schema_xor.h"
->>>>>>> f378d467
 #include "mongo/db/pipeline/dependencies.h"
 #include "mongo/db/query/collation/collation_index_key.h"
 #include "mongo/db/query/collation/collator_interface.h"
@@ -94,16 +91,10 @@
         return false;
     }
 
-<<<<<<< HEAD
-    // Either collator may be used by compareElementValues() here, since either the collators are
-    // the same or lhsData does not contain string comparison.
-    int cmp = compareElementValues(lhsData, rhsData, rhs->getCollator());
-=======
     // Either collator may be used by compareElements() here, since either the collators are
     // the same or lhsData does not contain string comparison.
     int cmp = BSONElement::compareElements(
         lhsData, rhsData, BSONElement::ComparisonRules::kConsiderFieldName, rhs->getCollator());
->>>>>>> f378d467
 
     // Check whether the two expressions are equivalent.
     if (lhs->matchType() == rhs->matchType() && cmp == 0) {
@@ -164,12 +155,7 @@
         }
         for (BSONElement elem : ime->getEqualities()) {
             // Each element in the $in-array represents an equality predicate.
-<<<<<<< HEAD
-            EqualityMatchExpression equality;
-            equality.init(lhs->path(), elem);
-=======
             EqualityMatchExpression equality(lhs->path(), elem);
->>>>>>> f378d467
             equality.setCollator(ime->getCollator());
             if (!_isSubsetOf(&equality, rhs)) {
                 return false;
@@ -240,18 +226,6 @@
 }
 
 /**
-<<<<<<< HEAD
- * Returns whether the leaf is a $elemMatch expression.
- */
-bool isElemMatch(const MatchExpression& expr) {
-    return expr.matchType() == MatchExpression::ELEM_MATCH_OBJECT ||
-        expr.matchType() == MatchExpression::ELEM_MATCH_VALUE;
-}
-
-
-/**
-=======
->>>>>>> f378d467
  * Returns whether the leaf at 'path' is independent of 'fields'.
  */
 bool isLeafIndependentOf(const StringData& path, const std::set<std::string>& fields) {
@@ -303,8 +277,6 @@
     return std::move(splitNor);
 }
 
-<<<<<<< HEAD
-=======
 void applyRenamesToExpression(MatchExpression* expr, const StringMap<std::string>& renames) {
     if (expr->getCategory() == MatchExpression::MatchCategory::kArrayMatching ||
         expr->getCategory() == MatchExpression::MatchCategory::kOther) {
@@ -384,7 +356,6 @@
     }
 }
 
->>>>>>> f378d467
 }  // namespace
 
 namespace expression {
@@ -439,82 +410,6 @@
 }
 
 bool isIndependentOf(const MatchExpression& expr, const std::set<std::string>& pathSet) {
-<<<<<<< HEAD
-    if (expr.isLogical()) {
-        // Any logical expression is independent of 'pathSet' if all its children are independent of
-        // 'pathSet'.
-        for (size_t i = 0; i < expr.numChildren(); i++) {
-            if (!isIndependentOf(*expr.getChild(i), pathSet)) {
-                return false;
-            }
-        }
-        return true;
-    }
-
-    // At this point, we know 'expr' is a leaf. If it is an elemMatch, we do not attempt to
-    // determine if it is independent or not, and instead just return false.
-    return !isElemMatch(expr) && isLeafIndependentOf(expr.path(), pathSet);
-}
-
-std::pair<unique_ptr<MatchExpression>, unique_ptr<MatchExpression>> splitMatchExpressionBy(
-    unique_ptr<MatchExpression> expr, const std::set<std::string>& fields) {
-    if (isIndependentOf(*expr, fields)) {
-        // 'expr' does not depend upon 'fields', so it can be completely moved.
-        return {std::move(expr), nullptr};
-    }
-    if (!expr->isLogical()) {
-        // 'expr' is a leaf, and was not independent of 'fields'.
-        return {nullptr, std::move(expr)};
-    }
-
-    std::vector<unique_ptr<MatchExpression>> reliant;
-    std::vector<unique_ptr<MatchExpression>> separate;
-
-    switch (expr->matchType()) {
-        case MatchExpression::AND: {
-            auto andExpr = checked_cast<AndMatchExpression*>(expr.get());
-            for (size_t i = 0; i < andExpr->numChildren(); i++) {
-                auto children = splitMatchExpressionBy(andExpr->releaseChild(i), fields);
-
-                invariant(children.first || children.second);
-
-                if (children.first) {
-                    separate.push_back(std::move(children.first));
-                }
-                if (children.second) {
-                    reliant.push_back(std::move(children.second));
-                }
-            }
-            return {createAndOfNodes(&separate), createAndOfNodes(&reliant)};
-        }
-        case MatchExpression::NOR: {
-            // We can split a $nor because !(x | y) is logically equivalent to !x & !y.
-
-            // However, we cannot split each child individually; instead, we must look for a wholly
-            // independent child to split off by itself. As an example of why, with 'b' in
-            // 'fields': $nor: [{$and: [{a: 1}, {b: 1}]}]} will match if a is not 1, or if b is not
-            // 1. However, if we split this into: {$nor: [{$and: [{a: 1}]}]}, and
-            // {$nor: [{$and: [{b: 1}]}]}, a document will only pass both stages if neither a nor b
-            // is equal to 1.
-            auto norExpr = checked_cast<NorMatchExpression*>(expr.get());
-            for (size_t i = 0; i < norExpr->numChildren(); i++) {
-                auto child = norExpr->releaseChild(i);
-                if (isIndependentOf(*child, fields)) {
-                    separate.push_back(std::move(child));
-                } else {
-                    reliant.push_back(std::move(child));
-                }
-            }
-            return {createNorOfNodes(&separate), createNorOfNodes(&reliant)};
-        }
-        case MatchExpression::OR:
-        case MatchExpression::NOT: {
-            // If we aren't independent, we can't safely split.
-            return {nullptr, std::move(expr)};
-        }
-        default: { MONGO_UNREACHABLE; }
-    }
-=======
     switch (expr.getCategory()) {
         case MatchExpression::MatchCategory::kLogical: {
             // Any logical expression is independent of 'pathSet' if all its children are
@@ -548,7 +443,6 @@
         applyRenamesToExpression(splitExpr.first.get(), renames);
     }
     return splitExpr;
->>>>>>> f378d467
 }
 
 void mapOver(MatchExpression* expr, NodeTraversalFunc func, std::string path) {
