--- conflicted
+++ resolved
@@ -37,38 +37,10 @@
 
 namespace mongo {
 
-<<<<<<< HEAD
-Status ArrayMatchingMatchExpression::setPath(StringData path) {
-    _path = path;
-    Status s = _elementPath.init(_path);
-    _elementPath.setTraverseLeafArray(false);
-    return s;
-}
-
-bool ArrayMatchingMatchExpression::matches(const MatchableDocument* doc,
-                                           MatchDetails* details) const {
-    MatchableDocument::IteratorHolder cursor(doc, &_elementPath);
-
-    while (cursor->more()) {
-        ElementIterator::Context e = cursor->next();
-        if (e.element().type() != Array)
-            continue;
-
-        bool amIRoot = e.arrayOffset().eoo();
-
-        if (!matchesArray(e.element().Obj(), amIRoot ? details : NULL))
-            continue;
-
-        if (!amIRoot && details && details->needRecord() && !e.arrayOffset().eoo()) {
-            details->setElemMatchKey(e.arrayOffset().fieldName());
-        }
-        return true;
-=======
 bool ArrayMatchingMatchExpression::matchesSingleElement(const BSONElement& elt,
                                                         MatchDetails* details) const {
     if (elt.type() != BSONType::Array) {
         return false;
->>>>>>> f378d467
     }
 
     return matchesArray(elt.embeddedObject(), details);
@@ -97,16 +69,9 @@
 
 // -------
 
-<<<<<<< HEAD
-Status ElemMatchObjectMatchExpression::init(StringData path, MatchExpression* sub) {
-    _sub.reset(sub);
-    return setPath(path);
-}
-=======
 ElemMatchObjectMatchExpression::ElemMatchObjectMatchExpression(StringData path,
                                                                MatchExpression* sub)
     : ArrayMatchingMatchExpression(ELEM_MATCH_OBJECT, path), _sub(sub) {}
->>>>>>> f378d467
 
 bool ElemMatchObjectMatchExpression::matchesArray(const BSONObj& anArray,
                                                   MatchDetails* details) const {
@@ -138,17 +103,10 @@
     _sub->debugString(debug, level + 1);
 }
 
-<<<<<<< HEAD
-void ElemMatchObjectMatchExpression::serialize(BSONObjBuilder* out) const {
-    BSONObjBuilder subBob;
-    _sub->serialize(&subBob);
-    out->append(path(), BSON("$elemMatch" << subBob.obj()));
-=======
 BSONObj ElemMatchObjectMatchExpression::getSerializedRightHandSide() const {
     BSONObjBuilder subBob;
     _sub->serialize(&subBob);
     return BSON("$elemMatch" << subBob.obj());
->>>>>>> f378d467
 }
 
 MatchExpression::ExpressionOptimizerFunc ElemMatchObjectMatchExpression::getOptimizer() const {
@@ -176,20 +134,6 @@
     _subs.clear();
 }
 
-<<<<<<< HEAD
-Status ElemMatchValueMatchExpression::init(StringData path, MatchExpression* sub) {
-    init(path);
-    add(sub);
-    return Status::OK();
-}
-
-Status ElemMatchValueMatchExpression::init(StringData path) {
-    return setPath(path);
-}
-
-
-=======
->>>>>>> f378d467
 void ElemMatchValueMatchExpression::add(MatchExpression* sub) {
     verify(sub);
     _subs.push_back(sub);
@@ -234,11 +178,7 @@
     }
 }
 
-<<<<<<< HEAD
-void ElemMatchValueMatchExpression::serialize(BSONObjBuilder* out) const {
-=======
 BSONObj ElemMatchValueMatchExpression::getSerializedRightHandSide() const {
->>>>>>> f378d467
     BSONObjBuilder emBob;
 
     for (unsigned i = 0; i < _subs.size(); i++) {
@@ -247,12 +187,8 @@
         BSONObj predObj = predicate.obj();
         emBob.appendElements(predObj.firstElement().embeddedObject());
     }
-<<<<<<< HEAD
-    out->append(path(), BSON("$elemMatch" << emBob.obj()));
-=======
 
     return BSON("$elemMatch" << emBob.obj());
->>>>>>> f378d467
 }
 
 MatchExpression::ExpressionOptimizerFunc ElemMatchValueMatchExpression::getOptimizer() const {
@@ -265,14 +201,8 @@
             subExpression = optimizedSubExpression.release();
         }
 
-<<<<<<< HEAD
-Status SizeMatchExpression::init(StringData path, int size) {
-    _size = size;
-    return setPath(path);
-=======
         return expression;
     };
->>>>>>> f378d467
 }
 
 // ---------
@@ -297,13 +227,8 @@
     }
 }
 
-<<<<<<< HEAD
-void SizeMatchExpression::serialize(BSONObjBuilder* out) const {
-    out->append(path(), BSON("$size" << _size));
-=======
 BSONObj SizeMatchExpression::getSerializedRightHandSide() const {
     return BSON("$size" << _size);
->>>>>>> f378d467
 }
 
 bool SizeMatchExpression::equivalent(const MatchExpression* other) const {
