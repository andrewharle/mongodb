--- conflicted
+++ resolved
@@ -75,37 +75,6 @@
     // elemMatchKey is not implemented for negative match operators.
     ASSERT(!details.hasElemMatchKey());
 }
-<<<<<<< HEAD
-
-TEST(NotMatchExpression, SetCollatorPropagatesToChild) {
-    BSONObj baseOperand = BSON("a"
-                               << "string");
-    unique_ptr<ComparisonMatchExpression> eq(new EqualityMatchExpression());
-    ASSERT(eq->init("a", baseOperand["a"]).isOK());
-    NotMatchExpression notOp;
-    ASSERT(notOp.init(eq.release()).isOK());
-    CollatorInterfaceMock collator(CollatorInterfaceMock::MockType::kAlwaysEqual);
-    notOp.setCollator(&collator);
-    ASSERT(!notOp.matchesBSON(BSON("a"
-                                   << "string2"),
-                              nullptr));
-}
-
-/*
-  TEST( NotMatchExpression, MatchesIndexKey ) {
-  BSONObj baseOperand = BSON( "$lt" << 5 );
-  unique_ptr<ComparisonMatchExpression> lt( new ComparisonMatchExpression() );
-  ASSERT( lt->init( "a", baseOperand[ "$lt" ] ).isOK() );
-  NotMatchExpression notOp;
-  ASSERT( notOp.init( lt.release() ).isOK() );
-  IndexSpec indexSpec( BSON( "a" << 1 ) );
-  BSONObj indexKey = BSON( "" << "7" );
-  ASSERT( MatchMatchExpression::PartialMatchResult_Unknown ==
-  notOp.matchesIndexKey( indexKey, indexSpec ) );
-  }
-*/
-=======
->>>>>>> f378d467
 
 TEST(NotMatchExpression, SetCollatorPropagatesToChild) {
     BSONObj baseOperand = BSON("a"
