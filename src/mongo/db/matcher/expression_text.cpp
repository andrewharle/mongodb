--- conflicted
+++ resolved
@@ -62,21 +62,6 @@
         AutoGetDb autoDb(opCtx, nss.db(), MODE_IS);
         Lock::CollectionLock collLock(opCtx->lockState(), nss.ns(), MODE_IS);
         Database* db = autoDb.getDb();
-<<<<<<< HEAD
-        if (!db) {
-            return {ErrorCodes::IndexNotFound,
-                    str::stream() << "text index required for $text query (no such collection '"
-                                  << nss.ns()
-                                  << "')"};
-        }
-        Collection* collection = db->getCollection(nss);
-        if (!collection) {
-            return {ErrorCodes::IndexNotFound,
-                    str::stream() << "text index required for $text query (no such collection '"
-                                  << nss.ns()
-                                  << "')"};
-        }
-=======
 
         uassert(ErrorCodes::IndexNotFound,
                 str::stream() << "text index required for $text query (no such collection '"
@@ -92,7 +77,6 @@
                               << "')",
                 collection);
 
->>>>>>> f378d467
         std::vector<IndexDescriptor*> idxMatches;
         collection->getIndexCatalog()->findIndexByType(opCtx, IndexNames::TEXT, idxMatches);
 
@@ -116,15 +100,7 @@
     }
 
     Status parseStatus = _ftsQuery.parse(version);
-<<<<<<< HEAD
-    if (!parseStatus.isOK()) {
-        return parseStatus;
-    }
-
-    return setPath("_fts");
-=======
     uassertStatusOK(parseStatus);
->>>>>>> f378d467
 }
 
 std::unique_ptr<MatchExpression> TextMatchExpression::shallowClone() const {
@@ -132,11 +108,6 @@
     // We use the query-only constructor here directly rather than using the full constructor, to
     // avoid needing to examine
     // the index catalog.
-<<<<<<< HEAD
-    expr->_ftsQuery = _ftsQuery;
-    invariantOK(expr->setPath("_fts"));
-=======
->>>>>>> f378d467
     if (getTag()) {
         expr->setTag(getTag()->clone());
     }
