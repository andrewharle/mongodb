--- conflicted
+++ resolved
@@ -36,27 +36,17 @@
 #include "mongo/db/json.h"
 #include "mongo/db/matcher/expression.h"
 #include "mongo/db/matcher/expression_geo.h"
-<<<<<<< HEAD
-#include "mongo/db/matcher/extensions_callback_disallow_extensions.h"
-=======
 #include "mongo/db/matcher/extensions_callback_noop.h"
 #include "mongo/db/pipeline/expression_context_for_test.h"
->>>>>>> f378d467
 
 namespace mongo {
 
 TEST(MatchExpressionParserGeo, WithinBox) {
     BSONObj query = fromjson("{a:{$within:{$box:[{x: 4, y:4},[6,6]]}}}");
 
-<<<<<<< HEAD
-    const CollatorInterface* collator = nullptr;
-    StatusWithMatchExpression result =
-        MatchExpressionParser::parse(query, ExtensionsCallbackDisallowExtensions(), collator);
-=======
-    boost::intrusive_ptr<ExpressionContextForTest> expCtx(new ExpressionContextForTest());
-    StatusWithMatchExpression result = MatchExpressionParser::parse(
-        query, expCtx, ExtensionsCallbackNoop(), MatchExpressionParser::kAllowAllSpecialFeatures);
->>>>>>> f378d467
+    boost::intrusive_ptr<ExpressionContextForTest> expCtx(new ExpressionContextForTest());
+    StatusWithMatchExpression result = MatchExpressionParser::parse(
+        query, expCtx, ExtensionsCallbackNoop(), MatchExpressionParser::kAllowAllSpecialFeatures);
     ASSERT_TRUE(result.isOK());
 
     ASSERT(!result.getValue()->matchesBSON(fromjson("{a: [3,4]}")));
@@ -71,15 +61,9 @@
         "{loc:{$near:{$maxDistance:100, "
         "$geometry:{type:\"Point\", coordinates:[0,0]}}}}");
 
-<<<<<<< HEAD
-    const CollatorInterface* collator = nullptr;
-    StatusWithMatchExpression result =
-        MatchExpressionParser::parse(query, ExtensionsCallbackDisallowExtensions(), collator);
-=======
-    boost::intrusive_ptr<ExpressionContextForTest> expCtx(new ExpressionContextForTest());
-    StatusWithMatchExpression result = MatchExpressionParser::parse(
-        query, expCtx, ExtensionsCallbackNoop(), MatchExpressionParser::kAllowAllSpecialFeatures);
->>>>>>> f378d467
+    boost::intrusive_ptr<ExpressionContextForTest> expCtx(new ExpressionContextForTest());
+    StatusWithMatchExpression result = MatchExpressionParser::parse(
+        query, expCtx, ExtensionsCallbackNoop(), MatchExpressionParser::kAllowAllSpecialFeatures);
     ASSERT_TRUE(result.isOK());
 
     MatchExpression* exp = result.getValue().get();
@@ -95,19 +79,12 @@
         "{loc:{$near:{$maxDistance:100, "
         "$geometry:{type:\"Point\", coordinates:[0,0]}}, foo: 1}}");
 
-<<<<<<< HEAD
-    const CollatorInterface* collator = nullptr;
-    ASSERT_THROWS(
-        MatchExpressionParser::parse(query, ExtensionsCallbackDisallowExtensions(), collator),
-        UserException);
-=======
     boost::intrusive_ptr<ExpressionContextForTest> expCtx(new ExpressionContextForTest());
     ASSERT_NOT_OK(MatchExpressionParser::parse(query,
                                                expCtx,
                                                ExtensionsCallbackNoop(),
                                                MatchExpressionParser::kAllowAllSpecialFeatures)
                       .getStatus());
->>>>>>> f378d467
 }
 
 // For $near, $nearSphere, and $geoNear syntax of:
@@ -119,15 +96,9 @@
 TEST(MatchExpressionParserGeoNear, ParseValidNear) {
     BSONObj query = fromjson("{loc: {$near: [0,0], $maxDistance: 100, $minDistance: 50}}");
 
-<<<<<<< HEAD
-    const CollatorInterface* collator = nullptr;
-    StatusWithMatchExpression result =
-        MatchExpressionParser::parse(query, ExtensionsCallbackDisallowExtensions(), collator);
-=======
-    boost::intrusive_ptr<ExpressionContextForTest> expCtx(new ExpressionContextForTest());
-    StatusWithMatchExpression result = MatchExpressionParser::parse(
-        query, expCtx, ExtensionsCallbackNoop(), MatchExpressionParser::kAllowAllSpecialFeatures);
->>>>>>> f378d467
+    boost::intrusive_ptr<ExpressionContextForTest> expCtx(new ExpressionContextForTest());
+    StatusWithMatchExpression result = MatchExpressionParser::parse(
+        query, expCtx, ExtensionsCallbackNoop(), MatchExpressionParser::kAllowAllSpecialFeatures);
     ASSERT_TRUE(result.isOK());
 
     MatchExpression* exp = result.getValue().get();
@@ -141,147 +112,89 @@
 TEST(MatchExpressionParserGeoNear, ParseInvalidNear) {
     {
         BSONObj query = fromjson("{loc: {$maxDistance: 100, $near: [0,0]}}");
-<<<<<<< HEAD
-        const CollatorInterface* collator = nullptr;
-        StatusWithMatchExpression result =
-            MatchExpressionParser::parse(query, ExtensionsCallbackDisallowExtensions(), collator);
-=======
-        boost::intrusive_ptr<ExpressionContextForTest> expCtx(new ExpressionContextForTest());
-        StatusWithMatchExpression result =
-            MatchExpressionParser::parse(query,
-                                         expCtx,
-                                         ExtensionsCallbackNoop(),
-                                         MatchExpressionParser::kAllowAllSpecialFeatures);
->>>>>>> f378d467
+        boost::intrusive_ptr<ExpressionContextForTest> expCtx(new ExpressionContextForTest());
+        StatusWithMatchExpression result =
+            MatchExpressionParser::parse(query,
+                                         expCtx,
+                                         ExtensionsCallbackNoop(),
+                                         MatchExpressionParser::kAllowAllSpecialFeatures);
         ASSERT_FALSE(result.isOK());
     }
     {
         BSONObj query = fromjson("{loc: {$minDistance: 100, $near: [0,0]}}");
-<<<<<<< HEAD
-        const CollatorInterface* collator = nullptr;
-        StatusWithMatchExpression result =
-            MatchExpressionParser::parse(query, ExtensionsCallbackDisallowExtensions(), collator);
-=======
-        boost::intrusive_ptr<ExpressionContextForTest> expCtx(new ExpressionContextForTest());
-        StatusWithMatchExpression result =
-            MatchExpressionParser::parse(query,
-                                         expCtx,
-                                         ExtensionsCallbackNoop(),
-                                         MatchExpressionParser::kAllowAllSpecialFeatures);
->>>>>>> f378d467
+        boost::intrusive_ptr<ExpressionContextForTest> expCtx(new ExpressionContextForTest());
+        StatusWithMatchExpression result =
+            MatchExpressionParser::parse(query,
+                                         expCtx,
+                                         ExtensionsCallbackNoop(),
+                                         MatchExpressionParser::kAllowAllSpecialFeatures);
         ASSERT_FALSE(result.isOK());
     }
     {
         BSONObj query = fromjson("{loc: {$near: [0,0], $maxDistance: {}}}");
-<<<<<<< HEAD
-        const CollatorInterface* collator = nullptr;
-        ASSERT_THROWS(
-            MatchExpressionParser::parse(query, ExtensionsCallbackDisallowExtensions(), collator),
-            UserException);
+        boost::intrusive_ptr<ExpressionContextForTest> expCtx(new ExpressionContextForTest());
+        ASSERT_NOT_OK(MatchExpressionParser::parse(query,
+                                                   expCtx,
+                                                   ExtensionsCallbackNoop(),
+                                                   MatchExpressionParser::kAllowAllSpecialFeatures)
+                          .getStatus());
     }
     {
         BSONObj query = fromjson("{loc: {$near: [0,0], $minDistance: {}}}");
-        const CollatorInterface* collator = nullptr;
-        ASSERT_THROWS(
-            MatchExpressionParser::parse(query, ExtensionsCallbackDisallowExtensions(), collator),
-            UserException);
+        boost::intrusive_ptr<ExpressionContextForTest> expCtx(new ExpressionContextForTest());
+        ASSERT_NOT_OK(MatchExpressionParser::parse(query,
+                                                   expCtx,
+                                                   ExtensionsCallbackNoop(),
+                                                   MatchExpressionParser::kAllowAllSpecialFeatures)
+                          .getStatus());
     }
     {
         BSONObj query = fromjson("{loc: {$near: [0,0], $eq: 40}}");
-        const CollatorInterface* collator = nullptr;
-        ASSERT_THROWS(
-            MatchExpressionParser::parse(query, ExtensionsCallbackDisallowExtensions(), collator),
-            UserException);
+        boost::intrusive_ptr<ExpressionContextForTest> expCtx(new ExpressionContextForTest());
+        ASSERT_NOT_OK(MatchExpressionParser::parse(query,
+                                                   expCtx,
+                                                   ExtensionsCallbackNoop(),
+                                                   MatchExpressionParser::kAllowAllSpecialFeatures)
+                          .getStatus());
     }
     {
         BSONObj query = fromjson("{loc: {$eq: 40, $near: [0,0]}}");
-        const CollatorInterface* collator = nullptr;
-        StatusWithMatchExpression result =
-            MatchExpressionParser::parse(query, ExtensionsCallbackDisallowExtensions(), collator);
-=======
-        boost::intrusive_ptr<ExpressionContextForTest> expCtx(new ExpressionContextForTest());
-        ASSERT_NOT_OK(MatchExpressionParser::parse(query,
-                                                   expCtx,
-                                                   ExtensionsCallbackNoop(),
-                                                   MatchExpressionParser::kAllowAllSpecialFeatures)
-                          .getStatus());
-    }
-    {
-        BSONObj query = fromjson("{loc: {$near: [0,0], $minDistance: {}}}");
-        boost::intrusive_ptr<ExpressionContextForTest> expCtx(new ExpressionContextForTest());
-        ASSERT_NOT_OK(MatchExpressionParser::parse(query,
-                                                   expCtx,
-                                                   ExtensionsCallbackNoop(),
-                                                   MatchExpressionParser::kAllowAllSpecialFeatures)
-                          .getStatus());
-    }
-    {
-        BSONObj query = fromjson("{loc: {$near: [0,0], $eq: 40}}");
-        boost::intrusive_ptr<ExpressionContextForTest> expCtx(new ExpressionContextForTest());
-        ASSERT_NOT_OK(MatchExpressionParser::parse(query,
-                                                   expCtx,
-                                                   ExtensionsCallbackNoop(),
-                                                   MatchExpressionParser::kAllowAllSpecialFeatures)
-                          .getStatus());
-    }
-    {
-        BSONObj query = fromjson("{loc: {$eq: 40, $near: [0,0]}}");
-        boost::intrusive_ptr<ExpressionContextForTest> expCtx(new ExpressionContextForTest());
-        StatusWithMatchExpression result =
-            MatchExpressionParser::parse(query,
-                                         expCtx,
-                                         ExtensionsCallbackNoop(),
-                                         MatchExpressionParser::kAllowAllSpecialFeatures);
->>>>>>> f378d467
+        boost::intrusive_ptr<ExpressionContextForTest> expCtx(new ExpressionContextForTest());
+        StatusWithMatchExpression result =
+            MatchExpressionParser::parse(query,
+                                         expCtx,
+                                         ExtensionsCallbackNoop(),
+                                         MatchExpressionParser::kAllowAllSpecialFeatures);
         ASSERT_FALSE(result.isOK());
     }
     {
         BSONObj query = fromjson(
             "{loc: {$near: [0,0], $geoWithin: {$geometry: {type: \"Polygon\", coordinates: []}}}}");
-<<<<<<< HEAD
-        const CollatorInterface* collator = nullptr;
-        ASSERT_THROWS(
-            MatchExpressionParser::parse(query, ExtensionsCallbackDisallowExtensions(), collator),
-            UserException);
+        boost::intrusive_ptr<ExpressionContextForTest> expCtx(new ExpressionContextForTest());
+        ASSERT_NOT_OK(MatchExpressionParser::parse(query,
+                                                   expCtx,
+                                                   ExtensionsCallbackNoop(),
+                                                   MatchExpressionParser::kAllowAllSpecialFeatures)
+                          .getStatus());
     }
     {
         BSONObj query = fromjson("{loc: {$near: {$foo: 1}}}");
-        const CollatorInterface* collator = nullptr;
-        StatusWithMatchExpression result =
-            MatchExpressionParser::parse(query, ExtensionsCallbackDisallowExtensions(), collator);
-=======
-        boost::intrusive_ptr<ExpressionContextForTest> expCtx(new ExpressionContextForTest());
-        ASSERT_NOT_OK(MatchExpressionParser::parse(query,
-                                                   expCtx,
-                                                   ExtensionsCallbackNoop(),
-                                                   MatchExpressionParser::kAllowAllSpecialFeatures)
-                          .getStatus());
-    }
-    {
-        BSONObj query = fromjson("{loc: {$near: {$foo: 1}}}");
-        boost::intrusive_ptr<ExpressionContextForTest> expCtx(new ExpressionContextForTest());
-        StatusWithMatchExpression result =
-            MatchExpressionParser::parse(query,
-                                         expCtx,
-                                         ExtensionsCallbackNoop(),
-                                         MatchExpressionParser::kAllowAllSpecialFeatures);
->>>>>>> f378d467
+        boost::intrusive_ptr<ExpressionContextForTest> expCtx(new ExpressionContextForTest());
+        StatusWithMatchExpression result =
+            MatchExpressionParser::parse(query,
+                                         expCtx,
+                                         ExtensionsCallbackNoop(),
+                                         MatchExpressionParser::kAllowAllSpecialFeatures);
         ASSERT_FALSE(result.isOK());
     }
     {
         BSONObj query = fromjson("{loc: {$minDistance: 10}}");
-<<<<<<< HEAD
-        const CollatorInterface* collator = nullptr;
-        StatusWithMatchExpression result =
-            MatchExpressionParser::parse(query, ExtensionsCallbackDisallowExtensions(), collator);
-=======
-        boost::intrusive_ptr<ExpressionContextForTest> expCtx(new ExpressionContextForTest());
-        StatusWithMatchExpression result =
-            MatchExpressionParser::parse(query,
-                                         expCtx,
-                                         ExtensionsCallbackNoop(),
-                                         MatchExpressionParser::kAllowAllSpecialFeatures);
->>>>>>> f378d467
+        boost::intrusive_ptr<ExpressionContextForTest> expCtx(new ExpressionContextForTest());
+        StatusWithMatchExpression result =
+            MatchExpressionParser::parse(query,
+                                         expCtx,
+                                         ExtensionsCallbackNoop(),
+                                         MatchExpressionParser::kAllowAllSpecialFeatures);
         ASSERT_FALSE(result.isOK());
     }
 }
@@ -289,15 +202,9 @@
 TEST(MatchExpressionParserGeoNear, ParseValidGeoNear) {
     BSONObj query = fromjson("{loc: {$geoNear: [0,0], $maxDistance: 100, $minDistance: 50}}");
 
-<<<<<<< HEAD
-    const CollatorInterface* collator = nullptr;
-    StatusWithMatchExpression result =
-        MatchExpressionParser::parse(query, ExtensionsCallbackDisallowExtensions(), collator);
-=======
-    boost::intrusive_ptr<ExpressionContextForTest> expCtx(new ExpressionContextForTest());
-    StatusWithMatchExpression result = MatchExpressionParser::parse(
-        query, expCtx, ExtensionsCallbackNoop(), MatchExpressionParser::kAllowAllSpecialFeatures);
->>>>>>> f378d467
+    boost::intrusive_ptr<ExpressionContextForTest> expCtx(new ExpressionContextForTest());
+    StatusWithMatchExpression result = MatchExpressionParser::parse(
+        query, expCtx, ExtensionsCallbackNoop(), MatchExpressionParser::kAllowAllSpecialFeatures);
     ASSERT_TRUE(result.isOK());
 
     MatchExpression* exp = result.getValue().get();
@@ -311,98 +218,59 @@
 TEST(MatchExpressionParserGeoNear, ParseInvalidGeoNear) {
     {
         BSONObj query = fromjson("{loc: {$maxDistance: 100, $geoNear: [0,0]}}");
-<<<<<<< HEAD
-        const CollatorInterface* collator = nullptr;
-        StatusWithMatchExpression result =
-            MatchExpressionParser::parse(query, ExtensionsCallbackDisallowExtensions(), collator);
-=======
-        boost::intrusive_ptr<ExpressionContextForTest> expCtx(new ExpressionContextForTest());
-        StatusWithMatchExpression result =
-            MatchExpressionParser::parse(query,
-                                         expCtx,
-                                         ExtensionsCallbackNoop(),
-                                         MatchExpressionParser::kAllowAllSpecialFeatures);
->>>>>>> f378d467
+        boost::intrusive_ptr<ExpressionContextForTest> expCtx(new ExpressionContextForTest());
+        StatusWithMatchExpression result =
+            MatchExpressionParser::parse(query,
+                                         expCtx,
+                                         ExtensionsCallbackNoop(),
+                                         MatchExpressionParser::kAllowAllSpecialFeatures);
         ASSERT_FALSE(result.isOK());
     }
     {
         BSONObj query = fromjson("{loc: {$minDistance: 100, $geoNear: [0,0]}}");
-<<<<<<< HEAD
-        const CollatorInterface* collator = nullptr;
-        StatusWithMatchExpression result =
-            MatchExpressionParser::parse(query, ExtensionsCallbackDisallowExtensions(), collator);
-=======
-        boost::intrusive_ptr<ExpressionContextForTest> expCtx(new ExpressionContextForTest());
-        StatusWithMatchExpression result =
-            MatchExpressionParser::parse(query,
-                                         expCtx,
-                                         ExtensionsCallbackNoop(),
-                                         MatchExpressionParser::kAllowAllSpecialFeatures);
->>>>>>> f378d467
+        boost::intrusive_ptr<ExpressionContextForTest> expCtx(new ExpressionContextForTest());
+        StatusWithMatchExpression result =
+            MatchExpressionParser::parse(query,
+                                         expCtx,
+                                         ExtensionsCallbackNoop(),
+                                         MatchExpressionParser::kAllowAllSpecialFeatures);
         ASSERT_FALSE(result.isOK());
     }
     {
         BSONObj query = fromjson("{loc: {$geoNear: [0,0], $eq: 1}}");
-<<<<<<< HEAD
-        const CollatorInterface* collator = nullptr;
-        ASSERT_THROWS(
-            MatchExpressionParser::parse(query, ExtensionsCallbackDisallowExtensions(), collator),
-            UserException);
+        boost::intrusive_ptr<ExpressionContextForTest> expCtx(new ExpressionContextForTest());
+        ASSERT_NOT_OK(MatchExpressionParser::parse(query,
+                                                   expCtx,
+                                                   ExtensionsCallbackNoop(),
+                                                   MatchExpressionParser::kAllowAllSpecialFeatures)
+                          .getStatus());
     }
     {
         BSONObj query = fromjson("{loc: {$geoNear: [0,0], $maxDistance: {}}}");
-        const CollatorInterface* collator = nullptr;
-        ASSERT_THROWS(
-            MatchExpressionParser::parse(query, ExtensionsCallbackDisallowExtensions(), collator),
-            UserException);
+        boost::intrusive_ptr<ExpressionContextForTest> expCtx(new ExpressionContextForTest());
+        ASSERT_NOT_OK(MatchExpressionParser::parse(query,
+                                                   expCtx,
+                                                   ExtensionsCallbackNoop(),
+                                                   MatchExpressionParser::kAllowAllSpecialFeatures)
+                          .getStatus());
     }
     {
         BSONObj query = fromjson("{loc: {$geoNear: [0,0], $minDistance: {}}}");
-        const CollatorInterface* collator = nullptr;
-        ASSERT_THROWS(
-            MatchExpressionParser::parse(query, ExtensionsCallbackDisallowExtensions(), collator),
-            UserException);
-=======
-        boost::intrusive_ptr<ExpressionContextForTest> expCtx(new ExpressionContextForTest());
-        ASSERT_NOT_OK(MatchExpressionParser::parse(query,
-                                                   expCtx,
-                                                   ExtensionsCallbackNoop(),
-                                                   MatchExpressionParser::kAllowAllSpecialFeatures)
-                          .getStatus());
-    }
-    {
-        BSONObj query = fromjson("{loc: {$geoNear: [0,0], $maxDistance: {}}}");
-        boost::intrusive_ptr<ExpressionContextForTest> expCtx(new ExpressionContextForTest());
-        ASSERT_NOT_OK(MatchExpressionParser::parse(query,
-                                                   expCtx,
-                                                   ExtensionsCallbackNoop(),
-                                                   MatchExpressionParser::kAllowAllSpecialFeatures)
-                          .getStatus());
-    }
-    {
-        BSONObj query = fromjson("{loc: {$geoNear: [0,0], $minDistance: {}}}");
-        boost::intrusive_ptr<ExpressionContextForTest> expCtx(new ExpressionContextForTest());
-        ASSERT_NOT_OK(MatchExpressionParser::parse(query,
-                                                   expCtx,
-                                                   ExtensionsCallbackNoop(),
-                                                   MatchExpressionParser::kAllowAllSpecialFeatures)
-                          .getStatus());
->>>>>>> f378d467
+        boost::intrusive_ptr<ExpressionContextForTest> expCtx(new ExpressionContextForTest());
+        ASSERT_NOT_OK(MatchExpressionParser::parse(query,
+                                                   expCtx,
+                                                   ExtensionsCallbackNoop(),
+                                                   MatchExpressionParser::kAllowAllSpecialFeatures)
+                          .getStatus());
     }
 }
 
 TEST(MatchExpressionParserGeoNear, ParseValidNearSphere) {
     BSONObj query = fromjson("{loc: {$nearSphere: [0,0], $maxDistance: 100, $minDistance: 50}}");
 
-<<<<<<< HEAD
-    const CollatorInterface* collator = nullptr;
-    StatusWithMatchExpression result =
-        MatchExpressionParser::parse(query, ExtensionsCallbackDisallowExtensions(), collator);
-=======
-    boost::intrusive_ptr<ExpressionContextForTest> expCtx(new ExpressionContextForTest());
-    StatusWithMatchExpression result = MatchExpressionParser::parse(
-        query, expCtx, ExtensionsCallbackNoop(), MatchExpressionParser::kAllowAllSpecialFeatures);
->>>>>>> f378d467
+    boost::intrusive_ptr<ExpressionContextForTest> expCtx(new ExpressionContextForTest());
+    StatusWithMatchExpression result = MatchExpressionParser::parse(
+        query, expCtx, ExtensionsCallbackNoop(), MatchExpressionParser::kAllowAllSpecialFeatures);
     ASSERT_TRUE(result.isOK());
 
     MatchExpression* exp = result.getValue().get();
@@ -416,83 +284,50 @@
 TEST(MatchExpressionParserGeoNear, ParseInvalidNearSphere) {
     {
         BSONObj query = fromjson("{loc: {$maxDistance: 100, $nearSphere: [0,0]}}");
-<<<<<<< HEAD
-        const CollatorInterface* collator = nullptr;
-        StatusWithMatchExpression result =
-            MatchExpressionParser::parse(query, ExtensionsCallbackDisallowExtensions(), collator);
-=======
-        boost::intrusive_ptr<ExpressionContextForTest> expCtx(new ExpressionContextForTest());
-        StatusWithMatchExpression result =
-            MatchExpressionParser::parse(query,
-                                         expCtx,
-                                         ExtensionsCallbackNoop(),
-                                         MatchExpressionParser::kAllowAllSpecialFeatures);
->>>>>>> f378d467
+        boost::intrusive_ptr<ExpressionContextForTest> expCtx(new ExpressionContextForTest());
+        StatusWithMatchExpression result =
+            MatchExpressionParser::parse(query,
+                                         expCtx,
+                                         ExtensionsCallbackNoop(),
+                                         MatchExpressionParser::kAllowAllSpecialFeatures);
         ASSERT_FALSE(result.isOK());
     }
     {
         BSONObj query = fromjson("{loc: {$minDistance: 100, $nearSphere: [0,0]}}");
-<<<<<<< HEAD
-        const CollatorInterface* collator = nullptr;
-        StatusWithMatchExpression result =
-            MatchExpressionParser::parse(query, ExtensionsCallbackDisallowExtensions(), collator);
-=======
-        boost::intrusive_ptr<ExpressionContextForTest> expCtx(new ExpressionContextForTest());
-        StatusWithMatchExpression result =
-            MatchExpressionParser::parse(query,
-                                         expCtx,
-                                         ExtensionsCallbackNoop(),
-                                         MatchExpressionParser::kAllowAllSpecialFeatures);
->>>>>>> f378d467
+        boost::intrusive_ptr<ExpressionContextForTest> expCtx(new ExpressionContextForTest());
+        StatusWithMatchExpression result =
+            MatchExpressionParser::parse(query,
+                                         expCtx,
+                                         ExtensionsCallbackNoop(),
+                                         MatchExpressionParser::kAllowAllSpecialFeatures);
         ASSERT_FALSE(result.isOK());
     }
     {
         BSONObj query = fromjson("{loc: {$nearSphere: [0,0], $maxDistance: {}}}");
-<<<<<<< HEAD
-        const CollatorInterface* collator = nullptr;
-        ASSERT_THROWS(
-            MatchExpressionParser::parse(query, ExtensionsCallbackDisallowExtensions(), collator),
-            UserException);
+        boost::intrusive_ptr<ExpressionContextForTest> expCtx(new ExpressionContextForTest());
+        ASSERT_NOT_OK(MatchExpressionParser::parse(query,
+                                                   expCtx,
+                                                   ExtensionsCallbackNoop(),
+                                                   MatchExpressionParser::kAllowAllSpecialFeatures)
+                          .getStatus());
     }
     {
         BSONObj query = fromjson("{loc: {$nearSphere: [0,0], $minDistance: {}}}");
-        const CollatorInterface* collator = nullptr;
-        ASSERT_THROWS(
-            MatchExpressionParser::parse(query, ExtensionsCallbackDisallowExtensions(), collator),
-            UserException);
+        boost::intrusive_ptr<ExpressionContextForTest> expCtx(new ExpressionContextForTest());
+        ASSERT_NOT_OK(MatchExpressionParser::parse(query,
+                                                   expCtx,
+                                                   ExtensionsCallbackNoop(),
+                                                   MatchExpressionParser::kAllowAllSpecialFeatures)
+                          .getStatus());
     }
     {
         BSONObj query = fromjson("{loc: {$nearSphere: [0,0], $eq: 1}}");
-        const CollatorInterface* collator = nullptr;
-        ASSERT_THROWS(
-            MatchExpressionParser::parse(query, ExtensionsCallbackDisallowExtensions(), collator),
-            UserException);
-=======
-        boost::intrusive_ptr<ExpressionContextForTest> expCtx(new ExpressionContextForTest());
-        ASSERT_NOT_OK(MatchExpressionParser::parse(query,
-                                                   expCtx,
-                                                   ExtensionsCallbackNoop(),
-                                                   MatchExpressionParser::kAllowAllSpecialFeatures)
-                          .getStatus());
-    }
-    {
-        BSONObj query = fromjson("{loc: {$nearSphere: [0,0], $minDistance: {}}}");
-        boost::intrusive_ptr<ExpressionContextForTest> expCtx(new ExpressionContextForTest());
-        ASSERT_NOT_OK(MatchExpressionParser::parse(query,
-                                                   expCtx,
-                                                   ExtensionsCallbackNoop(),
-                                                   MatchExpressionParser::kAllowAllSpecialFeatures)
-                          .getStatus());
-    }
-    {
-        BSONObj query = fromjson("{loc: {$nearSphere: [0,0], $eq: 1}}");
-        boost::intrusive_ptr<ExpressionContextForTest> expCtx(new ExpressionContextForTest());
-        ASSERT_NOT_OK(MatchExpressionParser::parse(query,
-                                                   expCtx,
-                                                   ExtensionsCallbackNoop(),
-                                                   MatchExpressionParser::kAllowAllSpecialFeatures)
-                          .getStatus());
->>>>>>> f378d467
+        boost::intrusive_ptr<ExpressionContextForTest> expCtx(new ExpressionContextForTest());
+        ASSERT_NOT_OK(MatchExpressionParser::parse(query,
+                                                   expCtx,
+                                                   ExtensionsCallbackNoop(),
+                                                   MatchExpressionParser::kAllowAllSpecialFeatures)
+                          .getStatus());
     }
 }
 
