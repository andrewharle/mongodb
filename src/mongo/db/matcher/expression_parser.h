--- conflicted
+++ resolved
@@ -48,7 +48,6 @@
 
 namespace mongo {
 
-class CollatorInterface;
 class OperationContext;
 
 enum class PathAcceptingKeyword {
@@ -94,18 +93,6 @@
     /**
      * Features allowed in match expression parsing.
      */
-<<<<<<< HEAD
-    static StatusWithMatchExpression parse(const BSONObj& obj,
-                                           const ExtensionsCallback& extensionsCallback,
-                                           const CollatorInterface* collator) {
-        const bool topLevelCall = true;
-        return MatchExpressionParser(&extensionsCallback)._parse(obj, collator, topLevelCall);
-    }
-
-private:
-    MatchExpressionParser(const ExtensionsCallback* extensionsCallback)
-        : _extensionsCallback(extensionsCallback) {}
-=======
     enum AllowedFeatures {
         kText = 1,
         kGeoNear = 1 << 1,
@@ -119,7 +106,6 @@
         std::numeric_limits<unsigned long long>::max();
     static constexpr AllowedFeatureSet kDefaultSpecialFeatures =
         AllowedFeatures::kExpr | AllowedFeatures::kJSONSchema;
->>>>>>> f378d467
 
     /**
      * Parses PathAcceptingKeyword from 'typeElem'. Returns 'defaultKeyword' if 'typeElem'
@@ -143,89 +129,12 @@
      * Parses a BSONElement of any numeric type into a positive long long, failing if the value
      * is any of the following:
      *
-<<<<<<< HEAD
-     * 'collator' is the collator that constructed collation-aware MatchExpressions will use.  It
-     * must outlive the returned MatchExpression and any clones made of it.
-     *
-     * 'topLevel' indicates whether or not the we are at the top level of the tree across recursive
-     * class to this function. This is used to apply special logic at the top level.
-     */
-    StatusWithMatchExpression _parse(const BSONObj& obj,
-                                     const CollatorInterface* collator,
-                                     bool topLevel);
-
-    /**
-     * parses a field in a sub expression
-     * if the query is { x : { $gt : 5, $lt : 8 } }
-     * e is { $gt : 5, $lt : 8 }
-     */
-    Status _parseSub(const char* name,
-                     const BSONObj& obj,
-                     AndMatchExpression* root,
-                     const CollatorInterface* collator,
-                     bool topLevel);
-
-    /**
-     * parses a single field in a sub expression
-     * if the query is { x : { $gt : 5, $lt : 8 } }
-     * e is $gt : 5
-     */
-    StatusWithMatchExpression _parseSubField(const BSONObj& context,
-                                             const AndMatchExpression* andSoFar,
-                                             const char* name,
-                                             const BSONElement& e,
-                                             const CollatorInterface* collator,
-                                             bool topLevel);
-
-    StatusWithMatchExpression _parseComparison(const char* name,
-                                               ComparisonMatchExpression* cmp,
-                                               const BSONElement& e,
-                                               const CollatorInterface* collator);
-
-    StatusWithMatchExpression _parseMOD(const char* name, const BSONElement& e);
-
-    StatusWithMatchExpression _parseRegexElement(const char* name, const BSONElement& e);
-
-    StatusWithMatchExpression _parseRegexDocument(const char* name, const BSONObj& doc);
-
-
-    Status _parseInExpression(InMatchExpression* entries,
-                              const BSONObj& theArray,
-                              const CollatorInterface* collator);
-
-    StatusWithMatchExpression _parseType(const char* name, const BSONElement& elt);
-
-    // arrays
-
-    StatusWithMatchExpression _parseElemMatch(const char* name,
-                                              const BSONElement& e,
-                                              const CollatorInterface* collator,
-                                              bool topLevel);
-
-    StatusWithMatchExpression _parseAll(const char* name,
-                                        const BSONElement& e,
-                                        const CollatorInterface* collator,
-                                        bool topLevel);
-
-    // tree
-
-    Status _parseTreeList(const BSONObj& arr,
-                          ListOfMatchExpression* out,
-                          const CollatorInterface* collator,
-                          bool topLevel);
-
-    StatusWithMatchExpression _parseNot(const char* name,
-                                        const BSONElement& e,
-                                        const CollatorInterface* collator,
-                                        bool topLevel);
-=======
      * - NaN.
      * - Negative.
      * - A floating point number which is not integral.
      * - Too large to fit within a 64-bit signed integer.
      */
     static StatusWith<long long> parseIntegerElementToNonNegativeLong(BSONElement elem);
->>>>>>> f378d467
 
     /**
      * Parses a BSONElement of any numeric type into a long long, failing if the value
@@ -246,13 +155,4 @@
      */
     static StatusWith<int> parseIntegerElementToInt(BSONElement elem);
 };
-<<<<<<< HEAD
-
-typedef stdx::function<StatusWithMatchExpression(
-    const char* name, int type, const BSONObj& section)>
-    MatchExpressionParserGeoCallback;
-extern MatchExpressionParserGeoCallback expressionParserGeoCallback;
-}
-=======
-}  // namespace mongo
->>>>>>> f378d467
+}  // namespace mongo