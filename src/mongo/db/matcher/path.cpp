--- conflicted
+++ resolved
@@ -84,11 +84,6 @@
     _path = NULL;
 }
 
-<<<<<<< HEAD
-BSONElementIterator::BSONElementIterator(const ElementPath* path, const BSONObj& context)
-    : _path(path), _context(context) {
-    _state = BEGIN;
-=======
 BSONElementIterator::BSONElementIterator(const ElementPath* path,
                                          size_t suffixIndex,
                                          BSONElement elementToIterate)
@@ -100,7 +95,6 @@
     : _path(path), _state(BEGIN) {
     _traversalStart =
         getFieldDottedOrArray(objectToIterate, _path->fieldRef(), &_traversalStartIndex);
->>>>>>> f378d467
 }
 
 BSONElementIterator::~BSONElementIterator() {}
