
/**
 *    Copyright (C) 2018-present MongoDB, Inc.
 *
 *    This program is free software: you can redistribute it and/or modify
 *    it under the terms of the Server Side Public License, version 1,
 *    as published by MongoDB, Inc.
 *
 *    This program is distributed in the hope that it will be useful,
 *    but WITHOUT ANY WARRANTY; without even the implied warranty of
 *    MERCHANTABILITY or FITNESS FOR A PARTICULAR PURPOSE.  See the
 *    Server Side Public License for more details.
 *
 *    You should have received a copy of the Server Side Public License
 *    along with this program. If not, see
 *    <http://www.mongodb.com/licensing/server-side-public-license>.
 *
 *    As a special exception, the copyright holders give permission to link the
 *    code of portions of this program with the OpenSSL library under certain
 *    conditions as described in each individual source file and distribute
 *    linked combinations including the program with the OpenSSL library. You
 *    must comply with the Server Side Public License in all respects for
 *    all of the code used other than as permitted herein. If you modify file(s)
 *    with this exception, you may extend this exception to your version of the
 *    file(s), but you are not obligated to do so. If you do not wish to do so,
 *    delete this exception statement from your version. If you delete this
 *    exception statement from all source files in the program, then also delete
 *    it in the license file.
 */

#include "mongo/platform/basic.h"

#include "mongo/db/matcher/expression_leaf.h"

#include <cmath>
#include <pcrecpp.h>

#include "mongo/bson/bsonelement_comparator.h"
#include "mongo/bson/bsonmisc.h"
#include "mongo/bson/bsonobj.h"
#include "mongo/config.h"
#include "mongo/db/field_ref.h"
#include "mongo/db/jsobj.h"
#include "mongo/db/matcher/expression_parser.h"
#include "mongo/db/matcher/path.h"
#include "mongo/db/query/collation/collator_interface.h"
#include "mongo/stdx/memory.h"
#include "mongo/util/mongoutils/str.h"

namespace mongo {

<<<<<<< HEAD
Status LeafMatchExpression::setPath(StringData path) {
    _path = path;
    return _elementPath.init(_path);
=======
ComparisonMatchExpressionBase::ComparisonMatchExpressionBase(
    MatchType type,
    StringData path,
    const BSONElement& rhs,
    ElementPath::LeafArrayBehavior leafArrBehavior,
    ElementPath::NonLeafArrayBehavior nonLeafArrBehavior)
    : LeafMatchExpression(type, path, leafArrBehavior, nonLeafArrBehavior), _rhs(rhs) {
    invariant(_rhs);
>>>>>>> f378d467
}

bool ComparisonMatchExpressionBase::equivalent(const MatchExpression* other) const {
    if (other->matchType() != matchType())
        return false;
    auto realOther = static_cast<const ComparisonMatchExpressionBase*>(other);

    if (!CollatorInterface::collatorsMatch(_collator, realOther->_collator)) {
        return false;
    }

    const StringData::ComparatorInterface* stringComparator = nullptr;
    BSONElementComparator eltCmp(BSONElementComparator::FieldNamesMode::kIgnore, stringComparator);
    return path() == realOther->path() && eltCmp.evaluate(_rhs == realOther->_rhs);
}

void ComparisonMatchExpressionBase::debugString(StringBuilder& debug, int level) const {
    _debugAddSpace(debug, level);
    debug << path() << " " << name();
    debug << " " << _rhs.toString(false);

    MatchExpression::TagData* td = getTag();
    if (td) {
        debug << " ";
        td->debugString(&debug);
    }

<<<<<<< HEAD
    if (!CollatorInterface::collatorsMatch(_collator, realOther->_collator)) {
        return false;
    }

    const StringData::ComparatorInterface* stringComparator = nullptr;
    BSONElementComparator eltCmp(BSONElementComparator::FieldNamesMode::kIgnore, stringComparator);
    return path() == realOther->path() && eltCmp.evaluate(_rhs == realOther->_rhs);
=======
    debug << "\n";
>>>>>>> f378d467
}

BSONObj ComparisonMatchExpressionBase::getSerializedRightHandSide() const {
    return BSON(name() << _rhs);
}

ComparisonMatchExpression::ComparisonMatchExpression(MatchType type,
                                                     StringData path,
                                                     const BSONElement& rhs)
    : ComparisonMatchExpressionBase(type,
                                    path,
                                    rhs,
                                    ElementPath::LeafArrayBehavior::kTraverse,
                                    ElementPath::NonLeafArrayBehavior::kTraverse) {
    uassert(
        ErrorCodes::BadValue, "cannot compare to undefined", _rhs.type() != BSONType::Undefined);

    switch (matchType()) {
        case LT:
        case LTE:
        case EQ:
        case GT:
        case GTE:
            break;
        default:
            uasserted(ErrorCodes::BadValue, "bad match type for ComparisonMatchExpression");
    }
<<<<<<< HEAD

    return setPath(path);
}


bool ComparisonMatchExpression::matchesSingleElement(const BSONElement& e) const {

=======
}

bool ComparisonMatchExpression::matchesSingleElement(const BSONElement& e,
                                                     MatchDetails* details) const {
>>>>>>> f378d467
    if (e.canonicalType() != _rhs.canonicalType()) {
        // some special cases
        //  jstNULL and undefined are treated the same
        if (e.canonicalType() + _rhs.canonicalType() == 5) {
            return matchType() == EQ || matchType() == LTE || matchType() == GTE;
        }

        if (_rhs.type() == MaxKey || _rhs.type() == MinKey) {
            return matchType() != EQ;
        }
        return false;
    }

    // Special case handling for NaN. NaN is equal to NaN but
    // otherwise always compares to false.
    if (std::isnan(e.numberDouble()) || std::isnan(_rhs.numberDouble())) {
        bool bothNaN = std::isnan(e.numberDouble()) && std::isnan(_rhs.numberDouble());
        switch (matchType()) {
            case LT:
                return false;
            case LTE:
                return bothNaN;
            case EQ:
                return bothNaN;
            case GT:
                return false;
            case GTE:
                return bothNaN;
            default:
                // This is a comparison match expression, so it must be either
                // a $lt, $lte, $gt, $gte, or equality expression.
                fassertFailed(17448);
        }
    }

<<<<<<< HEAD
    int x = compareElementValues(e, _rhs, _collator);
=======
    int x = BSONElement::compareElements(
        e, _rhs, BSONElement::ComparisonRules::kConsiderFieldName, _collator);
>>>>>>> f378d467

    switch (matchType()) {
        case LT:
            return x < 0;
        case LTE:
            return x <= 0;
        case EQ:
            return x == 0;
        case GT:
            return x > 0;
        case GTE:
            return x >= 0;
        default:
            // This is a comparison match expression, so it must be either
            // a $lt, $lte, $gt, $gte, or equality expression.
            fassertFailed(16828);
    }
}

<<<<<<< HEAD
void ComparisonMatchExpression::debugString(StringBuilder& debug, int level) const {
    _debugAddSpace(debug, level);
    debug << path() << " ";
    switch (matchType()) {
        case LT:
            debug << "$lt";
            break;
        case LTE:
            debug << "$lte";
            break;
        case EQ:
            debug << "==";
            break;
        case GT:
            debug << "$gt";
            break;
        case GTE:
            debug << "$gte";
            break;
        default:
            invariant(false);
    }
    debug << " " << _rhs.toString(false);

    MatchExpression::TagData* td = getTag();
    if (NULL != td) {
        debug << " ";
        td->debugString(&debug);
    }

    debug << "\n";
}

void ComparisonMatchExpression::serialize(BSONObjBuilder* out) const {
    std::string opString = "";
    switch (matchType()) {
        case LT:
            opString = "$lt";
            break;
        case LTE:
            opString = "$lte";
            break;
        case EQ:
            opString = "$eq";
            break;
        case GT:
            opString = "$gt";
            break;
        case GTE:
            opString = "$gte";
            break;
        default:
            invariant(false);
    }

    out->append(path(), BSON(opString << _rhs));
}
=======
constexpr StringData EqualityMatchExpression::kName;
constexpr StringData LTMatchExpression::kName;
constexpr StringData LTEMatchExpression::kName;
constexpr StringData GTMatchExpression::kName;
constexpr StringData GTEMatchExpression::kName;
>>>>>>> f378d467

// ---------------

// TODO: move
inline pcrecpp::RE_Options flags2options(const char* flags) {
    pcrecpp::RE_Options options;
    options.set_utf8(true);
    while (flags && *flags) {
        if (*flags == 'i')
            options.set_caseless(true);
        else if (*flags == 'm')
            options.set_multiline(true);
        else if (*flags == 'x')
            options.set_extended(true);
        else if (*flags == 's')
            options.set_dotall(true);
        flags++;
    }
    return options;
}

const std::set<char> RegexMatchExpression::kValidRegexFlags = {'i', 'm', 's', 'x'};
constexpr size_t RegexMatchExpression::kMaxPatternSize;

RegexMatchExpression::RegexMatchExpression(StringData path, const BSONElement& e)
    : LeafMatchExpression(REGEX, path),
      _regex(e.regex()),
      _flags(e.regexFlags()),
      _re(new pcrecpp::RE(_regex.c_str(), flags2options(_flags.c_str()))) {
    uassert(ErrorCodes::BadValue, "regex not a regex", e.type() == RegEx);
    _init();
}

RegexMatchExpression::RegexMatchExpression(StringData path, StringData regex, StringData options)
    : LeafMatchExpression(REGEX, path),
      _regex(regex.toString()),
      _flags(options.toString()),
      _re(new pcrecpp::RE(_regex.c_str(), flags2options(_flags.c_str()))) {
    _init();
}

void RegexMatchExpression::_init() {
    uassert(
        ErrorCodes::BadValue, "Regular expression is too long", _regex.size() <= kMaxPatternSize);

    uassert(ErrorCodes::BadValue,
            "Regular expression cannot contain an embedded null byte",
            _regex.find('\0') == std::string::npos);

    uassert(ErrorCodes::BadValue,
            "Regular expression options string cannot contain an embedded null byte",
            _flags.find('\0') == std::string::npos);
}

RegexMatchExpression::~RegexMatchExpression() {}

bool RegexMatchExpression::equivalent(const MatchExpression* other) const {
    if (matchType() != other->matchType())
        return false;

<<<<<<< HEAD
    return setPath(path);
}

bool RegexMatchExpression::matchesSingleElement(const BSONElement& e) const {
=======
    const RegexMatchExpression* realOther = static_cast<const RegexMatchExpression*>(other);
    return path() == realOther->path() && _regex == realOther->_regex &&
        _flags == realOther->_flags;
}

bool RegexMatchExpression::matchesSingleElement(const BSONElement& e, MatchDetails* details) const {
>>>>>>> f378d467
    switch (e.type()) {
        case String:
        case Symbol: {
            // String values stored in documents can contain embedded NUL bytes. We construct a
            // pcrecpp::StringPiece instance using the full length of the string to avoid truncating
            // 'data' early.
            pcrecpp::StringPiece data(e.valuestr(), e.valuestrsize() - 1);
            return _re->PartialMatch(data);
        }
        case RegEx:
            return _regex == e.regex() && _flags == e.regexFlags();
        default:
            return false;
    }
}

void RegexMatchExpression::debugString(StringBuilder& debug, int level) const {
    _debugAddSpace(debug, level);
    debug << path() << " regex /" << _regex << "/" << _flags;

    MatchExpression::TagData* td = getTag();
    if (NULL != td) {
        debug << " ";
        td->debugString(&debug);
    }
    debug << "\n";
}

<<<<<<< HEAD
void RegexMatchExpression::serialize(BSONObjBuilder* out) const {
    BSONObjBuilder regexBuilder(out->subobjStart(path()));
=======
BSONObj RegexMatchExpression::getSerializedRightHandSide() const {
    BSONObjBuilder regexBuilder;
>>>>>>> f378d467
    regexBuilder.append("$regex", _regex);

    if (!_flags.empty()) {
        regexBuilder.append("$options", _flags);
    }

<<<<<<< HEAD
    regexBuilder.doneFast();
=======
    return regexBuilder.obj();
>>>>>>> f378d467
}

void RegexMatchExpression::serializeToBSONTypeRegex(BSONObjBuilder* out) const {
    out->appendRegex(path(), _regex, _flags);
}

void RegexMatchExpression::shortDebugString(StringBuilder& debug) const {
    debug << "/" << _regex << "/" << _flags;
}

// ---------

<<<<<<< HEAD
Status ModMatchExpression::init(StringData path, int divisor, int remainder) {
    if (divisor == 0)
        return Status(ErrorCodes::BadValue, "divisor cannot be 0");
    _divisor = divisor;
    _remainder = remainder;
    return setPath(path);
=======
ModMatchExpression::ModMatchExpression(StringData path, int divisor, int remainder)
    : LeafMatchExpression(MOD, path), _divisor(divisor), _remainder(remainder) {
    uassert(ErrorCodes::BadValue, "divisor cannot be 0", divisor != 0);
>>>>>>> f378d467
}

bool ModMatchExpression::matchesSingleElement(const BSONElement& e, MatchDetails* details) const {
    if (!e.isNumber())
        return false;
    return e.numberLong() % _divisor == _remainder;
}

void ModMatchExpression::debugString(StringBuilder& debug, int level) const {
    _debugAddSpace(debug, level);
    debug << path() << " mod " << _divisor << " % x == " << _remainder;
    MatchExpression::TagData* td = getTag();
    if (NULL != td) {
        debug << " ";
        td->debugString(&debug);
    }
    debug << "\n";
}

<<<<<<< HEAD
void ModMatchExpression::serialize(BSONObjBuilder* out) const {
    out->append(path(), BSON("$mod" << BSON_ARRAY(_divisor << _remainder)));
=======
BSONObj ModMatchExpression::getSerializedRightHandSide() const {
    return BSON("$mod" << BSON_ARRAY(_divisor << _remainder));
>>>>>>> f378d467
}

bool ModMatchExpression::equivalent(const MatchExpression* other) const {
    if (matchType() != other->matchType())
        return false;

    const ModMatchExpression* realOther = static_cast<const ModMatchExpression*>(other);
    return path() == realOther->path() && _divisor == realOther->_divisor &&
        _remainder == realOther->_remainder;
}


// ------------------

<<<<<<< HEAD
Status ExistsMatchExpression::init(StringData path) {
    return setPath(path);
}
=======
ExistsMatchExpression::ExistsMatchExpression(StringData path) : LeafMatchExpression(EXISTS, path) {}
>>>>>>> f378d467

bool ExistsMatchExpression::matchesSingleElement(const BSONElement& e,
                                                 MatchDetails* details) const {
    return !e.eoo();
}

void ExistsMatchExpression::debugString(StringBuilder& debug, int level) const {
    _debugAddSpace(debug, level);
    debug << path() << " exists";
    MatchExpression::TagData* td = getTag();
    if (NULL != td) {
        debug << " ";
        td->debugString(&debug);
    }
    debug << "\n";
}

<<<<<<< HEAD
void ExistsMatchExpression::serialize(BSONObjBuilder* out) const {
    out->append(path(), BSON("$exists" << true));
=======
BSONObj ExistsMatchExpression::getSerializedRightHandSide() const {
    return BSON("$exists" << true);
>>>>>>> f378d467
}

bool ExistsMatchExpression::equivalent(const MatchExpression* other) const {
    if (matchType() != other->matchType())
        return false;

    const ExistsMatchExpression* realOther = static_cast<const ExistsMatchExpression*>(other);
    return path() == realOther->path();
}


// ----

<<<<<<< HEAD
const std::string TypeMatchExpression::kMatchesAllNumbersAlias = "number";

const stdx::unordered_map<std::string, BSONType> TypeMatchExpression::typeAliasMap = {
    {typeName(NumberDouble), NumberDouble},
    {typeName(String), String},
    {typeName(Object), Object},
    {typeName(Array), Array},
    {typeName(BinData), BinData},
    {typeName(Undefined), Undefined},
    {typeName(jstOID), jstOID},
    {typeName(Bool), Bool},
    {typeName(Date), Date},
    {typeName(jstNULL), jstNULL},
    {typeName(RegEx), RegEx},
    {typeName(DBRef), DBRef},
    {typeName(Code), Code},
    {typeName(Symbol), Symbol},
    {typeName(CodeWScope), CodeWScope},
    {typeName(NumberInt), NumberInt},
    {typeName(bsonTimestamp), bsonTimestamp},
    {typeName(NumberLong), NumberLong},
    {typeName(NumberDecimal), NumberDecimal},
    {typeName(MaxKey), MaxKey},
    {typeName(MinKey), MinKey}};

Status TypeMatchExpression::initWithBSONType(StringData path, int type) {
    if (!isValidBSONType(type)) {
        return Status(ErrorCodes::BadValue,
                      str::stream() << "Invalid numerical $type code: " << type);
    }

    _path = path;
    _type = static_cast<BSONType>(type);
    return _elementPath.init(_path);
}

Status TypeMatchExpression::initAsMatchingAllNumbers(StringData path) {
    _path = path;
    _matchesAllNumbers = true;
    return _elementPath.init(_path);
}

bool TypeMatchExpression::matchesSingleElement(const BSONElement& e) const {
    if (_matchesAllNumbers) {
        return e.isNumber();
    }

    return e.type() == _type;
}

bool TypeMatchExpression::matches(const MatchableDocument* doc, MatchDetails* details) const {
    MatchableDocument::IteratorHolder cursor(doc, &_elementPath);
    while (cursor->more()) {
        ElementIterator::Context e = cursor->next();

        // In the case where _elementPath is referring to an array,
        // $type should match elements of that array only.
        // outerArray() helps to identify elements of the array
        // and the containing array itself.
        // This matters when we are looking for {$type: Array}.
        // Example (_elementPath refers to field 'a' and _type is Array):
        // a : [        // outer array. should not match
        //     123,     // inner array
        //     [ 456 ], // inner array. should match
        //     ...
        // ]
        if (_type == mongo::Array && e.outerArray()) {
            continue;
        }
=======
InMatchExpression::InMatchExpression(StringData path)
    : LeafMatchExpression(MATCH_IN, path),
      _eltCmp(BSONElementComparator::FieldNamesMode::kIgnore, _collator),
      _equalitySet(_eltCmp.makeBSONEltFlatSet(_originalEqualityVector)) {}
>>>>>>> f378d467

std::unique_ptr<MatchExpression> InMatchExpression::shallowClone() const {
    auto next = stdx::make_unique<InMatchExpression>(path());
    next->setCollator(_collator);
    if (getTag()) {
        next->setTag(getTag()->clone());
    }
    next->_hasNull = _hasNull;
    next->_hasEmptyArray = _hasEmptyArray;
    next->_equalitySet = _equalitySet;
    next->_originalEqualityVector = _originalEqualityVector;
    for (auto&& regex : _regexes) {
        std::unique_ptr<RegexMatchExpression> clonedRegex(
            static_cast<RegexMatchExpression*>(regex->shallowClone().release()));
        next->_regexes.push_back(std::move(clonedRegex));
    }
    return std::move(next);
}

bool InMatchExpression::matchesSingleElement(const BSONElement& e, MatchDetails* details) const {
    if (_hasNull && e.eoo()) {
        return true;
    }
    if (_equalitySet.find(e) != _equalitySet.end()) {
        return true;
    }
    for (auto&& regex : _regexes) {
        if (regex->matchesSingleElement(e, details)) {
            return true;
        }
    }
    return false;
}

void InMatchExpression::debugString(StringBuilder& debug, int level) const {
    _debugAddSpace(debug, level);
<<<<<<< HEAD
    debug << _path << " type: ";
    if (matchesAllNumbers()) {
        debug << kMatchesAllNumbersAlias;
    } else {
        debug << _type;
    }

=======
    debug << path() << " $in ";
    debug << "[ ";
    for (auto&& equality : _equalitySet) {
        debug << equality.toString(false) << " ";
    }
    for (auto&& regex : _regexes) {
        regex->shortDebugString(debug);
        debug << " ";
    }
    debug << "]";
>>>>>>> f378d467
    MatchExpression::TagData* td = getTag();
    if (NULL != td) {
        debug << " ";
        td->debugString(&debug);
    }
    debug << "\n";
}

<<<<<<< HEAD
void TypeMatchExpression::serialize(BSONObjBuilder* out) const {
    if (matchesAllNumbers()) {
        out->append(path(), BSON("$type" << kMatchesAllNumbersAlias));
    } else {
        out->append(path(), BSON("$type" << _type));
    }
=======
BSONObj InMatchExpression::getSerializedRightHandSide() const {
    BSONObjBuilder inBob;
    BSONArrayBuilder arrBob(inBob.subarrayStart("$in"));
    for (auto&& _equality : _equalitySet) {
        arrBob.append(_equality);
    }
    for (auto&& _regex : _regexes) {
        BSONObjBuilder regexBob;
        _regex->serializeToBSONTypeRegex(&regexBob);
        arrBob.append(regexBob.obj().firstElement());
    }
    arrBob.doneFast();
    return inBob.obj();
>>>>>>> f378d467
}

bool InMatchExpression::equivalent(const MatchExpression* other) const {
    if (matchType() != other->matchType()) {
        return false;
    }
    const InMatchExpression* realOther = static_cast<const InMatchExpression*>(other);
    if (path() != realOther->path()) {
        return false;
    }
    if (_hasNull != realOther->_hasNull) {
        return false;
    }
    if (_regexes.size() != realOther->_regexes.size()) {
        return false;
    }
    for (size_t i = 0; i < _regexes.size(); ++i) {
        if (!_regexes[i]->equivalent(realOther->_regexes[i].get())) {
            return false;
        }
    }
    if (!CollatorInterface::collatorsMatch(_collator, realOther->_collator)) {
        return false;
    }
    // We use an element-wise comparison to check equivalence of '_equalitySet'.  Unfortunately, we
    // can't use BSONElementSet::operator==(), as it does not use the comparator object the set is
    // initialized with (and as such, it is not collation-aware).
    if (_equalitySet.size() != realOther->_equalitySet.size()) {
        return false;
    }
    auto thisEqIt = _equalitySet.begin();
    auto otherEqIt = realOther->_equalitySet.begin();
    for (; thisEqIt != _equalitySet.end(); ++thisEqIt, ++otherEqIt) {
        const bool considerFieldName = false;
        if (thisEqIt->woCompare(*otherEqIt, considerFieldName, _collator)) {
            return false;
        }
    }
    invariant(otherEqIt == realOther->_equalitySet.end());
    return true;
}

void InMatchExpression::_doSetCollator(const CollatorInterface* collator) {
    _collator = collator;
    _eltCmp = BSONElementComparator(BSONElementComparator::FieldNamesMode::kIgnore, _collator);

<<<<<<< HEAD
// -----------

Status InMatchExpression::init(StringData path) {
    return setPath(path);
}

std::unique_ptr<MatchExpression> InMatchExpression::shallowClone() const {
    auto next = stdx::make_unique<InMatchExpression>();
    next->init(path());
    next->setCollator(_collator);
    if (getTag()) {
        next->setTag(getTag()->clone());
    }
    next->_hasNull = _hasNull;
    next->_hasEmptyArray = _hasEmptyArray;
    next->_equalitySet = _equalitySet;
    next->_originalEqualityVector = _originalEqualityVector;
    for (auto&& regex : _regexes) {
        std::unique_ptr<RegexMatchExpression> clonedRegex(
            static_cast<RegexMatchExpression*>(regex->shallowClone().release()));
        next->_regexes.push_back(std::move(clonedRegex));
    }
    return std::move(next);
}

bool InMatchExpression::matchesSingleElement(const BSONElement& e) const {
    if (_hasNull && e.eoo()) {
        return true;
    }
    if (_equalitySet.find(e) != _equalitySet.end()) {
        return true;
    }
    for (auto&& regex : _regexes) {
        if (regex->matchesSingleElement(e)) {
            return true;
        }
    }
    return false;
}

void InMatchExpression::debugString(StringBuilder& debug, int level) const {
    _debugAddSpace(debug, level);
    debug << path() << " $in ";
    debug << "[ ";
    for (auto&& equality : _equalitySet) {
        debug << equality.toString(false) << " ";
    }
    for (auto&& regex : _regexes) {
        regex->shortDebugString(debug);
        debug << " ";
    }
    debug << "]";
    MatchExpression::TagData* td = getTag();
    if (NULL != td) {
        debug << " ";
        td->debugString(&debug);
    }
    debug << "\n";
}

void InMatchExpression::serialize(BSONObjBuilder* out) const {
    BSONObjBuilder inBob(out->subobjStart(path()));
    BSONArrayBuilder arrBob(inBob.subarrayStart("$in"));
    for (auto&& _equality : _equalitySet) {
        arrBob.append(_equality);
    }
    for (auto&& _regex : _regexes) {
        BSONObjBuilder regexBob;
        _regex->serializeToBSONTypeRegex(&regexBob);
        arrBob.append(regexBob.obj().firstElement());
    }
    arrBob.doneFast();
    inBob.doneFast();
}

bool InMatchExpression::equivalent(const MatchExpression* other) const {
    if (matchType() != other->matchType()) {
        return false;
    }
    const InMatchExpression* realOther = static_cast<const InMatchExpression*>(other);
    if (path() != realOther->path()) {
        return false;
    }
    if (_hasNull != realOther->_hasNull) {
        return false;
    }
    if (_regexes.size() != realOther->_regexes.size()) {
        return false;
    }
    for (size_t i = 0; i < _regexes.size(); ++i) {
        if (!_regexes[i]->equivalent(realOther->_regexes[i].get())) {
            return false;
        }
    }
    if (!CollatorInterface::collatorsMatch(_collator, realOther->_collator)) {
        return false;
    }
    // We use an element-wise comparison to check equivalence of '_equalitySet'.  Unfortunately, we
    // can't use BSONElementSet::operator==(), as it does not use the comparator object the set is
    // initialized with (and as such, it is not collation-aware).
    if (_equalitySet.size() != realOther->_equalitySet.size()) {
        return false;
    }
    auto thisEqIt = _equalitySet.begin();
    auto otherEqIt = realOther->_equalitySet.begin();
    for (; thisEqIt != _equalitySet.end(); ++thisEqIt, ++otherEqIt) {
        const bool considerFieldName = false;
        if (thisEqIt->woCompare(*otherEqIt, considerFieldName, _collator)) {
            return false;
        }
    }
    invariant(otherEqIt == realOther->_equalitySet.end());
    return true;
}

void InMatchExpression::_doSetCollator(const CollatorInterface* collator) {
    _collator = collator;
    _eltCmp = BSONElementComparator(BSONElementComparator::FieldNamesMode::kIgnore, _collator);

    // Re-sort the list of equalities according to our current comparator. This is necessary to work
    // around https://svn.boost.org/trac10/ticket/13140.
    std::sort(
        _originalEqualityVector.begin(), _originalEqualityVector.end(), _eltCmp.makeLessThan());

    // We need to re-compute '_equalitySet', since our set comparator has changed.
    _equalitySet = _eltCmp.makeBSONEltFlatSet(_originalEqualityVector);
}

Status InMatchExpression::setEqualities(std::vector<BSONElement> equalities) {
    for (auto&& equality : equalities) {
        if (equality.type() == BSONType::RegEx) {
            return Status(ErrorCodes::BadValue, "InMatchExpression equality cannot be a regex");
        }
        if (equality.type() == BSONType::Undefined) {
            return Status(ErrorCodes::BadValue, "InMatchExpression equality cannot be undefined");
        }

        if (equality.type() == BSONType::jstNULL) {
            _hasNull = true;
        } else if (equality.type() == BSONType::Array && equality.Obj().isEmpty()) {
            _hasEmptyArray = true;
        }
    }

    _originalEqualityVector = std::move(equalities);

    // Sort the list of equalities to work around https://svn.boost.org/trac10/ticket/13140.
    std::sort(
        _originalEqualityVector.begin(), _originalEqualityVector.end(), _eltCmp.makeLessThan());

    _equalitySet = _eltCmp.makeBSONEltFlatSet(_originalEqualityVector);

    return Status::OK();
}

Status InMatchExpression::addRegex(std::unique_ptr<RegexMatchExpression> expr) {
    _regexes.push_back(std::move(expr));
    return Status::OK();
=======
    if (!std::is_sorted(_originalEqualityVector.begin(),
                        _originalEqualityVector.end(),
                        _eltCmp.makeLessThan())) {
        // Re-sort the list of equalities according to our current comparator. This is necessary to
        // work around https://svn.boost.org/trac10/ticket/13140.
        std::sort(
            _originalEqualityVector.begin(), _originalEqualityVector.end(), _eltCmp.makeLessThan());
    }

    // We need to re-compute '_equalitySet', since our set comparator has changed.
    _equalitySet = _eltCmp.makeBSONEltFlatSet(_originalEqualityVector);
}

Status InMatchExpression::setEqualities(std::vector<BSONElement> equalities) {
    for (auto&& equality : equalities) {
        if (equality.type() == BSONType::RegEx) {
            return Status(ErrorCodes::BadValue, "InMatchExpression equality cannot be a regex");
        }
        if (equality.type() == BSONType::Undefined) {
            return Status(ErrorCodes::BadValue, "InMatchExpression equality cannot be undefined");
        }

        if (equality.type() == BSONType::jstNULL) {
            _hasNull = true;
        } else if (equality.type() == BSONType::Array && equality.Obj().isEmpty()) {
            _hasEmptyArray = true;
        }
    }

    _originalEqualityVector = std::move(equalities);

    if (!std::is_sorted(_originalEqualityVector.begin(),
                        _originalEqualityVector.end(),
                        _eltCmp.makeLessThan())) {
        // Sort the list of equalities to work around https://svn.boost.org/trac10/ticket/13140.
        std::sort(
            _originalEqualityVector.begin(), _originalEqualityVector.end(), _eltCmp.makeLessThan());
    }

    _equalitySet = _eltCmp.makeBSONEltFlatSet(_originalEqualityVector);

    return Status::OK();
}

Status InMatchExpression::addRegex(std::unique_ptr<RegexMatchExpression> expr) {
    _regexes.push_back(std::move(expr));
    return Status::OK();
}

MatchExpression::ExpressionOptimizerFunc InMatchExpression::getOptimizer() const {
    return [](std::unique_ptr<MatchExpression> expression) -> std::unique_ptr<MatchExpression> {
        // NOTE: We do not recursively call optimize() on the RegexMatchExpression children in the
        // _regexes list. We assume that optimize() on a RegexMatchExpression is a no-op.

        auto& regexList = static_cast<InMatchExpression&>(*expression)._regexes;
        auto& equalitySet = static_cast<InMatchExpression&>(*expression)._equalitySet;
        auto collator = static_cast<InMatchExpression&>(*expression).getCollator();
        if (regexList.size() == 1 && equalitySet.empty()) {
            // Simplify IN of exactly one regex to be a regex match.
            auto& childRe = regexList.front();
            invariant(!childRe->getTag());

            auto simplifiedExpression = stdx::make_unique<RegexMatchExpression>(
                expression->path(), childRe->getString(), childRe->getFlags());
            if (expression->getTag()) {
                simplifiedExpression->setTag(expression->getTag()->clone());
            }
            return std::move(simplifiedExpression);
        } else if (equalitySet.size() == 1 && regexList.empty()) {
            // Simplify IN of exactly one equality to be an EqualityMatchExpression.
            auto simplifiedExpression = stdx::make_unique<EqualityMatchExpression>(
                expression->path(), *(equalitySet.begin()));
            simplifiedExpression->setCollator(collator);
            if (expression->getTag()) {
                simplifiedExpression->setTag(expression->getTag()->clone());
            }

            return std::move(simplifiedExpression);
        }

        return expression;
    };
>>>>>>> f378d467
}

// -----------

BitTestMatchExpression::BitTestMatchExpression(MatchType type,
                                               StringData path,
                                               std::vector<uint32_t> bitPositions)
    : LeafMatchExpression(type, path), _bitPositions(std::move(bitPositions)) {
    // Process bit positions into bitmask.
    for (auto bitPosition : _bitPositions) {
        // Checking bits > 63 is just checking the sign bit, since we sign-extend numbers. For
        // example, the 100th bit of -1 is considered set if and only if the 63rd bit position is
        // set.
        bitPosition = std::min(bitPosition, 63U);
        _bitMask |= 1ULL << bitPosition;
    }
<<<<<<< HEAD

    return setPath(path);
=======
>>>>>>> f378d467
}

BitTestMatchExpression::BitTestMatchExpression(MatchType type, StringData path, uint64_t bitMask)
    : LeafMatchExpression(type, path), _bitMask(bitMask) {
    // Process bitmask into bit positions.
    for (int bit = 0; bit < 64; bit++) {
        if (_bitMask & (1ULL << bit)) {
            _bitPositions.push_back(bit);
        }
    }
<<<<<<< HEAD

    return setPath(path);
=======
>>>>>>> f378d467
}

BitTestMatchExpression::BitTestMatchExpression(MatchType type,
                                               StringData path,
                                               const char* bitMaskBinary,
                                               uint32_t bitMaskLen)
    : LeafMatchExpression(type, path) {
    for (uint32_t byte = 0; byte < bitMaskLen; byte++) {
        char byteAt = bitMaskBinary[byte];
        if (!byteAt) {
            continue;
        }

        // Build _bitMask with the first 8 bytes of the bitMaskBinary.
        if (byte < 8) {
            _bitMask |= static_cast<uint64_t>(byteAt) << byte * 8;
        } else {
            // Checking bits > 63 is just checking the sign bit, since we sign-extend numbers. For
            // example, the 100th bit of -1 is considered set if and only if the 63rd bit position
            // is set.
            _bitMask |= 1ULL << 63;
        }

        for (int bit = 0; bit < 8; bit++) {
            if (byteAt & (1 << bit)) {
                _bitPositions.push_back(8 * byte + bit);
            }
        }
    }
<<<<<<< HEAD

    return setPath(path);
=======
>>>>>>> f378d467
}

bool BitTestMatchExpression::needFurtherBitTests(bool isBitSet) const {
    const MatchType mt = matchType();

    return (isBitSet && (mt == BITS_ALL_SET || mt == BITS_ANY_CLEAR)) ||
        (!isBitSet && (mt == BITS_ALL_CLEAR || mt == BITS_ANY_SET));
}

bool BitTestMatchExpression::performBitTest(long long eValue) const {
    const MatchType mt = matchType();

    switch (mt) {
        case BITS_ALL_SET:
            return (eValue & _bitMask) == _bitMask;
        case BITS_ALL_CLEAR:
            return (~eValue & _bitMask) == _bitMask;
        case BITS_ANY_SET:
            return eValue & _bitMask;
        case BITS_ANY_CLEAR:
            return ~eValue & _bitMask;
        default:
            MONGO_UNREACHABLE;
    }
}

bool BitTestMatchExpression::performBitTest(const char* eBinary, uint32_t eBinaryLen) const {
    const MatchType mt = matchType();

    // Test each bit position.
    for (auto bitPosition : _bitPositions) {
        bool isBitSet;
        if (bitPosition >= eBinaryLen * 8) {
            // If position to test is longer than the data to test against, zero-extend.
            isBitSet = false;
        } else {
            // Map to byte position and bit position within that byte. Note that byte positions
            // start at position 0 in the char array, and bit positions start at the least
            // significant bit.
            int bytePosition = bitPosition / 8;
            int bit = bitPosition % 8;
            char byte = eBinary[bytePosition];

            isBitSet = byte & (1 << bit);
        }

        if (!needFurtherBitTests(isBitSet)) {
            // If we can skip the rest fo the tests, that means we succeeded with _ANY_ or failed
            // with _ALL_.
            return mt == BITS_ANY_SET || mt == BITS_ANY_CLEAR;
        }
    }

    // If we finished all the tests, that means we succeeded with _ALL_ or failed with _ANY_.
    return mt == BITS_ALL_SET || mt == BITS_ALL_CLEAR;
}

bool BitTestMatchExpression::matchesSingleElement(const BSONElement& e,
                                                  MatchDetails* details) const {
    // Validate 'e' is a number or a BinData.
    if (!e.isNumber() && e.type() != BSONType::BinData) {
        return false;
    }

    if (e.type() == BSONType::BinData) {
        int eBinaryLen;  // Length of eBinary (in bytes).
        const char* eBinary = e.binData(eBinaryLen);
        return performBitTest(eBinary, eBinaryLen);
    }

    invariant(e.isNumber());

    if (e.type() == BSONType::NumberDouble) {
        double eDouble = e.numberDouble();

        // NaN doubles are rejected.
        if (std::isnan(eDouble)) {
            return false;
        }

        // Integral doubles that are too large or small to be represented as a 64-bit signed
        // integer are treated as 0. We use 'kLongLongMaxAsDouble' because if we just did
        // eDouble > 2^63-1, it would be compared against 2^63. eDouble=2^63 would not get caught
        // that way.
        if (eDouble >= BSONElement::kLongLongMaxPlusOneAsDouble ||
            eDouble < std::numeric_limits<long long>::min()) {
            return false;
        }

        // This checks if e is an integral double.
        if (eDouble != static_cast<double>(static_cast<long long>(eDouble))) {
            return false;
        }
    }

    long long eValue = e.numberLong();
    return performBitTest(eValue);
}

void BitTestMatchExpression::debugString(StringBuilder& debug, int level) const {
    _debugAddSpace(debug, level);

    debug << path() << " ";

    switch (matchType()) {
        case BITS_ALL_SET:
            debug << "$bitsAllSet:";
            break;
        case BITS_ALL_CLEAR:
            debug << "$bitsAllClear:";
            break;
        case BITS_ANY_SET:
            debug << "$bitsAnySet:";
            break;
        case BITS_ANY_CLEAR:
            debug << "$bitsAnyClear:";
            break;
        default:
            MONGO_UNREACHABLE;
    }

    debug << " [";
    for (size_t i = 0; i < _bitPositions.size(); i++) {
        debug << _bitPositions[i];
        if (i != _bitPositions.size() - 1) {
            debug << ", ";
        }
    }
    debug << "]";

    MatchExpression::TagData* td = getTag();
    if (td) {
        debug << " ";
        td->debugString(&debug);
    }
}

<<<<<<< HEAD
void BitTestMatchExpression::serialize(BSONObjBuilder* out) const {
=======
BSONObj BitTestMatchExpression::getSerializedRightHandSide() const {
>>>>>>> f378d467
    std::string opString = "";

    switch (matchType()) {
        case BITS_ALL_SET:
            opString = "$bitsAllSet";
            break;
        case BITS_ALL_CLEAR:
            opString = "$bitsAllClear";
            break;
        case BITS_ANY_SET:
            opString = "$bitsAnySet";
            break;
        case BITS_ANY_CLEAR:
            opString = "$bitsAnyClear";
            break;
        default:
            MONGO_UNREACHABLE;
    }

    BSONArrayBuilder arrBob;
    for (auto bitPosition : _bitPositions) {
        arrBob.append(bitPosition);
    }
    arrBob.doneFast();

    return BSON(opString << arrBob.arr());
}

bool BitTestMatchExpression::equivalent(const MatchExpression* other) const {
    if (matchType() != other->matchType()) {
        return false;
    }

    const BitTestMatchExpression* realOther = static_cast<const BitTestMatchExpression*>(other);

    std::vector<uint32_t> myBitPositions = getBitPositions();
    std::vector<uint32_t> otherBitPositions = realOther->getBitPositions();
    std::sort(myBitPositions.begin(), myBitPositions.end());
    std::sort(otherBitPositions.begin(), otherBitPositions.end());

    return path() == realOther->path() && myBitPositions == otherBitPositions;
}
}<|MERGE_RESOLUTION|>--- conflicted
+++ resolved
@@ -49,11 +49,6 @@
 
 namespace mongo {
 
-<<<<<<< HEAD
-Status LeafMatchExpression::setPath(StringData path) {
-    _path = path;
-    return _elementPath.init(_path);
-=======
 ComparisonMatchExpressionBase::ComparisonMatchExpressionBase(
     MatchType type,
     StringData path,
@@ -62,7 +57,6 @@
     ElementPath::NonLeafArrayBehavior nonLeafArrBehavior)
     : LeafMatchExpression(type, path, leafArrBehavior, nonLeafArrBehavior), _rhs(rhs) {
     invariant(_rhs);
->>>>>>> f378d467
 }
 
 bool ComparisonMatchExpressionBase::equivalent(const MatchExpression* other) const {
@@ -90,17 +84,7 @@
         td->debugString(&debug);
     }
 
-<<<<<<< HEAD
-    if (!CollatorInterface::collatorsMatch(_collator, realOther->_collator)) {
-        return false;
-    }
-
-    const StringData::ComparatorInterface* stringComparator = nullptr;
-    BSONElementComparator eltCmp(BSONElementComparator::FieldNamesMode::kIgnore, stringComparator);
-    return path() == realOther->path() && eltCmp.evaluate(_rhs == realOther->_rhs);
-=======
     debug << "\n";
->>>>>>> f378d467
 }
 
 BSONObj ComparisonMatchExpressionBase::getSerializedRightHandSide() const {
@@ -128,20 +112,10 @@
         default:
             uasserted(ErrorCodes::BadValue, "bad match type for ComparisonMatchExpression");
     }
-<<<<<<< HEAD
-
-    return setPath(path);
-}
-
-
-bool ComparisonMatchExpression::matchesSingleElement(const BSONElement& e) const {
-
-=======
 }
 
 bool ComparisonMatchExpression::matchesSingleElement(const BSONElement& e,
                                                      MatchDetails* details) const {
->>>>>>> f378d467
     if (e.canonicalType() != _rhs.canonicalType()) {
         // some special cases
         //  jstNULL and undefined are treated the same
@@ -177,12 +151,8 @@
         }
     }
 
-<<<<<<< HEAD
-    int x = compareElementValues(e, _rhs, _collator);
-=======
     int x = BSONElement::compareElements(
         e, _rhs, BSONElement::ComparisonRules::kConsiderFieldName, _collator);
->>>>>>> f378d467
 
     switch (matchType()) {
         case LT:
@@ -202,71 +172,11 @@
     }
 }
 
-<<<<<<< HEAD
-void ComparisonMatchExpression::debugString(StringBuilder& debug, int level) const {
-    _debugAddSpace(debug, level);
-    debug << path() << " ";
-    switch (matchType()) {
-        case LT:
-            debug << "$lt";
-            break;
-        case LTE:
-            debug << "$lte";
-            break;
-        case EQ:
-            debug << "==";
-            break;
-        case GT:
-            debug << "$gt";
-            break;
-        case GTE:
-            debug << "$gte";
-            break;
-        default:
-            invariant(false);
-    }
-    debug << " " << _rhs.toString(false);
-
-    MatchExpression::TagData* td = getTag();
-    if (NULL != td) {
-        debug << " ";
-        td->debugString(&debug);
-    }
-
-    debug << "\n";
-}
-
-void ComparisonMatchExpression::serialize(BSONObjBuilder* out) const {
-    std::string opString = "";
-    switch (matchType()) {
-        case LT:
-            opString = "$lt";
-            break;
-        case LTE:
-            opString = "$lte";
-            break;
-        case EQ:
-            opString = "$eq";
-            break;
-        case GT:
-            opString = "$gt";
-            break;
-        case GTE:
-            opString = "$gte";
-            break;
-        default:
-            invariant(false);
-    }
-
-    out->append(path(), BSON(opString << _rhs));
-}
-=======
 constexpr StringData EqualityMatchExpression::kName;
 constexpr StringData LTMatchExpression::kName;
 constexpr StringData LTEMatchExpression::kName;
 constexpr StringData GTMatchExpression::kName;
 constexpr StringData GTEMatchExpression::kName;
->>>>>>> f378d467
 
 // ---------------
 
@@ -327,19 +237,12 @@
     if (matchType() != other->matchType())
         return false;
 
-<<<<<<< HEAD
-    return setPath(path);
-}
-
-bool RegexMatchExpression::matchesSingleElement(const BSONElement& e) const {
-=======
     const RegexMatchExpression* realOther = static_cast<const RegexMatchExpression*>(other);
     return path() == realOther->path() && _regex == realOther->_regex &&
         _flags == realOther->_flags;
 }
 
 bool RegexMatchExpression::matchesSingleElement(const BSONElement& e, MatchDetails* details) const {
->>>>>>> f378d467
     switch (e.type()) {
         case String:
         case Symbol: {
@@ -368,24 +271,15 @@
     debug << "\n";
 }
 
-<<<<<<< HEAD
-void RegexMatchExpression::serialize(BSONObjBuilder* out) const {
-    BSONObjBuilder regexBuilder(out->subobjStart(path()));
-=======
 BSONObj RegexMatchExpression::getSerializedRightHandSide() const {
     BSONObjBuilder regexBuilder;
->>>>>>> f378d467
     regexBuilder.append("$regex", _regex);
 
     if (!_flags.empty()) {
         regexBuilder.append("$options", _flags);
     }
 
-<<<<<<< HEAD
-    regexBuilder.doneFast();
-=======
     return regexBuilder.obj();
->>>>>>> f378d467
 }
 
 void RegexMatchExpression::serializeToBSONTypeRegex(BSONObjBuilder* out) const {
@@ -398,18 +292,9 @@
 
 // ---------
 
-<<<<<<< HEAD
-Status ModMatchExpression::init(StringData path, int divisor, int remainder) {
-    if (divisor == 0)
-        return Status(ErrorCodes::BadValue, "divisor cannot be 0");
-    _divisor = divisor;
-    _remainder = remainder;
-    return setPath(path);
-=======
 ModMatchExpression::ModMatchExpression(StringData path, int divisor, int remainder)
     : LeafMatchExpression(MOD, path), _divisor(divisor), _remainder(remainder) {
     uassert(ErrorCodes::BadValue, "divisor cannot be 0", divisor != 0);
->>>>>>> f378d467
 }
 
 bool ModMatchExpression::matchesSingleElement(const BSONElement& e, MatchDetails* details) const {
@@ -429,13 +314,8 @@
     debug << "\n";
 }
 
-<<<<<<< HEAD
-void ModMatchExpression::serialize(BSONObjBuilder* out) const {
-    out->append(path(), BSON("$mod" << BSON_ARRAY(_divisor << _remainder)));
-=======
 BSONObj ModMatchExpression::getSerializedRightHandSide() const {
     return BSON("$mod" << BSON_ARRAY(_divisor << _remainder));
->>>>>>> f378d467
 }
 
 bool ModMatchExpression::equivalent(const MatchExpression* other) const {
@@ -450,13 +330,7 @@
 
 // ------------------
 
-<<<<<<< HEAD
-Status ExistsMatchExpression::init(StringData path) {
-    return setPath(path);
-}
-=======
 ExistsMatchExpression::ExistsMatchExpression(StringData path) : LeafMatchExpression(EXISTS, path) {}
->>>>>>> f378d467
 
 bool ExistsMatchExpression::matchesSingleElement(const BSONElement& e,
                                                  MatchDetails* details) const {
@@ -474,13 +348,8 @@
     debug << "\n";
 }
 
-<<<<<<< HEAD
-void ExistsMatchExpression::serialize(BSONObjBuilder* out) const {
-    out->append(path(), BSON("$exists" << true));
-=======
 BSONObj ExistsMatchExpression::getSerializedRightHandSide() const {
     return BSON("$exists" << true);
->>>>>>> f378d467
 }
 
 bool ExistsMatchExpression::equivalent(const MatchExpression* other) const {
@@ -494,82 +363,10 @@
 
 // ----
 
-<<<<<<< HEAD
-const std::string TypeMatchExpression::kMatchesAllNumbersAlias = "number";
-
-const stdx::unordered_map<std::string, BSONType> TypeMatchExpression::typeAliasMap = {
-    {typeName(NumberDouble), NumberDouble},
-    {typeName(String), String},
-    {typeName(Object), Object},
-    {typeName(Array), Array},
-    {typeName(BinData), BinData},
-    {typeName(Undefined), Undefined},
-    {typeName(jstOID), jstOID},
-    {typeName(Bool), Bool},
-    {typeName(Date), Date},
-    {typeName(jstNULL), jstNULL},
-    {typeName(RegEx), RegEx},
-    {typeName(DBRef), DBRef},
-    {typeName(Code), Code},
-    {typeName(Symbol), Symbol},
-    {typeName(CodeWScope), CodeWScope},
-    {typeName(NumberInt), NumberInt},
-    {typeName(bsonTimestamp), bsonTimestamp},
-    {typeName(NumberLong), NumberLong},
-    {typeName(NumberDecimal), NumberDecimal},
-    {typeName(MaxKey), MaxKey},
-    {typeName(MinKey), MinKey}};
-
-Status TypeMatchExpression::initWithBSONType(StringData path, int type) {
-    if (!isValidBSONType(type)) {
-        return Status(ErrorCodes::BadValue,
-                      str::stream() << "Invalid numerical $type code: " << type);
-    }
-
-    _path = path;
-    _type = static_cast<BSONType>(type);
-    return _elementPath.init(_path);
-}
-
-Status TypeMatchExpression::initAsMatchingAllNumbers(StringData path) {
-    _path = path;
-    _matchesAllNumbers = true;
-    return _elementPath.init(_path);
-}
-
-bool TypeMatchExpression::matchesSingleElement(const BSONElement& e) const {
-    if (_matchesAllNumbers) {
-        return e.isNumber();
-    }
-
-    return e.type() == _type;
-}
-
-bool TypeMatchExpression::matches(const MatchableDocument* doc, MatchDetails* details) const {
-    MatchableDocument::IteratorHolder cursor(doc, &_elementPath);
-    while (cursor->more()) {
-        ElementIterator::Context e = cursor->next();
-
-        // In the case where _elementPath is referring to an array,
-        // $type should match elements of that array only.
-        // outerArray() helps to identify elements of the array
-        // and the containing array itself.
-        // This matters when we are looking for {$type: Array}.
-        // Example (_elementPath refers to field 'a' and _type is Array):
-        // a : [        // outer array. should not match
-        //     123,     // inner array
-        //     [ 456 ], // inner array. should match
-        //     ...
-        // ]
-        if (_type == mongo::Array && e.outerArray()) {
-            continue;
-        }
-=======
 InMatchExpression::InMatchExpression(StringData path)
     : LeafMatchExpression(MATCH_IN, path),
       _eltCmp(BSONElementComparator::FieldNamesMode::kIgnore, _collator),
       _equalitySet(_eltCmp.makeBSONEltFlatSet(_originalEqualityVector)) {}
->>>>>>> f378d467
 
 std::unique_ptr<MatchExpression> InMatchExpression::shallowClone() const {
     auto next = stdx::make_unique<InMatchExpression>(path());
@@ -606,15 +403,6 @@
 
 void InMatchExpression::debugString(StringBuilder& debug, int level) const {
     _debugAddSpace(debug, level);
-<<<<<<< HEAD
-    debug << _path << " type: ";
-    if (matchesAllNumbers()) {
-        debug << kMatchesAllNumbersAlias;
-    } else {
-        debug << _type;
-    }
-
-=======
     debug << path() << " $in ";
     debug << "[ ";
     for (auto&& equality : _equalitySet) {
@@ -625,7 +413,6 @@
         debug << " ";
     }
     debug << "]";
->>>>>>> f378d467
     MatchExpression::TagData* td = getTag();
     if (NULL != td) {
         debug << " ";
@@ -634,14 +421,6 @@
     debug << "\n";
 }
 
-<<<<<<< HEAD
-void TypeMatchExpression::serialize(BSONObjBuilder* out) const {
-    if (matchesAllNumbers()) {
-        out->append(path(), BSON("$type" << kMatchesAllNumbersAlias));
-    } else {
-        out->append(path(), BSON("$type" << _type));
-    }
-=======
 BSONObj InMatchExpression::getSerializedRightHandSide() const {
     BSONObjBuilder inBob;
     BSONArrayBuilder arrBob(inBob.subarrayStart("$in"));
@@ -655,7 +434,6 @@
     }
     arrBob.doneFast();
     return inBob.obj();
->>>>>>> f378d467
 }
 
 bool InMatchExpression::equivalent(const MatchExpression* other) const {
@@ -702,166 +480,6 @@
     _collator = collator;
     _eltCmp = BSONElementComparator(BSONElementComparator::FieldNamesMode::kIgnore, _collator);
 
-<<<<<<< HEAD
-// -----------
-
-Status InMatchExpression::init(StringData path) {
-    return setPath(path);
-}
-
-std::unique_ptr<MatchExpression> InMatchExpression::shallowClone() const {
-    auto next = stdx::make_unique<InMatchExpression>();
-    next->init(path());
-    next->setCollator(_collator);
-    if (getTag()) {
-        next->setTag(getTag()->clone());
-    }
-    next->_hasNull = _hasNull;
-    next->_hasEmptyArray = _hasEmptyArray;
-    next->_equalitySet = _equalitySet;
-    next->_originalEqualityVector = _originalEqualityVector;
-    for (auto&& regex : _regexes) {
-        std::unique_ptr<RegexMatchExpression> clonedRegex(
-            static_cast<RegexMatchExpression*>(regex->shallowClone().release()));
-        next->_regexes.push_back(std::move(clonedRegex));
-    }
-    return std::move(next);
-}
-
-bool InMatchExpression::matchesSingleElement(const BSONElement& e) const {
-    if (_hasNull && e.eoo()) {
-        return true;
-    }
-    if (_equalitySet.find(e) != _equalitySet.end()) {
-        return true;
-    }
-    for (auto&& regex : _regexes) {
-        if (regex->matchesSingleElement(e)) {
-            return true;
-        }
-    }
-    return false;
-}
-
-void InMatchExpression::debugString(StringBuilder& debug, int level) const {
-    _debugAddSpace(debug, level);
-    debug << path() << " $in ";
-    debug << "[ ";
-    for (auto&& equality : _equalitySet) {
-        debug << equality.toString(false) << " ";
-    }
-    for (auto&& regex : _regexes) {
-        regex->shortDebugString(debug);
-        debug << " ";
-    }
-    debug << "]";
-    MatchExpression::TagData* td = getTag();
-    if (NULL != td) {
-        debug << " ";
-        td->debugString(&debug);
-    }
-    debug << "\n";
-}
-
-void InMatchExpression::serialize(BSONObjBuilder* out) const {
-    BSONObjBuilder inBob(out->subobjStart(path()));
-    BSONArrayBuilder arrBob(inBob.subarrayStart("$in"));
-    for (auto&& _equality : _equalitySet) {
-        arrBob.append(_equality);
-    }
-    for (auto&& _regex : _regexes) {
-        BSONObjBuilder regexBob;
-        _regex->serializeToBSONTypeRegex(&regexBob);
-        arrBob.append(regexBob.obj().firstElement());
-    }
-    arrBob.doneFast();
-    inBob.doneFast();
-}
-
-bool InMatchExpression::equivalent(const MatchExpression* other) const {
-    if (matchType() != other->matchType()) {
-        return false;
-    }
-    const InMatchExpression* realOther = static_cast<const InMatchExpression*>(other);
-    if (path() != realOther->path()) {
-        return false;
-    }
-    if (_hasNull != realOther->_hasNull) {
-        return false;
-    }
-    if (_regexes.size() != realOther->_regexes.size()) {
-        return false;
-    }
-    for (size_t i = 0; i < _regexes.size(); ++i) {
-        if (!_regexes[i]->equivalent(realOther->_regexes[i].get())) {
-            return false;
-        }
-    }
-    if (!CollatorInterface::collatorsMatch(_collator, realOther->_collator)) {
-        return false;
-    }
-    // We use an element-wise comparison to check equivalence of '_equalitySet'.  Unfortunately, we
-    // can't use BSONElementSet::operator==(), as it does not use the comparator object the set is
-    // initialized with (and as such, it is not collation-aware).
-    if (_equalitySet.size() != realOther->_equalitySet.size()) {
-        return false;
-    }
-    auto thisEqIt = _equalitySet.begin();
-    auto otherEqIt = realOther->_equalitySet.begin();
-    for (; thisEqIt != _equalitySet.end(); ++thisEqIt, ++otherEqIt) {
-        const bool considerFieldName = false;
-        if (thisEqIt->woCompare(*otherEqIt, considerFieldName, _collator)) {
-            return false;
-        }
-    }
-    invariant(otherEqIt == realOther->_equalitySet.end());
-    return true;
-}
-
-void InMatchExpression::_doSetCollator(const CollatorInterface* collator) {
-    _collator = collator;
-    _eltCmp = BSONElementComparator(BSONElementComparator::FieldNamesMode::kIgnore, _collator);
-
-    // Re-sort the list of equalities according to our current comparator. This is necessary to work
-    // around https://svn.boost.org/trac10/ticket/13140.
-    std::sort(
-        _originalEqualityVector.begin(), _originalEqualityVector.end(), _eltCmp.makeLessThan());
-
-    // We need to re-compute '_equalitySet', since our set comparator has changed.
-    _equalitySet = _eltCmp.makeBSONEltFlatSet(_originalEqualityVector);
-}
-
-Status InMatchExpression::setEqualities(std::vector<BSONElement> equalities) {
-    for (auto&& equality : equalities) {
-        if (equality.type() == BSONType::RegEx) {
-            return Status(ErrorCodes::BadValue, "InMatchExpression equality cannot be a regex");
-        }
-        if (equality.type() == BSONType::Undefined) {
-            return Status(ErrorCodes::BadValue, "InMatchExpression equality cannot be undefined");
-        }
-
-        if (equality.type() == BSONType::jstNULL) {
-            _hasNull = true;
-        } else if (equality.type() == BSONType::Array && equality.Obj().isEmpty()) {
-            _hasEmptyArray = true;
-        }
-    }
-
-    _originalEqualityVector = std::move(equalities);
-
-    // Sort the list of equalities to work around https://svn.boost.org/trac10/ticket/13140.
-    std::sort(
-        _originalEqualityVector.begin(), _originalEqualityVector.end(), _eltCmp.makeLessThan());
-
-    _equalitySet = _eltCmp.makeBSONEltFlatSet(_originalEqualityVector);
-
-    return Status::OK();
-}
-
-Status InMatchExpression::addRegex(std::unique_ptr<RegexMatchExpression> expr) {
-    _regexes.push_back(std::move(expr));
-    return Status::OK();
-=======
     if (!std::is_sorted(_originalEqualityVector.begin(),
                         _originalEqualityVector.end(),
                         _eltCmp.makeLessThan())) {
@@ -944,7 +562,6 @@
 
         return expression;
     };
->>>>>>> f378d467
 }
 
 // -----------
@@ -961,11 +578,6 @@
         bitPosition = std::min(bitPosition, 63U);
         _bitMask |= 1ULL << bitPosition;
     }
-<<<<<<< HEAD
-
-    return setPath(path);
-=======
->>>>>>> f378d467
 }
 
 BitTestMatchExpression::BitTestMatchExpression(MatchType type, StringData path, uint64_t bitMask)
@@ -976,11 +588,6 @@
             _bitPositions.push_back(bit);
         }
     }
-<<<<<<< HEAD
-
-    return setPath(path);
-=======
->>>>>>> f378d467
 }
 
 BitTestMatchExpression::BitTestMatchExpression(MatchType type,
@@ -1010,11 +617,6 @@
             }
         }
     }
-<<<<<<< HEAD
-
-    return setPath(path);
-=======
->>>>>>> f378d467
 }
 
 bool BitTestMatchExpression::needFurtherBitTests(bool isBitSet) const {
@@ -1152,11 +754,7 @@
     }
 }
 
-<<<<<<< HEAD
-void BitTestMatchExpression::serialize(BSONObjBuilder* out) const {
-=======
 BSONObj BitTestMatchExpression::getSerializedRightHandSide() const {
->>>>>>> f378d467
     std::string opString = "";
 
     switch (matchType()) {
