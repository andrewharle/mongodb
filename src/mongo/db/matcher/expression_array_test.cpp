--- conflicted
+++ resolved
@@ -37,10 +37,7 @@
 #include "mongo/db/matcher/expression_leaf.h"
 #include "mongo/db/matcher/expression_tree.h"
 #include "mongo/db/query/collation/collator_interface_mock.h"
-<<<<<<< HEAD
-=======
 #include "mongo/unittest/unittest.h"
->>>>>>> f378d467
 
 namespace mongo {
 
@@ -150,15 +147,8 @@
                                                 << "string")));
     BSONObj notMatch = BSON("a" << BSON_ARRAY(BSON("b"
                                                    << "string2")));
-<<<<<<< HEAD
-    unique_ptr<ComparisonMatchExpression> eq(new EqualityMatchExpression());
-    ASSERT(eq->init("b", baseOperand["b"]).isOK());
-    ElemMatchObjectMatchExpression op;
-    ASSERT(op.init("a", eq.release()).isOK());
-=======
     unique_ptr<ComparisonMatchExpression> eq(new EqualityMatchExpression("b", baseOperand["b"]));
     ElemMatchObjectMatchExpression op("a", eq.release());
->>>>>>> f378d467
     CollatorInterfaceMock collator(CollatorInterfaceMock::MockType::kAlwaysEqual);
     op.setCollator(&collator);
     ASSERT(op.matchesSingleElement(match["a"]));
