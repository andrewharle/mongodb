--- conflicted
+++ resolved
@@ -91,11 +91,7 @@
 
     virtual void debugString(StringBuilder& debug, int level = 0) const;
 
-<<<<<<< HEAD
-    virtual void serialize(BSONObjBuilder* out) const;
-=======
     BSONObj getSerializedRightHandSide() const final;
->>>>>>> f378d467
 
     virtual bool equivalent(const MatchExpression* other) const;
 
@@ -114,13 +110,10 @@
     }
 
 private:
-<<<<<<< HEAD
-=======
     ExpressionOptimizerFunc getOptimizer() const final {
         return [](std::unique_ptr<MatchExpression> expression) { return expression; };
     }
 
->>>>>>> f378d467
     // The original geo specification provided by the user.
     BSONObj _rawObj;
 
@@ -189,11 +182,7 @@
 
     virtual void debugString(StringBuilder& debug, int level = 0) const;
 
-<<<<<<< HEAD
-    virtual void serialize(BSONObjBuilder* out) const;
-=======
     BSONObj getSerializedRightHandSide() const final;
->>>>>>> f378d467
 
     virtual bool equivalent(const MatchExpression* other) const;
 
@@ -204,13 +193,10 @@
     }
 
 private:
-<<<<<<< HEAD
-=======
     ExpressionOptimizerFunc getOptimizer() const final {
         return [](std::unique_ptr<MatchExpression> expression) { return expression; };
     }
 
->>>>>>> f378d467
     // The original geo specification provided by the user.
     BSONObj _rawObj;
 
