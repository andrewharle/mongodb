// expression_algo_test.cpp


/**
 *    Copyright (C) 2018-present MongoDB, Inc.
 *
 *    This program is free software: you can redistribute it and/or modify
 *    it under the terms of the Server Side Public License, version 1,
 *    as published by MongoDB, Inc.
 *
 *    This program is distributed in the hope that it will be useful,
 *    but WITHOUT ANY WARRANTY; without even the implied warranty of
 *    MERCHANTABILITY or FITNESS FOR A PARTICULAR PURPOSE.  See the
 *    Server Side Public License for more details.
 *
 *    You should have received a copy of the Server Side Public License
 *    along with this program. If not, see
 *    <http://www.mongodb.com/licensing/server-side-public-license>.
 *
 *    As a special exception, the copyright holders give permission to link the
 *    code of portions of this program with the OpenSSL library under certain
 *    conditions as described in each individual source file and distribute
 *    linked combinations including the program with the OpenSSL library. You
 *    must comply with the Server Side Public License in all respects for
 *    all of the code used other than as permitted herein. If you modify file(s)
 *    with this exception, you may extend this exception to your version of the
 *    file(s), but you are not obligated to do so. If you do not wish to do so,
 *    delete this exception statement from your version. If you delete this
 *    exception statement from all source files in the program, then also delete
 *    it in the license file.
 */

#include "mongo/unittest/unittest.h"

#include <memory>

#include "mongo/db/jsobj.h"
#include "mongo/db/json.h"
#include "mongo/db/matcher/expression.h"
#include "mongo/db/matcher/expression_algo.h"
#include "mongo/db/matcher/expression_parser.h"
<<<<<<< HEAD
#include "mongo/db/matcher/extensions_callback_disallow_extensions.h"
#include "mongo/db/matcher/extensions_callback_noop.h"
=======
#include "mongo/db/pipeline/expression_context_for_test.h"
>>>>>>> f378d467
#include "mongo/db/query/collation/collator_interface_mock.h"
#include "mongo/platform/decimal128.h"

namespace mongo {

using std::unique_ptr;

/**
 * A MatchExpression does not hold the memory for BSONElements, so use ParsedMatchExpression to
 * ensure that the BSONObj outlives the MatchExpression.
 */
class ParsedMatchExpression {
public:
    ParsedMatchExpression(const std::string& str, const CollatorInterface* collator = nullptr)
        : _obj(fromjson(str)) {
<<<<<<< HEAD
        StatusWithMatchExpression result =
            MatchExpressionParser::parse(_obj, ExtensionsCallbackDisallowExtensions(), collator);
=======
        boost::intrusive_ptr<ExpressionContextForTest> expCtx(new ExpressionContextForTest());
        expCtx->setCollator(collator);
        StatusWithMatchExpression result = MatchExpressionParser::parse(_obj, std::move(expCtx));
>>>>>>> f378d467
        ASSERT_OK(result.getStatus());
        _expr = std::move(result.getValue());
    }

    const MatchExpression* get() const {
        return _expr.get();
    }

private:
    const BSONObj _obj;
    std::unique_ptr<MatchExpression> _expr;
};

TEST(ExpressionAlgoIsSubsetOf, NullAndOmittedField) {
    // Verify that the ComparisonMatchExpression constructor prohibits creating a match expression
    // with an Undefined type.
    BSONObj undefined = fromjson("{a: undefined}");
<<<<<<< HEAD
    const CollatorInterface* collator = nullptr;
    ASSERT_EQUALS(
        ErrorCodes::BadValue,
        MatchExpressionParser::parse(undefined, ExtensionsCallbackDisallowExtensions(), collator)
            .getStatus());
=======
    boost::intrusive_ptr<ExpressionContextForTest> expCtx(new ExpressionContextForTest());
    ASSERT_EQUALS(ErrorCodes::BadValue,
                  MatchExpressionParser::parse(undefined, std::move(expCtx)).getStatus());
>>>>>>> f378d467

    ParsedMatchExpression empty("{}");
    ParsedMatchExpression null("{a: null}");

    ASSERT_TRUE(expression::isSubsetOf(null.get(), empty.get()));
    ASSERT_FALSE(expression::isSubsetOf(empty.get(), null.get()));

    ParsedMatchExpression b1("{b: 1}");
    ParsedMatchExpression aNullB1("{a: null, b: 1}");

    ASSERT_TRUE(expression::isSubsetOf(aNullB1.get(), b1.get()));
    ASSERT_FALSE(expression::isSubsetOf(b1.get(), aNullB1.get()));

    ParsedMatchExpression a1C3("{a: 1, c: 3}");
    ParsedMatchExpression a1BNullC3("{a: 1, b: null, c: 3}");

    ASSERT_TRUE(expression::isSubsetOf(a1BNullC3.get(), a1C3.get()));
    ASSERT_FALSE(expression::isSubsetOf(a1C3.get(), a1BNullC3.get()));
}

TEST(ExpressionAlgoIsSubsetOf, NullAndIn) {
    ParsedMatchExpression eqNull("{x: null}");
    ParsedMatchExpression inNull("{x: {$in: [null]}}");
    ParsedMatchExpression inNullOr2("{x: {$in: [null, 2]}}");

    ASSERT_TRUE(expression::isSubsetOf(inNull.get(), eqNull.get()));
    ASSERT_FALSE(expression::isSubsetOf(inNullOr2.get(), eqNull.get()));
}

TEST(ExpressionAlgoIsSubsetOf, NullAndExists) {
    ParsedMatchExpression null("{x: null}");
    ParsedMatchExpression exists("{x: {$exists: true}}");
    ASSERT_FALSE(expression::isSubsetOf(null.get(), exists.get()));
    ASSERT_FALSE(expression::isSubsetOf(exists.get(), null.get()));
}

TEST(ExpressionAlgoIsSubsetOf, Compare_NaN) {
    ParsedMatchExpression nan("{x: NaN}");
    ParsedMatchExpression lt("{x: {$lt: 5}}");
    ParsedMatchExpression lte("{x: {$lte: 5}}");
    ParsedMatchExpression gte("{x: {$gte: 5}}");
    ParsedMatchExpression gt("{x: {$gt: 5}}");
    ParsedMatchExpression in("{x: {$in: [5]}}");

    ASSERT_TRUE(expression::isSubsetOf(nan.get(), nan.get()));
    ASSERT_FALSE(expression::isSubsetOf(nan.get(), lt.get()));
    ASSERT_FALSE(expression::isSubsetOf(lt.get(), nan.get()));
    ASSERT_FALSE(expression::isSubsetOf(nan.get(), lte.get()));
    ASSERT_FALSE(expression::isSubsetOf(lte.get(), nan.get()));
    ASSERT_FALSE(expression::isSubsetOf(nan.get(), gte.get()));
    ASSERT_FALSE(expression::isSubsetOf(gte.get(), nan.get()));
    ASSERT_FALSE(expression::isSubsetOf(nan.get(), gt.get()));
    ASSERT_FALSE(expression::isSubsetOf(gt.get(), nan.get()));
    ASSERT_FALSE(expression::isSubsetOf(nan.get(), in.get()));
    ASSERT_FALSE(expression::isSubsetOf(in.get(), nan.get()));

    ParsedMatchExpression decNan("{x : NumberDecimal(\"NaN\") }");
    ASSERT_TRUE(expression::isSubsetOf(decNan.get(), decNan.get()));
    ASSERT_TRUE(expression::isSubsetOf(nan.get(), decNan.get()));
    ASSERT_TRUE(expression::isSubsetOf(decNan.get(), nan.get()));
    ASSERT_FALSE(expression::isSubsetOf(decNan.get(), lt.get()));
    ASSERT_FALSE(expression::isSubsetOf(lt.get(), decNan.get()));
    ASSERT_FALSE(expression::isSubsetOf(decNan.get(), lte.get()));
    ASSERT_FALSE(expression::isSubsetOf(lte.get(), decNan.get()));
    ASSERT_FALSE(expression::isSubsetOf(decNan.get(), gte.get()));
    ASSERT_FALSE(expression::isSubsetOf(gte.get(), decNan.get()));
    ASSERT_FALSE(expression::isSubsetOf(decNan.get(), gt.get()));
    ASSERT_FALSE(expression::isSubsetOf(gt.get(), decNan.get()));
}

TEST(ExpressionAlgoIsSubsetOf, Compare_EQ) {
    ParsedMatchExpression a5("{a: 5}");
    ParsedMatchExpression a6("{a: 6}");
    ParsedMatchExpression b5("{b: 5}");

    ASSERT_TRUE(expression::isSubsetOf(a5.get(), a5.get()));
    ASSERT_FALSE(expression::isSubsetOf(a5.get(), a6.get()));
    ASSERT_FALSE(expression::isSubsetOf(a5.get(), b5.get()));
}

TEST(ExpressionAlgoIsSubsetOf, CompareAnd_EQ) {
    ParsedMatchExpression a1B2("{a: 1, b: 2}");
    ParsedMatchExpression a1B7("{a: 1, b: 7}");
    ParsedMatchExpression a1("{a: 1}");
    ParsedMatchExpression b2("{b: 2}");

    ASSERT_TRUE(expression::isSubsetOf(a1B2.get(), a1B2.get()));
    ASSERT_FALSE(expression::isSubsetOf(a1B2.get(), a1B7.get()));

    ASSERT_TRUE(expression::isSubsetOf(a1B2.get(), a1.get()));
    ASSERT_TRUE(expression::isSubsetOf(a1B2.get(), b2.get()));
    ASSERT_FALSE(expression::isSubsetOf(a1B7.get(), b2.get()));
}

TEST(ExpressionAlgoIsSubsetOf, CompareAnd_GT) {
    ParsedMatchExpression filter("{a: {$gt: 5}, b: {$gt: 6}}");
    ParsedMatchExpression query("{a: {$gt: 5}, b: {$gt: 6}, c: {$gt: 7}}");

    ASSERT_TRUE(expression::isSubsetOf(query.get(), filter.get()));
    ASSERT_FALSE(expression::isSubsetOf(filter.get(), query.get()));
}

TEST(ExpressionAlgoIsSubsetOf, CompareOr_LT) {
    ParsedMatchExpression lt5("{a: {$lt: 5}}");
    ParsedMatchExpression eq2OrEq3("{$or: [{a: 2}, {a: 3}]}");
    ParsedMatchExpression eq4OrEq5("{$or: [{a: 4}, {a: 5}]}");
    ParsedMatchExpression eq4OrEq6("{$or: [{a: 4}, {a: 6}]}");

    ASSERT_TRUE(expression::isSubsetOf(eq2OrEq3.get(), lt5.get()));
    ASSERT_FALSE(expression::isSubsetOf(eq4OrEq5.get(), lt5.get()));
    ASSERT_FALSE(expression::isSubsetOf(eq4OrEq6.get(), lt5.get()));
}

TEST(ExpressionAlgoIsSubsetOf, CompareOr_GTE) {
    ParsedMatchExpression gte5("{a: {$gte: 5}}");
    ParsedMatchExpression eq4OrEq6("{$or: [{a: 4}, {a: 6}]}");
    ParsedMatchExpression eq5OrEq6("{$or: [{a: 5}, {a: 6}]}");
    ParsedMatchExpression eq7OrEq8("{$or: [{a: 7}, {a: 8}]}");

    ASSERT_FALSE(expression::isSubsetOf(eq4OrEq6.get(), gte5.get()));
    ASSERT_TRUE(expression::isSubsetOf(eq5OrEq6.get(), gte5.get()));
    ASSERT_TRUE(expression::isSubsetOf(eq7OrEq8.get(), gte5.get()));
}

TEST(ExpressionAlgoIsSubsetOf, DifferentCanonicalTypes) {
    ParsedMatchExpression number("{x: {$gt: 1}}");
    ParsedMatchExpression string("{x: {$gt: 'a'}}");
    ASSERT_FALSE(expression::isSubsetOf(number.get(), string.get()));
    ASSERT_FALSE(expression::isSubsetOf(string.get(), number.get()));
}

TEST(ExpressionAlgoIsSubsetOf, DifferentNumberTypes) {
    ParsedMatchExpression numberDouble("{x: 5.0}");
    ParsedMatchExpression numberInt("{x: NumberInt(5)}");
    ParsedMatchExpression numberLong("{x: NumberLong(5)}");

    ASSERT_TRUE(expression::isSubsetOf(numberDouble.get(), numberInt.get()));
    ASSERT_TRUE(expression::isSubsetOf(numberDouble.get(), numberLong.get()));
    ASSERT_TRUE(expression::isSubsetOf(numberInt.get(), numberDouble.get()));
    ASSERT_TRUE(expression::isSubsetOf(numberInt.get(), numberLong.get()));
    ASSERT_TRUE(expression::isSubsetOf(numberLong.get(), numberDouble.get()));
    ASSERT_TRUE(expression::isSubsetOf(numberLong.get(), numberInt.get()));
}

TEST(ExpressionAlgoIsSubsetOf, PointInUnboundedRange) {
    ParsedMatchExpression a4("{a: 4}");
    ParsedMatchExpression a5("{a: 5}");
    ParsedMatchExpression a6("{a: 6}");
    ParsedMatchExpression b5("{b: 5}");

    ParsedMatchExpression lt5("{a: {$lt: 5}}");
    ParsedMatchExpression lte5("{a: {$lte: 5}}");
    ParsedMatchExpression gte5("{a: {$gte: 5}}");
    ParsedMatchExpression gt5("{a: {$gt: 5}}");

    ASSERT_TRUE(expression::isSubsetOf(a4.get(), lte5.get()));
    ASSERT_TRUE(expression::isSubsetOf(a5.get(), lte5.get()));
    ASSERT_FALSE(expression::isSubsetOf(a6.get(), lte5.get()));

    ASSERT_TRUE(expression::isSubsetOf(a4.get(), lt5.get()));
    ASSERT_FALSE(expression::isSubsetOf(a5.get(), lt5.get()));
    ASSERT_FALSE(expression::isSubsetOf(a6.get(), lt5.get()));

    ASSERT_FALSE(expression::isSubsetOf(a4.get(), gte5.get()));
    ASSERT_TRUE(expression::isSubsetOf(a5.get(), gte5.get()));
    ASSERT_TRUE(expression::isSubsetOf(a6.get(), gte5.get()));

    ASSERT_FALSE(expression::isSubsetOf(a4.get(), gt5.get()));
    ASSERT_FALSE(expression::isSubsetOf(a5.get(), gt5.get()));
    ASSERT_TRUE(expression::isSubsetOf(a6.get(), gt5.get()));

    // An unbounded range query does not match a subset of documents of a point query.
    ASSERT_FALSE(expression::isSubsetOf(lt5.get(), a5.get()));
    ASSERT_FALSE(expression::isSubsetOf(lte5.get(), a5.get()));
    ASSERT_FALSE(expression::isSubsetOf(gte5.get(), a5.get()));
    ASSERT_FALSE(expression::isSubsetOf(gt5.get(), a5.get()));

    // Cannot be a subset if comparing different field names.
    ASSERT_FALSE(expression::isSubsetOf(b5.get(), lt5.get()));
    ASSERT_FALSE(expression::isSubsetOf(b5.get(), lte5.get()));
    ASSERT_FALSE(expression::isSubsetOf(b5.get(), gte5.get()));
    ASSERT_FALSE(expression::isSubsetOf(b5.get(), gt5.get()));
}

TEST(ExpressionAlgoIsSubsetOf, PointInBoundedRange) {
    ParsedMatchExpression filter("{a: {$gt: 5, $lt: 10}}");
    ParsedMatchExpression query("{a: 6}");

    ASSERT_TRUE(expression::isSubsetOf(query.get(), filter.get()));
    ASSERT_FALSE(expression::isSubsetOf(filter.get(), query.get()));
}

TEST(ExpressionAlgoIsSubsetOf, PointInBoundedRange_FakeAnd) {
    ParsedMatchExpression filter("{a: {$gt: 5, $lt: 10}}");
    ParsedMatchExpression query("{$and: [{a: 6}, {a: 6}]}");

    ASSERT_TRUE(expression::isSubsetOf(query.get(), filter.get()));
    ASSERT_FALSE(expression::isSubsetOf(filter.get(), query.get()));
}

TEST(ExpressionAlgoIsSubsetOf, MultiplePointsInBoundedRange) {
    ParsedMatchExpression filter("{a: {$gt: 5, $lt: 10}}");
    ParsedMatchExpression queryAllInside("{a: {$in: [6, 7, 8]}}");
    ParsedMatchExpression queryStraddleLower("{a: {$in: [4.9, 5.1]}}");
    ParsedMatchExpression queryStraddleUpper("{a: {$in: [9.9, 10.1]}}");

    ASSERT_TRUE(expression::isSubsetOf(queryAllInside.get(), filter.get()));
    ASSERT_FALSE(expression::isSubsetOf(queryStraddleLower.get(), filter.get()));
    ASSERT_FALSE(expression::isSubsetOf(queryStraddleUpper.get(), filter.get()));
}

TEST(ExpressionAlgoIsSubsetOf, PointInCompoundRange) {
    ParsedMatchExpression filter("{a: {$gt: 5}, b: {$gt: 6}, c: {$gt: 7}}");
    ParsedMatchExpression query("{a: 10, b: 10, c: 10}");

    ASSERT_TRUE(expression::isSubsetOf(query.get(), filter.get()));
    ASSERT_FALSE(expression::isSubsetOf(filter.get(), query.get()));
}

TEST(ExpressionAlgoIsSubsetOf, Compare_LT_LTE) {
    ParsedMatchExpression lte4("{x: {$lte: 4}}");
    ParsedMatchExpression lt5("{x: {$lt: 5}}");
    ParsedMatchExpression lte5("{x: {$lte: 5}}");
    ParsedMatchExpression lt6("{x: {$lt: 6}}");

    ASSERT_TRUE(expression::isSubsetOf(lte4.get(), lte5.get()));
    ASSERT_TRUE(expression::isSubsetOf(lt5.get(), lte5.get()));
    ASSERT_TRUE(expression::isSubsetOf(lte5.get(), lte5.get()));
    ASSERT_FALSE(expression::isSubsetOf(lt6.get(), lte5.get()));

    ASSERT_TRUE(expression::isSubsetOf(lte4.get(), lt5.get()));
    ASSERT_TRUE(expression::isSubsetOf(lt5.get(), lt5.get()));
    ASSERT_FALSE(expression::isSubsetOf(lte5.get(), lt5.get()));
    ASSERT_FALSE(expression::isSubsetOf(lt6.get(), lt5.get()));
}

TEST(ExpressionAlgoIsSubsetOf, Compare_GT_GTE) {
    ParsedMatchExpression gte6("{x: {$gte: 6}}");
    ParsedMatchExpression gt5("{x: {$gt: 5}}");
    ParsedMatchExpression gte5("{x: {$gte: 5}}");
    ParsedMatchExpression gt4("{x: {$gt: 4}}");

    ASSERT_TRUE(expression::isSubsetOf(gte6.get(), gte5.get()));
    ASSERT_TRUE(expression::isSubsetOf(gt5.get(), gte5.get()));
    ASSERT_TRUE(expression::isSubsetOf(gte5.get(), gte5.get()));
    ASSERT_FALSE(expression::isSubsetOf(gt4.get(), gte5.get()));

    ASSERT_TRUE(expression::isSubsetOf(gte6.get(), gt5.get()));
    ASSERT_TRUE(expression::isSubsetOf(gt5.get(), gt5.get()));
    ASSERT_FALSE(expression::isSubsetOf(gte5.get(), gt5.get()));
    ASSERT_FALSE(expression::isSubsetOf(gt4.get(), gt5.get()));
}

TEST(ExpressionAlgoIsSubsetOf, BoundedRangeInUnboundedRange) {
    ParsedMatchExpression filter("{a: {$gt: 1}}");
    ParsedMatchExpression query("{a: {$gt: 5, $lt: 10}}");

    ASSERT_TRUE(expression::isSubsetOf(query.get(), filter.get()));
    ASSERT_FALSE(expression::isSubsetOf(filter.get(), query.get()));
}

TEST(ExpressionAlgoIsSubsetOf, MultipleRangesInUnboundedRange) {
    ParsedMatchExpression filter("{a: {$gt: 1}}");
    ParsedMatchExpression negative("{$or: [{a: {$gt: 5, $lt: 10}}, {a: {$lt: 0}}]}");
    ParsedMatchExpression unbounded("{$or: [{a: {$gt: 5, $lt: 10}}, {a: {$gt: 15}}]}");
    ParsedMatchExpression bounded("{$or: [{a: {$gt: 5, $lt: 10}}, {a: {$gt: 20, $lt: 30}}]}");

    ASSERT_FALSE(expression::isSubsetOf(negative.get(), filter.get()));
    ASSERT_TRUE(expression::isSubsetOf(unbounded.get(), filter.get()));
    ASSERT_TRUE(expression::isSubsetOf(bounded.get(), filter.get()));
}

TEST(ExpressionAlgoIsSubsetOf, MultipleFields) {
    ParsedMatchExpression filter("{a: {$gt: 5}, b: {$lt: 10}}");
    ParsedMatchExpression onlyA("{$or: [{a: 6, b: {$lt: 4}}, {a: {$gt: 11}}]}");
    ParsedMatchExpression onlyB("{$or: [{b: {$lt: 4}}, {a: {$gt: 11}, b: 9}]}");
    ParsedMatchExpression both("{$or: [{a: 6, b: {$lt: 4}}, {a: {$gt: 11}, b: 9}]}");

    ASSERT_FALSE(expression::isSubsetOf(onlyA.get(), filter.get()));
    ASSERT_FALSE(expression::isSubsetOf(onlyB.get(), filter.get()));
    ASSERT_TRUE(expression::isSubsetOf(both.get(), filter.get()));
}

TEST(ExpressionAlgoIsSubsetOf, Compare_LT_In) {
    ParsedMatchExpression lt("{a: {$lt: 5}}");

    ParsedMatchExpression inLt("{a: {$in: [4.9]}}");
    ParsedMatchExpression inEq("{a: {$in: [5]}}");
    ParsedMatchExpression inGt("{a: {$in: [5.1]}}");
    ParsedMatchExpression inNull("{a: {$in: [null]}}");

    ParsedMatchExpression inAllEq("{a: {$in: [5, 5.0]}}");
    ParsedMatchExpression inAllLte("{a: {$in: [4.9, 5]}}");
    ParsedMatchExpression inAllLt("{a: {$in: [2, 3, 4]}}");
    ParsedMatchExpression inStraddle("{a: {$in: [4, 6]}}");
    ParsedMatchExpression inLtAndNull("{a: {$in: [1, null]}}");

    ASSERT_TRUE(expression::isSubsetOf(inLt.get(), lt.get()));
    ASSERT_FALSE(expression::isSubsetOf(inEq.get(), lt.get()));
    ASSERT_FALSE(expression::isSubsetOf(inGt.get(), lt.get()));

    ASSERT_FALSE(expression::isSubsetOf(inAllEq.get(), lt.get()));
    ASSERT_FALSE(expression::isSubsetOf(inAllLte.get(), lt.get()));
    ASSERT_TRUE(expression::isSubsetOf(inAllLt.get(), lt.get()));
    ASSERT_FALSE(expression::isSubsetOf(inStraddle.get(), lt.get()));
    ASSERT_FALSE(expression::isSubsetOf(inLtAndNull.get(), lt.get()));
}

TEST(ExpressionAlgoIsSubsetOf, Compare_LTE_In) {
    ParsedMatchExpression lte("{a: {$lte: 5}}");

    ParsedMatchExpression inLt("{a: {$in: [4.9]}}");
    ParsedMatchExpression inEq("{a: {$in: [5]}}");
    ParsedMatchExpression inGt("{a: {$in: [5.1]}}");
    ParsedMatchExpression inNull("{a: {$in: [null]}}");

    ParsedMatchExpression inAllEq("{a: {$in: [5, 5.0]}}");
    ParsedMatchExpression inAllLte("{a: {$in: [4.9, 5]}}");
    ParsedMatchExpression inAllLt("{a: {$in: [2, 3, 4]}}");
    ParsedMatchExpression inStraddle("{a: {$in: [4, 6]}}");
    ParsedMatchExpression inLtAndNull("{a: {$in: [1, null]}}");

    ASSERT_TRUE(expression::isSubsetOf(inLt.get(), lte.get()));
    ASSERT_TRUE(expression::isSubsetOf(inEq.get(), lte.get()));
    ASSERT_FALSE(expression::isSubsetOf(inGt.get(), lte.get()));

    ASSERT_TRUE(expression::isSubsetOf(inAllEq.get(), lte.get()));
    ASSERT_TRUE(expression::isSubsetOf(inAllLte.get(), lte.get()));
    ASSERT_TRUE(expression::isSubsetOf(inAllLt.get(), lte.get()));
    ASSERT_FALSE(expression::isSubsetOf(inStraddle.get(), lte.get()));
    ASSERT_FALSE(expression::isSubsetOf(inLtAndNull.get(), lte.get()));
}

TEST(ExpressionAlgoIsSubsetOf, Compare_EQ_In) {
    ParsedMatchExpression eq("{a: 5}");

    ParsedMatchExpression inLt("{a: {$in: [4.9]}}");
    ParsedMatchExpression inEq("{a: {$in: [5]}}");
    ParsedMatchExpression inGt("{a: {$in: [5.1]}}");
    ParsedMatchExpression inNull("{a: {$in: [null]}}");

    ParsedMatchExpression inAllEq("{a: {$in: [5, 5.0]}}");
    ParsedMatchExpression inStraddle("{a: {$in: [4, 6]}}");
    ParsedMatchExpression inEqAndNull("{a: {$in: [5, null]}}");

    ASSERT_FALSE(expression::isSubsetOf(inLt.get(), eq.get()));
    ASSERT_TRUE(expression::isSubsetOf(inEq.get(), eq.get()));
    ASSERT_FALSE(expression::isSubsetOf(inGt.get(), eq.get()));

    ASSERT_TRUE(expression::isSubsetOf(inAllEq.get(), eq.get()));
    ASSERT_FALSE(expression::isSubsetOf(inStraddle.get(), eq.get()));
    ASSERT_FALSE(expression::isSubsetOf(inEqAndNull.get(), eq.get()));
}

TEST(ExpressionAlgoIsSubsetOf, Compare_GT_In) {
    ParsedMatchExpression gt("{a: {$gt: 5}}");

    ParsedMatchExpression inLt("{a: {$in: [4.9]}}");
    ParsedMatchExpression inEq("{a: {$in: [5]}}");
    ParsedMatchExpression inGt("{a: {$in: [5.1]}}");
    ParsedMatchExpression inNull("{a: {$in: [null]}}");

    ParsedMatchExpression inAllEq("{a: {$in: [5, 5.0]}}");
    ParsedMatchExpression inAllGte("{a: {$in: [5, 5.1]}}");
    ParsedMatchExpression inAllGt("{a: {$in: [6, 7, 8]}}");
    ParsedMatchExpression inStraddle("{a: {$in: [4, 6]}}");
    ParsedMatchExpression inGtAndNull("{a: {$in: [9, null]}}");

    ASSERT_FALSE(expression::isSubsetOf(inLt.get(), gt.get()));
    ASSERT_FALSE(expression::isSubsetOf(inEq.get(), gt.get()));
    ASSERT_TRUE(expression::isSubsetOf(inGt.get(), gt.get()));

    ASSERT_FALSE(expression::isSubsetOf(inAllEq.get(), gt.get()));
    ASSERT_FALSE(expression::isSubsetOf(inAllGte.get(), gt.get()));
    ASSERT_TRUE(expression::isSubsetOf(inAllGt.get(), gt.get()));
    ASSERT_FALSE(expression::isSubsetOf(inStraddle.get(), gt.get()));
    ASSERT_FALSE(expression::isSubsetOf(inGtAndNull.get(), gt.get()));
}

TEST(ExpressionAlgoIsSubsetOf, Compare_GTE_In) {
    ParsedMatchExpression gte("{a: {$gte: 5}}");

    ParsedMatchExpression inLt("{a: {$in: [4.9]}}");
    ParsedMatchExpression inEq("{a: {$in: [5]}}");
    ParsedMatchExpression inGt("{a: {$in: [5.1]}}");
    ParsedMatchExpression inNull("{a: {$in: [null]}}");

    ParsedMatchExpression inAllEq("{a: {$in: [5, 5.0]}}");
    ParsedMatchExpression inAllGte("{a: {$in: [5, 5.1]}}");
    ParsedMatchExpression inAllGt("{a: {$in: [6, 7, 8]}}");
    ParsedMatchExpression inStraddle("{a: {$in: [4, 6]}}");
    ParsedMatchExpression inGtAndNull("{a: {$in: [9, null]}}");

    ASSERT_FALSE(expression::isSubsetOf(inLt.get(), gte.get()));
    ASSERT_TRUE(expression::isSubsetOf(inEq.get(), gte.get()));
    ASSERT_TRUE(expression::isSubsetOf(inGt.get(), gte.get()));

    ASSERT_TRUE(expression::isSubsetOf(inAllEq.get(), gte.get()));
    ASSERT_TRUE(expression::isSubsetOf(inAllGte.get(), gte.get()));
    ASSERT_TRUE(expression::isSubsetOf(inAllGt.get(), gte.get()));
    ASSERT_FALSE(expression::isSubsetOf(inStraddle.get(), gte.get()));
    ASSERT_FALSE(expression::isSubsetOf(inGtAndNull.get(), gte.get()));
}

TEST(ExpressionAlgoIsSubsetOf, RegexAndIn) {
    ParsedMatchExpression eq1("{x: 1}");
    ParsedMatchExpression eqA("{x: 'a'}");
    ParsedMatchExpression inRegexA("{x: {$in: [/a/]}}");
    ParsedMatchExpression inRegexAbc("{x: {$in: [/abc/]}}");
    ParsedMatchExpression inRegexAOrEq1("{x: {$in: [/a/, 1]}}");
    ParsedMatchExpression inRegexAOrNull("{x: {$in: [/a/, null]}}");

    ASSERT_FALSE(expression::isSubsetOf(inRegexAOrEq1.get(), eq1.get()));
    ASSERT_FALSE(expression::isSubsetOf(inRegexA.get(), eqA.get()));
    ASSERT_FALSE(expression::isSubsetOf(inRegexAOrNull.get(), eqA.get()));
}

TEST(ExpressionAlgoIsSubsetOf, Exists) {
    ParsedMatchExpression aExists("{a: {$exists: true}}");
    ParsedMatchExpression bExists("{b: {$exists: true}}");
    ParsedMatchExpression aExistsBExists("{a: {$exists: true}, b: {$exists: true}}");
    ParsedMatchExpression aExistsBExistsC5("{a: {$exists: true}, b: {$exists: true}, c: 5}");

    ASSERT_TRUE(expression::isSubsetOf(aExists.get(), aExists.get()));
    ASSERT_FALSE(expression::isSubsetOf(aExists.get(), bExists.get()));

    ASSERT_TRUE(expression::isSubsetOf(aExistsBExists.get(), aExists.get()));
    ASSERT_TRUE(expression::isSubsetOf(aExistsBExists.get(), bExists.get()));
    ASSERT_FALSE(expression::isSubsetOf(aExistsBExists.get(), aExistsBExistsC5.get()));

    ASSERT_TRUE(expression::isSubsetOf(aExistsBExistsC5.get(), aExists.get()));
    ASSERT_TRUE(expression::isSubsetOf(aExistsBExistsC5.get(), bExists.get()));
    ASSERT_TRUE(expression::isSubsetOf(aExistsBExistsC5.get(), aExistsBExists.get()));
}

TEST(ExpressionAlgoIsSubsetOf, Compare_Exists) {
    ParsedMatchExpression exists("{a: {$exists: true}}");
    ParsedMatchExpression eq("{a: 1}");
    ParsedMatchExpression gt("{a: {$gt: 4}}");
    ParsedMatchExpression lte("{a: {$lte: 7}}");

    ASSERT_TRUE(expression::isSubsetOf(eq.get(), exists.get()));
    ASSERT_TRUE(expression::isSubsetOf(gt.get(), exists.get()));
    ASSERT_TRUE(expression::isSubsetOf(lte.get(), exists.get()));

    ASSERT_FALSE(expression::isSubsetOf(exists.get(), eq.get()));
    ASSERT_FALSE(expression::isSubsetOf(exists.get(), gt.get()));
    ASSERT_FALSE(expression::isSubsetOf(exists.get(), lte.get()));
}

TEST(ExpressionAlgoIsSubsetOf, Type) {
    ParsedMatchExpression aType1("{a: {$type: 1}}");
    ParsedMatchExpression aType2("{a: {$type: 2}}");
    ParsedMatchExpression bType2("{b: {$type: 2}}");

    ASSERT_FALSE(expression::isSubsetOf(aType1.get(), aType2.get()));
    ASSERT_FALSE(expression::isSubsetOf(aType2.get(), aType1.get()));

    ASSERT_TRUE(expression::isSubsetOf(aType2.get(), aType2.get()));
    ASSERT_FALSE(expression::isSubsetOf(aType2.get(), bType2.get()));
}

TEST(ExpressionAlgoIsSubsetOf, TypeAndExists) {
    ParsedMatchExpression aExists("{a: {$exists: true}}");
    ParsedMatchExpression aType2("{a: {$type: 2}}");
    ParsedMatchExpression bType2("{b: {$type: 2}}");

    ASSERT_TRUE(expression::isSubsetOf(aType2.get(), aExists.get()));
    ASSERT_FALSE(expression::isSubsetOf(aExists.get(), aType2.get()));
    ASSERT_FALSE(expression::isSubsetOf(bType2.get(), aExists.get()));
}

TEST(ExpressionAlgoIsSubsetOf, AllAndExists) {
    ParsedMatchExpression aExists("{a: {$exists: true}}");
    ParsedMatchExpression aAll("{a: {$all: ['x', 'y', 'z']}}");
    ParsedMatchExpression bAll("{b: {$all: ['x', 'y', 'z']}}");
    ParsedMatchExpression aAllWithNull("{a: {$all: ['x', null, 'z']}}");

    ASSERT_TRUE(expression::isSubsetOf(aAll.get(), aExists.get()));
    ASSERT_FALSE(expression::isSubsetOf(bAll.get(), aExists.get()));
    ASSERT_TRUE(expression::isSubsetOf(aAllWithNull.get(), aExists.get()));
}

TEST(ExpressionAlgoIsSubsetOf, ElemMatchAndExists_Value) {
    ParsedMatchExpression aExists("{a: {$exists: true}}");
    ParsedMatchExpression aElemMatch("{a: {$elemMatch: {$gt: 5, $lte: 10}}}");
    ParsedMatchExpression bElemMatch("{b: {$elemMatch: {$gt: 5, $lte: 10}}}");
    ParsedMatchExpression aElemMatchNull("{a: {$elemMatch: {$eq: null}}}");

    ASSERT_TRUE(expression::isSubsetOf(aElemMatch.get(), aExists.get()));
    ASSERT_FALSE(expression::isSubsetOf(aExists.get(), aElemMatch.get()));
    ASSERT_FALSE(expression::isSubsetOf(bElemMatch.get(), aExists.get()));
    ASSERT_TRUE(expression::isSubsetOf(aElemMatchNull.get(), aExists.get()));
}

TEST(ExpressionAlgoIsSubsetOf, ElemMatchAndExists_Object) {
    ParsedMatchExpression aExists("{a: {$exists: true}}");
    ParsedMatchExpression aElemMatch("{a: {$elemMatch: {x: {$gt: 5}, y: {$lte: 10}}}}");
    ParsedMatchExpression bElemMatch("{b: {$elemMatch: {x: {$gt: 5}, y: {$lte: 10}}}}");
    ParsedMatchExpression aElemMatchNull("{a: {$elemMatch: {x: null, y: null}}}");

    ASSERT_TRUE(expression::isSubsetOf(aElemMatch.get(), aExists.get()));
    ASSERT_FALSE(expression::isSubsetOf(aExists.get(), aElemMatch.get()));
    ASSERT_FALSE(expression::isSubsetOf(bElemMatch.get(), aExists.get()));
    ASSERT_TRUE(expression::isSubsetOf(aElemMatchNull.get(), aExists.get()));
}

TEST(ExpressionAlgoIsSubsetOf, SizeAndExists) {
    ParsedMatchExpression aExists("{a: {$exists: true}}");
    ParsedMatchExpression aSize0("{a: {$size: 0}}");
    ParsedMatchExpression aSize1("{a: {$size: 1}}");
    ParsedMatchExpression aSize3("{a: {$size: 3}}");
    ParsedMatchExpression bSize3("{b: {$size: 3}}");

    ASSERT_TRUE(expression::isSubsetOf(aSize0.get(), aExists.get()));
    ASSERT_TRUE(expression::isSubsetOf(aSize1.get(), aExists.get()));
    ASSERT_TRUE(expression::isSubsetOf(aSize3.get(), aExists.get()));
    ASSERT_FALSE(expression::isSubsetOf(aExists.get(), aSize3.get()));
    ASSERT_FALSE(expression::isSubsetOf(bSize3.get(), aExists.get()));
}

TEST(ExpressionAlgoIsSubsetOf, ModAndExists) {
    ParsedMatchExpression aExists("{a: {$exists: true}}");
    ParsedMatchExpression aMod5("{a: {$mod: [5, 0]}}");
    ParsedMatchExpression bMod5("{b: {$mod: [5, 0]}}");

    ASSERT_TRUE(expression::isSubsetOf(aMod5.get(), aExists.get()));
    ASSERT_FALSE(expression::isSubsetOf(bMod5.get(), aExists.get()));
}

TEST(ExpressionAlgoIsSubsetOf, RegexAndExists) {
    ParsedMatchExpression aExists("{a: {$exists: true}}");
    ParsedMatchExpression aRegex("{a: {$regex: 'pattern'}}");
    ParsedMatchExpression bRegex("{b: {$regex: 'pattern'}}");

    ASSERT_TRUE(expression::isSubsetOf(aRegex.get(), aExists.get()));
    ASSERT_FALSE(expression::isSubsetOf(bRegex.get(), aExists.get()));
}

TEST(ExpressionAlgoIsSubsetOf, InAndExists) {
    ParsedMatchExpression aExists("{a: {$exists: true}}");
    ParsedMatchExpression aIn("{a: {$in: [1, 2, 3]}}");
    ParsedMatchExpression bIn("{b: {$in: [1, 2, 3]}}");
    ParsedMatchExpression aInWithNull("{a: {$in: [1, null, 3]}}");

    ASSERT_TRUE(expression::isSubsetOf(aIn.get(), aExists.get()));
    ASSERT_FALSE(expression::isSubsetOf(bIn.get(), aExists.get()));
    ASSERT_FALSE(expression::isSubsetOf(aInWithNull.get(), aExists.get()));
}

TEST(ExpressionAlgoIsSubsetOf, NinAndExists) {
    ParsedMatchExpression aExists("{a: {$exists: true}}");
    ParsedMatchExpression aNin("{a: {$nin: [1, 2, 3]}}");
    ParsedMatchExpression bNin("{b: {$nin: [1, 2, 3]}}");
    ParsedMatchExpression aNinWithNull("{a: {$nin: [1, null, 3]}}");

    ASSERT_FALSE(expression::isSubsetOf(aNin.get(), aExists.get()));
    ASSERT_FALSE(expression::isSubsetOf(bNin.get(), aExists.get()));
    ASSERT_TRUE(expression::isSubsetOf(aNinWithNull.get(), aExists.get()));
}

TEST(ExpressionAlgoIsSubsetOf, Compare_Exists_NE) {
    ParsedMatchExpression aExists("{a: {$exists: true}}");
    ParsedMatchExpression aNotEqual1("{a: {$ne: 1}}");
    ParsedMatchExpression bNotEqual1("{b: {$ne: 1}}");
    ParsedMatchExpression aNotEqualNull("{a: {$ne: null}}");

    ASSERT_FALSE(expression::isSubsetOf(aNotEqual1.get(), aExists.get()));
    ASSERT_FALSE(expression::isSubsetOf(bNotEqual1.get(), aExists.get()));
    ASSERT_TRUE(expression::isSubsetOf(aNotEqualNull.get(), aExists.get()));
}

TEST(ExpressionAlgoIsSubsetOf, CollationAwareStringComparison) {
    CollatorInterfaceMock collator(CollatorInterfaceMock::MockType::kReverseString);
    ParsedMatchExpression lhs("{a: {$gt: 'abc'}}", &collator);
    ParsedMatchExpression rhs("{a: {$gt: 'cba'}}", &collator);

    ASSERT_TRUE(expression::isSubsetOf(lhs.get(), rhs.get()));

    ParsedMatchExpression lhsLT("{a: {$lt: 'abc'}}", &collator);
    ParsedMatchExpression rhsLT("{a: {$lt: 'cba'}}", &collator);

    ASSERT_FALSE(expression::isSubsetOf(lhsLT.get(), rhsLT.get()));
}

TEST(ExpressionAlgoIsSubsetOf, NonMatchingCollationsStringComparison) {
    CollatorInterfaceMock collatorAlwaysEqual(CollatorInterfaceMock::MockType::kAlwaysEqual);
    CollatorInterfaceMock collatorReverseString(CollatorInterfaceMock::MockType::kReverseString);
    ParsedMatchExpression lhs("{a: {$gt: 'abc'}}", &collatorAlwaysEqual);
    ParsedMatchExpression rhs("{a: {$gt: 'cba'}}", &collatorReverseString);

    ASSERT_FALSE(expression::isSubsetOf(lhs.get(), rhs.get()));

    ParsedMatchExpression lhsLT("{a: {$lt: 'abc'}}", &collatorAlwaysEqual);
    ParsedMatchExpression rhsLT("{a: {$lt: 'cba'}}", &collatorReverseString);

    ASSERT_FALSE(expression::isSubsetOf(lhsLT.get(), rhsLT.get()));
}

TEST(ExpressionAlgoIsSubsetOf, CollationAwareStringComparisonIn) {
    CollatorInterfaceMock collator(CollatorInterfaceMock::MockType::kReverseString);
    ParsedMatchExpression lhsAllGTcba("{a: {$in: ['abc', 'cbc']}}", &collator);
    ParsedMatchExpression lhsSomeGTcba("{a: {$in: ['abc', 'aba']}}", &collator);
    ParsedMatchExpression rhs("{a: {$gt: 'cba'}}", &collator);

    ASSERT_TRUE(expression::isSubsetOf(lhsAllGTcba.get(), rhs.get()));
    ASSERT_FALSE(expression::isSubsetOf(lhsSomeGTcba.get(), rhs.get()));

    ParsedMatchExpression rhsLT("{a: {$lt: 'cba'}}", &collator);

    ASSERT_FALSE(expression::isSubsetOf(lhsAllGTcba.get(), rhsLT.get()));
    ASSERT_FALSE(expression::isSubsetOf(lhsSomeGTcba.get(), rhsLT.get()));
}

// TODO SERVER-24674: isSubsetOf should return true after exploring nested objects.
TEST(ExpressionAlgoIsSubsetOf, NonMatchingCollationsNoStringComparisonLHS) {
    CollatorInterfaceMock collatorAlwaysEqual(CollatorInterfaceMock::MockType::kAlwaysEqual);
    CollatorInterfaceMock collatorReverseString(CollatorInterfaceMock::MockType::kReverseString);
    ParsedMatchExpression lhs("{a: {b: 1}}", &collatorAlwaysEqual);
    ParsedMatchExpression rhs("{a: {$lt: {b: 'abc'}}}", &collatorReverseString);

    ASSERT_FALSE(expression::isSubsetOf(lhs.get(), rhs.get()));
}

TEST(ExpressionAlgoIsSubsetOf, NonMatchingCollationsNoStringComparison) {
    CollatorInterfaceMock collatorAlwaysEqual(CollatorInterfaceMock::MockType::kAlwaysEqual);
    CollatorInterfaceMock collatorReverseString(CollatorInterfaceMock::MockType::kReverseString);
    ParsedMatchExpression lhs("{a: 1}", &collatorAlwaysEqual);
    ParsedMatchExpression rhs("{a: {$gt: 0}}", &collatorReverseString);

    ASSERT_TRUE(expression::isSubsetOf(lhs.get(), rhs.get()));
}

<<<<<<< HEAD
TEST(IsIndependent, AndIsIndependentOnlyIfChildrenAre) {
    BSONObj matchPredicate = fromjson("{$and: [{a: 1}, {b: 1}]}");
    const CollatorInterface* collator = nullptr;
    StatusWithMatchExpression status =
        MatchExpressionParser::parse(matchPredicate, ExtensionsCallbackNoop(), collator);
=======
TEST(ExpressionAlgoIsSubsetOf, InternalExprEqIsSubsetOfNothing) {
    ParsedMatchExpression exprEq("{a: {$_internalExprEq: 0}}");
    ParsedMatchExpression regularEq("{a: {$eq: 0}}");
    {
        ParsedMatchExpression rhs("{a: {$gte: 0}}");
        ASSERT_FALSE(expression::isSubsetOf(exprEq.get(), rhs.get()));
        ASSERT_TRUE(expression::isSubsetOf(regularEq.get(), rhs.get()));
    }

    {
        ParsedMatchExpression rhs("{a: {$lte: 0}}");
        ASSERT_FALSE(expression::isSubsetOf(exprEq.get(), rhs.get()));
        ASSERT_TRUE(expression::isSubsetOf(regularEq.get(), rhs.get()));
    }
}

TEST(IsIndependent, AndIsIndependentOnlyIfChildrenAre) {
    BSONObj matchPredicate = fromjson("{$and: [{a: 1}, {b: 1}]}");
    boost::intrusive_ptr<ExpressionContextForTest> expCtx(new ExpressionContextForTest());
    StatusWithMatchExpression status =
        MatchExpressionParser::parse(matchPredicate, std::move(expCtx));
>>>>>>> f378d467
    ASSERT_OK(status.getStatus());

    unique_ptr<MatchExpression> expr = std::move(status.getValue());
    ASSERT_FALSE(expression::isIndependentOf(*expr.get(), {"b"}));
    ASSERT_TRUE(expression::isIndependentOf(*expr.get(), {"c"}));
}

TEST(IsIndependent, ElemMatchIsNotIndependent) {
    BSONObj matchPredicate = fromjson("{x: {$elemMatch: {y: 1}}}");
<<<<<<< HEAD
    const CollatorInterface* collator = nullptr;
    StatusWithMatchExpression status =
        MatchExpressionParser::parse(matchPredicate, ExtensionsCallbackNoop(), collator);
=======
    boost::intrusive_ptr<ExpressionContextForTest> expCtx(new ExpressionContextForTest());
    StatusWithMatchExpression status =
        MatchExpressionParser::parse(matchPredicate, std::move(expCtx));
>>>>>>> f378d467
    ASSERT_OK(status.getStatus());

    unique_ptr<MatchExpression> expr = std::move(status.getValue());
    ASSERT_FALSE(expression::isIndependentOf(*expr.get(), {"x"}));
    ASSERT_FALSE(expression::isIndependentOf(*expr.get(), {"x.y"}));
    ASSERT_FALSE(expression::isIndependentOf(*expr.get(), {"y"}));
}

TEST(IsIndependent, NorIsIndependentOnlyIfChildrenAre) {
    BSONObj matchPredicate = fromjson("{$nor: [{a: 1}, {b: 1}]}");
<<<<<<< HEAD
    const CollatorInterface* collator = nullptr;
    StatusWithMatchExpression status =
        MatchExpressionParser::parse(matchPredicate, ExtensionsCallbackNoop(), collator);
=======
    boost::intrusive_ptr<ExpressionContextForTest> expCtx(new ExpressionContextForTest());
    StatusWithMatchExpression status =
        MatchExpressionParser::parse(matchPredicate, std::move(expCtx));
>>>>>>> f378d467
    ASSERT_OK(status.getStatus());

    unique_ptr<MatchExpression> expr = std::move(status.getValue());
    ASSERT_FALSE(expression::isIndependentOf(*expr.get(), {"b"}));
    ASSERT_TRUE(expression::isIndependentOf(*expr.get(), {"c"}));
}

TEST(IsIndependent, NotIsIndependentOnlyIfChildrenAre) {
    BSONObj matchPredicate = fromjson("{a: {$not: {$eq: 1}}}");
<<<<<<< HEAD
    const CollatorInterface* collator = nullptr;
    StatusWithMatchExpression status =
        MatchExpressionParser::parse(matchPredicate, ExtensionsCallbackNoop(), collator);
=======
    boost::intrusive_ptr<ExpressionContextForTest> expCtx(new ExpressionContextForTest());
    StatusWithMatchExpression status =
        MatchExpressionParser::parse(matchPredicate, std::move(expCtx));
>>>>>>> f378d467
    ASSERT_OK(status.getStatus());

    unique_ptr<MatchExpression> expr = std::move(status.getValue());
    ASSERT_TRUE(expression::isIndependentOf(*expr.get(), {"b"}));
    ASSERT_FALSE(expression::isIndependentOf(*expr.get(), {"a"}));
}

TEST(IsIndependent, OrIsIndependentOnlyIfChildrenAre) {
    BSONObj matchPredicate = fromjson("{$or: [{a: 1}, {b: 1}]}");
<<<<<<< HEAD
    const CollatorInterface* collator = nullptr;
    StatusWithMatchExpression status =
        MatchExpressionParser::parse(matchPredicate, ExtensionsCallbackNoop(), collator);
=======
    boost::intrusive_ptr<ExpressionContextForTest> expCtx(new ExpressionContextForTest());
    StatusWithMatchExpression status =
        MatchExpressionParser::parse(matchPredicate, std::move(expCtx));
>>>>>>> f378d467
    ASSERT_OK(status.getStatus());

    unique_ptr<MatchExpression> expr = std::move(status.getValue());
    ASSERT_FALSE(expression::isIndependentOf(*expr.get(), {"a"}));
    ASSERT_TRUE(expression::isIndependentOf(*expr.get(), {"c"}));
}

TEST(IsIndependent, AndWithDottedFieldPathsIsNotIndependent) {
    BSONObj matchPredicate = fromjson("{$and: [{'a': 1}, {'a.b': 1}]}");
<<<<<<< HEAD
    const CollatorInterface* collator = nullptr;
    StatusWithMatchExpression status =
        MatchExpressionParser::parse(matchPredicate, ExtensionsCallbackNoop(), collator);
=======
    boost::intrusive_ptr<ExpressionContextForTest> expCtx(new ExpressionContextForTest());
    StatusWithMatchExpression status =
        MatchExpressionParser::parse(matchPredicate, std::move(expCtx));
>>>>>>> f378d467
    ASSERT_OK(status.getStatus());

    unique_ptr<MatchExpression> expr = std::move(status.getValue());
    ASSERT_FALSE(expression::isIndependentOf(*expr.get(), {"a.b.c"}));
    ASSERT_FALSE(expression::isIndependentOf(*expr.get(), {"a.b"}));
}

TEST(IsIndependent, BallIsIndependentOfBalloon) {
    BSONObj matchPredicate = fromjson("{'a.ball': 4}");
<<<<<<< HEAD
    const CollatorInterface* collator = nullptr;
    StatusWithMatchExpression status =
        MatchExpressionParser::parse(matchPredicate, ExtensionsCallbackNoop(), collator);
=======
    boost::intrusive_ptr<ExpressionContextForTest> expCtx(new ExpressionContextForTest());
    StatusWithMatchExpression status =
        MatchExpressionParser::parse(matchPredicate, std::move(expCtx));
>>>>>>> f378d467
    ASSERT_OK(status.getStatus());

    unique_ptr<MatchExpression> expr = std::move(status.getValue());
    ASSERT_TRUE(expression::isIndependentOf(*expr.get(), {"a.balloon"}));
    ASSERT_TRUE(expression::isIndependentOf(*expr.get(), {"a.b"}));
    ASSERT_FALSE(expression::isIndependentOf(*expr.get(), {"a.ball.c"}));
}

TEST(SplitMatchExpression, AndWithSplittableChildrenIsSplittable) {
    BSONObj matchPredicate = fromjson("{$and: [{a: 1}, {b: 1}]}");
<<<<<<< HEAD
    const CollatorInterface* collator = nullptr;
    StatusWithMatchExpression status =
        MatchExpressionParser::parse(matchPredicate, ExtensionsCallbackNoop(), collator);
    ASSERT_OK(status.getStatus());

    std::pair<unique_ptr<MatchExpression>, unique_ptr<MatchExpression>> splitExpr =
        expression::splitMatchExpressionBy(std::move(status.getValue()), {"b"});
=======
    boost::intrusive_ptr<ExpressionContextForTest> expCtx(new ExpressionContextForTest());
    StatusWithMatchExpression status =
        MatchExpressionParser::parse(matchPredicate, std::move(expCtx));
    ASSERT_OK(status.getStatus());

    std::pair<unique_ptr<MatchExpression>, unique_ptr<MatchExpression>> splitExpr =
        expression::splitMatchExpressionBy(std::move(status.getValue()), {"b"}, {});
>>>>>>> f378d467

    ASSERT_TRUE(splitExpr.first.get());
    BSONObjBuilder firstBob;
    splitExpr.first->serialize(&firstBob);

    ASSERT_TRUE(splitExpr.second.get());
    BSONObjBuilder secondBob;
    splitExpr.second->serialize(&secondBob);

    ASSERT_BSONOBJ_EQ(firstBob.obj(), fromjson("{a: {$eq: 1}}"));
    ASSERT_BSONOBJ_EQ(secondBob.obj(), fromjson("{b: {$eq: 1}}"));
}

TEST(SplitMatchExpression, NorWithIndependentChildrenIsSplittable) {
    BSONObj matchPredicate = fromjson("{$nor: [{a: 1}, {b: 1}]}");
<<<<<<< HEAD
    const CollatorInterface* collator = nullptr;
    StatusWithMatchExpression status =
        MatchExpressionParser::parse(matchPredicate, ExtensionsCallbackNoop(), collator);
    ASSERT_OK(status.getStatus());

    std::pair<unique_ptr<MatchExpression>, unique_ptr<MatchExpression>> splitExpr =
        expression::splitMatchExpressionBy(std::move(status.getValue()), {"b"});
=======
    boost::intrusive_ptr<ExpressionContextForTest> expCtx(new ExpressionContextForTest());
    StatusWithMatchExpression status =
        MatchExpressionParser::parse(matchPredicate, std::move(expCtx));
    ASSERT_OK(status.getStatus());

    std::pair<unique_ptr<MatchExpression>, unique_ptr<MatchExpression>> splitExpr =
        expression::splitMatchExpressionBy(std::move(status.getValue()), {"b"}, {});
>>>>>>> f378d467

    ASSERT_TRUE(splitExpr.first.get());
    BSONObjBuilder firstBob;
    splitExpr.first->serialize(&firstBob);

    ASSERT_TRUE(splitExpr.second.get());
    BSONObjBuilder secondBob;
    splitExpr.second->serialize(&secondBob);

    ASSERT_BSONOBJ_EQ(firstBob.obj(), fromjson("{$nor: [{a: {$eq: 1}}]}"));
    ASSERT_BSONOBJ_EQ(secondBob.obj(), fromjson("{$nor: [{b: {$eq: 1}}]}"));
}

TEST(SplitMatchExpression, NotWithIndependentChildIsSplittable) {
    BSONObj matchPredicate = fromjson("{x: {$not: {$gt: 4}}}");
<<<<<<< HEAD
    const CollatorInterface* collator = nullptr;
    StatusWithMatchExpression status =
        MatchExpressionParser::parse(matchPredicate, ExtensionsCallbackNoop(), collator);
    ASSERT_OK(status.getStatus());

    std::pair<unique_ptr<MatchExpression>, unique_ptr<MatchExpression>> splitExpr =
        expression::splitMatchExpressionBy(std::move(status.getValue()), {"y"});
=======
    boost::intrusive_ptr<ExpressionContextForTest> expCtx(new ExpressionContextForTest());
    StatusWithMatchExpression status =
        MatchExpressionParser::parse(matchPredicate, std::move(expCtx));
    ASSERT_OK(status.getStatus());

    std::pair<unique_ptr<MatchExpression>, unique_ptr<MatchExpression>> splitExpr =
        expression::splitMatchExpressionBy(std::move(status.getValue()), {"y"}, {});
>>>>>>> f378d467

    ASSERT_TRUE(splitExpr.first.get());
    BSONObjBuilder firstBob;
    splitExpr.first->serialize(&firstBob);

<<<<<<< HEAD
    ASSERT_BSONOBJ_EQ(firstBob.obj(), fromjson("{$nor: [{$and: [{x: {$gt: 4}}]}]}"));
=======
    ASSERT_BSONOBJ_EQ(firstBob.obj(), fromjson("{x: {$not: {$gt: 4}}}"));
>>>>>>> f378d467
    ASSERT_FALSE(splitExpr.second);
}

TEST(SplitMatchExpression, OrWithOnlyIndependentChildrenIsNotSplittable) {
    BSONObj matchPredicate = fromjson("{$or: [{a: 1}, {b: 1}]}");
<<<<<<< HEAD
    const CollatorInterface* collator = nullptr;
    StatusWithMatchExpression status =
        MatchExpressionParser::parse(matchPredicate, ExtensionsCallbackNoop(), collator);
    ASSERT_OK(status.getStatus());

    std::pair<unique_ptr<MatchExpression>, unique_ptr<MatchExpression>> splitExpr =
        expression::splitMatchExpressionBy(std::move(status.getValue()), {"b"});
=======
    boost::intrusive_ptr<ExpressionContextForTest> expCtx(new ExpressionContextForTest());
    StatusWithMatchExpression status =
        MatchExpressionParser::parse(matchPredicate, std::move(expCtx));
    ASSERT_OK(status.getStatus());

    std::pair<unique_ptr<MatchExpression>, unique_ptr<MatchExpression>> splitExpr =
        expression::splitMatchExpressionBy(std::move(status.getValue()), {"b"}, {});
>>>>>>> f378d467

    ASSERT_TRUE(splitExpr.second.get());
    BSONObjBuilder bob;
    splitExpr.second->serialize(&bob);

    ASSERT_FALSE(splitExpr.first);
    ASSERT_BSONOBJ_EQ(bob.obj(), fromjson("{$or: [{a: {$eq: 1}}, {b: {$eq: 1}}]}"));
}

TEST(SplitMatchExpression, ComplexMatchExpressionSplitsCorrectly) {
    BSONObj matchPredicate = fromjson(
        "{$and: [{x: {$not: {$size: 2}}},"
        "{$or: [{'a.b' : 3}, {'a.b.c': 4}]},"
        "{$nor: [{x: {$gt: 4}}, {$and: [{x: {$not: {$eq: 1}}}, {y: 3}]}]}]}");
<<<<<<< HEAD
    const CollatorInterface* collator = nullptr;
    StatusWithMatchExpression status =
        MatchExpressionParser::parse(matchPredicate, ExtensionsCallbackNoop(), collator);
    ASSERT_OK(status.getStatus());

    std::pair<unique_ptr<MatchExpression>, unique_ptr<MatchExpression>> splitExpr =
        expression::splitMatchExpressionBy(std::move(status.getValue()), {"x"});
=======
    boost::intrusive_ptr<ExpressionContextForTest> expCtx(new ExpressionContextForTest());
    StatusWithMatchExpression status =
        MatchExpressionParser::parse(matchPredicate, std::move(expCtx));
    ASSERT_OK(status.getStatus());

    std::pair<unique_ptr<MatchExpression>, unique_ptr<MatchExpression>> splitExpr =
        expression::splitMatchExpressionBy(std::move(status.getValue()), {"x"}, {});
>>>>>>> f378d467

    ASSERT_TRUE(splitExpr.first.get());
    BSONObjBuilder firstBob;
    splitExpr.first->serialize(&firstBob);

    ASSERT_TRUE(splitExpr.second.get());
    BSONObjBuilder secondBob;
    splitExpr.second->serialize(&secondBob);

    ASSERT_BSONOBJ_EQ(firstBob.obj(), fromjson("{$or: [{'a.b': {$eq: 3}}, {'a.b.c': {$eq: 4}}]}"));
<<<<<<< HEAD
    ASSERT_BSONOBJ_EQ(
        secondBob.obj(),
        fromjson("{$and: [{$nor: [{$and: [{x: {$size: 2}}]}]}, {$nor: [{x: {$gt: 4}}, {$and: "
                 "[{$nor: [{$and: [{x: "
                 "{$eq: 1}}]}]}, {y: {$eq: 3}}]}]}]}"));
}

TEST(SplitMatchExpression, ShouldNotExtractPrefixOfDottedPathAsIndependent) {
    BSONObj matchPredicate = fromjson("{$and: [{a: 1}, {'a.b': 1}, {'a.c': 1}]}");
    const CollatorInterface* collator = nullptr;
    StatusWithMatchExpression status =
        MatchExpressionParser::parse(matchPredicate, ExtensionsCallbackNoop(), collator);
    ASSERT_OK(status.getStatus());

    std::pair<unique_ptr<MatchExpression>, unique_ptr<MatchExpression>> splitExpr =
        expression::splitMatchExpressionBy(std::move(status.getValue()), {"a.b"});
=======
    ASSERT_BSONOBJ_EQ(secondBob.obj(),
                      fromjson("{$and: [{x: {$not: {$size: 2}}}, {$nor: [{x: {$gt: 4}}, {$and: "
                               "[{x: {$not: {$eq: 1}}}, {y: {$eq: 3}}]}]}]}"));
}


TEST(SplitMatchExpression, ShouldNotExtractPrefixOfDottedPathAsIndependent) {
    BSONObj matchPredicate = fromjson("{$and: [{a: 1}, {'a.b': 1}, {'a.c': 1}]}");
    boost::intrusive_ptr<ExpressionContextForTest> expCtx(new ExpressionContextForTest());
    StatusWithMatchExpression status =
        MatchExpressionParser::parse(matchPredicate, std::move(expCtx));
    ASSERT_OK(status.getStatus());

    std::pair<unique_ptr<MatchExpression>, unique_ptr<MatchExpression>> splitExpr =
        expression::splitMatchExpressionBy(std::move(status.getValue()), {"a.b"}, {});
>>>>>>> f378d467

    ASSERT_TRUE(splitExpr.first.get());
    BSONObjBuilder firstBob;
    splitExpr.first->serialize(&firstBob);

    ASSERT_TRUE(splitExpr.second.get());
    BSONObjBuilder secondBob;
    splitExpr.second->serialize(&secondBob);

    ASSERT_BSONOBJ_EQ(firstBob.obj(), fromjson("{'a.c': {$eq: 1}}"));
    ASSERT_BSONOBJ_EQ(secondBob.obj(), fromjson("{$and: [{a: {$eq: 1}}, {'a.b': {$eq: 1}}]}"));
}

<<<<<<< HEAD
TEST(MapOverMatchExpression, DoesMapOverLogicalNodes) {
    BSONObj matchPredicate = fromjson("{a: {$not: {$eq: 1}}}");
    const CollatorInterface* collator = nullptr;
    auto swMatchExpression =
        MatchExpressionParser::parse(matchPredicate, ExtensionsCallbackNoop(), collator);
=======
TEST(SplitMatchExpression, ShouldMoveIndependentLeafPredicateAcrossRename) {
    BSONObj matchPredicate = fromjson("{a: 1}");
    boost::intrusive_ptr<ExpressionContextForTest> expCtx(new ExpressionContextForTest());
    auto matcher = MatchExpressionParser::parse(matchPredicate, std::move(expCtx));
    ASSERT_OK(matcher.getStatus());

    StringMap<std::string> renames{{"a", "b"}};
    std::pair<unique_ptr<MatchExpression>, unique_ptr<MatchExpression>> splitExpr =
        expression::splitMatchExpressionBy(std::move(matcher.getValue()), {}, renames);

    ASSERT_TRUE(splitExpr.first.get());
    BSONObjBuilder firstBob;
    splitExpr.first->serialize(&firstBob);
    ASSERT_BSONOBJ_EQ(firstBob.obj(), fromjson("{b: {$eq: 1}}"));

    ASSERT_FALSE(splitExpr.second.get());
}

TEST(SplitMatchExpression, ShouldMoveIndependentAndPredicateAcrossRename) {
    BSONObj matchPredicate = fromjson("{$and: [{a: 1}, {b: 2}]}");
    boost::intrusive_ptr<ExpressionContextForTest> expCtx(new ExpressionContextForTest());
    auto matcher = MatchExpressionParser::parse(matchPredicate, std::move(expCtx));
    ASSERT_OK(matcher.getStatus());

    StringMap<std::string> renames{{"a", "c"}};
    std::pair<unique_ptr<MatchExpression>, unique_ptr<MatchExpression>> splitExpr =
        expression::splitMatchExpressionBy(std::move(matcher.getValue()), {}, renames);

    ASSERT_TRUE(splitExpr.first.get());
    BSONObjBuilder firstBob;
    splitExpr.first->serialize(&firstBob);
    ASSERT_BSONOBJ_EQ(firstBob.obj(), fromjson("{$and: [{c: {$eq: 1}}, {b: {$eq: 2}}]}"));

    ASSERT_FALSE(splitExpr.second.get());
}

TEST(SplitMatchExpression, ShouldSplitPartiallyDependentAndPredicateAcrossRename) {
    BSONObj matchPredicate = fromjson("{$and: [{a: 1}, {b: 2}]}");
    boost::intrusive_ptr<ExpressionContextForTest> expCtx(new ExpressionContextForTest());
    auto matcher = MatchExpressionParser::parse(matchPredicate, std::move(expCtx));
    ASSERT_OK(matcher.getStatus());

    StringMap<std::string> renames{{"a", "c"}};
    std::pair<unique_ptr<MatchExpression>, unique_ptr<MatchExpression>> splitExpr =
        expression::splitMatchExpressionBy(std::move(matcher.getValue()), {"b"}, renames);

    ASSERT_TRUE(splitExpr.first.get());
    BSONObjBuilder firstBob;
    splitExpr.first->serialize(&firstBob);
    ASSERT_BSONOBJ_EQ(firstBob.obj(), fromjson("{c: {$eq: 1}}"));

    ASSERT_TRUE(splitExpr.second.get());
    BSONObjBuilder secondBob;
    splitExpr.second->serialize(&secondBob);
    ASSERT_BSONOBJ_EQ(secondBob.obj(), fromjson("{b: {$eq: 2}}"));
}

TEST(SplitMatchExpression, ShouldSplitPartiallyDependentComplexPredicateMultipleRenames) {
    BSONObj matchPredicate = fromjson("{$and: [{a: 1}, {$or: [{b: 2}, {c: 3}]}]}");
    boost::intrusive_ptr<ExpressionContextForTest> expCtx(new ExpressionContextForTest());
    auto matcher = MatchExpressionParser::parse(matchPredicate, std::move(expCtx));
    ASSERT_OK(matcher.getStatus());

    StringMap<std::string> renames{{"b", "d"}, {"c", "e"}};
    std::pair<unique_ptr<MatchExpression>, unique_ptr<MatchExpression>> splitExpr =
        expression::splitMatchExpressionBy(std::move(matcher.getValue()), {"a"}, renames);

    ASSERT_TRUE(splitExpr.first.get());
    BSONObjBuilder firstBob;
    splitExpr.first->serialize(&firstBob);
    ASSERT_BSONOBJ_EQ(firstBob.obj(), fromjson("{$or: [{d: {$eq: 2}}, {e: {$eq: 3}}]}"));

    ASSERT_TRUE(splitExpr.second.get());
    BSONObjBuilder secondBob;
    splitExpr.second->serialize(&secondBob);
    ASSERT_BSONOBJ_EQ(secondBob.obj(), fromjson("{a: {$eq: 1}}"));
}

TEST(SplitMatchExpression,
     ShouldSplitPartiallyDependentComplexPredicateMultipleRenamesDottedPaths) {
    BSONObj matchPredicate = fromjson("{$and: [{a: 1}, {$or: [{'d.e.f': 2}, {'e.f.g': 3}]}]}");
    boost::intrusive_ptr<ExpressionContextForTest> expCtx(new ExpressionContextForTest());
    auto matcher = MatchExpressionParser::parse(matchPredicate, std::move(expCtx));
    ASSERT_OK(matcher.getStatus());

    StringMap<std::string> renames{{"d.e.f", "x"}, {"e.f.g", "y"}};
    std::pair<unique_ptr<MatchExpression>, unique_ptr<MatchExpression>> splitExpr =
        expression::splitMatchExpressionBy(std::move(matcher.getValue()), {"a"}, renames);

    ASSERT_TRUE(splitExpr.first.get());
    BSONObjBuilder firstBob;
    splitExpr.first->serialize(&firstBob);
    ASSERT_BSONOBJ_EQ(firstBob.obj(), fromjson("{$or: [{x: {$eq: 2}}, {y: {$eq: 3}}]}"));

    ASSERT_TRUE(splitExpr.second.get());
    BSONObjBuilder secondBob;
    splitExpr.second->serialize(&secondBob);
    ASSERT_BSONOBJ_EQ(secondBob.obj(), fromjson("{a: {$eq: 1}}"));
}

TEST(SplitMatchExpression, ShouldNotMoveElemMatchObjectAcrossRename) {
    BSONObj matchPredicate = fromjson("{a: {$elemMatch: {b: 3}}}");
    boost::intrusive_ptr<ExpressionContextForTest> expCtx(new ExpressionContextForTest());
    auto matcher = MatchExpressionParser::parse(matchPredicate, std::move(expCtx));
    ASSERT_OK(matcher.getStatus());

    StringMap<std::string> renames{{"a", "c"}};
    std::pair<unique_ptr<MatchExpression>, unique_ptr<MatchExpression>> splitExpr =
        expression::splitMatchExpressionBy(std::move(matcher.getValue()), {}, renames);

    ASSERT_FALSE(splitExpr.first.get());

    ASSERT_TRUE(splitExpr.second.get());
    BSONObjBuilder secondBob;
    splitExpr.second->serialize(&secondBob);
    ASSERT_BSONOBJ_EQ(secondBob.obj(), fromjson("{a: {$elemMatch: {b: {$eq: 3}}}}"));
}

TEST(SplitMatchExpression, ShouldNotMoveElemMatchValueAcrossRename) {
    BSONObj matchPredicate = fromjson("{a: {$elemMatch: {$eq: 3}}}");
    boost::intrusive_ptr<ExpressionContextForTest> expCtx(new ExpressionContextForTest());
    auto matcher = MatchExpressionParser::parse(matchPredicate, std::move(expCtx));
    ASSERT_OK(matcher.getStatus());

    StringMap<std::string> renames{{"a", "c"}};
    std::pair<unique_ptr<MatchExpression>, unique_ptr<MatchExpression>> splitExpr =
        expression::splitMatchExpressionBy(std::move(matcher.getValue()), {}, renames);

    ASSERT_FALSE(splitExpr.first.get());

    ASSERT_TRUE(splitExpr.second.get());
    BSONObjBuilder secondBob;
    splitExpr.second->serialize(&secondBob);
    ASSERT_BSONOBJ_EQ(secondBob.obj(), fromjson("{a: {$elemMatch: {$eq: 3}}}"));
}

TEST(SplitMatchExpression, ShouldMoveTypeAcrossRename) {
    BSONObj matchPredicate = fromjson("{a: {$type: 16}}");
    boost::intrusive_ptr<ExpressionContextForTest> expCtx(new ExpressionContextForTest());
    auto matcher = MatchExpressionParser::parse(matchPredicate, std::move(expCtx));
    ASSERT_OK(matcher.getStatus());

    StringMap<std::string> renames{{"a", "c"}};
    std::pair<unique_ptr<MatchExpression>, unique_ptr<MatchExpression>> splitExpr =
        expression::splitMatchExpressionBy(std::move(matcher.getValue()), {}, renames);

    ASSERT_TRUE(splitExpr.first.get());
    BSONObjBuilder firstBob;
    splitExpr.first->serialize(&firstBob);
    ASSERT_BSONOBJ_EQ(firstBob.obj(), fromjson("{c: {$type: [16]}}"));

    ASSERT_FALSE(splitExpr.second.get());
}

TEST(SplitMatchExpression, ShouldNotMoveSizeAcrossRename) {
    BSONObj matchPredicate = fromjson("{a: {$size: 3}}");
    boost::intrusive_ptr<ExpressionContextForTest> expCtx(new ExpressionContextForTest());
    auto matcher = MatchExpressionParser::parse(matchPredicate, std::move(expCtx));
    ASSERT_OK(matcher.getStatus());

    StringMap<std::string> renames{{"a", "c"}};
    std::pair<unique_ptr<MatchExpression>, unique_ptr<MatchExpression>> splitExpr =
        expression::splitMatchExpressionBy(std::move(matcher.getValue()), {}, renames);

    ASSERT_FALSE(splitExpr.first.get());

    ASSERT_TRUE(splitExpr.second.get());
    BSONObjBuilder secondBob;
    splitExpr.second->serialize(&secondBob);
    ASSERT_BSONOBJ_EQ(secondBob.obj(), fromjson("{a: {$size: 3}}"));
}

TEST(SplitMatchExpression, ShouldNotMoveMinItemsAcrossRename) {
    BSONObj matchPredicate = fromjson("{a: {$_internalSchemaMinItems: 3}}");
    boost::intrusive_ptr<ExpressionContextForTest> expCtx(new ExpressionContextForTest());
    auto matcher = MatchExpressionParser::parse(matchPredicate, std::move(expCtx));
    ASSERT_OK(matcher.getStatus());

    StringMap<std::string> renames{{"a", "c"}};
    std::pair<unique_ptr<MatchExpression>, unique_ptr<MatchExpression>> splitExpr =
        expression::splitMatchExpressionBy(std::move(matcher.getValue()), {}, renames);

    ASSERT_FALSE(splitExpr.first.get());

    ASSERT_TRUE(splitExpr.second.get());
    BSONObjBuilder secondBob;
    splitExpr.second->serialize(&secondBob);
    ASSERT_BSONOBJ_EQ(secondBob.obj(), fromjson("{a: {$_internalSchemaMinItems: 3}}"));
}

TEST(SplitMatchExpression, ShouldNotMoveMaxItemsAcrossRename) {
    BSONObj matchPredicate = fromjson("{a: {$_internalSchemaMaxItems: 3}}");
    boost::intrusive_ptr<ExpressionContextForTest> expCtx(new ExpressionContextForTest());
    auto matcher = MatchExpressionParser::parse(matchPredicate, std::move(expCtx));
    ASSERT_OK(matcher.getStatus());

    StringMap<std::string> renames{{"a", "c"}};
    std::pair<unique_ptr<MatchExpression>, unique_ptr<MatchExpression>> splitExpr =
        expression::splitMatchExpressionBy(std::move(matcher.getValue()), {}, renames);

    ASSERT_FALSE(splitExpr.first.get());

    ASSERT_TRUE(splitExpr.second.get());
    BSONObjBuilder secondBob;
    splitExpr.second->serialize(&secondBob);
    ASSERT_BSONOBJ_EQ(secondBob.obj(), fromjson("{a: {$_internalSchemaMaxItems: 3}}"));
}

TEST(SplitMatchExpression, ShouldMoveMinLengthAcrossRename) {
    BSONObj matchPredicate = fromjson("{a: {$_internalSchemaMinLength: 3}}");
    boost::intrusive_ptr<ExpressionContextForTest> expCtx(new ExpressionContextForTest());
    auto matcher = MatchExpressionParser::parse(matchPredicate, std::move(expCtx));
    ASSERT_OK(matcher.getStatus());

    StringMap<std::string> renames{{"a", "c"}};
    std::pair<unique_ptr<MatchExpression>, unique_ptr<MatchExpression>> splitExpr =
        expression::splitMatchExpressionBy(std::move(matcher.getValue()), {}, renames);

    ASSERT_TRUE(splitExpr.first.get());
    BSONObjBuilder firstBob;
    splitExpr.first->serialize(&firstBob);
    ASSERT_BSONOBJ_EQ(firstBob.obj(), fromjson("{c: {$_internalSchemaMinLength: 3}}"));

    ASSERT_FALSE(splitExpr.second.get());
}

TEST(SplitMatchExpression, ShouldMoveMaxLengthAcrossRename) {
    BSONObj matchPredicate = fromjson("{a: {$_internalSchemaMaxLength: 3}}");
    boost::intrusive_ptr<ExpressionContextForTest> expCtx(new ExpressionContextForTest());
    auto matcher = MatchExpressionParser::parse(matchPredicate, std::move(expCtx));
    ASSERT_OK(matcher.getStatus());

    StringMap<std::string> renames{{"a", "c"}};
    std::pair<unique_ptr<MatchExpression>, unique_ptr<MatchExpression>> splitExpr =
        expression::splitMatchExpressionBy(std::move(matcher.getValue()), {}, renames);

    ASSERT_TRUE(splitExpr.first.get());
    BSONObjBuilder firstBob;
    splitExpr.first->serialize(&firstBob);
    ASSERT_BSONOBJ_EQ(firstBob.obj(), fromjson("{c: {$_internalSchemaMaxLength: 3}}"));

    ASSERT_FALSE(splitExpr.second.get());
}

TEST(SplitMatchExpression, ShouldMoveIndependentPredicateWhenThereAreMultipleRenames) {
    // Designed to reproduce SERVER-32690.
    BSONObj matchPredicate = fromjson("{y: 3}");
    boost::intrusive_ptr<ExpressionContextForTest> expCtx(new ExpressionContextForTest());
    auto matcher = MatchExpressionParser::parse(matchPredicate, std::move(expCtx));
    ASSERT_OK(matcher.getStatus());

    StringMap<std::string> renames{{"y", "x"}, {"x", "x"}};
    std::pair<unique_ptr<MatchExpression>, unique_ptr<MatchExpression>> splitExpr =
        expression::splitMatchExpressionBy(std::move(matcher.getValue()), {}, renames);

    ASSERT_TRUE(splitExpr.first.get());
    BSONObjBuilder firstBob;
    splitExpr.first->serialize(&firstBob);
    ASSERT_BSONOBJ_EQ(firstBob.obj(), fromjson("{x: {$eq: 3}}"));

    ASSERT_FALSE(splitExpr.second.get());
}

TEST(MapOverMatchExpression, DoesMapOverLogicalNodes) {
    BSONObj matchPredicate = fromjson("{a: {$not: {$eq: 1}}}");
    boost::intrusive_ptr<ExpressionContextForTest> expCtx(new ExpressionContextForTest());
    auto swMatchExpression = MatchExpressionParser::parse(matchPredicate, std::move(expCtx));
>>>>>>> f378d467
    ASSERT_OK(swMatchExpression.getStatus());

    bool hasLogicalNode = false;
    expression::mapOver(swMatchExpression.getValue().get(),
                        [&hasLogicalNode](MatchExpression* expression, std::string path) -> void {
<<<<<<< HEAD
                            if (expression->isLogical()) {
=======
                            if (expression->getCategory() ==
                                MatchExpression::MatchCategory::kLogical) {
>>>>>>> f378d467
                                hasLogicalNode = true;
                            }
                        });

    ASSERT_TRUE(hasLogicalNode);
}

TEST(MapOverMatchExpression, DoesMapOverLeafNodes) {
    BSONObj matchPredicate = fromjson("{a: {$not: {$eq: 1}}}");
<<<<<<< HEAD
    const CollatorInterface* collator = nullptr;
    auto swMatchExpression =
        MatchExpressionParser::parse(matchPredicate, ExtensionsCallbackNoop(), collator);
=======
    boost::intrusive_ptr<ExpressionContextForTest> expCtx(new ExpressionContextForTest());
    auto swMatchExpression = MatchExpressionParser::parse(matchPredicate, std::move(expCtx));
>>>>>>> f378d467
    ASSERT_OK(swMatchExpression.getStatus());

    bool hasLeafNode = false;
    expression::mapOver(swMatchExpression.getValue().get(),
                        [&hasLeafNode](MatchExpression* expression, std::string path) -> void {
<<<<<<< HEAD
                            if (!expression->isLogical()) {
=======
                            if (expression->getCategory() !=
                                MatchExpression::MatchCategory::kLogical) {
>>>>>>> f378d467
                                hasLeafNode = true;
                            }
                        });

    ASSERT_TRUE(hasLeafNode);
}

TEST(MapOverMatchExpression, DoesPassPath) {
    BSONObj matchPredicate = fromjson("{a: {$elemMatch: {b: 1}}}");
<<<<<<< HEAD
    const CollatorInterface* collator = nullptr;
    auto swMatchExpression =
        MatchExpressionParser::parse(matchPredicate, ExtensionsCallbackNoop(), collator);
=======
    boost::intrusive_ptr<ExpressionContextForTest> expCtx(new ExpressionContextForTest());
    auto swMatchExpression = MatchExpressionParser::parse(matchPredicate, std::move(expCtx));
>>>>>>> f378d467
    ASSERT_OK(swMatchExpression.getStatus());

    std::vector<std::string> paths;
    expression::mapOver(swMatchExpression.getValue().get(),
                        [&paths](MatchExpression* expression, std::string path) -> void {
                            if (!expression->numChildren()) {
                                paths.push_back(path);
                            }
                        });

    ASSERT_EQ(paths.size(), 1U);
    ASSERT_EQ(paths[0], "a.b");
}

TEST(MapOverMatchExpression, DoesMapOverNodesWithMultipleChildren) {
    BSONObj matchPredicate = fromjson("{$and: [{a: {$gt: 1}}, {b: {$lte: 2}}]}");
<<<<<<< HEAD
    const CollatorInterface* collator = nullptr;
    auto swMatchExpression =
        MatchExpressionParser::parse(matchPredicate, ExtensionsCallbackNoop(), collator);
=======
    boost::intrusive_ptr<ExpressionContextForTest> expCtx(new ExpressionContextForTest());
    auto swMatchExpression = MatchExpressionParser::parse(matchPredicate, std::move(expCtx));
>>>>>>> f378d467
    ASSERT_OK(swMatchExpression.getStatus());

    size_t nodeCount = 0;
    expression::mapOver(
        swMatchExpression.getValue().get(),
        [&nodeCount](MatchExpression* expression, std::string path) -> void { ++nodeCount; });

    ASSERT_EQ(nodeCount, 3U);
}

TEST(IsPathPrefixOf, ComputesPrefixesCorrectly) {
    ASSERT_TRUE(expression::isPathPrefixOf("a.b", "a.b.c"));
    ASSERT_TRUE(expression::isPathPrefixOf("a", "a.b"));
    ASSERT_FALSE(expression::isPathPrefixOf("a.b", "a.balloon"));
    ASSERT_FALSE(expression::isPathPrefixOf("a", "a"));
    ASSERT_FALSE(expression::isPathPrefixOf("a.b", "a"));
}


}  // namespace mongo<|MERGE_RESOLUTION|>--- conflicted
+++ resolved
@@ -39,12 +39,7 @@
 #include "mongo/db/matcher/expression.h"
 #include "mongo/db/matcher/expression_algo.h"
 #include "mongo/db/matcher/expression_parser.h"
-<<<<<<< HEAD
-#include "mongo/db/matcher/extensions_callback_disallow_extensions.h"
-#include "mongo/db/matcher/extensions_callback_noop.h"
-=======
 #include "mongo/db/pipeline/expression_context_for_test.h"
->>>>>>> f378d467
 #include "mongo/db/query/collation/collator_interface_mock.h"
 #include "mongo/platform/decimal128.h"
 
@@ -60,14 +55,9 @@
 public:
     ParsedMatchExpression(const std::string& str, const CollatorInterface* collator = nullptr)
         : _obj(fromjson(str)) {
-<<<<<<< HEAD
-        StatusWithMatchExpression result =
-            MatchExpressionParser::parse(_obj, ExtensionsCallbackDisallowExtensions(), collator);
-=======
         boost::intrusive_ptr<ExpressionContextForTest> expCtx(new ExpressionContextForTest());
         expCtx->setCollator(collator);
         StatusWithMatchExpression result = MatchExpressionParser::parse(_obj, std::move(expCtx));
->>>>>>> f378d467
         ASSERT_OK(result.getStatus());
         _expr = std::move(result.getValue());
     }
@@ -85,17 +75,9 @@
     // Verify that the ComparisonMatchExpression constructor prohibits creating a match expression
     // with an Undefined type.
     BSONObj undefined = fromjson("{a: undefined}");
-<<<<<<< HEAD
-    const CollatorInterface* collator = nullptr;
-    ASSERT_EQUALS(
-        ErrorCodes::BadValue,
-        MatchExpressionParser::parse(undefined, ExtensionsCallbackDisallowExtensions(), collator)
-            .getStatus());
-=======
     boost::intrusive_ptr<ExpressionContextForTest> expCtx(new ExpressionContextForTest());
     ASSERT_EQUALS(ErrorCodes::BadValue,
                   MatchExpressionParser::parse(undefined, std::move(expCtx)).getStatus());
->>>>>>> f378d467
 
     ParsedMatchExpression empty("{}");
     ParsedMatchExpression null("{a: null}");
@@ -729,13 +711,6 @@
     ASSERT_TRUE(expression::isSubsetOf(lhs.get(), rhs.get()));
 }
 
-<<<<<<< HEAD
-TEST(IsIndependent, AndIsIndependentOnlyIfChildrenAre) {
-    BSONObj matchPredicate = fromjson("{$and: [{a: 1}, {b: 1}]}");
-    const CollatorInterface* collator = nullptr;
-    StatusWithMatchExpression status =
-        MatchExpressionParser::parse(matchPredicate, ExtensionsCallbackNoop(), collator);
-=======
 TEST(ExpressionAlgoIsSubsetOf, InternalExprEqIsSubsetOfNothing) {
     ParsedMatchExpression exprEq("{a: {$_internalExprEq: 0}}");
     ParsedMatchExpression regularEq("{a: {$eq: 0}}");
@@ -757,7 +732,6 @@
     boost::intrusive_ptr<ExpressionContextForTest> expCtx(new ExpressionContextForTest());
     StatusWithMatchExpression status =
         MatchExpressionParser::parse(matchPredicate, std::move(expCtx));
->>>>>>> f378d467
     ASSERT_OK(status.getStatus());
 
     unique_ptr<MatchExpression> expr = std::move(status.getValue());
@@ -767,15 +741,9 @@
 
 TEST(IsIndependent, ElemMatchIsNotIndependent) {
     BSONObj matchPredicate = fromjson("{x: {$elemMatch: {y: 1}}}");
-<<<<<<< HEAD
-    const CollatorInterface* collator = nullptr;
-    StatusWithMatchExpression status =
-        MatchExpressionParser::parse(matchPredicate, ExtensionsCallbackNoop(), collator);
-=======
     boost::intrusive_ptr<ExpressionContextForTest> expCtx(new ExpressionContextForTest());
     StatusWithMatchExpression status =
         MatchExpressionParser::parse(matchPredicate, std::move(expCtx));
->>>>>>> f378d467
     ASSERT_OK(status.getStatus());
 
     unique_ptr<MatchExpression> expr = std::move(status.getValue());
@@ -786,15 +754,9 @@
 
 TEST(IsIndependent, NorIsIndependentOnlyIfChildrenAre) {
     BSONObj matchPredicate = fromjson("{$nor: [{a: 1}, {b: 1}]}");
-<<<<<<< HEAD
-    const CollatorInterface* collator = nullptr;
-    StatusWithMatchExpression status =
-        MatchExpressionParser::parse(matchPredicate, ExtensionsCallbackNoop(), collator);
-=======
     boost::intrusive_ptr<ExpressionContextForTest> expCtx(new ExpressionContextForTest());
     StatusWithMatchExpression status =
         MatchExpressionParser::parse(matchPredicate, std::move(expCtx));
->>>>>>> f378d467
     ASSERT_OK(status.getStatus());
 
     unique_ptr<MatchExpression> expr = std::move(status.getValue());
@@ -804,15 +766,9 @@
 
 TEST(IsIndependent, NotIsIndependentOnlyIfChildrenAre) {
     BSONObj matchPredicate = fromjson("{a: {$not: {$eq: 1}}}");
-<<<<<<< HEAD
-    const CollatorInterface* collator = nullptr;
-    StatusWithMatchExpression status =
-        MatchExpressionParser::parse(matchPredicate, ExtensionsCallbackNoop(), collator);
-=======
     boost::intrusive_ptr<ExpressionContextForTest> expCtx(new ExpressionContextForTest());
     StatusWithMatchExpression status =
         MatchExpressionParser::parse(matchPredicate, std::move(expCtx));
->>>>>>> f378d467
     ASSERT_OK(status.getStatus());
 
     unique_ptr<MatchExpression> expr = std::move(status.getValue());
@@ -822,15 +778,9 @@
 
 TEST(IsIndependent, OrIsIndependentOnlyIfChildrenAre) {
     BSONObj matchPredicate = fromjson("{$or: [{a: 1}, {b: 1}]}");
-<<<<<<< HEAD
-    const CollatorInterface* collator = nullptr;
-    StatusWithMatchExpression status =
-        MatchExpressionParser::parse(matchPredicate, ExtensionsCallbackNoop(), collator);
-=======
     boost::intrusive_ptr<ExpressionContextForTest> expCtx(new ExpressionContextForTest());
     StatusWithMatchExpression status =
         MatchExpressionParser::parse(matchPredicate, std::move(expCtx));
->>>>>>> f378d467
     ASSERT_OK(status.getStatus());
 
     unique_ptr<MatchExpression> expr = std::move(status.getValue());
@@ -840,15 +790,9 @@
 
 TEST(IsIndependent, AndWithDottedFieldPathsIsNotIndependent) {
     BSONObj matchPredicate = fromjson("{$and: [{'a': 1}, {'a.b': 1}]}");
-<<<<<<< HEAD
-    const CollatorInterface* collator = nullptr;
-    StatusWithMatchExpression status =
-        MatchExpressionParser::parse(matchPredicate, ExtensionsCallbackNoop(), collator);
-=======
     boost::intrusive_ptr<ExpressionContextForTest> expCtx(new ExpressionContextForTest());
     StatusWithMatchExpression status =
         MatchExpressionParser::parse(matchPredicate, std::move(expCtx));
->>>>>>> f378d467
     ASSERT_OK(status.getStatus());
 
     unique_ptr<MatchExpression> expr = std::move(status.getValue());
@@ -858,15 +802,9 @@
 
 TEST(IsIndependent, BallIsIndependentOfBalloon) {
     BSONObj matchPredicate = fromjson("{'a.ball': 4}");
-<<<<<<< HEAD
-    const CollatorInterface* collator = nullptr;
-    StatusWithMatchExpression status =
-        MatchExpressionParser::parse(matchPredicate, ExtensionsCallbackNoop(), collator);
-=======
     boost::intrusive_ptr<ExpressionContextForTest> expCtx(new ExpressionContextForTest());
     StatusWithMatchExpression status =
         MatchExpressionParser::parse(matchPredicate, std::move(expCtx));
->>>>>>> f378d467
     ASSERT_OK(status.getStatus());
 
     unique_ptr<MatchExpression> expr = std::move(status.getValue());
@@ -877,15 +815,6 @@
 
 TEST(SplitMatchExpression, AndWithSplittableChildrenIsSplittable) {
     BSONObj matchPredicate = fromjson("{$and: [{a: 1}, {b: 1}]}");
-<<<<<<< HEAD
-    const CollatorInterface* collator = nullptr;
-    StatusWithMatchExpression status =
-        MatchExpressionParser::parse(matchPredicate, ExtensionsCallbackNoop(), collator);
-    ASSERT_OK(status.getStatus());
-
-    std::pair<unique_ptr<MatchExpression>, unique_ptr<MatchExpression>> splitExpr =
-        expression::splitMatchExpressionBy(std::move(status.getValue()), {"b"});
-=======
     boost::intrusive_ptr<ExpressionContextForTest> expCtx(new ExpressionContextForTest());
     StatusWithMatchExpression status =
         MatchExpressionParser::parse(matchPredicate, std::move(expCtx));
@@ -893,7 +822,6 @@
 
     std::pair<unique_ptr<MatchExpression>, unique_ptr<MatchExpression>> splitExpr =
         expression::splitMatchExpressionBy(std::move(status.getValue()), {"b"}, {});
->>>>>>> f378d467
 
     ASSERT_TRUE(splitExpr.first.get());
     BSONObjBuilder firstBob;
@@ -909,15 +837,6 @@
 
 TEST(SplitMatchExpression, NorWithIndependentChildrenIsSplittable) {
     BSONObj matchPredicate = fromjson("{$nor: [{a: 1}, {b: 1}]}");
-<<<<<<< HEAD
-    const CollatorInterface* collator = nullptr;
-    StatusWithMatchExpression status =
-        MatchExpressionParser::parse(matchPredicate, ExtensionsCallbackNoop(), collator);
-    ASSERT_OK(status.getStatus());
-
-    std::pair<unique_ptr<MatchExpression>, unique_ptr<MatchExpression>> splitExpr =
-        expression::splitMatchExpressionBy(std::move(status.getValue()), {"b"});
-=======
     boost::intrusive_ptr<ExpressionContextForTest> expCtx(new ExpressionContextForTest());
     StatusWithMatchExpression status =
         MatchExpressionParser::parse(matchPredicate, std::move(expCtx));
@@ -925,7 +844,6 @@
 
     std::pair<unique_ptr<MatchExpression>, unique_ptr<MatchExpression>> splitExpr =
         expression::splitMatchExpressionBy(std::move(status.getValue()), {"b"}, {});
->>>>>>> f378d467
 
     ASSERT_TRUE(splitExpr.first.get());
     BSONObjBuilder firstBob;
@@ -941,15 +859,6 @@
 
 TEST(SplitMatchExpression, NotWithIndependentChildIsSplittable) {
     BSONObj matchPredicate = fromjson("{x: {$not: {$gt: 4}}}");
-<<<<<<< HEAD
-    const CollatorInterface* collator = nullptr;
-    StatusWithMatchExpression status =
-        MatchExpressionParser::parse(matchPredicate, ExtensionsCallbackNoop(), collator);
-    ASSERT_OK(status.getStatus());
-
-    std::pair<unique_ptr<MatchExpression>, unique_ptr<MatchExpression>> splitExpr =
-        expression::splitMatchExpressionBy(std::move(status.getValue()), {"y"});
-=======
     boost::intrusive_ptr<ExpressionContextForTest> expCtx(new ExpressionContextForTest());
     StatusWithMatchExpression status =
         MatchExpressionParser::parse(matchPredicate, std::move(expCtx));
@@ -957,31 +866,17 @@
 
     std::pair<unique_ptr<MatchExpression>, unique_ptr<MatchExpression>> splitExpr =
         expression::splitMatchExpressionBy(std::move(status.getValue()), {"y"}, {});
->>>>>>> f378d467
-
-    ASSERT_TRUE(splitExpr.first.get());
-    BSONObjBuilder firstBob;
-    splitExpr.first->serialize(&firstBob);
-
-<<<<<<< HEAD
-    ASSERT_BSONOBJ_EQ(firstBob.obj(), fromjson("{$nor: [{$and: [{x: {$gt: 4}}]}]}"));
-=======
+
+    ASSERT_TRUE(splitExpr.first.get());
+    BSONObjBuilder firstBob;
+    splitExpr.first->serialize(&firstBob);
+
     ASSERT_BSONOBJ_EQ(firstBob.obj(), fromjson("{x: {$not: {$gt: 4}}}"));
->>>>>>> f378d467
     ASSERT_FALSE(splitExpr.second);
 }
 
 TEST(SplitMatchExpression, OrWithOnlyIndependentChildrenIsNotSplittable) {
     BSONObj matchPredicate = fromjson("{$or: [{a: 1}, {b: 1}]}");
-<<<<<<< HEAD
-    const CollatorInterface* collator = nullptr;
-    StatusWithMatchExpression status =
-        MatchExpressionParser::parse(matchPredicate, ExtensionsCallbackNoop(), collator);
-    ASSERT_OK(status.getStatus());
-
-    std::pair<unique_ptr<MatchExpression>, unique_ptr<MatchExpression>> splitExpr =
-        expression::splitMatchExpressionBy(std::move(status.getValue()), {"b"});
-=======
     boost::intrusive_ptr<ExpressionContextForTest> expCtx(new ExpressionContextForTest());
     StatusWithMatchExpression status =
         MatchExpressionParser::parse(matchPredicate, std::move(expCtx));
@@ -989,7 +884,6 @@
 
     std::pair<unique_ptr<MatchExpression>, unique_ptr<MatchExpression>> splitExpr =
         expression::splitMatchExpressionBy(std::move(status.getValue()), {"b"}, {});
->>>>>>> f378d467
 
     ASSERT_TRUE(splitExpr.second.get());
     BSONObjBuilder bob;
@@ -1004,15 +898,6 @@
         "{$and: [{x: {$not: {$size: 2}}},"
         "{$or: [{'a.b' : 3}, {'a.b.c': 4}]},"
         "{$nor: [{x: {$gt: 4}}, {$and: [{x: {$not: {$eq: 1}}}, {y: 3}]}]}]}");
-<<<<<<< HEAD
-    const CollatorInterface* collator = nullptr;
-    StatusWithMatchExpression status =
-        MatchExpressionParser::parse(matchPredicate, ExtensionsCallbackNoop(), collator);
-    ASSERT_OK(status.getStatus());
-
-    std::pair<unique_ptr<MatchExpression>, unique_ptr<MatchExpression>> splitExpr =
-        expression::splitMatchExpressionBy(std::move(status.getValue()), {"x"});
-=======
     boost::intrusive_ptr<ExpressionContextForTest> expCtx(new ExpressionContextForTest());
     StatusWithMatchExpression status =
         MatchExpressionParser::parse(matchPredicate, std::move(expCtx));
@@ -1020,7 +905,6 @@
 
     std::pair<unique_ptr<MatchExpression>, unique_ptr<MatchExpression>> splitExpr =
         expression::splitMatchExpressionBy(std::move(status.getValue()), {"x"}, {});
->>>>>>> f378d467
 
     ASSERT_TRUE(splitExpr.first.get());
     BSONObjBuilder firstBob;
@@ -1031,24 +915,6 @@
     splitExpr.second->serialize(&secondBob);
 
     ASSERT_BSONOBJ_EQ(firstBob.obj(), fromjson("{$or: [{'a.b': {$eq: 3}}, {'a.b.c': {$eq: 4}}]}"));
-<<<<<<< HEAD
-    ASSERT_BSONOBJ_EQ(
-        secondBob.obj(),
-        fromjson("{$and: [{$nor: [{$and: [{x: {$size: 2}}]}]}, {$nor: [{x: {$gt: 4}}, {$and: "
-                 "[{$nor: [{$and: [{x: "
-                 "{$eq: 1}}]}]}, {y: {$eq: 3}}]}]}]}"));
-}
-
-TEST(SplitMatchExpression, ShouldNotExtractPrefixOfDottedPathAsIndependent) {
-    BSONObj matchPredicate = fromjson("{$and: [{a: 1}, {'a.b': 1}, {'a.c': 1}]}");
-    const CollatorInterface* collator = nullptr;
-    StatusWithMatchExpression status =
-        MatchExpressionParser::parse(matchPredicate, ExtensionsCallbackNoop(), collator);
-    ASSERT_OK(status.getStatus());
-
-    std::pair<unique_ptr<MatchExpression>, unique_ptr<MatchExpression>> splitExpr =
-        expression::splitMatchExpressionBy(std::move(status.getValue()), {"a.b"});
-=======
     ASSERT_BSONOBJ_EQ(secondBob.obj(),
                       fromjson("{$and: [{x: {$not: {$size: 2}}}, {$nor: [{x: {$gt: 4}}, {$and: "
                                "[{x: {$not: {$eq: 1}}}, {y: {$eq: 3}}]}]}]}"));
@@ -1064,7 +930,6 @@
 
     std::pair<unique_ptr<MatchExpression>, unique_ptr<MatchExpression>> splitExpr =
         expression::splitMatchExpressionBy(std::move(status.getValue()), {"a.b"}, {});
->>>>>>> f378d467
 
     ASSERT_TRUE(splitExpr.first.get());
     BSONObjBuilder firstBob;
@@ -1078,13 +943,6 @@
     ASSERT_BSONOBJ_EQ(secondBob.obj(), fromjson("{$and: [{a: {$eq: 1}}, {'a.b': {$eq: 1}}]}"));
 }
 
-<<<<<<< HEAD
-TEST(MapOverMatchExpression, DoesMapOverLogicalNodes) {
-    BSONObj matchPredicate = fromjson("{a: {$not: {$eq: 1}}}");
-    const CollatorInterface* collator = nullptr;
-    auto swMatchExpression =
-        MatchExpressionParser::parse(matchPredicate, ExtensionsCallbackNoop(), collator);
-=======
 TEST(SplitMatchExpression, ShouldMoveIndependentLeafPredicateAcrossRename) {
     BSONObj matchPredicate = fromjson("{a: 1}");
     boost::intrusive_ptr<ExpressionContextForTest> expCtx(new ExpressionContextForTest());
@@ -1352,18 +1210,13 @@
     BSONObj matchPredicate = fromjson("{a: {$not: {$eq: 1}}}");
     boost::intrusive_ptr<ExpressionContextForTest> expCtx(new ExpressionContextForTest());
     auto swMatchExpression = MatchExpressionParser::parse(matchPredicate, std::move(expCtx));
->>>>>>> f378d467
     ASSERT_OK(swMatchExpression.getStatus());
 
     bool hasLogicalNode = false;
     expression::mapOver(swMatchExpression.getValue().get(),
                         [&hasLogicalNode](MatchExpression* expression, std::string path) -> void {
-<<<<<<< HEAD
-                            if (expression->isLogical()) {
-=======
                             if (expression->getCategory() ==
                                 MatchExpression::MatchCategory::kLogical) {
->>>>>>> f378d467
                                 hasLogicalNode = true;
                             }
                         });
@@ -1373,25 +1226,15 @@
 
 TEST(MapOverMatchExpression, DoesMapOverLeafNodes) {
     BSONObj matchPredicate = fromjson("{a: {$not: {$eq: 1}}}");
-<<<<<<< HEAD
-    const CollatorInterface* collator = nullptr;
-    auto swMatchExpression =
-        MatchExpressionParser::parse(matchPredicate, ExtensionsCallbackNoop(), collator);
-=======
     boost::intrusive_ptr<ExpressionContextForTest> expCtx(new ExpressionContextForTest());
     auto swMatchExpression = MatchExpressionParser::parse(matchPredicate, std::move(expCtx));
->>>>>>> f378d467
     ASSERT_OK(swMatchExpression.getStatus());
 
     bool hasLeafNode = false;
     expression::mapOver(swMatchExpression.getValue().get(),
                         [&hasLeafNode](MatchExpression* expression, std::string path) -> void {
-<<<<<<< HEAD
-                            if (!expression->isLogical()) {
-=======
                             if (expression->getCategory() !=
                                 MatchExpression::MatchCategory::kLogical) {
->>>>>>> f378d467
                                 hasLeafNode = true;
                             }
                         });
@@ -1401,14 +1244,8 @@
 
 TEST(MapOverMatchExpression, DoesPassPath) {
     BSONObj matchPredicate = fromjson("{a: {$elemMatch: {b: 1}}}");
-<<<<<<< HEAD
-    const CollatorInterface* collator = nullptr;
-    auto swMatchExpression =
-        MatchExpressionParser::parse(matchPredicate, ExtensionsCallbackNoop(), collator);
-=======
     boost::intrusive_ptr<ExpressionContextForTest> expCtx(new ExpressionContextForTest());
     auto swMatchExpression = MatchExpressionParser::parse(matchPredicate, std::move(expCtx));
->>>>>>> f378d467
     ASSERT_OK(swMatchExpression.getStatus());
 
     std::vector<std::string> paths;
@@ -1425,14 +1262,8 @@
 
 TEST(MapOverMatchExpression, DoesMapOverNodesWithMultipleChildren) {
     BSONObj matchPredicate = fromjson("{$and: [{a: {$gt: 1}}, {b: {$lte: 2}}]}");
-<<<<<<< HEAD
-    const CollatorInterface* collator = nullptr;
-    auto swMatchExpression =
-        MatchExpressionParser::parse(matchPredicate, ExtensionsCallbackNoop(), collator);
-=======
     boost::intrusive_ptr<ExpressionContextForTest> expCtx(new ExpressionContextForTest());
     auto swMatchExpression = MatchExpressionParser::parse(matchPredicate, std::move(expCtx));
->>>>>>> f378d467
     ASSERT_OK(swMatchExpression.getStatus());
 
     size_t nodeCount = 0;
