
/**
 *    Copyright (C) 2018-present MongoDB, Inc.
 *
 *    This program is free software: you can redistribute it and/or modify
 *    it under the terms of the Server Side Public License, version 1,
 *    as published by MongoDB, Inc.
 *
 *    This program is distributed in the hope that it will be useful,
 *    but WITHOUT ANY WARRANTY; without even the implied warranty of
 *    MERCHANTABILITY or FITNESS FOR A PARTICULAR PURPOSE.  See the
 *    Server Side Public License for more details.
 *
 *    You should have received a copy of the Server Side Public License
 *    along with this program. If not, see
 *    <http://www.mongodb.com/licensing/server-side-public-license>.
 *
 *    As a special exception, the copyright holders give permission to link the
 *    code of portions of this program with the OpenSSL library under certain
 *    conditions as described in each individual source file and distribute
 *    linked combinations including the program with the OpenSSL library. You
 *    must comply with the Server Side Public License in all respects for
 *    all of the code used other than as permitted herein. If you modify file(s)
 *    with this exception, you may extend this exception to your version of the
 *    file(s), but you are not obligated to do so. If you do not wish to do so,
 *    delete this exception statement from your version. If you delete this
 *    exception statement from all source files in the program, then also delete
 *    it in the license file.
 */

#define MONGO_LOG_DEFAULT_COMPONENT ::mongo::logger::LogComponent::kSharding

#include "mongo/platform/basic.h"

#include "mongo/client/remote_command_targeter.h"
#include "mongo/db/auth/action_set.h"
#include "mongo/db/auth/action_type.h"
#include "mongo/db/auth/authorization_manager.h"
#include "mongo/db/auth/authorization_session.h"
#include "mongo/db/commands.h"
<<<<<<< HEAD
#include "mongo/db/range_deleter_service.h"
#include "mongo/db/s/chunk_move_write_concern_options.h"
#include "mongo/db/s/collection_metadata.h"
#include "mongo/db/s/migration_source_manager.h"
#include "mongo/db/s/move_timing_helper.h"
#include "mongo/db/s/sharding_state.h"
#include "mongo/s/catalog/dist_lock_manager.h"
#include "mongo/s/client/shard_registry.h"
#include "mongo/s/grid.h"
#include "mongo/s/migration_secondary_throttle_options.h"
#include "mongo/s/move_chunk_request.h"
=======
#include "mongo/db/repl/repl_client_info.h"
#include "mongo/db/s/active_migrations_registry.h"
#include "mongo/db/s/chunk_move_write_concern_options.h"
#include "mongo/db/s/migration_source_manager.h"
#include "mongo/db/s/move_timing_helper.h"
#include "mongo/db/s/sharding_state.h"
#include "mongo/s/client/shard_registry.h"
#include "mongo/s/grid.h"
#include "mongo/s/request_types/migration_secondary_throttle_options.h"
#include "mongo/s/request_types/move_chunk_request.h"
>>>>>>> f378d467
#include "mongo/util/concurrency/notification.h"
#include "mongo/util/fail_point_service.h"
#include "mongo/util/log.h"

namespace mongo {
<<<<<<< HEAD

using std::string;

namespace {

/**
 * Acquires a distributed lock for the specified collection or throws if lock cannot be acquired.
 */
DistLockManager::ScopedDistLock acquireCollectionDistLock(OperationContext* txn,
                                                          const MoveChunkRequest& args) {
    const string whyMessage(str::stream()
                            << "migrating chunk "
                            << ChunkRange(args.getMinKey(), args.getMaxKey()).toString()
                            << " in "
                            << args.getNss().ns());
    auto distLockStatus = Grid::get(txn)->catalogClient(txn)->getDistLockManager()->lock(
        txn, args.getNss().ns(), whyMessage, DistLockManager::kSingleLockAttemptTimeout);
    if (!distLockStatus.isOK()) {
        const string msg = str::stream()
            << "Could not acquire collection lock for " << args.getNss().ns()
            << " to migrate chunk [" << redact(args.getMinKey()) << "," << redact(args.getMaxKey())
            << ") due to " << distLockStatus.getStatus().toString();
        warning() << msg;
        uasserted(distLockStatus.getStatus().code(), msg);
    }

    return std::move(distLockStatus.getValue());
}

/**
=======
namespace {

/**
>>>>>>> f378d467
 * If the specified status is not OK logs a warning and throws a DBException corresponding to the
 * specified status.
 */
void uassertStatusOKWithWarning(const Status& status) {
    if (!status.isOK()) {
        warning() << "Chunk move failed" << causedBy(redact(status));
        uassertStatusOK(status);
    }
}

<<<<<<< HEAD
// Tests can pause and resume moveChunk's progress at each step by enabling/disabling each failpoint
MONGO_FP_DECLARE(moveChunkHangAtStep1);
MONGO_FP_DECLARE(moveChunkHangAtStep2);
MONGO_FP_DECLARE(moveChunkHangAtStep3);
MONGO_FP_DECLARE(moveChunkHangAtStep4);
MONGO_FP_DECLARE(moveChunkHangAtStep5);
MONGO_FP_DECLARE(moveChunkHangAtStep6);
MONGO_FP_DECLARE(moveChunkHangAtStep7);

class MoveChunkCommand : public Command {
=======
const WriteConcernOptions kMajorityWriteConcern(WriteConcernOptions::kMajority,
                                                // Note: Even though we're setting UNSET here,
                                                // kMajority implies JOURNAL if journaling is
                                                // supported by mongod and
                                                // writeConcernMajorityJournalDefault is set to true
                                                // in the ReplSetConfig.
                                                WriteConcernOptions::SyncMode::UNSET,
                                                -1);

// Tests can pause and resume moveChunk's progress at each step by enabling/disabling each failpoint
MONGO_FAIL_POINT_DEFINE(moveChunkHangAtStep1);
MONGO_FAIL_POINT_DEFINE(moveChunkHangAtStep2);
MONGO_FAIL_POINT_DEFINE(moveChunkHangAtStep3);
MONGO_FAIL_POINT_DEFINE(moveChunkHangAtStep4);
MONGO_FAIL_POINT_DEFINE(moveChunkHangAtStep5);
MONGO_FAIL_POINT_DEFINE(moveChunkHangAtStep6);
MONGO_FAIL_POINT_DEFINE(moveChunkHangAtStep7);

class MoveChunkCommand : public BasicCommand {
>>>>>>> f378d467
public:
    MoveChunkCommand() : BasicCommand("moveChunk") {}

    std::string help() const override {
        return "should not be calling this directly";
    }

    AllowedOnSecondary secondaryAllowed(ServiceContext*) const override {
        return AllowedOnSecondary::kNever;
    }

    bool adminOnly() const override {
        return true;
    }

    bool supportsWriteConcern(const BSONObj& cmd) const override {
        return true;
    }

    Status checkAuthForCommand(Client* client,
<<<<<<< HEAD
                               const string& dbname,
                               const BSONObj& cmdObj) override {
=======
                               const std::string& dbname,
                               const BSONObj& cmdObj) const override {
>>>>>>> f378d467
        if (!AuthorizationSession::get(client)->isAuthorizedForActionsOnResource(
                ResourcePattern::forClusterResource(), ActionType::internal)) {
            return Status(ErrorCodes::Unauthorized, "Unauthorized");
        }
        return Status::OK();
    }

<<<<<<< HEAD
    string parseNs(const string& dbname, const BSONObj& cmdObj) const override {
        return parseNsFullyQualified(dbname, cmdObj);
    }

    bool run(OperationContext* txn,
             const string& dbname,
             BSONObj& cmdObj,
             int options,
             string& errmsg,
             BSONObjBuilder& result) override {
        const MoveChunkRequest moveChunkRequest = uassertStatusOK(
            MoveChunkRequest::createFromCommand(NamespaceString(parseNs(dbname, cmdObj)), cmdObj));

        ShardingState* const shardingState = ShardingState::get(txn);

        if (!shardingState->enabled()) {
            shardingState->initializeFromConfigConnString(
                txn,
                moveChunkRequest.getConfigServerCS().toString(),
                moveChunkRequest.getFromShardId().toString());
        }

        // Make sure we're as up-to-date as possible with shard information. This catches the case
        // where we might have changed a shard's host by removing/adding a shard with the same name.
        grid.shardRegistry()->reload(txn);

        auto scopedRegisterMigration =
            uassertStatusOK(shardingState->registerDonateChunk(moveChunkRequest));
=======
    std::string parseNs(const std::string& dbname, const BSONObj& cmdObj) const override {
        return CommandHelpers::parseNsFullyQualified(cmdObj);
    }

    bool run(OperationContext* opCtx,
             const std::string& dbname,
             const BSONObj& cmdObj,
             BSONObjBuilder& result) override {
        auto shardingState = ShardingState::get(opCtx);
        uassertStatusOK(shardingState->canAcceptShardedCommands());

        const MoveChunkRequest moveChunkRequest = uassertStatusOK(
            MoveChunkRequest::createFromCommand(NamespaceString(parseNs(dbname, cmdObj)), cmdObj));

        // Make sure we're as up-to-date as possible with shard information. This catches the case
        // where we might have changed a shard's host by removing/adding a shard with the same name.
        Grid::get(opCtx)->shardRegistry()->reload(opCtx);

        auto scopedMigration = uassertStatusOK(
            ActiveMigrationsRegistry::get(opCtx).registerDonateChunk(moveChunkRequest));
>>>>>>> f378d467

        Status status = {ErrorCodes::InternalError, "Uninitialized value"};

        // Check if there is an existing migration running and if so, join it
<<<<<<< HEAD
        if (scopedRegisterMigration.mustExecute()) {
            try {
                _runImpl(txn, moveChunkRequest);
=======
        if (scopedMigration.mustExecute()) {
            try {
                _runImpl(opCtx, moveChunkRequest);
>>>>>>> f378d467
                status = Status::OK();
            } catch (const DBException& e) {
                status = e.toStatus();
            } catch (const std::exception& e) {
<<<<<<< HEAD
                scopedRegisterMigration.complete(
=======
                scopedMigration.signalComplete(
>>>>>>> f378d467
                    {ErrorCodes::InternalError,
                     str::stream() << "Severe error occurred while running moveChunk command: "
                                   << e.what()});
                throw;
            }

<<<<<<< HEAD
            scopedRegisterMigration.complete(status);
        } else {
            status = scopedRegisterMigration.waitForCompletion(txn);
        }

        if (status == ErrorCodes::ChunkTooBig) {
            // This code is for compatibility with pre-3.2 balancer, which does not recognize the
            // ChunkTooBig error code and instead uses the "chunkTooBig" field in the response.
            // TODO: Remove after 3.4 is released.
            errmsg = status.reason();
            result.appendBool("chunkTooBig", true);
            return false;
        }

        uassertStatusOK(status);
        return true;
    }

private:
    static void _runImpl(OperationContext* txn, const MoveChunkRequest& moveChunkRequest) {
        const auto writeConcernForRangeDeleter =
            uassertStatusOK(ChunkMoveWriteConcernOptions::getEffectiveWriteConcern(
                txn, moveChunkRequest.getSecondaryThrottle()));

        // Resolve the donor and recipient shards and their connection string
        auto const shardRegistry = Grid::get(txn)->shardRegistry();

        const auto donorConnStr =
            uassertStatusOK(shardRegistry->getShard(txn, moveChunkRequest.getFromShardId()))
                ->getConnString();
        const auto recipientHost = uassertStatusOK([&] {
            auto recipientShard =
                uassertStatusOK(shardRegistry->getShard(txn, moveChunkRequest.getToShardId()));

            return recipientShard->getTargeter()->findHostNoWait(
                ReadPreferenceSetting{ReadPreference::PrimaryOnly});
        }());

        string unusedErrMsg;
        MoveTimingHelper moveTimingHelper(txn,
                                          "from",
                                          moveChunkRequest.getNss().ns(),
                                          moveChunkRequest.getMinKey(),
                                          moveChunkRequest.getMaxKey(),
                                          7,  // Total number of steps
                                          &unusedErrMsg,
                                          moveChunkRequest.getToShardId(),
                                          moveChunkRequest.getFromShardId());

        moveTimingHelper.done(1);
        MONGO_FAIL_POINT_PAUSE_WHILE_SET(moveChunkHangAtStep1);

        BSONObj shardKeyPattern;

        {
            // Acquire the collection distributed lock if necessary
            boost::optional<DistLockManager::ScopedDistLock> scopedCollectionDistLock;
            if (moveChunkRequest.getTakeDistLock()) {
                scopedCollectionDistLock = acquireCollectionDistLock(txn, moveChunkRequest);
            }

            MigrationSourceManager migrationSourceManager(
                txn, moveChunkRequest, donorConnStr, recipientHost);

            shardKeyPattern = migrationSourceManager.getKeyPattern().getOwned();

            moveTimingHelper.done(2);
            MONGO_FAIL_POINT_PAUSE_WHILE_SET(moveChunkHangAtStep2);

            uassertStatusOKWithWarning(migrationSourceManager.startClone(txn));
            moveTimingHelper.done(3);
            MONGO_FAIL_POINT_PAUSE_WHILE_SET(moveChunkHangAtStep3);

            uassertStatusOKWithWarning(migrationSourceManager.awaitToCatchUp(txn));
            moveTimingHelper.done(4);
            MONGO_FAIL_POINT_PAUSE_WHILE_SET(moveChunkHangAtStep4);

            // Ensure the distributed lock is still held if this shard owns it.
            if (moveChunkRequest.getTakeDistLock()) {
                Status checkDistLockStatus = scopedCollectionDistLock->checkStatus();
                if (!checkDistLockStatus.isOK()) {
                    migrationSourceManager.cleanupOnError(txn);

                    uassertStatusOKWithWarning(
                        {checkDistLockStatus.code(),
                         str::stream() << "not entering migrate critical section due to "
                                       << checkDistLockStatus.toString()});
                }
            }

            uassertStatusOKWithWarning(migrationSourceManager.enterCriticalSection(txn));
            uassertStatusOKWithWarning(migrationSourceManager.commitChunkOnRecipient(txn));
            moveTimingHelper.done(5);
            MONGO_FAIL_POINT_PAUSE_WHILE_SET(moveChunkHangAtStep5);

            uassertStatusOKWithWarning(migrationSourceManager.commitChunkMetadataOnConfig(txn));
            moveTimingHelper.done(6);
            MONGO_FAIL_POINT_PAUSE_WHILE_SET(moveChunkHangAtStep6);
        }

        // Schedule the range deleter
        RangeDeleterOptions deleterOptions(KeyRange(moveChunkRequest.getNss().ns(),
                                                    moveChunkRequest.getMinKey().getOwned(),
                                                    moveChunkRequest.getMaxKey().getOwned(),
                                                    shardKeyPattern));
        deleterOptions.writeConcern = writeConcernForRangeDeleter;
        deleterOptions.waitForOpenCursors = true;
        deleterOptions.fromMigrate = true;
        deleterOptions.onlyRemoveOrphanedDocs = true;
        deleterOptions.removeSaverReason = "post-cleanup";

        if (moveChunkRequest.getWaitForDelete()) {
            log() << "doing delete inline for cleanup of chunk data";

            string errMsg;

            // This is an immediate delete, and as a consequence, there could be more
            // deletes happening simultaneously than there are deleter worker threads.
            if (!getDeleter()->deleteNow(txn, deleterOptions, &errMsg)) {
                log() << "Error occured while performing cleanup: " << redact(errMsg);
            }
        } else {
            log() << "forking for cleanup of chunk data";

            string errMsg;
            if (!getDeleter()->queueDelete(txn,
                                           deleterOptions,
                                           NULL,  // Don't want to be notified
                                           &errMsg)) {
                log() << "could not queue migration cleanup: " << redact(errMsg);
            }
        }

        moveTimingHelper.done(7);
        MONGO_FAIL_POINT_PAUSE_WHILE_SET(moveChunkHangAtStep7);
=======
            scopedMigration.signalComplete(status);
        } else {
            status = scopedMigration.waitForCompletion(opCtx);
        }
        uassertStatusOK(status);

        if (moveChunkRequest.getWaitForDelete()) {
            // Ensure we capture the latest opTime in the system, since range deletion happens
            // asynchronously with a different OperationContext. This must be done after the above
            // join, because each caller must set the opTime to wait for writeConcern for on its own
            // OperationContext.
            // TODO (SERVER-30183): If this moveChunk joined an active moveChunk that did not have
            // waitForDelete=true, the captured opTime may not reflect all the deletes.
            auto& replClient = repl::ReplClientInfo::forClient(opCtx->getClient());
            replClient.setLastOpToSystemLastOpTime(opCtx);

            WriteConcernResult writeConcernResult;
            writeConcernResult.wTimedOut = false;
            Status majorityStatus = waitForWriteConcern(
                opCtx, replClient.getLastOp(), kMajorityWriteConcern, &writeConcernResult);
            if (!majorityStatus.isOK()) {
                if (!writeConcernResult.wTimedOut) {
                    uassertStatusOK(majorityStatus);
                }
                return false;
            }
        }

        return true;
    }

private:
    static void _runImpl(OperationContext* opCtx, const MoveChunkRequest& moveChunkRequest) {
        const auto writeConcernForRangeDeleter =
            uassertStatusOK(ChunkMoveWriteConcernOptions::getEffectiveWriteConcern(
                opCtx, moveChunkRequest.getSecondaryThrottle()));

        // Resolve the donor and recipient shards and their connection string
        auto const shardRegistry = Grid::get(opCtx)->shardRegistry();

        const auto donorConnStr =
            uassertStatusOK(shardRegistry->getShard(opCtx, moveChunkRequest.getFromShardId()))
                ->getConnString();
        const auto recipientHost = uassertStatusOK([&] {
            auto recipientShard =
                uassertStatusOK(shardRegistry->getShard(opCtx, moveChunkRequest.getToShardId()));

            return recipientShard->getTargeter()->findHostNoWait(
                ReadPreferenceSetting{ReadPreference::PrimaryOnly});
        }());

        std::string unusedErrMsg;
        MoveTimingHelper moveTimingHelper(opCtx,
                                          "from",
                                          moveChunkRequest.getNss().ns(),
                                          moveChunkRequest.getMinKey(),
                                          moveChunkRequest.getMaxKey(),
                                          6,  // Total number of steps
                                          &unusedErrMsg,
                                          moveChunkRequest.getToShardId(),
                                          moveChunkRequest.getFromShardId());

        moveTimingHelper.done(1);
        MONGO_FAIL_POINT_PAUSE_WHILE_SET(moveChunkHangAtStep1);

        MigrationSourceManager migrationSourceManager(
            opCtx, moveChunkRequest, donorConnStr, recipientHost);

        moveTimingHelper.done(2);
        MONGO_FAIL_POINT_PAUSE_WHILE_SET(moveChunkHangAtStep2);

        uassertStatusOKWithWarning(migrationSourceManager.startClone(opCtx));
        moveTimingHelper.done(3);
        MONGO_FAIL_POINT_PAUSE_WHILE_SET(moveChunkHangAtStep3);

        uassertStatusOKWithWarning(migrationSourceManager.awaitToCatchUp(opCtx));
        moveTimingHelper.done(4);
        MONGO_FAIL_POINT_PAUSE_WHILE_SET(moveChunkHangAtStep4);

        uassertStatusOKWithWarning(migrationSourceManager.enterCriticalSection(opCtx));
        uassertStatusOKWithWarning(migrationSourceManager.commitChunkOnRecipient(opCtx));
        moveTimingHelper.done(5);
        MONGO_FAIL_POINT_PAUSE_WHILE_SET(moveChunkHangAtStep5);

        uassertStatusOKWithWarning(migrationSourceManager.commitChunkMetadataOnConfig(opCtx));
        moveTimingHelper.done(6);
        MONGO_FAIL_POINT_PAUSE_WHILE_SET(moveChunkHangAtStep6);
>>>>>>> f378d467
    }

} moveChunkCmd;

}  // namespace
}  // namespace mongo<|MERGE_RESOLUTION|>--- conflicted
+++ resolved
@@ -38,19 +38,6 @@
 #include "mongo/db/auth/authorization_manager.h"
 #include "mongo/db/auth/authorization_session.h"
 #include "mongo/db/commands.h"
-<<<<<<< HEAD
-#include "mongo/db/range_deleter_service.h"
-#include "mongo/db/s/chunk_move_write_concern_options.h"
-#include "mongo/db/s/collection_metadata.h"
-#include "mongo/db/s/migration_source_manager.h"
-#include "mongo/db/s/move_timing_helper.h"
-#include "mongo/db/s/sharding_state.h"
-#include "mongo/s/catalog/dist_lock_manager.h"
-#include "mongo/s/client/shard_registry.h"
-#include "mongo/s/grid.h"
-#include "mongo/s/migration_secondary_throttle_options.h"
-#include "mongo/s/move_chunk_request.h"
-=======
 #include "mongo/db/repl/repl_client_info.h"
 #include "mongo/db/s/active_migrations_registry.h"
 #include "mongo/db/s/chunk_move_write_concern_options.h"
@@ -61,48 +48,14 @@
 #include "mongo/s/grid.h"
 #include "mongo/s/request_types/migration_secondary_throttle_options.h"
 #include "mongo/s/request_types/move_chunk_request.h"
->>>>>>> f378d467
 #include "mongo/util/concurrency/notification.h"
 #include "mongo/util/fail_point_service.h"
 #include "mongo/util/log.h"
 
 namespace mongo {
-<<<<<<< HEAD
-
-using std::string;
-
 namespace {
 
 /**
- * Acquires a distributed lock for the specified collection or throws if lock cannot be acquired.
- */
-DistLockManager::ScopedDistLock acquireCollectionDistLock(OperationContext* txn,
-                                                          const MoveChunkRequest& args) {
-    const string whyMessage(str::stream()
-                            << "migrating chunk "
-                            << ChunkRange(args.getMinKey(), args.getMaxKey()).toString()
-                            << " in "
-                            << args.getNss().ns());
-    auto distLockStatus = Grid::get(txn)->catalogClient(txn)->getDistLockManager()->lock(
-        txn, args.getNss().ns(), whyMessage, DistLockManager::kSingleLockAttemptTimeout);
-    if (!distLockStatus.isOK()) {
-        const string msg = str::stream()
-            << "Could not acquire collection lock for " << args.getNss().ns()
-            << " to migrate chunk [" << redact(args.getMinKey()) << "," << redact(args.getMaxKey())
-            << ") due to " << distLockStatus.getStatus().toString();
-        warning() << msg;
-        uasserted(distLockStatus.getStatus().code(), msg);
-    }
-
-    return std::move(distLockStatus.getValue());
-}
-
-/**
-=======
-namespace {
-
-/**
->>>>>>> f378d467
  * If the specified status is not OK logs a warning and throws a DBException corresponding to the
  * specified status.
  */
@@ -113,18 +66,6 @@
     }
 }
 
-<<<<<<< HEAD
-// Tests can pause and resume moveChunk's progress at each step by enabling/disabling each failpoint
-MONGO_FP_DECLARE(moveChunkHangAtStep1);
-MONGO_FP_DECLARE(moveChunkHangAtStep2);
-MONGO_FP_DECLARE(moveChunkHangAtStep3);
-MONGO_FP_DECLARE(moveChunkHangAtStep4);
-MONGO_FP_DECLARE(moveChunkHangAtStep5);
-MONGO_FP_DECLARE(moveChunkHangAtStep6);
-MONGO_FP_DECLARE(moveChunkHangAtStep7);
-
-class MoveChunkCommand : public Command {
-=======
 const WriteConcernOptions kMajorityWriteConcern(WriteConcernOptions::kMajority,
                                                 // Note: Even though we're setting UNSET here,
                                                 // kMajority implies JOURNAL if journaling is
@@ -144,7 +85,6 @@
 MONGO_FAIL_POINT_DEFINE(moveChunkHangAtStep7);
 
 class MoveChunkCommand : public BasicCommand {
->>>>>>> f378d467
 public:
     MoveChunkCommand() : BasicCommand("moveChunk") {}
 
@@ -165,13 +105,8 @@
     }
 
     Status checkAuthForCommand(Client* client,
-<<<<<<< HEAD
-                               const string& dbname,
-                               const BSONObj& cmdObj) override {
-=======
                                const std::string& dbname,
                                const BSONObj& cmdObj) const override {
->>>>>>> f378d467
         if (!AuthorizationSession::get(client)->isAuthorizedForActionsOnResource(
                 ResourcePattern::forClusterResource(), ActionType::internal)) {
             return Status(ErrorCodes::Unauthorized, "Unauthorized");
@@ -179,36 +114,6 @@
         return Status::OK();
     }
 
-<<<<<<< HEAD
-    string parseNs(const string& dbname, const BSONObj& cmdObj) const override {
-        return parseNsFullyQualified(dbname, cmdObj);
-    }
-
-    bool run(OperationContext* txn,
-             const string& dbname,
-             BSONObj& cmdObj,
-             int options,
-             string& errmsg,
-             BSONObjBuilder& result) override {
-        const MoveChunkRequest moveChunkRequest = uassertStatusOK(
-            MoveChunkRequest::createFromCommand(NamespaceString(parseNs(dbname, cmdObj)), cmdObj));
-
-        ShardingState* const shardingState = ShardingState::get(txn);
-
-        if (!shardingState->enabled()) {
-            shardingState->initializeFromConfigConnString(
-                txn,
-                moveChunkRequest.getConfigServerCS().toString(),
-                moveChunkRequest.getFromShardId().toString());
-        }
-
-        // Make sure we're as up-to-date as possible with shard information. This catches the case
-        // where we might have changed a shard's host by removing/adding a shard with the same name.
-        grid.shardRegistry()->reload(txn);
-
-        auto scopedRegisterMigration =
-            uassertStatusOK(shardingState->registerDonateChunk(moveChunkRequest));
-=======
     std::string parseNs(const std::string& dbname, const BSONObj& cmdObj) const override {
         return CommandHelpers::parseNsFullyQualified(cmdObj);
     }
@@ -229,172 +134,24 @@
 
         auto scopedMigration = uassertStatusOK(
             ActiveMigrationsRegistry::get(opCtx).registerDonateChunk(moveChunkRequest));
->>>>>>> f378d467
 
         Status status = {ErrorCodes::InternalError, "Uninitialized value"};
 
         // Check if there is an existing migration running and if so, join it
-<<<<<<< HEAD
-        if (scopedRegisterMigration.mustExecute()) {
-            try {
-                _runImpl(txn, moveChunkRequest);
-=======
         if (scopedMigration.mustExecute()) {
             try {
                 _runImpl(opCtx, moveChunkRequest);
->>>>>>> f378d467
                 status = Status::OK();
             } catch (const DBException& e) {
                 status = e.toStatus();
             } catch (const std::exception& e) {
-<<<<<<< HEAD
-                scopedRegisterMigration.complete(
-=======
                 scopedMigration.signalComplete(
->>>>>>> f378d467
                     {ErrorCodes::InternalError,
                      str::stream() << "Severe error occurred while running moveChunk command: "
                                    << e.what()});
                 throw;
             }
 
-<<<<<<< HEAD
-            scopedRegisterMigration.complete(status);
-        } else {
-            status = scopedRegisterMigration.waitForCompletion(txn);
-        }
-
-        if (status == ErrorCodes::ChunkTooBig) {
-            // This code is for compatibility with pre-3.2 balancer, which does not recognize the
-            // ChunkTooBig error code and instead uses the "chunkTooBig" field in the response.
-            // TODO: Remove after 3.4 is released.
-            errmsg = status.reason();
-            result.appendBool("chunkTooBig", true);
-            return false;
-        }
-
-        uassertStatusOK(status);
-        return true;
-    }
-
-private:
-    static void _runImpl(OperationContext* txn, const MoveChunkRequest& moveChunkRequest) {
-        const auto writeConcernForRangeDeleter =
-            uassertStatusOK(ChunkMoveWriteConcernOptions::getEffectiveWriteConcern(
-                txn, moveChunkRequest.getSecondaryThrottle()));
-
-        // Resolve the donor and recipient shards and their connection string
-        auto const shardRegistry = Grid::get(txn)->shardRegistry();
-
-        const auto donorConnStr =
-            uassertStatusOK(shardRegistry->getShard(txn, moveChunkRequest.getFromShardId()))
-                ->getConnString();
-        const auto recipientHost = uassertStatusOK([&] {
-            auto recipientShard =
-                uassertStatusOK(shardRegistry->getShard(txn, moveChunkRequest.getToShardId()));
-
-            return recipientShard->getTargeter()->findHostNoWait(
-                ReadPreferenceSetting{ReadPreference::PrimaryOnly});
-        }());
-
-        string unusedErrMsg;
-        MoveTimingHelper moveTimingHelper(txn,
-                                          "from",
-                                          moveChunkRequest.getNss().ns(),
-                                          moveChunkRequest.getMinKey(),
-                                          moveChunkRequest.getMaxKey(),
-                                          7,  // Total number of steps
-                                          &unusedErrMsg,
-                                          moveChunkRequest.getToShardId(),
-                                          moveChunkRequest.getFromShardId());
-
-        moveTimingHelper.done(1);
-        MONGO_FAIL_POINT_PAUSE_WHILE_SET(moveChunkHangAtStep1);
-
-        BSONObj shardKeyPattern;
-
-        {
-            // Acquire the collection distributed lock if necessary
-            boost::optional<DistLockManager::ScopedDistLock> scopedCollectionDistLock;
-            if (moveChunkRequest.getTakeDistLock()) {
-                scopedCollectionDistLock = acquireCollectionDistLock(txn, moveChunkRequest);
-            }
-
-            MigrationSourceManager migrationSourceManager(
-                txn, moveChunkRequest, donorConnStr, recipientHost);
-
-            shardKeyPattern = migrationSourceManager.getKeyPattern().getOwned();
-
-            moveTimingHelper.done(2);
-            MONGO_FAIL_POINT_PAUSE_WHILE_SET(moveChunkHangAtStep2);
-
-            uassertStatusOKWithWarning(migrationSourceManager.startClone(txn));
-            moveTimingHelper.done(3);
-            MONGO_FAIL_POINT_PAUSE_WHILE_SET(moveChunkHangAtStep3);
-
-            uassertStatusOKWithWarning(migrationSourceManager.awaitToCatchUp(txn));
-            moveTimingHelper.done(4);
-            MONGO_FAIL_POINT_PAUSE_WHILE_SET(moveChunkHangAtStep4);
-
-            // Ensure the distributed lock is still held if this shard owns it.
-            if (moveChunkRequest.getTakeDistLock()) {
-                Status checkDistLockStatus = scopedCollectionDistLock->checkStatus();
-                if (!checkDistLockStatus.isOK()) {
-                    migrationSourceManager.cleanupOnError(txn);
-
-                    uassertStatusOKWithWarning(
-                        {checkDistLockStatus.code(),
-                         str::stream() << "not entering migrate critical section due to "
-                                       << checkDistLockStatus.toString()});
-                }
-            }
-
-            uassertStatusOKWithWarning(migrationSourceManager.enterCriticalSection(txn));
-            uassertStatusOKWithWarning(migrationSourceManager.commitChunkOnRecipient(txn));
-            moveTimingHelper.done(5);
-            MONGO_FAIL_POINT_PAUSE_WHILE_SET(moveChunkHangAtStep5);
-
-            uassertStatusOKWithWarning(migrationSourceManager.commitChunkMetadataOnConfig(txn));
-            moveTimingHelper.done(6);
-            MONGO_FAIL_POINT_PAUSE_WHILE_SET(moveChunkHangAtStep6);
-        }
-
-        // Schedule the range deleter
-        RangeDeleterOptions deleterOptions(KeyRange(moveChunkRequest.getNss().ns(),
-                                                    moveChunkRequest.getMinKey().getOwned(),
-                                                    moveChunkRequest.getMaxKey().getOwned(),
-                                                    shardKeyPattern));
-        deleterOptions.writeConcern = writeConcernForRangeDeleter;
-        deleterOptions.waitForOpenCursors = true;
-        deleterOptions.fromMigrate = true;
-        deleterOptions.onlyRemoveOrphanedDocs = true;
-        deleterOptions.removeSaverReason = "post-cleanup";
-
-        if (moveChunkRequest.getWaitForDelete()) {
-            log() << "doing delete inline for cleanup of chunk data";
-
-            string errMsg;
-
-            // This is an immediate delete, and as a consequence, there could be more
-            // deletes happening simultaneously than there are deleter worker threads.
-            if (!getDeleter()->deleteNow(txn, deleterOptions, &errMsg)) {
-                log() << "Error occured while performing cleanup: " << redact(errMsg);
-            }
-        } else {
-            log() << "forking for cleanup of chunk data";
-
-            string errMsg;
-            if (!getDeleter()->queueDelete(txn,
-                                           deleterOptions,
-                                           NULL,  // Don't want to be notified
-                                           &errMsg)) {
-                log() << "could not queue migration cleanup: " << redact(errMsg);
-            }
-        }
-
-        moveTimingHelper.done(7);
-        MONGO_FAIL_POINT_PAUSE_WHILE_SET(moveChunkHangAtStep7);
-=======
             scopedMigration.signalComplete(status);
         } else {
             status = scopedMigration.waitForCompletion(opCtx);
@@ -482,7 +239,6 @@
         uassertStatusOKWithWarning(migrationSourceManager.commitChunkMetadataOnConfig(opCtx));
         moveTimingHelper.done(6);
         MONGO_FAIL_POINT_PAUSE_WHILE_SET(moveChunkHangAtStep6);
->>>>>>> f378d467
     }
 
 } moveChunkCmd;
