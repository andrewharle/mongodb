--- conflicted
+++ resolved
@@ -34,47 +34,13 @@
 
 #include "mongo/base/disallow_copying.h"
 #include "mongo/bson/oid.h"
-<<<<<<< HEAD
-#include "mongo/db/namespace_string.h"
-#include "mongo/db/s/active_migrations_registry.h"
-#include "mongo/db/s/migration_destination_manager.h"
-#include "mongo/executor/task_executor.h"
-#include "mongo/executor/thread_pool_task_executor.h"
-#include "mongo/stdx/functional.h"
-#include "mongo/stdx/memory.h"
-#include "mongo/stdx/mutex.h"
-#include "mongo/stdx/unordered_map.h"
-
-namespace mongo {
-
-class BSONObj;
-class BSONObjBuilder;
-struct ChunkVersion;
-class CollectionMetadata;
-class CollectionShardingState;
-class ConnectionString;
-=======
 #include "mongo/s/shard_id.h"
 #include "mongo/stdx/mutex.h"
 
 namespace mongo {
 
->>>>>>> f378d467
 class OperationContext;
-class ScopedCollectionMetadata;
 class ServiceContext;
-<<<<<<< HEAD
-class ShardIdentityType;
-class Status;
-
-namespace repl {
-class OpTime;
-}  // namespace repl
-
-/**
- * Contains the global sharding state for a running mongod. There is one instance of this object per
- * service context and it is never destroyed for the lifetime of the context.
-=======
 
 /**
  * Contains information about the shardingness of a running mongod. This is a passive class and its
@@ -83,199 +49,17 @@
  *
  * There is one instance of this object per service context and once 'setInitialized' is called, it
  * never gets destroyed or uninitialized.
->>>>>>> f378d467
  */
 class ShardingState {
     MONGO_DISALLOW_COPYING(ShardingState);
 
 public:
-    using GlobalInitFunc =
-        stdx::function<Status(OperationContext*, const ConnectionString&, StringData)>;
-
-    // Signature for the callback function used by the MetadataManager to inform the
-    // sharding subsystem that there is range cleanup work to be done.
-    using RangeDeleterCleanupNotificationFunc = stdx::function<void(const NamespaceString&)>;
-
     ShardingState();
     ~ShardingState();
 
     static ShardingState* get(ServiceContext* serviceContext);
     static ShardingState* get(OperationContext* operationContext);
 
-<<<<<<< HEAD
-    bool enabled() const;
-
-    ConnectionString getConfigServer(OperationContext* txn);
-
-    std::string getShardName();
-
-    MigrationDestinationManager* migrationDestinationManager() {
-        return &_migrationDestManager;
-    }
-
-    /**
-     * Initializes sharding state and begins authenticating outgoing connections and handling shard
-     * versions. If this is not run before sharded operations occur auth will not work and versions
-     * will not be tracked. This method is deprecated and is mainly used for initialization from
-     * mongos metadata commands like moveChunk, splitChunk, mergeChunk and setShardVersion.
-     *
-     * Throws if initialization fails for any reason and the sharding state object becomes unusable
-     * afterwards. Any sharding state operations afterwards will fail.
-     *
-     * Note that this will also try to connect to the config servers and will block until it
-     * succeeds.
-     */
-    void initializeFromConfigConnString(OperationContext* txn,
-                                        const std::string& configSvr,
-                                        const std::string shardName);
-
-    /**
-     * Initializes the sharding state of this server from the shard identity document argument.
-     */
-    Status initializeFromShardIdentity(OperationContext* txn,
-                                       const ShardIdentityType& shardIdentity);
-
-    /**
-     * Shuts down sharding machinery on the shard.
-     */
-    void shutDown(OperationContext* txn);
-
-    /**
-     * Updates the ShardRegistry's stored notion of the config server optime based on the
-     * ConfigServerMetadata decoration attached to the OperationContext.
-     */
-    Status updateConfigServerOpTimeFromMetadata(OperationContext* txn);
-
-    CollectionShardingState* getNS(const std::string& ns, OperationContext* txn);
-
-    /**
-     * Iterates through all known sharded collections and marks them (in memory only) as not sharded
-     * so that no filtering will be happening for slaveOk queries.
-     */
-    void markCollectionsNotShardedAtStepdown();
-
-    /**
-     * Refreshes the local metadata based on whether the expected version is higher than what we
-     * have cached.
-     */
-    Status onStaleShardVersion(OperationContext* txn,
-                               const NamespaceString& nss,
-                               const ChunkVersion& expectedVersion);
-
-    /**
-     * Refreshes collection metadata by asking the config server for the latest information.
-     * Starts a new config server request.
-     *
-     * Locking Notes:
-     *   + Must NOT be called with the write lock because this call may go into the network,
-     *     and deadlocks may occur with shard-as-a-config.  Therefore, nothing here guarantees
-     *     that 'latestShardVersion' is indeed the current one on return.
-     *
-     *   + Because this call must not be issued with the DBLock held, by the time the config
-     *     server sent us back the collection metadata information, someone else may have
-     *     updated the previously stored collection metadata.  There are cases when one can't
-     *     tell which of updated or loaded metadata are the freshest. There are also cases where
-     *     the data coming from configs do not correspond to a consistent snapshot.
-     *     In these cases, return RemoteChangeDetected. (This usually means this call needs to
-     *     be issued again, at caller discretion)
-     *
-     * @return OK if remote metadata successfully loaded (may or may not have been installed)
-     * @return RemoteChangeDetected if something changed while reloading and we may retry
-     * @return !OK if something else went wrong during reload
-     * @return latestShardVersion the version that is now stored for this collection
-     */
-    Status refreshMetadataNow(OperationContext* txn,
-                              const NamespaceString& nss,
-                              ChunkVersion* latestShardVersion);
-
-    void appendInfo(OperationContext* txn, BSONObjBuilder& b);
-
-    bool needCollectionMetadata(OperationContext* txn, const std::string& ns);
-
-    /**
-     * Updates the config server field of the shardIdentity document with the given connection
-     * string.
-     *
-     * Note: this can return NotMaster error.
-     */
-    Status updateShardIdentityConfigString(OperationContext* txn,
-                                           const std::string& newConnectionString);
-
-    /**
-     * If there are no migrations running on this shard, registers an active migration with the
-     * specified arguments and returns a ScopedRegisterDonateChunk, which must be signaled by the
-     * caller before it goes out of scope.
-     *
-     * If there is an active migration already running on this shard and it has the exact same
-     * arguments, returns a ScopedRegisterDonateChunk, which can be used to join the existing one.
-     *
-     * Othwerwise returns a ConflictingOperationInProgress error.
-     */
-    StatusWith<ScopedRegisterDonateChunk> registerDonateChunk(const MoveChunkRequest& args);
-
-    /**
-     * If there are no migrations running on this shard, registers an active receive operation with
-     * the specified session id and returns a ScopedRegisterReceiveChunk, which will unregister it
-     * when it goes out of scope.
-     *
-     * Otherwise returns a ConflictingOperationInProgress error.
-     */
-    StatusWith<ScopedRegisterReceiveChunk> registerReceiveChunk(const NamespaceString& nss,
-                                                                const ChunkRange& chunkRange,
-                                                                const ShardId& fromShardId);
-
-    /**
-     * If a migration has been previously registered through a call to registerDonateChunk returns
-     * that namespace. Otherwise returns boost::none.
-     *
-     * This method can be called without any locks, but once the namespace is fetched it needs to be
-     * re-checked after acquiring some intent lock on that namespace.
-     */
-    boost::optional<NamespaceString> getActiveDonateChunkNss();
-
-    /**
-     * Get a migration status report from the migration registry. If no migration is active, this
-     * returns an empty BSONObj.
-     *
-     * Takes an IS lock on the namespace of the active migration, if one is active.
-     */
-    BSONObj getActiveMigrationStatusReport(OperationContext* txn);
-
-    /**
-     * For testing only. Mock the initialization method used by initializeFromConfigConnString and
-     * initializeFromShardIdentity after all checks are performed.
-     */
-    void setGlobalInitMethodForTest(GlobalInitFunc func);
-
-    /**
-     * If started with --shardsvr, initializes sharding awareness from the shardIdentity document
-     * on disk, if there is one.
-     * If started with --shardsvr in queryableBackupMode, initializes sharding awareness from the
-     * shardIdentity document passed through the --overrideShardIdentity startup parameter.
-     *
-     * If returns true, the ShardingState::_globalInit method was called, meaning all the core
-     * classes for sharding were initialized, but no networking calls were made yet (with the
-     * exception of the duplicate ShardRegistry reload in ShardRegistry::startup() (see
-     * SERVER-26123). Outgoing networking calls to cluster members can now be made.
-     */
-    StatusWith<bool> initializeShardingAwarenessIfNeeded(OperationContext* txn);
-
-    /**
-     * Check if a command is one of the whitelisted commands that can be accepted with shardVersion
-     * information before this node is sharding aware, because the command initializes sharding
-     * awareness.
-     */
-    static bool commandInitializesShardingAwareness(const std::string& commandName) {
-        return _commandsThatInitializeShardingAwareness.find(commandName) !=
-            _commandsThatInitializeShardingAwareness.end();
-    }
-
-private:
-    // Map from a namespace into the sharding state for each collection we have
-    typedef stdx::unordered_map<std::string, std::unique_ptr<CollectionShardingState>>
-        CollectionShardingStateMap;
-
-=======
     /**
      * Puts the sharding state singleton in the "initialization completed" state with either
      * successful initialization or an error. This method may only be called once for the lifetime
@@ -335,7 +119,6 @@
     void clearForTests();
 
 private:
->>>>>>> f378d467
     // Progress of the sharding state initialization
     enum class InitializationState : uint32_t {
         // Initial state. The server must be under exclusive lock when this state is entered. No
@@ -353,65 +136,11 @@
     };
 
     /**
-<<<<<<< HEAD
-     * Initializes the sharding infrastructure (connection hook, catalog manager, etc) and
-     * optionally recovers its minimum optime. Must not be called while holding the sharding state
-     * mutex.
-     *
-     * Doesn't throw, only updates the initialization state variables.
-     *
-     * Runs in a new thread so that if all config servers are down initialization can continue
-     * retrying in the background even if the operation that kicked off the initialization has
-     * terminated.
-     *
-     * @param configSvr Connection string of the config server to use.
-     * @param shardName the name of the shard in config.shards
-     */
-    void _initializeImpl(ConnectionString configSvr, std::string shardName);
-
-    /**
-     * Must be called only when the current state is kInitializing. Sets the current state to
-     * kInitialized if the status is OK or to kError otherwise.
-     */
-    void _signalInitializationComplete(Status status);
-
-    /**
-     * Blocking method, which waits for the initialization state to become kInitialized or kError
-     * and returns the initialization status.
-     */
-    Status _waitForInitialization(Date_t deadline);
-    Status _waitForInitialization_inlock(Date_t deadline, stdx::unique_lock<stdx::mutex>& lk);
-
-    /**
-     * Simple wrapper to cast the initialization state atomic uint64 to InitializationState value
-     * without doing any locking.
-     */
-    InitializationState _getInitializationState() const;
-
-    /**
-     * Updates the initialization state. Must be called while holding _mutex.
-     */
-    void _setInitializationState_inlock(InitializationState newState);
-
-    /**
-     * Refreshes collection metadata by asking the config server for the latest information and
-     * returns the latest version at the time the reload was done. This call does network I/O and
-     * should never be called with a lock.
-     */
-    ChunkVersion _refreshMetadata(OperationContext* opCtx, const NamespaceString& nss);
-
-    // Manages the state of the migration recipient shard
-    MigrationDestinationManager _migrationDestManager;
-=======
      * Returns the initialization state.
      */
     InitializationState _getInitializationState() const {
         return static_cast<InitializationState>(_initializationState.load());
     }
->>>>>>> f378d467
-
-    // Tracks the active move chunk operations running on this shard
-    ActiveMigrationsRegistry _activeMigrationsRegistry;
 
     // Protects state below
     stdx::mutex _mutex;
@@ -422,28 +151,11 @@
     // Sets the shard name for this host (comes through setShardVersion)
     ShardId _shardId;
 
-<<<<<<< HEAD
-    // Cache of collection metadata on this shard. It is not safe to look-up values from this map
-    // without holding some form of collection lock. It is only safe to add/remove values when
-    // holding X lock on the respective namespace.
-    CollectionShardingStateMap _collections;
-
-    // The id for the cluster this shard belongs to.
-    OID _clusterId;
-
-    // A whitelist of sharding commands that are allowed when running with --shardsvr but not yet
-    // shard aware, because they initialize sharding awareness.
-    static const std::set<std::string> _commandsThatInitializeShardingAwareness;
-
-    // Function for initializing the external sharding state components not owned here.
-    GlobalInitFunc _globalInit;
-=======
     // The id for the cluster this shard belongs to.
     OID _clusterId;
 
     // Only valid if _initializationState is kError. Contains the reason for initialization failure.
     Status _initializationStatus{ErrorCodes::InternalError, "Uninitialized value"};
->>>>>>> f378d467
 };
 
 }  // namespace mongo