--- conflicted
+++ resolved
@@ -31,20 +31,10 @@
 #pragma once
 
 #include "mongo/db/range_arithmetic.h"
-<<<<<<< HEAD
-#include "mongo/s/chunk_version.h"
-#include "mongo/s/shard_key_pattern.h"
+#include "mongo/s/chunk_manager.h"
 
 namespace mongo {
 
-class ChunkType;
-
-=======
-#include "mongo/s/chunk_manager.h"
-
-namespace mongo {
-
->>>>>>> f378d467
 /**
  * The collection metadata has metadata information about a collection, in particular the
  * sharding information. It's main goal in life is to be capable of answering if a certain
@@ -59,44 +49,15 @@
  */
 class CollectionMetadata {
 public:
-<<<<<<< HEAD
-    /**
-     * The main way to construct CollectionMetadata is through MetadataLoader or the clone*()
-     * methods.
-     *
-     * The constructors should not be used directly outside of tests.
-     */
-    CollectionMetadata(const BSONObj& keyPattern,
-                       ChunkVersion collectionVersion,
-                       ChunkVersion shardVersion,
-                       RangeMap shardChunksMap);
-
-    ~CollectionMetadata();
-
-    /**
-     * Returns a new metadata's instance based on 'this's state by removing a 'pending' chunk.
-     *
-     * The shard and collection version of the new metadata are unaffected.  The caller owns the
-     * new metadata.
-     */
-    std::unique_ptr<CollectionMetadata> cloneMinusPending(const ChunkType& chunk) const;
-=======
     /**
      * Instantiates a metadata object, which represents an unsharded collection. This 'isSharded'
      * for this object will return false and it is illegal to use it for filtering.
      */
     CollectionMetadata() = default;
->>>>>>> f378d467
 
     /**
      * The main way to construct CollectionMetadata is through MetadataLoader or clone() methods.
      *
-<<<<<<< HEAD
-     * The shard and collection version of the new metadata are unaffected.  The caller owns the
-     * new metadata.
-     */
-    std::unique_ptr<CollectionMetadata> clonePlusPending(const ChunkType& chunk) const;
-=======
      * "thisShardId" is the shard identity of this shard for purposes of answering questions like
      * "does this key belong to this shard"?
      */
@@ -123,7 +84,6 @@
     ChunkVersion getCollVersion() const {
         return (isSharded() ? _cm->getVersion() : ChunkVersion::UNSHARDED());
     }
->>>>>>> f378d467
 
     /**
      * Returns just the shard key fields, if the collection is sharded, and the _id field, from
@@ -147,67 +107,6 @@
     std::string toStringBasic() const;
 
     /**
-<<<<<<< HEAD
-     * Given a chunk identifying key "chunkMinKey", finds a different chunk if one exists.
-     */
-    bool getDifferentChunk(const BSONObj& chunkMinKey, ChunkType* differentChunk) const;
-
-    /**
-     * Validates that the passed-in chunk's bounds exactly match a chunk in the metadata cache.
-     */
-    Status checkChunkIsValid(const ChunkType& chunk);
-
-    /**
-     * Given a key in the shard key range, get the next range which overlaps or is greater than
-     * this key.
-     *
-     * This allows us to do the following to iterate over all orphan ranges:
-     *
-     * KeyRange range;
-     * BSONObj lookupKey = metadata->getMinKey();
-     * while( metadata->getNextOrphanRange( lookupKey, &orphanRange ) ) {
-     *   // Do stuff with range
-     *   lookupKey = orphanRange.maxKey;
-     * }
-     *
-     * @param lookupKey passing a key that does not belong to this metadata is undefined.
-     * @param orphanRange the output range. Note that the NS is not set.
-     */
-    bool getNextOrphanRange(const BSONObj& lookupKey, KeyRange* orphanRange) const;
-
-    ChunkVersion getCollVersion() const {
-        return _collVersion;
-    }
-
-    ChunkVersion getShardVersion() const {
-        return _shardVersion;
-    }
-
-    const RangeMap& getChunks() const {
-        return _chunksMap;
-    }
-
-    const BSONObj& getKeyPattern() const {
-        return _shardKeyPattern.toBSON();
-    }
-
-    const std::vector<FieldRef*>& getKeyPatternFields() const {
-        return _shardKeyPattern.getKeyPatternFields();
-    }
-
-    BSONObj getMinKey() const;
-
-    BSONObj getMaxKey() const;
-
-    std::size_t getNumChunks() const {
-        return _chunksMap.size();
-    }
-
-    /**
-     * BSON output of the basic metadata information (chunk and shard version).
-     */
-    void toBSONBasic(BSONObjBuilder& bb) const;
-=======
      * Obtains the shard id with which this collection metadata is configured.
      */
     const ShardId& shardId() const {
@@ -231,7 +130,6 @@
         invariant(isSharded());
         return _cm->keyBelongsToShard(key, _thisShardId);
     }
->>>>>>> f378d467
 
     /**
      * Given a key 'lookupKey' in the shard key range, get the next chunk which overlaps or is
@@ -247,25 +145,6 @@
     bool getDifferentChunk(const BSONObj& chunkMinKey, ChunkType* differentChunk) const;
 
     /**
-<<<<<<< HEAD
-     * String output of the collection and shard versions.
-     */
-    std::string toStringBasic() const;
-
-private:
-    // Shard key pattern for the collection
-    ShardKeyPattern _shardKeyPattern;
-
-    // a version for this collection that identifies the collection incarnation (ie, a
-    // dropped and recreated collection with the same name would have a different version)
-    ChunkVersion _collVersion;
-
-    // highest ChunkVersion for which this metadata's information is accurate
-    ChunkVersion _shardVersion;
-
-    // Map of chunks tracked by this shard
-    RangeMap _chunksMap;
-=======
      * Validates that the passed-in chunk's bounds exactly match a chunk in the metadata cache.
      */
     Status checkChunkIsValid(const ChunkType& chunk) const;
@@ -313,19 +192,12 @@
         invariant(isSharded());
         return _cm->getShardKeyPattern().getKeyPatternFields();
     }
->>>>>>> f378d467
 
     BSONObj getMinKey() const {
         invariant(isSharded());
         return _cm->getShardKeyPattern().getKeyPattern().globalMin();
     }
 
-<<<<<<< HEAD
-    // A second map from a min key into a range or contiguous chunks. The map is redundant
-    // w.r.t. _chunkMap but we expect high chunk contiguity, especially in small
-    // installations.
-    RangeMap _rangesMap;
-=======
     BSONObj getMaxKey() const {
         invariant(isSharded());
         return _cm->getShardKeyPattern().getKeyPattern().globalMax();
@@ -347,7 +219,6 @@
 
     // The identity of this shard, for the purpose of answering "key belongs to me" queries.
     ShardId _thisShardId;
->>>>>>> f378d467
 };
 
 }  // namespace mongo