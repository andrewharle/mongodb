
/**
 *    Copyright (C) 2018-present MongoDB, Inc.
 *
 *    This program is free software: you can redistribute it and/or modify
 *    it under the terms of the Server Side Public License, version 1,
 *    as published by MongoDB, Inc.
 *
 *    This program is distributed in the hope that it will be useful,
 *    but WITHOUT ANY WARRANTY; without even the implied warranty of
 *    MERCHANTABILITY or FITNESS FOR A PARTICULAR PURPOSE.  See the
 *    Server Side Public License for more details.
 *
 *    You should have received a copy of the Server Side Public License
 *    along with this program. If not, see
 *    <http://www.mongodb.com/licensing/server-side-public-license>.
 *
 *    As a special exception, the copyright holders give permission to link the
 *    code of portions of this program with the OpenSSL library under certain
 *    conditions as described in each individual source file and distribute
 *    linked combinations including the program with the OpenSSL library. You
 *    must comply with the Server Side Public License in all respects for
 *    all of the code used other than as permitted herein. If you modify file(s)
 *    with this exception, you may extend this exception to your version of the
 *    file(s), but you are not obligated to do so. If you do not wish to do so,
 *    delete this exception statement from your version. If you delete this
 *    exception statement from all source files in the program, then also delete
 *    it in the license file.
 */

#pragma once

#include <boost/optional.hpp>
#include <map>
#include <string>

#include "mongo/base/disallow_copying.h"
#include "mongo/s/chunk_version.h"

namespace mongo {

class Client;

/**
 * There is one instance of these per each connection from mongos. Holds version state for each
 * namespace.
 */
class ShardedConnectionInfo {
    MONGO_DISALLOW_COPYING(ShardedConnectionInfo);

public:
    ShardedConnectionInfo();
    ~ShardedConnectionInfo();

    static ShardedConnectionInfo* get(Client* client, bool create);
<<<<<<< HEAD

    /**
     * Returns the shard version associated with the specified namespace on this connection. If no
     * version is associated with the namespace returns ChunkVersion::UNSHARDED.
     */
    ChunkVersion getVersion(const std::string& ns) const;

    /**
     * Assigns a new version on the connection to the specified namespace.
     */
    void setVersion(const std::string& ns, const ChunkVersion& version);

=======
>>>>>>> f378d467
    static void reset(Client* client);

    /**
     * Returns the shard version associated with the specified namespace on this connection. If no
     * version is associated with the namespace returns boost::none.
     */
    boost::optional<ChunkVersion> getVersion(const std::string& ns) const;

    /**
     * Assigns a new version on the connection to the specified namespace.
     */
    void setVersion(const std::string& ns, const ChunkVersion& version);

private:
    typedef std::map<std::string, ChunkVersion> NSVersionMap;

    // Map from a namespace string to the chunk version with which this connection has been
    // initialized for the specified namespace
    NSVersionMap _versions;
};


}  // namespace mongo<|MERGE_RESOLUTION|>--- conflicted
+++ resolved
@@ -53,21 +53,6 @@
     ~ShardedConnectionInfo();
 
     static ShardedConnectionInfo* get(Client* client, bool create);
-<<<<<<< HEAD
-
-    /**
-     * Returns the shard version associated with the specified namespace on this connection. If no
-     * version is associated with the namespace returns ChunkVersion::UNSHARDED.
-     */
-    ChunkVersion getVersion(const std::string& ns) const;
-
-    /**
-     * Assigns a new version on the connection to the specified namespace.
-     */
-    void setVersion(const std::string& ns, const ChunkVersion& version);
-
-=======
->>>>>>> f378d467
     static void reset(Client* client);
 
     /**
