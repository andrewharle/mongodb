--- conflicted
+++ resolved
@@ -34,108 +34,19 @@
 
 #include "mongo/db/s/sharding_state.h"
 
-<<<<<<< HEAD
-#include "mongo/bson/util/bson_extract.h"
-#include "mongo/client/connection_string.h"
-#include "mongo/client/replica_set_monitor.h"
-#include "mongo/db/auth/authorization_session.h"
-#include "mongo/db/client.h"
-#include "mongo/db/db_raii.h"
-#include "mongo/db/dbhelpers.h"
-#include "mongo/db/operation_context.h"
-#include "mongo/db/ops/update.h"
-#include "mongo/db/ops/update_lifecycle_impl.h"
-#include "mongo/db/repl/optime.h"
-#include "mongo/db/repl/replication_coordinator_global.h"
-#include "mongo/db/s/collection_metadata.h"
-#include "mongo/db/s/collection_sharding_state.h"
-#include "mongo/db/s/operation_sharding_state.h"
-#include "mongo/db/s/sharded_connection_info.h"
-#include "mongo/db/s/sharding_initialization_mongod.h"
-#include "mongo/db/s/sharding_statistics.h"
-#include "mongo/db/s/type_shard_identity.h"
-#include "mongo/executor/network_interface_factory.h"
-#include "mongo/executor/network_interface_thread_pool.h"
-#include "mongo/executor/task_executor_pool.h"
-#include "mongo/rpc/metadata/config_server_metadata.h"
-#include "mongo/rpc/metadata/metadata_hook.h"
-#include "mongo/s/catalog/sharding_catalog_client.h"
-#include "mongo/s/catalog/type_chunk.h"
-#include "mongo/s/catalog_cache.h"
-#include "mongo/s/chunk_version.h"
-#include "mongo/s/client/shard_registry.h"
-#include "mongo/s/client/sharding_network_connection_hook.h"
-#include "mongo/s/grid.h"
-#include "mongo/s/sharding_initialization.h"
-#include "mongo/util/log.h"
-#include "mongo/util/mongoutils/str.h"
-
-#include <chrono>
-#include <ctime>
-#include <iomanip>
-#include <iostream>
-
-namespace mongo {
-
-using std::shared_ptr;
-using std::string;
-using std::vector;
-
-using CallbackArgs = executor::TaskExecutor::CallbackArgs;
-
-=======
 #include "mongo/db/s/operation_sharding_state.h"
 #include "mongo/db/s/sharded_connection_info.h"
 #include "mongo/db/server_options.h"
 #include "mongo/util/log.h"
 
 namespace mongo {
->>>>>>> f378d467
 namespace {
 
 const auto getShardingState = ServiceContext::declareDecoration<ShardingState>();
 
-<<<<<<< HEAD
-/**
- * Updates the config server field of the shardIdentity document with the given connection string
- * if setName is equal to the config server replica set name.
- *
- * Note: This is intended to be used on a new thread that hasn't called Client::initThread.
- * One example use case is for the ReplicaSetMonitor asynchronous callback when it detects changes
- * to replica set membership.
- */
-void updateShardIdentityConfigStringCB(const string& setName, const string& newConnectionString) {
-    auto configsvrConnStr = grid.shardRegistry()->getConfigServerConnectionString();
-    if (configsvrConnStr.getSetName() != setName) {
-        // Ignore all change notification for other sets that are not the config server.
-        return;
-    }
-
-    Client::initThread("updateShardIdentityConfigConnString");
-    auto uniqOpCtx = getGlobalServiceContext()->makeOperationContext(&cc());
-
-    auto status = ShardingState::get(uniqOpCtx.get())
-                      ->updateShardIdentityConfigString(uniqOpCtx.get(), newConnectionString);
-    if (!status.isOK() && !ErrorCodes::isNotMasterError(status.code())) {
-        warning() << "error encountered while trying to update config connection string to "
-                  << newConnectionString << causedBy(redact(status));
-    }
-}
-
-}  // namespace
-
-const std::set<std::string> ShardingState::_commandsThatInitializeShardingAwareness{
-    "_recvChunkStart", "mergeChunks", "moveChunk", "setShardVersion", "splitChunk"};
-
-ShardingState::ShardingState()
-    : _initializationState(static_cast<uint32_t>(InitializationState::kNew)),
-      _initializationStatus(Status(ErrorCodes::InternalError, "Uninitialized value")),
-      _globalInit(&initializeGlobalShardingStateForMongod) {}
-=======
 }  // namespace
 
 ShardingState::ShardingState() = default;
->>>>>>> f378d467
 
 ShardingState::~ShardingState() = default;
 
@@ -147,348 +58,6 @@
     return ShardingState::get(operationContext->getServiceContext());
 }
 
-<<<<<<< HEAD
-bool ShardingState::enabled() const {
-    return _getInitializationState() == InitializationState::kInitialized;
-}
-
-ConnectionString ShardingState::getConfigServer(OperationContext* txn) {
-    invariant(enabled());
-    stdx::lock_guard<stdx::mutex> lk(_mutex);
-    return Grid::get(txn)->shardRegistry()->getConfigServerConnectionString();
-}
-
-string ShardingState::getShardName() {
-    invariant(enabled());
-    stdx::lock_guard<stdx::mutex> lk(_mutex);
-    return _shardName;
-}
-
-void ShardingState::shutDown(OperationContext* txn) {
-    bool mustEnterShutdownState = false;
-
-    {
-        stdx::unique_lock<stdx::mutex> lk(_mutex);
-
-        while (_getInitializationState() == InitializationState::kInitializing) {
-            _initializationFinishedCondition.wait(lk);
-        }
-
-        if (_getInitializationState() == InitializationState::kNew) {
-            _setInitializationState_inlock(InitializationState::kInitializing);
-            mustEnterShutdownState = true;
-        }
-    }
-
-    // Initialization completion must be signalled outside of the mutex
-    if (mustEnterShutdownState) {
-        _signalInitializationComplete(
-            Status(ErrorCodes::ShutdownInProgress,
-                   "Sharding state unavailable because the system is shutting down"));
-    }
-
-    if (_getInitializationState() == InitializationState::kInitialized) {
-        grid.getExecutorPool()->shutdownAndJoin();
-        grid.catalogClient(txn)->shutDown(txn);
-    }
-}
-
-Status ShardingState::updateConfigServerOpTimeFromMetadata(OperationContext* txn) {
-    if (serverGlobalParams.clusterRole == ClusterRole::ConfigServer) {
-        // Nothing to do if we're a config server ourselves.
-        return Status::OK();
-    }
-
-    boost::optional<repl::OpTime> opTime = rpc::ConfigServerMetadata::get(txn).getOpTime();
-    if (opTime) {
-        if (!AuthorizationSession::get(txn->getClient())
-                 ->isAuthorizedForActionsOnResource(ResourcePattern::forClusterResource(),
-                                                    ActionType::internal)) {
-            return Status(ErrorCodes::Unauthorized, "Unauthorized to update config opTime");
-        }
-
-        grid.advanceConfigOpTime(*opTime);
-    }
-
-    return Status::OK();
-}
-
-CollectionShardingState* ShardingState::getNS(const std::string& ns, OperationContext* txn) {
-    stdx::lock_guard<stdx::mutex> lk(_mutex);
-    CollectionShardingStateMap::iterator it = _collections.find(ns);
-    if (it == _collections.end()) {
-        auto inserted =
-            _collections.insert(make_pair(ns,
-                                          stdx::make_unique<CollectionShardingState>(
-                                              txn->getServiceContext(), NamespaceString(ns))));
-        invariant(inserted.second);
-        it = std::move(inserted.first);
-    }
-
-    return it->second.get();
-}
-
-void ShardingState::markCollectionsNotShardedAtStepdown() {
-    stdx::lock_guard<stdx::mutex> lk(_mutex);
-    for (auto& coll : _collections) {
-        auto& css = coll.second;
-        css->markNotShardedAtStepdown();
-    }
-}
-
-void ShardingState::setGlobalInitMethodForTest(GlobalInitFunc func) {
-    _globalInit = func;
-}
-
-Status ShardingState::onStaleShardVersion(OperationContext* txn,
-                                          const NamespaceString& nss,
-                                          const ChunkVersion& expectedVersion) {
-    invariant(!txn->lockState()->isLocked());
-    invariant(enabled());
-
-    LOG(2) << "metadata refresh requested for " << nss.ns() << " at shard version "
-           << expectedVersion;
-
-    ShardingStatistics::get(txn).countStaleConfigErrors.addAndFetch(1);
-
-    // Ensure any ongoing migrations have completed
-    auto& oss = OperationShardingState::get(txn);
-    oss.waitForMigrationCriticalSectionSignal(txn);
-
-    ChunkVersion collectionShardVersion;
-
-    // Fast path - check if the requested version is at a higher version than the current metadata
-    // version or a different epoch before verifying against config server.
-    ScopedCollectionMetadata currentMetadata;
-
-    {
-        AutoGetCollection autoColl(txn, nss, MODE_IS);
-
-        currentMetadata = CollectionShardingState::get(txn, nss)->getMetadata();
-        if (currentMetadata) {
-            collectionShardVersion = currentMetadata->getShardVersion();
-        }
-
-        if (collectionShardVersion.epoch() == expectedVersion.epoch() &&
-            collectionShardVersion >= expectedVersion) {
-            // Don't need to remotely reload if we're in the same epoch and the requested version is
-            // smaller than the one we know about. This means that the remote side is behind.
-            return Status::OK();
-        }
-    }
-
-    try {
-        _refreshMetadata(txn, nss);
-        return Status::OK();
-    } catch (const DBException& ex) {
-        log() << "Failed to refresh metadata for collection" << nss << causedBy(redact(ex));
-        return ex.toStatus();
-    }
-}
-
-Status ShardingState::refreshMetadataNow(OperationContext* txn,
-                                         const NamespaceString& nss,
-                                         ChunkVersion* latestShardVersion) {
-    try {
-        *latestShardVersion = _refreshMetadata(txn, nss);
-        return Status::OK();
-    } catch (const DBException& ex) {
-        return ex.toStatus();
-    }
-}
-
-void ShardingState::initializeFromConfigConnString(OperationContext* txn,
-                                                   const string& configSvr,
-                                                   const string shardName) {
-    {
-        stdx::lock_guard<stdx::mutex> lk(_mutex);
-
-        if (_getInitializationState() == InitializationState::kNew) {
-            uassert(18509,
-                    "Unable to obtain host name during sharding initialization.",
-                    !getHostName().empty());
-
-            ConnectionString configSvrConnStr = uassertStatusOK(ConnectionString::parse(configSvr));
-
-            _setInitializationState_inlock(InitializationState::kInitializing);
-
-            stdx::thread thread([this, configSvrConnStr, shardName] {
-                _initializeImpl(configSvrConnStr, shardName);
-            });
-            thread.detach();
-        }
-    }
-
-    uassertStatusOK(_waitForInitialization(txn->getDeadline()));
-    uassertStatusOK(reloadShardRegistryUntilSuccess(txn));
-    uassertStatusOK(updateConfigServerOpTimeFromMetadata(txn));
-}
-
-// NOTE: This method can be called inside a database lock so it should never take any database
-// locks, perform I/O, or any long running operations.
-Status ShardingState::initializeFromShardIdentity(OperationContext* txn,
-                                                  const ShardIdentityType& shardIdentity) {
-    invariant(serverGlobalParams.clusterRole == ClusterRole::ShardServer);
-
-    Status validationStatus = shardIdentity.validate();
-    if (!validationStatus.isOK()) {
-        return Status(
-            validationStatus.code(),
-            str::stream()
-                << "Invalid shard identity document found when initializing sharding state: "
-                << validationStatus.reason());
-    }
-
-    log() << "initializing sharding state with: " << shardIdentity;
-
-    stdx::unique_lock<stdx::mutex> lk(_mutex);
-
-    // TODO: remove after v3.4.
-    // This is for backwards compatibility with old style initialization through metadata
-    // commands/setShardVersion, which can happen concurrently with an insert of a
-    // shardIdentity document to admin.system.version.
-    if (_getInitializationState() == InitializationState::kInitializing) {
-        auto waitStatus = _waitForInitialization_inlock(Date_t::max(), lk);
-        if (!waitStatus.isOK()) {
-            return waitStatus;
-        }
-    }
-
-    if (_getInitializationState() == InitializationState::kError) {
-        return {ErrorCodes::ManualInterventionRequired,
-                str::stream() << "Server's sharding metadata manager failed to initialize and will "
-                                 "remain in this state until the instance is manually reset"
-                              << causedBy(_initializationStatus)};
-    }
-
-    auto configSvrConnStr = shardIdentity.getConfigsvrConnString();
-
-    // TODO: remove after v3.4.
-    // This is for backwards compatibility with old style initialization through metadata
-    // commands/setShardVersion, which sets the shardName and configsvrConnectionString.
-    if (_getInitializationState() == InitializationState::kInitialized) {
-        if (_shardName != shardIdentity.getShardName()) {
-            return {ErrorCodes::InconsistentShardIdentity,
-                    str::stream() << "shard name previously set as " << _shardName
-                                  << " is different from stored: "
-                                  << shardIdentity.getShardName()};
-        }
-
-        auto prevConfigsvrConnStr = grid.shardRegistry()->getConfigServerConnectionString();
-        if (prevConfigsvrConnStr.type() != ConnectionString::SET) {
-            return {ErrorCodes::UnsupportedFormat,
-                    str::stream() << "config server connection string was previously initialized as"
-                                     " something that is not a replica set: "
-                                  << prevConfigsvrConnStr.toString()};
-        }
-
-        if (prevConfigsvrConnStr.getSetName() != configSvrConnStr.getSetName()) {
-            return {ErrorCodes::InconsistentShardIdentity,
-                    str::stream() << "config server connection string previously set as "
-                                  << prevConfigsvrConnStr.toString()
-                                  << " is different from stored: "
-                                  << configSvrConnStr.toString()};
-        }
-
-        // The clusterId will only be unset if sharding state was initialized via the sharding
-        // metadata commands.
-        if (!_clusterId.isSet()) {
-            _clusterId = shardIdentity.getClusterId();
-        } else if (_clusterId != shardIdentity.getClusterId()) {
-            return {ErrorCodes::InconsistentShardIdentity,
-                    str::stream() << "cluster id previously set as " << _clusterId
-                                  << " is different from stored: "
-                                  << shardIdentity.getClusterId()};
-        }
-
-        return Status::OK();
-    }
-
-    if (_getInitializationState() == InitializationState::kNew) {
-        ShardedConnectionInfo::addHook();
-
-        try {
-            Status status = _globalInit(txn, configSvrConnStr, generateDistLockProcessId(txn));
-
-            // TODO: remove after v3.4.
-            // This is for backwards compatibility with old style initialization through metadata
-            // commands/setShardVersion, which can happen concurrently with an insert of a
-            // shardIdentity document to admin.system.version.
-            if (status.isOK()) {
-                _setInitializationState_inlock(InitializationState::kInitialized);
-                ReplicaSetMonitor::setSynchronousConfigChangeHook(
-                    &ShardRegistry::replicaSetChangeShardRegistryUpdateHook);
-                ReplicaSetMonitor::setAsynchronousConfigChangeHook(
-                    &updateShardIdentityConfigStringCB);
-            } else {
-                _initializationStatus = status;
-                _setInitializationState_inlock(InitializationState::kError);
-            }
-
-            _shardName = shardIdentity.getShardName();
-            _clusterId = shardIdentity.getClusterId();
-
-            return status;
-        } catch (const DBException& ex) {
-            auto errorStatus = ex.toStatus();
-            _setInitializationState_inlock(InitializationState::kError);
-            _initializationStatus = errorStatus;
-            return errorStatus;
-        }
-    }
-
-    MONGO_UNREACHABLE;
-}
-
-void ShardingState::_initializeImpl(ConnectionString configSvr, string shardName) {
-    Client::initThread("ShardingState initialization");
-    auto txn = cc().makeOperationContext();
-
-    // Do this initialization outside of the lock, since we are already protected by having entered
-    // the kInitializing state.
-    ShardedConnectionInfo::addHook();
-
-    try {
-        Status status = _globalInit(txn.get(), configSvr, generateDistLockProcessId(txn.get()));
-
-        if (status.isOK()) {
-            ReplicaSetMonitor::setSynchronousConfigChangeHook(
-                &ShardRegistry::replicaSetChangeShardRegistryUpdateHook);
-            ReplicaSetMonitor::setAsynchronousConfigChangeHook(&updateShardIdentityConfigStringCB);
-
-            _shardName = shardName;
-        }
-
-        _signalInitializationComplete(status);
-
-    } catch (const DBException& ex) {
-        _signalInitializationComplete(ex.toStatus());
-    }
-}
-
-Status ShardingState::_waitForInitialization(Date_t deadline) {
-    if (enabled())
-        return Status::OK();
-
-    stdx::unique_lock<stdx::mutex> lk(_mutex);
-    return _waitForInitialization_inlock(deadline, lk);
-}
-
-Status ShardingState::_waitForInitialization_inlock(Date_t deadline,
-                                                    stdx::unique_lock<stdx::mutex>& lk) {
-    {
-        while (_getInitializationState() == InitializationState::kInitializing ||
-               _getInitializationState() == InitializationState::kNew) {
-            if (deadline == Date_t::max()) {
-                _initializationFinishedCondition.wait(lk);
-            } else if (stdx::cv_status::timeout ==
-                       _initializationFinishedCondition.wait_until(lk,
-                                                                   deadline.toSystemTimePoint())) {
-                return Status(ErrorCodes::ExceededTimeLimit,
-                              "Initializing sharding state exceeded time limit");
-            }
-        }
-=======
 void ShardingState::setInitialized(ShardId shardId, OID clusterId) {
     stdx::unique_lock<stdx::mutex> ul(_mutex);
     invariant(_getInitializationState() == InitializationState::kNew);
@@ -533,258 +102,22 @@
                 "been initialized with a shardIdentity document"};
     } else {
         return Status::OK();
->>>>>>> f378d467
     }
 }
 
 ShardId ShardingState::shardId() {
     invariant(enabled());
     stdx::lock_guard<stdx::mutex> lk(_mutex);
-<<<<<<< HEAD
-
-    invariant(_getInitializationState() == InitializationState::kInitializing);
-
-    if (!status.isOK()) {
-        _initializationStatus = status;
-        _setInitializationState_inlock(InitializationState::kError);
-    } else {
-        _initializationStatus = Status::OK();
-        _setInitializationState_inlock(InitializationState::kInitialized);
-    }
-
-    _initializationFinishedCondition.notify_all();
-}
-
-StatusWith<bool> ShardingState::initializeShardingAwarenessIfNeeded(OperationContext* txn) {
-    // In sharded readOnly mode, we ignore the shardIdentity document on disk and instead *require*
-    // a shardIdentity document to be passed through --overrideShardIdentity.
-    if (storageGlobalParams.readOnly) {
-        if (serverGlobalParams.clusterRole == ClusterRole::ShardServer) {
-            if (serverGlobalParams.overrideShardIdentity.isEmpty()) {
-                return {ErrorCodes::InvalidOptions,
-                        "If started with --shardsvr in queryableBackupMode, a shardIdentity "
-                        "document must be provided through --overrideShardIdentity"};
-            }
-            auto swOverrideShardIdentity =
-                ShardIdentityType::fromBSON(serverGlobalParams.overrideShardIdentity);
-            if (!swOverrideShardIdentity.isOK()) {
-                return swOverrideShardIdentity.getStatus();
-            }
-            auto status = initializeFromShardIdentity(txn, swOverrideShardIdentity.getValue());
-            if (!status.isOK()) {
-                return status;
-            }
-            return true;
-        } else {
-            // Error if --overrideShardIdentity is used but *not* started with --shardsvr.
-            if (!serverGlobalParams.overrideShardIdentity.isEmpty()) {
-                return {
-                    ErrorCodes::InvalidOptions,
-                    str::stream()
-                        << "Not started with --shardsvr, but a shardIdentity document was provided "
-                           "through --overrideShardIdentity: "
-                        << serverGlobalParams.overrideShardIdentity};
-            }
-            return false;
-        }
-    }
-    // In sharded *non*-readOnly mode, error if --overrideShardIdentity is provided. Use the
-    // shardIdentity document on disk if one exists, but it is okay if no shardIdentity document is
-    // provided at all (sharding awareness will be initialized when a shardIdentity document is
-    // inserted).
-    else {
-        if (!serverGlobalParams.overrideShardIdentity.isEmpty()) {
-            return {
-                ErrorCodes::InvalidOptions,
-                str::stream() << "--overrideShardIdentity is only allowed in sharded "
-                                 "queryableBackupMode. If not in queryableBackupMode, you can edit "
-                                 "the shardIdentity document by starting the server *without* "
-                                 "--shardsvr, manually updating the shardIdentity document in the "
-                              << NamespaceString::kConfigCollectionNamespace.toString()
-                              << " collection, and restarting the server with --shardsvr."};
-        }
-
-        // Load the shardIdentity document from disk.
-        invariant(!txn->lockState()->isLocked());
-        BSONObj shardIdentityBSON;
-        try {
-            AutoGetCollection autoColl(txn, NamespaceString::kConfigCollectionNamespace, MODE_IS);
-            Helpers::findOne(txn,
-                             autoColl.getCollection(),
-                             BSON("_id" << ShardIdentityType::IdName),
-                             shardIdentityBSON);
-        } catch (const DBException& ex) {
-            return ex.toStatus();
-        }
-
-        if (serverGlobalParams.clusterRole == ClusterRole::ShardServer) {
-            if (shardIdentityBSON.isEmpty()) {
-                warning() << "Started with --shardsvr, but no shardIdentity document was found on "
-                             "disk in "
-                          << NamespaceString::kConfigCollectionNamespace
-                          << ". This most likely means this server has not yet been added to a "
-                             "sharded cluster.";
-                return false;
-            }
-            auto swShardIdentity = ShardIdentityType::fromBSON(shardIdentityBSON);
-            if (!swShardIdentity.isOK()) {
-                return swShardIdentity.getStatus();
-            }
-            auto status = initializeFromShardIdentity(txn, swShardIdentity.getValue());
-            if (!status.isOK()) {
-                return status;
-            }
-            return true;
-        } else {
-            // Warn if a shardIdentity document is found on disk but *not* started with --shardsvr.
-            if (!shardIdentityBSON.isEmpty()) {
-                warning() << "Not started with --shardsvr, but a shardIdentity document was found "
-                             "on disk in "
-                          << NamespaceString::kConfigCollectionNamespace << ": "
-                          << shardIdentityBSON;
-            }
-            return false;
-        }
-    }
-}
-
-ChunkVersion ShardingState::_refreshMetadata(OperationContext* txn, const NamespaceString& nss) {
-    invariant(!txn->lockState()->isLocked());
-    invariant(enabled());
-
-    const ShardId shardId = getShardName();
-
-    uassert(ErrorCodes::NotYetInitialized,
-            str::stream() << "Cannot refresh metadata for " << nss.ns()
-                          << " before shard name has been set",
-            shardId.isValid());
-
-    auto const catalogCache = Grid::get(txn)->catalogCache();
-    catalogCache->invalidateShardedCollection(nss);
-
-    auto routingInfo = uassertStatusOK(catalogCache->getCollectionRoutingInfo(txn, nss));
-    const auto cm = routingInfo.cm();
-
-    if (!cm) {
-        // No chunk manager, so unsharded.
-
-        // Exclusive collection lock needed since we're now changing the metadata
-        ScopedTransaction transaction(txn, MODE_IX);
-        AutoGetCollection autoColl(txn, nss, MODE_IX, MODE_X);
-
-        auto css = CollectionShardingState::get(txn, nss);
-        css->refreshMetadata(txn, nullptr);
-
-        return ChunkVersion::UNSHARDED();
-    }
-
-    {
-        AutoGetCollection autoColl(txn, nss, MODE_IS);
-        auto css = CollectionShardingState::get(txn, nss);
-
-        // We already have newer version
-        if (css->getMetadata() &&
-            css->getMetadata()->getCollVersion().epoch() == cm->getVersion().epoch() &&
-            css->getMetadata()->getCollVersion() >= cm->getVersion()) {
-            LOG(1) << "Skipping refresh of metadata for " << nss << " "
-                   << css->getMetadata()->getCollVersion() << " with an older " << cm->getVersion();
-            return css->getMetadata()->getShardVersion();
-        }
-    }
-
-    // Exclusive collection lock needed since we're now changing the metadata
-    ScopedTransaction transaction(txn, MODE_IX);
-    AutoGetCollection autoColl(txn, nss, MODE_IX, MODE_X);
-
-    auto css = CollectionShardingState::get(txn, nss);
-
-    // We already have newer version
-    if (css->getMetadata() &&
-        css->getMetadata()->getCollVersion().epoch() == cm->getVersion().epoch() &&
-        css->getMetadata()->getCollVersion() >= cm->getVersion()) {
-        LOG(1) << "Skipping refresh of metadata for " << nss << " "
-               << css->getMetadata()->getCollVersion() << " with an older " << cm->getVersion();
-        return css->getMetadata()->getShardVersion();
-    }
-
-    RangeMap shardChunksMap =
-        SimpleBSONObjComparator::kInstance.makeBSONObjIndexedMap<CachedChunkInfo>();
-
-    for (const auto& chunkMapEntry : cm->chunkMap()) {
-        const auto& chunk = chunkMapEntry.second;
-
-        if (chunk->getShardId() != shardId)
-            continue;
-
-        shardChunksMap.emplace_hint(shardChunksMap.end(),
-                                    chunk->getMin(),
-                                    CachedChunkInfo(chunk->getMax(), chunk->getLastmod()));
-    }
-
-    std::unique_ptr<CollectionMetadata> newCollectionMetadata =
-        stdx::make_unique<CollectionMetadata>(cm->getShardKeyPattern().toBSON(),
-                                              cm->getVersion(),
-                                              cm->getVersion(shardId),
-                                              std::move(shardChunksMap));
-
-    css->refreshMetadata(txn, std::move(newCollectionMetadata));
-
-    return css->getMetadata()->getShardVersion();
-}
-
-StatusWith<ScopedRegisterDonateChunk> ShardingState::registerDonateChunk(
-    const MoveChunkRequest& args) {
-    return _activeMigrationsRegistry.registerDonateChunk(args);
-}
-
-StatusWith<ScopedRegisterReceiveChunk> ShardingState::registerReceiveChunk(
-    const NamespaceString& nss, const ChunkRange& chunkRange, const ShardId& fromShardId) {
-    return _activeMigrationsRegistry.registerReceiveChunk(nss, chunkRange, fromShardId);
-}
-
-boost::optional<NamespaceString> ShardingState::getActiveDonateChunkNss() {
-    return _activeMigrationsRegistry.getActiveDonateChunkNss();
-}
-
-BSONObj ShardingState::getActiveMigrationStatusReport(OperationContext* txn) {
-    return _activeMigrationsRegistry.getActiveMigrationStatusReport(txn);
-=======
     return _shardId;
->>>>>>> f378d467
 }
 
 OID ShardingState::clusterId() {
     invariant(enabled());
     stdx::lock_guard<stdx::mutex> lk(_mutex);
-<<<<<<< HEAD
-
-    builder.append("configServer",
-                   grid.shardRegistry()->getConfigServerConnectionString().toString());
-    builder.append("shardName", _shardName);
-    builder.append("clusterId", _clusterId);
-
-    BSONObjBuilder versionB(builder.subobjStart("versions"));
-    for (CollectionShardingStateMap::const_iterator it = _collections.begin();
-         it != _collections.end();
-         ++it) {
-        ScopedCollectionMetadata metadata = it->second->getMetadata();
-        if (metadata) {
-            versionB.appendTimestamp(it->first, metadata->getShardVersion().toLong());
-        } else {
-            versionB.appendTimestamp(it->first, ChunkVersion::UNSHARDED().toLong());
-        }
-    }
-
-    versionB.done();
-}
-
-bool ShardingState::needCollectionMetadata(OperationContext* txn, const string& ns) {
-=======
     return _clusterId;
 }
 
 bool ShardingState::needCollectionMetadata(OperationContext* opCtx, const std::string& ns) {
->>>>>>> f378d467
     if (!enabled())
         return false;
 
@@ -793,50 +126,11 @@
     // Shard version information received from mongos may either by attached to the Client or
     // directly to the OperationContext.
     return ShardedConnectionInfo::get(client, false) ||
-<<<<<<< HEAD
-        OperationShardingState::get(txn).hasShardVersion();
-}
-
-Status ShardingState::updateShardIdentityConfigString(OperationContext* txn,
-                                                      const std::string& newConnectionString) {
-    BSONObj updateObj(ShardIdentityType::createConfigServerUpdateObject(newConnectionString));
-
-    UpdateRequest updateReq(NamespaceString::kConfigCollectionNamespace);
-    updateReq.setQuery(BSON("_id" << ShardIdentityType::IdName));
-    updateReq.setUpdates(updateObj);
-    UpdateLifecycleImpl updateLifecycle(NamespaceString::kConfigCollectionNamespace);
-    updateReq.setLifecycle(&updateLifecycle);
-
-    try {
-        AutoGetOrCreateDb autoDb(txn, NamespaceString::kConfigCollectionNamespace.db(), MODE_X);
-
-        auto result = update(txn, autoDb.getDb(), updateReq);
-        if (result.numMatched == 0) {
-            warning() << "failed to update config string of shard identity document because "
-                      << "it does not exist. This shard could have been removed from the cluster";
-        } else {
-            LOG(2) << "Updated config server connection string in shardIdentity document to"
-                   << newConnectionString;
-        }
-    } catch (const DBException& exception) {
-        return exception.toStatus();
-    }
-
-    return Status::OK();
-}
-
-/**
- * Global free function.
- */
-bool isMongos() {
-    return false;
-=======
         OperationShardingState::get(opCtx).hasShardVersion();
 }
 
 void ShardingState::clearForTests() {
     _initializationState.store(static_cast<uint32_t>(InitializationState::kNew));
->>>>>>> f378d467
 }
 
 }  // namespace mongo