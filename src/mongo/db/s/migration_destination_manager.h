--- conflicted
+++ resolved
@@ -40,13 +40,9 @@
 #include "mongo/client/connection_string.h"
 #include "mongo/db/namespace_string.h"
 #include "mongo/db/s/active_migrations_registry.h"
-<<<<<<< HEAD
-#include "mongo/db/s/migration_session_id.h"
-=======
 #include "mongo/db/s/collection_sharding_runtime.h"
 #include "mongo/db/s/migration_session_id.h"
 #include "mongo/db/s/session_catalog_migration_destination.h"
->>>>>>> f378d467
 #include "mongo/s/shard_id.h"
 #include "mongo/stdx/condition_variable.h"
 #include "mongo/stdx/mutex.h"
@@ -106,22 +102,10 @@
     /**
      * Returns OK if migration started successfully.
      */
-<<<<<<< HEAD
-    Status start(const NamespaceString& nss,
-                 ScopedRegisterReceiveChunk scopedRegisterReceiveChunk,
-                 const MigrationSessionId& sessionId,
-                 const ConnectionString& fromShardConnString,
-                 const ShardId& fromShard,
-                 const ShardId& toShard,
-                 const BSONObj& min,
-                 const BSONObj& max,
-                 const BSONObj& shardKeyPattern,
-=======
     Status start(OperationContext* opCtx,
                  const NamespaceString& nss,
                  ScopedReceiveChunk scopedReceiveChunk,
                  StartChunkCloneRequest cloneRequest,
->>>>>>> f378d467
                  const OID& epoch,
                  const WriteConcernOptions& writeConcern);
 
@@ -129,28 +113,9 @@
      * Clones documents from a donor shard.
      */
     static void cloneDocumentsFromDonor(
-<<<<<<< HEAD
-        OperationContext* txn,
-        stdx::function<void(OperationContext*, BSONObj)> insertBatchFn,
-        stdx::function<BSONObj(OperationContext*)> fetchBatchFn);
-
-    /**
-     * Idempotent method, which causes the current ongoing migration to abort only if it has the
-     * specified session id, otherwise returns false. If the migration is already aborted, does
-     * nothing.
-     */
-    bool abort(const MigrationSessionId& sessionId);
-
-    /**
-     * Same as 'abort' above, but unconditionally aborts the current migration without checking the
-     * session id. Only used for backwards compatibility.
-     */
-    void abortWithoutSessionIdCheck();
-=======
         OperationContext* opCtx,
         stdx::function<void(OperationContext*, BSONObj)> insertBatchFn,
         stdx::function<BSONObj(OperationContext*)> fetchBatchFn);
->>>>>>> f378d467
 
     /**
      * Idempotent method, which causes the current ongoing migration to abort only if it has the
@@ -184,37 +149,6 @@
     /**
      * Thread which drives the migration apply process on the recipient side.
      */
-<<<<<<< HEAD
-    void _migrateThread(BSONObj min,
-                        BSONObj max,
-                        BSONObj shardKeyPattern,
-                        ConnectionString fromShardConnString,
-                        OID epoch,
-                        WriteConcernOptions writeConcern);
-
-    void _migrateDriver(OperationContext* txn,
-                        const BSONObj& min,
-                        const BSONObj& max,
-                        const BSONObj& shardKeyPattern,
-                        const ConnectionString& fromShardConnString,
-                        const OID& epoch,
-                        const WriteConcernOptions& writeConcern);
-
-    bool _applyMigrateOp(OperationContext* txn,
-                         const std::string& ns,
-                         const BSONObj& min,
-                         const BSONObj& max,
-                         const BSONObj& shardKeyPattern,
-                         const BSONObj& xfer,
-                         repl::OpTime* lastOpApplied);
-
-    bool _flushPendingWrites(OperationContext* txn,
-                             const std::string& ns,
-                             BSONObj min,
-                             BSONObj max,
-                             const repl::OpTime& lastOpApplied,
-                             const WriteConcernOptions& writeConcern);
-=======
     void _migrateThread();
 
     void _migrateDriver(OperationContext* opCtx);
@@ -243,47 +177,6 @@
      * that the migration "_sessionId" is initialized.
      */
     bool _isActive(WithLock) const;
->>>>>>> f378d467
-
-    /**
-     * Remembers a chunk range between 'min' and 'max' as a range which will have data migrated
-     * into it.  This data can then be protected against cleanup of orphaned data.
-     *
-     * Overlapping pending ranges will be removed, so it is only safe to use this when you know
-     * your metadata view is definitive, such as at the start of a migration.
-     *
-     * TODO: Because migrations may currently be active when a collection drops, an epoch is
-     * necessary to ensure the pending metadata change is still applicable.
-     */
-    Status _notePending(OperationContext* txn,
-                        const NamespaceString& nss,
-                        const BSONObj& min,
-                        const BSONObj& max,
-                        const OID& epoch);
-
-    /**
-     * Stops tracking a chunk range between 'min' and 'max' that previously was having data
-     * migrated into it.  This data is no longer protected against cleanup of orphaned data.
-     *
-     * To avoid removing pending ranges of other operations, ensure that this is only used when
-     * a migration is still active.
-     *
-     * TODO: Because migrations may currently be active when a collection drops, an epoch is
-     * necessary to ensure the pending metadata change is still applicable.
-     */
-    Status _forgetPending(OperationContext* txn,
-                          const NamespaceString& nss,
-                          const BSONObj& min,
-                          const BSONObj& max,
-                          const OID& epoch);
-
-    /**
-     * Checks whether the MigrationDestinationManager is currently handling a migration by checking
-     * that the migration "_sessionId" is initialized.
-     *
-     * Expects the caller to have the class _mutex locked!
-     */
-    bool _isActive_inlock() const;
 
     // Mutex to guard all fields
     mutable stdx::mutex _mutex;
@@ -291,11 +184,7 @@
     // Migration session ID uniquely identifies the migration and indicates whether the prepare
     // method has been called.
     boost::optional<MigrationSessionId> _sessionId;
-<<<<<<< HEAD
-    boost::optional<ScopedRegisterReceiveChunk> _scopedRegisterReceiveChunk;
-=======
     boost::optional<ScopedReceiveChunk> _scopedReceiveChunk;
->>>>>>> f378d467
 
     // A condition variable on which to wait for the prepare method to be called.
     stdx::condition_variable _isActiveCV;
@@ -311,13 +200,10 @@
     BSONObj _max;
     BSONObj _shardKeyPattern;
 
-<<<<<<< HEAD
-=======
     OID _epoch;
 
     WriteConcernOptions _writeConcern;
 
->>>>>>> f378d467
     // Set to true once we have accepted the chunk as pending into our metadata. Used so that on
     // failure we can perform the appropriate cleanup.
     bool _chunkMarkedPending{false};
@@ -330,11 +216,8 @@
     State _state{READY};
     std::string _errmsg;
 
-<<<<<<< HEAD
-=======
     std::unique_ptr<SessionCatalogMigrationDestination> _sessionMigration;
 
->>>>>>> f378d467
     // Condition variable, which is signalled every time the state of the migration changes.
     stdx::condition_variable _stateChangedCV;
 };
