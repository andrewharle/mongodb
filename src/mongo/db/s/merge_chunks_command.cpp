--- conflicted
+++ resolved
@@ -1,10 +1,6 @@
 
 /**
-<<<<<<< HEAD
-*    Copyright (C) 2016 MongoDB Inc.
-=======
  *    Copyright (C) 2018-present MongoDB, Inc.
->>>>>>> f378d467
  *
  *    This program is free software: you can redistribute it and/or modify
  *    it under the terms of the Server Side Public License, version 1,
@@ -41,18 +37,11 @@
 #include "mongo/db/auth/privilege.h"
 #include "mongo/db/catalog_raii.h"
 #include "mongo/db/commands.h"
-#include "mongo/db/db_raii.h"
 #include "mongo/db/field_parser.h"
 #include "mongo/db/logical_clock.h"
 #include "mongo/db/namespace_string.h"
-<<<<<<< HEAD
-#include "mongo/db/s/collection_metadata.h"
-#include "mongo/db/s/collection_sharding_state.h"
-#include "mongo/db/s/metadata_manager.h"
-=======
 #include "mongo/db/s/collection_sharding_state.h"
 #include "mongo/db/s/shard_filtering_metadata_refresh.h"
->>>>>>> f378d467
 #include "mongo/db/s/sharding_state.h"
 #include "mongo/s/catalog/type_chunk.h"
 #include "mongo/s/client/shard_registry.h"
@@ -64,29 +53,11 @@
 namespace mongo {
 
 using std::string;
-<<<<<<< HEAD
-using std::stringstream;
-using std::shared_ptr;
-=======
->>>>>>> f378d467
 using std::vector;
 using str::stream;
 
 namespace {
 
-<<<<<<< HEAD
-bool _checkMetadataForSuccess(OperationContext* txn,
-                              const NamespaceString& nss,
-                              const BSONObj& minKey,
-                              const BSONObj& maxKey) {
-    ScopedCollectionMetadata metadataAfterMerge;
-    {
-        AutoGetCollection autoColl(txn, nss, MODE_IS);
-
-        // Get collection metadata
-        metadataAfterMerge = CollectionShardingState::get(txn, nss.ns())->getMetadata();
-    }
-=======
 bool checkMetadataForSuccess(OperationContext* opCtx,
                              const NamespaceString& nss,
                              const BSONObj& minKey,
@@ -99,7 +70,6 @@
     uassert(ErrorCodes::StaleEpoch,
             str::stream() << "Collection " << nss.ns() << " became unsharded",
             metadataAfterMerge->isSharded());
->>>>>>> f378d467
 
     ChunkType chunk;
     if (!metadataAfterMerge->getNextChunk(minKey, &chunk)) {
@@ -109,11 +79,7 @@
     return chunk.getMin().woCompare(minKey) == 0 && chunk.getMax().woCompare(maxKey) == 0;
 }
 
-<<<<<<< HEAD
-Status mergeChunks(OperationContext* txn,
-=======
 Status mergeChunks(OperationContext* opCtx,
->>>>>>> f378d467
                    const NamespaceString& nss,
                    const BSONObj& minKey,
                    const BSONObj& maxKey,
@@ -122,72 +88,6 @@
     // TODO(SERVER-25086): Remove distLock acquisition from merge chunk
     const string whyMessage = stream() << "merging chunks in " << nss.ns() << " from " << minKey
                                        << " to " << maxKey;
-<<<<<<< HEAD
-    auto scopedDistLock = grid.catalogClient(txn)->getDistLockManager()->lock(
-        txn, nss.ns(), whyMessage, DistLockManager::kSingleLockAttemptTimeout);
-
-    if (!scopedDistLock.isOK()) {
-        const std::string errmsg = stream() << "could not acquire collection lock for " << nss.ns()
-                                            << " to merge chunks in [" << redact(minKey) << ", "
-                                            << redact(maxKey) << ")"
-                                            << causedBy(scopedDistLock.getStatus());
-
-        warning() << errmsg;
-        return Status(scopedDistLock.getStatus().code(), errmsg);
-    }
-
-    ShardingState* shardingState = ShardingState::get(txn);
-
-    //
-    // We now have the collection lock, refresh metadata to latest version and sanity check
-    //
-
-    ChunkVersion shardVersion;
-    Status refreshStatus = shardingState->refreshMetadataNow(txn, nss, &shardVersion);
-
-    if (!refreshStatus.isOK()) {
-        const std::string errmsg = str::stream()
-            << "could not merge chunks, failed to refresh metadata for " << nss.ns()
-            << causedBy(redact(refreshStatus));
-
-        warning() << errmsg;
-        return Status(refreshStatus.code(), errmsg);
-    }
-
-    if (epoch.isSet() && shardVersion.epoch() != epoch) {
-        const std::string errmsg = stream()
-            << "could not merge chunks, collection " << nss.ns() << " has changed"
-            << " since merge was sent"
-            << "(sent epoch : " << epoch.toString()
-            << ", current epoch : " << shardVersion.epoch().toString() << ")";
-
-        warning() << errmsg;
-        return Status(ErrorCodes::StaleEpoch, errmsg);
-    }
-
-    ScopedCollectionMetadata metadata;
-    {
-        AutoGetCollection autoColl(txn, nss, MODE_IS);
-
-        metadata = CollectionShardingState::get(txn, nss.ns())->getMetadata();
-        if (!metadata) {
-            const std::string errmsg = stream() << "could not merge chunks, collection " << nss.ns()
-                                                << " is not sharded";
-
-            warning() << errmsg;
-            return Status(ErrorCodes::IllegalOperation, errmsg);
-        }
-    }
-
-    dassert(metadata->getShardVersion().equals(shardVersion));
-
-    if (!metadata->isValidKey(minKey) || !metadata->isValidKey(maxKey)) {
-        const std::string errmsg = stream()
-            << "could not merge chunks, the range " << redact(rangeToString(minKey, maxKey))
-            << " is not valid"
-            << " for collection " << nss.ns() << " with key pattern "
-            << metadata->getKeyPattern().toString();
-=======
 
     auto scopedDistLock = Grid::get(opCtx)->catalogClient()->getDistLockManager()->lock(
         opCtx, nss.ns(), whyMessage, DistLockManager::kSingleLockAttemptTimeout);
@@ -238,16 +138,11 @@
                                       << " is not valid"
                                       << " for collection " << nss.ns() << " with key pattern "
                                       << metadata->getKeyPattern().toString();
->>>>>>> f378d467
-
-        warning() << errmsg;
-        return Status(ErrorCodes::IllegalOperation, errmsg);
-    }
-
-<<<<<<< HEAD
-
-=======
->>>>>>> f378d467
+
+        warning() << errmsg;
+        return Status(ErrorCodes::IllegalOperation, errmsg);
+    }
+
     //
     // Get merged chunk information
     //
@@ -258,11 +153,6 @@
     ChunkType itChunk;
     itChunk.setMin(minKey);
     itChunk.setMax(minKey);
-<<<<<<< HEAD
-    itChunk.setNS(nss.ns());
-    itChunk.setShard(shardingState->getShardName());
-=======
->>>>>>> f378d467
 
     while (itChunk.getMax().woCompare(maxKey) < 0 &&
            metadata->getNextChunk(itChunk.getMax(), &itChunk)) {
@@ -270,19 +160,11 @@
         chunksToMerge.push_back(itChunk);
     }
 
-<<<<<<< HEAD
-
-=======
->>>>>>> f378d467
     if (chunksToMerge.empty()) {
         std::string errmsg = stream()
             << "could not merge chunks, collection " << nss.ns() << " range starting at "
             << redact(minKey) << " and ending at " << redact(maxKey) << " does not belong to shard "
-<<<<<<< HEAD
-            << shardingState->getShardName();
-=======
             << shardingState->shardId();
->>>>>>> f378d467
 
         warning() << errmsg;
         return Status(ErrorCodes::IllegalOperation, errmsg);
@@ -298,15 +180,9 @@
     bool minKeyInRange = rangeContains(firstDocMin, firstDocMax, minKey);
 
     if (!minKeyInRange) {
-<<<<<<< HEAD
-        std::string errmsg = stream()
-            << "could not merge chunks, collection " << nss.ns() << " range starting at "
-            << redact(minKey) << " does not belong to shard " << shardingState->getShardName();
-=======
         std::string errmsg = stream() << "could not merge chunks, collection " << nss.ns()
                                       << " range starting at " << redact(minKey)
                                       << " does not belong to shard " << shardingState->shardId();
->>>>>>> f378d467
 
         warning() << errmsg;
         return Status(ErrorCodes::IllegalOperation, errmsg);
@@ -318,15 +194,9 @@
     bool maxKeyInRange = lastDocMin.woCompare(maxKey) < 0 && lastDocMax.woCompare(maxKey) >= 0;
 
     if (!maxKeyInRange) {
-<<<<<<< HEAD
-        std::string errmsg = stream()
-            << "could not merge chunks, collection " << nss.ns() << " range ending at "
-            << redact(maxKey) << " does not belong to shard " << shardingState->getShardName();
-=======
         std::string errmsg = stream() << "could not merge chunks, collection " << nss.ns()
                                       << " range ending at " << redact(maxKey)
                                       << " does not belong to shard " << shardingState->shardId();
->>>>>>> f378d467
 
         warning() << errmsg;
         return Status(ErrorCodes::IllegalOperation, errmsg);
@@ -349,11 +219,7 @@
     if (chunksToMerge.size() == 1) {
         std::string errmsg = stream() << "could not merge chunks, collection " << nss.ns()
                                       << " already contains chunk for "
-<<<<<<< HEAD
-                                      << redact(rangeToString(minKey, maxKey));
-=======
                                       << redact(ChunkRange(minKey, maxKey).toString());
->>>>>>> f378d467
 
         warning() << errmsg;
         return Status(ErrorCodes::IllegalOperation, errmsg);
@@ -365,14 +231,9 @@
         if (chunksToMerge[i - 1].getMax().woCompare(chunksToMerge[i].getMin()) != 0) {
             std::string errmsg = stream()
                 << "could not merge chunks, collection " << nss.ns() << " has a hole in the range "
-<<<<<<< HEAD
-                << redact(rangeToString(minKey, maxKey)) << " at "
-                << redact(rangeToString(chunksToMerge[i - 1].getMax(), chunksToMerge[i].getMin()));
-=======
                 << redact(ChunkRange(minKey, maxKey).toString()) << " at "
                 << redact(ChunkRange(chunksToMerge[i - 1].getMax(), chunksToMerge[i].getMin())
                               .toString());
->>>>>>> f378d467
 
             warning() << errmsg;
             return Status(ErrorCodes::IllegalOperation, errmsg);
@@ -382,15 +243,6 @@
     //
     // Run _configsvrCommitChunkMerge.
     //
-<<<<<<< HEAD
-    MergeChunkRequest request{
-        nss, shardingState->getShardName(), shardVersion.epoch(), chunkBoundaries};
-
-    auto configCmdObj =
-        request.toConfigCommandBSON(ShardingCatalogClient::kMajorityWriteConcern.toBSON());
-    auto cmdResponseStatus = Grid::get(txn)->shardRegistry()->getConfigShard()->runCommand(
-        txn,
-=======
     MergeChunkRequest request{nss,
                               shardingState->shardId().toString(),
                               shardVersion.epoch(),
@@ -401,35 +253,14 @@
         request.toConfigCommandBSON(ShardingCatalogClient::kMajorityWriteConcern.toBSON());
     auto cmdResponseStatus = Grid::get(opCtx)->shardRegistry()->getConfigShard()->runCommand(
         opCtx,
->>>>>>> f378d467
         ReadPreferenceSetting{ReadPreference::PrimaryOnly},
         "admin",
         configCmdObj,
         Shard::RetryPolicy::kIdempotent);
 
-<<<<<<< HEAD
-    //
-    // Refresh metadata to pick up new chunk definitions (regardless of the results returned from
-    // running _configsvrCommitChunkMerge).
-    //
-    {
-        ChunkVersion shardVersionAfterMerge;
-        refreshStatus = shardingState->refreshMetadataNow(txn, nss, &shardVersionAfterMerge);
-
-        if (!refreshStatus.isOK()) {
-            std::string errmsg = str::stream() << "failed to refresh metadata for merge chunk ["
-                                               << redact(minKey) << "," << redact(maxKey) << ") "
-                                               << redact(refreshStatus);
-
-            warning() << errmsg;
-            return Status(refreshStatus.code(), errmsg);
-        }
-    }
-=======
     // Refresh metadata to pick up new chunk definitions (regardless of the results returned from
     // running _configsvrCommitChunkMerge).
     forceShardFilteringMetadataRefresh(opCtx, nss);
->>>>>>> f378d467
 
     // If we failed to get any response from the config server at all, despite retries, then we
     // should just go ahead and fail the whole operation.
@@ -445,61 +276,31 @@
     auto writeConcernStatus = std::move(cmdResponseStatus.getValue().writeConcernStatus);
 
     if ((!commandStatus.isOK() || !writeConcernStatus.isOK()) &&
-<<<<<<< HEAD
-        _checkMetadataForSuccess(txn, nss, minKey, maxKey)) {
-=======
         checkMetadataForSuccess(opCtx, nss, minKey, maxKey)) {
->>>>>>> f378d467
 
         LOG(1) << "mergeChunk [" << redact(minKey) << "," << redact(maxKey)
                << ") has already been committed.";
     } else if (!commandStatus.isOK()) {
-<<<<<<< HEAD
-        std::string errmsg = str::stream() << "Failed to commit chunk merge"
-                                           << causedBy(redact(commandStatus));
-        return Status(commandStatus.code(), errmsg);
-    } else if (!writeConcernStatus.isOK()) {
-        std::string errmsg = str::stream() << "Failed to commit chunk merge"
-                                           << causedBy(redact(writeConcernStatus));
-        return Status(writeConcernStatus.code(), errmsg);
-=======
         return commandStatus.withContext("Failed to commit chunk merge");
     } else if (!writeConcernStatus.isOK()) {
         return writeConcernStatus.withContext("Failed to commit chunk merge");
->>>>>>> f378d467
     }
 
     return Status::OK();
 }
 
-<<<<<<< HEAD
-class MergeChunksCommand : public Command {
-=======
 class MergeChunksCommand : public ErrmsgCommandDeprecated {
->>>>>>> f378d467
 public:
     MergeChunksCommand() : ErrmsgCommandDeprecated("mergeChunks") {}
 
-<<<<<<< HEAD
-    void help(stringstream& h) const override {
-        h << "Merge Chunks command\n"
-          << "usage: { mergeChunks : <ns>, bounds : [ <min key>, <max key> ],"
-          << " (opt) epoch : <epoch>, (opt) config : <configdb string>,"
-          << " (opt) shardName : <shard name> }";
-=======
     std::string help() const override {
         return "Internal command to merge a contiguous range of chunks.\n"
                "Usage: { mergeChunks: <ns>, epoch: <epoch>, bounds: [<min key>, <max key>] }";
->>>>>>> f378d467
     }
 
     Status checkAuthForCommand(Client* client,
                                const std::string& dbname,
-<<<<<<< HEAD
-                               const BSONObj& cmdObj) override {
-=======
                                const BSONObj& cmdObj) const override {
->>>>>>> f378d467
         if (!AuthorizationSession::get(client)->isAuthorizedForActionsOnResource(
                 ResourcePattern::forClusterResource(), ActionType::internal)) {
             return Status(ErrorCodes::Unauthorized, "Unauthorized");
@@ -508,29 +309,18 @@
     }
 
     std::string parseNs(const std::string& dbname, const BSONObj& cmdObj) const override {
-<<<<<<< HEAD
-        return parseNsFullyQualified(dbname, cmdObj);
-=======
         return CommandHelpers::parseNsFullyQualified(cmdObj);
->>>>>>> f378d467
     }
 
     bool adminOnly() const override {
         return true;
     }
 
-<<<<<<< HEAD
-    bool slaveOk() const override {
-        return false;
-    }
-    virtual bool supportsWriteConcern(const BSONObj& cmd) const override {
-=======
     AllowedOnSecondary secondaryAllowed(ServiceContext*) const override {
         return AllowedOnSecondary::kNever;
     }
 
     bool supportsWriteConcern(const BSONObj& cmd) const override {
->>>>>>> f378d467
         return false;
     }
 
@@ -540,24 +330,6 @@
 
     // Optional, if the merge is only valid for a particular epoch
     static BSONField<OID> epochField;
-<<<<<<< HEAD
-    // Optional, if our sharding state has not previously been initializeed
-    static BSONField<string> shardNameField;
-    static BSONField<string> configField;
-
-    bool run(OperationContext* txn,
-             const string& dbname,
-             BSONObj& cmdObj,
-             int,
-             string& errmsg,
-             BSONObjBuilder& result) override {
-        string ns = parseNs(dbname, cmdObj);
-
-        if (ns.size() == 0) {
-            errmsg = "no namespace specified";
-            return false;
-        }
-=======
 
     bool errmsgRun(OperationContext* opCtx,
                    const string& dbname,
@@ -567,7 +339,6 @@
         uassertStatusOK(ShardingState::get(opCtx)->canAcceptShardedCommands());
 
         const NamespaceString nss(parseNs(dbname, cmdObj));
->>>>>>> f378d467
 
         vector<BSONObj> bounds;
         if (!FieldParser::extract(cmdObj, boundsField, &bounds, &errmsg)) {
@@ -597,53 +368,17 @@
             return false;
         }
 
-<<<<<<< HEAD
-        //
-        // This might be the first call from mongos, so we may need to pass the config and shard
-        // information to initialize the sharding state.
-        //
-
-        ShardingState* gss = ShardingState::get(txn);
-        if (!gss->enabled()) {
-            string configConnString;
-            FieldParser::FieldState extracted =
-                FieldParser::extract(cmdObj, configField, &configConnString, &errmsg);
-            if (!extracted || extracted == FieldParser::FIELD_NONE) {
-                errmsg =
-                    "sharding state must be enabled or "
-                    "config server specified to merge chunks";
-                return false;
-            }
-
-            string shardName;
-            extracted = FieldParser::extract(cmdObj, shardNameField, &shardName, &errmsg);
-            if (!extracted) {
-                errmsg =
-                    "shard name must be specified to merge chunks if sharding state not enabled";
-                return false;
-            }
-
-            gss->initializeFromConfigConnString(txn, configConnString, shardName);
-        }
-
-        //
-=======
->>>>>>> f378d467
         // Epoch is optional, and if not set indicates we should use the latest epoch
         OID epoch;
         if (!FieldParser::extract(cmdObj, epochField, &epoch, &errmsg)) {
             return false;
         }
 
-<<<<<<< HEAD
-        auto mergeStatus = mergeChunks(txn, NamespaceString(ns), minKey, maxKey, epoch);
-        return appendCommandStatus(result, mergeStatus);
-=======
         auto mergeStatus = mergeChunks(opCtx, nss, minKey, maxKey, epoch);
         uassertStatusOK(mergeStatus);
         return true;
->>>>>>> f378d467
-    }
+    }
+
 } mergeChunksCmd;
 
 BSONField<string> MergeChunksCommand::nsField("mergeChunks");
