
/**
 *    Copyright (C) 2018-present MongoDB, Inc.
 *
 *    This program is free software: you can redistribute it and/or modify
 *    it under the terms of the Server Side Public License, version 1,
 *    as published by MongoDB, Inc.
 *
 *    This program is distributed in the hope that it will be useful,
 *    but WITHOUT ANY WARRANTY; without even the implied warranty of
 *    MERCHANTABILITY or FITNESS FOR A PARTICULAR PURPOSE.  See the
 *    Server Side Public License for more details.
 *
 *    You should have received a copy of the Server Side Public License
 *    along with this program. If not, see
 *    <http://www.mongodb.com/licensing/server-side-public-license>.
 *
 *    As a special exception, the copyright holders give permission to link the
 *    code of portions of this program with the OpenSSL library under certain
 *    conditions as described in each individual source file and distribute
 *    linked combinations including the program with the OpenSSL library. You
 *    must comply with the Server Side Public License in all respects for
 *    all of the code used other than as permitted herein. If you modify file(s)
 *    with this exception, you may extend this exception to your version of the
 *    file(s), but you are not obligated to do so. If you do not wish to do so,
 *    delete this exception statement from your version. If you delete this
 *    exception statement from all source files in the program, then also delete
 *    it in the license file.
 */

#define MONGO_LOG_DEFAULT_COMPONENT ::mongo::logger::LogComponent::kSharding

#include "mongo/platform/basic.h"

#include "mongo/db/s/migration_source_manager.h"

#include "mongo/bson/bsonobjbuilder.h"
<<<<<<< HEAD
#include "mongo/db/db_raii.h"
#include "mongo/db/operation_context.h"
#include "mongo/db/s/collection_metadata.h"
#include "mongo/db/s/collection_sharding_state.h"
#include "mongo/db/s/migration_chunk_cloner_source_legacy.h"
#include "mongo/db/s/migration_util.h"
#include "mongo/db/s/operation_sharding_state.h"
=======
#include "mongo/db/catalog_raii.h"
#include "mongo/db/concurrency/write_conflict_exception.h"
#include "mongo/db/logical_clock.h"
#include "mongo/db/operation_context.h"
#include "mongo/db/repl/replication_coordinator.h"
#include "mongo/db/s/migration_chunk_cloner_source_legacy.h"
#include "mongo/db/s/migration_util.h"
#include "mongo/db/s/shard_filtering_metadata_refresh.h"
#include "mongo/db/s/shard_metadata_util.h"
>>>>>>> f378d467
#include "mongo/db/s/sharding_state.h"
#include "mongo/db/s/sharding_state_recovery.h"
#include "mongo/db/s/sharding_statistics.h"
#include "mongo/executor/task_executor.h"
#include "mongo/executor/task_executor_pool.h"
<<<<<<< HEAD
#include "mongo/s/catalog/sharding_catalog_client.h"
#include "mongo/s/catalog/type_chunk.h"
#include "mongo/s/client/shard_registry.h"
#include "mongo/s/grid.h"
#include "mongo/s/request_types/commit_chunk_migration_request_type.h"
#include "mongo/s/shard_key_pattern.h"
#include "mongo/s/stale_exception.h"
=======
#include "mongo/s/catalog/type_chunk.h"
#include "mongo/s/catalog/type_shard_collection.h"
#include "mongo/s/catalog_cache_loader.h"
#include "mongo/s/grid.h"
#include "mongo/s/request_types/commit_chunk_migration_request_type.h"
#include "mongo/s/request_types/set_shard_version_request.h"
#include "mongo/s/shard_key_pattern.h"
>>>>>>> f378d467
#include "mongo/stdx/memory.h"
#include "mongo/util/elapsed_tracker.h"
#include "mongo/util/exit.h"
#include "mongo/util/fail_point_service.h"
#include "mongo/util/log.h"
#include "mongo/util/scopeguard.h"

namespace mongo {

<<<<<<< HEAD
namespace {

=======
using namespace shardmetadatautil;

namespace {

const auto msmForCsr = CollectionShardingRuntime::declareDecoration<MigrationSourceManager*>();

>>>>>>> f378d467
// Wait at most this much time for the recipient to catch up sufficiently so critical section can be
// entered
const Hours kMaxWaitToEnterCriticalSectionTimeout(6);
const char kMigratedChunkVersionField[] = "migratedChunkVersion";
const char kControlChunkVersionField[] = "controlChunkVersion";
const char kWriteConcernField[] = "writeConcern";
const WriteConcernOptions kMajorityWriteConcern(WriteConcernOptions::kMajority,
                                                WriteConcernOptions::SyncMode::UNSET,
<<<<<<< HEAD
                                                Seconds(15));

}  // namespace

MONGO_FP_DECLARE(migrationCommitNetworkError);
MONGO_FP_DECLARE(failMigrationCommit);
MONGO_FP_DECLARE(hangBeforeLeavingCriticalSection);

MigrationSourceManager::MigrationSourceManager(OperationContext* txn,
                                               MoveChunkRequest request,
                                               ConnectionString donorConnStr,
                                               HostAndPort recipientHost)
    : _args(std::move(request)),
      _donorConnStr(std::move(donorConnStr)),
      _recipientHost(std::move(recipientHost)),
      _stats(ShardingStatistics::get(txn)) {
    invariant(!txn->lockState()->isLocked());

    // Disallow moving a chunk to ourselves
    uassert(ErrorCodes::InvalidOptions,
            "Destination shard cannot be the same as source",
            _args.getFromShardId() != _args.getToShardId());

    const auto& oss = OperationShardingState::get(txn);
    uassert(ErrorCodes::InvalidOptions, "collection version is missing", oss.hasShardVersion());

    // Even though the moveChunk command transmits a value in the operation's shardVersion field,
    // this value does not actually contain the shard version, but the global collection version.
    const ChunkVersion expectedCollectionVersion = oss.getShardVersion(getNss());

    log() << "Starting chunk migration " << redact(_args.toString())
          << " with expected collection version " << expectedCollectionVersion;

    // Now that the collection is locked, snapshot the metadata and fetch the latest versions
    ShardingState* const shardingState = ShardingState::get(txn);

    ChunkVersion shardVersion;

    Status refreshStatus = shardingState->refreshMetadataNow(txn, getNss(), &shardVersion);
    if (!refreshStatus.isOK()) {
        uasserted(refreshStatus.code(),
                  str::stream() << "cannot start migrate of chunk " << _args.toString()
                                << " due to "
                                << refreshStatus.toString());
    }

    if (shardVersion.majorVersion() == 0) {
        // If the major version is zero, this means we do not have any chunks locally to migrate in
        // the first place
        uasserted(ErrorCodes::IncompatibleShardingMetadata,
                  str::stream() << "cannot start migrate of chunk " << _args.toString()
                                << " with zero shard version");
    }

    // Snapshot the committed metadata from the time the migration starts
    {
        ScopedTransaction scopedXact(txn, MODE_IS);
        AutoGetCollection autoColl(txn, getNss(), MODE_IS);

        _collectionMetadata = CollectionShardingState::get(txn, getNss())->getMetadata();
        _keyPattern = _collectionMetadata->getKeyPattern();
    }

    const ChunkVersion collectionVersion = _collectionMetadata->getCollVersion();

    uassert(ErrorCodes::StaleEpoch,
            str::stream() << "cannot move chunk " << _args.toString()
                          << " because collection may have been dropped. "
                          << "current epoch: "
                          << collectionVersion.epoch()
                          << ", cmd epoch: "
                          << expectedCollectionVersion.epoch(),
            expectedCollectionVersion.epoch() == collectionVersion.epoch());

    // With nonzero shard version, we must have a coll version >= our shard version
    invariant(collectionVersion >= shardVersion);

    ChunkType chunkToMove;
    chunkToMove.setMin(_args.getMinKey());
    chunkToMove.setMax(_args.getMaxKey());

    Status chunkValidateStatus = _collectionMetadata->checkChunkIsValid(chunkToMove);
    if (!chunkValidateStatus.isOK()) {
        uasserted(chunkValidateStatus.code(),
                  str::stream() << "Unable to move chunk with arguments '" << _args.toString()
                                << "' due to error "
                                << chunkValidateStatus.reason());
    }
}

MigrationSourceManager::~MigrationSourceManager() {
    invariant(!_cloneDriver);
    _stats.totalDonorMoveChunkTimeMillis.addAndFetch(_entireOpTimer.millis());
}

NamespaceString MigrationSourceManager::getNss() const {
    return _args.getNss();
}

Status MigrationSourceManager::startClone(OperationContext* txn) {
    invariant(!txn->lockState()->isLocked());
    invariant(_state == kCreated);
    auto scopedGuard = MakeGuard([&] { cleanupOnError(txn); });
    _stats.countDonorMoveChunkStarted.addAndFetch(1);

    grid.catalogClient(txn)->logChange(txn,
                                       "moveChunk.start",
                                       getNss().ns(),
                                       BSON("min" << _args.getMinKey() << "max" << _args.getMaxKey()
                                                  << "from"
                                                  << _args.getFromShardId()
                                                  << "to"
                                                  << _args.getToShardId()),
                                       ShardingCatalogClient::kMajorityWriteConcern);

    _cloneDriver = stdx::make_unique<MigrationChunkClonerSourceLegacy>(
        _args, _collectionMetadata->getKeyPattern(), _donorConnStr, _recipientHost);

    _cloneAndCommitTimer.reset();

    {
        // Register for notifications from the replication subsystem
        ScopedTransaction scopedXact(txn, MODE_IX);
        AutoGetCollection autoColl(txn, getNss(), MODE_IX, MODE_X);

        auto css = CollectionShardingState::get(txn, getNss().ns());
        css->setMigrationSourceManager(txn, this);
    }

    Status startCloneStatus = _cloneDriver->startClone(txn);
=======
                                                WriteConcernOptions::kWriteConcernTimeoutMigration);

/**
 * Best-effort attempt to ensure the recipient shard has refreshed its routing table to
 * 'newCollVersion'. Fires and forgets an asychronous remote setShardVersion command.
 */
void refreshRecipientRoutingTable(OperationContext* opCtx,
                                  const NamespaceString& nss,
                                  ShardId toShard,
                                  const HostAndPort& toShardHost,
                                  const ChunkVersion& newCollVersion) {
    SetShardVersionRequest ssv = SetShardVersionRequest::makeForVersioningNoPersist(
        Grid::get(opCtx)->shardRegistry()->getConfigServerConnectionString(),
        toShard,
        ConnectionString(toShardHost),
        nss,
        newCollVersion,
        false);

    const executor::RemoteCommandRequest request(
        toShardHost,
        NamespaceString::kAdminDb.toString(),
        ssv.toBSON(),
        ReadPreferenceSetting{ReadPreference::PrimaryOnly}.toContainingBSON(),
        opCtx,
        executor::RemoteCommandRequest::kNoTimeout);

    executor::TaskExecutor* const executor =
        Grid::get(opCtx)->getExecutorPool()->getFixedExecutor();
    auto noOp = [](const executor::TaskExecutor::RemoteCommandCallbackArgs&) {};
    executor->scheduleRemoteCommand(request, noOp).getStatus().ignore();
}

Status checkCollectionEpochMatches(const ScopedCollectionMetadata& metadata, OID expectedEpoch) {
    if (metadata->isSharded() && metadata->getCollVersion().epoch() == expectedEpoch)
        return Status::OK();

    return {ErrorCodes::IncompatibleShardingMetadata,
            str::stream() << "The collection was dropped or recreated since the migration began. "
                          << "Expected collection epoch: "
                          << expectedEpoch.toString()
                          << ", but found: "
                          << (metadata->isSharded() ? metadata->getCollVersion().epoch().toString()
                                                    : "unsharded collection.")};
}

}  // namespace

MONGO_FAIL_POINT_DEFINE(doNotRefreshRecipientAfterCommit);
MONGO_FAIL_POINT_DEFINE(failMigrationCommit);
MONGO_FAIL_POINT_DEFINE(hangBeforeLeavingCriticalSection);
MONGO_FAIL_POINT_DEFINE(migrationCommitNetworkError);

MigrationSourceManager* MigrationSourceManager::get(CollectionShardingRuntime& csr) {
    return msmForCsr(csr);
}

MigrationSourceManager::MigrationSourceManager(OperationContext* opCtx,
                                               MoveChunkRequest request,
                                               ConnectionString donorConnStr,
                                               HostAndPort recipientHost)
    : _args(std::move(request)),
      _donorConnStr(std::move(donorConnStr)),
      _recipientHost(std::move(recipientHost)),
      _stats(ShardingStatistics::get(opCtx)) {
    invariant(!opCtx->lockState()->isLocked());

    // Disallow moving a chunk to ourselves
    uassert(ErrorCodes::InvalidOptions,
            "Destination shard cannot be the same as source",
            _args.getFromShardId() != _args.getToShardId());

    log() << "Starting chunk migration " << redact(_args.toString())
          << " with expected collection version epoch " << _args.getVersionEpoch();

    // Force refresh of the metadata to ensure we have the latest
    forceShardFilteringMetadataRefresh(opCtx, getNss());

    // Snapshot the committed metadata from the time the migration starts
    const auto collectionMetadataAndUUID = [&] {
        UninterruptibleLockGuard noInterrupt(opCtx->lockState());
        AutoGetCollection autoColl(opCtx, getNss(), MODE_IS);
        uassert(ErrorCodes::InvalidOptions,
                "cannot move chunks for a collection that doesn't exist",
                autoColl.getCollection());

        boost::optional<UUID> collectionUUID;
        if (autoColl.getCollection()->uuid()) {
            collectionUUID = autoColl.getCollection()->uuid().value();
        }

        auto metadata = CollectionShardingState::get(opCtx, getNss())->getMetadata(opCtx);
        uassert(ErrorCodes::IncompatibleShardingMetadata,
                str::stream() << "cannot move chunks for an unsharded collection",
                metadata->isSharded());

        return std::make_tuple(std::move(metadata), std::move(collectionUUID));
    }();

    const auto& collectionMetadata = std::get<0>(collectionMetadataAndUUID);

    const auto collectionVersion = collectionMetadata->getCollVersion();
    const auto shardVersion = collectionMetadata->getShardVersion();

    // If the shard major version is zero, this means we do not have any chunks locally to migrate
    uassert(ErrorCodes::IncompatibleShardingMetadata,
            str::stream() << "cannot move chunk " << _args.toString()
                          << " because the shard doesn't contain any chunks",
            shardVersion.majorVersion() > 0);

    uassert(ErrorCodes::StaleEpoch,
            str::stream() << "cannot move chunk " << _args.toString()
                          << " because collection may have been dropped. "
                          << "current epoch: "
                          << collectionVersion.epoch()
                          << ", cmd epoch: "
                          << _args.getVersionEpoch(),
            _args.getVersionEpoch() == collectionVersion.epoch());

    ChunkType chunkToMove;
    chunkToMove.setMin(_args.getMinKey());
    chunkToMove.setMax(_args.getMaxKey());

    uassertStatusOKWithContext(collectionMetadata->checkChunkIsValid(chunkToMove),
                               str::stream() << "Unable to move chunk with arguments '"
                                             << redact(_args.toString()));

    _collectionEpoch = collectionVersion.epoch();
    _collectionUuid = std::get<1>(collectionMetadataAndUUID);
}

MigrationSourceManager::~MigrationSourceManager() {
    invariant(!_cloneDriver);
    _stats.totalDonorMoveChunkTimeMillis.addAndFetch(_entireOpTimer.millis());
}

NamespaceString MigrationSourceManager::getNss() const {
    return _args.getNss();
}

Status MigrationSourceManager::startClone(OperationContext* opCtx) {
    invariant(!opCtx->lockState()->isLocked());
    invariant(_state == kCreated);
    auto scopedGuard = MakeGuard([&] { cleanupOnError(opCtx); });
    _stats.countDonorMoveChunkStarted.addAndFetch(1);

    Grid::get(opCtx)
        ->catalogClient()
        ->logChange(opCtx,
                    "moveChunk.start",
                    getNss().ns(),
                    BSON("min" << _args.getMinKey() << "max" << _args.getMaxKey() << "from"
                               << _args.getFromShardId()
                               << "to"
                               << _args.getToShardId()),
                    ShardingCatalogClient::kMajorityWriteConcern)
        .ignore();

    _cloneAndCommitTimer.reset();

    {
        // Register for notifications from the replication subsystem
        UninterruptibleLockGuard noInterrupt(opCtx->lockState());
        AutoGetCollection autoColl(opCtx, getNss(), MODE_IX, MODE_X);
        auto* const css = CollectionShardingRuntime::get(opCtx, getNss());

        const auto metadata = css->getMetadata(opCtx);
        Status status = checkCollectionEpochMatches(metadata, _collectionEpoch);
        if (!status.isOK())
            return status;

        // Having the metadata manager registered on the collection sharding state is what indicates
        // that a chunk on that collection is being migrated. With an active migration, write
        // operations require the cloner to be present in order to track changes to the chunk which
        // needs to be transmitted to the recipient.
        _cloneDriver = stdx::make_unique<MigrationChunkClonerSourceLegacy>(
            _args, metadata->getKeyPattern(), _donorConnStr, _recipientHost);

        invariant(nullptr == std::exchange(msmForCsr(css), this));
        _state = kCloning;
    }

    Status startCloneStatus = _cloneDriver->startClone(opCtx);
>>>>>>> f378d467
    if (!startCloneStatus.isOK()) {
        return startCloneStatus;
    }

<<<<<<< HEAD
    _state = kCloning;
=======
>>>>>>> f378d467
    scopedGuard.Dismiss();
    return Status::OK();
}

<<<<<<< HEAD
Status MigrationSourceManager::awaitToCatchUp(OperationContext* txn) {
    invariant(!txn->lockState()->isLocked());
    invariant(_state == kCloning);
    auto scopedGuard = MakeGuard([&] { cleanupOnError(txn); });
=======
Status MigrationSourceManager::awaitToCatchUp(OperationContext* opCtx) {
    invariant(!opCtx->lockState()->isLocked());
    invariant(_state == kCloning);
    auto scopedGuard = MakeGuard([&] { cleanupOnError(opCtx); });
>>>>>>> f378d467
    _stats.totalDonorChunkCloneTimeMillis.addAndFetch(_cloneAndCommitTimer.millis());
    _cloneAndCommitTimer.reset();

    // Block until the cloner deems it appropriate to enter the critical section.
    Status catchUpStatus = _cloneDriver->awaitUntilCriticalSectionIsAppropriate(
<<<<<<< HEAD
        txn, kMaxWaitToEnterCriticalSectionTimeout);
=======
        opCtx, kMaxWaitToEnterCriticalSectionTimeout);
>>>>>>> f378d467
    if (!catchUpStatus.isOK()) {
        return catchUpStatus;
    }

    _state = kCloneCaughtUp;
    scopedGuard.Dismiss();
    return Status::OK();
}

<<<<<<< HEAD
Status MigrationSourceManager::enterCriticalSection(OperationContext* txn) {
    invariant(!txn->lockState()->isLocked());
    invariant(_state == kCloneCaughtUp);
    auto scopedGuard = MakeGuard([&] { cleanupOnError(txn); });
    _stats.totalDonorChunkCloneTimeMillis.addAndFetch(_cloneAndCommitTimer.millis());
    _cloneAndCommitTimer.reset();

    // Mark the shard as running critical operation, which requires recovery on crash
    Status status = ShardingStateRecovery::startMetadataOp(txn);
    if (!status.isOK()) {
        return status;
    }

    {
        // The critical section must be entered with collection X lock in order to ensure there are
        // no writes which could have entered and passed the version check just before we entered
        // the crticial section, but managed to complete after we left it.
        ScopedTransaction scopedXact(txn, MODE_IX);
        AutoGetCollection autoColl(txn, getNss(), MODE_IX, MODE_X);

        // Check that the collection has not been dropped or recreated since the migration began.
        auto css = CollectionShardingState::get(txn, getNss().ns());
        auto metadata = css->getMetadata();
        if (!metadata ||
            (metadata->getCollVersion().epoch() != _collectionMetadata->getCollVersion().epoch())) {
            return {ErrorCodes::IncompatibleShardingMetadata,
                    str::stream()
                        << "The collection was dropped or recreated since the migration began. "
                        << "Expected collection epoch: "
                        << _collectionMetadata->getCollVersion().epoch().toString()
                        << ", but found: "
                        << (metadata ? metadata->getCollVersion().epoch().toString()
                                     : "unsharded collection.")};
        }

        // IMPORTANT: After this line, the critical section is in place and needs to be signaled
        _critSecSignal = std::make_shared<Notification<void>>();
    }

    log() << "Migration successfully entered critical section";

    _state = kCriticalSection;
=======
Status MigrationSourceManager::enterCriticalSection(OperationContext* opCtx) {
    invariant(!opCtx->lockState()->isLocked());
    invariant(_state == kCloneCaughtUp);
    auto scopedGuard = MakeGuard([&] { cleanupOnError(opCtx); });
    _stats.totalDonorChunkCloneTimeMillis.addAndFetch(_cloneAndCommitTimer.millis());
    _cloneAndCommitTimer.reset();

    {
        const auto metadata = [&] {
            UninterruptibleLockGuard noInterrupt(opCtx->lockState());
            AutoGetCollection autoColl(opCtx, _args.getNss(), MODE_IS);
            return CollectionShardingState::get(opCtx, _args.getNss())->getMetadata(opCtx);
        }();

        Status status = checkCollectionEpochMatches(metadata, _collectionEpoch);
        if (!status.isOK())
            return status;

        _notifyChangeStreamsOnRecipientFirstChunk(opCtx, metadata);
    }

    // Mark the shard as running critical operation, which requires recovery on crash.
    //
    // NOTE: The 'migrateChunkToNewShard' oplog message written by the above call to
    // '_notifyChangeStreamsOnRecipientFirstChunk' depends on this majority write to carry its local
    // write to majority committed.
    Status status = ShardingStateRecovery::startMetadataOp(opCtx);
    if (!status.isOK()) {
        return status;
    }

    _critSec.emplace(opCtx, _args.getNss());

    _state = kCriticalSection;

    // Persist a signal to secondaries that we've entered the critical section. This is will cause
    // secondaries to refresh their routing table when next accessed, which will block behind the
    // critical section. This ensures causal consistency by preventing a stale mongos with a cluster
    // time inclusive of the migration config commit update from accessing secondary data.
    // Note: this write must occur after the critSec flag is set, to ensure the secondary refresh
    // will stall behind the flag.
    Status signalStatus =
        updateShardCollectionsEntry(opCtx,
                                    BSON(ShardCollectionType::ns() << getNss().ns()),
                                    BSONObj(),
                                    BSON(ShardCollectionType::enterCriticalSectionCounter() << 1),
                                    false /*upsert*/);
    if (!signalStatus.isOK()) {
        return {
            ErrorCodes::OperationFailed,
            str::stream() << "Failed to persist critical section signal for secondaries due to: "
                          << signalStatus.toString()};
    }

    log() << "Migration successfully entered critical section";

>>>>>>> f378d467
    scopedGuard.Dismiss();
    return Status::OK();
}

<<<<<<< HEAD
Status MigrationSourceManager::commitChunkOnRecipient(OperationContext* txn) {
    invariant(!txn->lockState()->isLocked());
    invariant(_state == kCriticalSection);
    auto scopedGuard = MakeGuard([&] { cleanupOnError(txn); });

    // Tell the recipient shard to fetch the latest changes.
    auto commitCloneStatus = _cloneDriver->commitClone(txn);

    if (MONGO_FAIL_POINT(failMigrationCommit) && commitCloneStatus.isOK()) {
        commitCloneStatus = {ErrorCodes::InternalError,
                             "Failing _recvChunkCommit due to failpoint."};
    }
    if (!commitCloneStatus.isOK()) {
        return commitCloneStatus.getStatus();
    }

    _recipientCloneCounts = commitCloneStatus.getValue()["counts"].Obj().getOwned();

    _state = kCloneCompleted;
    scopedGuard.Dismiss();
    return Status::OK();
}

Status MigrationSourceManager::commitChunkMetadataOnConfig(OperationContext* txn) {
    invariant(!txn->lockState()->isLocked());
    invariant(_state == kCloneCompleted);
    auto scopedGuard = MakeGuard([&] { cleanupOnError(txn); });

    ChunkType migratedChunkType;
    migratedChunkType.setMin(_args.getMinKey());
    migratedChunkType.setMax(_args.getMaxKey());

    // If we have chunks left on the FROM shard, bump the version of one of them as well. This will
    // change the local collection major version, which indicates to other processes that the chunk
    // metadata has changed and they should refresh.
    boost::optional<ChunkType> controlChunkType = boost::none;
    if (_collectionMetadata->getNumChunks() > 1) {
        ChunkType differentChunk;
        invariant(_collectionMetadata->getDifferentChunk(_args.getMinKey(), &differentChunk));
        invariant(differentChunk.getMin().woCompare(_args.getMinKey()) != 0);
        controlChunkType = std::move(differentChunk);
    } else {
        log() << "Moving last chunk for the collection out";
    }

    BSONObjBuilder builder;
    CommitChunkMigrationRequest::appendAsCommand(&builder,
                                                 getNss(),
                                                 _args.getFromShardId(),
                                                 _args.getToShardId(),
                                                 migratedChunkType,
                                                 controlChunkType,
                                                 _collectionMetadata->getCollVersion(),
                                                 _args.getTakeDistLock());

    builder.append(kWriteConcernField, kMajorityWriteConcern.toBSON());

    Timer t;

    auto commitChunkMigrationResponse =
        grid.shardRegistry()->getConfigShard()->runCommandWithFixedRetryAttempts(
            txn,
            ReadPreferenceSetting{ReadPreference::PrimaryOnly},
            "admin",
            builder.obj(),
            Shard::RetryPolicy::kIdempotent);

=======
Status MigrationSourceManager::commitChunkOnRecipient(OperationContext* opCtx) {
    invariant(!opCtx->lockState()->isLocked());
    invariant(_state == kCriticalSection);
    auto scopedGuard = MakeGuard([&] { cleanupOnError(opCtx); });

    // Tell the recipient shard to fetch the latest changes.
    auto commitCloneStatus = _cloneDriver->commitClone(opCtx);

    if (MONGO_FAIL_POINT(failMigrationCommit) && commitCloneStatus.isOK()) {
        commitCloneStatus = {ErrorCodes::InternalError,
                             "Failing _recvChunkCommit due to failpoint."};
    }

    if (!commitCloneStatus.isOK()) {
        return commitCloneStatus.getStatus().withContext("commit clone failed");
    }

    _recipientCloneCounts = commitCloneStatus.getValue()["counts"].Obj().getOwned();

    _state = kCloneCompleted;
    scopedGuard.Dismiss();
    return Status::OK();
}

Status MigrationSourceManager::commitChunkMetadataOnConfig(OperationContext* opCtx) {
    invariant(!opCtx->lockState()->isLocked());
    invariant(_state == kCloneCompleted);
    auto scopedGuard = MakeGuard([&] { cleanupOnError(opCtx); });

    // If we have chunks left on the FROM shard, bump the version of one of them as well. This will
    // change the local collection major version, which indicates to other processes that the chunk
    // metadata has changed and they should refresh.
    BSONObjBuilder builder;

    {
        const auto metadata = [&] {
            UninterruptibleLockGuard noInterrupt(opCtx->lockState());
            AutoGetCollection autoColl(opCtx, _args.getNss(), MODE_IS);
            return CollectionShardingState::get(opCtx, _args.getNss())->getMetadata(opCtx);
        }();

        Status status = checkCollectionEpochMatches(metadata, _collectionEpoch);
        if (!status.isOK())
            return status;

        boost::optional<ChunkType> controlChunkType = boost::none;
        ChunkType differentChunk;
        if (metadata->getDifferentChunk(_args.getMinKey(), &differentChunk)) {
            controlChunkType = std::move(differentChunk);
        } else {
            log() << "Moving last chunk for the collection out";
        }

        ChunkType migratedChunkType;
        migratedChunkType.setMin(_args.getMinKey());
        migratedChunkType.setMax(_args.getMaxKey());

        CommitChunkMigrationRequest::appendAsCommand(
            &builder,
            getNss(),
            _args.getFromShardId(),
            _args.getToShardId(),
            migratedChunkType,
            controlChunkType,
            metadata->getCollVersion(),
            LogicalClock::get(opCtx)->getClusterTime().asTimestamp());

        builder.append(kWriteConcernField, kMajorityWriteConcern.toBSON());
    }

    // Read operations must begin to wait on the critical section just before we send the commit
    // operation to the config server
    _critSec->enterCommitPhase();

    Timer t;

    auto commitChunkMigrationResponse =
        Grid::get(opCtx)->shardRegistry()->getConfigShard()->runCommandWithFixedRetryAttempts(
            opCtx,
            ReadPreferenceSetting{ReadPreference::PrimaryOnly},
            "admin",
            builder.obj(),
            Shard::RetryPolicy::kIdempotent);

>>>>>>> f378d467
    if (MONGO_FAIL_POINT(migrationCommitNetworkError)) {
        commitChunkMigrationResponse = Status(
            ErrorCodes::InternalError, "Failpoint 'migrationCommitNetworkError' generated error");
    }
<<<<<<< HEAD

    Status migrationCommitStatus = commitChunkMigrationResponse.getStatus();
    if (migrationCommitStatus.isOK()) {
        migrationCommitStatus = commitChunkMigrationResponse.getValue().commandStatus;
        if (migrationCommitStatus.isOK()) {
            migrationCommitStatus = commitChunkMigrationResponse.getValue().writeConcernStatus;
        }
    }

    if (!migrationCommitStatus.isOK()) {
        // Need to get the latest optime in case the refresh request goes to a secondary --
        // otherwise the read won't wait for the write that _configsvrCommitChunkMigration may have
        // done
        log() << "Error occurred while committing the migration. Performing a majority write "
                 "against the config server to obtain its latest optime"
              << causedBy(redact(migrationCommitStatus));

        Status status = grid.catalogClient(txn)->logChange(
            txn,
            "moveChunk.validating",
            getNss().ns(),
            BSON("min" << _args.getMinKey() << "max" << _args.getMaxKey() << "from"
                       << _args.getFromShardId()
                       << "to"
                       << _args.getToShardId()),
            ShardingCatalogClient::kMajorityWriteConcern);

        if ((ErrorCodes::isInterruption(status.code()) ||
             ErrorCodes::isShutdownError(status.code()) ||
             status == ErrorCodes::CallbackCanceled) &&
            inShutdown()) {
            // Since the server is already doing a clean shutdown, this call will just join the
            // previous shutdown call
            shutdown(waitForShutdown());
        }

        fassertStatusOK(
            40137,
            {status.code(),
             str::stream() << "Failed to commit migration for chunk " << _args.toString()
                           << " due to "
                           << redact(migrationCommitStatus)
                           << ". Updating the optime with a write before refreshing the "
                           << "metadata also failed with "
                           << redact(status)});
    }

    // Because the CatalogCache's WithRefresh methods (on which forceShardFilteringMetadataRefresh
    // depends) are not causally consistent, we need to perform up to two refresh rounds if refresh
    // returns that the shard still owns the chunk
    ChunkVersion collectionVersionAfterRefresh;

    for (int retriesLeft = 1;; --retriesLeft) {
        ChunkVersion unusedShardVersion;
        Status refreshStatus =
            ShardingState::get(txn)->refreshMetadataNow(txn, getNss(), &unusedShardVersion);

        // If the refresh fails, there is no way to confirm whether the migration commit actually
        // went through or not. Because of that, the collection's metadata is reset to UNSHARDED so
        // that subsequent versioned requests will get StaleShardVersion and will retry the refresh.
        if (!refreshStatus.isOK()) {
            ScopedTransaction scopedXact(txn, MODE_IX);
            AutoGetCollection autoColl(txn, getNss(), MODE_IX, MODE_X);

            CollectionShardingState::get(txn, getNss())->refreshMetadata(txn, nullptr);

            log()
                << "Failed to refresh metadata after a failed commit attempt. Metadata was cleared "
                   "so it will get a full refresh when accessed again"
                << causedBy(redact(refreshStatus));

            return {migrationCommitStatus.code(),
                    str::stream() << "Failed to refresh metadata after migration commit due to "
                                  << refreshStatus.toString()};
        }

        auto refreshedMetadata = [&] {
            ScopedTransaction scopedXact(txn, MODE_IS);
            AutoGetCollection autoColl(txn, getNss(), MODE_IS);
            return CollectionShardingState::get(txn, getNss())->getMetadata();
        }();

        if (!refreshedMetadata) {
            return {ErrorCodes::NamespaceNotSharded,
                    str::stream() << "Chunk move failed because collection '" << getNss().ns()
                                  << "' is no longer sharded. The migration commit error was: "
                                  << migrationCommitStatus.toString()};
        }

        // If after a successful refresh the metadata indicates that the node still owns the chunk,
        // we must do one more refresh in order to ensure that the previous refresh round didn't
        // join an already active catalog cache refresh and missed its own commit
        if (!refreshedMetadata->keyBelongsToMe(_args.getMinKey())) {
            collectionVersionAfterRefresh = refreshedMetadata->getCollVersion();
            break;
        }

        if (retriesLeft)
            continue;

        // This condition may only happen if the migration commit has failed for any reason
        if (migrationCommitStatus.isOK()) {
            severe() << "The migration commit succeeded, but the new chunk placement was not "
                        "reflected after metadata refresh, which is an indication of an "
                        "afterOpTime bug.";
            severe() << "The current config server opTime is " << grid.configOpTime();
            severe() << "The commit response contained:";
            severe() << "  metadata: "
                     << redact(commitChunkMigrationResponse.getValue().metadata.toString());
            severe() << "  response: "
                     << redact(commitChunkMigrationResponse.getValue().response.toString());

            fassertFailed(50878);
        }

        return {migrationCommitStatus.code(),
                str::stream() << "Chunk move was not successful due to "
                              << migrationCommitStatus.reason()};
    }

    invariant(collectionVersionAfterRefresh.isSet());

    // Migration succeeded
    log() << "Migration succeeded and updated collection version to "
          << collectionVersionAfterRefresh;

    MONGO_FAIL_POINT_PAUSE_WHILE_SET(hangBeforeLeavingCriticalSection);

    scopedGuard.Dismiss();

    _stats.totalCriticalSectionCommitTimeMillis.addAndFetch(t.millis());

    _cleanup(txn);

    grid.catalogClient(txn)->logChange(txn,
                                       "moveChunk.commit",
                                       getNss().ns(),
                                       BSON("min" << _args.getMinKey() << "max" << _args.getMaxKey()
                                                  << "from"
                                                  << _args.getFromShardId()
                                                  << "to"
                                                  << _args.getToShardId()
                                                  << "counts"
                                                  << _recipientCloneCounts),
                                       ShardingCatalogClient::kMajorityWriteConcern);

    return Status::OK();
}

void MigrationSourceManager::cleanupOnError(OperationContext* txn) {
    if (_state == kDone) {
        return;
    }

    grid.catalogClient(txn)->logChange(txn,
                                       "moveChunk.error",
                                       getNss().ns(),
                                       BSON("min" << _args.getMinKey() << "max" << _args.getMaxKey()
                                                  << "from"
                                                  << _args.getFromShardId()
                                                  << "to"
                                                  << _args.getToShardId()),
                                       ShardingCatalogClient::kMajorityWriteConcern);

    _cleanup(txn);
}

void MigrationSourceManager::_cleanup(OperationContext* txn) {
    invariant(_state != kDone);

    auto cloneDriver = [&]() {
        // Unregister from the collection's sharding state
        ScopedTransaction scopedXact(txn, MODE_IX);
        AutoGetCollection autoColl(txn, getNss(), MODE_IX, MODE_X);

        auto css = CollectionShardingState::get(txn, getNss().ns());

        // The migration source manager is not visible anymore after it is unregistered from the
        // collection
        css->clearMigrationSourceManager(txn);

        // Leave the critical section.
        if (_critSecSignal) {
            _critSecSignal->set();
        }

        return std::move(_cloneDriver);
    }();

    // Decrement the metadata op counter outside of the collection lock in order to hold it for as
    // short as possible.
    if (_state == kCriticalSection || _state == kCloneCompleted) {
        _stats.totalCriticalSectionTimeMillis.addAndFetch(_cloneAndCommitTimer.millis());

        ShardingStateRecovery::endMetadataOp(txn);
    }

    if (cloneDriver) {
        cloneDriver->cancelClone(txn);
=======

    Status migrationCommitStatus = commitChunkMigrationResponse.getStatus();
    if (migrationCommitStatus.isOK()) {
        migrationCommitStatus = commitChunkMigrationResponse.getValue().commandStatus;
        if (migrationCommitStatus.isOK()) {
            migrationCommitStatus = commitChunkMigrationResponse.getValue().writeConcernStatus;
        }
    }

    if (!migrationCommitStatus.isOK()) {
        // Need to get the latest optime in case the refresh request goes to a secondary --
        // otherwise the read won't wait for the write that _configsvrCommitChunkMigration may have
        // done
        log() << "Error occurred while committing the migration. Performing a majority write "
                 "against the config server to obtain its latest optime"
              << causedBy(redact(migrationCommitStatus));

        Status status = Grid::get(opCtx)->catalogClient()->logChange(
            opCtx,
            "moveChunk.validating",
            getNss().ns(),
            BSON("min" << _args.getMinKey() << "max" << _args.getMaxKey() << "from"
                       << _args.getFromShardId()
                       << "to"
                       << _args.getToShardId()),
            ShardingCatalogClient::kMajorityWriteConcern);

        if ((ErrorCodes::isInterruption(status.code()) ||
             ErrorCodes::isShutdownError(status.code()) ||
             status == ErrorCodes::CallbackCanceled) &&
            globalInShutdownDeprecated()) {
            // Since the server is already doing a clean shutdown, this call will just join the
            // previous shutdown call
            shutdown(waitForShutdown());
        }

        // If we failed to get the latest config optime because we stepped down as primary, then it
        // is safe to fail without crashing because the new primary will fetch the latest optime
        // when it recovers the sharding state recovery document, as long as we also clear the
        // metadata for this collection, forcing subsequent callers to do a full refresh. Check if
        // this node can accept writes for this collection as a proxy for it being primary.
        if (!status.isOK()) {
            UninterruptibleLockGuard noInterrupt(opCtx->lockState());
            AutoGetCollection autoColl(opCtx, getNss(), MODE_IX, MODE_X);
            if (!repl::ReplicationCoordinator::get(opCtx)->canAcceptWritesFor(opCtx, getNss())) {
                CollectionShardingRuntime::get(opCtx, getNss())->refreshMetadata(opCtx, nullptr);
                uassertStatusOK(status.withContext(
                    str::stream() << "Unable to verify migration commit for chunk: "
                                  << redact(_args.toString())
                                  << " because the node's replication role changed. Metadata "
                                     "was cleared for: "
                                  << getNss().ns()
                                  << ", so it will get a full refresh when accessed again."));
            }
        }

        fassert(40137,
                status.withContext(
                    str::stream() << "Failed to commit migration for chunk " << _args.toString()
                                  << " due to "
                                  << redact(migrationCommitStatus)
                                  << ". Updating the optime with a write before refreshing the "
                                  << "metadata also failed"));
    }

    // Do a best effort attempt to incrementally refresh the metadata before leaving the critical
    // section. It is okay if the refresh fails because that will cause the metadata to be cleared
    // and subsequent callers will try to do a full refresh.
    const auto refreshStatus = [&] {
        try {
            forceShardFilteringMetadataRefresh(opCtx, getNss(), true);
            return Status::OK();
        } catch (const DBException& ex) {
            return ex.toStatus();
        }
    }();

    if (!refreshStatus.isOK()) {
        UninterruptibleLockGuard noInterrupt(opCtx->lockState());
        AutoGetCollection autoColl(opCtx, getNss(), MODE_IX, MODE_X);

        CollectionShardingRuntime::get(opCtx, getNss())->refreshMetadata(opCtx, nullptr);

        log() << "Failed to refresh metadata after a "
              << (migrationCommitStatus.isOK() ? "failed commit attempt" : "successful commit")
              << ". Metadata was cleared so it will get a full refresh when accessed again."
              << causedBy(redact(refreshStatus));

        // migrationCommitStatus may be OK or an error. The migration is considered a success at
        // this point if the commit succeeded. The metadata refresh either occurred or the metadata
        // was safely cleared.
        return migrationCommitStatus.withContext(
            str::stream() << "Orphaned range not cleaned up. Failed to refresh metadata after"
                             " migration commit due to '"
                          << refreshStatus.toString()
                          << "' after commit failed");
    }

    auto refreshedMetadata = [&] {
        UninterruptibleLockGuard noInterrupt(opCtx->lockState());
        AutoGetCollection autoColl(opCtx, getNss(), MODE_IS);
        return CollectionShardingState::get(opCtx, getNss())->getMetadata(opCtx);
    }();

    if (!refreshedMetadata->isSharded()) {
        return {ErrorCodes::NamespaceNotSharded,
                str::stream() << "Chunk move failed because collection '" << getNss().ns()
                              << "' is no longer sharded. The migration commit error was: "
                              << migrationCommitStatus.toString()};
    }

    if (refreshedMetadata->keyBelongsToMe(_args.getMinKey())) {
        // This condition may only happen if the migration commit has failed for any reason
        if (migrationCommitStatus.isOK()) {
            severe() << "The migration commit succeeded, but the new chunk placement was not "
                        "reflected after metadata refresh, which is an indication of an "
                        "afterOpTime bug.";
            severe() << "The current config server opTime is " << Grid::get(opCtx)->configOpTime();
            severe() << "The commit response came from "
                     << redact(commitChunkMigrationResponse.getValue().hostAndPort->toString())
                     << " and contained:";
            severe() << "  metadata: "
                     << redact(commitChunkMigrationResponse.getValue().metadata.toString());
            severe() << "  response: "
                     << redact(commitChunkMigrationResponse.getValue().response.toString());

            fassertFailed(50878);
        }

        // The chunk modification was not applied, so report the original error
        return migrationCommitStatus.withContext("Chunk move was not successful");
    }

    // Migration succeeded
    log() << "Migration succeeded and updated collection version to "
          << refreshedMetadata->getCollVersion();

    MONGO_FAIL_POINT_PAUSE_WHILE_SET(hangBeforeLeavingCriticalSection);

    scopedGuard.Dismiss();

    _stats.totalCriticalSectionCommitTimeMillis.addAndFetch(t.millis());

    // Exit the critical section and ensure that all the necessary state is fully persisted before
    // scheduling orphan cleanup.
    _cleanup(opCtx);

    Grid::get(opCtx)
        ->catalogClient()
        ->logChange(opCtx,
                    "moveChunk.commit",
                    getNss().ns(),
                    BSON("min" << _args.getMinKey() << "max" << _args.getMaxKey() << "from"
                               << _args.getFromShardId()
                               << "to"
                               << _args.getToShardId()
                               << "counts"
                               << _recipientCloneCounts),
                    ShardingCatalogClient::kMajorityWriteConcern)
        .ignore();

    const ChunkRange range(_args.getMinKey(), _args.getMaxKey());

    auto notification = [&] {
        auto const whenToClean = _args.getWaitForDelete() ? CollectionShardingRuntime::kNow
                                                          : CollectionShardingRuntime::kDelayed;
        UninterruptibleLockGuard noInterrupt(opCtx->lockState());
        AutoGetCollection autoColl(opCtx, getNss(), MODE_IS);
        return CollectionShardingRuntime::get(opCtx, getNss())->cleanUpRange(range, whenToClean);
    }();

    if (!MONGO_FAIL_POINT(doNotRefreshRecipientAfterCommit)) {
        // Best-effort make the recipient refresh its routing table to the new collection version.
        refreshRecipientRoutingTable(opCtx,
                                     getNss(),
                                     _args.getToShardId(),
                                     _recipientHost,
                                     refreshedMetadata->getCollVersion());
    }

    if (_args.getWaitForDelete()) {
        log() << "Waiting for cleanup of " << getNss().ns() << " range "
              << redact(range.toString());
        return notification.waitStatus(opCtx);
    }

    if (notification.ready() && !notification.waitStatus(opCtx).isOK()) {
        warning() << "Failed to initiate cleanup of " << getNss().ns() << " range "
                  << redact(range.toString())
                  << " due to: " << redact(notification.waitStatus(opCtx));
    } else {
        log() << "Leaving cleanup of " << getNss().ns() << " range " << redact(range.toString())
              << " to complete in background";
        notification.abandon();
    }

    return Status::OK();
}

void MigrationSourceManager::cleanupOnError(OperationContext* opCtx) {
    if (_state == kDone) {
        return;
    }

    Grid::get(opCtx)
        ->catalogClient()
        ->logChange(opCtx,
                    "moveChunk.error",
                    getNss().ns(),
                    BSON("min" << _args.getMinKey() << "max" << _args.getMaxKey() << "from"
                               << _args.getFromShardId()
                               << "to"
                               << _args.getToShardId()),
                    ShardingCatalogClient::kMajorityWriteConcern)
        .ignore();

    try {
        _cleanup(opCtx);
    } catch (const ExceptionForCat<ErrorCategory::NotMasterError>& ex) {
        warning() << "Failed to clean up migration: " << redact(_args.toString())
                  << "due to: " << redact(ex);
    }
}

void MigrationSourceManager::_notifyChangeStreamsOnRecipientFirstChunk(
    OperationContext* opCtx, const ScopedCollectionMetadata& metadata) {
    // If this is not the first donation, there is nothing to be done
    if (metadata->getChunkManager()->getVersion(_args.getToShardId()).isSet())
        return;

    const std::string dbgMessage = str::stream()
        << "Migrating chunk from shard " << _args.getFromShardId() << " to shard "
        << _args.getToShardId() << " with no chunks for this collection";

    // The message expected by change streams
    const auto o2Message = BSON("type"
                                << "migrateChunkToNewShard"
                                << "from"
                                << _args.getFromShardId()
                                << "to"
                                << _args.getToShardId());

    auto const serviceContext = opCtx->getClient()->getServiceContext();

    UninterruptibleLockGuard noInterrupt(opCtx->lockState());
    AutoGetCollection autoColl(opCtx, NamespaceString::kRsOplogNamespace, MODE_IX);
    writeConflictRetry(
        opCtx, "migrateChunkToNewShard", NamespaceString::kRsOplogNamespace.ns(), [&] {
            WriteUnitOfWork uow(opCtx);
            serviceContext->getOpObserver()->onInternalOpMessage(
                opCtx, getNss(), _collectionUuid, BSON("msg" << dbgMessage), o2Message);
            uow.commit();
        });
}

void MigrationSourceManager::_cleanup(OperationContext* opCtx) {
    invariant(_state != kDone);

    auto cloneDriver = [&]() {
        // Unregister from the collection's sharding state and exit the migration critical section.
        UninterruptibleLockGuard noInterrupt(opCtx->lockState());
        AutoGetCollection autoColl(opCtx, getNss(), MODE_IX, MODE_X);
        auto* const css = CollectionShardingRuntime::get(opCtx, getNss());

        // In the kCreated state there should be no state to clean up, but we can verify this
        // just to be safe.
        if (_state == kCreated) {
            // Verify that we did not set the MSM on the CSR.
            invariant(!msmForCsr(css));
            // Verify that the clone driver was not initialized.
            invariant(!_cloneDriver);
        } else {
            auto oldMsmOnCsr = std::exchange(msmForCsr(css), nullptr);
            invariant(this == oldMsmOnCsr);
        }
        _critSec.reset();
        return std::move(_cloneDriver);
    }();

    // The cleanup operations below are potentially blocking or acquire other locks, so perform them
    // outside of the collection X lock

    if (cloneDriver) {
        cloneDriver->cancelClone(opCtx);
    }

    if (_state == kCriticalSection || _state == kCloneCompleted) {
        _stats.totalCriticalSectionTimeMillis.addAndFetch(_cloneAndCommitTimer.millis());

        // NOTE: The order of the operations below is important and the comments explain the
        // reasoning behind it

        // Wait for the updates to the cache of the routing table to be fully written to disk before
        // clearing the 'minOpTime recovery' document. This way, we ensure that all nodes from a
        // shard, which donated a chunk will always be at the shard version of the last migration it
        // performed.
        //
        // If the metadata is not persisted before clearing the 'inMigration' flag below, it is
        // possible that the persisted metadata is rolled back after step down, but the write which
        // cleared the 'inMigration' flag is not, a secondary node will report itself at an older
        // shard version.
        CatalogCacheLoader::get(opCtx).waitForCollectionFlush(opCtx, getNss());

        // Clear the 'minOpTime recovery' document so that the next time a node from this shard
        // becomes a primary, it won't have to recover the config server optime.
        ShardingStateRecovery::endMetadataOp(opCtx);
>>>>>>> f378d467
    }

    _state = kDone;
}

BSONObj MigrationSourceManager::getMigrationStatusReport() const {
    return migrationutil::makeMigrationStatusDocument(getNss(),
                                                      _args.getFromShardId(),
                                                      _args.getToShardId(),
                                                      true,
                                                      _args.getMinKey(),
                                                      _args.getMaxKey());
}

}  // namespace mongo<|MERGE_RESOLUTION|>--- conflicted
+++ resolved
@@ -35,15 +35,6 @@
 #include "mongo/db/s/migration_source_manager.h"
 
 #include "mongo/bson/bsonobjbuilder.h"
-<<<<<<< HEAD
-#include "mongo/db/db_raii.h"
-#include "mongo/db/operation_context.h"
-#include "mongo/db/s/collection_metadata.h"
-#include "mongo/db/s/collection_sharding_state.h"
-#include "mongo/db/s/migration_chunk_cloner_source_legacy.h"
-#include "mongo/db/s/migration_util.h"
-#include "mongo/db/s/operation_sharding_state.h"
-=======
 #include "mongo/db/catalog_raii.h"
 #include "mongo/db/concurrency/write_conflict_exception.h"
 #include "mongo/db/logical_clock.h"
@@ -53,21 +44,11 @@
 #include "mongo/db/s/migration_util.h"
 #include "mongo/db/s/shard_filtering_metadata_refresh.h"
 #include "mongo/db/s/shard_metadata_util.h"
->>>>>>> f378d467
 #include "mongo/db/s/sharding_state.h"
 #include "mongo/db/s/sharding_state_recovery.h"
 #include "mongo/db/s/sharding_statistics.h"
 #include "mongo/executor/task_executor.h"
 #include "mongo/executor/task_executor_pool.h"
-<<<<<<< HEAD
-#include "mongo/s/catalog/sharding_catalog_client.h"
-#include "mongo/s/catalog/type_chunk.h"
-#include "mongo/s/client/shard_registry.h"
-#include "mongo/s/grid.h"
-#include "mongo/s/request_types/commit_chunk_migration_request_type.h"
-#include "mongo/s/shard_key_pattern.h"
-#include "mongo/s/stale_exception.h"
-=======
 #include "mongo/s/catalog/type_chunk.h"
 #include "mongo/s/catalog/type_shard_collection.h"
 #include "mongo/s/catalog_cache_loader.h"
@@ -75,7 +56,6 @@
 #include "mongo/s/request_types/commit_chunk_migration_request_type.h"
 #include "mongo/s/request_types/set_shard_version_request.h"
 #include "mongo/s/shard_key_pattern.h"
->>>>>>> f378d467
 #include "mongo/stdx/memory.h"
 #include "mongo/util/elapsed_tracker.h"
 #include "mongo/util/exit.h"
@@ -85,17 +65,12 @@
 
 namespace mongo {
 
-<<<<<<< HEAD
+using namespace shardmetadatautil;
+
 namespace {
 
-=======
-using namespace shardmetadatautil;
-
-namespace {
-
 const auto msmForCsr = CollectionShardingRuntime::declareDecoration<MigrationSourceManager*>();
 
->>>>>>> f378d467
 // Wait at most this much time for the recipient to catch up sufficiently so critical section can be
 // entered
 const Hours kMaxWaitToEnterCriticalSectionTimeout(6);
@@ -104,138 +79,6 @@
 const char kWriteConcernField[] = "writeConcern";
 const WriteConcernOptions kMajorityWriteConcern(WriteConcernOptions::kMajority,
                                                 WriteConcernOptions::SyncMode::UNSET,
-<<<<<<< HEAD
-                                                Seconds(15));
-
-}  // namespace
-
-MONGO_FP_DECLARE(migrationCommitNetworkError);
-MONGO_FP_DECLARE(failMigrationCommit);
-MONGO_FP_DECLARE(hangBeforeLeavingCriticalSection);
-
-MigrationSourceManager::MigrationSourceManager(OperationContext* txn,
-                                               MoveChunkRequest request,
-                                               ConnectionString donorConnStr,
-                                               HostAndPort recipientHost)
-    : _args(std::move(request)),
-      _donorConnStr(std::move(donorConnStr)),
-      _recipientHost(std::move(recipientHost)),
-      _stats(ShardingStatistics::get(txn)) {
-    invariant(!txn->lockState()->isLocked());
-
-    // Disallow moving a chunk to ourselves
-    uassert(ErrorCodes::InvalidOptions,
-            "Destination shard cannot be the same as source",
-            _args.getFromShardId() != _args.getToShardId());
-
-    const auto& oss = OperationShardingState::get(txn);
-    uassert(ErrorCodes::InvalidOptions, "collection version is missing", oss.hasShardVersion());
-
-    // Even though the moveChunk command transmits a value in the operation's shardVersion field,
-    // this value does not actually contain the shard version, but the global collection version.
-    const ChunkVersion expectedCollectionVersion = oss.getShardVersion(getNss());
-
-    log() << "Starting chunk migration " << redact(_args.toString())
-          << " with expected collection version " << expectedCollectionVersion;
-
-    // Now that the collection is locked, snapshot the metadata and fetch the latest versions
-    ShardingState* const shardingState = ShardingState::get(txn);
-
-    ChunkVersion shardVersion;
-
-    Status refreshStatus = shardingState->refreshMetadataNow(txn, getNss(), &shardVersion);
-    if (!refreshStatus.isOK()) {
-        uasserted(refreshStatus.code(),
-                  str::stream() << "cannot start migrate of chunk " << _args.toString()
-                                << " due to "
-                                << refreshStatus.toString());
-    }
-
-    if (shardVersion.majorVersion() == 0) {
-        // If the major version is zero, this means we do not have any chunks locally to migrate in
-        // the first place
-        uasserted(ErrorCodes::IncompatibleShardingMetadata,
-                  str::stream() << "cannot start migrate of chunk " << _args.toString()
-                                << " with zero shard version");
-    }
-
-    // Snapshot the committed metadata from the time the migration starts
-    {
-        ScopedTransaction scopedXact(txn, MODE_IS);
-        AutoGetCollection autoColl(txn, getNss(), MODE_IS);
-
-        _collectionMetadata = CollectionShardingState::get(txn, getNss())->getMetadata();
-        _keyPattern = _collectionMetadata->getKeyPattern();
-    }
-
-    const ChunkVersion collectionVersion = _collectionMetadata->getCollVersion();
-
-    uassert(ErrorCodes::StaleEpoch,
-            str::stream() << "cannot move chunk " << _args.toString()
-                          << " because collection may have been dropped. "
-                          << "current epoch: "
-                          << collectionVersion.epoch()
-                          << ", cmd epoch: "
-                          << expectedCollectionVersion.epoch(),
-            expectedCollectionVersion.epoch() == collectionVersion.epoch());
-
-    // With nonzero shard version, we must have a coll version >= our shard version
-    invariant(collectionVersion >= shardVersion);
-
-    ChunkType chunkToMove;
-    chunkToMove.setMin(_args.getMinKey());
-    chunkToMove.setMax(_args.getMaxKey());
-
-    Status chunkValidateStatus = _collectionMetadata->checkChunkIsValid(chunkToMove);
-    if (!chunkValidateStatus.isOK()) {
-        uasserted(chunkValidateStatus.code(),
-                  str::stream() << "Unable to move chunk with arguments '" << _args.toString()
-                                << "' due to error "
-                                << chunkValidateStatus.reason());
-    }
-}
-
-MigrationSourceManager::~MigrationSourceManager() {
-    invariant(!_cloneDriver);
-    _stats.totalDonorMoveChunkTimeMillis.addAndFetch(_entireOpTimer.millis());
-}
-
-NamespaceString MigrationSourceManager::getNss() const {
-    return _args.getNss();
-}
-
-Status MigrationSourceManager::startClone(OperationContext* txn) {
-    invariant(!txn->lockState()->isLocked());
-    invariant(_state == kCreated);
-    auto scopedGuard = MakeGuard([&] { cleanupOnError(txn); });
-    _stats.countDonorMoveChunkStarted.addAndFetch(1);
-
-    grid.catalogClient(txn)->logChange(txn,
-                                       "moveChunk.start",
-                                       getNss().ns(),
-                                       BSON("min" << _args.getMinKey() << "max" << _args.getMaxKey()
-                                                  << "from"
-                                                  << _args.getFromShardId()
-                                                  << "to"
-                                                  << _args.getToShardId()),
-                                       ShardingCatalogClient::kMajorityWriteConcern);
-
-    _cloneDriver = stdx::make_unique<MigrationChunkClonerSourceLegacy>(
-        _args, _collectionMetadata->getKeyPattern(), _donorConnStr, _recipientHost);
-
-    _cloneAndCommitTimer.reset();
-
-    {
-        // Register for notifications from the replication subsystem
-        ScopedTransaction scopedXact(txn, MODE_IX);
-        AutoGetCollection autoColl(txn, getNss(), MODE_IX, MODE_X);
-
-        auto css = CollectionShardingState::get(txn, getNss().ns());
-        css->setMigrationSourceManager(txn, this);
-    }
-
-    Status startCloneStatus = _cloneDriver->startClone(txn);
-=======
                                                 WriteConcernOptions::kWriteConcernTimeoutMigration);
 
 /**
@@ -419,40 +262,24 @@
     }
 
     Status startCloneStatus = _cloneDriver->startClone(opCtx);
->>>>>>> f378d467
     if (!startCloneStatus.isOK()) {
         return startCloneStatus;
     }
 
-<<<<<<< HEAD
-    _state = kCloning;
-=======
->>>>>>> f378d467
     scopedGuard.Dismiss();
     return Status::OK();
 }
 
-<<<<<<< HEAD
-Status MigrationSourceManager::awaitToCatchUp(OperationContext* txn) {
-    invariant(!txn->lockState()->isLocked());
-    invariant(_state == kCloning);
-    auto scopedGuard = MakeGuard([&] { cleanupOnError(txn); });
-=======
 Status MigrationSourceManager::awaitToCatchUp(OperationContext* opCtx) {
     invariant(!opCtx->lockState()->isLocked());
     invariant(_state == kCloning);
     auto scopedGuard = MakeGuard([&] { cleanupOnError(opCtx); });
->>>>>>> f378d467
     _stats.totalDonorChunkCloneTimeMillis.addAndFetch(_cloneAndCommitTimer.millis());
     _cloneAndCommitTimer.reset();
 
     // Block until the cloner deems it appropriate to enter the critical section.
     Status catchUpStatus = _cloneDriver->awaitUntilCriticalSectionIsAppropriate(
-<<<<<<< HEAD
-        txn, kMaxWaitToEnterCriticalSectionTimeout);
-=======
         opCtx, kMaxWaitToEnterCriticalSectionTimeout);
->>>>>>> f378d467
     if (!catchUpStatus.isOK()) {
         return catchUpStatus;
     }
@@ -462,50 +289,6 @@
     return Status::OK();
 }
 
-<<<<<<< HEAD
-Status MigrationSourceManager::enterCriticalSection(OperationContext* txn) {
-    invariant(!txn->lockState()->isLocked());
-    invariant(_state == kCloneCaughtUp);
-    auto scopedGuard = MakeGuard([&] { cleanupOnError(txn); });
-    _stats.totalDonorChunkCloneTimeMillis.addAndFetch(_cloneAndCommitTimer.millis());
-    _cloneAndCommitTimer.reset();
-
-    // Mark the shard as running critical operation, which requires recovery on crash
-    Status status = ShardingStateRecovery::startMetadataOp(txn);
-    if (!status.isOK()) {
-        return status;
-    }
-
-    {
-        // The critical section must be entered with collection X lock in order to ensure there are
-        // no writes which could have entered and passed the version check just before we entered
-        // the crticial section, but managed to complete after we left it.
-        ScopedTransaction scopedXact(txn, MODE_IX);
-        AutoGetCollection autoColl(txn, getNss(), MODE_IX, MODE_X);
-
-        // Check that the collection has not been dropped or recreated since the migration began.
-        auto css = CollectionShardingState::get(txn, getNss().ns());
-        auto metadata = css->getMetadata();
-        if (!metadata ||
-            (metadata->getCollVersion().epoch() != _collectionMetadata->getCollVersion().epoch())) {
-            return {ErrorCodes::IncompatibleShardingMetadata,
-                    str::stream()
-                        << "The collection was dropped or recreated since the migration began. "
-                        << "Expected collection epoch: "
-                        << _collectionMetadata->getCollVersion().epoch().toString()
-                        << ", but found: "
-                        << (metadata ? metadata->getCollVersion().epoch().toString()
-                                     : "unsharded collection.")};
-        }
-
-        // IMPORTANT: After this line, the critical section is in place and needs to be signaled
-        _critSecSignal = std::make_shared<Notification<void>>();
-    }
-
-    log() << "Migration successfully entered critical section";
-
-    _state = kCriticalSection;
-=======
 Status MigrationSourceManager::enterCriticalSection(OperationContext* opCtx) {
     invariant(!opCtx->lockState()->isLocked());
     invariant(_state == kCloneCaughtUp);
@@ -562,80 +345,10 @@
 
     log() << "Migration successfully entered critical section";
 
->>>>>>> f378d467
     scopedGuard.Dismiss();
     return Status::OK();
 }
 
-<<<<<<< HEAD
-Status MigrationSourceManager::commitChunkOnRecipient(OperationContext* txn) {
-    invariant(!txn->lockState()->isLocked());
-    invariant(_state == kCriticalSection);
-    auto scopedGuard = MakeGuard([&] { cleanupOnError(txn); });
-
-    // Tell the recipient shard to fetch the latest changes.
-    auto commitCloneStatus = _cloneDriver->commitClone(txn);
-
-    if (MONGO_FAIL_POINT(failMigrationCommit) && commitCloneStatus.isOK()) {
-        commitCloneStatus = {ErrorCodes::InternalError,
-                             "Failing _recvChunkCommit due to failpoint."};
-    }
-    if (!commitCloneStatus.isOK()) {
-        return commitCloneStatus.getStatus();
-    }
-
-    _recipientCloneCounts = commitCloneStatus.getValue()["counts"].Obj().getOwned();
-
-    _state = kCloneCompleted;
-    scopedGuard.Dismiss();
-    return Status::OK();
-}
-
-Status MigrationSourceManager::commitChunkMetadataOnConfig(OperationContext* txn) {
-    invariant(!txn->lockState()->isLocked());
-    invariant(_state == kCloneCompleted);
-    auto scopedGuard = MakeGuard([&] { cleanupOnError(txn); });
-
-    ChunkType migratedChunkType;
-    migratedChunkType.setMin(_args.getMinKey());
-    migratedChunkType.setMax(_args.getMaxKey());
-
-    // If we have chunks left on the FROM shard, bump the version of one of them as well. This will
-    // change the local collection major version, which indicates to other processes that the chunk
-    // metadata has changed and they should refresh.
-    boost::optional<ChunkType> controlChunkType = boost::none;
-    if (_collectionMetadata->getNumChunks() > 1) {
-        ChunkType differentChunk;
-        invariant(_collectionMetadata->getDifferentChunk(_args.getMinKey(), &differentChunk));
-        invariant(differentChunk.getMin().woCompare(_args.getMinKey()) != 0);
-        controlChunkType = std::move(differentChunk);
-    } else {
-        log() << "Moving last chunk for the collection out";
-    }
-
-    BSONObjBuilder builder;
-    CommitChunkMigrationRequest::appendAsCommand(&builder,
-                                                 getNss(),
-                                                 _args.getFromShardId(),
-                                                 _args.getToShardId(),
-                                                 migratedChunkType,
-                                                 controlChunkType,
-                                                 _collectionMetadata->getCollVersion(),
-                                                 _args.getTakeDistLock());
-
-    builder.append(kWriteConcernField, kMajorityWriteConcern.toBSON());
-
-    Timer t;
-
-    auto commitChunkMigrationResponse =
-        grid.shardRegistry()->getConfigShard()->runCommandWithFixedRetryAttempts(
-            txn,
-            ReadPreferenceSetting{ReadPreference::PrimaryOnly},
-            "admin",
-            builder.obj(),
-            Shard::RetryPolicy::kIdempotent);
-
-=======
 Status MigrationSourceManager::commitChunkOnRecipient(OperationContext* opCtx) {
     invariant(!opCtx->lockState()->isLocked());
     invariant(_state == kCriticalSection);
@@ -720,212 +433,10 @@
             builder.obj(),
             Shard::RetryPolicy::kIdempotent);
 
->>>>>>> f378d467
     if (MONGO_FAIL_POINT(migrationCommitNetworkError)) {
         commitChunkMigrationResponse = Status(
             ErrorCodes::InternalError, "Failpoint 'migrationCommitNetworkError' generated error");
     }
-<<<<<<< HEAD
-
-    Status migrationCommitStatus = commitChunkMigrationResponse.getStatus();
-    if (migrationCommitStatus.isOK()) {
-        migrationCommitStatus = commitChunkMigrationResponse.getValue().commandStatus;
-        if (migrationCommitStatus.isOK()) {
-            migrationCommitStatus = commitChunkMigrationResponse.getValue().writeConcernStatus;
-        }
-    }
-
-    if (!migrationCommitStatus.isOK()) {
-        // Need to get the latest optime in case the refresh request goes to a secondary --
-        // otherwise the read won't wait for the write that _configsvrCommitChunkMigration may have
-        // done
-        log() << "Error occurred while committing the migration. Performing a majority write "
-                 "against the config server to obtain its latest optime"
-              << causedBy(redact(migrationCommitStatus));
-
-        Status status = grid.catalogClient(txn)->logChange(
-            txn,
-            "moveChunk.validating",
-            getNss().ns(),
-            BSON("min" << _args.getMinKey() << "max" << _args.getMaxKey() << "from"
-                       << _args.getFromShardId()
-                       << "to"
-                       << _args.getToShardId()),
-            ShardingCatalogClient::kMajorityWriteConcern);
-
-        if ((ErrorCodes::isInterruption(status.code()) ||
-             ErrorCodes::isShutdownError(status.code()) ||
-             status == ErrorCodes::CallbackCanceled) &&
-            inShutdown()) {
-            // Since the server is already doing a clean shutdown, this call will just join the
-            // previous shutdown call
-            shutdown(waitForShutdown());
-        }
-
-        fassertStatusOK(
-            40137,
-            {status.code(),
-             str::stream() << "Failed to commit migration for chunk " << _args.toString()
-                           << " due to "
-                           << redact(migrationCommitStatus)
-                           << ". Updating the optime with a write before refreshing the "
-                           << "metadata also failed with "
-                           << redact(status)});
-    }
-
-    // Because the CatalogCache's WithRefresh methods (on which forceShardFilteringMetadataRefresh
-    // depends) are not causally consistent, we need to perform up to two refresh rounds if refresh
-    // returns that the shard still owns the chunk
-    ChunkVersion collectionVersionAfterRefresh;
-
-    for (int retriesLeft = 1;; --retriesLeft) {
-        ChunkVersion unusedShardVersion;
-        Status refreshStatus =
-            ShardingState::get(txn)->refreshMetadataNow(txn, getNss(), &unusedShardVersion);
-
-        // If the refresh fails, there is no way to confirm whether the migration commit actually
-        // went through or not. Because of that, the collection's metadata is reset to UNSHARDED so
-        // that subsequent versioned requests will get StaleShardVersion and will retry the refresh.
-        if (!refreshStatus.isOK()) {
-            ScopedTransaction scopedXact(txn, MODE_IX);
-            AutoGetCollection autoColl(txn, getNss(), MODE_IX, MODE_X);
-
-            CollectionShardingState::get(txn, getNss())->refreshMetadata(txn, nullptr);
-
-            log()
-                << "Failed to refresh metadata after a failed commit attempt. Metadata was cleared "
-                   "so it will get a full refresh when accessed again"
-                << causedBy(redact(refreshStatus));
-
-            return {migrationCommitStatus.code(),
-                    str::stream() << "Failed to refresh metadata after migration commit due to "
-                                  << refreshStatus.toString()};
-        }
-
-        auto refreshedMetadata = [&] {
-            ScopedTransaction scopedXact(txn, MODE_IS);
-            AutoGetCollection autoColl(txn, getNss(), MODE_IS);
-            return CollectionShardingState::get(txn, getNss())->getMetadata();
-        }();
-
-        if (!refreshedMetadata) {
-            return {ErrorCodes::NamespaceNotSharded,
-                    str::stream() << "Chunk move failed because collection '" << getNss().ns()
-                                  << "' is no longer sharded. The migration commit error was: "
-                                  << migrationCommitStatus.toString()};
-        }
-
-        // If after a successful refresh the metadata indicates that the node still owns the chunk,
-        // we must do one more refresh in order to ensure that the previous refresh round didn't
-        // join an already active catalog cache refresh and missed its own commit
-        if (!refreshedMetadata->keyBelongsToMe(_args.getMinKey())) {
-            collectionVersionAfterRefresh = refreshedMetadata->getCollVersion();
-            break;
-        }
-
-        if (retriesLeft)
-            continue;
-
-        // This condition may only happen if the migration commit has failed for any reason
-        if (migrationCommitStatus.isOK()) {
-            severe() << "The migration commit succeeded, but the new chunk placement was not "
-                        "reflected after metadata refresh, which is an indication of an "
-                        "afterOpTime bug.";
-            severe() << "The current config server opTime is " << grid.configOpTime();
-            severe() << "The commit response contained:";
-            severe() << "  metadata: "
-                     << redact(commitChunkMigrationResponse.getValue().metadata.toString());
-            severe() << "  response: "
-                     << redact(commitChunkMigrationResponse.getValue().response.toString());
-
-            fassertFailed(50878);
-        }
-
-        return {migrationCommitStatus.code(),
-                str::stream() << "Chunk move was not successful due to "
-                              << migrationCommitStatus.reason()};
-    }
-
-    invariant(collectionVersionAfterRefresh.isSet());
-
-    // Migration succeeded
-    log() << "Migration succeeded and updated collection version to "
-          << collectionVersionAfterRefresh;
-
-    MONGO_FAIL_POINT_PAUSE_WHILE_SET(hangBeforeLeavingCriticalSection);
-
-    scopedGuard.Dismiss();
-
-    _stats.totalCriticalSectionCommitTimeMillis.addAndFetch(t.millis());
-
-    _cleanup(txn);
-
-    grid.catalogClient(txn)->logChange(txn,
-                                       "moveChunk.commit",
-                                       getNss().ns(),
-                                       BSON("min" << _args.getMinKey() << "max" << _args.getMaxKey()
-                                                  << "from"
-                                                  << _args.getFromShardId()
-                                                  << "to"
-                                                  << _args.getToShardId()
-                                                  << "counts"
-                                                  << _recipientCloneCounts),
-                                       ShardingCatalogClient::kMajorityWriteConcern);
-
-    return Status::OK();
-}
-
-void MigrationSourceManager::cleanupOnError(OperationContext* txn) {
-    if (_state == kDone) {
-        return;
-    }
-
-    grid.catalogClient(txn)->logChange(txn,
-                                       "moveChunk.error",
-                                       getNss().ns(),
-                                       BSON("min" << _args.getMinKey() << "max" << _args.getMaxKey()
-                                                  << "from"
-                                                  << _args.getFromShardId()
-                                                  << "to"
-                                                  << _args.getToShardId()),
-                                       ShardingCatalogClient::kMajorityWriteConcern);
-
-    _cleanup(txn);
-}
-
-void MigrationSourceManager::_cleanup(OperationContext* txn) {
-    invariant(_state != kDone);
-
-    auto cloneDriver = [&]() {
-        // Unregister from the collection's sharding state
-        ScopedTransaction scopedXact(txn, MODE_IX);
-        AutoGetCollection autoColl(txn, getNss(), MODE_IX, MODE_X);
-
-        auto css = CollectionShardingState::get(txn, getNss().ns());
-
-        // The migration source manager is not visible anymore after it is unregistered from the
-        // collection
-        css->clearMigrationSourceManager(txn);
-
-        // Leave the critical section.
-        if (_critSecSignal) {
-            _critSecSignal->set();
-        }
-
-        return std::move(_cloneDriver);
-    }();
-
-    // Decrement the metadata op counter outside of the collection lock in order to hold it for as
-    // short as possible.
-    if (_state == kCriticalSection || _state == kCloneCompleted) {
-        _stats.totalCriticalSectionTimeMillis.addAndFetch(_cloneAndCommitTimer.millis());
-
-        ShardingStateRecovery::endMetadataOp(txn);
-    }
-
-    if (cloneDriver) {
-        cloneDriver->cancelClone(txn);
-=======
 
     Status migrationCommitStatus = commitChunkMigrationResponse.getStatus();
     if (migrationCommitStatus.isOK()) {
@@ -1232,7 +743,6 @@
         // Clear the 'minOpTime recovery' document so that the next time a node from this shard
         // becomes a primary, it won't have to recover the config server optime.
         ShardingStateRecovery::endMetadataOp(opCtx);
->>>>>>> f378d467
     }
 
     _state = kDone;
