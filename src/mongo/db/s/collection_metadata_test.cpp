--- conflicted
+++ resolved
@@ -31,10 +31,7 @@
 #include "mongo/platform/basic.h"
 
 #include "mongo/base/status.h"
-<<<<<<< HEAD
-=======
 #include "mongo/db/range_arithmetic.h"
->>>>>>> f378d467
 #include "mongo/db/s/collection_metadata.h"
 #include "mongo/s/catalog/type_chunk.h"
 #include "mongo/s/chunk_version.h"
@@ -46,133 +43,6 @@
 
 using unittest::assertGet;
 
-<<<<<<< HEAD
-class NoChunkFixture : public unittest::Test {
-protected:
-    std::unique_ptr<CollectionMetadata> makeCollectionMetadata() const {
-        const OID epoch = OID::gen();
-
-        return stdx::make_unique<CollectionMetadata>(
-            BSON("a" << 1),
-            ChunkVersion(1, 0, epoch),
-            ChunkVersion(0, 0, epoch),
-            SimpleBSONObjComparator::kInstance.makeBSONObjIndexedMap<CachedChunkInfo>());
-    }
-};
-
-TEST_F(NoChunkFixture, BasicBelongsToMe) {
-    ASSERT_FALSE(makeCollectionMetadata()->keyBelongsToMe(BSON("a" << MINKEY)));
-    ASSERT_FALSE(makeCollectionMetadata()->keyBelongsToMe(BSON("a" << 10)));
-}
-
-TEST_F(NoChunkFixture, CompoundKeyBelongsToMe) {
-    ASSERT_FALSE(makeCollectionMetadata()->keyBelongsToMe(BSON("a" << 1 << "b" << 2)));
-}
-
-TEST_F(NoChunkFixture, IsKeyValid) {
-    ASSERT_TRUE(makeCollectionMetadata()->isValidKey(BSON("a"
-                                                          << "abcde")));
-    ASSERT_TRUE(makeCollectionMetadata()->isValidKey(BSON("a" << 3)));
-    ASSERT_FALSE(makeCollectionMetadata()->isValidKey(BSON("a"
-                                                           << "abcde"
-                                                           << "b"
-                                                           << 1)));
-    ASSERT_FALSE(makeCollectionMetadata()->isValidKey(BSON("c"
-                                                           << "abcde")));
-}
-
-TEST_F(NoChunkFixture, getNextFromEmpty) {
-    ChunkType nextChunk;
-    ASSERT(
-        !makeCollectionMetadata()->getNextChunk(makeCollectionMetadata()->getMinKey(), &nextChunk));
-}
-
-TEST_F(NoChunkFixture, getDifferentFromEmpty) {
-    ChunkType differentChunk;
-    ASSERT(!makeCollectionMetadata()->getDifferentChunk(makeCollectionMetadata()->getMinKey(),
-                                                        &differentChunk));
-}
-
-TEST_F(NoChunkFixture, NoPendingChunks) {
-    ASSERT(!makeCollectionMetadata()->keyIsPending(BSON("a" << 15)));
-    ASSERT(!makeCollectionMetadata()->keyIsPending(BSON("a" << 25)));
-}
-
-TEST_F(NoChunkFixture, FirstPendingChunk) {
-    ChunkType chunk;
-    chunk.setMin(BSON("a" << 10));
-    chunk.setMax(BSON("a" << 20));
-
-    auto cloned(makeCollectionMetadata()->clonePlusPending(chunk));
-    ASSERT(cloned->keyIsPending(BSON("a" << 15)));
-    ASSERT(!cloned->keyIsPending(BSON("a" << 25)));
-    ASSERT(cloned->keyIsPending(BSON("a" << 10)));
-    ASSERT(!cloned->keyIsPending(BSON("a" << 20)));
-}
-
-TEST_F(NoChunkFixture, EmptyMultiPendingChunk) {
-    ChunkType chunk;
-    chunk.setMin(BSON("a" << 10));
-    chunk.setMax(BSON("a" << 20));
-
-    auto cloned(makeCollectionMetadata()->clonePlusPending(chunk));
-
-    chunk.setMin(BSON("a" << 40));
-    chunk.setMax(BSON("a" << 50));
-
-    cloned = cloned->clonePlusPending(chunk);
-    ASSERT(cloned->keyIsPending(BSON("a" << 15)));
-    ASSERT(!cloned->keyIsPending(BSON("a" << 25)));
-    ASSERT(cloned->keyIsPending(BSON("a" << 45)));
-    ASSERT(!cloned->keyIsPending(BSON("a" << 55)));
-}
-
-TEST_F(NoChunkFixture, MinusPendingChunk) {
-    ChunkType chunk;
-    chunk.setMin(BSON("a" << 10));
-    chunk.setMax(BSON("a" << 20));
-
-    auto cloned(makeCollectionMetadata()->clonePlusPending(chunk));
-
-    cloned = cloned->cloneMinusPending(chunk);
-    ASSERT(!cloned->keyIsPending(BSON("a" << 15)));
-    ASSERT(!cloned->keyIsPending(BSON("a" << 25)));
-}
-
-TEST_F(NoChunkFixture, OverlappingPendingChunk) {
-    ChunkType chunk;
-    chunk.setMin(BSON("a" << 10));
-    chunk.setMax(BSON("a" << 30));
-
-    auto cloned(makeCollectionMetadata()->clonePlusPending(chunk));
-
-    chunk.setMin(BSON("a" << 20));
-    chunk.setMax(BSON("a" << 40));
-
-    cloned = cloned->clonePlusPending(chunk);
-    ASSERT(!cloned->keyIsPending(BSON("a" << 15)));
-    ASSERT(cloned->keyIsPending(BSON("a" << 25)));
-    ASSERT(cloned->keyIsPending(BSON("a" << 35)));
-    ASSERT(!cloned->keyIsPending(BSON("a" << 45)));
-}
-
-TEST_F(NoChunkFixture, OverlappingPendingChunks) {
-    ChunkType chunk;
-    chunk.setMin(BSON("a" << 10));
-    chunk.setMax(BSON("a" << 30));
-
-    auto cloned(makeCollectionMetadata()->clonePlusPending(chunk));
-
-    chunk.setMin(BSON("a" << 30));
-    chunk.setMax(BSON("a" << 50));
-
-    cloned = cloned->clonePlusPending(chunk);
-
-    chunk.setMin(BSON("a" << 20));
-    chunk.setMax(BSON("a" << 40));
-
-    cloned = cloned->clonePlusPending(chunk);
-=======
 std::unique_ptr<CollectionMetadata> makeCollectionMetadataImpl(
     const KeyPattern& shardKeyPattern,
     const std::vector<std::pair<BSONObj, BSONObj>>& thisShardsChunks,
@@ -232,25 +102,10 @@
     ASSERT(!makeCollectionMetadata()->keyBelongsToMe(BSON("a" << MINKEY)));
     ASSERT(!makeCollectionMetadata()->keyBelongsToMe(BSON("a" << 10)));
     ASSERT(!makeCollectionMetadata()->keyBelongsToMe(BSON("a" << MINKEY)));
->>>>>>> f378d467
 
     ASSERT(!makeCollectionMetadata()->keyBelongsToMe(BSONObj()));
 }
 
-<<<<<<< HEAD
-TEST_F(NoChunkFixture, OrphanedDataRangeBegin) {
-    auto metadata(makeCollectionMetadata());
-
-    KeyRange keyRange;
-    BSONObj lookupKey = metadata->getMinKey();
-    ASSERT(metadata->getNextOrphanRange(lookupKey, &keyRange));
-
-    ASSERT(keyRange.minKey.woCompare(metadata->getMinKey()) == 0);
-    ASSERT(keyRange.maxKey.woCompare(metadata->getMaxKey()) == 0);
-
-    // Make sure we don't have any more ranges
-    ASSERT(!metadata->getNextOrphanRange(keyRange.maxKey, &keyRange));
-=======
 TEST_F(NoChunkFixture, IsValidKey) {
     ASSERT(makeCollectionMetadata()->isValidKey(BSON("a"
                                                      << "abcde")));
@@ -293,7 +148,6 @@
 
     // Make sure we don't have any more ranges
     ASSERT(!metadata->getNextOrphanRange(pending, keyRange->getMax()));
->>>>>>> f378d467
 }
 
 TEST_F(NoChunkFixture, OrphanedDataRangeMiddle) {
@@ -301,16 +155,6 @@
 
     ConstructedRangeMap pending;
     BSONObj lookupKey = BSON("a" << 20);
-<<<<<<< HEAD
-    ASSERT(metadata->getNextOrphanRange(lookupKey, &keyRange));
-
-    ASSERT(keyRange.minKey.woCompare(metadata->getMinKey()) == 0);
-    ASSERT(keyRange.maxKey.woCompare(metadata->getMaxKey()) == 0);
-    ASSERT(keyRange.keyPattern.woCompare(metadata->getKeyPattern()) == 0);
-
-    // Make sure we don't have any more ranges
-    ASSERT(!metadata->getNextOrphanRange(keyRange.maxKey, &keyRange));
-=======
     auto keyRange = metadata->getNextOrphanRange(pending, lookupKey);
     ASSERT(keyRange);
 
@@ -319,40 +163,13 @@
 
     // Make sure we don't have any more ranges
     ASSERT(!metadata->getNextOrphanRange(pending, keyRange->getMax()));
->>>>>>> f378d467
 }
 
 TEST_F(NoChunkFixture, OrphanedDataRangeEnd) {
     auto metadata(makeCollectionMetadata());
 
-<<<<<<< HEAD
-    KeyRange keyRange;
-    ASSERT(!metadata->getNextOrphanRange(metadata->getMaxKey(), &keyRange));
-}
-
-TEST_F(NoChunkFixture, PendingOrphanedDataRanges) {
-    ChunkType chunk;
-    chunk.setMin(BSON("a" << 10));
-    chunk.setMax(BSON("a" << 20));
-
-    auto cloned(makeCollectionMetadata()->clonePlusPending(chunk));
-
-    KeyRange keyRange;
-    ASSERT(cloned->getNextOrphanRange(cloned->getMinKey(), &keyRange));
-    ASSERT(keyRange.minKey.woCompare(cloned->getMinKey()) == 0);
-    ASSERT(keyRange.maxKey.woCompare(BSON("a" << 10)) == 0);
-    ASSERT(keyRange.keyPattern.woCompare(cloned->getKeyPattern()) == 0);
-
-    ASSERT(cloned->getNextOrphanRange(keyRange.maxKey, &keyRange));
-    ASSERT(keyRange.minKey.woCompare(BSON("a" << 20)) == 0);
-    ASSERT(keyRange.maxKey.woCompare(cloned->getMaxKey()) == 0);
-    ASSERT(keyRange.keyPattern.woCompare(cloned->getKeyPattern()) == 0);
-
-    ASSERT(!cloned->getNextOrphanRange(keyRange.maxKey, &keyRange));
-=======
     ConstructedRangeMap pending;
     ASSERT(!metadata->getNextOrphanRange(pending, metadata->getMaxKey()));
->>>>>>> f378d467
 }
 
 /**
@@ -362,39 +179,6 @@
 class SingleChunkFixture : public unittest::Test {
 protected:
     std::unique_ptr<CollectionMetadata> makeCollectionMetadata() const {
-<<<<<<< HEAD
-        const OID epoch = OID::gen();
-
-        auto shardChunksMap =
-            SimpleBSONObjComparator::kInstance.makeBSONObjIndexedMap<CachedChunkInfo>();
-        shardChunksMap.emplace(BSON("a" << 10),
-                               CachedChunkInfo(BSON("a" << 20), ChunkVersion(1, 0, epoch)));
-
-        return stdx::make_unique<CollectionMetadata>(BSON("a" << 1),
-                                                     ChunkVersion(1, 0, epoch),
-                                                     ChunkVersion(1, 0, epoch),
-                                                     std::move(shardChunksMap));
-    }
-};
-
-TEST_F(SingleChunkFixture, BasicBelongsToMe) {
-    ASSERT(makeCollectionMetadata()->keyBelongsToMe(BSON("a" << 10)));
-    ASSERT(makeCollectionMetadata()->keyBelongsToMe(BSON("a" << 15)));
-    ASSERT(makeCollectionMetadata()->keyBelongsToMe(BSON("a" << 19)));
-}
-
-TEST_F(SingleChunkFixture, DoesntBelongsToMe) {
-    ASSERT_FALSE(makeCollectionMetadata()->keyBelongsToMe(BSON("a" << 0)));
-    ASSERT_FALSE(makeCollectionMetadata()->keyBelongsToMe(BSON("a" << 9)));
-    ASSERT_FALSE(makeCollectionMetadata()->keyBelongsToMe(BSON("a" << 20)));
-    ASSERT_FALSE(makeCollectionMetadata()->keyBelongsToMe(BSON("a" << 1234)));
-    ASSERT_FALSE(makeCollectionMetadata()->keyBelongsToMe(BSON("a" << MINKEY)));
-    ASSERT_FALSE(makeCollectionMetadata()->keyBelongsToMe(BSON("a" << MAXKEY)));
-}
-
-TEST_F(SingleChunkFixture, CompoudKeyBelongsToMe) {
-    ASSERT(makeCollectionMetadata()->keyBelongsToMe(BSON("a" << 15 << "a" << 14)));
-=======
         return makeCollectionMetadataImpl(
             KeyPattern(BSON("a" << 1)), {std::make_pair(BSON("a" << 10), BSON("a" << 20))}, false);
     }
@@ -413,7 +197,6 @@
     ASSERT(!makeCollectionMetadata()->keyBelongsToMe(BSON("a" << MAXKEY)));
 
     ASSERT(!makeCollectionMetadata()->keyBelongsToMe(BSONObj()));
->>>>>>> f378d467
 }
 
 TEST_F(SingleChunkFixture, GetNextChunk) {
@@ -428,42 +211,6 @@
     ChunkType nextChunk;
     ASSERT(
         !makeCollectionMetadata()->getNextChunk(makeCollectionMetadata()->getMaxKey(), &nextChunk));
-<<<<<<< HEAD
-}
-
-TEST_F(SingleChunkFixture, getDifferentFromOneIsFalse) {
-    ChunkType differentChunk;
-    ASSERT(!makeCollectionMetadata()->getDifferentChunk(BSON("a" << 10), &differentChunk));
-}
-
-TEST_F(SingleChunkFixture, PlusPendingChunk) {
-    ChunkType chunk;
-    chunk.setMin(BSON("a" << 20));
-    chunk.setMax(BSON("a" << 30));
-
-    auto cloned(makeCollectionMetadata()->clonePlusPending(chunk));
-
-    ASSERT(cloned->keyBelongsToMe(BSON("a" << 15)));
-    ASSERT(!cloned->keyBelongsToMe(BSON("a" << 25)));
-    ASSERT(!cloned->keyIsPending(BSON("a" << 15)));
-    ASSERT(cloned->keyIsPending(BSON("a" << 25)));
-}
-
-TEST_F(SingleChunkFixture, ChunkOrphanedDataRanges) {
-    KeyRange keyRange;
-    ASSERT(makeCollectionMetadata()->getNextOrphanRange(makeCollectionMetadata()->getMinKey(),
-                                                        &keyRange));
-    ASSERT(keyRange.minKey.woCompare(makeCollectionMetadata()->getMinKey()) == 0);
-    ASSERT(keyRange.maxKey.woCompare(BSON("a" << 10)) == 0);
-    ASSERT(keyRange.keyPattern.woCompare(makeCollectionMetadata()->getKeyPattern()) == 0);
-
-    ASSERT(makeCollectionMetadata()->getNextOrphanRange(keyRange.maxKey, &keyRange));
-    ASSERT(keyRange.minKey.woCompare(BSON("a" << 20)) == 0);
-    ASSERT(keyRange.maxKey.woCompare(makeCollectionMetadata()->getMaxKey()) == 0);
-    ASSERT(keyRange.keyPattern.woCompare(makeCollectionMetadata()->getKeyPattern()) == 0);
-
-    ASSERT(!makeCollectionMetadata()->getNextOrphanRange(keyRange.maxKey, &keyRange));
-=======
 }
 
 TEST_F(SingleChunkFixture, GetDifferentChunkShouldFindNothing) {
@@ -499,7 +246,6 @@
     ASSERT(keyRange->getMax().woCompare(makeCollectionMetadata()->getMaxKey()) == 0);
 
     ASSERT(!makeCollectionMetadata()->getNextOrphanRange(pending, keyRange->getMax()));
->>>>>>> f378d467
 }
 
 /**
@@ -509,26 +255,11 @@
 class SingleChunkMinMaxCompoundKeyFixture : public unittest::Test {
 protected:
     std::unique_ptr<CollectionMetadata> makeCollectionMetadata() const {
-<<<<<<< HEAD
-        const OID epoch = OID::gen();
-
-        auto shardChunksMap =
-            SimpleBSONObjComparator::kInstance.makeBSONObjIndexedMap<CachedChunkInfo>();
-        shardChunksMap.emplace(
-            BSON("a" << MINKEY << "b" << MINKEY),
-            CachedChunkInfo(BSON("a" << MAXKEY << "b" << MAXKEY), ChunkVersion(1, 0, epoch)));
-
-        return stdx::make_unique<CollectionMetadata>(BSON("a" << 1 << "b" << 1),
-                                                     ChunkVersion(1, 0, epoch),
-                                                     ChunkVersion(1, 0, epoch),
-                                                     std::move(shardChunksMap));
-=======
         const KeyPattern shardKeyPattern(BSON("a" << 1 << "b" << 1));
         return makeCollectionMetadataImpl(
             shardKeyPattern,
             {std::make_pair(shardKeyPattern.globalMin(), shardKeyPattern.globalMax())},
             false);
->>>>>>> f378d467
     }
 };
 
@@ -537,17 +268,9 @@
     ASSERT(makeCollectionMetadata()->keyBelongsToMe(BSON("a" << MINKEY << "b" << 10)));
     ASSERT(makeCollectionMetadata()->keyBelongsToMe(BSON("a" << 10 << "b" << 20)));
 
-<<<<<<< HEAD
-TEST_F(SingleChunkMinMaxCompoundKeyFixture, CompoudKeyBelongsToMe) {
-    ASSERT(makeCollectionMetadata()->keyBelongsToMe(BSON("a" << MINKEY << "b" << MINKEY)));
-    ASSERT_FALSE(makeCollectionMetadata()->keyBelongsToMe(BSON("a" << MAXKEY << "b" << MAXKEY)));
-    ASSERT(makeCollectionMetadata()->keyBelongsToMe(BSON("a" << MINKEY << "b" << 10)));
-    ASSERT(makeCollectionMetadata()->keyBelongsToMe(BSON("a" << 10 << "b" << 20)));
-=======
     ASSERT(!makeCollectionMetadata()->keyBelongsToMe(BSON("a" << MAXKEY << "b" << MAXKEY)));
 
     ASSERT(!makeCollectionMetadata()->keyBelongsToMe(BSONObj()));
->>>>>>> f378d467
 }
 
 /**
@@ -557,61 +280,15 @@
 class TwoChunksWithGapCompoundKeyFixture : public unittest::Test {
 protected:
     std::unique_ptr<CollectionMetadata> makeCollectionMetadata() const {
-<<<<<<< HEAD
-        const OID epoch = OID::gen();
-
-        auto shardChunksMap =
-            SimpleBSONObjComparator::kInstance.makeBSONObjIndexedMap<CachedChunkInfo>();
-        shardChunksMap.emplace(
-            BSON("a" << 10 << "b" << 0),
-            CachedChunkInfo(BSON("a" << 20 << "b" << 0), ChunkVersion(1, 0, epoch)));
-        shardChunksMap.emplace(
-            BSON("a" << 30 << "b" << 0),
-            CachedChunkInfo(BSON("a" << 40 << "b" << 0), ChunkVersion(1, 1, epoch)));
-
-        return stdx::make_unique<CollectionMetadata>(BSON("a" << 1 << "b" << 1),
-                                                     ChunkVersion(1, 1, epoch),
-                                                     ChunkVersion(1, 1, epoch),
-                                                     std::move(shardChunksMap));
-=======
         return makeCollectionMetadataImpl(
             KeyPattern(BSON("a" << 1 << "b" << 1)),
             {std::make_pair(BSON("a" << 10 << "b" << 0), BSON("a" << 20 << "b" << 0)),
              std::make_pair(BSON("a" << 30 << "b" << 0), BSON("a" << 40 << "b" << 0))},
             false);
->>>>>>> f378d467
     }
 };
 
 TEST_F(TwoChunksWithGapCompoundKeyFixture, ChunkGapOrphanedDataRanges) {
-<<<<<<< HEAD
-    KeyRange keyRange;
-    ASSERT(makeCollectionMetadata()->getNextOrphanRange(makeCollectionMetadata()->getMinKey(),
-                                                        &keyRange));
-    ASSERT(keyRange.minKey.woCompare(makeCollectionMetadata()->getMinKey()) == 0);
-    ASSERT(keyRange.maxKey.woCompare(BSON("a" << 10 << "b" << 0)) == 0);
-    ASSERT(keyRange.keyPattern.woCompare(makeCollectionMetadata()->getKeyPattern()) == 0);
-
-    ASSERT(makeCollectionMetadata()->getNextOrphanRange(keyRange.maxKey, &keyRange));
-    ASSERT(keyRange.minKey.woCompare(BSON("a" << 20 << "b" << 0)) == 0);
-    ASSERT(keyRange.maxKey.woCompare(BSON("a" << 30 << "b" << 0)) == 0);
-    ASSERT(keyRange.keyPattern.woCompare(makeCollectionMetadata()->getKeyPattern()) == 0);
-
-    ASSERT(makeCollectionMetadata()->getNextOrphanRange(keyRange.maxKey, &keyRange));
-    ASSERT(keyRange.minKey.woCompare(BSON("a" << 40 << "b" << 0)) == 0);
-    ASSERT(keyRange.maxKey.woCompare(makeCollectionMetadata()->getMaxKey()) == 0);
-    ASSERT(keyRange.keyPattern.woCompare(makeCollectionMetadata()->getKeyPattern()) == 0);
-
-    ASSERT(!makeCollectionMetadata()->getNextOrphanRange(keyRange.maxKey, &keyRange));
-}
-
-TEST_F(TwoChunksWithGapCompoundKeyFixture, ChunkGapAndPendingOrphanedDataRanges) {
-    ChunkType chunk;
-    chunk.setMin(BSON("a" << 20 << "b" << 0));
-    chunk.setMax(BSON("a" << 30 << "b" << 0));
-
-    auto cloned(makeCollectionMetadata()->clonePlusPending(chunk));
-=======
     ConstructedRangeMap pending;
 
     auto keyRange = makeCollectionMetadata()->getNextOrphanRange(
@@ -624,7 +301,6 @@
     ASSERT(keyRange);
     ASSERT(keyRange->getMin().woCompare(BSON("a" << 20 << "b" << 0)) == 0);
     ASSERT(keyRange->getMax().woCompare(BSON("a" << 30 << "b" << 0)) == 0);
->>>>>>> f378d467
 
     keyRange = makeCollectionMetadata()->getNextOrphanRange(pending, keyRange->getMax());
     ASSERT(keyRange);
@@ -641,53 +317,6 @@
 class ThreeChunkWithRangeGapFixture : public unittest::Test {
 protected:
     std::unique_ptr<CollectionMetadata> makeCollectionMetadata() const {
-<<<<<<< HEAD
-        const OID epoch = OID::gen();
-
-        auto shardChunksMap =
-            SimpleBSONObjComparator::kInstance.makeBSONObjIndexedMap<CachedChunkInfo>();
-        shardChunksMap.emplace(BSON("a" << MINKEY),
-                               CachedChunkInfo(BSON("a" << 10), ChunkVersion(1, 1, epoch)));
-        shardChunksMap.emplace(BSON("a" << 10),
-                               CachedChunkInfo(BSON("a" << 20), ChunkVersion(1, 3, epoch)));
-        shardChunksMap.emplace(BSON("a" << 30),
-                               CachedChunkInfo(BSON("a" << MAXKEY), ChunkVersion(1, 2, epoch)));
-
-        return stdx::make_unique<CollectionMetadata>(BSON("a" << 1),
-                                                     ChunkVersion(1, 3, epoch),
-                                                     ChunkVersion(1, 3, epoch),
-                                                     std::move(shardChunksMap));
-    }
-};
-
-TEST_F(ThreeChunkWithRangeGapFixture, ChunkVersionsMatch) {
-    auto metadata(makeCollectionMetadata());
-
-    ChunkType chunk;
-
-    ASSERT(metadata->getNextChunk(BSON("a" << MINKEY), &chunk));
-    ASSERT_EQ(ChunkVersion(1, 1, metadata->getCollVersion().epoch()), chunk.getVersion());
-    ASSERT_BSONOBJ_EQ(metadata->getMinKey(), chunk.getMin());
-
-    ASSERT(metadata->getNextChunk(BSON("a" << 10), &chunk));
-    ASSERT_EQ(ChunkVersion(1, 3, metadata->getCollVersion().epoch()), chunk.getVersion());
-
-    ASSERT(metadata->getNextChunk(BSON("a" << 30), &chunk));
-    ASSERT_EQ(ChunkVersion(1, 2, metadata->getCollVersion().epoch()), chunk.getVersion());
-    ASSERT_BSONOBJ_EQ(metadata->getMaxKey(), chunk.getMax());
-}
-
-TEST_F(ThreeChunkWithRangeGapFixture, ShardOwnsDoc) {
-    ASSERT(makeCollectionMetadata()->keyBelongsToMe(BSON("a" << 5)));
-    ASSERT(makeCollectionMetadata()->keyBelongsToMe(BSON("a" << 10)));
-    ASSERT(makeCollectionMetadata()->keyBelongsToMe(BSON("a" << 30)));
-    ASSERT(makeCollectionMetadata()->keyBelongsToMe(BSON("a" << 40)));
-}
-
-TEST_F(ThreeChunkWithRangeGapFixture, ShardDoesntOwnDoc) {
-    ASSERT_FALSE(makeCollectionMetadata()->keyBelongsToMe(BSON("a" << 25)));
-    ASSERT_FALSE(makeCollectionMetadata()->keyBelongsToMe(BSON("a" << MAXKEY)));
-=======
 
         return makeCollectionMetadataImpl(KeyPattern(BSON("a" << 1)),
                                           {std::make_pair(BSON("a" << MINKEY), BSON("a" << 10)),
@@ -728,7 +357,6 @@
     ASSERT(!makeCollectionMetadata()->keyBelongsToMe(BSON("a" << MAXKEY)));
 
     ASSERT(!makeCollectionMetadata()->keyBelongsToMe(BSONObj()));
->>>>>>> f378d467
 }
 
 TEST_F(ThreeChunkWithRangeGapFixture, GetNextChunkFromBeginning) {
@@ -753,11 +381,7 @@
     ASSERT_EQUALS(0, nextChunk.getMax().woCompare(BSON("a" << MAXKEY)));
 }
 
-<<<<<<< HEAD
-TEST_F(ThreeChunkWithRangeGapFixture, GetDifferentFromBeginning) {
-=======
 TEST_F(ThreeChunkWithRangeGapFixture, GetDifferentChunkFromBeginning) {
->>>>>>> f378d467
     auto metadata(makeCollectionMetadata());
 
     ChunkType differentChunk;
@@ -766,24 +390,12 @@
     ASSERT_BSONOBJ_EQ(BSON("a" << 20), differentChunk.getMax());
 }
 
-<<<<<<< HEAD
-TEST_F(ThreeChunkWithRangeGapFixture, GetDifferentFromMiddle) {
-=======
 TEST_F(ThreeChunkWithRangeGapFixture, GetDifferentChunkFromMiddle) {
->>>>>>> f378d467
     ChunkType differentChunk;
     ASSERT(makeCollectionMetadata()->getDifferentChunk(BSON("a" << 10), &differentChunk));
     ASSERT_EQUALS(0, differentChunk.getMin().woCompare(BSON("a" << MINKEY)));
     ASSERT_EQUALS(0, differentChunk.getMax().woCompare(BSON("a" << 10)));
 }
-<<<<<<< HEAD
-
-TEST_F(ThreeChunkWithRangeGapFixture, GetDifferentFromLast) {
-    ChunkType differentChunk;
-    ASSERT(makeCollectionMetadata()->getDifferentChunk(BSON("a" << 30), &differentChunk));
-    ASSERT_EQUALS(0, differentChunk.getMin().woCompare(BSON("a" << MINKEY)));
-    ASSERT_EQUALS(0, differentChunk.getMax().woCompare(BSON("a" << 10)));
-=======
 
 TEST_F(ThreeChunkWithRangeGapFixture, GetDifferentChunkFromLast) {
     ChunkType differentChunk;
@@ -812,7 +424,6 @@
     ASSERT_THROWS_CODE(makeCollectionMetadata()->keyBelongsToMe(BSON("a" << 0)),
                        AssertionException,
                        ErrorCodes::StaleChunkHistory);
->>>>>>> f378d467
 }
 
 }  // namespace
