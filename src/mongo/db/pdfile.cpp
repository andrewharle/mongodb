// pdfile.cpp

/**
*    Copyright (C) 2008 10gen Inc.
*
*    This program is free software: you can redistribute it and/or  modify
*    it under the terms of the GNU Affero General Public License, version 3,
*    as published by the Free Software Foundation.
*
*    This program is distributed in the hope that it will be useful,
*    but WITHOUT ANY WARRANTY; without even the implied warranty of
*    MERCHANTABILITY or FITNESS FOR A PARTICULAR PURPOSE.  See the
*    GNU Affero General Public License for more details.
*
*    You should have received a copy of the GNU Affero General Public License
*    along with this program.  If not, see <http://www.gnu.org/licenses/>.
*
*    As a special exception, the copyright holders give permission to link the
*    code of portions of this program with the OpenSSL library under certain
*    conditions as described in each individual source file and distribute
*    linked combinations including the program with the OpenSSL library. You
*    must comply with the GNU Affero General Public License in all respects for
*    all of the code used other than as permitted herein. If you modify file(s)
*    with this exception, you may extend this exception to your version of the
*    file(s), but you are not obligated to do so. If you do not wish to do so,
*    delete this exception statement from your version. If you delete this
*    exception statement from all source files in the program, then also delete
*    it in the license file.
*/

/*
todo:
_ table scans must be sequential, not next/prev pointers
_ coalesce deleted
_ disallow system* manipulations from the database.
*/

#include "mongo/pch.h"

#include "mongo/db/pdfile.h"

#include <algorithm>
#include <boost/filesystem/operations.hpp>
#include <boost/optional/optional.hpp>
#include <list>

#include "mongo/base/counter.h"
#include "mongo/base/owned_pointer_vector.h"
#include "mongo/db/audit.h"
#include "mongo/db/auth/auth_index_d.h"
#include "mongo/db/auth/user_document_parser.h"
#include "mongo/db/pdfile_private.h"
#include "mongo/db/background.h"
#include "mongo/db/structure/btree/btree.h"
#include "mongo/db/clientcursor.h"
#include "mongo/db/cloner.h"
#include "mongo/db/commands/server_status.h"
#include "mongo/db/curop-inl.h"
#include "mongo/db/db.h"
#include "mongo/db/dbhelpers.h"
#include "mongo/db/extsort.h"
#include "mongo/db/index_legacy.h"
#include "mongo/db/index_names.h"
#include "mongo/db/index/index_descriptor.h"
#include "mongo/db/index/index_access_method.h"
#include "mongo/db/instance.h"
#include "mongo/db/kill_current_op.h"
#include "mongo/db/lasterror.h"
#include "mongo/db/namespace_string.h"
#include "mongo/db/ops/delete.h"
#include "mongo/db/repair_database.h"
#include "mongo/db/repl/is_master.h"
#include "mongo/db/sort_phase_one.h"
#include "mongo/db/repl/oplog.h"
#include "mongo/db/storage_options.h"
#include "mongo/db/catalog/collection.h"
#include "mongo/util/assert_util.h"
#include "mongo/util/file.h"
#include "mongo/util/file_allocator.h"
#include "mongo/util/mmap.h"
#include "mongo/util/processinfo.h"
#include "mongo/db/stats/timer_stats.h"
#include "mongo/db/stats/counters.h"

namespace mongo {

    /* ----------------------------------------- */
    string pidfilepath;

    DatabaseHolder _dbHolder;

    DatabaseHolder& dbHolderUnchecked() {
        return _dbHolder;
    }

    void ensureIdIndexForNewNs( Collection* collection ) {
        if ( collection->ns().isSystem() && !legalClientSystemNS( collection->ns().ns(), false ) )
            return;

        uassertStatusOK( collection->getIndexCatalog()->ensureHaveIdIndex() );
    }

    string getDbContext() {
        stringstream ss;
        Client * c = currentClient.get();
        if ( c ) {
            Client::Context * cx = c->getContext();
            if ( cx ) {
                Database *database = cx->db();
                if ( database ) {
                    ss << database->name() << ' ';
                    ss << cx->ns() << ' ';
                }
            }
        }
        return ss.str();
    }

    /*---------------------------------------------------------------------*/

    /** { ..., capped: true, size: ..., max: ... }
     * @param createDefaultIndexes - if false, defers id (and other) index creation.
     * @return true if successful
    */
    bool userCreateNS(const char *ns, BSONObj options, string& err,
                      bool logForReplication, bool createDefaultIndexes ) {

        LOG(1) << "create collection " << ns << ' ' << options;

        massert(10356 ,
                str::stream() << "invalid ns: " << ns,
                NamespaceString::validCollectionComponent(ns));

        Database* db = cc().database();

        Collection* collection = db->getCollection( ns );

        if ( collection ) {
            err = "collection already exists";
            return false;
        }

<<<<<<< HEAD
        checkConfigNS(ns);

        long long size = Extent::initialSize(128);
        {
            BSONElement e = options.getField("size");
            if ( e.isNumber() ) {
                size = e.numberLong();
                uassert( 10083 , "create collection invalid size spec", size >= 0 );

                size += 0xff;
                size &= 0xffffffffffffff00LL;
                if ( size < Extent::minSize() )
                    size = Extent::minSize();
            }
        }

        bool newCapped = false;
        long long mx = 0;
        if( options["capped"].trueValue() ) {
            newCapped = true;
            BSONElement e = options.getField("max");
            if ( e.isNumber() ) {
                mx = e.numberLong();
                uassert( 16495,
                         "max in a capped collection has to be < 2^31 or not set",
                         NamespaceDetails::validMaxCappedDocs(&mx) );
            }
        }

        // $nExtents just for debug/testing.
        BSONElement e = options.getField( "$nExtents" );
        Database *database = cc().database();
        if ( e.type() == Array ) {
            // We create one extent per array entry, with size specified
            // by the array value.
            BSONObjIterator i( e.embeddedObject() );
            while( i.more() ) {
                BSONElement e = i.next();
                int size = int( e.number() );
                verify( size <= 0x7fffffff );
                // $nExtents is just for testing - always allocate new extents
                // rather than reuse existing extents so we have some predictibility
                // in the extent size used by our tests
                database->suitableFile( ns, (int) size, false, false )->createExtent( ns, (int) size, newCapped );
            }
        }
        else if ( int( e.number() ) > 0 ) {
            // We create '$nExtents' extents, each of size 'size'.
            int nExtents = int( e.number() );
            verify( size <= 0x7fffffff );
            for ( int i = 0; i < nExtents; ++i ) {
                verify( size <= 0x7fffffff );
                // $nExtents is just for testing - always allocate new extents
                // rather than reuse existing extents so we have some predictibility
                // in the extent size used by our tests
                database->suitableFile( ns, (int) size, false, false )->createExtent( ns, (int) size, newCapped );
            }
        }
        else {
            // This is the non test case, where we don't have a $nExtents spec.
            while ( size > 0 ) {
                const int max = Extent::maxSize();
                const int min = Extent::minSize();
                int desiredExtentSize = static_cast<int> (size > max ? max : size);
                desiredExtentSize = static_cast<int> (desiredExtentSize < min ? min : desiredExtentSize);

                desiredExtentSize &= 0xffffff00;
                Extent *e = database->allocExtent( ns, desiredExtentSize, newCapped, true );
                size -= e->length;
            }
        }

        NamespaceDetails *d = nsdetails(ns);
        verify(d);
        
        bool ensure = true;

        // respect autoIndexId if set. otherwise, create an _id index for all colls, except for
        // capped ones in local w/o autoIndexID (reason for the exception is for the oplog and
        //  non-replicated capped colls)
        if( options.hasField( "autoIndexId" ) ||
            (newCapped && nsToDatabase( ns ) == "local" ) ) {
            ensure = options.getField( "autoIndexId" ).trueValue();
        }

        if( ensure ) {
            if( deferIdIndex )
                *deferIdIndex = true;
            else
                ensureIdIndexForNewNs( ns );
        }

        _ensureSystemIndexes(ns);

        if ( mx > 0 )
            d->setMaxCappedDocs( mx );

        bool isFreeList = strstr(ns, FREELIST_NS) != 0;
        if( !isFreeList )
            addNewNamespaceToCatalog(ns, options.isEmpty() ? 0 : &options);
        
        if ( options["flags"].numberInt() ) {
            d->replaceUserFlags( options["flags"].numberInt() );
=======
        CollectionOptions collectionOptions;
        Status status = collectionOptions.parse( options );
        if ( !status.isOK() ) {
            err = status.toString();
            return false;
>>>>>>> 374e1947
        }

        invariant( db->createCollection( ns, collectionOptions, true, createDefaultIndexes ) );

        if ( logForReplication ) {
            if ( options.getField( "create" ).eoo() ) {
                BSONObjBuilder b;
                b << "create" << nsToCollectionSubstring( ns );
                b.appendElements( options );
                options = b.obj();
            }
            string logNs = nsToDatabase(ns) + ".$cmd";
            logOp("c", logNs.c_str(), options);
        }
        return true;
    }

    void dropAllDatabasesExceptLocal() {
        Lock::GlobalWrite lk;

        vector<string> n;
        getDatabaseNames(n);
        if( n.size() == 0 ) return;
        log() << "dropAllDatabasesExceptLocal " << n.size() << endl;
        for( vector<string>::iterator i = n.begin(); i != n.end(); i++ ) {
            if( *i != "local" ) {
                Client::Context ctx(*i);
                dropDatabase(*i);
            }
        }
    }

    void dropDatabase(const std::string& db) {
        LOG(1) << "dropDatabase " << db << endl;
        Lock::assertWriteLocked(db);
        Database *d = cc().database();
        verify( d );
        verify( d->name() == db );

        BackgroundOperation::assertNoBgOpInProgForDb(d->name().c_str());

        audit::logDropDatabase( currentClient.get(), db );

        GeneratorHolder::getInstance()->droppedDatabase( db );

        // Not sure we need this here, so removed.  If we do, we need to move it down
        // within other calls both (1) as they could be called from elsewhere and
        // (2) to keep the lock order right - groupcommitmutex must be locked before
        // mmmutex (if both are locked).
        //
        //  RWLockRecursive::Exclusive lk(MongoFile::mmmutex);

        getDur().syncDataAndTruncateJournal();

        Database::closeDatabase( d->name(), d->path() );
        d = 0; // d is now deleted

<<<<<<< HEAD
        BackgroundOperation::assertNoBgOpInProgForNs(name.c_str());

        if ( d->nIndexes != 0 ) {
            try {
                verify( dropIndexes(d, name.c_str(), "*", errmsg, result, true) );
            }
            catch( DBException& e ) {
                stringstream ss;
                ss << "drop: dropIndexes for collection failed - consider trying repair ";
                ss << " cause: " << e.what();
                uasserted(12503,ss.str());
            }
            verify( d->nIndexes == 0 );
        }
        LOG(1) << "\t dropIndexes done" << endl;
        result.append("ns", name.c_str());
        ClientCursor::invalidate(name.c_str());
        Top::global.collectionDropped( name );
        NamespaceDetailsTransient::eraseCollection( name );
        dropNS(name);
    }

    /* deletes a record, just the pdfile portion -- no index cleanup, no cursor cleanup, etc.
       caller must check if capped
    */
    void DataFileMgr::_deleteRecord(NamespaceDetails *d, const char *ns, Record *todelete, const DiskLoc& dl) {
        /* remove ourself from the record next/prev chain */
        {
            if ( todelete->prevOfs() != DiskLoc::NullOfs )
                getDur().writingInt( todelete->getPrev(dl).rec()->nextOfs() ) = todelete->nextOfs();
            if ( todelete->nextOfs() != DiskLoc::NullOfs )
                getDur().writingInt( todelete->getNext(dl).rec()->prevOfs() ) = todelete->prevOfs();
        }

        /* remove ourself from extent pointers */
        {
            Extent *e = getDur().writing( todelete->myExtent(dl) );
            if ( e->firstRecord == dl ) {
                if ( todelete->nextOfs() == DiskLoc::NullOfs )
                    e->firstRecord.Null();
                else
                    e->firstRecord.set(dl.a(), todelete->nextOfs() );
            }
            if ( e->lastRecord == dl ) {
                if ( todelete->prevOfs() == DiskLoc::NullOfs )
                    e->lastRecord.Null();
                else
                    e->lastRecord.set(dl.a(), todelete->prevOfs() );
            }
        }

        /* add to the free list */
        {
            {
                NamespaceDetails::Stats *s = getDur().writing(&d->stats);
                s->datasize -= todelete->netLength();
                s->nrecords--;
            }

            if (NamespaceString(ns).coll ==  "system.indexes") {
                /* temp: if in system.indexes, don't reuse, and zero out: we want to be
                   careful until validated more, as IndexDetails has pointers
                   to this disk location.  so an incorrectly done remove would cause
                   a lot of problems.
                */
                memset(getDur().writingPtr(todelete, todelete->lengthWithHeaders() ), 0, todelete->lengthWithHeaders() );
            }
            else {
                DEV {
                    unsigned long long *p = reinterpret_cast<unsigned long long *>( todelete->data() );
                    *getDur().writing(p) = 0;
                    //DEV memset(todelete->data, 0, todelete->netLength()); // attempt to notice invalid reuse.
                }
                d->addDeletedRec((DeletedRecord*)todelete, dl);
            }
        }
    }

    void DataFileMgr::deleteRecord(const char *ns, Record *todelete, const DiskLoc& dl, bool cappedOK, bool noWarn, bool doLog ) {
        deleteRecord( nsdetails(ns), ns, todelete, dl, cappedOK, noWarn, doLog );
    }

    void DataFileMgr::deleteRecord(NamespaceDetails* d, const char *ns, Record *todelete, const DiskLoc& dl, bool cappedOK, bool noWarn, bool doLog ) {
        dassert( todelete == dl.rec() );

        if ( d->isCapped() && !cappedOK ) {
            out() << "failing remove on a capped ns " << ns << endl;
            uassert( 10089 ,  "can't remove from a capped collection" , 0 );
            return;
        }
        
        BSONObj toDelete;
        if ( doLog ) {
            BSONElement e = dl.obj()["_id"];
            if ( e.type() ) {
                toDelete = e.wrap();
            }
        }

        /* check if any cursors point to us.  if so, advance them. */
        ClientCursor::aboutToDelete(d, dl);

        unindexRecord(d, todelete, dl, noWarn);

        _deleteRecord(d, ns, todelete, dl);
        NamespaceDetailsTransient::get( ns ).notifyOfWriteOp();

        if ( ! toDelete.isEmpty() ) {
            logOp( "d" , ns , toDelete );
        }
    }

    Counter64 moveCounter;
    ServerStatusMetricField<Counter64> moveCounterDisplay( "record.moves", &moveCounter );

    /** Note: if the object shrinks a lot, we don't free up space, we leave extra at end of the record.
     */
    const DiskLoc DataFileMgr::updateRecord(
        const char *ns,
        NamespaceDetails *d,
        NamespaceDetailsTransient *nsdt,
        Record *toupdate, const DiskLoc& dl,
        const char *_buf, int _len, OpDebug& debug,  bool god) {

        dassert( toupdate == dl.rec() );

        BSONObj objOld = BSONObj::make(toupdate);
        BSONObj objNew(_buf);
        DEV verify( objNew.objsize() == _len );
        DEV verify( objNew.objdata() == _buf );

        if( !objNew.hasElement("_id") && objOld.hasElement("_id") ) {
            /* add back the old _id value if the update removes it.  Note this implementation is slow
               (copies entire object multiple times), but this shouldn't happen often, so going for simple
               code, not speed.
            */
            BSONObjBuilder b;
            BSONElement e;
            verify( objOld.getObjectID(e) );
            b.append(e); // put _id first, for best performance
            b.appendElements(objNew);
            objNew = b.obj();
        }

        NamespaceString nsstring(ns);
        if (nsstring.coll == "system.users") {
            uassertStatusOK(AuthorizationManager::checkValidPrivilegeDocument(nsstring.db, objNew));
        }

        /* duplicate key check. we descend the btree twice - once for this check, and once for the actual inserts, further
           below.  that is suboptimal, but it's pretty complicated to do it the other way without rollbacks...
        */
        vector<IndexChanges> changes;
        bool changedId = false;
        getIndexChanges(changes, ns, *d, objNew, objOld, changedId);
        uassert( 13596 , str::stream() << "cannot change _id of a document old:" << objOld << " new:" << objNew , ! changedId );
        dupCheck(changes, *d, dl);

        if ( toupdate->netLength() < objNew.objsize() ) {
            // doesn't fit.  reallocate -----------------------------------------------------
            moveCounter.increment();
            uassert( 10003 , "failing update: objects in a capped ns cannot grow", !(d && d->isCapped()));
            d->paddingTooSmall();
            deleteRecord(ns, toupdate, dl);
            DiskLoc res = insert(ns, objNew.objdata(), objNew.objsize(), false, god);

            if (debug.nmoved == -1) // default of -1 rather than 0
                debug.nmoved = 1;
            else
                debug.nmoved += 1;

            return res;
        }

        nsdt->notifyOfWriteOp();
        d->paddingFits();

        /* have any index keys changed? */
        {
            int keyUpdates = 0;
            int z = d->getTotalIndexCount();
            for ( int x = 0; x < z; x++ ) {
                IndexDetails& idx = d->idx(x);
                IndexInterface& ii = idx.idxInterface();
                for ( unsigned i = 0; i < changes[x].removed.size(); i++ ) {
                    try {
                        bool found = ii.unindex(idx.head, idx, *changes[x].removed[i], dl);
                        if ( ! found ) {
                            RARELY warning() << "ns: " << ns << " couldn't unindex key: " << *changes[x].removed[i] 
                                             << " for doc: " << objOld["_id"] << endl;
                        }
                    }
                    catch (AssertionException&) {
                        debug.extra << " exception update unindex ";
                        problem() << " caught assertion update unindex " << idx.indexNamespace() << endl;
                    }
                }
                verify( !dl.isNull() );
                BSONObj idxKey = idx.info.obj().getObjectField("key");
                Ordering ordering = Ordering::make(idxKey);
                keyUpdates += changes[x].added.size();
                for ( unsigned i = 0; i < changes[x].added.size(); i++ ) {
                    try {
                        /* we did the dupCheck() above.  so we don't have to worry about it here. */
                        ii.bt_insert(
                            idx.head,
                            dl, *changes[x].added[i], ordering, /*dupsAllowed*/true, idx);
                    }
                    catch (AssertionException& e) {
                        debug.extra << " exception update index ";
                        problem() << " caught assertion update index " << idx.indexNamespace() << " " << e << " " << objNew["_id"] << endl;
                    }
                }
            }
            
            debug.keyUpdates = keyUpdates;
        }

        //  update in place
        int sz = objNew.objsize();
        memcpy(getDur().writingPtr(toupdate->data(), sz), objNew.objdata(), sz);
        return dl;
    }

    int Extent::followupSize(int len, int lastExtentLen) {
        verify( len < Extent::maxSize() );
        int x = initialSize(len);
        // changed from 1.20 to 1.35 in v2.1.x to get to larger extent size faster
        int y = (int) (lastExtentLen < 4000000 ? lastExtentLen * 4.0 : lastExtentLen * 1.35);
        int sz = y > x ? y : x;

        if ( sz < lastExtentLen ) {
            // this means there was an int overflow
            // so we should turn it into maxSize
            sz = Extent::maxSize();
        }
        else if ( sz > Extent::maxSize() ) {
            sz = Extent::maxSize();
        }

        sz = ((int)sz) & 0xffffff00;
        verify( sz > len );

        return sz;
    }

#if 0    
    void testSorting() {
        BSONObjBuilder b;
        b.appendNull("");
        BSONObj x = b.obj();

        BSONObjExternalSorter sorter(*IndexDetails::iis[1]);

        sorter.add(x, DiskLoc(3,7));
        sorter.add(x, DiskLoc(4,7));
        sorter.add(x, DiskLoc(2,7));
        sorter.add(x, DiskLoc(1,7));
        sorter.add(x, DiskLoc(3,77));

        sorter.sort();

        auto_ptr<BSONObjExternalSorter::Iterator> i = sorter.iterator();
        while( i->more() ) {
            BSONObjExternalSorter::Data d = i->next();
            /*cout << d.second.toString() << endl;
            cout << d.first.objsize() << endl;
            cout<<"SORTER next:" << d.first.toString() << endl;*/
        }
    }
#endif
#pragma pack(1)
    struct IDToInsert {
        char type;
        char id[4];
        OID oid;

        IDToInsert() {
            type = 0;
        }

        bool needed() const { return type > 0; }

        void init() {
            type = static_cast<char>(jstOID);
            strcpy( id, "_id" );
            oid.init();
            verify( size() == 17 );
        }

        int size() const { return sizeof( IDToInsert ); }

        const char* rawdata() const { return reinterpret_cast<const char*>( this ); }
    };
#pragma pack()

    void DataFileMgr::insertAndLog( const char *ns, const BSONObj &o, bool god, bool fromMigrate ) {
        BSONObj tmp = o;
        DiskLoc loc = insertWithObjMod( ns, tmp, false, god );
        if (!loc.isNull()) {
            logOp( "i", ns, tmp, 0, 0, fromMigrate );
        }
    }

    /** @param o the object to insert. can be modified to add _id and thus be an in/out param
     */
    DiskLoc DataFileMgr::insertWithObjMod(const char* ns, BSONObj& o, bool mayInterrupt, bool god) {
        bool addedID = false;
        DiskLoc loc = insert( ns, o.objdata(), o.objsize(), mayInterrupt, god, true, &addedID );
        if( addedID && !loc.isNull() )
            o = BSONObj::make( loc.rec() );
        return loc;
    }

    // We are now doing two btree scans for all unique indexes (one here, and one when we've
    // written the record to the collection.  This could be made more efficient inserting
    // dummy data here, keeping pointers to the btree nodes holding the dummy data and then
    // updating the dummy data with the DiskLoc of the real record.
    void checkNoIndexConflicts( NamespaceDetails *d, const BSONObj &obj ) {
        for ( int idxNo = 0; idxNo < d->nIndexes; idxNo++ ) {
            if( d->idx(idxNo).unique() ) {
                IndexDetails& idx = d->idx(idxNo);
                if (ignoreUniqueIndex(idx))
                    continue;
                BSONObjSet keys;
                idx.getKeysFromObject(obj, keys);
                BSONObj order = idx.keyPattern();
                IndexInterface& ii = idx.idxInterface();
                for ( BSONObjSet::iterator i=keys.begin(); i != keys.end(); i++ ) {
                    // WARNING: findSingle may not be compound index safe.  this may need to change.  see notes in 
                    // findSingle code.
                    uassert( 12582, "duplicate key insert for unique index of capped collection",
                             ii.findSingle(idx, idx.head, *i ).isNull() );
                }
            }
        }
    }

    /** add a record to the end of the linked list chain within this extent. 
        require: you must have already declared write intent for the record header.        
    */
    void addRecordToRecListInExtent(Record *r, DiskLoc loc) {
        dassert( loc.rec() == r );
        Extent *e = r->myExtent(loc);
        if ( e->lastRecord.isNull() ) {
            Extent::FL *fl = getDur().writing(e->fl());
            fl->firstRecord = fl->lastRecord = loc;
            r->prevOfs() = r->nextOfs() = DiskLoc::NullOfs;
        }
        else {
            Record *oldlast = e->lastRecord.rec();
            r->prevOfs() = e->lastRecord.getOfs();
            r->nextOfs() = DiskLoc::NullOfs;
            getDur().writingInt(oldlast->nextOfs()) = loc.getOfs();
            getDur().writingDiskLoc(e->lastRecord) = loc;
        }
    }

    NOINLINE_DECL DiskLoc outOfSpace(const char* ns, NamespaceDetails* d, int lenWHdr, bool god) {
        DiskLoc loc;
        if ( ! d->isCapped() ) { // size capped doesn't grow
            LOG(1) << "allocating new extent for " << ns << " padding:" << d->paddingFactor() << " lenWHdr: " << lenWHdr << endl;
            cc().database()->allocExtent(ns, Extent::followupSize(lenWHdr, d->lastExtentSize), false, !god);
            loc = d->alloc(ns, lenWHdr);
            if ( loc.isNull() ) {
                log() << "warning: alloc() failed after allocating new extent. lenWHdr: " << lenWHdr << " last extent size:" << d->lastExtentSize << "; trying again" << endl;
                for ( int z=0; z<10 && lenWHdr > d->lastExtentSize; z++ ) {
                    log() << "try #" << z << endl;
                    cc().database()->allocExtent(ns, Extent::followupSize(lenWHdr, d->lastExtentSize), false, !god);
                    loc = d->alloc(ns, lenWHdr);
                    if ( ! loc.isNull() )
                        break;
                }
            }
        }
        return loc;
    }

    /** used by insert and also compact
      * @return null loc if out of space 
      */
    DiskLoc allocateSpaceForANewRecord(const char* ns, NamespaceDetails* d, int lenWHdr, bool god) {
        DiskLoc loc = d->alloc(ns, lenWHdr);
        if ( loc.isNull() ) {
            loc = outOfSpace(ns, d, lenWHdr, god);
        }
        return loc;
    }

    bool NOINLINE_DECL insert_checkSys(const char *sys, const char *ns, bool& wouldAddIndex, const void *obuf, bool god) {
        uassert( 10095 , "attempt to insert in reserved database name 'system'", sys != ns);
        if ( strstr(ns, ".system.") ) {
            // later:check for dba-type permissions here if have that at some point separate
            if (NamespaceString(ns).coll == "system.indexes")
                wouldAddIndex = true;
            else if ( legalClientSystemNS( ns , true ) ) {
                if ( obuf && strstr( ns , ".system.users" ) ) {
                    BSONObj t( reinterpret_cast<const char *>( obuf ) );
                    uassertStatusOK(AuthorizationManager::checkValidPrivilegeDocument(
                                            nsToDatabaseSubstring(ns), t));
                }
            }
            else if ( !god ) {
                uasserted(16459, str::stream() << "attempt to insert in system namespace '"
                                               << ns << "'");
            }
        }
        return true;
    }

    NOINLINE_DECL NamespaceDetails* insert_newNamespace(const char *ns, int len, bool god) { 
        checkConfigNS(ns);
        // This may create first file in the database.
        int ies = Extent::initialSize(len);
        if( str::contains(ns, '$') && len + Record::HeaderSize >= BtreeData_V1::BucketSize - 256 && len + Record::HeaderSize <= BtreeData_V1::BucketSize + 256 ) { 
            // probably an index.  so we pick a value here for the first extent instead of using initialExtentSize() which is more 
            // for user collections.  TODO: we could look at the # of records in the parent collection to be smarter here.
            ies = (32+4) * 1024;
        }
        cc().database()->allocExtent(ns, ies, false, false);
        NamespaceDetails *d = nsdetails(ns);
        if ( !god )
            ensureIdIndexForNewNs(ns);
        _ensureSystemIndexes(ns);
        addNewNamespaceToCatalog(ns);
        return d;
    }

    void NOINLINE_DECL insert_makeIndex(NamespaceDetails* tableToIndex,
                                        const string& tabletoidxns,
                                        const DiskLoc& loc,
                                        bool mayInterrupt) {
        uassert(13143,
                "can't create index on system.indexes",
                NamespaceString(tabletoidxns).coll != "system.indexes");

        BSONObj info = loc.obj();
        bool background = info["background"].trueValue();
        if (background && !isMasterNs(tabletoidxns.c_str())) {
            /* don't do background indexing on slaves.  there are nuances.  this could be added later
                but requires more code.
                */
            log() << "info: indexing in foreground on this replica; was a background index build on the primary" << endl;
            background = false;
        }

        // The total number of indexes right before we write to the collection
        int oldNIndexes = -1;
        int idxNo = tableToIndex->getTotalIndexCount();
        std::string idxName = info["name"].valuestr();

        // Set curop description before setting indexBuildInProg, so that there's something
        // commands can find and kill as soon as indexBuildInProg is set. Only set this if it's a
        // killable index, so we don't overwrite commands in currentOp.
        if (mayInterrupt) {
            cc().curop()->setQuery(info);
        }

        try {
            {
                IndexDetails& idx = tableToIndex->getNextIndexDetails(tabletoidxns.c_str());
                // It's important that this is outside the inner try/catch so that we never try to call
                // kill_idx on a half-formed disk loc (if this asserts).
                getDur().writingDiskLoc(idx.info) = loc;
            }

            try {
                IndexDetails& idx = tableToIndex->getNextIndexDetails(tabletoidxns.c_str());
                getDur().writingInt(tableToIndex->indexBuildsInProgress) += 1;
                buildAnIndex(tabletoidxns, tableToIndex, idx, background, mayInterrupt);
            }
            catch (DBException& e) {
                log() << "error building index: " << e << endl;
                // save our error msg string as an exception or dropIndexes will overwrite our message
                LastError *le = lastError.get();
                int savecode = 0;
                string saveerrmsg;
                if ( le ) {
                    savecode = le->code;
                    saveerrmsg = le->msg;
                }
                else {
                    savecode = e.getCode();
                    saveerrmsg = e.what();
                }

                // Recalculate the index # so we can remove it from the list in the next catch

                idxNo = IndexBuildsInProgress::get(tabletoidxns.c_str(), idxName);
                IndexDetails& idx = tableToIndex->idx(idxNo);

                // roll back this index
                idx.kill_idx();

                verify(le && !saveerrmsg.empty());
                setLastError(savecode,saveerrmsg.c_str());
                throw;
            }

            // Recompute index numbers
            tableToIndex = nsdetails(tabletoidxns);
            idxNo = IndexBuildsInProgress::get(tabletoidxns.c_str(), idxName);
            verify(idxNo > -1);

            // Make sure the newly created index is relocated to nIndexes, if it isn't already there
            if (idxNo != tableToIndex->nIndexes) {
                log() << "switching indexes at position " << idxNo << " and "
                      << tableToIndex->nIndexes << endl;
                // We cannot use idx here, as it may point to a different index entry if it was
                // flipped during building

                IndexDetails temp = tableToIndex->idx(idxNo);
                *getDur().writing(&tableToIndex->idx(idxNo)) =
                    tableToIndex->idx(tableToIndex->nIndexes);
                *getDur().writing(&tableToIndex->idx(tableToIndex->nIndexes)) = temp;

                // We also have to flip multikey entries
                bool tempMultikey = tableToIndex->isMultikey(idxNo);
                tableToIndex->setIndexIsMultikey(tabletoidxns.c_str(), idxNo,
                                                 tableToIndex->isMultikey(tableToIndex->nIndexes));
                tableToIndex->setIndexIsMultikey(tabletoidxns.c_str(), tableToIndex->nIndexes,
                                                 tempMultikey);


                idxNo = tableToIndex->nIndexes;
            }

            // Store the current total of indexes in case something goes wrong actually adding the
            // index
            oldNIndexes = tableToIndex->getTotalIndexCount();

            // clear transient info caches so they refresh; increments nIndexes
            tableToIndex->addIndex(tabletoidxns.c_str());
            getDur().writingInt(tableToIndex->indexBuildsInProgress) -= 1;

            IndexType* indexType = tableToIndex->idx(idxNo).getSpec().getType();
            const IndexPlugin *plugin = indexType ? indexType->getPlugin() : NULL;
            if (plugin) {
                plugin->postBuildHook( tableToIndex->idx(idxNo).getSpec() );
            }

        }
        catch (...) {
            // Generally, this will be called as an exception from building the index bubbles up.
            // Thus, the index will have already been cleaned up.  This catch just ensures that the
            // metadata is consistent on any exception. It may leak like a sieve if the index
            // successfully finished building and addIndex or kill_idx threw.

            // Check if nIndexes was incremented
            if (oldNIndexes != -1 && oldNIndexes != tableToIndex->nIndexes) {
                getDur().writingInt(tableToIndex->nIndexes) = oldNIndexes;
            }

            // Move any other in prog indexes "back" one. It is important that idxNo is set
            // correctly so that the correct index is removed
            IndexBuildsInProgress::remove(tabletoidxns.c_str(), idxNo);
            getDur().writingInt(tableToIndex->indexBuildsInProgress) -= 1;

            throw;
        }
    }

    // indexName is passed in because index details may not be pointing to something valid at this
    // point
    int IndexBuildsInProgress::get(const char* ns, const std::string& indexName) {
        Lock::assertWriteLocked(ns);
        NamespaceDetails* nsd = nsdetails(ns);

        // Go through unfinished index builds and try to find this index
        for (int i=nsd->nIndexes; i<nsd->nIndexes+nsd->indexBuildsInProgress; i++) {
            if (indexName == nsd->idx(i).indexName()) {
                return i;
            }
        }

        return -1;
    }

    void IndexBuildsInProgress::remove(const char* ns, int offset) {
        Lock::assertWriteLocked(ns);
        NamespaceDetails* nsd = nsdetails(ns);

        // offset is 0-based, so we subtract one from the index count
        for (int i = offset; i < (nsd->getTotalIndexCount() - 1); i++) {
            if (i < NamespaceDetails::NIndexesMax-1) {
                *getDur().writing(&nsd->idx(i)) = nsd->idx(i+1);
                nsd->setIndexIsMultikey(ns, i, nsd->isMultikey(i+1));
            }
            else {
                *getDur().writing(&nsd->idx(i)) = IndexDetails();
                nsd->setIndexIsMultikey(ns, i, false);
            }
        }
    }

    DiskLoc DataFileMgr::insert(const char* ns,
                                const void* obuf,
                                int32_t len,
                                bool mayInterrupt,
                                bool god,
                                bool mayAddIndex,
                                bool* addedID) {
        bool wouldAddIndex = false;
        massert( 10093 , "cannot insert into reserved $ collection", god || NamespaceString::normal( ns ) );
        uassert( 10094 , str::stream() << "invalid ns: " << ns , isValidNS( ns ) );
        {
            const char *sys = strstr(ns, "system.");
            if ( sys && !insert_checkSys(sys, ns, wouldAddIndex, obuf, god) )
                return DiskLoc();
        }
        bool addIndex = wouldAddIndex && mayAddIndex;

        NamespaceDetails *d = nsdetails(ns);
        if ( d == 0 ) {
            d = insert_newNamespace(ns, len, god);
        }

        NamespaceDetails *tableToIndex = 0;

        string tabletoidxns;
        BSONObj fixedIndexObject;
        if ( addIndex ) {
            verify( obuf );
            BSONObj io((const char *) obuf);
            if( !prepareToBuildIndex(io,
                                     mayInterrupt,
                                     god,
                                     tabletoidxns,
                                     tableToIndex,
                                     fixedIndexObject) ) {
                // prepare creates _id itself, or this indicates to fail the build silently (such 
                // as if index already exists)
                return DiskLoc();
            }
            if ( ! fixedIndexObject.isEmpty() ) {
                obuf = fixedIndexObject.objdata();
                len = fixedIndexObject.objsize();
            }
        }

        IDToInsert idToInsert; // only initialized if needed

        if( !god ) {
            /* Check if we have an _id field. If we don't, we'll add it.
               Note that btree buckets which we insert aren't BSONObj's, but in that case god==true.
            */
            BSONObj io((const char *) obuf);
            BSONElement idField = io.getField( "_id" );
            uassert( 10099 ,  "_id cannot be an array", idField.type() != Array );
            // we don't add _id for capped collections in local as they don't have an _id index
            if( idField.eoo() &&
                !wouldAddIndex &&
                nsToDatabase( ns ) != "local" &&
                d->haveIdIndex() ) {

                if( addedID )
                    *addedID = true;

                idToInsert.init();
                len += idToInsert.size();
            }

            BSONElementManipulator::lookForTimestamps( io );
        }

        int lenWHdr = d->getRecordAllocationSize( len + Record::HeaderSize );
        fassert( 16440, lenWHdr >= ( len + Record::HeaderSize ) );
        
        // If the collection is capped, check if the new object will violate a unique index
        // constraint before allocating space.
        if (d->nIndexes && 
            d->isCapped() && 
            !god) {
            checkNoIndexConflicts( d, BSONObj( reinterpret_cast<const char *>( obuf ) ) );
        }

        bool earlyIndex = true;
        DiskLoc loc;
        if( idToInsert.needed() || tableToIndex || d->isCapped() ) {
            // if need id, we don't do the early indexing. this is not the common case so that is sort of ok
            earlyIndex = false;
            loc = allocateSpaceForANewRecord(ns, d, lenWHdr, god);
        }
        else {
            loc = d->allocWillBeAt(ns, lenWHdr);
            if( loc.isNull() ) {
                // need to get a new extent so we have to do the true alloc now (not common case)
                earlyIndex = false;
                loc = allocateSpaceForANewRecord(ns, d, lenWHdr, god);
            }
        }
        if ( loc.isNull() ) {
            log() << "insert: couldn't alloc space for object ns:" << ns << " capped:" << d->isCapped() << endl;
            verify(d->isCapped());
            return DiskLoc();
        }

        if( earlyIndex ) { 
            // add record to indexes using two step method so we can do the reading outside a write lock
            if ( d->nIndexes ) {
                verify( obuf );
                BSONObj obj((const char *) obuf);
                try {
                    indexRecordUsingTwoSteps(ns, d, obj, loc, true);
                }
                catch( AssertionException& ) {
                    // should be a dup key error on _id index
                    dassert( !tableToIndex && !d->isCapped() );
                    // no need to delete/rollback the record as it was not added yet
                    throw;
                }
            }
            // really allocate now
            DiskLoc real = allocateSpaceForANewRecord(ns, d, lenWHdr, god);
            verify( real == loc );
        }

        Record *r = loc.rec();
        {
            verify( r->lengthWithHeaders() >= lenWHdr );
            r = (Record*) getDur().writingPtr(r, lenWHdr);
            if( idToInsert.needed() ) {
                /* a little effort was made here to avoid a double copy when we add an ID */
                int originalSize = *((int*) obuf);
                ((int&)*r->data()) = originalSize + idToInsert.size();
                memcpy(r->data()+4, idToInsert.rawdata(), idToInsert.size());
                memcpy(r->data()+4+idToInsert.size(), ((char*)obuf)+4, originalSize-4);
            }
            else {
                if( obuf ) // obuf can be null from internal callers
                    memcpy(r->data(), obuf, len);
            }
        }

        addRecordToRecListInExtent(r, loc);

        /* durability todo : this could be a bit annoying / slow to record constantly */
        {
            NamespaceDetails::Stats *s = getDur().writing(&d->stats);
            s->datasize += r->netLength();
            s->nrecords++;
        }

        // we don't bother resetting query optimizer stats for the god tables - also god is true when adding a btree bucket
        if ( !god )
            NamespaceDetailsTransient::get( ns ).notifyOfWriteOp();

        if ( tableToIndex ) {
            insert_makeIndex(tableToIndex, tabletoidxns, loc, mayInterrupt);
        }

        /* add this record to our indexes */
        if ( !earlyIndex && d->nIndexes ) {
            try {
                BSONObj obj(r->data());
                // not sure which of these is better -- either can be used.  oldIndexRecord may be faster, 
                // but twosteps handles dup key errors more efficiently.
                //oldIndexRecord(d, obj, loc);
                indexRecordUsingTwoSteps(ns, d, obj, loc, false);

            }
            catch( AssertionException& e ) {
                // should be a dup key error on _id index
                if( tableToIndex || d->isCapped() ) {
                    massert( 12583, "unexpected index insertion failure on capped collection", !d->isCapped() );
                    string s = e.toString();
                    s += " : on addIndex/capped - collection and its index will not match";
                    setLastError(0, s.c_str());
                    error() << s << endl;
                }
                else {
                    // normal case -- we can roll back
                    _deleteRecord(d, ns, r, loc);
                    throw;
                }
            }
        }

        d->paddingFits();

        return loc;
    }

    /* special version of insert for transaction logging -- streamlined a bit.
       assumes ns is capped and no indexes
    */
    Record* DataFileMgr::fast_oplog_insert(NamespaceDetails *d, const char *ns, int len) {
        verify( d );
        RARELY verify( d == nsdetails(ns) );
        DEV verify( d == nsdetails(ns) );

        massert( 16509,
                 str::stream()
                 << "fast_oplog_insert requires a capped collection "
                 << " but " << ns << " is not capped",
                 d->isCapped() );

        //record timing on oplog inserts
        boost::optional<TimerHolder> insertTimer;
        //skip non-oplog collections
        if (NamespaceString::oplog(ns)) {
            insertTimer = boost::in_place(&oplogInsertStats);
            oplogInsertBytesStats.increment(len); //record len of inserted records for oplog
        }

        int lenWHdr = len + Record::HeaderSize;
        DiskLoc loc = d->alloc(ns, lenWHdr);
        verify( !loc.isNull() );

        Record *r = loc.rec();
        verify( r->lengthWithHeaders() >= lenWHdr );

        Extent *e = r->myExtent(loc);
        if ( e->lastRecord.isNull() ) {
            Extent::FL *fl = getDur().writing( e->fl() );
            fl->firstRecord = fl->lastRecord = loc;

            Record::NP *np = getDur().writing(r->np());
            np->nextOfs = np->prevOfs = DiskLoc::NullOfs;
        }
        else {
            Record *oldlast = e->lastRecord.rec();
            Record::NP *np = getDur().writing(r->np());
            np->prevOfs = e->lastRecord.getOfs();
            np->nextOfs = DiskLoc::NullOfs;
            getDur().writingInt( oldlast->nextOfs() ) = loc.getOfs();
            e->lastRecord.writing() = loc;
        }

        /* todo: don't update for oplog?  seems wasteful. */
        {
            NamespaceDetails::Stats *s = getDur().writing(&d->stats);
            s->datasize += r->netLength();
            s->nrecords++;
        }

        return r;
    }

} // namespace mongo

#include "clientcursor.h"

namespace mongo {

    void dropAllDatabasesExceptLocal() {
        Lock::GlobalWrite lk;

        vector<string> n;
        getDatabaseNames(n);
        if( n.size() == 0 ) return;
        log() << "dropAllDatabasesExceptLocal " << n.size() << endl;
        for( vector<string>::iterator i = n.begin(); i != n.end(); i++ ) {
            if( *i != "local" ) {
                Client::Context ctx(*i);
                dropDatabase(*i);
            }
        }
    }

    void dropDatabase(const std::string& db) {
        LOG(1) << "dropDatabase " << db << endl;
        Lock::assertWriteLocked(db);
        Database *d = cc().database();
        verify( d );
        verify( d->name == db );

        BackgroundOperation::assertNoBgOpInProgForDb(d->name.c_str());

        // Not sure we need this here, so removed.  If we do, we need to move it down 
        // within other calls both (1) as they could be called from elsewhere and 
        // (2) to keep the lock order right - groupcommitmutex must be locked before 
        // mmmutex (if both are locked).
        //
        //  RWLockRecursive::Exclusive lk(MongoFile::mmmutex);

        getDur().syncDataAndTruncateJournal();

        Database::closeDatabase( d->name.c_str(), d->path );
        d = 0; // d is now deleted

        _deleteDataFiles( db.c_str() );
    }

    typedef boost::filesystem::path Path;

    void boostRenameWrapper( const Path &from, const Path &to ) {
        try {
            boost::filesystem::rename( from, to );
        }
        catch ( const boost::filesystem::filesystem_error & ) {
            // boost rename doesn't work across partitions
            boost::filesystem::copy_file( from, to);
            boost::filesystem::remove( from );
        }
    }

    // back up original database files to 'temp' dir
    void _renameForBackup( const char *database, const Path &reservedPath ) {
        Path newPath( reservedPath );
        if ( directoryperdb )
            newPath /= database;
        class Renamer : public FileOp {
        public:
            Renamer( const Path &newPath ) : newPath_( newPath ) {}
        private:
            const boost::filesystem::path &newPath_;
            virtual bool apply( const Path &p ) {
                if ( !boost::filesystem::exists( p ) )
                    return false;
                boostRenameWrapper( p, newPath_ / ( p.leaf().string() + ".bak" ) );
                return true;
            }
            virtual const char * op() const {
                return "renaming";
            }
        } renamer( newPath );
        _applyOpToDataFiles( database, renamer, true );
    }

    // move temp files to standard data dir
    void _replaceWithRecovered( const char *database, const char *reservedPathString ) {
        Path newPath( dbpath );
        if ( directoryperdb )
            newPath /= database;
        class Replacer : public FileOp {
        public:
            Replacer( const Path &newPath ) : newPath_( newPath ) {}
        private:
            const boost::filesystem::path &newPath_;
            virtual bool apply( const Path &p ) {
                if ( !boost::filesystem::exists( p ) )
                    return false;
                boostRenameWrapper( p, newPath_ / p.leaf() );
                return true;
            }
            virtual const char * op() const {
                return "renaming";
            }
        } replacer( newPath );
        _applyOpToDataFiles( database, replacer, true, reservedPathString );
    }

    // generate a directory name for storing temp data files
    Path uniqueReservedPath( const char *prefix ) {
        Path repairPath = Path( repairpath );
        Path reservedPath;
        int i = 0;
        bool exists = false;
        do {
            stringstream ss;
            ss << prefix << "_repairDatabase_" << i++;
            reservedPath = repairPath / ss.str();
            MONGO_ASSERT_ON_EXCEPTION( exists = boost::filesystem::exists( reservedPath ) );
        }
        while ( exists );
        return reservedPath;
    }

    boost::intmax_t dbSize( const char *database ) {
        class SizeAccumulator : public FileOp {
        public:
            SizeAccumulator() : totalSize_( 0 ) {}
            boost::intmax_t size() const {
                return totalSize_;
            }
        private:
            virtual bool apply( const boost::filesystem::path &p ) {
                if ( !boost::filesystem::exists( p ) )
                    return false;
                totalSize_ += boost::filesystem::file_size( p );
                return true;
            }
            virtual const char *op() const {
                return "checking size";
            }
            boost::intmax_t totalSize_;
        };
        SizeAccumulator sa;
        _applyOpToDataFiles( database, sa );
        return sa.size();
    }

    bool repairDatabase( string dbNameS , string &errmsg,
                         bool preserveClonedFilesOnFailure, bool backupOriginalFiles ) {
        doingRepair dr;
        dbNameS = nsToDatabase( dbNameS );
        const char * dbName = dbNameS.c_str();

        stringstream ss;
        ss << "localhost:" << cmdLine.port;
        string localhost = ss.str();

        problem() << "repairDatabase " << dbName << endl;
        verify( cc().database()->name == dbName );
        verify( cc().database()->path == dbpath );

        BackgroundOperation::assertNoBgOpInProgForDb(dbName);

        getDur().syncDataAndTruncateJournal(); // Must be done before and after repair

        boost::intmax_t totalSize = dbSize( dbName );
        boost::intmax_t freeSize = File::freeSpace(repairpath);
        if ( freeSize > -1 && freeSize < totalSize ) {
            stringstream ss;
            ss << "Cannot repair database " << dbName << " having size: " << totalSize
               << " (bytes) because free disk space is: " << freeSize << " (bytes)";
            errmsg = ss.str();
            problem() << errmsg << endl;
            return false;
        }

        killCurrentOp.checkForInterrupt();

        Path reservedPath =
            uniqueReservedPath( ( preserveClonedFilesOnFailure || backupOriginalFiles ) ?
                                "backup" : "_tmp" );
        MONGO_ASSERT_ON_EXCEPTION( boost::filesystem::create_directory( reservedPath ) );
        string reservedPathString = reservedPath.string();

        bool res;
        {
            // clone to temp location, which effectively does repair
            Client::Context ctx( dbName, reservedPathString );
            verify( ctx.justCreated() );

            res = Cloner::cloneFrom(localhost.c_str(), errmsg, dbName,
                                    /*logForReplication=*/false, /*slaveOk*/false,
                                    /*replauth*/false, /*snapshot*/false, /*mayYield*/false,
                                    /*mayBeInterrupted*/true);
 
            Database::closeDatabase( dbName, reservedPathString.c_str() );
        }

        getDur().syncDataAndTruncateJournal(); // Must be done before and after repair
        MongoFile::flushAll(true); // need both in case journaling is disabled

        if ( !res ) {
            errmsg = str::stream() << "clone failed for " << dbName << " with error: " << errmsg;
            problem() << errmsg << endl;

            if ( !preserveClonedFilesOnFailure )
                MONGO_ASSERT_ON_EXCEPTION( boost::filesystem::remove_all( reservedPath ) );

            return false;
        }

        Client::Context ctx( dbName );
        Database::closeDatabase( dbName, dbpath );

        if ( backupOriginalFiles ) {
            _renameForBackup( dbName, reservedPath );
        }
        else {
            _deleteDataFiles( dbName );
            MONGO_ASSERT_ON_EXCEPTION( boost::filesystem::create_directory( Path( dbpath ) / dbName ) );
        }

        _replaceWithRecovered( dbName, reservedPathString.c_str() );

        if ( !backupOriginalFiles )
            MONGO_ASSERT_ON_EXCEPTION( boost::filesystem::remove_all( reservedPath ) );

        return true;
    }

    void _applyOpToDataFiles( const char *database, FileOp &fo, bool afterAllocator, const string& path ) {
        if ( afterAllocator )
            FileAllocator::get()->waitUntilFinished();
        string c = database;
        c += '.';
        boost::filesystem::path p(path);
        if ( directoryperdb )
            p /= database;
        boost::filesystem::path q;
        q = p / (c+"ns");
        bool ok = false;
        MONGO_ASSERT_ON_EXCEPTION( ok = fo.apply( q ) );
        if ( ok )
            LOG(2) << fo.op() << " file " << q.string() << endl;
        int i = 0;
        int extra = 10; // should not be necessary, this is defensive in case there are missing files
        while ( 1 ) {
            verify( i <= DiskLoc::MaxFiles );
            stringstream ss;
            ss << c << i;
            q = p / ss.str();
            MONGO_ASSERT_ON_EXCEPTION( ok = fo.apply(q) );
            if ( ok ) {
                if ( extra != 10 ) {
                    LOG(1) << fo.op() << " file " << q.string() << endl;
                    log() << "  _applyOpToDataFiles() warning: extra == " << extra << endl;
                }
            }
            else if ( --extra <= 0 )
                break;
            i++;
        }
    }

    NamespaceDetails* nsdetails_notinline(const char *ns) { return nsdetails(ns); }

    bool DatabaseHolder::closeAll( const string& path , BSONObjBuilder& result , bool force ) {
        log() << "DatabaseHolder::closeAll path:" << path << endl;
        verify( Lock::isW() );
        getDur().commitNow(); // bad things happen if we close a DB with outstanding writes

        map<string,Database*>& m = _paths[path];
        _size -= m.size();

        set< string > dbs;
        for ( map<string,Database*>::iterator i = m.begin(); i != m.end(); i++ ) {
            wassert( i->second->path == path );
            dbs.insert( i->first );
        }

        currentClient.get()->getContext()->_clear();

        BSONObjBuilder bb( result.subarrayStart( "dbs" ) );
        int n = 0;
        int nNotClosed = 0;
        for( set< string >::iterator i = dbs.begin(); i != dbs.end(); ++i ) {
            string name = *i;
            LOG(2) << "DatabaseHolder::closeAll path:" << path << " name:" << name << endl;
            Client::Context ctx( name , path );
            if( !force && BackgroundOperation::inProgForDb(name.c_str()) ) {
                log() << "WARNING: can't close database " << name << " because a bg job is in progress - try killOp command" << endl;
                nNotClosed++;
            }
            else {
                Database::closeDatabase( name.c_str() , path );
                bb.append( bb.numStr( n++ ) , name );
            }
        }
        bb.done();
        if( nNotClosed )
            result.append("nNotClosed", nNotClosed);
        else {
            ClientCursor::assertNoCursors();
        }

        return true;
=======
        _deleteDataFiles( db );
>>>>>>> 374e1947
    }

} // namespace mongo<|MERGE_RESOLUTION|>--- conflicted
+++ resolved
@@ -140,117 +140,11 @@
             return false;
         }
 
-<<<<<<< HEAD
-        checkConfigNS(ns);
-
-        long long size = Extent::initialSize(128);
-        {
-            BSONElement e = options.getField("size");
-            if ( e.isNumber() ) {
-                size = e.numberLong();
-                uassert( 10083 , "create collection invalid size spec", size >= 0 );
-
-                size += 0xff;
-                size &= 0xffffffffffffff00LL;
-                if ( size < Extent::minSize() )
-                    size = Extent::minSize();
-            }
-        }
-
-        bool newCapped = false;
-        long long mx = 0;
-        if( options["capped"].trueValue() ) {
-            newCapped = true;
-            BSONElement e = options.getField("max");
-            if ( e.isNumber() ) {
-                mx = e.numberLong();
-                uassert( 16495,
-                         "max in a capped collection has to be < 2^31 or not set",
-                         NamespaceDetails::validMaxCappedDocs(&mx) );
-            }
-        }
-
-        // $nExtents just for debug/testing.
-        BSONElement e = options.getField( "$nExtents" );
-        Database *database = cc().database();
-        if ( e.type() == Array ) {
-            // We create one extent per array entry, with size specified
-            // by the array value.
-            BSONObjIterator i( e.embeddedObject() );
-            while( i.more() ) {
-                BSONElement e = i.next();
-                int size = int( e.number() );
-                verify( size <= 0x7fffffff );
-                // $nExtents is just for testing - always allocate new extents
-                // rather than reuse existing extents so we have some predictibility
-                // in the extent size used by our tests
-                database->suitableFile( ns, (int) size, false, false )->createExtent( ns, (int) size, newCapped );
-            }
-        }
-        else if ( int( e.number() ) > 0 ) {
-            // We create '$nExtents' extents, each of size 'size'.
-            int nExtents = int( e.number() );
-            verify( size <= 0x7fffffff );
-            for ( int i = 0; i < nExtents; ++i ) {
-                verify( size <= 0x7fffffff );
-                // $nExtents is just for testing - always allocate new extents
-                // rather than reuse existing extents so we have some predictibility
-                // in the extent size used by our tests
-                database->suitableFile( ns, (int) size, false, false )->createExtent( ns, (int) size, newCapped );
-            }
-        }
-        else {
-            // This is the non test case, where we don't have a $nExtents spec.
-            while ( size > 0 ) {
-                const int max = Extent::maxSize();
-                const int min = Extent::minSize();
-                int desiredExtentSize = static_cast<int> (size > max ? max : size);
-                desiredExtentSize = static_cast<int> (desiredExtentSize < min ? min : desiredExtentSize);
-
-                desiredExtentSize &= 0xffffff00;
-                Extent *e = database->allocExtent( ns, desiredExtentSize, newCapped, true );
-                size -= e->length;
-            }
-        }
-
-        NamespaceDetails *d = nsdetails(ns);
-        verify(d);
-        
-        bool ensure = true;
-
-        // respect autoIndexId if set. otherwise, create an _id index for all colls, except for
-        // capped ones in local w/o autoIndexID (reason for the exception is for the oplog and
-        //  non-replicated capped colls)
-        if( options.hasField( "autoIndexId" ) ||
-            (newCapped && nsToDatabase( ns ) == "local" ) ) {
-            ensure = options.getField( "autoIndexId" ).trueValue();
-        }
-
-        if( ensure ) {
-            if( deferIdIndex )
-                *deferIdIndex = true;
-            else
-                ensureIdIndexForNewNs( ns );
-        }
-
-        _ensureSystemIndexes(ns);
-
-        if ( mx > 0 )
-            d->setMaxCappedDocs( mx );
-
-        bool isFreeList = strstr(ns, FREELIST_NS) != 0;
-        if( !isFreeList )
-            addNewNamespaceToCatalog(ns, options.isEmpty() ? 0 : &options);
-        
-        if ( options["flags"].numberInt() ) {
-            d->replaceUserFlags( options["flags"].numberInt() );
-=======
         CollectionOptions collectionOptions;
         Status status = collectionOptions.parse( options );
         if ( !status.isOK() ) {
             err = status.toString();
             return false;
->>>>>>> 374e1947
         }
 
         invariant( db->createCollection( ns, collectionOptions, true, createDefaultIndexes ) );
@@ -308,1152 +202,7 @@
         Database::closeDatabase( d->name(), d->path() );
         d = 0; // d is now deleted
 
-<<<<<<< HEAD
-        BackgroundOperation::assertNoBgOpInProgForNs(name.c_str());
-
-        if ( d->nIndexes != 0 ) {
-            try {
-                verify( dropIndexes(d, name.c_str(), "*", errmsg, result, true) );
-            }
-            catch( DBException& e ) {
-                stringstream ss;
-                ss << "drop: dropIndexes for collection failed - consider trying repair ";
-                ss << " cause: " << e.what();
-                uasserted(12503,ss.str());
-            }
-            verify( d->nIndexes == 0 );
-        }
-        LOG(1) << "\t dropIndexes done" << endl;
-        result.append("ns", name.c_str());
-        ClientCursor::invalidate(name.c_str());
-        Top::global.collectionDropped( name );
-        NamespaceDetailsTransient::eraseCollection( name );
-        dropNS(name);
-    }
-
-    /* deletes a record, just the pdfile portion -- no index cleanup, no cursor cleanup, etc.
-       caller must check if capped
-    */
-    void DataFileMgr::_deleteRecord(NamespaceDetails *d, const char *ns, Record *todelete, const DiskLoc& dl) {
-        /* remove ourself from the record next/prev chain */
-        {
-            if ( todelete->prevOfs() != DiskLoc::NullOfs )
-                getDur().writingInt( todelete->getPrev(dl).rec()->nextOfs() ) = todelete->nextOfs();
-            if ( todelete->nextOfs() != DiskLoc::NullOfs )
-                getDur().writingInt( todelete->getNext(dl).rec()->prevOfs() ) = todelete->prevOfs();
-        }
-
-        /* remove ourself from extent pointers */
-        {
-            Extent *e = getDur().writing( todelete->myExtent(dl) );
-            if ( e->firstRecord == dl ) {
-                if ( todelete->nextOfs() == DiskLoc::NullOfs )
-                    e->firstRecord.Null();
-                else
-                    e->firstRecord.set(dl.a(), todelete->nextOfs() );
-            }
-            if ( e->lastRecord == dl ) {
-                if ( todelete->prevOfs() == DiskLoc::NullOfs )
-                    e->lastRecord.Null();
-                else
-                    e->lastRecord.set(dl.a(), todelete->prevOfs() );
-            }
-        }
-
-        /* add to the free list */
-        {
-            {
-                NamespaceDetails::Stats *s = getDur().writing(&d->stats);
-                s->datasize -= todelete->netLength();
-                s->nrecords--;
-            }
-
-            if (NamespaceString(ns).coll ==  "system.indexes") {
-                /* temp: if in system.indexes, don't reuse, and zero out: we want to be
-                   careful until validated more, as IndexDetails has pointers
-                   to this disk location.  so an incorrectly done remove would cause
-                   a lot of problems.
-                */
-                memset(getDur().writingPtr(todelete, todelete->lengthWithHeaders() ), 0, todelete->lengthWithHeaders() );
-            }
-            else {
-                DEV {
-                    unsigned long long *p = reinterpret_cast<unsigned long long *>( todelete->data() );
-                    *getDur().writing(p) = 0;
-                    //DEV memset(todelete->data, 0, todelete->netLength()); // attempt to notice invalid reuse.
-                }
-                d->addDeletedRec((DeletedRecord*)todelete, dl);
-            }
-        }
-    }
-
-    void DataFileMgr::deleteRecord(const char *ns, Record *todelete, const DiskLoc& dl, bool cappedOK, bool noWarn, bool doLog ) {
-        deleteRecord( nsdetails(ns), ns, todelete, dl, cappedOK, noWarn, doLog );
-    }
-
-    void DataFileMgr::deleteRecord(NamespaceDetails* d, const char *ns, Record *todelete, const DiskLoc& dl, bool cappedOK, bool noWarn, bool doLog ) {
-        dassert( todelete == dl.rec() );
-
-        if ( d->isCapped() && !cappedOK ) {
-            out() << "failing remove on a capped ns " << ns << endl;
-            uassert( 10089 ,  "can't remove from a capped collection" , 0 );
-            return;
-        }
-        
-        BSONObj toDelete;
-        if ( doLog ) {
-            BSONElement e = dl.obj()["_id"];
-            if ( e.type() ) {
-                toDelete = e.wrap();
-            }
-        }
-
-        /* check if any cursors point to us.  if so, advance them. */
-        ClientCursor::aboutToDelete(d, dl);
-
-        unindexRecord(d, todelete, dl, noWarn);
-
-        _deleteRecord(d, ns, todelete, dl);
-        NamespaceDetailsTransient::get( ns ).notifyOfWriteOp();
-
-        if ( ! toDelete.isEmpty() ) {
-            logOp( "d" , ns , toDelete );
-        }
-    }
-
-    Counter64 moveCounter;
-    ServerStatusMetricField<Counter64> moveCounterDisplay( "record.moves", &moveCounter );
-
-    /** Note: if the object shrinks a lot, we don't free up space, we leave extra at end of the record.
-     */
-    const DiskLoc DataFileMgr::updateRecord(
-        const char *ns,
-        NamespaceDetails *d,
-        NamespaceDetailsTransient *nsdt,
-        Record *toupdate, const DiskLoc& dl,
-        const char *_buf, int _len, OpDebug& debug,  bool god) {
-
-        dassert( toupdate == dl.rec() );
-
-        BSONObj objOld = BSONObj::make(toupdate);
-        BSONObj objNew(_buf);
-        DEV verify( objNew.objsize() == _len );
-        DEV verify( objNew.objdata() == _buf );
-
-        if( !objNew.hasElement("_id") && objOld.hasElement("_id") ) {
-            /* add back the old _id value if the update removes it.  Note this implementation is slow
-               (copies entire object multiple times), but this shouldn't happen often, so going for simple
-               code, not speed.
-            */
-            BSONObjBuilder b;
-            BSONElement e;
-            verify( objOld.getObjectID(e) );
-            b.append(e); // put _id first, for best performance
-            b.appendElements(objNew);
-            objNew = b.obj();
-        }
-
-        NamespaceString nsstring(ns);
-        if (nsstring.coll == "system.users") {
-            uassertStatusOK(AuthorizationManager::checkValidPrivilegeDocument(nsstring.db, objNew));
-        }
-
-        /* duplicate key check. we descend the btree twice - once for this check, and once for the actual inserts, further
-           below.  that is suboptimal, but it's pretty complicated to do it the other way without rollbacks...
-        */
-        vector<IndexChanges> changes;
-        bool changedId = false;
-        getIndexChanges(changes, ns, *d, objNew, objOld, changedId);
-        uassert( 13596 , str::stream() << "cannot change _id of a document old:" << objOld << " new:" << objNew , ! changedId );
-        dupCheck(changes, *d, dl);
-
-        if ( toupdate->netLength() < objNew.objsize() ) {
-            // doesn't fit.  reallocate -----------------------------------------------------
-            moveCounter.increment();
-            uassert( 10003 , "failing update: objects in a capped ns cannot grow", !(d && d->isCapped()));
-            d->paddingTooSmall();
-            deleteRecord(ns, toupdate, dl);
-            DiskLoc res = insert(ns, objNew.objdata(), objNew.objsize(), false, god);
-
-            if (debug.nmoved == -1) // default of -1 rather than 0
-                debug.nmoved = 1;
-            else
-                debug.nmoved += 1;
-
-            return res;
-        }
-
-        nsdt->notifyOfWriteOp();
-        d->paddingFits();
-
-        /* have any index keys changed? */
-        {
-            int keyUpdates = 0;
-            int z = d->getTotalIndexCount();
-            for ( int x = 0; x < z; x++ ) {
-                IndexDetails& idx = d->idx(x);
-                IndexInterface& ii = idx.idxInterface();
-                for ( unsigned i = 0; i < changes[x].removed.size(); i++ ) {
-                    try {
-                        bool found = ii.unindex(idx.head, idx, *changes[x].removed[i], dl);
-                        if ( ! found ) {
-                            RARELY warning() << "ns: " << ns << " couldn't unindex key: " << *changes[x].removed[i] 
-                                             << " for doc: " << objOld["_id"] << endl;
-                        }
-                    }
-                    catch (AssertionException&) {
-                        debug.extra << " exception update unindex ";
-                        problem() << " caught assertion update unindex " << idx.indexNamespace() << endl;
-                    }
-                }
-                verify( !dl.isNull() );
-                BSONObj idxKey = idx.info.obj().getObjectField("key");
-                Ordering ordering = Ordering::make(idxKey);
-                keyUpdates += changes[x].added.size();
-                for ( unsigned i = 0; i < changes[x].added.size(); i++ ) {
-                    try {
-                        /* we did the dupCheck() above.  so we don't have to worry about it here. */
-                        ii.bt_insert(
-                            idx.head,
-                            dl, *changes[x].added[i], ordering, /*dupsAllowed*/true, idx);
-                    }
-                    catch (AssertionException& e) {
-                        debug.extra << " exception update index ";
-                        problem() << " caught assertion update index " << idx.indexNamespace() << " " << e << " " << objNew["_id"] << endl;
-                    }
-                }
-            }
-            
-            debug.keyUpdates = keyUpdates;
-        }
-
-        //  update in place
-        int sz = objNew.objsize();
-        memcpy(getDur().writingPtr(toupdate->data(), sz), objNew.objdata(), sz);
-        return dl;
-    }
-
-    int Extent::followupSize(int len, int lastExtentLen) {
-        verify( len < Extent::maxSize() );
-        int x = initialSize(len);
-        // changed from 1.20 to 1.35 in v2.1.x to get to larger extent size faster
-        int y = (int) (lastExtentLen < 4000000 ? lastExtentLen * 4.0 : lastExtentLen * 1.35);
-        int sz = y > x ? y : x;
-
-        if ( sz < lastExtentLen ) {
-            // this means there was an int overflow
-            // so we should turn it into maxSize
-            sz = Extent::maxSize();
-        }
-        else if ( sz > Extent::maxSize() ) {
-            sz = Extent::maxSize();
-        }
-
-        sz = ((int)sz) & 0xffffff00;
-        verify( sz > len );
-
-        return sz;
-    }
-
-#if 0    
-    void testSorting() {
-        BSONObjBuilder b;
-        b.appendNull("");
-        BSONObj x = b.obj();
-
-        BSONObjExternalSorter sorter(*IndexDetails::iis[1]);
-
-        sorter.add(x, DiskLoc(3,7));
-        sorter.add(x, DiskLoc(4,7));
-        sorter.add(x, DiskLoc(2,7));
-        sorter.add(x, DiskLoc(1,7));
-        sorter.add(x, DiskLoc(3,77));
-
-        sorter.sort();
-
-        auto_ptr<BSONObjExternalSorter::Iterator> i = sorter.iterator();
-        while( i->more() ) {
-            BSONObjExternalSorter::Data d = i->next();
-            /*cout << d.second.toString() << endl;
-            cout << d.first.objsize() << endl;
-            cout<<"SORTER next:" << d.first.toString() << endl;*/
-        }
-    }
-#endif
-#pragma pack(1)
-    struct IDToInsert {
-        char type;
-        char id[4];
-        OID oid;
-
-        IDToInsert() {
-            type = 0;
-        }
-
-        bool needed() const { return type > 0; }
-
-        void init() {
-            type = static_cast<char>(jstOID);
-            strcpy( id, "_id" );
-            oid.init();
-            verify( size() == 17 );
-        }
-
-        int size() const { return sizeof( IDToInsert ); }
-
-        const char* rawdata() const { return reinterpret_cast<const char*>( this ); }
-    };
-#pragma pack()
-
-    void DataFileMgr::insertAndLog( const char *ns, const BSONObj &o, bool god, bool fromMigrate ) {
-        BSONObj tmp = o;
-        DiskLoc loc = insertWithObjMod( ns, tmp, false, god );
-        if (!loc.isNull()) {
-            logOp( "i", ns, tmp, 0, 0, fromMigrate );
-        }
-    }
-
-    /** @param o the object to insert. can be modified to add _id and thus be an in/out param
-     */
-    DiskLoc DataFileMgr::insertWithObjMod(const char* ns, BSONObj& o, bool mayInterrupt, bool god) {
-        bool addedID = false;
-        DiskLoc loc = insert( ns, o.objdata(), o.objsize(), mayInterrupt, god, true, &addedID );
-        if( addedID && !loc.isNull() )
-            o = BSONObj::make( loc.rec() );
-        return loc;
-    }
-
-    // We are now doing two btree scans for all unique indexes (one here, and one when we've
-    // written the record to the collection.  This could be made more efficient inserting
-    // dummy data here, keeping pointers to the btree nodes holding the dummy data and then
-    // updating the dummy data with the DiskLoc of the real record.
-    void checkNoIndexConflicts( NamespaceDetails *d, const BSONObj &obj ) {
-        for ( int idxNo = 0; idxNo < d->nIndexes; idxNo++ ) {
-            if( d->idx(idxNo).unique() ) {
-                IndexDetails& idx = d->idx(idxNo);
-                if (ignoreUniqueIndex(idx))
-                    continue;
-                BSONObjSet keys;
-                idx.getKeysFromObject(obj, keys);
-                BSONObj order = idx.keyPattern();
-                IndexInterface& ii = idx.idxInterface();
-                for ( BSONObjSet::iterator i=keys.begin(); i != keys.end(); i++ ) {
-                    // WARNING: findSingle may not be compound index safe.  this may need to change.  see notes in 
-                    // findSingle code.
-                    uassert( 12582, "duplicate key insert for unique index of capped collection",
-                             ii.findSingle(idx, idx.head, *i ).isNull() );
-                }
-            }
-        }
-    }
-
-    /** add a record to the end of the linked list chain within this extent. 
-        require: you must have already declared write intent for the record header.        
-    */
-    void addRecordToRecListInExtent(Record *r, DiskLoc loc) {
-        dassert( loc.rec() == r );
-        Extent *e = r->myExtent(loc);
-        if ( e->lastRecord.isNull() ) {
-            Extent::FL *fl = getDur().writing(e->fl());
-            fl->firstRecord = fl->lastRecord = loc;
-            r->prevOfs() = r->nextOfs() = DiskLoc::NullOfs;
-        }
-        else {
-            Record *oldlast = e->lastRecord.rec();
-            r->prevOfs() = e->lastRecord.getOfs();
-            r->nextOfs() = DiskLoc::NullOfs;
-            getDur().writingInt(oldlast->nextOfs()) = loc.getOfs();
-            getDur().writingDiskLoc(e->lastRecord) = loc;
-        }
-    }
-
-    NOINLINE_DECL DiskLoc outOfSpace(const char* ns, NamespaceDetails* d, int lenWHdr, bool god) {
-        DiskLoc loc;
-        if ( ! d->isCapped() ) { // size capped doesn't grow
-            LOG(1) << "allocating new extent for " << ns << " padding:" << d->paddingFactor() << " lenWHdr: " << lenWHdr << endl;
-            cc().database()->allocExtent(ns, Extent::followupSize(lenWHdr, d->lastExtentSize), false, !god);
-            loc = d->alloc(ns, lenWHdr);
-            if ( loc.isNull() ) {
-                log() << "warning: alloc() failed after allocating new extent. lenWHdr: " << lenWHdr << " last extent size:" << d->lastExtentSize << "; trying again" << endl;
-                for ( int z=0; z<10 && lenWHdr > d->lastExtentSize; z++ ) {
-                    log() << "try #" << z << endl;
-                    cc().database()->allocExtent(ns, Extent::followupSize(lenWHdr, d->lastExtentSize), false, !god);
-                    loc = d->alloc(ns, lenWHdr);
-                    if ( ! loc.isNull() )
-                        break;
-                }
-            }
-        }
-        return loc;
-    }
-
-    /** used by insert and also compact
-      * @return null loc if out of space 
-      */
-    DiskLoc allocateSpaceForANewRecord(const char* ns, NamespaceDetails* d, int lenWHdr, bool god) {
-        DiskLoc loc = d->alloc(ns, lenWHdr);
-        if ( loc.isNull() ) {
-            loc = outOfSpace(ns, d, lenWHdr, god);
-        }
-        return loc;
-    }
-
-    bool NOINLINE_DECL insert_checkSys(const char *sys, const char *ns, bool& wouldAddIndex, const void *obuf, bool god) {
-        uassert( 10095 , "attempt to insert in reserved database name 'system'", sys != ns);
-        if ( strstr(ns, ".system.") ) {
-            // later:check for dba-type permissions here if have that at some point separate
-            if (NamespaceString(ns).coll == "system.indexes")
-                wouldAddIndex = true;
-            else if ( legalClientSystemNS( ns , true ) ) {
-                if ( obuf && strstr( ns , ".system.users" ) ) {
-                    BSONObj t( reinterpret_cast<const char *>( obuf ) );
-                    uassertStatusOK(AuthorizationManager::checkValidPrivilegeDocument(
-                                            nsToDatabaseSubstring(ns), t));
-                }
-            }
-            else if ( !god ) {
-                uasserted(16459, str::stream() << "attempt to insert in system namespace '"
-                                               << ns << "'");
-            }
-        }
-        return true;
-    }
-
-    NOINLINE_DECL NamespaceDetails* insert_newNamespace(const char *ns, int len, bool god) { 
-        checkConfigNS(ns);
-        // This may create first file in the database.
-        int ies = Extent::initialSize(len);
-        if( str::contains(ns, '$') && len + Record::HeaderSize >= BtreeData_V1::BucketSize - 256 && len + Record::HeaderSize <= BtreeData_V1::BucketSize + 256 ) { 
-            // probably an index.  so we pick a value here for the first extent instead of using initialExtentSize() which is more 
-            // for user collections.  TODO: we could look at the # of records in the parent collection to be smarter here.
-            ies = (32+4) * 1024;
-        }
-        cc().database()->allocExtent(ns, ies, false, false);
-        NamespaceDetails *d = nsdetails(ns);
-        if ( !god )
-            ensureIdIndexForNewNs(ns);
-        _ensureSystemIndexes(ns);
-        addNewNamespaceToCatalog(ns);
-        return d;
-    }
-
-    void NOINLINE_DECL insert_makeIndex(NamespaceDetails* tableToIndex,
-                                        const string& tabletoidxns,
-                                        const DiskLoc& loc,
-                                        bool mayInterrupt) {
-        uassert(13143,
-                "can't create index on system.indexes",
-                NamespaceString(tabletoidxns).coll != "system.indexes");
-
-        BSONObj info = loc.obj();
-        bool background = info["background"].trueValue();
-        if (background && !isMasterNs(tabletoidxns.c_str())) {
-            /* don't do background indexing on slaves.  there are nuances.  this could be added later
-                but requires more code.
-                */
-            log() << "info: indexing in foreground on this replica; was a background index build on the primary" << endl;
-            background = false;
-        }
-
-        // The total number of indexes right before we write to the collection
-        int oldNIndexes = -1;
-        int idxNo = tableToIndex->getTotalIndexCount();
-        std::string idxName = info["name"].valuestr();
-
-        // Set curop description before setting indexBuildInProg, so that there's something
-        // commands can find and kill as soon as indexBuildInProg is set. Only set this if it's a
-        // killable index, so we don't overwrite commands in currentOp.
-        if (mayInterrupt) {
-            cc().curop()->setQuery(info);
-        }
-
-        try {
-            {
-                IndexDetails& idx = tableToIndex->getNextIndexDetails(tabletoidxns.c_str());
-                // It's important that this is outside the inner try/catch so that we never try to call
-                // kill_idx on a half-formed disk loc (if this asserts).
-                getDur().writingDiskLoc(idx.info) = loc;
-            }
-
-            try {
-                IndexDetails& idx = tableToIndex->getNextIndexDetails(tabletoidxns.c_str());
-                getDur().writingInt(tableToIndex->indexBuildsInProgress) += 1;
-                buildAnIndex(tabletoidxns, tableToIndex, idx, background, mayInterrupt);
-            }
-            catch (DBException& e) {
-                log() << "error building index: " << e << endl;
-                // save our error msg string as an exception or dropIndexes will overwrite our message
-                LastError *le = lastError.get();
-                int savecode = 0;
-                string saveerrmsg;
-                if ( le ) {
-                    savecode = le->code;
-                    saveerrmsg = le->msg;
-                }
-                else {
-                    savecode = e.getCode();
-                    saveerrmsg = e.what();
-                }
-
-                // Recalculate the index # so we can remove it from the list in the next catch
-
-                idxNo = IndexBuildsInProgress::get(tabletoidxns.c_str(), idxName);
-                IndexDetails& idx = tableToIndex->idx(idxNo);
-
-                // roll back this index
-                idx.kill_idx();
-
-                verify(le && !saveerrmsg.empty());
-                setLastError(savecode,saveerrmsg.c_str());
-                throw;
-            }
-
-            // Recompute index numbers
-            tableToIndex = nsdetails(tabletoidxns);
-            idxNo = IndexBuildsInProgress::get(tabletoidxns.c_str(), idxName);
-            verify(idxNo > -1);
-
-            // Make sure the newly created index is relocated to nIndexes, if it isn't already there
-            if (idxNo != tableToIndex->nIndexes) {
-                log() << "switching indexes at position " << idxNo << " and "
-                      << tableToIndex->nIndexes << endl;
-                // We cannot use idx here, as it may point to a different index entry if it was
-                // flipped during building
-
-                IndexDetails temp = tableToIndex->idx(idxNo);
-                *getDur().writing(&tableToIndex->idx(idxNo)) =
-                    tableToIndex->idx(tableToIndex->nIndexes);
-                *getDur().writing(&tableToIndex->idx(tableToIndex->nIndexes)) = temp;
-
-                // We also have to flip multikey entries
-                bool tempMultikey = tableToIndex->isMultikey(idxNo);
-                tableToIndex->setIndexIsMultikey(tabletoidxns.c_str(), idxNo,
-                                                 tableToIndex->isMultikey(tableToIndex->nIndexes));
-                tableToIndex->setIndexIsMultikey(tabletoidxns.c_str(), tableToIndex->nIndexes,
-                                                 tempMultikey);
-
-
-                idxNo = tableToIndex->nIndexes;
-            }
-
-            // Store the current total of indexes in case something goes wrong actually adding the
-            // index
-            oldNIndexes = tableToIndex->getTotalIndexCount();
-
-            // clear transient info caches so they refresh; increments nIndexes
-            tableToIndex->addIndex(tabletoidxns.c_str());
-            getDur().writingInt(tableToIndex->indexBuildsInProgress) -= 1;
-
-            IndexType* indexType = tableToIndex->idx(idxNo).getSpec().getType();
-            const IndexPlugin *plugin = indexType ? indexType->getPlugin() : NULL;
-            if (plugin) {
-                plugin->postBuildHook( tableToIndex->idx(idxNo).getSpec() );
-            }
-
-        }
-        catch (...) {
-            // Generally, this will be called as an exception from building the index bubbles up.
-            // Thus, the index will have already been cleaned up.  This catch just ensures that the
-            // metadata is consistent on any exception. It may leak like a sieve if the index
-            // successfully finished building and addIndex or kill_idx threw.
-
-            // Check if nIndexes was incremented
-            if (oldNIndexes != -1 && oldNIndexes != tableToIndex->nIndexes) {
-                getDur().writingInt(tableToIndex->nIndexes) = oldNIndexes;
-            }
-
-            // Move any other in prog indexes "back" one. It is important that idxNo is set
-            // correctly so that the correct index is removed
-            IndexBuildsInProgress::remove(tabletoidxns.c_str(), idxNo);
-            getDur().writingInt(tableToIndex->indexBuildsInProgress) -= 1;
-
-            throw;
-        }
-    }
-
-    // indexName is passed in because index details may not be pointing to something valid at this
-    // point
-    int IndexBuildsInProgress::get(const char* ns, const std::string& indexName) {
-        Lock::assertWriteLocked(ns);
-        NamespaceDetails* nsd = nsdetails(ns);
-
-        // Go through unfinished index builds and try to find this index
-        for (int i=nsd->nIndexes; i<nsd->nIndexes+nsd->indexBuildsInProgress; i++) {
-            if (indexName == nsd->idx(i).indexName()) {
-                return i;
-            }
-        }
-
-        return -1;
-    }
-
-    void IndexBuildsInProgress::remove(const char* ns, int offset) {
-        Lock::assertWriteLocked(ns);
-        NamespaceDetails* nsd = nsdetails(ns);
-
-        // offset is 0-based, so we subtract one from the index count
-        for (int i = offset; i < (nsd->getTotalIndexCount() - 1); i++) {
-            if (i < NamespaceDetails::NIndexesMax-1) {
-                *getDur().writing(&nsd->idx(i)) = nsd->idx(i+1);
-                nsd->setIndexIsMultikey(ns, i, nsd->isMultikey(i+1));
-            }
-            else {
-                *getDur().writing(&nsd->idx(i)) = IndexDetails();
-                nsd->setIndexIsMultikey(ns, i, false);
-            }
-        }
-    }
-
-    DiskLoc DataFileMgr::insert(const char* ns,
-                                const void* obuf,
-                                int32_t len,
-                                bool mayInterrupt,
-                                bool god,
-                                bool mayAddIndex,
-                                bool* addedID) {
-        bool wouldAddIndex = false;
-        massert( 10093 , "cannot insert into reserved $ collection", god || NamespaceString::normal( ns ) );
-        uassert( 10094 , str::stream() << "invalid ns: " << ns , isValidNS( ns ) );
-        {
-            const char *sys = strstr(ns, "system.");
-            if ( sys && !insert_checkSys(sys, ns, wouldAddIndex, obuf, god) )
-                return DiskLoc();
-        }
-        bool addIndex = wouldAddIndex && mayAddIndex;
-
-        NamespaceDetails *d = nsdetails(ns);
-        if ( d == 0 ) {
-            d = insert_newNamespace(ns, len, god);
-        }
-
-        NamespaceDetails *tableToIndex = 0;
-
-        string tabletoidxns;
-        BSONObj fixedIndexObject;
-        if ( addIndex ) {
-            verify( obuf );
-            BSONObj io((const char *) obuf);
-            if( !prepareToBuildIndex(io,
-                                     mayInterrupt,
-                                     god,
-                                     tabletoidxns,
-                                     tableToIndex,
-                                     fixedIndexObject) ) {
-                // prepare creates _id itself, or this indicates to fail the build silently (such 
-                // as if index already exists)
-                return DiskLoc();
-            }
-            if ( ! fixedIndexObject.isEmpty() ) {
-                obuf = fixedIndexObject.objdata();
-                len = fixedIndexObject.objsize();
-            }
-        }
-
-        IDToInsert idToInsert; // only initialized if needed
-
-        if( !god ) {
-            /* Check if we have an _id field. If we don't, we'll add it.
-               Note that btree buckets which we insert aren't BSONObj's, but in that case god==true.
-            */
-            BSONObj io((const char *) obuf);
-            BSONElement idField = io.getField( "_id" );
-            uassert( 10099 ,  "_id cannot be an array", idField.type() != Array );
-            // we don't add _id for capped collections in local as they don't have an _id index
-            if( idField.eoo() &&
-                !wouldAddIndex &&
-                nsToDatabase( ns ) != "local" &&
-                d->haveIdIndex() ) {
-
-                if( addedID )
-                    *addedID = true;
-
-                idToInsert.init();
-                len += idToInsert.size();
-            }
-
-            BSONElementManipulator::lookForTimestamps( io );
-        }
-
-        int lenWHdr = d->getRecordAllocationSize( len + Record::HeaderSize );
-        fassert( 16440, lenWHdr >= ( len + Record::HeaderSize ) );
-        
-        // If the collection is capped, check if the new object will violate a unique index
-        // constraint before allocating space.
-        if (d->nIndexes && 
-            d->isCapped() && 
-            !god) {
-            checkNoIndexConflicts( d, BSONObj( reinterpret_cast<const char *>( obuf ) ) );
-        }
-
-        bool earlyIndex = true;
-        DiskLoc loc;
-        if( idToInsert.needed() || tableToIndex || d->isCapped() ) {
-            // if need id, we don't do the early indexing. this is not the common case so that is sort of ok
-            earlyIndex = false;
-            loc = allocateSpaceForANewRecord(ns, d, lenWHdr, god);
-        }
-        else {
-            loc = d->allocWillBeAt(ns, lenWHdr);
-            if( loc.isNull() ) {
-                // need to get a new extent so we have to do the true alloc now (not common case)
-                earlyIndex = false;
-                loc = allocateSpaceForANewRecord(ns, d, lenWHdr, god);
-            }
-        }
-        if ( loc.isNull() ) {
-            log() << "insert: couldn't alloc space for object ns:" << ns << " capped:" << d->isCapped() << endl;
-            verify(d->isCapped());
-            return DiskLoc();
-        }
-
-        if( earlyIndex ) { 
-            // add record to indexes using two step method so we can do the reading outside a write lock
-            if ( d->nIndexes ) {
-                verify( obuf );
-                BSONObj obj((const char *) obuf);
-                try {
-                    indexRecordUsingTwoSteps(ns, d, obj, loc, true);
-                }
-                catch( AssertionException& ) {
-                    // should be a dup key error on _id index
-                    dassert( !tableToIndex && !d->isCapped() );
-                    // no need to delete/rollback the record as it was not added yet
-                    throw;
-                }
-            }
-            // really allocate now
-            DiskLoc real = allocateSpaceForANewRecord(ns, d, lenWHdr, god);
-            verify( real == loc );
-        }
-
-        Record *r = loc.rec();
-        {
-            verify( r->lengthWithHeaders() >= lenWHdr );
-            r = (Record*) getDur().writingPtr(r, lenWHdr);
-            if( idToInsert.needed() ) {
-                /* a little effort was made here to avoid a double copy when we add an ID */
-                int originalSize = *((int*) obuf);
-                ((int&)*r->data()) = originalSize + idToInsert.size();
-                memcpy(r->data()+4, idToInsert.rawdata(), idToInsert.size());
-                memcpy(r->data()+4+idToInsert.size(), ((char*)obuf)+4, originalSize-4);
-            }
-            else {
-                if( obuf ) // obuf can be null from internal callers
-                    memcpy(r->data(), obuf, len);
-            }
-        }
-
-        addRecordToRecListInExtent(r, loc);
-
-        /* durability todo : this could be a bit annoying / slow to record constantly */
-        {
-            NamespaceDetails::Stats *s = getDur().writing(&d->stats);
-            s->datasize += r->netLength();
-            s->nrecords++;
-        }
-
-        // we don't bother resetting query optimizer stats for the god tables - also god is true when adding a btree bucket
-        if ( !god )
-            NamespaceDetailsTransient::get( ns ).notifyOfWriteOp();
-
-        if ( tableToIndex ) {
-            insert_makeIndex(tableToIndex, tabletoidxns, loc, mayInterrupt);
-        }
-
-        /* add this record to our indexes */
-        if ( !earlyIndex && d->nIndexes ) {
-            try {
-                BSONObj obj(r->data());
-                // not sure which of these is better -- either can be used.  oldIndexRecord may be faster, 
-                // but twosteps handles dup key errors more efficiently.
-                //oldIndexRecord(d, obj, loc);
-                indexRecordUsingTwoSteps(ns, d, obj, loc, false);
-
-            }
-            catch( AssertionException& e ) {
-                // should be a dup key error on _id index
-                if( tableToIndex || d->isCapped() ) {
-                    massert( 12583, "unexpected index insertion failure on capped collection", !d->isCapped() );
-                    string s = e.toString();
-                    s += " : on addIndex/capped - collection and its index will not match";
-                    setLastError(0, s.c_str());
-                    error() << s << endl;
-                }
-                else {
-                    // normal case -- we can roll back
-                    _deleteRecord(d, ns, r, loc);
-                    throw;
-                }
-            }
-        }
-
-        d->paddingFits();
-
-        return loc;
-    }
-
-    /* special version of insert for transaction logging -- streamlined a bit.
-       assumes ns is capped and no indexes
-    */
-    Record* DataFileMgr::fast_oplog_insert(NamespaceDetails *d, const char *ns, int len) {
-        verify( d );
-        RARELY verify( d == nsdetails(ns) );
-        DEV verify( d == nsdetails(ns) );
-
-        massert( 16509,
-                 str::stream()
-                 << "fast_oplog_insert requires a capped collection "
-                 << " but " << ns << " is not capped",
-                 d->isCapped() );
-
-        //record timing on oplog inserts
-        boost::optional<TimerHolder> insertTimer;
-        //skip non-oplog collections
-        if (NamespaceString::oplog(ns)) {
-            insertTimer = boost::in_place(&oplogInsertStats);
-            oplogInsertBytesStats.increment(len); //record len of inserted records for oplog
-        }
-
-        int lenWHdr = len + Record::HeaderSize;
-        DiskLoc loc = d->alloc(ns, lenWHdr);
-        verify( !loc.isNull() );
-
-        Record *r = loc.rec();
-        verify( r->lengthWithHeaders() >= lenWHdr );
-
-        Extent *e = r->myExtent(loc);
-        if ( e->lastRecord.isNull() ) {
-            Extent::FL *fl = getDur().writing( e->fl() );
-            fl->firstRecord = fl->lastRecord = loc;
-
-            Record::NP *np = getDur().writing(r->np());
-            np->nextOfs = np->prevOfs = DiskLoc::NullOfs;
-        }
-        else {
-            Record *oldlast = e->lastRecord.rec();
-            Record::NP *np = getDur().writing(r->np());
-            np->prevOfs = e->lastRecord.getOfs();
-            np->nextOfs = DiskLoc::NullOfs;
-            getDur().writingInt( oldlast->nextOfs() ) = loc.getOfs();
-            e->lastRecord.writing() = loc;
-        }
-
-        /* todo: don't update for oplog?  seems wasteful. */
-        {
-            NamespaceDetails::Stats *s = getDur().writing(&d->stats);
-            s->datasize += r->netLength();
-            s->nrecords++;
-        }
-
-        return r;
-    }
-
-} // namespace mongo
-
-#include "clientcursor.h"
-
-namespace mongo {
-
-    void dropAllDatabasesExceptLocal() {
-        Lock::GlobalWrite lk;
-
-        vector<string> n;
-        getDatabaseNames(n);
-        if( n.size() == 0 ) return;
-        log() << "dropAllDatabasesExceptLocal " << n.size() << endl;
-        for( vector<string>::iterator i = n.begin(); i != n.end(); i++ ) {
-            if( *i != "local" ) {
-                Client::Context ctx(*i);
-                dropDatabase(*i);
-            }
-        }
-    }
-
-    void dropDatabase(const std::string& db) {
-        LOG(1) << "dropDatabase " << db << endl;
-        Lock::assertWriteLocked(db);
-        Database *d = cc().database();
-        verify( d );
-        verify( d->name == db );
-
-        BackgroundOperation::assertNoBgOpInProgForDb(d->name.c_str());
-
-        // Not sure we need this here, so removed.  If we do, we need to move it down 
-        // within other calls both (1) as they could be called from elsewhere and 
-        // (2) to keep the lock order right - groupcommitmutex must be locked before 
-        // mmmutex (if both are locked).
-        //
-        //  RWLockRecursive::Exclusive lk(MongoFile::mmmutex);
-
-        getDur().syncDataAndTruncateJournal();
-
-        Database::closeDatabase( d->name.c_str(), d->path );
-        d = 0; // d is now deleted
-
-        _deleteDataFiles( db.c_str() );
-    }
-
-    typedef boost::filesystem::path Path;
-
-    void boostRenameWrapper( const Path &from, const Path &to ) {
-        try {
-            boost::filesystem::rename( from, to );
-        }
-        catch ( const boost::filesystem::filesystem_error & ) {
-            // boost rename doesn't work across partitions
-            boost::filesystem::copy_file( from, to);
-            boost::filesystem::remove( from );
-        }
-    }
-
-    // back up original database files to 'temp' dir
-    void _renameForBackup( const char *database, const Path &reservedPath ) {
-        Path newPath( reservedPath );
-        if ( directoryperdb )
-            newPath /= database;
-        class Renamer : public FileOp {
-        public:
-            Renamer( const Path &newPath ) : newPath_( newPath ) {}
-        private:
-            const boost::filesystem::path &newPath_;
-            virtual bool apply( const Path &p ) {
-                if ( !boost::filesystem::exists( p ) )
-                    return false;
-                boostRenameWrapper( p, newPath_ / ( p.leaf().string() + ".bak" ) );
-                return true;
-            }
-            virtual const char * op() const {
-                return "renaming";
-            }
-        } renamer( newPath );
-        _applyOpToDataFiles( database, renamer, true );
-    }
-
-    // move temp files to standard data dir
-    void _replaceWithRecovered( const char *database, const char *reservedPathString ) {
-        Path newPath( dbpath );
-        if ( directoryperdb )
-            newPath /= database;
-        class Replacer : public FileOp {
-        public:
-            Replacer( const Path &newPath ) : newPath_( newPath ) {}
-        private:
-            const boost::filesystem::path &newPath_;
-            virtual bool apply( const Path &p ) {
-                if ( !boost::filesystem::exists( p ) )
-                    return false;
-                boostRenameWrapper( p, newPath_ / p.leaf() );
-                return true;
-            }
-            virtual const char * op() const {
-                return "renaming";
-            }
-        } replacer( newPath );
-        _applyOpToDataFiles( database, replacer, true, reservedPathString );
-    }
-
-    // generate a directory name for storing temp data files
-    Path uniqueReservedPath( const char *prefix ) {
-        Path repairPath = Path( repairpath );
-        Path reservedPath;
-        int i = 0;
-        bool exists = false;
-        do {
-            stringstream ss;
-            ss << prefix << "_repairDatabase_" << i++;
-            reservedPath = repairPath / ss.str();
-            MONGO_ASSERT_ON_EXCEPTION( exists = boost::filesystem::exists( reservedPath ) );
-        }
-        while ( exists );
-        return reservedPath;
-    }
-
-    boost::intmax_t dbSize( const char *database ) {
-        class SizeAccumulator : public FileOp {
-        public:
-            SizeAccumulator() : totalSize_( 0 ) {}
-            boost::intmax_t size() const {
-                return totalSize_;
-            }
-        private:
-            virtual bool apply( const boost::filesystem::path &p ) {
-                if ( !boost::filesystem::exists( p ) )
-                    return false;
-                totalSize_ += boost::filesystem::file_size( p );
-                return true;
-            }
-            virtual const char *op() const {
-                return "checking size";
-            }
-            boost::intmax_t totalSize_;
-        };
-        SizeAccumulator sa;
-        _applyOpToDataFiles( database, sa );
-        return sa.size();
-    }
-
-    bool repairDatabase( string dbNameS , string &errmsg,
-                         bool preserveClonedFilesOnFailure, bool backupOriginalFiles ) {
-        doingRepair dr;
-        dbNameS = nsToDatabase( dbNameS );
-        const char * dbName = dbNameS.c_str();
-
-        stringstream ss;
-        ss << "localhost:" << cmdLine.port;
-        string localhost = ss.str();
-
-        problem() << "repairDatabase " << dbName << endl;
-        verify( cc().database()->name == dbName );
-        verify( cc().database()->path == dbpath );
-
-        BackgroundOperation::assertNoBgOpInProgForDb(dbName);
-
-        getDur().syncDataAndTruncateJournal(); // Must be done before and after repair
-
-        boost::intmax_t totalSize = dbSize( dbName );
-        boost::intmax_t freeSize = File::freeSpace(repairpath);
-        if ( freeSize > -1 && freeSize < totalSize ) {
-            stringstream ss;
-            ss << "Cannot repair database " << dbName << " having size: " << totalSize
-               << " (bytes) because free disk space is: " << freeSize << " (bytes)";
-            errmsg = ss.str();
-            problem() << errmsg << endl;
-            return false;
-        }
-
-        killCurrentOp.checkForInterrupt();
-
-        Path reservedPath =
-            uniqueReservedPath( ( preserveClonedFilesOnFailure || backupOriginalFiles ) ?
-                                "backup" : "_tmp" );
-        MONGO_ASSERT_ON_EXCEPTION( boost::filesystem::create_directory( reservedPath ) );
-        string reservedPathString = reservedPath.string();
-
-        bool res;
-        {
-            // clone to temp location, which effectively does repair
-            Client::Context ctx( dbName, reservedPathString );
-            verify( ctx.justCreated() );
-
-            res = Cloner::cloneFrom(localhost.c_str(), errmsg, dbName,
-                                    /*logForReplication=*/false, /*slaveOk*/false,
-                                    /*replauth*/false, /*snapshot*/false, /*mayYield*/false,
-                                    /*mayBeInterrupted*/true);
- 
-            Database::closeDatabase( dbName, reservedPathString.c_str() );
-        }
-
-        getDur().syncDataAndTruncateJournal(); // Must be done before and after repair
-        MongoFile::flushAll(true); // need both in case journaling is disabled
-
-        if ( !res ) {
-            errmsg = str::stream() << "clone failed for " << dbName << " with error: " << errmsg;
-            problem() << errmsg << endl;
-
-            if ( !preserveClonedFilesOnFailure )
-                MONGO_ASSERT_ON_EXCEPTION( boost::filesystem::remove_all( reservedPath ) );
-
-            return false;
-        }
-
-        Client::Context ctx( dbName );
-        Database::closeDatabase( dbName, dbpath );
-
-        if ( backupOriginalFiles ) {
-            _renameForBackup( dbName, reservedPath );
-        }
-        else {
-            _deleteDataFiles( dbName );
-            MONGO_ASSERT_ON_EXCEPTION( boost::filesystem::create_directory( Path( dbpath ) / dbName ) );
-        }
-
-        _replaceWithRecovered( dbName, reservedPathString.c_str() );
-
-        if ( !backupOriginalFiles )
-            MONGO_ASSERT_ON_EXCEPTION( boost::filesystem::remove_all( reservedPath ) );
-
-        return true;
-    }
-
-    void _applyOpToDataFiles( const char *database, FileOp &fo, bool afterAllocator, const string& path ) {
-        if ( afterAllocator )
-            FileAllocator::get()->waitUntilFinished();
-        string c = database;
-        c += '.';
-        boost::filesystem::path p(path);
-        if ( directoryperdb )
-            p /= database;
-        boost::filesystem::path q;
-        q = p / (c+"ns");
-        bool ok = false;
-        MONGO_ASSERT_ON_EXCEPTION( ok = fo.apply( q ) );
-        if ( ok )
-            LOG(2) << fo.op() << " file " << q.string() << endl;
-        int i = 0;
-        int extra = 10; // should not be necessary, this is defensive in case there are missing files
-        while ( 1 ) {
-            verify( i <= DiskLoc::MaxFiles );
-            stringstream ss;
-            ss << c << i;
-            q = p / ss.str();
-            MONGO_ASSERT_ON_EXCEPTION( ok = fo.apply(q) );
-            if ( ok ) {
-                if ( extra != 10 ) {
-                    LOG(1) << fo.op() << " file " << q.string() << endl;
-                    log() << "  _applyOpToDataFiles() warning: extra == " << extra << endl;
-                }
-            }
-            else if ( --extra <= 0 )
-                break;
-            i++;
-        }
-    }
-
-    NamespaceDetails* nsdetails_notinline(const char *ns) { return nsdetails(ns); }
-
-    bool DatabaseHolder::closeAll( const string& path , BSONObjBuilder& result , bool force ) {
-        log() << "DatabaseHolder::closeAll path:" << path << endl;
-        verify( Lock::isW() );
-        getDur().commitNow(); // bad things happen if we close a DB with outstanding writes
-
-        map<string,Database*>& m = _paths[path];
-        _size -= m.size();
-
-        set< string > dbs;
-        for ( map<string,Database*>::iterator i = m.begin(); i != m.end(); i++ ) {
-            wassert( i->second->path == path );
-            dbs.insert( i->first );
-        }
-
-        currentClient.get()->getContext()->_clear();
-
-        BSONObjBuilder bb( result.subarrayStart( "dbs" ) );
-        int n = 0;
-        int nNotClosed = 0;
-        for( set< string >::iterator i = dbs.begin(); i != dbs.end(); ++i ) {
-            string name = *i;
-            LOG(2) << "DatabaseHolder::closeAll path:" << path << " name:" << name << endl;
-            Client::Context ctx( name , path );
-            if( !force && BackgroundOperation::inProgForDb(name.c_str()) ) {
-                log() << "WARNING: can't close database " << name << " because a bg job is in progress - try killOp command" << endl;
-                nNotClosed++;
-            }
-            else {
-                Database::closeDatabase( name.c_str() , path );
-                bb.append( bb.numStr( n++ ) , name );
-            }
-        }
-        bb.done();
-        if( nNotClosed )
-            result.append("nNotClosed", nNotClosed);
-        else {
-            ClientCursor::assertNoCursors();
-        }
-
-        return true;
-=======
         _deleteDataFiles( db );
->>>>>>> 374e1947
     }
 
 } // namespace mongo