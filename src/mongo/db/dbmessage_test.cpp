--- conflicted
+++ resolved
@@ -137,11 +137,7 @@
 
     ASSERT_EQUALS(39, d1.pullInt());
     BSONObj bo2 = d1.nextJsObj();
-<<<<<<< HEAD
-    ASSERT_THROWS(d1.nextJsObj(), UserException);
-=======
     ASSERT_THROWS(d1.nextJsObj(), AssertionException);
->>>>>>> f378d467
 }
 
 
