
/**
 *    Copyright (C) 2018-present MongoDB, Inc.
 *
 *    This program is free software: you can redistribute it and/or modify
 *    it under the terms of the Server Side Public License, version 1,
 *    as published by MongoDB, Inc.
 *
 *    This program is distributed in the hope that it will be useful,
 *    but WITHOUT ANY WARRANTY; without even the implied warranty of
 *    MERCHANTABILITY or FITNESS FOR A PARTICULAR PURPOSE.  See the
 *    Server Side Public License for more details.
 *
 *    You should have received a copy of the Server Side Public License
 *    along with this program. If not, see
 *    <http://www.mongodb.com/licensing/server-side-public-license>.
 *
 *    As a special exception, the copyright holders give permission to link the
 *    code of portions of this program with the OpenSSL library under certain
 *    conditions as described in each individual source file and distribute
 *    linked combinations including the program with the OpenSSL library. You
 *    must comply with the Server Side Public License in all respects for
 *    all of the code used other than as permitted herein. If you modify file(s)
 *    with this exception, you may extend this exception to your version of the
 *    file(s), but you are not obligated to do so. If you do not wish to do so,
 *    delete this exception statement from your version. If you delete this
 *    exception statement from all source files in the program, then also delete
 *    it in the license file.
 */

#pragma once

#include <string>

<<<<<<< HEAD
#include "mongo/base/string_data.h"
#include "mongo/db/catalog/database.h"
#include "mongo/db/concurrency/d_concurrency.h"
#include "mongo/db/namespace_string.h"
#include "mongo/db/operation_context.h"
#include "mongo/db/views/view.h"
=======
#include "mongo/db/catalog_raii.h"
#include "mongo/db/stats/top.h"
>>>>>>> f378d467
#include "mongo/util/timer.h"

namespace mongo {

/**
 * RAII-style class which can update the diagnostic state on the operation's CurOp object and record
 * the operation via Top upon destruction. Can be configured to only update the Top counters if
 * desired.
 */
class AutoStatsTracker {
    MONGO_DISALLOW_COPYING(AutoStatsTracker);

public:
    /**
     * Describes which diagnostics to update during the lifetime of this object.
     */
    enum class LogMode {
        kUpdateTop,  // Increments the Top counter for this operation type and this namespace upon
                     // destruction.
        kUpdateTopAndCurop,  // In addition to incrementing the Top counter, adjusts state on the
                             // CurOp object associated with the OperationContext. Updates the
                             // namespace to be 'nss', starts a timer for the operation (if it
                             // hasn't started already), and figures out and records the profiling
                             // level of the operation.
    };

    /**
     * If 'logMode' is 'kUpdateTopAndCurop', sets up and records state on the CurOp object attached
     * to 'opCtx', as described above.
     */
    AutoStatsTracker(OperationContext* opCtx,
                     const NamespaceString& nss,
                     Top::LockType lockType,
                     LogMode logMode,
                     boost::optional<int> dbProfilingLevel,
                     Date_t deadline = Date_t::max());

    /**
     * Records stats about the current operation via Top.
     */
    ~AutoStatsTracker();

private:
    OperationContext* _opCtx;
    Top::LockType _lockType;
    const NamespaceString _nss;
};

/**
 * Same as calling AutoGetCollection with MODE_IS, but in addition ensures that the read will be
 * performed against an appropriately committed snapshot if the operation is using a readConcern of
 * 'majority'.
 *
 * Use this when you want to read the contents of a collection, but you are not at the top-level of
 * some command. This will ensure your reads obey any requested readConcern, but will not update the
 * status of CurrentOp, or add a Top entry.
 *
 * NOTE: Must not be used with any locks held, because it needs to block waiting on the committed
 * snapshot to become available.
 */
class AutoGetCollectionForRead {
    MONGO_DISALLOW_COPYING(AutoGetCollectionForRead);

    enum class ViewMode;

public:
<<<<<<< HEAD
    AutoGetCollection(OperationContext* txn, const NamespaceString& nss, LockMode modeAll)
        : AutoGetCollection(txn, nss, modeAll, modeAll, ViewMode::kViewsForbidden) {}

    AutoGetCollection(OperationContext* txn,
                      const NamespaceString& nss,
                      LockMode modeDB,
                      LockMode modeColl)
        : AutoGetCollection(txn, nss, modeDB, modeColl, ViewMode::kViewsForbidden) {}

    /**
     * This constructor is inteded for internal use and should not be used outside this file.
     * AutoGetCollectionForRead and AutoGetCollectionOrViewForRead use ViewMode to determine whether
     * or not it is permissible to obtain a handle on a view namespace. Use another constructor or
     * another AutoGet class instead.
     */
    AutoGetCollection(OperationContext* txn,
                      const NamespaceString& nss,
                      LockMode modeDB,
                      LockMode modeColl,
                      ViewMode viewMode);
=======
    AutoGetCollectionForRead(
        OperationContext* opCtx,
        const NamespaceStringOrUUID& nsOrUUID,
        AutoGetCollection::ViewMode viewMode = AutoGetCollection::ViewMode::kViewsForbidden,
        Date_t deadline = Date_t::max());
>>>>>>> f378d467

    Database* getDb() const {
        return _autoColl->getDb();
    }

    Collection* getCollection() const {
<<<<<<< HEAD
        return _coll;
    }

private:
    enum class ViewMode { kViewsPermitted, kViewsForbidden };

    const ViewMode _viewMode;
    const AutoGetDb _autoDb;
    const Lock::CollectionLock _collLock;
    Collection* const _coll;

    friend class AutoGetCollectionForRead;
    friend class AutoGetCollectionOrViewForRead;
};

/**
 * RAII-style class, which acquires a lock on the specified database in the requested mode and
 * obtains a reference to the database, creating it was non-existing. Used as a shortcut for
 * calls to dbHolder().openDb(), taking care of locking details. The requested mode must be
 * MODE_IX or MODE_X. If the database needs to be created, the lock will automatically be
 * reacquired as MODE_X.
 *
 * It is guaranteed that locks will be released when this object goes out of scope, therefore
 * the database reference returned by this class should not be retained.
 */
class AutoGetOrCreateDb {
    MONGO_DISALLOW_COPYING(AutoGetOrCreateDb);

public:
    AutoGetOrCreateDb(OperationContext* txn, StringData ns, LockMode mode);

    Database* getDb() const {
        return _db;
=======
        return _autoColl->getCollection();
>>>>>>> f378d467
    }

    ViewDefinition* getView() const {
        return _autoColl->getView();
    }

    const NamespaceString& getNss() const {
        return _autoColl->getNss();
    }

private:
    // If this field is set, the reader will not take the ParallelBatchWriterMode lock and conflict
    // with secondary batch application. This stays in scope with the _autoColl so that locks are
    // taken and released in the right order.
    boost::optional<ShouldNotConflictWithSecondaryBatchApplicationBlock>
        _shouldNotConflictWithSecondaryBatchApplicationBlock;

    // This field is optional, because the code to wait for majority committed snapshot needs to
    // release locks in order to block waiting
    boost::optional<AutoGetCollection> _autoColl;

    // Returns true if we should read at the last applied timestamp instead of at "no" timestamp
    // (i.e. reading with the "latest" snapshot reflecting all writes).  Reading at the last applied
    // timestamp avoids reading in-flux data actively being written by the replication system.
    bool _shouldReadAtLastAppliedTimestamp(OperationContext* opCtx,
                                           const NamespaceString& nss,
                                           repl::ReadConcernLevel readConcernLevel) const;

    // Returns true if the minSnapshot causes conflicting catalog changes for either the provided
    // lastAppliedTimestamp or the point-in-time snapshot of the RecoveryUnit on 'opCtx'.
    bool _conflictingCatalogChanges(OperationContext* opCtx,
                                    boost::optional<Timestamp> minSnapshot,
                                    boost::optional<Timestamp> lastAppliedTimestamp) const;
};

/**
 * Same as AutoGetCollectionForRead, but in addition will add a Top entry upon destruction and
 * ensure the CurrentOp object has the right namespace and has started its timer.
 */
class AutoGetCollectionForReadCommand {
    MONGO_DISALLOW_COPYING(AutoGetCollectionForReadCommand);

public:
<<<<<<< HEAD
    AutoGetCollectionForRead(OperationContext* txn, const std::string& ns)
        : AutoGetCollectionForRead(
              txn, NamespaceString(ns), AutoGetCollection::ViewMode::kViewsForbidden) {}

    AutoGetCollectionForRead(OperationContext* txn, const NamespaceString& nss)
        : AutoGetCollectionForRead(txn, nss, AutoGetCollection::ViewMode::kViewsForbidden) {}

    ~AutoGetCollectionForRead();
=======
    AutoGetCollectionForReadCommand(
        OperationContext* opCtx,
        const NamespaceStringOrUUID& nsOrUUID,
        AutoGetCollection::ViewMode viewMode = AutoGetCollection::ViewMode::kViewsForbidden,
        Date_t deadline = Date_t::max(),
        AutoStatsTracker::LogMode logMode = AutoStatsTracker::LogMode::kUpdateTopAndCurop);
>>>>>>> f378d467

    Database* getDb() const {
        return _autoCollForRead.getDb();
    }

    Collection* getCollection() const {
        return _autoCollForRead.getCollection();
    }

    ViewDefinition* getView() const {
        return _autoCollForRead.getView();
    }

<<<<<<< HEAD
    const Timer _timer;
    OperationContext* const _txn;
    const ScopedTransaction _transaction;

protected:
    AutoGetCollectionForRead(OperationContext* txn,
                             const NamespaceString& nss,
                             AutoGetCollection::ViewMode viewMode);

    /**
     * This protected section must come after the private section because
     * AutoGetCollectionOrViewForRead needs access to _autoColl, but _autoColl must be initialized
     * after _transaction.
     */
    boost::optional<AutoGetCollection> _autoColl;
=======
    const NamespaceString& getNss() const {
        return _autoCollForRead.getNss();
    }

private:
    AutoGetCollectionForRead _autoCollForRead;
    AutoStatsTracker _statsTracker;
>>>>>>> f378d467
};

/**
 * RAII-style class for obtaining a collection or view for reading. The pointer to a view definition
 * is nullptr if it does not exist.
 */
class AutoGetCollectionOrViewForRead final : public AutoGetCollectionForRead {
    MONGO_DISALLOW_COPYING(AutoGetCollectionOrViewForRead);

public:
    AutoGetCollectionOrViewForRead(OperationContext* txn, const std::string& ns)
        : AutoGetCollectionOrViewForRead(txn, NamespaceString(ns)) {}

    AutoGetCollectionOrViewForRead(OperationContext* txn, const NamespaceString& nss);

    ViewDefinition* getView() const {
        return _view.get();
    }

    /**
     * Unlock this view or collection and release all resources. After calling this function, it is
     * illegal to access this object's database, collection and view pointers.
     *
     * TODO(SERVER-24909): Consider having the constructor release locks instead, or otherwise
     * remove the need for this method.
     */
    void releaseLocksForView() noexcept;

private:
    std::shared_ptr<ViewDefinition> _view;
};

/**
 * Opens the database that we want to use and sets the appropriate namespace on the
 * current operation.
 */
class OldClientContext {
    MONGO_DISALLOW_COPYING(OldClientContext);

public:
    OldClientContext(OperationContext* opCtx, const std::string& ns, bool doVersion = true);
    ~OldClientContext();

    Database* db() const {
        return _db;
    }

    /** @return if the db was created by this OldClientContext */
    bool justCreated() const {
        return _justCreated;
    }

    /**
     * Only used by the OldClientWriteContext class below and internally, do not use in any new
     * code.
     */
    OldClientContext(OperationContext* opCtx,
                     const std::string& ns,
                     bool doVersion,
                     Database* db,
                     bool justCreated);

private:
    friend class CurOp;

    const Timer _timer;

    OperationContext* const _opCtx;

    Database* _db;
    bool _justCreated;
};

/**
 * Combines AutoGetOrCreateDb and OldClientContext. If the requested 'ns' exists, the constructed
 * object will have both the database and the collection locked in MODE_IX. Otherwise, the database
 * will be locked in MODE_X and will be created (note, only the database will be created, but not
 * the collection).
 *
 * TODO: Based on its usages, this class should become AutoGetOrCreateCollection whereby the
 * requested collection should be automatically created instead of relying on the callers to perform
 * a check and create it afterwards.
 */
class OldClientWriteContext {
    MONGO_DISALLOW_COPYING(OldClientWriteContext);

public:
    OldClientWriteContext(OperationContext* opCtx, StringData ns);

    Database* db() const {
        return _clientContext->db();
    }

    Collection* getCollection() const {
        return db()->getCollection(_opCtx, _nss);
    }

private:
    OperationContext* const _opCtx;
    const NamespaceString _nss;

    boost::optional<AutoGetOrCreateDb> _autoCreateDb;
    boost::optional<Lock::CollectionLock> _collLock;
    boost::optional<OldClientContext> _clientContext;
};

/**
 * Returns a MODE_IX LockMode if a read is performed under readConcern level snapshot, or a MODE_IS
 * lock otherwise. MODE_IX acquisition will allow a read to participate in two-phase locking.
 */
LockMode getLockModeForQuery(OperationContext* opCtx);

}  // namespace mongo<|MERGE_RESOLUTION|>--- conflicted
+++ resolved
@@ -32,17 +32,8 @@
 
 #include <string>
 
-<<<<<<< HEAD
-#include "mongo/base/string_data.h"
-#include "mongo/db/catalog/database.h"
-#include "mongo/db/concurrency/d_concurrency.h"
-#include "mongo/db/namespace_string.h"
-#include "mongo/db/operation_context.h"
-#include "mongo/db/views/view.h"
-=======
 #include "mongo/db/catalog_raii.h"
 #include "mongo/db/stats/top.h"
->>>>>>> f378d467
 #include "mongo/util/timer.h"
 
 namespace mongo {
@@ -106,80 +97,19 @@
 class AutoGetCollectionForRead {
     MONGO_DISALLOW_COPYING(AutoGetCollectionForRead);
 
-    enum class ViewMode;
-
-public:
-<<<<<<< HEAD
-    AutoGetCollection(OperationContext* txn, const NamespaceString& nss, LockMode modeAll)
-        : AutoGetCollection(txn, nss, modeAll, modeAll, ViewMode::kViewsForbidden) {}
-
-    AutoGetCollection(OperationContext* txn,
-                      const NamespaceString& nss,
-                      LockMode modeDB,
-                      LockMode modeColl)
-        : AutoGetCollection(txn, nss, modeDB, modeColl, ViewMode::kViewsForbidden) {}
-
-    /**
-     * This constructor is inteded for internal use and should not be used outside this file.
-     * AutoGetCollectionForRead and AutoGetCollectionOrViewForRead use ViewMode to determine whether
-     * or not it is permissible to obtain a handle on a view namespace. Use another constructor or
-     * another AutoGet class instead.
-     */
-    AutoGetCollection(OperationContext* txn,
-                      const NamespaceString& nss,
-                      LockMode modeDB,
-                      LockMode modeColl,
-                      ViewMode viewMode);
-=======
+public:
     AutoGetCollectionForRead(
         OperationContext* opCtx,
         const NamespaceStringOrUUID& nsOrUUID,
         AutoGetCollection::ViewMode viewMode = AutoGetCollection::ViewMode::kViewsForbidden,
         Date_t deadline = Date_t::max());
->>>>>>> f378d467
 
     Database* getDb() const {
         return _autoColl->getDb();
     }
 
     Collection* getCollection() const {
-<<<<<<< HEAD
-        return _coll;
-    }
-
-private:
-    enum class ViewMode { kViewsPermitted, kViewsForbidden };
-
-    const ViewMode _viewMode;
-    const AutoGetDb _autoDb;
-    const Lock::CollectionLock _collLock;
-    Collection* const _coll;
-
-    friend class AutoGetCollectionForRead;
-    friend class AutoGetCollectionOrViewForRead;
-};
-
-/**
- * RAII-style class, which acquires a lock on the specified database in the requested mode and
- * obtains a reference to the database, creating it was non-existing. Used as a shortcut for
- * calls to dbHolder().openDb(), taking care of locking details. The requested mode must be
- * MODE_IX or MODE_X. If the database needs to be created, the lock will automatically be
- * reacquired as MODE_X.
- *
- * It is guaranteed that locks will be released when this object goes out of scope, therefore
- * the database reference returned by this class should not be retained.
- */
-class AutoGetOrCreateDb {
-    MONGO_DISALLOW_COPYING(AutoGetOrCreateDb);
-
-public:
-    AutoGetOrCreateDb(OperationContext* txn, StringData ns, LockMode mode);
-
-    Database* getDb() const {
-        return _db;
-=======
         return _autoColl->getCollection();
->>>>>>> f378d467
     }
 
     ViewDefinition* getView() const {
@@ -223,23 +153,12 @@
     MONGO_DISALLOW_COPYING(AutoGetCollectionForReadCommand);
 
 public:
-<<<<<<< HEAD
-    AutoGetCollectionForRead(OperationContext* txn, const std::string& ns)
-        : AutoGetCollectionForRead(
-              txn, NamespaceString(ns), AutoGetCollection::ViewMode::kViewsForbidden) {}
-
-    AutoGetCollectionForRead(OperationContext* txn, const NamespaceString& nss)
-        : AutoGetCollectionForRead(txn, nss, AutoGetCollection::ViewMode::kViewsForbidden) {}
-
-    ~AutoGetCollectionForRead();
-=======
     AutoGetCollectionForReadCommand(
         OperationContext* opCtx,
         const NamespaceStringOrUUID& nsOrUUID,
         AutoGetCollection::ViewMode viewMode = AutoGetCollection::ViewMode::kViewsForbidden,
         Date_t deadline = Date_t::max(),
         AutoStatsTracker::LogMode logMode = AutoStatsTracker::LogMode::kUpdateTopAndCurop);
->>>>>>> f378d467
 
     Database* getDb() const {
         return _autoCollForRead.getDb();
@@ -253,23 +172,6 @@
         return _autoCollForRead.getView();
     }
 
-<<<<<<< HEAD
-    const Timer _timer;
-    OperationContext* const _txn;
-    const ScopedTransaction _transaction;
-
-protected:
-    AutoGetCollectionForRead(OperationContext* txn,
-                             const NamespaceString& nss,
-                             AutoGetCollection::ViewMode viewMode);
-
-    /**
-     * This protected section must come after the private section because
-     * AutoGetCollectionOrViewForRead needs access to _autoColl, but _autoColl must be initialized
-     * after _transaction.
-     */
-    boost::optional<AutoGetCollection> _autoColl;
-=======
     const NamespaceString& getNss() const {
         return _autoCollForRead.getNss();
     }
@@ -277,37 +179,6 @@
 private:
     AutoGetCollectionForRead _autoCollForRead;
     AutoStatsTracker _statsTracker;
->>>>>>> f378d467
-};
-
-/**
- * RAII-style class for obtaining a collection or view for reading. The pointer to a view definition
- * is nullptr if it does not exist.
- */
-class AutoGetCollectionOrViewForRead final : public AutoGetCollectionForRead {
-    MONGO_DISALLOW_COPYING(AutoGetCollectionOrViewForRead);
-
-public:
-    AutoGetCollectionOrViewForRead(OperationContext* txn, const std::string& ns)
-        : AutoGetCollectionOrViewForRead(txn, NamespaceString(ns)) {}
-
-    AutoGetCollectionOrViewForRead(OperationContext* txn, const NamespaceString& nss);
-
-    ViewDefinition* getView() const {
-        return _view.get();
-    }
-
-    /**
-     * Unlock this view or collection and release all resources. After calling this function, it is
-     * illegal to access this object's database, collection and view pointers.
-     *
-     * TODO(SERVER-24909): Consider having the constructor release locks instead, or otherwise
-     * remove the need for this method.
-     */
-    void releaseLocksForView() noexcept;
-
-private:
-    std::shared_ptr<ViewDefinition> _view;
 };
 
 /**
