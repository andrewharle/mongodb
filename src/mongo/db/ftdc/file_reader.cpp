--- conflicted
+++ resolved
@@ -195,15 +195,9 @@
 
     if (readSize != _stream.gcount()) {
         return {ErrorCodes::FileStreamFailed,
-<<<<<<< HEAD
-                str::stream() << "Failed to read " << readSize << " bytes from file \'"
-                              << _file.generic_string()
-                              << "\'"};
-=======
                 str::stream() << "Failed to read " << readSize << " bytes from file \""
                               << _file.generic_string()
                               << "\""};
->>>>>>> f378d467
     }
 
     ConstDataRange cdr(_buffer.data(), _buffer.data() + bsonLength);
