
/**
<<<<<<< HEAD
 * Copyright (C) 2015 MongoDB Inc.
 *
 * This program is free software: you can redistribute it and/or  modify
 * it under the terms of the GNU Affero General Public License, version 3,
 * as published by the Free Software Foundation.
 *
 * This program is distributed in the hope that it will be useful,
 * but WITHOUT ANY WARRANTY; without even the implied warranty of
 * MERCHANTABILITY or FITNESS FOR A PARTICULAR PURPOSE.  See the
 * GNU Affero General Public License for more details.
 *
 * You should have received a copy of the GNU Affero General Public License
 * along with this program.  If not, see <http://www.gnu.org/licenses/>.
 *
 * As a special exception, the copyright holders give permission to link the
 * code of portions of this program with the OpenSSL library under certain
 * conditions as described in each individual source file and distribute
 * linked combinations including the program with the OpenSSL library. You
 * must comply with the GNU Affero General Public License in all respects
 * for all of the code used other than as permitted herein. If you modify
 * file(s) with this exception, you may extend this exception to your
 * version of the file(s), but you are not obligated to do so. If you do not
 * wish to do so, delete this exception statement from your version. If you
 * delete this exception statement from all source files in the program,
 * then also delete it in the license file.
=======
 *    Copyright (C) 2018-present MongoDB, Inc.
 *
 *    This program is free software: you can redistribute it and/or modify
 *    it under the terms of the Server Side Public License, version 1,
 *    as published by MongoDB, Inc.
 *
 *    This program is distributed in the hope that it will be useful,
 *    but WITHOUT ANY WARRANTY; without even the implied warranty of
 *    MERCHANTABILITY or FITNESS FOR A PARTICULAR PURPOSE.  See the
 *    Server Side Public License for more details.
 *
 *    You should have received a copy of the Server Side Public License
 *    along with this program. If not, see
 *    <http://www.mongodb.com/licensing/server-side-public-license>.
 *
 *    As a special exception, the copyright holders give permission to link the
 *    code of portions of this program with the OpenSSL library under certain
 *    conditions as described in each individual source file and distribute
 *    linked combinations including the program with the OpenSSL library. You
 *    must comply with the Server Side Public License in all respects for
 *    all of the code used other than as permitted herein. If you modify file(s)
 *    with this exception, you may extend this exception to your version of the
 *    file(s), but you are not obligated to do so. If you do not wish to do so,
 *    delete this exception statement from your version. If you delete this
 *    exception statement from all source files in the program, then also delete
 *    it in the license file.
>>>>>>> f378d467
 */

#pragma once

namespace mongo {

/**
 * Start Full Time Data Capture
 * Starts 1 thread.
 */
void startMongoDFTDC();

/**
 * Stop Full Time Data Capture
 */
void stopMongoDFTDC();

}  // namespace mongo<|MERGE_RESOLUTION|>--- conflicted
+++ resolved
@@ -1,32 +1,5 @@
 
 /**
-<<<<<<< HEAD
- * Copyright (C) 2015 MongoDB Inc.
- *
- * This program is free software: you can redistribute it and/or  modify
- * it under the terms of the GNU Affero General Public License, version 3,
- * as published by the Free Software Foundation.
- *
- * This program is distributed in the hope that it will be useful,
- * but WITHOUT ANY WARRANTY; without even the implied warranty of
- * MERCHANTABILITY or FITNESS FOR A PARTICULAR PURPOSE.  See the
- * GNU Affero General Public License for more details.
- *
- * You should have received a copy of the GNU Affero General Public License
- * along with this program.  If not, see <http://www.gnu.org/licenses/>.
- *
- * As a special exception, the copyright holders give permission to link the
- * code of portions of this program with the OpenSSL library under certain
- * conditions as described in each individual source file and distribute
- * linked combinations including the program with the OpenSSL library. You
- * must comply with the GNU Affero General Public License in all respects
- * for all of the code used other than as permitted herein. If you modify
- * file(s) with this exception, you may extend this exception to your
- * version of the file(s), but you are not obligated to do so. If you do not
- * wish to do so, delete this exception statement from your version. If you
- * delete this exception statement from all source files in the program,
- * then also delete it in the license file.
-=======
  *    Copyright (C) 2018-present MongoDB, Inc.
  *
  *    This program is free software: you can redistribute it and/or modify
@@ -53,7 +26,6 @@
  *    delete this exception statement from your version. If you delete this
  *    exception statement from all source files in the program, then also delete
  *    it in the license file.
->>>>>>> f378d467
  */
 
 #pragma once
