--- conflicted
+++ resolved
@@ -69,11 +69,7 @@
 
     Status checkAuthForCommand(Client* client,
                                const std::string& dbname,
-<<<<<<< HEAD
-                               const BSONObj& cmdObj) override {
-=======
                                const BSONObj& cmdObj) const override {
->>>>>>> f378d467
 
         if (!AuthorizationSession::get(client)->isAuthorizedForActionsOnResource(
                 ResourcePattern::forClusterResource(), ActionType::serverStatus)) {
