--- conflicted
+++ resolved
@@ -93,8 +93,6 @@
 
             processStatusErrors(
                 procparser::parseProcStatFile("/proc/stat"_sd, kCpuKeys, &subObjBuilder),
-<<<<<<< HEAD
-=======
                 &subObjBuilder);
             subObjBuilder.doneFast();
         }
@@ -103,23 +101,11 @@
             BSONObjBuilder subObjBuilder(builder.subobjStart("memory"_sd));
             processStatusErrors(
                 procparser::parseProcMemInfoFile("/proc/meminfo"_sd, kMemKeys, &subObjBuilder),
->>>>>>> f378d467
                 &subObjBuilder);
             subObjBuilder.doneFast();
         }
 
         {
-<<<<<<< HEAD
-            BSONObjBuilder subObjBuilder(builder.subobjStart("memory"_sd));
-            processStatusErrors(
-                procparser::parseProcMemInfoFile("/proc/meminfo"_sd, kMemKeys, &subObjBuilder),
-                &subObjBuilder);
-            subObjBuilder.doneFast();
-        }
-
-        {
-=======
->>>>>>> f378d467
             BSONObjBuilder subObjBuilder(builder.subobjStart("netstat"_sd));
             processStatusErrors(procparser::parseProcNetstatFile(
                                     kNetstatKeys, "/proc/net/netstat"_sd, &subObjBuilder),
