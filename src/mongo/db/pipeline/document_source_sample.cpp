
/**
 *    Copyright (C) 2018-present MongoDB, Inc.
 *
 *    This program is free software: you can redistribute it and/or modify
 *    it under the terms of the Server Side Public License, version 1,
 *    as published by MongoDB, Inc.
 *
 *    This program is distributed in the hope that it will be useful,
 *    but WITHOUT ANY WARRANTY; without even the implied warranty of
 *    MERCHANTABILITY or FITNESS FOR A PARTICULAR PURPOSE.  See the
 *    Server Side Public License for more details.
 *
 *    You should have received a copy of the Server Side Public License
 *    along with this program. If not, see
 *    <http://www.mongodb.com/licensing/server-side-public-license>.
 *
 *    As a special exception, the copyright holders give permission to link the
 *    code of portions of this program with the OpenSSL library under certain
 *    conditions as described in each individual source file and distribute
 *    linked combinations including the program with the OpenSSL library. You
 *    must comply with the Server Side Public License in all respects for
 *    all of the code used other than as permitted herein. If you modify file(s)
 *    with this exception, you may extend this exception to your version of the
 *    file(s), but you are not obligated to do so. If you do not wish to do so,
 *    delete this exception statement from your version. If you delete this
 *    exception statement from all source files in the program, then also delete
 *    it in the license file.
 */

#include "mongo/platform/basic.h"

#include "mongo/db/pipeline/document_source_sample.h"

#include "mongo/db/client.h"
#include "mongo/db/pipeline/document.h"
#include "mongo/db/pipeline/expression.h"
#include "mongo/db/pipeline/expression_context.h"
#include "mongo/db/pipeline/lite_parsed_document_source.h"
#include "mongo/db/pipeline/value.h"

namespace mongo {
using boost::intrusive_ptr;

constexpr StringData DocumentSourceSample::kStageName;

DocumentSourceSample::DocumentSourceSample(const intrusive_ptr<ExpressionContext>& pExpCtx)
    : DocumentSource(pExpCtx), _size(0) {}

REGISTER_DOCUMENT_SOURCE(sample,
                         LiteParsedDocumentSourceDefault::parse,
                         DocumentSourceSample::createFromBson);
<<<<<<< HEAD

const char* DocumentSourceSample::getSourceName() const {
    return "$sample";
}
=======
>>>>>>> f378d467

DocumentSource::GetNextResult DocumentSourceSample::getNext() {
    if (_size == 0)
        return GetNextResult::makeEOF();

    pExpCtx->checkForInterrupt();

    if (!_sortStage->isPopulated()) {
        // Exhaust source stage, add random metadata, and push all into sorter.
        PseudoRandom& prng = pExpCtx->opCtx->getClient()->getPrng();
        auto nextInput = pSource->getNext();
        for (; nextInput.isAdvanced(); nextInput = pSource->getNext()) {
            MutableDocument doc(nextInput.releaseDocument());
            doc.setRandMetaField(prng.nextCanonicalDouble());
            _sortStage->loadDocument(doc.freeze());
        }
        switch (nextInput.getStatus()) {
            case GetNextResult::ReturnStatus::kAdvanced: {
                MONGO_UNREACHABLE;  // We consumed all advances above.
            }
            case GetNextResult::ReturnStatus::kPauseExecution: {
                return nextInput;  // Propagate the pause.
            }
            case GetNextResult::ReturnStatus::kEOF: {
                _sortStage->loadingDone();
            }
        }
    }

    invariant(_sortStage->isPopulated());
    return _sortStage->getNext();
}

Value DocumentSourceSample::serialize(boost::optional<ExplainOptions::Verbosity> explain) const {
    return Value(DOC(kStageName << DOC("size" << _size)));
}

namespace {
const BSONObj randSortSpec = BSON("$rand" << BSON("$meta"
                                                  << "randVal"));
}  // namespace

intrusive_ptr<DocumentSource> DocumentSourceSample::createFromBson(
    BSONElement specElem, const intrusive_ptr<ExpressionContext>& expCtx) {
    uassert(28745, "the $sample stage specification must be an object", specElem.type() == Object);
    intrusive_ptr<DocumentSourceSample> sample(new DocumentSourceSample(expCtx));

    bool sizeSpecified = false;
    for (auto&& elem : specElem.embeddedObject()) {
        auto fieldName = elem.fieldNameStringData();

        if (fieldName == "size") {
            uassert(28746, "size argument to $sample must be a number", elem.isNumber());
            uassert(28747, "size argument to $sample must not be negative", elem.numberLong() >= 0);
            sample->_size = elem.numberLong();
            sizeSpecified = true;
        } else {
            uasserted(28748, str::stream() << "unrecognized option to $sample: " << fieldName);
        }
    }
    uassert(28749, "$sample stage must specify a size", sizeSpecified);

    sample->_sortStage = DocumentSourceSort::create(expCtx, randSortSpec, sample->_size);

    return sample;
}

intrusive_ptr<DocumentSource> DocumentSourceSample::getShardSource() {
    return this;
}

std::list<intrusive_ptr<DocumentSource>> DocumentSourceSample::getMergeSources() {
    // Just need to merge the pre-sorted documents by their random values.
    BSONObjBuilder randMergeSortSpec;

    randMergeSortSpec.appendElements(randSortSpec);
    randMergeSortSpec.append("$mergePresorted", true);

    return {DocumentSourceSort::create(pExpCtx, randMergeSortSpec.obj(), _size)};
}
}  // mongo<|MERGE_RESOLUTION|>--- conflicted
+++ resolved
@@ -50,13 +50,6 @@
 REGISTER_DOCUMENT_SOURCE(sample,
                          LiteParsedDocumentSourceDefault::parse,
                          DocumentSourceSample::createFromBson);
-<<<<<<< HEAD
-
-const char* DocumentSourceSample::getSourceName() const {
-    return "$sample";
-}
-=======
->>>>>>> f378d467
 
 DocumentSource::GetNextResult DocumentSourceSample::getNext() {
     if (_size == 0)
