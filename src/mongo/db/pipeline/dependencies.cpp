--- conflicted
+++ resolved
@@ -58,41 +58,14 @@
 }
 
 BSONObj DepsTracker::toProjection() const {
-    if (fields.empty() && !needWholeDocument) {
-        if (_needTextScore) {
-            // We only need the text score, but there is no easy way to express this in the query
-            // projection language. We use $noFieldsNeeded with a textScore meta-projection since
-            // this is an inclusion projection which will exclude all existing fields but add the
-            // textScore metadata.
-            return BSON("_id" << 0 << "$noFieldsNeeded" << 1 << Document::metaFieldTextScore
-                              << BSON("$meta"
-                                      << "textScore"));
-        } else {
-            // We truly need no information (we are doing a count or something similar). In this
-            // case, the DocumentSourceCursor will know there aren't any dependencies, and we can
-            // ignore the documents returned from the query system. We pass an empty object as the
-            // projection so that we have a chance of using the COUNT_SCAN optimization.
-            return BSONObj();
-        }
-    }
-
     BSONObjBuilder bb;
 
-<<<<<<< HEAD
-    if (_needTextScore)
-        bb.append(Document::metaFieldTextScore,
-                  BSON("$meta"
-                       << "textScore"));
-=======
     const bool needsMetadata = _appendMetaProjections(&bb);
->>>>>>> f378d467
 
     if (needWholeDocument) {
         return bb.obj();
     }
 
-<<<<<<< HEAD
-=======
     if (fields.empty()) {
         if (needsMetadata) {
             // We only need metadata, but there is no easy way to express this in the query
@@ -105,7 +78,6 @@
         return bb.obj();
     }
 
->>>>>>> f378d467
     bool needId = false;
     string last;
     for (set<string>::const_iterator it(fields.begin()), end(fields.end()); it != end; ++it) {
