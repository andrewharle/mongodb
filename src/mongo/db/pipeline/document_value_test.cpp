
/**
 *    Copyright (C) 2018-present MongoDB, Inc.
 *
 *    This program is free software: you can redistribute it and/or modify
 *    it under the terms of the Server Side Public License, version 1,
 *    as published by MongoDB, Inc.
 *
 *    This program is distributed in the hope that it will be useful,
 *    but WITHOUT ANY WARRANTY; without even the implied warranty of
 *    MERCHANTABILITY or FITNESS FOR A PARTICULAR PURPOSE.  See the
 *    Server Side Public License for more details.
 *
 *    You should have received a copy of the Server Side Public License
 *    along with this program. If not, see
 *    <http://www.mongodb.com/licensing/server-side-public-license>.
 *
 *    As a special exception, the copyright holders give permission to link the
 *    code of portions of this program with the OpenSSL library under certain
 *    conditions as described in each individual source file and distribute
 *    linked combinations including the program with the OpenSSL library. You
 *    must comply with the Server Side Public License in all respects for
 *    all of the code used other than as permitted herein. If you modify file(s)
 *    with this exception, you may extend this exception to your version of the
 *    file(s), but you are not obligated to do so. If you do not wish to do so,
 *    delete this exception statement from your version. If you delete this
 *    exception statement from all source files in the program, then also delete
 *    it in the license file.
 */

#include <math.h>

#include "mongo/platform/basic.h"

#include "mongo/bson/bson_depth.h"
<<<<<<< HEAD
=======
#include "mongo/db/jsobj.h"
#include "mongo/db/json.h"
>>>>>>> f378d467
#include "mongo/db/pipeline/document.h"
#include "mongo/db/pipeline/document_comparator.h"
#include "mongo/db/pipeline/document_value_test_util.h"
#include "mongo/db/pipeline/field_path.h"
#include "mongo/db/pipeline/value.h"
#include "mongo/db/pipeline/value_comparator.h"
#include "mongo/dbtests/dbtests.h"

namespace DocumentTests {

using std::numeric_limits;
using std::string;
using std::vector;

mongo::Document::FieldPair getNthField(mongo::Document doc, size_t index) {
    mongo::FieldIterator it(doc);
    while (index--)  // advance index times
        it.next();
    return it.next();
}

namespace Document {

using mongo::Document;

BSONObj toBson(const Document& document) {
    return document.toBson();
}

Document fromBson(BSONObj obj) {
    return Document(obj);
}

void assertRoundTrips(const Document& document1) {
    BSONObj obj1 = toBson(document1);
    Document document2 = fromBson(obj1);
    BSONObj obj2 = toBson(document2);
    ASSERT_BSONOBJ_EQ(obj1, obj2);
    ASSERT_DOCUMENT_EQ(document1, document2);
}

TEST(DocumentConstruction, Default) {
    Document document;
    ASSERT_EQUALS(0U, document.size());
    assertRoundTrips(document);
}

TEST(DocumentConstruction, FromEmptyBson) {
    Document document = fromBson(BSONObj());
    ASSERT_EQUALS(0U, document.size());
    assertRoundTrips(document);
}

TEST(DocumentConstruction, FromNonEmptyBson) {
    Document document = fromBson(BSON("a" << 1 << "b"
                                          << "q"));
    ASSERT_EQUALS(2U, document.size());
    ASSERT_EQUALS("a", getNthField(document, 0).first.toString());
    ASSERT_EQUALS(1, getNthField(document, 0).second.getInt());
    ASSERT_EQUALS("b", getNthField(document, 1).first.toString());
    ASSERT_EQUALS("q", getNthField(document, 1).second.getString());
}

TEST(DocumentConstruction, FromInitializerList) {
<<<<<<< HEAD
    auto document = Document{{"a", 1}, {"b", "q"}};
=======
    auto document = Document{{"a", 1}, {"b", "q"_sd}};
>>>>>>> f378d467
    ASSERT_EQUALS(2U, document.size());
    ASSERT_EQUALS("a", getNthField(document, 0).first.toString());
    ASSERT_EQUALS(1, getNthField(document, 0).second.getInt());
    ASSERT_EQUALS("b", getNthField(document, 1).first.toString());
    ASSERT_EQUALS("q", getNthField(document, 1).second.getString());
}

TEST(DocumentConstruction, FromEmptyDocumentClone) {
    Document document;
    ASSERT_EQUALS(0U, document.size());
    // Prior to SERVER-26462, cloning an empty document would cause a segmentation fault.
    Document documentClone = document.clone();
    ASSERT_DOCUMENT_EQ(document, documentClone);
}

/**
 * Appends to 'builder' an object nested 'depth' levels deep.
 */
void appendNestedObject(size_t depth, BSONObjBuilder* builder) {
    if (depth == 1U) {
        builder->append("a", 1);
    } else {
        BSONObjBuilder subobj(builder->subobjStart("a"));
        appendNestedObject(depth - 1, &subobj);
        subobj.doneFast();
    }
}

TEST(DocumentSerialization, CanSerializeDocumentExactlyAtDepthLimit) {
    BSONObjBuilder builder;
    appendNestedObject(BSONDepth::getMaxAllowableDepth(), &builder);
    BSONObj originalBSONObj = builder.obj();

    Document doc(originalBSONObj);
    BSONObjBuilder serializationResult;
    doc.toBson(&serializationResult);
    ASSERT_BSONOBJ_EQ(originalBSONObj, serializationResult.obj());
}

TEST(DocumentSerialization, CannotSerializeDocumentThatExceedsDepthLimit) {
    BSONObjBuilder builder;
    appendNestedObject(BSONDepth::getMaxAllowableDepth() + 1, &builder);

    Document doc(builder.obj());
    BSONObjBuilder throwaway;
<<<<<<< HEAD
    ASSERT_THROWS_CODE(doc.toBson(&throwaway), UserException, ErrorCodes::Overflow);
=======
    ASSERT_THROWS_CODE(doc.toBson(&throwaway), AssertionException, ErrorCodes::Overflow);
>>>>>>> f378d467
    throwaway.abandon();
}

/** Add Document fields. */
class AddField {
public:
    void run() {
        MutableDocument md;
        md.addField("foo", Value(1));
        ASSERT_EQUALS(1U, md.peek().size());
        ASSERT_EQUALS(1, md.peek()["foo"].getInt());
        md.addField("bar", Value(99));
        ASSERT_EQUALS(2U, md.peek().size());
        ASSERT_EQUALS(99, md.peek()["bar"].getInt());
        // No assertion is triggered by a duplicate field name.
        md.addField("a", Value(5));

        Document final = md.freeze();
        ASSERT_EQUALS(3U, final.size());
        assertRoundTrips(final);
    }
};

/** Get Document values. */
class GetValue {
public:
    void run() {
        Document document = fromBson(BSON("a" << 1 << "b" << 2.2));
        ASSERT_EQUALS(1, document["a"].getInt());
        ASSERT_EQUALS(1, document["a"].getInt());
        ASSERT_EQUALS(2.2, document["b"].getDouble());
        ASSERT_EQUALS(2.2, document["b"].getDouble());
        // Missing field.
        ASSERT(document["c"].missing());
        ASSERT(document["c"].missing());
        assertRoundTrips(document);
    }
};

/** Get Document fields. */
class SetField {
public:
    void run() {
        Document original = fromBson(BSON("a" << 1 << "b" << 2.2 << "c" << 99));

        // Initial positions. Used at end of function to make sure nothing moved
        const Position apos = original.positionOf("a");
        const Position bpos = original.positionOf("c");
        const Position cpos = original.positionOf("c");

        MutableDocument md(original);

        // Set the first field.
        md.setField("a", Value("foo"_sd));
        ASSERT_EQUALS(3U, md.peek().size());
        ASSERT_EQUALS("foo", md.peek()["a"].getString());
        ASSERT_EQUALS("foo", getNthField(md.peek(), 0).second.getString());
        assertRoundTrips(md.peek());
        // Set the second field.
        md["b"] = Value("bar"_sd);
        ASSERT_EQUALS(3U, md.peek().size());
        ASSERT_EQUALS("bar", md.peek()["b"].getString());
        ASSERT_EQUALS("bar", getNthField(md.peek(), 1).second.getString());
        assertRoundTrips(md.peek());

        // Remove the second field.
        md.setField("b", Value());
        log() << md.peek().toString();
        ASSERT_EQUALS(2U, md.peek().size());
        ASSERT(md.peek()["b"].missing());
        ASSERT_EQUALS("a", getNthField(md.peek(), 0).first.toString());
        ASSERT_EQUALS("c", getNthField(md.peek(), 1).first.toString());
        ASSERT_EQUALS(99, md.peek()["c"].getInt());
        assertRoundTrips(md.peek());

        // Remove the first field.
        md["a"] = Value();
        ASSERT_EQUALS(1U, md.peek().size());
        ASSERT(md.peek()["a"].missing());
        ASSERT_EQUALS("c", getNthField(md.peek(), 0).first.toString());
        ASSERT_EQUALS(99, md.peek()["c"].getInt());
        assertRoundTrips(md.peek());

        // Remove the final field. Verify document is empty.
        md.remove("c");
        ASSERT(md.peek().empty());
        ASSERT_EQUALS(0U, md.peek().size());
        ASSERT_DOCUMENT_EQ(md.peek(), Document());
        ASSERT(!FieldIterator(md.peek()).more());
        ASSERT(md.peek()["c"].missing());
        assertRoundTrips(md.peek());

        // Set a nested field using []
<<<<<<< HEAD
        md["x"]["y"]["z"] = Value("nested");
        ASSERT_VALUE_EQ(md.peek()["x"]["y"]["z"], Value("nested"));

        // Set a nested field using setNestedField
        FieldPath xxyyzz("xx.yy.zz");
        md.setNestedField(xxyyzz, Value("nested"));
        ASSERT_VALUE_EQ(md.peek().getNestedField(xxyyzz), Value("nested"));
=======
        md["x"]["y"]["z"] = Value("nested"_sd);
        ASSERT_VALUE_EQ(md.peek()["x"]["y"]["z"], Value("nested"_sd));

        // Set a nested field using setNestedField
        FieldPath xxyyzz("xx.yy.zz");
        md.setNestedField(xxyyzz, Value("nested"_sd));
        ASSERT_VALUE_EQ(md.peek().getNestedField(xxyyzz), Value("nested"_sd));
>>>>>>> f378d467

        // Set a nested fields through an existing empty document
        md["xxx"] = Value(Document());
        md["xxx"]["yyy"] = Value(Document());
        FieldPath xxxyyyzzz("xxx.yyy.zzz");
<<<<<<< HEAD
        md.setNestedField(xxxyyyzzz, Value("nested"));
        ASSERT_VALUE_EQ(md.peek().getNestedField(xxxyyyzzz), Value("nested"));
=======
        md.setNestedField(xxxyyyzzz, Value("nested"_sd));
        ASSERT_VALUE_EQ(md.peek().getNestedField(xxxyyyzzz), Value("nested"_sd));
>>>>>>> f378d467

        // Make sure nothing moved
        ASSERT_EQUALS(apos, md.peek().positionOf("a"));
        ASSERT_EQUALS(bpos, md.peek().positionOf("c"));
        ASSERT_EQUALS(cpos, md.peek().positionOf("c"));
        ASSERT_EQUALS(Position(), md.peek().positionOf("d"));
    }
};

/** Document comparator. */
class Compare {
public:
    void run() {
        assertComparison(0, BSONObj(), BSONObj());
        assertComparison(0, BSON("a" << 1), BSON("a" << 1));
        assertComparison(-1, BSONObj(), BSON("a" << 1));
        assertComparison(-1, BSON("a" << 1), BSON("c" << 1));
        assertComparison(0, BSON("a" << 1 << "r" << 2), BSON("a" << 1 << "r" << 2));
        assertComparison(-1, BSON("a" << 1), BSON("a" << 1 << "r" << 2));
        assertComparison(0, BSON("a" << 2), BSON("a" << 2));
        assertComparison(-1, BSON("a" << 1), BSON("a" << 2));
        assertComparison(-1, BSON("a" << 1 << "b" << 1), BSON("a" << 1 << "b" << 2));
        // numbers sort before strings
        assertComparison(-1,
                         BSON("a" << 1),
                         BSON("a"
                              << "foo"));
        // numbers sort before strings, even if keys compare otherwise
        assertComparison(-1,
                         BSON("b" << 1),
                         BSON("a"
                              << "foo"));
        // null before number, even if keys compare otherwise
        assertComparison(-1, BSON("z" << BSONNULL), BSON("a" << 1));
    }

public:
    int cmp(const BSONObj& a, const BSONObj& b) {
        int result = DocumentComparator().compare(fromBson(a), fromBson(b));
        return  // sign
            result < 0 ? -1 : result > 0 ? 1 : 0;
    }
    void assertComparison(int expectedResult, const BSONObj& a, const BSONObj& b) {
        ASSERT_EQUALS(expectedResult, cmp(a, b));
        ASSERT_EQUALS(-expectedResult, cmp(b, a));
        if (expectedResult == 0) {
            ASSERT_EQUALS(hash(a), hash(b));
        }
    }
    size_t hash(const BSONObj& obj) {
        size_t seed = 0x106e1e1;
        const StringData::ComparatorInterface* stringComparator = nullptr;
        Document(obj).hash_combine(seed, stringComparator);
        return seed;
    }
};

/** Shallow copy clone of a single field Document. */
class Clone {
public:
    void run() {
        const Document document = fromBson(BSON("a" << BSON("b" << 1)));
        MutableDocument cloneOnDemand(document);

        // Check equality.
        ASSERT_DOCUMENT_EQ(document, cloneOnDemand.peek());
        // Check pointer equality of sub document.
        ASSERT_EQUALS(document["a"].getDocument().getPtr(),
                      cloneOnDemand.peek()["a"].getDocument().getPtr());


        // Change field in clone and ensure the original document's field is unchanged.
        cloneOnDemand.setField(StringData("a"), Value(2));
        ASSERT_VALUE_EQ(Value(1), document.getNestedField(FieldPath("a.b")));


        // setNestedField and ensure the original document is unchanged.

        cloneOnDemand.reset(document);
        vector<Position> path;
        ASSERT_VALUE_EQ(Value(1), document.getNestedField(FieldPath("a.b"), &path));

        cloneOnDemand.setNestedField(path, Value(2));

        ASSERT_VALUE_EQ(Value(1), document.getNestedField(FieldPath("a.b")));
        ASSERT_VALUE_EQ(Value(2), cloneOnDemand.peek().getNestedField(FieldPath("a.b")));
        ASSERT_DOCUMENT_EQ(DOC("a" << DOC("b" << 1)), document);
        ASSERT_DOCUMENT_EQ(DOC("a" << DOC("b" << 2)), cloneOnDemand.freeze());
    }
};

/** Shallow copy clone of a multi field Document. */
class CloneMultipleFields {
public:
    void run() {
        Document document = fromBson(fromjson("{a:1,b:['ra',4],c:{z:1},d:'lal'}"));
        Document clonedDocument = document.clone();
        ASSERT_DOCUMENT_EQ(document, clonedDocument);
    }
};

/** FieldIterator for an empty Document. */
class FieldIteratorEmpty {
public:
    void run() {
        FieldIterator iterator((Document()));
        ASSERT(!iterator.more());
    }
};

/** FieldIterator for a single field Document. */
class FieldIteratorSingle {
public:
    void run() {
        FieldIterator iterator(fromBson(BSON("a" << 1)));
        ASSERT(iterator.more());
        Document::FieldPair field = iterator.next();
        ASSERT_EQUALS("a", field.first.toString());
        ASSERT_EQUALS(1, field.second.getInt());
        ASSERT(!iterator.more());
    }
};

/** FieldIterator for a multiple field Document. */
class FieldIteratorMultiple {
public:
    void run() {
        FieldIterator iterator(fromBson(BSON("a" << 1 << "b" << 5.6 << "c"
                                                 << "z")));
        ASSERT(iterator.more());
        Document::FieldPair field = iterator.next();
        ASSERT_EQUALS("a", field.first.toString());
        ASSERT_EQUALS(1, field.second.getInt());
        ASSERT(iterator.more());

        Document::FieldPair field2 = iterator.next();
        ASSERT_EQUALS("b", field2.first.toString());
        ASSERT_EQUALS(5.6, field2.second.getDouble());
        ASSERT(iterator.more());

        Document::FieldPair field3 = iterator.next();
        ASSERT_EQUALS("c", field3.first.toString());
        ASSERT_EQUALS("z", field3.second.getString());
        ASSERT(!iterator.more());
    }
};

class AllTypesDoc {
public:
    void run() {
        // These are listed in order of BSONType with some duplicates
        append("minkey", MINKEY);
        // EOO not valid in middle of BSONObj
        append("double", 1.0);
<<<<<<< HEAD
        append("c-string", "string\0after NUL");  // after NULL is ignored
=======
>>>>>>> f378d467
        append("c++", "string\0after NUL"_sd);
        append("StringData", "string\0after NUL"_sd);
        append("emptyObj", BSONObj());
        append("filledObj", BSON("a" << 1));
        append("emptyArray", BSON("" << BSONArray()).firstElement());
        append("filledArray", BSON("" << BSON_ARRAY(1 << "a")).firstElement());
        append("binData", BSONBinData("a\0b", 3, BinDataGeneral));
        append("binDataCustom", BSONBinData("a\0b", 3, bdtCustom));
        append("binDataUUID", BSONBinData("123456789\0abcdef", 16, bdtUUID));
        append("undefined", BSONUndefined);
        append("oid", OID());
        append("true", true);
        append("false", false);
        append("date", jsTime());
        append("null", BSONNULL);
        append("regex", BSONRegEx(".*"));
        append("regexFlags", BSONRegEx(".*", "i"));
        append("regexEmpty", BSONRegEx("", ""));
        append("dbref", BSONDBRef("foo", OID()));
        append("code", BSONCode("function() {}"));
        append("codeNul", BSONCode("var nul = '\0'"_sd));
        append("symbol", BSONSymbol("foo"));
        append("symbolNul", BSONSymbol("f\0o"_sd));
        append("codeWScope", BSONCodeWScope("asdf", BSONObj()));
        append("codeWScopeWScope", BSONCodeWScope("asdf", BSON("one" << 1)));
        append("int", 1);
        append("timestamp", Timestamp());
        append("long", 1LL);
        append("very long", 1LL << 40);
        append("maxkey", MAXKEY);

        const BSONArray arr = arrBuilder.arr();

        // can't use append any more since arrBuilder is done
        objBuilder << "mega array" << arr;
        docBuilder["mega array"] = mongo::Value(values);

        const BSONObj obj = objBuilder.obj();
        const Document doc = docBuilder.freeze();

        const BSONObj obj2 = toBson(doc);
        const Document doc2 = fromBson(obj);

        // logical equality
        ASSERT_BSONOBJ_EQ(obj, obj2);
        ASSERT_DOCUMENT_EQ(doc, doc2);

        // binary equality
        ASSERT_EQUALS(obj.objsize(), obj2.objsize());
        ASSERT_EQUALS(memcmp(obj.objdata(), obj2.objdata(), obj.objsize()), 0);

        // ensure sorter serialization round-trips correctly
        BufBuilder bb;
        doc.serializeForSorter(bb);
        BufReader reader(bb.buf(), bb.len());
        const Document doc3 =
            Document::deserializeForSorter(reader, Document::SorterDeserializeSettings());
        BSONObj obj3 = toBson(doc3);
        ASSERT_EQUALS(obj.objsize(), obj3.objsize());
        ASSERT_EQUALS(memcmp(obj.objdata(), obj3.objdata(), obj.objsize()), 0);
    }

    template <typename T>
    void append(const char* name, const T& thing) {
        objBuilder << name << thing;
        arrBuilder << thing;
        docBuilder[name] = mongo::Value(thing);
        values.push_back(mongo::Value(thing));
    }

    vector<mongo::Value> values;
    MutableDocument docBuilder;
    BSONObjBuilder objBuilder;
    BSONArrayBuilder arrBuilder;
};
}  // namespace Document

namespace MetaFields {
using mongo::Document;
TEST(MetaFields, TextScoreBasics) {
    // Documents should not have a text score until it is set.
    ASSERT_FALSE(Document().hasTextScore());

    // Setting the text score should work as expected.
    MutableDocument docBuilder;
    docBuilder.setTextScore(1.0);
    Document doc = docBuilder.freeze();
    ASSERT_TRUE(doc.hasTextScore());
    ASSERT_EQ(1.0, doc.getTextScore());
}

TEST(MetaFields, RandValBasics) {
    // Documents should not have a random value until it is set.
    ASSERT_FALSE(Document().hasRandMetaField());

    // Setting the random value field should work as expected.
    MutableDocument docBuilder;
    docBuilder.setRandMetaField(1.0);
    Document doc = docBuilder.freeze();
    ASSERT_TRUE(doc.hasRandMetaField());
    ASSERT_EQ(1, doc.getRandMetaField());

    // Setting the random value twice should keep the second value.
    MutableDocument docBuilder2;
    docBuilder2.setRandMetaField(1.0);
    docBuilder2.setRandMetaField(2.0);
    Document doc2 = docBuilder2.freeze();
    ASSERT_TRUE(doc2.hasRandMetaField());
    ASSERT_EQ(2.0, doc2.getRandMetaField());
}

class SerializationTest : public unittest::Test {
protected:
    Document roundTrip(const Document& input) {
        BufBuilder bb;
        input.serializeForSorter(bb);
        BufReader reader(bb.buf(), bb.len());
        return Document::deserializeForSorter(reader, Document::SorterDeserializeSettings());
    }

    void assertRoundTrips(const Document& input) {
        // Round trip to/from a buffer.
        auto output = roundTrip(input);
        ASSERT_DOCUMENT_EQ(output, input);
        ASSERT_EQ(output.hasTextScore(), input.hasTextScore());
        ASSERT_EQ(output.hasRandMetaField(), input.hasRandMetaField());
        if (input.hasTextScore())
            ASSERT_EQ(output.getTextScore(), input.getTextScore());
        if (input.hasRandMetaField())
            ASSERT_EQ(output.getRandMetaField(), input.getRandMetaField());

        ASSERT(output.toBson().binaryEqual(input.toBson()));
    }
};

TEST_F(SerializationTest, MetaSerializationNoVals) {
    MutableDocument docBuilder;
    docBuilder.setTextScore(10.0);
    docBuilder.setRandMetaField(20.0);
    assertRoundTrips(docBuilder.freeze());
}

TEST_F(SerializationTest, MetaSerializationWithVals) {
    // Same as above test, but add a non-meta field as well.
    MutableDocument docBuilder(DOC("foo" << 10));
    docBuilder.setTextScore(10.0);
    docBuilder.setRandMetaField(20.0);
    assertRoundTrips(docBuilder.freeze());
}

TEST(MetaFields, ToAndFromBson) {
    MutableDocument docBuilder;
    docBuilder.setTextScore(10.0);
    docBuilder.setRandMetaField(20.0);
    Document doc = docBuilder.freeze();
    BSONObj obj = doc.toBsonWithMetaData();
    ASSERT_EQ(10.0, obj[Document::metaFieldTextScore].Double());
    ASSERT_EQ(20, obj[Document::metaFieldRandVal].numberLong());
    Document fromBson = Document::fromBsonWithMetaData(obj);
    ASSERT_TRUE(fromBson.hasTextScore());
    ASSERT_TRUE(fromBson.hasRandMetaField());
    ASSERT_EQ(10.0, fromBson.getTextScore());
    ASSERT_EQ(20, fromBson.getRandMetaField());
}

TEST(MetaFields, BadSerialization) {
    // Write an unrecognized option to the buffer.
    BufBuilder bb;
    // Signal there are 0 fields.
    bb.appendNum(0);
    // This would specify a meta field with an invalid type.
    bb.appendNum(char(DocumentStorage::MetaType::NUM_FIELDS) + 1);
    // Signals end of input.
    bb.appendNum(char(0));
    BufReader reader(bb.buf(), bb.len());
    ASSERT_THROWS_CODE(
        Document::deserializeForSorter(reader, Document::SorterDeserializeSettings()),
        AssertionException,
        28744);
}
}  // namespace MetaFields

namespace Value {

using mongo::Value;

BSONObj toBson(const Value& value) {
    if (value.missing())
        return BSONObj();  // EOO

    BSONObjBuilder bob;
    value.addToBsonObj(&bob, "");
    return bob.obj();
}

Value fromBson(const BSONObj& obj) {
    BSONElement element = obj.firstElement();
    return Value(element);
}

void assertRoundTrips(const Value& value1) {
    BSONObj obj1 = toBson(value1);
    Value value2 = fromBson(obj1);
    BSONObj obj2 = toBson(value2);
    ASSERT_BSONOBJ_EQ(obj1, obj2);
    ASSERT_VALUE_EQ(value1, value2);
    ASSERT_EQUALS(value1.getType(), value2.getType());
}

class BSONArrayTest {
public:
    void run() {
        ASSERT_VALUE_EQ(Value(BSON_ARRAY(1 << 2 << 3)), DOC_ARRAY(1 << 2 << 3));
        ASSERT_VALUE_EQ(Value(BSONArray()), Value(vector<Value>()));
    }
};

/** Int type. */
class Int {
public:
    void run() {
        Value value = Value(5);
        ASSERT_EQUALS(5, value.getInt());
        ASSERT_EQUALS(5, value.getLong());
        ASSERT_EQUALS(5, value.getDouble());
        ASSERT_EQUALS(NumberInt, value.getType());
        assertRoundTrips(value);
    }
};

/** Long type. */
class Long {
public:
    void run() {
        Value value = Value(99LL);
        ASSERT_EQUALS(99, value.getLong());
        ASSERT_EQUALS(99, value.getDouble());
        ASSERT_EQUALS(NumberLong, value.getType());
        assertRoundTrips(value);
    }
};

/** Double type. */
class Double {
public:
    void run() {
        Value value = Value(5.5);
        ASSERT_EQUALS(5.5, value.getDouble());
        ASSERT_EQUALS(NumberDouble, value.getType());
        assertRoundTrips(value);
    }
};

/** String type. */
class String {
public:
    void run() {
        Value value = Value("foo"_sd);
        ASSERT_EQUALS("foo", value.getString());
        ASSERT_EQUALS(mongo::String, value.getType());
        assertRoundTrips(value);
    }
};

/** String with a null character. */
class StringWithNull {
public:
    void run() {
        string withNull("a\0b", 3);
        BSONObj objWithNull = BSON("" << withNull);
        ASSERT_EQUALS(withNull, objWithNull[""].str());
        Value value = fromBson(objWithNull);
        ASSERT_EQUALS(withNull, value.getString());
        assertRoundTrips(value);
    }
};

/** Date type. */
class Date {
public:
    void run() {
        Value value = Value(Date_t::fromMillisSinceEpoch(999));
        ASSERT_EQUALS(999, value.getDate().toMillisSinceEpoch());
        ASSERT_EQUALS(mongo::Date, value.getType());
        assertRoundTrips(value);
    }
};

/** Timestamp type. */
class JSTimestamp {
public:
    void run() {
        Value value = Value(Timestamp(777));
        ASSERT(Timestamp(777) == value.getTimestamp());
        ASSERT_EQUALS(mongo::bsonTimestamp, value.getType());
        assertRoundTrips(value);

        value = Value(Timestamp(~0U, 3));
        ASSERT(Timestamp(~0U, 3) == value.getTimestamp());
        ASSERT_EQUALS(mongo::bsonTimestamp, value.getType());
        assertRoundTrips(value);
    }
};

/** Document with no fields. */
class EmptyDocument {
public:
    void run() {
        mongo::Document document = mongo::Document();
        Value value = Value(document);
        ASSERT_EQUALS(document.getPtr(), value.getDocument().getPtr());
        ASSERT_EQUALS(Object, value.getType());
        assertRoundTrips(value);
    }
};

/** Document type. */
class Document {
public:
    void run() {
        mongo::MutableDocument md;
        md.addField("a", Value(5));
        md.addField("apple", Value("rrr"_sd));
        md.addField("banana", Value(-.3));
        mongo::Document document = md.freeze();

        Value value = Value(document);
        // Check document pointers are equal.
        ASSERT_EQUALS(document.getPtr(), value.getDocument().getPtr());
        // Check document contents.
        ASSERT_EQUALS(5, document["a"].getInt());
        ASSERT_EQUALS("rrr", document["apple"].getString());
        ASSERT_EQUALS(-.3, document["banana"].getDouble());
        ASSERT_EQUALS(Object, value.getType());
        assertRoundTrips(value);
    }
};

/** Array with no elements. */
class EmptyArray {
public:
    void run() {
        vector<Value> array;
        Value value(array);
        const vector<Value>& array2 = value.getArray();

        ASSERT(array2.empty());
        ASSERT_EQUALS(Array, value.getType());
        ASSERT_EQUALS(0U, value.getArrayLength());
        assertRoundTrips(value);
    }
};

/** Array type. */
class Array {
public:
    void run() {
        vector<Value> array;
        array.push_back(Value(5));
        array.push_back(Value("lala"_sd));
        array.push_back(Value(3.14));
        Value value = Value(array);
        const vector<Value>& array2 = value.getArray();

        ASSERT(!array2.empty());
        ASSERT_EQUALS(array2.size(), 3U);
        ASSERT_EQUALS(5, array2[0].getInt());
        ASSERT_EQUALS("lala", array2[1].getString());
        ASSERT_EQUALS(3.14, array2[2].getDouble());
        ASSERT_EQUALS(mongo::Array, value.getType());
        ASSERT_EQUALS(3U, value.getArrayLength());
        assertRoundTrips(value);
    }
};

/** Oid type. */
class Oid {
public:
    void run() {
        Value value = fromBson(BSON("" << OID("abcdefabcdefabcdefabcdef")));
        ASSERT_EQUALS(OID("abcdefabcdefabcdefabcdef"), value.getOid());
        ASSERT_EQUALS(jstOID, value.getType());
        assertRoundTrips(value);
    }
};

/** Bool type. */
class Bool {
public:
    void run() {
        Value value = fromBson(BSON("" << true));
        ASSERT_EQUALS(true, value.getBool());
        ASSERT_EQUALS(mongo::Bool, value.getType());
        assertRoundTrips(value);
    }
};

/** Regex type. */
class Regex {
public:
    void run() {
        Value value = fromBson(fromjson("{'':/abc/}"));
        ASSERT_EQUALS(string("abc"), value.getRegex());
        ASSERT_EQUALS(RegEx, value.getType());
        assertRoundTrips(value);
    }
};

/** Symbol type (currently unsupported). */
class Symbol {
public:
    void run() {
        Value value(BSONSymbol("FOOBAR"));
        ASSERT_EQUALS("FOOBAR", value.getSymbol());
        ASSERT_EQUALS(mongo::Symbol, value.getType());
        assertRoundTrips(value);
    }
};

/** Undefined type. */
class Undefined {
public:
    void run() {
        Value value = Value(BSONUndefined);
        ASSERT_EQUALS(mongo::Undefined, value.getType());
        assertRoundTrips(value);
    }
};

/** Null type. */
class Null {
public:
    void run() {
        Value value = Value(BSONNULL);
        ASSERT_EQUALS(jstNULL, value.getType());
        assertRoundTrips(value);
    }
};

/** True value. */
class True {
public:
    void run() {
        Value value = Value(true);
        ASSERT_EQUALS(true, value.getBool());
        ASSERT_EQUALS(mongo::Bool, value.getType());
        assertRoundTrips(value);
    }
};

/** False value. */
class False {
public:
    void run() {
        Value value = Value(false);
        ASSERT_EQUALS(false, value.getBool());
        ASSERT_EQUALS(mongo::Bool, value.getType());
        assertRoundTrips(value);
    }
};

/** -1 value. */
class MinusOne {
public:
    void run() {
        Value value = Value(-1);
        ASSERT_EQUALS(-1, value.getInt());
        ASSERT_EQUALS(NumberInt, value.getType());
        assertRoundTrips(value);
    }
};

/** 0 value. */
class Zero {
public:
    void run() {
        Value value = Value(0);
        ASSERT_EQUALS(0, value.getInt());
        ASSERT_EQUALS(NumberInt, value.getType());
        assertRoundTrips(value);
    }
};

/** 1 value. */
class One {
public:
    void run() {
        Value value = Value(1);
        ASSERT_EQUALS(1, value.getInt());
        ASSERT_EQUALS(NumberInt, value.getType());
        assertRoundTrips(value);
    }
};

namespace Coerce {

class ToBoolBase {
public:
    virtual ~ToBoolBase() {}
    void run() {
        ASSERT_EQUALS(expected(), value().coerceToBool());
    }

protected:
    virtual Value value() = 0;
    virtual bool expected() = 0;
};

class ToBoolTrue : public ToBoolBase {
    bool expected() {
        return true;
    }
};

class ToBoolFalse : public ToBoolBase {
    bool expected() {
        return false;
    }
};

/** Coerce 0 to bool. */
class ZeroIntToBool : public ToBoolFalse {
    Value value() {
        return Value(0);
    }
};

/** Coerce -1 to bool. */
class NonZeroIntToBool : public ToBoolTrue {
    Value value() {
        return Value(-1);
    }
};

/** Coerce 0LL to bool. */
class ZeroLongToBool : public ToBoolFalse {
    Value value() {
        return Value(0LL);
    }
};

/** Coerce 5LL to bool. */
class NonZeroLongToBool : public ToBoolTrue {
    Value value() {
        return Value(5LL);
    }
};

/** Coerce 0.0 to bool. */
class ZeroDoubleToBool : public ToBoolFalse {
    Value value() {
        return Value(0);
    }
};

/** Coerce -1.3 to bool. */
class NonZeroDoubleToBool : public ToBoolTrue {
    Value value() {
        return Value(-1.3);
    }
};

/** Coerce "" to bool. */
class StringToBool : public ToBoolTrue {
    Value value() {
        return Value(StringData());
    }
};

/** Coerce {} to bool. */
class ObjectToBool : public ToBoolTrue {
    Value value() {
        return Value(mongo::Document());
    }
};

/** Coerce [] to bool. */
class ArrayToBool : public ToBoolTrue {
    Value value() {
        return Value(vector<Value>());
    }
};

/** Coerce Date(0) to bool. */
class DateToBool : public ToBoolTrue {
    Value value() {
        return Value(Date_t{});
    }
};

/** Coerce js literal regex to bool. */
class RegexToBool : public ToBoolTrue {
    Value value() {
        return fromBson(fromjson("{''://}"));
    }
};

/** Coerce true to bool. */
class TrueToBool : public ToBoolTrue {
    Value value() {
        return fromBson(BSON("" << true));
    }
};

/** Coerce false to bool. */
class FalseToBool : public ToBoolFalse {
    Value value() {
        return fromBson(BSON("" << false));
    }
};

/** Coerce null to bool. */
class NullToBool : public ToBoolFalse {
    Value value() {
        return Value(BSONNULL);
    }
};

/** Coerce undefined to bool. */
class UndefinedToBool : public ToBoolFalse {
    Value value() {
        return Value(BSONUndefined);
    }
};

class ToIntBase {
public:
    virtual ~ToIntBase() {}
    void run() {
        if (asserts())
            ASSERT_THROWS(value().coerceToInt(), AssertionException);
        else
            ASSERT_EQUALS(expected(), value().coerceToInt());
    }

protected:
    virtual Value value() = 0;
    virtual int expected() {
        return 0;
    }
    virtual bool asserts() {
        return false;
    }
};

/** Coerce -5 to int. */
class IntToInt : public ToIntBase {
    Value value() {
        return Value(-5);
    }
    int expected() {
        return -5;
    }
};

/** Coerce long to int. */
class LongToInt : public ToIntBase {
    Value value() {
        return Value(0xff00000007LL);
    }
    bool asserts() {
        return true;
    }
};

/** Coerce 9.8 to int. */
class DoubleToInt : public ToIntBase {
    Value value() {
        return Value(9.8);
    }
    int expected() {
        return 9;
    }
};

/** Coerce null to int. */
class NullToInt : public ToIntBase {
    Value value() {
        return Value(BSONNULL);
    }
    bool asserts() {
        return true;
    }
};

/** Coerce undefined to int. */
class UndefinedToInt : public ToIntBase {
    Value value() {
        return Value(BSONUndefined);
    }
    bool asserts() {
        return true;
    }
};

/** Coerce "" to int unsupported. */
class StringToInt {
public:
    void run() {
        ASSERT_THROWS(Value(StringData()).coerceToInt(), AssertionException);
    }
};

/** Coerce maxInt to int */
class MaxIntToInt : public ToIntBase {
    Value value() {
        return Value((double)std::numeric_limits<int>::max());
    }
    int expected() {
        return std::numeric_limits<int>::max();
    }
};

/** Coerce minInt to int */
class MinIntToInt : public ToIntBase {
    Value value() {
        return Value((double)std::numeric_limits<int>::min());
    }
    int expected() {
        return std::numeric_limits<int>::min();
    }
};

/** Coerce maxInt + 1 to int */
class TooLargeToInt : public ToIntBase {
    Value value() {
        return Value((double)std::numeric_limits<int>::max() + 1);
    }
    bool asserts() {
        return true;
    }
};

/** Coerce minInt - 1 to int */
class TooLargeNegativeToInt : public ToIntBase {
    Value value() {
        return Value((double)std::numeric_limits<int>::min() - 1);
    }
    bool asserts() {
        return true;
    }
};

class ToLongBase {
public:
    virtual ~ToLongBase() {}
    void run() {
        if (asserts())
            ASSERT_THROWS(value().coerceToLong(), AssertionException);
        else
            ASSERT_EQUALS(expected(), value().coerceToLong());
    }

protected:
    virtual Value value() = 0;
    virtual long long expected() {
        return 0;
    }
    virtual bool asserts() {
        return false;
    }
};

/** Coerce -5 to long. */
class IntToLong : public ToLongBase {
    Value value() {
        return Value(-5);
    }
    long long expected() {
        return -5;
    }
};

/** Coerce long to long. */
class LongToLong : public ToLongBase {
    Value value() {
        return Value(0xff00000007LL);
    }
    long long expected() {
        return 0xff00000007LL;
    }
};

/** Coerce 9.8 to long. */
class DoubleToLong : public ToLongBase {
    Value value() {
        return Value(9.8);
    }
    long long expected() {
        return 9;
    }
};

/** Coerce infinity to long. */
class InfToLong : public ToLongBase {
    Value value() {
        return Value(std::numeric_limits<double>::infinity());
    }
    bool asserts() {
        return true;
    }
};

/** Coerce negative infinity to long. **/
class NegInfToLong : public ToLongBase {
    Value value() {
        return Value(std::numeric_limits<double>::infinity() * -1);
    }
    bool asserts() {
        return true;
    }
};

/** Coerce large to long. **/
class InvalidLargeToLong : public ToLongBase {
    Value value() {
        return Value(pow(2, 63));
    }
    bool asserts() {
        return true;
    }
};

/** Coerce lowest double to long. **/
class LowestDoubleToLong : public ToLongBase {
    Value value() {
        return Value(static_cast<double>(std::numeric_limits<long long>::lowest()));
    }
    long long expected() {
        return std::numeric_limits<long long>::lowest();
    }
};

/** Coerce 'towards infinity' to long **/
class TowardsInfinityToLong : public ToLongBase {
    Value value() {
        return Value(static_cast<double>(std::nextafter(std::numeric_limits<long long>::lowest(),
                                                        std::numeric_limits<double>::lowest())));
    }
    bool asserts() {
        return true;
    }
};

/** Coerce null to long. */
class NullToLong : public ToLongBase {
    Value value() {
        return Value(BSONNULL);
    }
    bool asserts() {
        return true;
    }
};

/** Coerce undefined to long. */
class UndefinedToLong : public ToLongBase {
    Value value() {
        return Value(BSONUndefined);
    }
    bool asserts() {
        return true;
    }
};

/** Coerce string to long unsupported. */
class StringToLong {
public:
    void run() {
        ASSERT_THROWS(Value(StringData()).coerceToLong(), AssertionException);
    }
};

class ToDoubleBase {
public:
    virtual ~ToDoubleBase() {}
    void run() {
        if (asserts())
            ASSERT_THROWS(value().coerceToDouble(), AssertionException);
        else
            ASSERT_EQUALS(expected(), value().coerceToDouble());
    }

protected:
    virtual Value value() = 0;
    virtual double expected() {
        return 0;
    }
    virtual bool asserts() {
        return false;
    }
};

/** Coerce -5 to double. */
class IntToDouble : public ToDoubleBase {
    Value value() {
        return Value(-5);
    }
    double expected() {
        return -5;
    }
};

/** Coerce long to double. */
class LongToDouble : public ToDoubleBase {
    Value value() {
        // A long that cannot be exactly represented as a double.
        return Value(static_cast<double>(0x8fffffffffffffffLL));
    }
    double expected() {
        return static_cast<double>(0x8fffffffffffffffLL);
    }
};

/** Coerce double to double. */
class DoubleToDouble : public ToDoubleBase {
    Value value() {
        return Value(9.8);
    }
    double expected() {
        return 9.8;
    }
};

/** Coerce null to double. */
class NullToDouble : public ToDoubleBase {
    Value value() {
        return Value(BSONNULL);
    }
    bool asserts() {
        return true;
    }
};

/** Coerce undefined to double. */
class UndefinedToDouble : public ToDoubleBase {
    Value value() {
        return Value(BSONUndefined);
    }
    bool asserts() {
        return true;
    }
};

/** Coerce string to double unsupported. */
class StringToDouble {
public:
    void run() {
        ASSERT_THROWS(Value(StringData()).coerceToDouble(), AssertionException);
    }
};

class ToDateBase {
public:
    virtual ~ToDateBase() {}
    void run() {
        ASSERT_EQUALS(Date_t::fromMillisSinceEpoch(expected()), value().coerceToDate());
    }

protected:
    virtual Value value() = 0;
    virtual long long expected() = 0;
};

/** Coerce date to date. */
class DateToDate : public ToDateBase {
    Value value() {
        return Value(Date_t::fromMillisSinceEpoch(888));
    }
    long long expected() {
        return 888;
    }
};

/**
 * Convert timestamp to date.  This extracts the time portion of the timestamp, which
 * is different from BSON behavior of interpreting all bytes as a date.
 */
class TimestampToDate : public ToDateBase {
    Value value() {
        return Value(Timestamp(777, 666));
    }
    long long expected() {
        return 777 * 1000;
    }
};

/** Coerce string to date unsupported. */
class StringToDate {
public:
    void run() {
        ASSERT_THROWS(Value(StringData()).coerceToDate(), AssertionException);
    }
};

class ToStringBase {
public:
    virtual ~ToStringBase() {}
    void run() {
        ASSERT_EQUALS(expected(), value().coerceToString());
    }

protected:
    virtual Value value() = 0;
    virtual string expected() {
        return "";
    }
};

/** Coerce -0.2 to string. */
class DoubleToString : public ToStringBase {
    Value value() {
        return Value(-0.2);
    }
    string expected() {
        return "-0.2";
    }
};

/** Coerce -4 to string. */
class IntToString : public ToStringBase {
    Value value() {
        return Value(-4);
    }
    string expected() {
        return "-4";
    }
};

/** Coerce 10000LL to string. */
class LongToString : public ToStringBase {
    Value value() {
        return Value(10000LL);
    }
    string expected() {
        return "10000";
    }
};

/** Coerce string to string. */
class StringToString : public ToStringBase {
    Value value() {
        return Value("fO_o"_sd);
    }
    string expected() {
        return "fO_o";
    }
};

/** Coerce timestamp to string. */
class TimestampToString : public ToStringBase {
    Value value() {
        return Value(Timestamp(1, 2));
    }
    string expected() {
        return Timestamp(1, 2).toStringPretty();
    }
};

/** Coerce date to string. */
class DateToString : public ToStringBase {
    Value value() {
        return Value(Date_t::fromMillisSinceEpoch(1234567890123LL));
    }
    string expected() {
        return "2009-02-13T23:31:30.123Z";
    }  // from js
};

/** Coerce null to string. */
class NullToString : public ToStringBase {
    Value value() {
        return Value(BSONNULL);
    }
};

/** Coerce undefined to string. */
class UndefinedToString : public ToStringBase {
    Value value() {
        return Value(BSONUndefined);
    }
};

/** Coerce document to string unsupported. */
class DocumentToString {
public:
    void run() {
        ASSERT_THROWS(Value(mongo::Document()).coerceToString(), AssertionException);
    }
};

/** Coerce timestamp to timestamp. */
class TimestampToTimestamp {
public:
    void run() {
        Value value = Value(Timestamp(1010));
        ASSERT(Timestamp(1010) == value.coerceToTimestamp());
    }
};

/** Coerce date to timestamp unsupported. */
class DateToTimestamp {
public:
    void run() {
        ASSERT_THROWS(Value(Date_t::fromMillisSinceEpoch(1010)).coerceToTimestamp(),
                      AssertionException);
    }
};

}  // namespace Coerce

/** Get the "widest" of two numeric types. */
class GetWidestNumeric {
public:
    void run() {
        using mongo::Undefined;

        // Numeric types.
        assertWidest(NumberInt, NumberInt, NumberInt);
        assertWidest(NumberLong, NumberInt, NumberLong);
        assertWidest(NumberDouble, NumberInt, NumberDouble);
        assertWidest(NumberLong, NumberLong, NumberLong);
        assertWidest(NumberDouble, NumberLong, NumberDouble);
        assertWidest(NumberDouble, NumberDouble, NumberDouble);

        // Missing value and numeric types (result Undefined).
        assertWidest(Undefined, NumberInt, Undefined);
        assertWidest(Undefined, NumberInt, Undefined);
        assertWidest(Undefined, NumberLong, jstNULL);
        assertWidest(Undefined, NumberLong, Undefined);
        assertWidest(Undefined, NumberDouble, jstNULL);
        assertWidest(Undefined, NumberDouble, Undefined);

        // Missing value types (result Undefined).
        assertWidest(Undefined, jstNULL, jstNULL);
        assertWidest(Undefined, jstNULL, Undefined);
        assertWidest(Undefined, Undefined, Undefined);

        // Other types (result Undefined).
        assertWidest(Undefined, NumberInt, mongo::Bool);
        assertWidest(Undefined, mongo::String, NumberDouble);
    }

private:
    void assertWidest(BSONType expectedWidest, BSONType a, BSONType b) {
        ASSERT_EQUALS(expectedWidest, Value::getWidestNumeric(a, b));
        ASSERT_EQUALS(expectedWidest, Value::getWidestNumeric(b, a));
    }
};

/** Add a Value to a BSONObj. */
class AddToBsonObj {
public:
    void run() {
        BSONObjBuilder bob;
        Value(4.4).addToBsonObj(&bob, "a");
        Value(22).addToBsonObj(&bob, "b");
<<<<<<< HEAD
        Value("astring").addToBsonObj(&bob, "c");
=======
        Value("astring"_sd).addToBsonObj(&bob, "c");
>>>>>>> f378d467
        ASSERT_BSONOBJ_EQ(BSON("a" << 4.4 << "b" << 22 << "c"
                                   << "astring"),
                          bob.obj());
    }
};

/** Add a Value to a BSONArray. */
class AddToBsonArray {
public:
    void run() {
        BSONArrayBuilder bab;
        Value(4.4).addToBsonArray(&bab);
        Value(22).addToBsonArray(&bab);
<<<<<<< HEAD
        Value("astring").addToBsonArray(&bab);
=======
        Value("astring"_sd).addToBsonArray(&bab);
>>>>>>> f378d467
        ASSERT_BSONOBJ_EQ(BSON_ARRAY(4.4 << 22 << "astring"), bab.arr());
    }
};

/** Value comparator. */
class Compare {
public:
    void run() {
        BSONObjBuilder undefinedBuilder;
        undefinedBuilder.appendUndefined("");
        BSONObj undefined = undefinedBuilder.obj();

        // Undefined / null.
        assertComparison(0, undefined, undefined);
        assertComparison(-1, undefined, BSON("" << BSONNULL));
        assertComparison(0, BSON("" << BSONNULL), BSON("" << BSONNULL));

        // Undefined / null with other types.
        assertComparison(-1, undefined, BSON("" << 1));
        assertComparison(-1,
                         undefined,
                         BSON(""
                              << "bar"));
        assertComparison(-1, BSON("" << BSONNULL), BSON("" << -1));
        assertComparison(-1,
                         BSON("" << BSONNULL),
                         BSON(""
                              << "bar"));

        // Numeric types.
        assertComparison(0, 5, 5LL);
        assertComparison(0, -2, -2.0);
        assertComparison(0, 90LL, 90.0);
        assertComparison(-1, 5, 6LL);
        assertComparison(-1, -2, 2.1);
        assertComparison(1, 90LL, 89.999);
        assertComparison(-1, 90, 90.1);
        assertComparison(
            0, numeric_limits<double>::quiet_NaN(), numeric_limits<double>::signaling_NaN());
        assertComparison(-1, numeric_limits<double>::quiet_NaN(), 5);

        // strings compare between numbers and objects
        assertComparison(1, "abc", 90);
        assertComparison(-1,
                         "abc",
                         BSON("a"
                              << "b"));

        // String comparison.
        assertComparison(-1, "", "a");
        assertComparison(0, "a", "a");
        assertComparison(-1, "a", "b");
        assertComparison(-1, "aa", "b");
        assertComparison(1, "bb", "b");
        assertComparison(1, "bb", "b");
        assertComparison(1, "b-", "b");
        assertComparison(-1, "b-", "ba");
        // With a null character.
        assertComparison(1, string("a\0", 2), "a");

        // Object.
        assertComparison(0, fromjson("{'':{}}"), fromjson("{'':{}}"));
        assertComparison(0, fromjson("{'':{x:1}}"), fromjson("{'':{x:1}}"));
        assertComparison(-1, fromjson("{'':{}}"), fromjson("{'':{x:1}}"));
        assertComparison(-1, fromjson("{'':{'z': 1}}"), fromjson("{'':{'a': 'a'}}"));

        // Array.
        assertComparison(0, fromjson("{'':[]}"), fromjson("{'':[]}"));
        assertComparison(-1, fromjson("{'':[0]}"), fromjson("{'':[1]}"));
        assertComparison(-1, fromjson("{'':[0,0]}"), fromjson("{'':[1]}"));
        assertComparison(-1, fromjson("{'':[0]}"), fromjson("{'':[0,0]}"));
        assertComparison(-1, fromjson("{'':[0]}"), fromjson("{'':['']}"));

        // OID.
        assertComparison(0, OID("abcdefabcdefabcdefabcdef"), OID("abcdefabcdefabcdefabcdef"));
        assertComparison(1, OID("abcdefabcdefabcdefabcdef"), OID("010101010101010101010101"));

        // Bool.
        assertComparison(0, true, true);
        assertComparison(0, false, false);
        assertComparison(1, true, false);

        // Date.
        assertComparison(0, Date_t::fromMillisSinceEpoch(555), Date_t::fromMillisSinceEpoch(555));
        assertComparison(1, Date_t::fromMillisSinceEpoch(555), Date_t::fromMillisSinceEpoch(554));
        // Negative date.
        assertComparison(1, Date_t::fromMillisSinceEpoch(0), Date_t::fromMillisSinceEpoch(-1));

        // Regex.
        assertComparison(0, fromjson("{'':/a/}"), fromjson("{'':/a/}"));
        assertComparison(-1, fromjson("{'':/a/}"), fromjson("{'':/a/i}"));
        assertComparison(-1, fromjson("{'':/a/}"), fromjson("{'':/aa/}"));

        // Timestamp.
        assertComparison(0, Timestamp(1234), Timestamp(1234));
        assertComparison(-1, Timestamp(4), Timestamp(1234));
        // High bit set.
        assertComparison(1, Timestamp(~0U, 2), Timestamp(0, 3));

        // Cross-type comparisons. Listed in order of canonical types.
        assertComparison(-1, Value(mongo::MINKEY), Value());
        assertComparison(0, Value(), Value());
        assertComparison(0, Value(), Value(BSONUndefined));
        assertComparison(-1, Value(BSONUndefined), Value(BSONNULL));
        assertComparison(-1, Value(BSONNULL), Value(1));
        assertComparison(0, Value(1), Value(1LL));
        assertComparison(0, Value(1), Value(1.0));
        assertComparison(-1, Value(1), Value("string"_sd));
        assertComparison(0, Value("string"_sd), Value(BSONSymbol("string")));
        assertComparison(-1, Value("string"_sd), Value(mongo::Document()));
        assertComparison(-1, Value(mongo::Document()), Value(vector<Value>()));
        assertComparison(-1, Value(vector<Value>()), Value(BSONBinData("", 0, MD5Type)));
        assertComparison(-1, Value(BSONBinData("", 0, MD5Type)), Value(mongo::OID()));
        assertComparison(-1, Value(mongo::OID()), Value(false));
        assertComparison(-1, Value(false), Value(Date_t()));
        assertComparison(-1, Value(Date_t()), Value(Timestamp()));
        assertComparison(-1, Value(Timestamp()), Value(BSONRegEx("")));
        assertComparison(-1, Value(BSONRegEx("")), Value(BSONDBRef("", mongo::OID())));
        assertComparison(-1, Value(BSONDBRef("", mongo::OID())), Value(BSONCode("")));
        assertComparison(-1, Value(BSONCode("")), Value(BSONCodeWScope("", BSONObj())));
        assertComparison(-1, Value(BSONCodeWScope("", BSONObj())), Value(mongo::MAXKEY));
    }

private:
    template <class T, class U>
    void assertComparison(int expectedResult, const T& a, const U& b) {
        assertComparison(expectedResult, BSON("" << a), BSON("" << b));
    }
    void assertComparison(int expectedResult, const Timestamp& a, const Timestamp& b) {
        BSONObjBuilder first;
        first.append("", a);
        BSONObjBuilder second;
        second.append("", b);
        assertComparison(expectedResult, first.obj(), second.obj());
    }
    int sign(int cmp) {
        if (cmp == 0)
            return 0;
        else if (cmp < 0)
            return -1;
        else
            return 1;
    }
    int cmp(const Value& a, const Value& b) {
        return sign(ValueComparator().compare(a, b));
    }
    void assertComparison(int expectedResult, const BSONObj& a, const BSONObj& b) {
        assertComparison(expectedResult, fromBson(a), fromBson(b));
    }
    void assertComparison(int expectedResult, const Value& a, const Value& b) {
        mongo::unittest::log() << "testing " << a.toString() << " and " << b.toString();

        // reflexivity
        ASSERT_EQUALS(0, cmp(a, a));
        ASSERT_EQUALS(0, cmp(b, b));

        // symmetry
        ASSERT_EQUALS(expectedResult, cmp(a, b));
        ASSERT_EQUALS(-expectedResult, cmp(b, a));

        if (expectedResult == 0) {
            // equal values must hash equally.
            ASSERT_EQUALS(hash(a), hash(b));
        } else {
            // unequal values must hash unequally.
            // (not true in general but we should error if it fails in any of these cases)
            ASSERT_NOT_EQUALS(hash(a), hash(b));
        }

        // same as BSON
        ASSERT_EQUALS(expectedResult,
                      sign(toBson(a).firstElement().woCompare(toBson(b).firstElement())));
    }
    size_t hash(const Value& v) {
        size_t seed = 0xf00ba6;
        const StringData::ComparatorInterface* stringComparator = nullptr;
        v.hash_combine(seed, stringComparator);
        return seed;
    }
};

class SubFields {
public:
    void run() {
        const Value val = fromBson(fromjson("{'': {a: [{x:1, b:[1, {y:1, c:1234, z:1}, 1]}]}}"));
        // ^ this outer object is removed by fromBson

        ASSERT(val.getType() == mongo::Object);

        ASSERT(val[999].missing());
        ASSERT(val["missing"].missing());
        ASSERT(val["a"].getType() == mongo::Array);

        ASSERT(val["a"][999].missing());
        ASSERT(val["a"]["missing"].missing());
        ASSERT(val["a"][0].getType() == mongo::Object);

        ASSERT(val["a"][0][999].missing());
        ASSERT(val["a"][0]["missing"].missing());
        ASSERT(val["a"][0]["b"].getType() == mongo::Array);

        ASSERT(val["a"][0]["b"][999].missing());
        ASSERT(val["a"][0]["b"]["missing"].missing());
        ASSERT(val["a"][0]["b"][1].getType() == mongo::Object);

        ASSERT(val["a"][0]["b"][1][999].missing());
        ASSERT(val["a"][0]["b"][1]["missing"].missing());
        ASSERT(val["a"][0]["b"][1]["c"].getType() == mongo::NumberInt);
        ASSERT_EQUALS(val["a"][0]["b"][1]["c"].getInt(), 1234);
    }
};


class SerializationOfMissingForSorter {
    // Can't be tested in AllTypesDoc since missing values are omitted when adding to BSON.
public:
    void run() {
        const Value missing;
        const Value arrayOfMissing = Value(vector<Value>(10));

        BufBuilder bb;
        missing.serializeForSorter(bb);
        arrayOfMissing.serializeForSorter(bb);

        BufReader reader(bb.buf(), bb.len());
        ASSERT_VALUE_EQ(missing,
                        Value::deserializeForSorter(reader, Value::SorterDeserializeSettings()));
        ASSERT_VALUE_EQ(arrayOfMissing,
                        Value::deserializeForSorter(reader, Value::SorterDeserializeSettings()));
    }
};
<<<<<<< HEAD
=======

namespace {

// Integer limits.
const int kIntMax = std::numeric_limits<int>::max();
const int kIntMin = std::numeric_limits<int>::lowest();
const long long kIntMaxAsLongLong = kIntMax;
const long long kIntMinAsLongLong = kIntMin;
const double kIntMaxAsDouble = kIntMax;
const double kIntMinAsDouble = kIntMin;
const Decimal128 kIntMaxAsDecimal = Decimal128(kIntMax);
const Decimal128 kIntMinAsDecimal = Decimal128(kIntMin);

// 64-bit integer limits.
const long long kLongLongMax = std::numeric_limits<long long>::max();
const long long kLongLongMin = std::numeric_limits<long long>::lowest();
const double kLongLongMaxAsDouble = static_cast<double>(kLongLongMax);
const double kLongLongMinAsDouble = static_cast<double>(kLongLongMin);
const Decimal128 kLongLongMaxAsDecimal = Decimal128(static_cast<int64_t>(kLongLongMax));
const Decimal128 kLongLongMinAsDecimal = Decimal128(static_cast<int64_t>(kLongLongMin));

// Double limits.
const double kDoubleMax = std::numeric_limits<double>::max();
const double kDoubleMin = std::numeric_limits<double>::lowest();
const Decimal128 kDoubleMaxAsDecimal = Decimal128(kDoubleMin);
const Decimal128 kDoubleMinAsDecimal = Decimal128(kDoubleMin);

}  // namespace

TEST(ValueIntegral, CorrectlyIdentifiesValidIntegralValues) {
    ASSERT_TRUE(Value(kIntMax).integral());
    ASSERT_TRUE(Value(kIntMin).integral());
    ASSERT_TRUE(Value(kIntMaxAsLongLong).integral());
    ASSERT_TRUE(Value(kIntMinAsLongLong).integral());
    ASSERT_TRUE(Value(kIntMaxAsDouble).integral());
    ASSERT_TRUE(Value(kIntMinAsDouble).integral());
    ASSERT_TRUE(Value(kIntMaxAsDecimal).integral());
    ASSERT_TRUE(Value(kIntMinAsDecimal).integral());
}

TEST(ValueIntegral, CorrectlyIdentifiesInvalidIntegralValues) {
    ASSERT_FALSE(Value(kLongLongMax).integral());
    ASSERT_FALSE(Value(kLongLongMin).integral());
    ASSERT_FALSE(Value(kLongLongMaxAsDouble).integral());
    ASSERT_FALSE(Value(kLongLongMinAsDouble).integral());
    ASSERT_FALSE(Value(kLongLongMaxAsDecimal).integral());
    ASSERT_FALSE(Value(kLongLongMinAsDecimal).integral());
    ASSERT_FALSE(Value(kDoubleMax).integral());
    ASSERT_FALSE(Value(kDoubleMin).integral());
}

TEST(ValueIntegral, CorrectlyIdentifiesValid64BitIntegralValues) {
    ASSERT_TRUE(Value(kIntMax).integral64Bit());
    ASSERT_TRUE(Value(kIntMin).integral64Bit());
    ASSERT_TRUE(Value(kLongLongMax).integral64Bit());
    ASSERT_TRUE(Value(kLongLongMin).integral64Bit());
    ASSERT_TRUE(Value(kLongLongMinAsDouble).integral64Bit());
    ASSERT_TRUE(Value(kLongLongMaxAsDecimal).integral64Bit());
    ASSERT_TRUE(Value(kLongLongMinAsDecimal).integral64Bit());
}

TEST(ValueIntegral, CorrectlyIdentifiesInvalid64BitIntegralValues) {
    ASSERT_FALSE(Value(kLongLongMaxAsDouble).integral64Bit());
    ASSERT_FALSE(Value(kDoubleMax).integral64Bit());
    ASSERT_FALSE(Value(kDoubleMin).integral64Bit());
    ASSERT_FALSE(Value(kDoubleMaxAsDecimal).integral64Bit());
    ASSERT_FALSE(Value(kDoubleMinAsDecimal).integral64Bit());
}

>>>>>>> f378d467
}  // namespace Value

class All : public Suite {
public:
    All() : Suite("document") {}
    void setupTests() {
        add<Document::AddField>();
        add<Document::GetValue>();
        add<Document::SetField>();
        add<Document::Compare>();
        add<Document::Clone>();
        add<Document::CloneMultipleFields>();
        add<Document::FieldIteratorEmpty>();
        add<Document::FieldIteratorSingle>();
        add<Document::FieldIteratorMultiple>();
        add<Document::AllTypesDoc>();

        add<Value::BSONArrayTest>();
        add<Value::Int>();
        add<Value::Long>();
        add<Value::Double>();
        add<Value::String>();
        add<Value::StringWithNull>();
        add<Value::Date>();
        add<Value::JSTimestamp>();
        add<Value::EmptyDocument>();
        add<Value::EmptyArray>();
        add<Value::Array>();
        add<Value::Oid>();
        add<Value::Bool>();
        add<Value::Regex>();
        add<Value::Symbol>();
        add<Value::Undefined>();
        add<Value::Null>();
        add<Value::True>();
        add<Value::False>();
        add<Value::MinusOne>();
        add<Value::Zero>();
        add<Value::One>();

        add<Value::Coerce::ZeroIntToBool>();
        add<Value::Coerce::NonZeroIntToBool>();
        add<Value::Coerce::ZeroLongToBool>();
        add<Value::Coerce::NonZeroLongToBool>();
        add<Value::Coerce::ZeroDoubleToBool>();
        add<Value::Coerce::NonZeroDoubleToBool>();
        add<Value::Coerce::StringToBool>();
        add<Value::Coerce::ObjectToBool>();
        add<Value::Coerce::ArrayToBool>();
        add<Value::Coerce::DateToBool>();
        add<Value::Coerce::RegexToBool>();
        add<Value::Coerce::TrueToBool>();
        add<Value::Coerce::FalseToBool>();
        add<Value::Coerce::NullToBool>();
        add<Value::Coerce::UndefinedToBool>();
        add<Value::Coerce::IntToInt>();
        add<Value::Coerce::LongToInt>();
        add<Value::Coerce::DoubleToInt>();
        add<Value::Coerce::NullToInt>();
        add<Value::Coerce::UndefinedToInt>();
        add<Value::Coerce::StringToInt>();
        add<Value::Coerce::MaxIntToInt>();
        add<Value::Coerce::MinIntToInt>();
        add<Value::Coerce::TooLargeToInt>();
        add<Value::Coerce::TooLargeNegativeToInt>();
        add<Value::Coerce::IntToLong>();
        add<Value::Coerce::LongToLong>();
        add<Value::Coerce::DoubleToLong>();
        add<Value::Coerce::NullToLong>();
        add<Value::Coerce::UndefinedToLong>();
        add<Value::Coerce::StringToLong>();
        add<Value::Coerce::InfToLong>();
        add<Value::Coerce::NegInfToLong>();
        add<Value::Coerce::InvalidLargeToLong>();
        add<Value::Coerce::LowestDoubleToLong>();
        add<Value::Coerce::TowardsInfinityToLong>();
        add<Value::Coerce::IntToDouble>();
        add<Value::Coerce::LongToDouble>();
        add<Value::Coerce::DoubleToDouble>();
        add<Value::Coerce::NullToDouble>();
        add<Value::Coerce::UndefinedToDouble>();
        add<Value::Coerce::StringToDouble>();
        add<Value::Coerce::DateToDate>();
        add<Value::Coerce::TimestampToDate>();
        add<Value::Coerce::StringToDate>();
        add<Value::Coerce::DoubleToString>();
        add<Value::Coerce::IntToString>();
        add<Value::Coerce::LongToString>();
        add<Value::Coerce::StringToString>();
        add<Value::Coerce::TimestampToString>();
        add<Value::Coerce::DateToString>();
        add<Value::Coerce::NullToString>();
        add<Value::Coerce::UndefinedToString>();
        add<Value::Coerce::DocumentToString>();
        add<Value::Coerce::TimestampToTimestamp>();
        add<Value::Coerce::DateToTimestamp>();

        add<Value::GetWidestNumeric>();
        add<Value::AddToBsonObj>();
        add<Value::AddToBsonArray>();
        add<Value::Compare>();
        add<Value::SubFields>();
        add<Value::SerializationOfMissingForSorter>();
    }
};

SuiteInstance<All> myall;

}  // namespace DocumentTests<|MERGE_RESOLUTION|>--- conflicted
+++ resolved
@@ -33,11 +33,8 @@
 #include "mongo/platform/basic.h"
 
 #include "mongo/bson/bson_depth.h"
-<<<<<<< HEAD
-=======
 #include "mongo/db/jsobj.h"
 #include "mongo/db/json.h"
->>>>>>> f378d467
 #include "mongo/db/pipeline/document.h"
 #include "mongo/db/pipeline/document_comparator.h"
 #include "mongo/db/pipeline/document_value_test_util.h"
@@ -102,11 +99,7 @@
 }
 
 TEST(DocumentConstruction, FromInitializerList) {
-<<<<<<< HEAD
-    auto document = Document{{"a", 1}, {"b", "q"}};
-=======
     auto document = Document{{"a", 1}, {"b", "q"_sd}};
->>>>>>> f378d467
     ASSERT_EQUALS(2U, document.size());
     ASSERT_EQUALS("a", getNthField(document, 0).first.toString());
     ASSERT_EQUALS(1, getNthField(document, 0).second.getInt());
@@ -152,11 +145,7 @@
 
     Document doc(builder.obj());
     BSONObjBuilder throwaway;
-<<<<<<< HEAD
-    ASSERT_THROWS_CODE(doc.toBson(&throwaway), UserException, ErrorCodes::Overflow);
-=======
     ASSERT_THROWS_CODE(doc.toBson(&throwaway), AssertionException, ErrorCodes::Overflow);
->>>>>>> f378d467
     throwaway.abandon();
 }
 
@@ -250,15 +239,6 @@
         assertRoundTrips(md.peek());
 
         // Set a nested field using []
-<<<<<<< HEAD
-        md["x"]["y"]["z"] = Value("nested");
-        ASSERT_VALUE_EQ(md.peek()["x"]["y"]["z"], Value("nested"));
-
-        // Set a nested field using setNestedField
-        FieldPath xxyyzz("xx.yy.zz");
-        md.setNestedField(xxyyzz, Value("nested"));
-        ASSERT_VALUE_EQ(md.peek().getNestedField(xxyyzz), Value("nested"));
-=======
         md["x"]["y"]["z"] = Value("nested"_sd);
         ASSERT_VALUE_EQ(md.peek()["x"]["y"]["z"], Value("nested"_sd));
 
@@ -266,19 +246,13 @@
         FieldPath xxyyzz("xx.yy.zz");
         md.setNestedField(xxyyzz, Value("nested"_sd));
         ASSERT_VALUE_EQ(md.peek().getNestedField(xxyyzz), Value("nested"_sd));
->>>>>>> f378d467
 
         // Set a nested fields through an existing empty document
         md["xxx"] = Value(Document());
         md["xxx"]["yyy"] = Value(Document());
         FieldPath xxxyyyzzz("xxx.yyy.zzz");
-<<<<<<< HEAD
-        md.setNestedField(xxxyyyzzz, Value("nested"));
-        ASSERT_VALUE_EQ(md.peek().getNestedField(xxxyyyzzz), Value("nested"));
-=======
         md.setNestedField(xxxyyyzzz, Value("nested"_sd));
         ASSERT_VALUE_EQ(md.peek().getNestedField(xxxyyyzzz), Value("nested"_sd));
->>>>>>> f378d467
 
         // Make sure nothing moved
         ASSERT_EQUALS(apos, md.peek().positionOf("a"));
@@ -433,10 +407,6 @@
         append("minkey", MINKEY);
         // EOO not valid in middle of BSONObj
         append("double", 1.0);
-<<<<<<< HEAD
-        append("c-string", "string\0after NUL");  // after NULL is ignored
-=======
->>>>>>> f378d467
         append("c++", "string\0after NUL"_sd);
         append("StringData", "string\0after NUL"_sd);
         append("emptyObj", BSONObj());
@@ -1593,11 +1563,7 @@
         BSONObjBuilder bob;
         Value(4.4).addToBsonObj(&bob, "a");
         Value(22).addToBsonObj(&bob, "b");
-<<<<<<< HEAD
-        Value("astring").addToBsonObj(&bob, "c");
-=======
         Value("astring"_sd).addToBsonObj(&bob, "c");
->>>>>>> f378d467
         ASSERT_BSONOBJ_EQ(BSON("a" << 4.4 << "b" << 22 << "c"
                                    << "astring"),
                           bob.obj());
@@ -1611,11 +1577,7 @@
         BSONArrayBuilder bab;
         Value(4.4).addToBsonArray(&bab);
         Value(22).addToBsonArray(&bab);
-<<<<<<< HEAD
-        Value("astring").addToBsonArray(&bab);
-=======
         Value("astring"_sd).addToBsonArray(&bab);
->>>>>>> f378d467
         ASSERT_BSONOBJ_EQ(BSON_ARRAY(4.4 << 22 << "astring"), bab.arr());
     }
 };
@@ -1847,8 +1809,6 @@
                         Value::deserializeForSorter(reader, Value::SorterDeserializeSettings()));
     }
 };
-<<<<<<< HEAD
-=======
 
 namespace {
 
@@ -1918,7 +1878,6 @@
     ASSERT_FALSE(Value(kDoubleMinAsDecimal).integral64Bit());
 }
 
->>>>>>> f378d467
 }  // namespace Value
 
 class All : public Suite {
