
/**
 *    Copyright (C) 2018-present MongoDB, Inc.
 *
 *    This program is free software: you can redistribute it and/or modify
 *    it under the terms of the Server Side Public License, version 1,
 *    as published by MongoDB, Inc.
 *
 *    This program is distributed in the hope that it will be useful,
 *    but WITHOUT ANY WARRANTY; without even the implied warranty of
 *    MERCHANTABILITY or FITNESS FOR A PARTICULAR PURPOSE.  See the
 *    Server Side Public License for more details.
 *
 *    You should have received a copy of the Server Side Public License
 *    along with this program. If not, see
 *    <http://www.mongodb.com/licensing/server-side-public-license>.
 *
 *    As a special exception, the copyright holders give permission to link the
 *    code of portions of this program with the OpenSSL library under certain
 *    conditions as described in each individual source file and distribute
 *    linked combinations including the program with the OpenSSL library. You
 *    must comply with the Server Side Public License in all respects for
 *    all of the code used other than as permitted herein. If you modify file(s)
 *    with this exception, you may extend this exception to your version of the
 *    file(s), but you are not obligated to do so. If you do not wish to do so,
 *    delete this exception statement from your version. If you delete this
 *    exception statement from all source files in the program, then also delete
 *    it in the license file.
 */

#include "mongo/platform/basic.h"

#include "mongo/db/pipeline/accumulation_statement.h"
#include "mongo/db/pipeline/accumulator.h"
#include "mongo/db/pipeline/document.h"
#include "mongo/db/pipeline/document_value_test_util.h"
#include "mongo/db/pipeline/expression_context_for_test.h"
#include "mongo/db/query/collation/collator_interface_mock.h"
#include "mongo/dbtests/dbtests.h"
#include "mongo/stdx/memory.h"

namespace AccumulatorTests {

using boost::intrusive_ptr;
using std::numeric_limits;
using std::string;

/**
 * Takes the name of an Accumulator as its first argument and a list of pairs of arguments and
 * expected results as its second argument, and asserts that for the given Accumulator the arguments
 * evaluate to the expected results.
 */
static void assertExpectedResults(
    std::string accumulatorName,
    const intrusive_ptr<ExpressionContext>& expCtx,
    std::initializer_list<std::pair<std::vector<Value>, Value>> operations) {
    auto factory = AccumulationStatement::getFactory(accumulatorName);
    for (auto&& op : operations) {
        try {
            // Asserts that result equals expected result when not sharded.
            {
                boost::intrusive_ptr<Accumulator> accum(factory(expCtx));
                for (auto&& val : op.first) {
                    accum->process(val, false);
                }
                Value result = accum->getValue(false);
                ASSERT_VALUE_EQ(op.second, result);
                ASSERT_EQUALS(op.second.getType(), result.getType());
            }

            // Asserts that result equals expected result when all input is on one shard.
            {
                boost::intrusive_ptr<Accumulator> accum(factory(expCtx));
                boost::intrusive_ptr<Accumulator> shard(factory(expCtx));
                for (auto&& val : op.first) {
                    shard->process(val, false);
                }
                accum->process(shard->getValue(true), true);
                Value result = accum->getValue(false);
                ASSERT_VALUE_EQ(op.second, result);
                ASSERT_EQUALS(op.second.getType(), result.getType());
            }

            // Asserts that result equals expected result when each input is on a separate shard.
            {
                boost::intrusive_ptr<Accumulator> accum(factory(expCtx));
                for (auto&& val : op.first) {
                    boost::intrusive_ptr<Accumulator> shard(factory(expCtx));
                    shard->process(val, false);
                    accum->process(shard->getValue(true), true);
                }
                Value result = accum->getValue(false);
                ASSERT_VALUE_EQ(op.second, result);
                ASSERT_EQUALS(op.second.getType(), result.getType());
            }
        } catch (...) {
            log() << "failed with arguments: " << Value(op.first);
            throw;
        }
    }
}

TEST(Accumulators, Avg) {
    intrusive_ptr<ExpressionContext> expCtx(new ExpressionContextForTest());
    assertExpectedResults(
        "$avg",
        expCtx,
        {
            // No documents evaluated.
            {{}, Value(BSONNULL)},

            // One int value is converted to double.
            {{Value(3)}, Value(3.0)},
            // One long value is converted to double.
            {{Value(-4LL)}, Value(-4.0)},
            // One double value.
            {{Value(22.6)}, Value(22.6)},

            // Averaging two ints.
            {{Value(10), Value(11)}, Value(10.5)},
            // Averaging two longs.
            {{Value(10LL), Value(11LL)}, Value(10.5)},
            // Averaging two doubles.
            {{Value(10.0), Value(11.0)}, Value(10.5)},

            // The average of an int and a double is a double.
            {{Value(10), Value(11.0)}, Value(10.5)},
            // The average of a long and a double is a double.
            {{Value(5LL), Value(1.0)}, Value(3.0)},
            // The average of an int and a long is a double.
            {{Value(5), Value(3LL)}, Value(4.0)},
            // Averaging an int, long, and double.
            {{Value(1), Value(2LL), Value(6.0)}, Value(3.0)},

            // Unlike $sum, two ints do not overflow in the 'total' portion of the average.
            {{Value(numeric_limits<int>::max()), Value(numeric_limits<int>::max())},
             Value(static_cast<double>(numeric_limits<int>::max()))},
            // Two longs do overflow in the 'total' portion of the average.
            {{Value(numeric_limits<long long>::max()), Value(numeric_limits<long long>::max())},
             Value(static_cast<double>(numeric_limits<long long>::max()))},

            // Averaging two decimals.
            {{Value(Decimal128("-1234567890.1234567889")),
              Value(Decimal128("-1234567890.1234567891"))},
             Value(Decimal128("-1234567890.1234567890"))},

            // Averaging two longs and a decimal results in an accurate decimal result.
            {{Value(1234567890123456788LL),
              Value(1234567890123456789LL),
              Value(Decimal128("1234567890123456790.037037036703702"))},
             Value(Decimal128("1234567890123456789.012345678901234"))},

            // Averaging a double and a decimal
            {{Value(1.0E22), Value(Decimal128("9999999999999999999999.9999999999"))},
             Value(Decimal128("9999999999999999999999.99999999995"))},
        });
}

TEST(Accumulators, First) {
    intrusive_ptr<ExpressionContext> expCtx(new ExpressionContextForTest());
    assertExpectedResults(
        "$first",
        expCtx,
        {// No documents evaluated.
         {{}, Value()},

         // The accumulator evaluates one document and retains its value.
         {{Value(5)}, Value(5)},
         // The accumulator evaluates one document with the field missing, returns missing value.
         {{Value()}, Value()},

         // The accumulator evaluates two documents and retains the value in the first.
         {{Value(5), Value(7)}, Value(5)},
         // The accumulator evaluates two documents and retains the missing value in the first.
         {{Value(), Value(7)}, Value()}});
}

TEST(Accumulators, Last) {
    intrusive_ptr<ExpressionContext> expCtx(new ExpressionContextForTest());
    assertExpectedResults(
        "$last",
        expCtx,
        {// No documents evaluated.
         {{}, Value()},

         // The accumulator evaluates one document and retains its value.
         {{Value(5)}, Value(5)},
         // The accumulator evaluates one document with the field missing, returns missing value.
         {{Value()}, Value()},

         // The accumulator evaluates two documents and retains the value in the last.
         {{Value(5), Value(7)}, Value(7)},
         // The accumulator evaluates two documents and retains the missing value in the last.
         {{Value(7), Value()}, Value()}});
}

TEST(Accumulators, Min) {
    intrusive_ptr<ExpressionContext> expCtx(new ExpressionContextForTest());
    assertExpectedResults(
        "$min",
        expCtx,
        {// No documents evaluated.
         {{}, Value(BSONNULL)},

         // The accumulator evaluates one document and retains its value.
         {{Value(5)}, Value(5)},
         // The accumulator evaluates one document with the field missing and returns null.
         {{Value()}, Value(BSONNULL)},

         // The accumulator evaluates two documents and retains the minimum value.
         {{Value(5), Value(7)}, Value(5)},
         // The accumulator evaluates two documents and ignores the missing value.
         {{Value(7), Value()}, Value(7)}});
}

TEST(Accumulators, MinRespectsCollation) {
    intrusive_ptr<ExpressionContextForTest> expCtx(new ExpressionContextForTest());
<<<<<<< HEAD
    expCtx->setCollator(
        stdx::make_unique<CollatorInterfaceMock>(CollatorInterfaceMock::MockType::kReverseString));
    assertExpectedResults("$min", expCtx, {{{Value("abc"), Value("cba")}, Value("cba")}});
=======
    CollatorInterfaceMock collator(CollatorInterfaceMock::MockType::kReverseString);
    expCtx->setCollator(&collator);
    assertExpectedResults("$min", expCtx, {{{Value("abc"_sd), Value("cba"_sd)}, Value("cba"_sd)}});
>>>>>>> f378d467
}

TEST(Accumulators, Max) {
    intrusive_ptr<ExpressionContext> expCtx(new ExpressionContextForTest());
    assertExpectedResults(
        "$max",
        expCtx,
        {// No documents evaluated.
         {{}, Value(BSONNULL)},

         // The accumulator evaluates one document and retains its value.
         {{Value(5)}, Value(5)},
         // The accumulator evaluates one document with the field missing and returns null.
         {{Value()}, Value(BSONNULL)},

         // The accumulator evaluates two documents and retains the maximum value.
         {{Value(5), Value(7)}, Value(7)},
         // The accumulator evaluates two documents and ignores the missing value.
         {{Value(7), Value()}, Value(7)}});
}

TEST(Accumulators, MaxRespectsCollation) {
    intrusive_ptr<ExpressionContextForTest> expCtx(new ExpressionContextForTest());
<<<<<<< HEAD
    expCtx->setCollator(
        stdx::make_unique<CollatorInterfaceMock>(CollatorInterfaceMock::MockType::kReverseString));
    assertExpectedResults("$max", expCtx, {{{Value("abc"), Value("cba")}, Value("abc")}});
=======
    CollatorInterfaceMock collator(CollatorInterfaceMock::MockType::kReverseString);
    expCtx->setCollator(&collator);
    assertExpectedResults("$max", expCtx, {{{Value("abc"_sd), Value("cba"_sd)}, Value("abc"_sd)}});
>>>>>>> f378d467
}

TEST(Accumulators, Sum) {
    intrusive_ptr<ExpressionContext> expCtx(new ExpressionContextForTest());
    assertExpectedResults(
        "$sum",
        expCtx,
        {// No documents evaluated.
         {{}, Value(0)},

         // An int.
         {{Value(10)}, Value(10)},
         // A long.
         {{Value(10LL)}, Value(10LL)},
         // A double.
         {{Value(10.0)}, Value(10.0)},

         // A long that cannot be expressed as an int.
         {{Value(60000000000LL)}, Value(60000000000LL)},
         // A non integer valued double.
         {{Value(7.5)}, Value(7.5)},
         // A nan double.
         {{Value(numeric_limits<double>::quiet_NaN())}, Value(numeric_limits<double>::quiet_NaN())},

         // Two ints are summed.
         {{Value(4), Value(5)}, Value(9)},
         // An int and a long.
         {{Value(4), Value(5LL)}, Value(9LL)},
         // Two longs.
         {{Value(4LL), Value(5LL)}, Value(9LL)},
         // An int and a double.
         {{Value(4), Value(5.5)}, Value(9.5)},
         // A long and a double.
         {{Value(4LL), Value(5.5)}, Value(9.5)},
         // Two doubles.
         {{Value(2.5), Value(5.5)}, Value(8.0)},
         // An int, a long, and a double.
         {{Value(5), Value(99LL), Value(0.2)}, Value(104.2)},
         // Two decimals.
         {{Value(Decimal128("-10.100")), Value(Decimal128("20.200"))}, Value(Decimal128("10.100"))},
         // Two longs and a decimal.
         {{Value(10LL), Value(10LL), Value(Decimal128("10.000"))}, Value(Decimal128("30.000"))},
         // A double and a decimal.
         {{Value(2.5), Value(Decimal128("2.5"))}, Value(Decimal128("5.0"))},
         // An int, long, double and decimal.
         {{Value(10), Value(10LL), Value(10.5), Value(Decimal128("9.6"))},
          Value(Decimal128("40.1"))},

         // A negative value is summed.
         {{Value(5), Value(-8.5)}, Value(-3.5)},
         // A long and a negative int are summed.
         {{Value(5LL), Value(-6)}, Value(-1LL)},

         // Two ints do not overflow.
         {{Value(numeric_limits<int>::max()), Value(10)}, Value(numeric_limits<int>::max() + 10LL)},
         // Two negative ints do not overflow.
         {{Value(-numeric_limits<int>::max()), Value(-10)},
          Value(-numeric_limits<int>::max() - 10LL)},
         // An int and a long do not trigger an int overflow.
         {{Value(numeric_limits<int>::max()), Value(1LL)},
          Value(static_cast<long long>(numeric_limits<int>::max()) + 1)},
         // An int and a double do not trigger an int overflow.
         {{Value(numeric_limits<int>::max()), Value(1.0)},
          Value(static_cast<long long>(numeric_limits<int>::max()) + 1.0)},
         // An int and a long overflow into a double.
         {{Value(1), Value(numeric_limits<long long>::max())},
          Value(-static_cast<double>(numeric_limits<long long>::min()))},
         // Two longs overflow into a double.
         {{Value(numeric_limits<long long>::max()), Value(numeric_limits<long long>::max())},
          Value(static_cast<double>(numeric_limits<long long>::max()) * 2)},
         // A long and a double do not trigger a long overflow.
         {{Value(numeric_limits<long long>::max()), Value(1.0)},
          Value(numeric_limits<long long>::max() + 1.0)},
         // Two doubles overflow to infinity.
         {{Value(numeric_limits<double>::max()), Value(numeric_limits<double>::max())},
          Value(numeric_limits<double>::infinity())},
         // Two large integers do not overflow if a double is added later.
         {{Value(numeric_limits<long long>::max()),
           Value(numeric_limits<long long>::max()),
           Value(1.0)},
          Value(static_cast<double>(numeric_limits<long long>::max()) +
                static_cast<double>(numeric_limits<long long>::max()))},

         // An int and a NaN double.
         {{Value(4), Value(numeric_limits<double>::quiet_NaN())},
          Value(numeric_limits<double>::quiet_NaN())},
         // Null values are ignored.
         {{Value(5), Value(BSONNULL)}, Value(5)},
         // Missing values are ignored.
         {{Value(9), Value()}, Value(9)}});
}

TEST(Accumulators, AddToSetRespectsCollation) {
    intrusive_ptr<ExpressionContextForTest> expCtx(new ExpressionContextForTest());
<<<<<<< HEAD
    expCtx->setCollator(
        stdx::make_unique<CollatorInterfaceMock>(CollatorInterfaceMock::MockType::kAlwaysEqual));
    assertExpectedResults(
        "$addToSet",
        expCtx,
        {{{Value("a"), Value("b"), Value("c")}, Value(std::vector<Value>{Value("a")})}});
}

=======
    CollatorInterfaceMock collator(CollatorInterfaceMock::MockType::kAlwaysEqual);
    expCtx->setCollator(&collator);
    assertExpectedResults("$addToSet",
                          expCtx,
                          {{{Value("a"_sd), Value("b"_sd), Value("c"_sd)},
                            Value(std::vector<Value>{Value("a"_sd)})}});
}

/* ------------------------- AccumulatorMergeObjects -------------------------- */

namespace AccumulatorMergeObjects {

TEST(AccumulatorMergeObjects, MergingZeroObjectsShouldReturnEmptyDocument) {
    intrusive_ptr<ExpressionContext> expCtx(new ExpressionContextForTest());

    assertExpectedResults("$mergeObjects", expCtx, {{{}, {Value(Document({}))}}});
}

TEST(AccumulatorMergeObjects, MergingWithSingleObjectShouldLeaveUnchanged) {
    intrusive_ptr<ExpressionContext> expCtx(new ExpressionContextForTest());

    assertExpectedResults("$mergeObjects", expCtx, {{{}, {Value(Document({}))}}});

    auto doc = Value(Document({{"a", 1}, {"b", 1}}));
    assertExpectedResults("$mergeObjects", expCtx, {{{doc}, doc}});
}

TEST(AccumulatorMergeObjects, MergingDisjointObjectsShouldIncludeAllFields) {
    intrusive_ptr<ExpressionContext> expCtx(new ExpressionContextForTest());
    auto first = Value(Document({{"a", 1}, {"b", 1}}));
    auto second = Value(Document({{"c", 1}}));
    assertExpectedResults("$mergeObjects",
                          expCtx,
                          {{{first, second}, Value(Document({{"a", 1}, {"b", 1}, {"c", 1}}))}});
}

TEST(AccumulatorMergeObjects, MergingIntersectingObjectsShouldOverrideInOrderReceived) {
    intrusive_ptr<ExpressionContext> expCtx(new ExpressionContextForTest());
    auto first = Value(Document({{"a", "oldValue"_sd}, {"b", 0}, {"c", 1}}));
    auto second = Value(Document({{"a", "newValue"_sd}}));
    assertExpectedResults(
        "$mergeObjects",
        expCtx,
        {{{first, second}, Value(Document({{"a", "newValue"_sd}, {"b", 0}, {"c", 1}}))}});
}

TEST(AccumulatorMergeObjects, MergingIntersectingEmbeddedObjectsShouldOverrideInOrderReceived) {
    intrusive_ptr<ExpressionContext> expCtx(new ExpressionContextForTest());
    auto firstSubDoc = Document({{"a", 1}, {"b", 2}, {"c", 3}});
    auto secondSubDoc = Document({{"a", 2}, {"b", 1}});
    auto first = Value(Document({{"d", 1}, {"subDoc", firstSubDoc}}));
    auto second = Value(Document({{"subDoc", secondSubDoc}}));
    auto expected = Value(Document({{"d", 1}, {"subDoc", secondSubDoc}}));
    assertExpectedResults("$mergeObjects", expCtx, {{{first, second}, expected}});
}

TEST(AccumulatorMergeObjects, MergingWithEmptyDocumentShouldIgnore) {
    intrusive_ptr<ExpressionContext> expCtx(new ExpressionContextForTest());
    auto first = Value(Document({{"a", 0}, {"b", 1}, {"c", 1}}));
    auto second = Value(Document({}));
    auto expected = Value(Document({{"a", 0}, {"b", 1}, {"c", 1}}));
    assertExpectedResults("$mergeObjects", expCtx, {{{first, second}, expected}});
}

}  // namespace AccumulatorMergeObjects

>>>>>>> f378d467
}  // namespace AccumulatorTests<|MERGE_RESOLUTION|>--- conflicted
+++ resolved
@@ -215,15 +215,9 @@
 
 TEST(Accumulators, MinRespectsCollation) {
     intrusive_ptr<ExpressionContextForTest> expCtx(new ExpressionContextForTest());
-<<<<<<< HEAD
-    expCtx->setCollator(
-        stdx::make_unique<CollatorInterfaceMock>(CollatorInterfaceMock::MockType::kReverseString));
-    assertExpectedResults("$min", expCtx, {{{Value("abc"), Value("cba")}, Value("cba")}});
-=======
     CollatorInterfaceMock collator(CollatorInterfaceMock::MockType::kReverseString);
     expCtx->setCollator(&collator);
     assertExpectedResults("$min", expCtx, {{{Value("abc"_sd), Value("cba"_sd)}, Value("cba"_sd)}});
->>>>>>> f378d467
 }
 
 TEST(Accumulators, Max) {
@@ -247,15 +241,9 @@
 
 TEST(Accumulators, MaxRespectsCollation) {
     intrusive_ptr<ExpressionContextForTest> expCtx(new ExpressionContextForTest());
-<<<<<<< HEAD
-    expCtx->setCollator(
-        stdx::make_unique<CollatorInterfaceMock>(CollatorInterfaceMock::MockType::kReverseString));
-    assertExpectedResults("$max", expCtx, {{{Value("abc"), Value("cba")}, Value("abc")}});
-=======
     CollatorInterfaceMock collator(CollatorInterfaceMock::MockType::kReverseString);
     expCtx->setCollator(&collator);
     assertExpectedResults("$max", expCtx, {{{Value("abc"_sd), Value("cba"_sd)}, Value("abc"_sd)}});
->>>>>>> f378d467
 }
 
 TEST(Accumulators, Sum) {
@@ -350,16 +338,6 @@
 
 TEST(Accumulators, AddToSetRespectsCollation) {
     intrusive_ptr<ExpressionContextForTest> expCtx(new ExpressionContextForTest());
-<<<<<<< HEAD
-    expCtx->setCollator(
-        stdx::make_unique<CollatorInterfaceMock>(CollatorInterfaceMock::MockType::kAlwaysEqual));
-    assertExpectedResults(
-        "$addToSet",
-        expCtx,
-        {{{Value("a"), Value("b"), Value("c")}, Value(std::vector<Value>{Value("a")})}});
-}
-
-=======
     CollatorInterfaceMock collator(CollatorInterfaceMock::MockType::kAlwaysEqual);
     expCtx->setCollator(&collator);
     assertExpectedResults("$addToSet",
@@ -426,5 +404,4 @@
 
 }  // namespace AccumulatorMergeObjects
 
->>>>>>> f378d467
 }  // namespace AccumulatorTests