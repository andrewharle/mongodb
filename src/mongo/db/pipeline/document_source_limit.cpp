
/**
 *    Copyright (C) 2018-present MongoDB, Inc.
 *
 *    This program is free software: you can redistribute it and/or modify
 *    it under the terms of the Server Side Public License, version 1,
 *    as published by MongoDB, Inc.
 *
 *    This program is distributed in the hope that it will be useful,
 *    but WITHOUT ANY WARRANTY; without even the implied warranty of
 *    MERCHANTABILITY or FITNESS FOR A PARTICULAR PURPOSE.  See the
 *    Server Side Public License for more details.
 *
 *    You should have received a copy of the Server Side Public License
 *    along with this program. If not, see
 *    <http://www.mongodb.com/licensing/server-side-public-license>.
 *
 *    As a special exception, the copyright holders give permission to link the
 *    code of portions of this program with the OpenSSL library under certain
 *    conditions as described in each individual source file and distribute
 *    linked combinations including the program with the OpenSSL library. You
 *    must comply with the Server Side Public License in all respects for
 *    all of the code used other than as permitted herein. If you modify file(s)
 *    with this exception, you may extend this exception to your version of the
 *    file(s), but you are not obligated to do so. If you do not wish to do so,
 *    delete this exception statement from your version. If you delete this
 *    exception statement from all source files in the program, then also delete
 *    it in the license file.
 */

#include "mongo/platform/basic.h"

#include "mongo/db/pipeline/document_source_limit.h"

#include "mongo/db/jsobj.h"
#include "mongo/db/pipeline/document.h"
#include "mongo/db/pipeline/expression.h"
#include "mongo/db/pipeline/expression_context.h"
#include "mongo/db/pipeline/lite_parsed_document_source.h"
#include "mongo/db/pipeline/value.h"

namespace mongo {

using boost::intrusive_ptr;

DocumentSourceLimit::DocumentSourceLimit(const intrusive_ptr<ExpressionContext>& pExpCtx,
                                         long long limit)
    : DocumentSource(pExpCtx), _limit(limit) {}

REGISTER_DOCUMENT_SOURCE(limit,
                         LiteParsedDocumentSourceDefault::parse,
                         DocumentSourceLimit::createFromBson);

constexpr StringData DocumentSourceLimit::kStageName;

Pipeline::SourceContainer::iterator DocumentSourceLimit::doOptimizeAt(
    Pipeline::SourceContainer::iterator itr, Pipeline::SourceContainer* container) {
    invariant(*itr == this);

    auto nextLimit = dynamic_cast<DocumentSourceLimit*>((*std::next(itr)).get());

    if (nextLimit) {
        _limit = std::min(_limit, nextLimit->getLimit());
        container->erase(std::next(itr));
        return itr;
    }
    return std::next(itr);
}

DocumentSource::GetNextResult DocumentSourceLimit::getNext() {
    pExpCtx->checkForInterrupt();

    if (_nReturned >= _limit) {
        return GetNextResult::makeEOF();
    }

    auto nextInput = pSource->getNext();
    if (nextInput.isAdvanced()) {
        ++_nReturned;
        if (_nReturned >= _limit) {
            dispose();
        }
    }

    return nextInput;
}

<<<<<<< HEAD
Value DocumentSourceLimit::serialize(bool explain) const {
=======
Value DocumentSourceLimit::serialize(boost::optional<ExplainOptions::Verbosity> explain) const {
>>>>>>> f378d467
    return Value(Document{{getSourceName(), _limit}});
}

intrusive_ptr<DocumentSourceLimit> DocumentSourceLimit::create(
    const intrusive_ptr<ExpressionContext>& pExpCtx, long long limit) {
    uassert(15958, "the limit must be positive", limit > 0);
    intrusive_ptr<DocumentSourceLimit> source(new DocumentSourceLimit(pExpCtx, limit));
    return source;
}

intrusive_ptr<DocumentSource> DocumentSourceLimit::createFromBson(
    BSONElement elem, const intrusive_ptr<ExpressionContext>& pExpCtx) {
    uassert(15957, "the limit must be specified as a number", elem.isNumber());

    long long limit = elem.numberLong();
    return DocumentSourceLimit::create(pExpCtx, limit);
}
}<|MERGE_RESOLUTION|>--- conflicted
+++ resolved
@@ -85,11 +85,7 @@
     return nextInput;
 }
 
-<<<<<<< HEAD
-Value DocumentSourceLimit::serialize(bool explain) const {
-=======
 Value DocumentSourceLimit::serialize(boost::optional<ExplainOptions::Verbosity> explain) const {
->>>>>>> f378d467
     return Value(Document{{getSourceName(), _limit}});
 }
 
