
/**
 *    Copyright (C) 2018-present MongoDB, Inc.
 *
 *    This program is free software: you can redistribute it and/or modify
 *    it under the terms of the Server Side Public License, version 1,
 *    as published by MongoDB, Inc.
 *
 *    This program is distributed in the hope that it will be useful,
 *    but WITHOUT ANY WARRANTY; without even the implied warranty of
 *    MERCHANTABILITY or FITNESS FOR A PARTICULAR PURPOSE.  See the
 *    Server Side Public License for more details.
 *
 *    You should have received a copy of the Server Side Public License
 *    along with this program. If not, see
 *    <http://www.mongodb.com/licensing/server-side-public-license>.
 *
 *    As a special exception, the copyright holders give permission to link the
 *    code of portions of this program with the OpenSSL library under certain
 *    conditions as described in each individual source file and distribute
 *    linked combinations including the program with the OpenSSL library. You
 *    must comply with the Server Side Public License in all respects for
 *    all of the code used other than as permitted herein. If you modify file(s)
 *    with this exception, you may extend this exception to your version of the
 *    file(s), but you are not obligated to do so. If you do not wish to do so,
 *    delete this exception statement from your version. If you delete this
 *    exception statement from all source files in the program, then also delete
 *    it in the license file.
 */

#pragma once

#include "mongo/base/static_assert.h"
#include "mongo/base/string_data.h"
#include "mongo/db/pipeline/value_internal.h"
#include "mongo/util/uuid.h"

namespace mongo {
class BSONElement;

/** A variant type that can hold any type of data representable in BSON
 *
 *  Small values are stored inline, but some values, such as large strings,
 *  are heap allocated. It has smart pointer capabilities built-in so it is
 *  safe and recommended to pass these around and return them by value.
 *
 *  Values are immutable, but can be assigned. This means that once you have
 *  a Value, you can be assured that none of the data in that Value will
 *  change. However if you have a non-const Value you replace it with
 *  operator=. These rules are the same as BSONObj, and similar to
 *  shared_ptr<const Object> with stronger guarantees of constness. This is
 *  also the same as Java's std::string type.
 *
 *  Thread-safety: A single Value instance can be safely shared between
 *  threads as long as there are no writers while other threads are
 *  accessing the object. Any number of threads can read from a Value
 *  concurrently. There are no restrictions on how threads access Value
 *  instances exclusively owned by them, even if they reference the same
 *  storage as Value in other threads.
 */
class Value {
public:
    /**
     * Operator overloads for relops return a DeferredComparison which can subsequently be evaluated
     * by a ValueComparator.
     */
    struct DeferredComparison {
        enum class Type {
            kLT,
            kLTE,
            kEQ,
            kGT,
            kGTE,
            kNE,
        };

        DeferredComparison(Type type, const Value& lhs, const Value& rhs)
            : type(type), lhs(lhs), rhs(rhs) {}

        Type type;
        const Value& lhs;
        const Value& rhs;
    };

    /** Construct a Value
     *
     *  All types not listed will be rejected rather than converted (see private for why)
     *
     *  Note: Currently these are all explicit conversions.
     *        I'm not sure if we want implicit or not.
     *  //TODO decide
     */

    Value() : _storage() {}  // "Missing" value
    explicit Value(bool value) : _storage(Bool, value) {}
    explicit Value(int value) : _storage(NumberInt, value) {}
    explicit Value(long long value) : _storage(NumberLong, value) {}
    explicit Value(double value) : _storage(NumberDouble, value) {}
    explicit Value(const Decimal128& value) : _storage(NumberDecimal, value) {}
    explicit Value(const Timestamp& value) : _storage(bsonTimestamp, value) {}
    explicit Value(const OID& value) : _storage(jstOID, value) {}
    explicit Value(StringData value) : _storage(String, value) {}
    explicit Value(const std::string& value) : _storage(String, StringData(value)) {}
    explicit Value(const Document& doc) : _storage(Object, doc) {}
    explicit Value(const BSONObj& obj);
    explicit Value(const BSONArray& arr);
    explicit Value(const std::vector<BSONObj>& vec);
    explicit Value(const std::vector<Document>& vec);
    explicit Value(std::vector<Value> vec) : _storage(Array, new RCVector(std::move(vec))) {}
    explicit Value(const BSONBinData& bd) : _storage(BinData, bd) {}
    explicit Value(const BSONRegEx& re) : _storage(RegEx, re) {}
    explicit Value(const BSONCodeWScope& cws) : _storage(CodeWScope, cws) {}
    explicit Value(const BSONDBRef& dbref) : _storage(DBRef, dbref) {}
    explicit Value(const BSONSymbol& sym) : _storage(Symbol, sym.symbol) {}
    explicit Value(const BSONCode& code) : _storage(Code, code.code) {}
    explicit Value(const NullLabeler&) : _storage(jstNULL) {}         // BSONNull
    explicit Value(const UndefinedLabeler&) : _storage(Undefined) {}  // BSONUndefined
    explicit Value(const MinKeyLabeler&) : _storage(MinKey) {}        // MINKEY
    explicit Value(const MaxKeyLabeler&) : _storage(MaxKey) {}        // MAXKEY
    explicit Value(const Date_t& date) : _storage(Date, date.toMillisSinceEpoch()) {}
    explicit Value(const UUID& uuid)
        : _storage(BinData,
                   BSONBinData(uuid.toCDR().data(), uuid.toCDR().length(), BinDataType::newUUID)) {}

    explicit Value(const char*) = delete;  // Use StringData instead to prevent accidentally
                                           // terminating the string at the first null byte.

    // TODO: add an unsafe version that can share storage with the BSONElement
    /// Deep-convert from BSONElement to Value
    explicit Value(const BSONElement& elem);

<<<<<<< HEAD
=======
    static constexpr StringData kISOFormatString = "%Y-%m-%dT%H:%M:%S.%LZ"_sd;

>>>>>>> f378d467
    /** Construct a long or integer-valued Value.
     *
     *  Used when preforming arithmetic operations with int where the
     *  result may be too large and need to be stored as long. The Value
     *  will be an int if value fits, otherwise it will be a long.
    */
    static Value createIntOrLong(long long value);

    /** A "missing" value indicates the lack of a Value.
     *  This is similar to undefined/null but should not appear in output to BSON.
     *  Missing Values are returned by Document when accessing non-existent fields.
     */
    bool missing() const {
        return _storage.type == EOO;
    }

    /// true if missing() or type is jstNULL or Undefined
    bool nullish() const {
        return missing() || _storage.type == jstNULL || _storage.type == Undefined;
    }

    /// true if type represents a number
    bool numeric() const {
        return _storage.type == NumberDouble || _storage.type == NumberLong ||
            _storage.type == NumberInt || _storage.type == NumberDecimal;
    }

    /**
     * Return true if the Value is an array.
     */
    bool isArray() const {
        return _storage.type == Array;
    }

    /**
     * Returns true if this value is a numeric type that can be represented as a 32-bit integer,
     * and false otherwise.
     */
    bool integral() const;

    /**
     * Returns true if this value is a numeric type that can be represented as a 64-bit integer,
     * and false otherwise.
     */
    bool integral64Bit() const;

    /// Get the BSON type of the field.
    BSONType getType() const {
        return _storage.bsonType();
    }

    /** Exact type getters.
     *  Asserts if the requested value type is not exactly correct.
     *  See coerceTo methods below for a more type-flexible alternative.
     */
    Decimal128 getDecimal() const;
    double getDouble() const;
    std::string getString() const;
    // May contain embedded NUL bytes, the returned StringData is just a view into the string still
    // owned by this Value.
    StringData getStringData() const;
    Document getDocument() const;
    OID getOid() const;
    bool getBool() const;
    Date_t getDate() const;
    Timestamp getTimestamp() const;
    const char* getRegex() const;
    const char* getRegexFlags() const;
    std::string getSymbol() const;
    std::string getCode() const;
    int getInt() const;
    long long getLong() const;
    UUID getUuid() const;
    // The returned BSONBinData remains owned by this Value.
    BSONBinData getBinData() const;
    const std::vector<Value>& getArray() const {
        return _storage.getArray();
    }
    size_t getArrayLength() const;

    /// Access an element of a subarray. Returns Value() if missing or getType() != Array
    Value operator[](size_t index) const;

    /// Access a field of a subdocument. Returns Value() if missing or getType() != Object
    Value operator[](StringData name) const;

    /**
     * Recursively serializes this value as a field in the object in 'builder' with the field name
<<<<<<< HEAD
     * 'fieldName'. This function throws a UserException if the recursion exceeds the server's BSON
     * depth limit.
=======
     * 'fieldName'. This function throws a AssertionException if the recursion exceeds the server's
     * BSON depth limit.
>>>>>>> f378d467
     */
    void addToBsonObj(BSONObjBuilder* builder,
                      StringData fieldName,
                      size_t recursionLevel = 1) const;

    /**
     * Recursively serializes this value as an element in the array in 'builder'. This function
<<<<<<< HEAD
     * throws a UserException if the recursion exceeds the server's BSON depth limit.
=======
     * throws a AssertionException if the recursion exceeds the server's BSON depth limit.
>>>>>>> f378d467
     */
    void addToBsonArray(BSONArrayBuilder* builder, size_t recursionLevel = 1) const;

    // Support BSONObjBuilder and BSONArrayBuilder "stream" API
    friend BSONObjBuilder& operator<<(BSONObjBuilderValueStream& builder, const Value& val);

    /** Coerce a value to a bool using BSONElement::trueValue() rules.
     */
    bool coerceToBool() const;

    /** Coercion operators to extract values with fuzzy type logic.
     *
     *  These currently assert if called on an unconvertible type.
     *  TODO: decided how to handle unsupported types.
     */
    std::string coerceToString() const;
    int coerceToInt() const;
    long long coerceToLong() const;
    double coerceToDouble() const;
    Decimal128 coerceToDecimal() const;
    Timestamp coerceToTimestamp() const;
    Date_t coerceToDate() const;

    //
    // Comparison API.
    //
    // Value instances can be compared either using Value::compare() or via operator overloads.
    // Most callers should prefer operator overloads. Note that the operator overloads return a
    // DeferredComparison, which must be subsequently evaluated by a ValueComparator. See
    // value_comparator.h for details.
    //

    /**
     * Compare two Values. Most Values should prefer to use ValueComparator instead. See
     * value_comparator.h for details.
     *
     *  Pass a non-null StringData::ComparatorInterface if special string comparison semantics are
     *  required. If the comparator is null, then a simple binary compare is used for strings. This
     *  comparator is only used for string *values*; field names are always compared using simple
     *  binary compare.
     *
     *  @returns an integer less than zero, zero, or an integer greater than
     *           zero, depending on whether lhs < rhs, lhs == rhs, or lhs > rhs
     *  Warning: may return values other than -1, 0, or 1
     */
    static int compare(const Value& lhs,
                       const Value& rhs,
                       const StringData::ComparatorInterface* stringComparator);

    friend DeferredComparison operator==(const Value& lhs, const Value& rhs) {
        return DeferredComparison(DeferredComparison::Type::kEQ, lhs, rhs);
    }

    friend DeferredComparison operator!=(const Value& lhs, const Value& rhs) {
        return DeferredComparison(DeferredComparison::Type::kNE, lhs, rhs);
<<<<<<< HEAD
    }

    friend DeferredComparison operator<(const Value& lhs, const Value& rhs) {
        return DeferredComparison(DeferredComparison::Type::kLT, lhs, rhs);
    }

    friend DeferredComparison operator<=(const Value& lhs, const Value& rhs) {
        return DeferredComparison(DeferredComparison::Type::kLTE, lhs, rhs);
    }

=======
    }

    friend DeferredComparison operator<(const Value& lhs, const Value& rhs) {
        return DeferredComparison(DeferredComparison::Type::kLT, lhs, rhs);
    }

    friend DeferredComparison operator<=(const Value& lhs, const Value& rhs) {
        return DeferredComparison(DeferredComparison::Type::kLTE, lhs, rhs);
    }

>>>>>>> f378d467
    friend DeferredComparison operator>(const Value& lhs, const Value& rhs) {
        return DeferredComparison(DeferredComparison::Type::kGT, lhs, rhs);
    }

    friend DeferredComparison operator>=(const Value& lhs, const Value& rhs) {
        return DeferredComparison(DeferredComparison::Type::kGTE, lhs, rhs);
    }

    /// This is for debugging, logging, etc. See getString() for how to extract a string.
    std::string toString() const;
    friend std::ostream& operator<<(std::ostream& out, const Value& v);

    void swap(Value& rhs) {
        _storage.swap(rhs._storage);
    }

    /** Figure out what the widest of two numeric types is.
     *
     *  Widest can be thought of as "most capable," or "able to hold the
     *  largest or most precise value."  The progression is Int, Long, Double.
     */
    static BSONType getWidestNumeric(BSONType lType, BSONType rType);

    /// Get the approximate memory size of the value, in bytes. Includes sizeof(Value)
    size_t getApproximateSize() const;

    /**
     * Calculate a hash value.
<<<<<<< HEAD
     *
     * Meant to be used to create composite hashes suitable for hashed container classes such as
     * unordered_map<>.
     *
=======
     *
     * Meant to be used to create composite hashes suitable for hashed container classes such as
     * unordered_map<>.
     *
>>>>>>> f378d467
     * Most callers should prefer the utilities in ValueComparator for hashing and creating function
     * objects for computing the hash. See value_comparator.h.
     */
    void hash_combine(size_t& seed, const StringData::ComparatorInterface* stringComparator) const;

    /// Call this after memcpying to update ref counts if needed
    void memcpyed() const {
        _storage.memcpyed();
    }

    /// members for Sorter
    struct SorterDeserializeSettings {};  // unused
    void serializeForSorter(BufBuilder& buf) const;
    static Value deserializeForSorter(BufReader& buf, const SorterDeserializeSettings&);
    int memUsageForSorter() const {
        return getApproximateSize();
    }
    Value getOwned() const {
        return *this;
    }

    /// Members to support parsing/deserialization from IDL generated code.
    void serializeForIDL(StringData fieldName, BSONObjBuilder* builder) const;
    void serializeForIDL(BSONArrayBuilder* builder) const;
    static Value deserializeForIDL(const BSONElement& element);

private:
    /** This is a "honeypot" to prevent unexpected implicit conversions to the accepted argument
     *  types. bool is especially bad since without this it will accept any pointer.
     *
     *  Template argument name was chosen to make produced error easier to read.
     */
    template <typename InvalidArgumentType>
    explicit Value(const InvalidArgumentType& invalidArgument);

    explicit Value(const ValueStorage& storage) : _storage(storage) {}

    // May contain embedded NUL bytes, does not check the type.
    StringData getRawData() const;

    ValueStorage _storage;
    friend class MutableValue;  // gets and sets _storage.genericRCPtr
};
MONGO_STATIC_ASSERT(sizeof(Value) == 16);

inline void swap(mongo::Value& lhs, mongo::Value& rhs) {
    lhs.swap(rhs);
}

/**
 * This class is identical to Value, but supports implicit creation from any of the types explicitly
 * supported by Value.
 */
class ImplicitValue : public Value {
public:
    template <typename T>
    ImplicitValue(T arg) : Value(std::move(arg)) {}
<<<<<<< HEAD
=======

    /**
     * Converts a vector of Implicit values to a single Value object.
     */
    static Value convertToValue(const std::vector<ImplicitValue>& vec) {
        std::vector<Value> values;
        for_each(
            vec.begin(), vec.end(), ([&](const ImplicitValue& val) { values.push_back(val); }));
        return Value(values);
    }
>>>>>>> f378d467
};
}

/* ======================= INLINED IMPLEMENTATIONS ========================== */

namespace mongo {

inline size_t Value::getArrayLength() const {
    verify(getType() == Array);
    return getArray().size();
}

inline StringData Value::getStringData() const {
<<<<<<< HEAD
=======
    verify(getType() == String);
    return getRawData();
}

inline StringData Value::getRawData() const {
>>>>>>> f378d467
    return _storage.getString();
}

inline std::string Value::getString() const {
    verify(getType() == String);
    return _storage.getString().toString();
}

inline OID Value::getOid() const {
    verify(getType() == jstOID);
    return OID(_storage.oid);
}

inline bool Value::getBool() const {
    verify(getType() == Bool);
    return _storage.boolValue;
}

inline Date_t Value::getDate() const {
    verify(getType() == Date);
    return Date_t::fromMillisSinceEpoch(_storage.dateValue);
}

inline Timestamp Value::getTimestamp() const {
    verify(getType() == bsonTimestamp);
    return Timestamp(_storage.timestampValue);
}

inline const char* Value::getRegex() const {
    verify(getType() == RegEx);
    return _storage.getString().rawData();  // this is known to be NUL terminated
}
inline const char* Value::getRegexFlags() const {
    verify(getType() == RegEx);
    const char* pattern = _storage.getString().rawData();  // this is known to be NUL terminated
    const char* flags = pattern + strlen(pattern) + 1;     // first byte after pattern's NUL
    dassert(flags + strlen(flags) == pattern + _storage.getString().size());
    return flags;
}

inline std::string Value::getSymbol() const {
    verify(getType() == Symbol);
    return _storage.getString().toString();
}
inline std::string Value::getCode() const {
    verify(getType() == Code);
    return _storage.getString().toString();
}

inline int Value::getInt() const {
    verify(getType() == NumberInt);
    return _storage.intValue;
}

inline long long Value::getLong() const {
    BSONType type = getType();
    if (type == NumberInt)
        return _storage.intValue;

    verify(type == NumberLong);
    return _storage.longValue;
}

inline UUID Value::getUuid() const {
    verify(_storage.binDataType() == BinDataType::newUUID);
    auto stringData = _storage.getString();
    return UUID::fromCDR({stringData.rawData(), stringData.size()});
}

inline BSONBinData Value::getBinData() const {
    verify(getType() == BinData);
    auto stringData = _storage.getString();
    return BSONBinData(stringData.rawData(), stringData.size(), _storage.binDataType());
}
}  // namespace mongo<|MERGE_RESOLUTION|>--- conflicted
+++ resolved
@@ -129,11 +129,8 @@
     /// Deep-convert from BSONElement to Value
     explicit Value(const BSONElement& elem);
 
-<<<<<<< HEAD
-=======
     static constexpr StringData kISOFormatString = "%Y-%m-%dT%H:%M:%S.%LZ"_sd;
 
->>>>>>> f378d467
     /** Construct a long or integer-valued Value.
      *
      *  Used when preforming arithmetic operations with int where the
@@ -222,13 +219,8 @@
 
     /**
      * Recursively serializes this value as a field in the object in 'builder' with the field name
-<<<<<<< HEAD
-     * 'fieldName'. This function throws a UserException if the recursion exceeds the server's BSON
-     * depth limit.
-=======
      * 'fieldName'. This function throws a AssertionException if the recursion exceeds the server's
      * BSON depth limit.
->>>>>>> f378d467
      */
     void addToBsonObj(BSONObjBuilder* builder,
                       StringData fieldName,
@@ -236,11 +228,7 @@
 
     /**
      * Recursively serializes this value as an element in the array in 'builder'. This function
-<<<<<<< HEAD
-     * throws a UserException if the recursion exceeds the server's BSON depth limit.
-=======
      * throws a AssertionException if the recursion exceeds the server's BSON depth limit.
->>>>>>> f378d467
      */
     void addToBsonArray(BSONArrayBuilder* builder, size_t recursionLevel = 1) const;
 
@@ -296,7 +284,6 @@
 
     friend DeferredComparison operator!=(const Value& lhs, const Value& rhs) {
         return DeferredComparison(DeferredComparison::Type::kNE, lhs, rhs);
-<<<<<<< HEAD
     }
 
     friend DeferredComparison operator<(const Value& lhs, const Value& rhs) {
@@ -307,18 +294,6 @@
         return DeferredComparison(DeferredComparison::Type::kLTE, lhs, rhs);
     }
 
-=======
-    }
-
-    friend DeferredComparison operator<(const Value& lhs, const Value& rhs) {
-        return DeferredComparison(DeferredComparison::Type::kLT, lhs, rhs);
-    }
-
-    friend DeferredComparison operator<=(const Value& lhs, const Value& rhs) {
-        return DeferredComparison(DeferredComparison::Type::kLTE, lhs, rhs);
-    }
-
->>>>>>> f378d467
     friend DeferredComparison operator>(const Value& lhs, const Value& rhs) {
         return DeferredComparison(DeferredComparison::Type::kGT, lhs, rhs);
     }
@@ -347,17 +322,10 @@
 
     /**
      * Calculate a hash value.
-<<<<<<< HEAD
      *
      * Meant to be used to create composite hashes suitable for hashed container classes such as
      * unordered_map<>.
      *
-=======
-     *
-     * Meant to be used to create composite hashes suitable for hashed container classes such as
-     * unordered_map<>.
-     *
->>>>>>> f378d467
      * Most callers should prefer the utilities in ValueComparator for hashing and creating function
      * objects for computing the hash. See value_comparator.h.
      */
@@ -415,8 +383,6 @@
 public:
     template <typename T>
     ImplicitValue(T arg) : Value(std::move(arg)) {}
-<<<<<<< HEAD
-=======
 
     /**
      * Converts a vector of Implicit values to a single Value object.
@@ -427,7 +393,6 @@
             vec.begin(), vec.end(), ([&](const ImplicitValue& val) { values.push_back(val); }));
         return Value(values);
     }
->>>>>>> f378d467
 };
 }
 
@@ -441,14 +406,11 @@
 }
 
 inline StringData Value::getStringData() const {
-<<<<<<< HEAD
-=======
     verify(getType() == String);
     return getRawData();
 }
 
 inline StringData Value::getRawData() const {
->>>>>>> f378d467
     return _storage.getString();
 }
 
