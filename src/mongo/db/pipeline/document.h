/**
 * Copyright 2011 (c) 10gen Inc.
 *
 * This program is free software: you can redistribute it and/or  modify
 * it under the terms of the GNU Affero General Public License, version 3,
 * as published by the Free Software Foundation.
 *
 * This program is distributed in the hope that it will be useful,
 * but WITHOUT ANY WARRANTY; without even the implied warranty of
 * MERCHANTABILITY or FITNESS FOR A PARTICULAR PURPOSE.  See the
 * GNU Affero General Public License for more details.
 *
 * You should have received a copy of the GNU Affero General Public License
 * along with this program.  If not, see <http://www.gnu.org/licenses/>.
 *
 * As a special exception, the copyright holders give permission to link the
 * code of portions of this program with the OpenSSL library under certain
 * conditions as described in each individual source file and distribute
 * linked combinations including the program with the OpenSSL library. You
 * must comply with the GNU Affero General Public License in all respects for
 * all of the code used other than as permitted herein. If you modify file(s)
 * with this exception, you may extend this exception to your version of the
 * file(s), but you are not obligated to do so. If you do not wish to do so,
 * delete this exception statement from your version. If you delete this
 * exception statement from all source files in the program, then also delete
 * it in the license file.
 */

#pragma once

#include "mongo/db/pipeline/document_internal.h"

#include <boost/functional/hash.hpp>
#include "mongo/bson/util/builder.h"

namespace mongo {
    class BSONObj;
    class FieldIterator;
    class FieldPath;
    class Value;
    class MutableDocument;

    /** An internal class that represents the position of a field in a document.
     *
     *  This is a low-level class that you usually don't need to worry about.
     *
     *  The main use of this class for clients is to allow refetching or
     *  setting a field without looking it up again. It has a default
     *  constructor that represents a field not being in a document. It also
     *  has a method 'bool found()' that tells you if a field was found.
     *
     *  For more details see document_internal.h
     */
    class Position;

    /** A Document is similar to a BSONObj but with a different in-memory representation.
     *
     *  A Document can be treated as a const map<string, const Value> that is
     *  very cheap to copy and is Assignable.  Therefore, it is acceptable to
     *  pass and return by Value. Note that the data in a Document is
     *  immutable, but you can replace a Document instance with assignment.
     *
     *  See Also: Value class in Value.h
     */
    class Document {
    public:

        /// Empty Document (does no allocation)
        Document() {}

        /// Create a new Document deep-converted from the given BSONObj.
        explicit Document(const BSONObj& bson);

        void swap(Document& rhs) { _storage.swap(rhs._storage); }

        /// Look up a field by key name. Returns Value() if no such field. O(1)
        const Value operator[] (StringData key) const { return getField(key); }
        const Value getField(StringData key) const { return storage().getField(key); }

        /// Look up a field by Position. See positionOf and getNestedField.
        const Value operator[] (Position pos) const { return getField(pos); }
        const Value getField(Position pos) const { return storage().getField(pos).val; }

        /** Similar to BSONObj::getFieldDotted, but using FieldPath rather than a dotted string.
         *  If you pass a non-NULL positions vector, you get back a path suitable
         *  to pass to MutableDocument::setNestedField.
         *
         *  TODO a version that doesn't use FieldPath
         */
        const Value getNestedField(const FieldPath& fieldNames,
                                   vector<Position>* positions=NULL) const;

        /// Number of fields in this document. O(n)
        size_t size() const { return storage().size(); }

        /// True if this document has no fields.
        bool empty() const { return !_storage || storage().iterator().atEnd(); }

        /// Create a new FieldIterator that can be used to examine the Document's fields in order.
        FieldIterator fieldIterator() const;

        /// Convenience type for dealing with fields. Used by FieldIterator.
        typedef pair<StringData, Value> FieldPair;

        /** Get the approximate storage size of the document and sub-values in bytes.
         *  Note: Some memory may be shared with other Documents or between fields within
         *        a single Document so this can overestimate usage.
         */
        size_t getApproximateSize() const;

        /** Compare two documents.
         *
         *  BSON document field order is significant, so this just goes through
         *  the fields in order.  The comparison is done in roughly the same way
         *  as strings are compared, but comparing one field at a time instead
         *  of one character at a time.
         *
         *  Note: This does not consider metadata when comparing documents.
         *
         *  @returns an integer less than zero, zero, or an integer greater than
         *           zero, depending on whether lhs < rhs, lhs == rhs, or lhs > rhs
         *  Warning: may return values other than -1, 0, or 1
         */
        static int compare(const Document& lhs, const Document& rhs);

        string toString() const;

        friend
        ostream& operator << (ostream& out, const Document& doc) { return out << doc.toString(); }

        /** Calculate a hash value.
         *
         * Meant to be used to create composite hashes suitable for
         * hashed container classes such as unordered_map.
         */
        void hash_combine(size_t &seed) const;

        /**
         * Add this document to the BSONObj under construction with the given BSONObjBuilder.
         * Does not include metadata.
         */
        void toBson(BSONObjBuilder *pBsonObjBuilder) const;
        BSONObj toBson() const;

        /**
         * Like toBson, but includes metadata at the top-level.
         * Output is parseable by fromBsonWithMetaData
         */
        BSONObj toBsonWithMetaData() const;

        /**
         * Like Document(BSONObj) but treats top-level fields with special names as metadata.
         * Special field names are available as static constants on this class with names starting
         * with metaField.
         */
        static Document fromBsonWithMetaData(const BSONObj& bson);

        // Support BSONObjBuilder and BSONArrayBuilder "stream" API
        friend BSONObjBuilder& operator << (BSONObjBuilderValueStream& builder, const Document& d);

        /** Return the abstract Position of a field, suitable to pass to operator[] or getField().
         *  This can potentially save time if you need to refer to a field multiple times.
         */
        Position positionOf(StringData fieldName) const { return storage().findField(fieldName); }

        /** Clone a document.
         *
         *  This should only be called by MutableDocument and tests
         *
         *  The new document shares all the fields' values with the original.
         *  This is not a deep copy.  Only the fields on the top-level document
         *  are cloned.
         */
        Document clone() const { return Document(storage().clone().get()); }

        static const StringData metaFieldTextScore; // "$textScore"
        bool hasTextScore() const { return storage().hasTextScore(); }
        double getTextScore() const { return storage().getTextScore(); }

        /// members for Sorter
        struct SorterDeserializeSettings {}; // unused
        void serializeForSorter(BufBuilder& buf) const;
        static Document deserializeForSorter(BufReader& buf, const SorterDeserializeSettings&);
        int memUsageForSorter() const { return getApproximateSize(); }
        Document getOwned() const { return *this; }

        /// only for testing
        const void* getPtr() const { return _storage.get(); }

    private:
        friend class FieldIterator;
        friend class ValueStorage;
        friend class MutableDocument;
        friend class MutableValue;
<<<<<<< HEAD
=======

        explicit Document(const DocumentStorage* ptr) : _storage(ptr) {};
>>>>>>> 374e1947

        const DocumentStorage& storage() const {
            return (_storage ? *_storage : DocumentStorage::emptyDoc());
        }
        intrusive_ptr<const DocumentStorage> _storage;
    };

    inline bool operator== (const Document& l, const Document& r) {
        return Document::compare(l, r) == 0;
    }
    inline bool operator!= (const Document& l, const Document& r) {
        return Document::compare(l, r) != 0;
    }
    inline bool operator<  (const Document& l, const Document& r) {
        return Document::compare(l, r) <  0;
    }
    inline bool operator<= (const Document& l, const Document& r) {
        return Document::compare(l, r) <= 0;
    }
    inline bool operator>  (const Document& l, const Document& r) {
        return Document::compare(l, r) >  0;
    }
    inline bool operator>= (const Document& l, const Document& r) {
        return Document::compare(l, r) >= 0;
    }


    /** This class is returned by MutableDocument to allow you to modify its values.
     *  You are not allowed to hold variables of this type (enforced by the type system).
     */
    class MutableValue {
    public:
        void operator= (const Value& v) { _val = v; }

        /** These are designed to allow things like mutDoc["a"]["b"]["c"] = Value(10);
         *  It is safe to use even on nonexistent fields.
         */
        MutableValue operator[] (StringData key) { return getField(key); }
        MutableValue operator[] (Position pos)   { return getField(pos); }

        MutableValue getField(StringData key);
        MutableValue getField(Position pos);

    private:
        friend class MutableDocument;

        /// can only be constructed or copied by self and friends
        MutableValue(const MutableValue& other): _val(other._val) {}
        explicit MutableValue(Value& val): _val(val) {}

        /// Used by MutableDocument(MutableValue)
        const RefCountable*& getDocPtr() {
            if (_val.getType() != Object || _val._storage.genericRCPtr == NULL) {
                // If the current value isn't an object we replace it with a Object-typed Value.
                // Note that we can't just use Document() here because that is a NULL pointer and
                // Value doesn't refcount NULL pointers. This led to a memory leak (SERVER-10554)
                // because MutableDocument::newStorage() would set a non-NULL pointer into the Value
                // without setting the refCounter bit. While allocating a DocumentStorage here could
                // result in an allocation where none is needed, in practice this is only called
                // when we are about to add a field to the sub-document so this just changes where
                // the allocation is done.
                _val = Value(Document(new DocumentStorage()));
            }

            return _val._storage.genericRCPtr;
        }

        MutableValue& operator= (const MutableValue&); // not assignable with another MutableValue

        Value& _val;
    };

    /** MutableDocument is a Document builder that supports both adding and updating fields.
     *
     *  This class fills a similar role to BSONObjBuilder, but allows you to
     *  change existing fields and more easily write to sub-Documents.
     *
     *  To preserve the immutability of Documents, MutableDocument will
     *  shallow-clone its storage on write (COW) if it is shared with any other
     *  Documents.
     */
    class MutableDocument : boost::noncopyable {
    public:

        /** Create a new empty Document.
         *
         *  @param expectedFields a hint at what the number of fields will be, if known.
         *         this can be used to increase memory allocation efficiency. There is
         *         no impact on correctness if this field over or under estimates.
         *
         *  TODO: find some way to convey field-name sizes to make even more efficient
         */
        MutableDocument() :_storageHolder(NULL), _storage(_storageHolder) {}
        explicit MutableDocument(size_t expectedFields);

        /// No copy yet. Copy-on-write. See storage()
        explicit MutableDocument(const Document& d) : _storageHolder(NULL)
                                                    , _storage(_storageHolder) {
            reset(d);
        }

        ~MutableDocument() {
            if (_storageHolder)
                intrusive_ptr_release(_storageHolder);
        }

        /** Replace the current base Document with the argument
         *
         *  All Positions from the passed in Document are valid and refer to the
         *  same field in this MutableDocument.
         */
        void reset(const Document& d=Document()) { reset(d._storage.get()); }

        /** Add the given field to the Document.
         *
         *  BSON documents' fields are ordered; the new Field will be
         *  appended to the current list of fields.
         *
         *  Unlike getField/setField, addField does not look for a field with the
         *  same name and therefore cannot be used to update fields.
         *
         *  It is an error to add a field that has the same name as another field.
         *
         *  TODO: This is currently allowed but getField only gets first field.
         *        Decide what level of support is needed for duplicate fields.
         *        If duplicates are not allowed, consider removing this method.
         */
        void addField(StringData fieldName, const Value& val) {
            storage().appendField(fieldName) = val;
        }

        /** Update field by key. If there is no field with that key, add one.
         *
         *  If the new value is missing(), the field is logically removed.
         */
        MutableValue operator[] (StringData key) { return getField(key); }
        void setField(StringData key, const Value& val) { getField(key) = val; }
        MutableValue getField(StringData key) {
            return MutableValue(storage().getField(key));
        }

        /// Update field by Position. Must already be a valid Position.
        MutableValue operator[] (Position pos) { return getField(pos); }
        void setField(Position pos, const Value& val) { getField(pos) = val; }
        MutableValue getField(Position pos) {
            return MutableValue(storage().getField(pos).val);
        }

        /// Logically remove a field. Note that memory usage does not decrease.
        void remove(StringData key) { getField(key) = Value(); }

        /** Gets/Sets a nested field given a path.
         *
         *  All fields along path are created as empty Documents if they don't exist
         *  or are any other type.
         */
        MutableValue getNestedField(const FieldPath& dottedField);
        void setNestedField(const FieldPath& dottedField, const Value& val) {
            getNestedField(dottedField) = val;
        }

        /// Takes positions vector from Document::getNestedField. All fields in path must exist.
        MutableValue getNestedField(const vector<Position>& positions);
        void setNestedField(const vector<Position>& positions, const Value& val) {
            getNestedField(positions) = val;
        }

        /**
         * Copies all metadata from source if it has any.
         * Note: does not clear metadata from this.
         */
        void copyMetaDataFrom(const Document& source) {
            storage().copyMetaDataFrom(source.storage());
        }

        void setTextScore(double score) { storage().setTextScore(score); }

        /** Convert to a read-only document and release reference.
         *
         *  Call this to indicate that you are done with this Document and will
         *  not be making further changes from this MutableDocument.
         *
         *  TODO: there are some optimizations that may make sense at freeze time.
         */
        Document freeze() {
            // This essentially moves _storage into a new Document by way of temp.
            Document ret;
            intrusive_ptr<const DocumentStorage> temp (storagePtr(), /*inc_ref_count=*/false);
            temp.swap(ret._storage);
            _storage = NULL;
            return ret;
        }

        /// Used to simplify the common pattern of creating a value of the document.
        Value freezeToValue() {
            return Value(freeze());
        }

        /** Borrow a readable reference to this Document.
         *
         *  Note that unlike freeze(), this indicates intention to continue
         *  modifying this document. The returned Document will not observe
         *  future changes to this MutableDocument.
         */
        Document peek() {
            return Document(storagePtr());
        }

    private:
        friend class MutableValue; // for access to next constructor
        explicit MutableDocument(MutableValue mv)
            : _storageHolder(NULL)
            , _storage(mv.getDocPtr())
        {}

        void reset(const DocumentStorage* ds) {
            if (_storage) intrusive_ptr_release(_storage);
            _storage = ds;
            if (_storage) intrusive_ptr_add_ref(_storage);
        }

        // This is split into 3 functions to speed up the fast-path
        DocumentStorage& storage() {
            if (MONGO_unlikely( !_storage ))
                return newStorage();

            if (MONGO_unlikely( _storage->isShared() ))
                return clonedStorage();

            // This function exists to ensure this is safe
            return const_cast<DocumentStorage&>(*storagePtr());
        }
        DocumentStorage& newStorage() {
            reset(new DocumentStorage);
            return const_cast<DocumentStorage&>(*storagePtr());
        }
        DocumentStorage& clonedStorage() {
            reset(storagePtr()->clone().get());
            return const_cast<DocumentStorage&>(*storagePtr());
        }

        // recursive helpers for same-named public methods
        MutableValue getNestedFieldHelper(const FieldPath& dottedField, size_t level);
        MutableValue getNestedFieldHelper(const vector<Position>& positions, size_t level);

        // this should only be called by storage methods and peek/freeze
        const DocumentStorage* storagePtr() const {
            dassert(!_storage || typeid(*_storage) == typeid(const DocumentStorage));
            return static_cast<const DocumentStorage*>(_storage);
        }

        // These are both const to prevent modifications bypassing storage() method.
        // They always point to NULL or an object with dynamic type DocumentStorage.
        const RefCountable* _storageHolder; // Only used in constructors and destructor
        const RefCountable*& _storage; // references either above member or genericRCPtr in a Value
    };

    /// This is the public iterator over a document
    class FieldIterator {
    public:
        explicit FieldIterator(const Document& doc)
            : _doc(doc)
            , _it(_doc.storage().iterator())
        {}

        /// Ask if there are more fields to return.
        bool more() const { return !_it.atEnd(); }

        /// Get next item and advance iterator
        Document::FieldPair next() {
            verify(more());

            Document::FieldPair fp (_it->nameSD(), _it->val);
            _it.advance();
            return fp;
        }

    private:
        // We'll hang on to the original document to ensure we keep its storage alive
        Document _doc;
        DocumentStorageIterator _it;
    };

    /// Macro to create Document literals. Syntax is the same as the BSON("name" << 123) macro.
#define DOC(fields) ((DocumentStream() << fields).done())

    /** Macro to create Array-typed Value literals.
     *  Syntax is the same as the BSON_ARRAY(123 << "foo") macro.
     */
#define DOC_ARRAY(fields) ((ValueArrayStream() << fields).done())


    // These classes are only for the implementation of the DOC and DOC_ARRAY macros.
    // They should not be used for any other reason.
    class DocumentStream {
        // The stream alternates between DocumentStream taking a fieldname
        // and ValueStream taking a Value.
        class ValueStream {
        public:
            ValueStream(DocumentStream& builder) :builder(builder) {}

            DocumentStream& operator << (const Value& val) {
                builder._md[name] = val;
                return builder;
            }

            /// support anything directly supported by a value constructor
            template <typename T>
            DocumentStream& operator << (const T& val) {
                return *this << Value(val);
            }

            StringData name;
            DocumentStream& builder;
        };

    public:
        DocumentStream() :_stream(*this) {}

        ValueStream& operator << (const StringData& name) {
            _stream.name = name;
            return _stream;
        }

        Document done() { return _md.freeze(); }

    private:
        ValueStream _stream;
        MutableDocument _md;
    };

    class ValueArrayStream {
    public:
        ValueArrayStream& operator << (const Value& val) {
            _array.push_back(val);
            return *this;
        }

        /// support anything directly supported by a value constructor
        template <typename T>
        ValueArrayStream& operator << (const T& val) {
            return *this << Value(val);
        }

        Value done() { return Value::consume(_array); }

    private:
        vector<Value> _array;
    };

}

namespace std {
    template<>
    inline void swap(mongo::Document& lhs, mongo::Document& rhs) { lhs.swap(rhs); }
}

/* ======================= INLINED IMPLEMENTATIONS ========================== */

namespace mongo {
    inline FieldIterator Document::fieldIterator() const {
        return FieldIterator(*this);
    }

    inline MutableValue MutableValue::getField(Position pos) {
        return MutableDocument(*this).getField(pos);
    }
    inline MutableValue MutableValue::getField(StringData key) {
        return MutableDocument(*this).getField(key);
    }
}<|MERGE_RESOLUTION|>--- conflicted
+++ resolved
@@ -192,11 +192,8 @@
         friend class ValueStorage;
         friend class MutableDocument;
         friend class MutableValue;
-<<<<<<< HEAD
-=======
 
         explicit Document(const DocumentStorage* ptr) : _storage(ptr) {};
->>>>>>> 374e1947
 
         const DocumentStorage& storage() const {
             return (_storage ? *_storage : DocumentStorage::emptyDoc());
