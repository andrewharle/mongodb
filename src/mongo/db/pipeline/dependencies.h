--- conflicted
+++ resolved
@@ -50,11 +50,7 @@
     enum MetadataAvailable { kNoMetadata = 0, kTextScore = 1 };
 
     DepsTracker(MetadataAvailable metadataAvailable = kNoMetadata)
-<<<<<<< HEAD
-        : needWholeDocument(false), _metadataAvailable(metadataAvailable), _needTextScore(false) {}
-=======
         : _metadataAvailable(metadataAvailable) {}
->>>>>>> f378d467
 
     /**
      * Returns a projection object covering the dependencies tracked by this class.
@@ -63,19 +59,10 @@
 
     boost::optional<ParsedDeps> toParsedDeps() const;
 
-<<<<<<< HEAD
-    std::set<std::string> fields;  // names of needed fields in dotted notation
-    bool needWholeDocument;        // if true, ignore fields and assume the whole document is needed
-
-
-=======
->>>>>>> f378d467
     bool hasNoRequirements() const {
         return fields.empty() && !needWholeDocument && !_needTextScore;
     }
 
-<<<<<<< HEAD
-=======
     /**
      * Returns 'true' if any of the DepsTracker's variables appear in the passed 'ids' set.
      */
@@ -86,7 +73,6 @@
         return !match.empty();
     }
 
->>>>>>> f378d467
     MetadataAvailable getMetadataAvailable() const {
         return _metadataAvailable;
     }
@@ -108,11 +94,6 @@
         _needTextScore = needTextScore;
     }
 
-<<<<<<< HEAD
-private:
-    MetadataAvailable _metadataAvailable;
-    bool _needTextScore;
-=======
     bool getNeedSortKey() const {
         return _needSortKey;
     }
@@ -137,7 +118,6 @@
     MetadataAvailable _metadataAvailable;
     bool _needTextScore = false;  // if true, add a {$meta: "textScore"} to the projection.
     bool _needSortKey = false;    // if true, add a {$meta: "sortKey"} to the projection.
->>>>>>> f378d467
 };
 
 /**
