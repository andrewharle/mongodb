
/**
 *    Copyright (C) 2018-present MongoDB, Inc.
 *
 *    This program is free software: you can redistribute it and/or modify
 *    it under the terms of the Server Side Public License, version 1,
 *    as published by MongoDB, Inc.
 *
 *    This program is distributed in the hope that it will be useful,
 *    but WITHOUT ANY WARRANTY; without even the implied warranty of
 *    MERCHANTABILITY or FITNESS FOR A PARTICULAR PURPOSE.  See the
 *    Server Side Public License for more details.
 *
 *    You should have received a copy of the Server Side Public License
 *    along with this program. If not, see
 *    <http://www.mongodb.com/licensing/server-side-public-license>.
 *
 *    As a special exception, the copyright holders give permission to link the
 *    code of portions of this program with the OpenSSL library under certain
 *    conditions as described in each individual source file and distribute
 *    linked combinations including the program with the OpenSSL library. You
 *    must comply with the Server Side Public License in all respects for
 *    all of the code used other than as permitted herein. If you modify file(s)
 *    with this exception, you may extend this exception to your version of the
 *    file(s), but you are not obligated to do so. If you do not wish to do so,
 *    delete this exception statement from your version. If you delete this
 *    exception statement from all source files in the program, then also delete
 *    it in the license file.
 */

#define MONGO_LOG_DEFAULT_COMPONENT ::mongo::logger::LogComponent::kQuery

#include "mongo/platform/basic.h"

#include "mongo/db/pipeline/pipeline_d.h"

#include "mongo/bson/simple_bsonobj_comparator.h"
#include "mongo/client/dbclientinterface.h"
#include "mongo/db/auth/authorization_session.h"
#include "mongo/db/catalog/collection.h"
#include "mongo/db/catalog/database.h"
#include "mongo/db/catalog/database_holder.h"
#include "mongo/db/catalog/document_validation.h"
<<<<<<< HEAD
#include "mongo/db/concurrency/d_concurrency.h"
#include "mongo/db/concurrency/write_conflict_exception.h"
=======
#include "mongo/db/catalog/index_catalog.h"
#include "mongo/db/catalog/uuid_catalog.h"
#include "mongo/db/concurrency/d_concurrency.h"
#include "mongo/db/concurrency/write_conflict_exception.h"
#include "mongo/db/curop.h"
>>>>>>> f378d467
#include "mongo/db/db_raii.h"
#include "mongo/db/dbdirectclient.h"
#include "mongo/db/exec/fetch.h"
#include "mongo/db/exec/index_iterator.h"
#include "mongo/db/exec/multi_iterator.h"
#include "mongo/db/exec/shard_filter.h"
#include "mongo/db/exec/working_set.h"
#include "mongo/db/index/index_access_method.h"
#include "mongo/db/kill_sessions.h"
#include "mongo/db/matcher/extensions_callback_real.h"
#include "mongo/db/namespace_string.h"
#include "mongo/db/pipeline/document_source.h"
<<<<<<< HEAD
=======
#include "mongo/db/pipeline/document_source_change_stream.h"
>>>>>>> f378d467
#include "mongo/db/pipeline/document_source_cursor.h"
#include "mongo/db/pipeline/document_source_match.h"
#include "mongo/db/pipeline/document_source_merge_cursors.h"
#include "mongo/db/pipeline/document_source_sample.h"
#include "mongo/db/pipeline/document_source_sample_from_random_cursor.h"
<<<<<<< HEAD
=======
#include "mongo/db/pipeline/document_source_single_document_transformation.h"
>>>>>>> f378d467
#include "mongo/db/pipeline/document_source_sort.h"
#include "mongo/db/pipeline/pipeline.h"
#include "mongo/db/query/collation/collator_interface.h"
#include "mongo/db/query/get_executor.h"
#include "mongo/db/query/plan_summary_stats.h"
#include "mongo/db/query/query_planner.h"
#include "mongo/db/s/collection_sharding_state.h"
<<<<<<< HEAD
#include "mongo/db/s/sharded_connection_info.h"
#include "mongo/db/s/sharding_state.h"
#include "mongo/db/service_context.h"
=======
#include "mongo/db/s/sharding_state.h"
#include "mongo/db/service_context.h"
#include "mongo/db/session_catalog.h"
#include "mongo/db/stats/fill_locker_info.h"
>>>>>>> f378d467
#include "mongo/db/stats/storage_stats.h"
#include "mongo/db/stats/top.h"
#include "mongo/db/storage/record_store.h"
#include "mongo/db/storage/sorted_data_interface.h"
<<<<<<< HEAD
=======
#include "mongo/rpc/metadata/client_metadata_ismaster.h"
#include "mongo/s/catalog_cache.h"
#include "mongo/s/chunk_manager.h"
>>>>>>> f378d467
#include "mongo/s/chunk_version.h"
#include "mongo/s/grid.h"
#include "mongo/stdx/memory.h"
#include "mongo/util/log.h"
#include "mongo/util/time_support.h"

namespace mongo {

using boost::intrusive_ptr;
using std::shared_ptr;
using std::string;
using std::unique_ptr;

namespace {
<<<<<<< HEAD
class MongodImplementation final : public DocumentSourceNeedsMongod::MongodInterface {
public:
    MongodImplementation(const intrusive_ptr<ExpressionContext>& ctx)
        : _ctx(ctx), _client(ctx->opCtx) {}

    void setOperationContext(OperationContext* opCtx) {
        invariant(_ctx->opCtx == opCtx);
        _client.setOpCtx(opCtx);
    }

    DBClientBase* directClient() final {
        return &_client;
    }

    bool isSharded(const NamespaceString& nss) final {
        AutoGetCollectionForRead autoColl(_ctx->opCtx, nss);
        auto css = CollectionShardingState::get(_ctx->opCtx, nss);
        return bool(css->getMetadata());
    }

    BSONObj insert(const NamespaceString& ns, const std::vector<BSONObj>& objs) final {
        boost::optional<DisableDocumentValidation> maybeDisableValidation;
        if (_ctx->bypassDocumentValidation)
            maybeDisableValidation.emplace(_ctx->opCtx);

        _client.insert(ns.ns(), objs);
        return _client.getLastErrorDetailed();
    }

    CollectionIndexUsageMap getIndexStats(OperationContext* opCtx,
                                          const NamespaceString& ns) final {
        AutoGetCollectionForRead autoColl(opCtx, ns);

        Collection* collection = autoColl.getCollection();
        if (!collection) {
            LOG(2) << "Collection not found on index stats retrieval: " << ns.ns();
            return CollectionIndexUsageMap();
        }

        return collection->infoCache()->getIndexUsageStats();
    }

    void appendLatencyStats(const NamespaceString& nss,
                            bool includeHistograms,
                            BSONObjBuilder* builder) const final {
        Top::get(_ctx->opCtx->getServiceContext())
            .appendLatencyStats(nss.ns(), includeHistograms, builder);
    }

    Status appendStorageStats(const NamespaceString& nss,
                              const BSONObj& param,
                              BSONObjBuilder* builder) const final {
        return appendCollectionStorageStats(_ctx->opCtx, nss, param, builder);
    }

    BSONObj getCollectionOptions(const NamespaceString& nss) final {
        const auto infos =
            _client.getCollectionInfos(nss.db().toString(), BSON("name" << nss.coll()));
        return infos.empty() ? BSONObj() : infos.front().getObjectField("options").getOwned();
    }

    Status renameIfOptionsAndIndexesHaveNotChanged(
        const BSONObj& renameCommandObj,
        const NamespaceString& targetNs,
        const BSONObj& originalCollectionOptions,
        const std::list<BSONObj>& originalIndexes) final {
        Lock::GlobalWrite globalLock(_ctx->opCtx->lockState());

        if (SimpleBSONObjComparator::kInstance.evaluate(originalCollectionOptions !=
                                                        getCollectionOptions(targetNs))) {
            return {ErrorCodes::CommandFailed,
                    str::stream() << "collection options of target collection " << targetNs.ns()
                                  << " changed during processing. Original options: "
                                  << originalCollectionOptions
                                  << ", new options: "
                                  << getCollectionOptions(targetNs)};
        }

        auto currentIndexes = _client.getIndexSpecs(targetNs.ns());
        if (originalIndexes.size() != currentIndexes.size() ||
            !std::equal(originalIndexes.begin(),
                        originalIndexes.end(),
                        currentIndexes.begin(),
                        SimpleBSONObjComparator::kInstance.makeEqualTo())) {
            return {ErrorCodes::CommandFailed,
                    str::stream() << "indexes of target collection " << targetNs.ns()
                                  << " changed during processing."};
        }

        BSONObj info;
        bool ok = _client.runCommand("admin", renameCommandObj, info);
        return ok ? Status::OK() : Status{ErrorCodes::CommandFailed,
                                          str::stream() << "renameCollection failed: " << info};
    }

    StatusWith<boost::intrusive_ptr<Pipeline>> makePipeline(
        const std::vector<BSONObj>& rawPipeline,
        const boost::intrusive_ptr<ExpressionContext>& expCtx) final {
        // 'expCtx' may represent the settings for an aggregation pipeline on a different namespace
        // than the DocumentSource this MongodImplementation is injected into, but both
        // ExpressionContext instances should still have the same OperationContext.
        invariant(_ctx->opCtx == expCtx->opCtx);

        auto pipeline = Pipeline::parse(rawPipeline, expCtx);
        if (!pipeline.isOK()) {
            return pipeline.getStatus();
        }

        pipeline.getValue()->optimizePipeline();

        AutoGetCollectionForRead autoColl(expCtx->opCtx, expCtx->ns);
        PipelineD::prepareCursorSource(autoColl.getCollection(), pipeline.getValue());

        return pipeline;
    }

private:
    intrusive_ptr<ExpressionContext> _ctx;
    DBDirectClient _client;
};
=======
>>>>>>> f378d467

/**
 * Returns a PlanExecutor which uses a random cursor to sample documents if successful. Returns {}
 * if the storage engine doesn't support random cursors, or if 'sampleSize' is a large enough
 * percentage of the collection.
 */
StatusWith<unique_ptr<PlanExecutor, PlanExecutor::Deleter>> createRandomCursorExecutor(
    Collection* collection, OperationContext* opCtx, long long sampleSize, long long numRecords) {
    // Verify that we are already under a collection lock. We avoid taking locks ourselves in this
    // function because double-locking forces any PlanExecutor we create to adopt a NO_YIELD policy.
    invariant(opCtx->lockState()->isCollectionLockedForMode(collection->ns().ns(), MODE_IS));

    double kMaxSampleRatioForRandCursor = 0.05;
    if (sampleSize > numRecords * kMaxSampleRatioForRandCursor || numRecords <= 100) {
        return {nullptr};
    }

    // Attempt to get a random cursor from the RecordStore. If the RecordStore does not support
    // random cursors, attempt to get one from the _id index.
    std::unique_ptr<RecordCursor> rsRandCursor =
        collection->getRecordStore()->getRandomCursor(opCtx);

    auto ws = stdx::make_unique<WorkingSet>();
    std::unique_ptr<PlanStage> stage;

    if (rsRandCursor) {
        stage = stdx::make_unique<MultiIteratorStage>(opCtx, ws.get(), collection);
        static_cast<MultiIteratorStage*>(stage.get())->addIterator(std::move(rsRandCursor));

    } else {
        auto indexCatalog = collection->getIndexCatalog();
        auto indexDescriptor = indexCatalog->findIdIndex(opCtx);

        if (!indexDescriptor) {
            // There was no _id index.
            return {nullptr};
        }

        IndexAccessMethod* idIam = indexCatalog->getIndex(indexDescriptor);
        auto idxRandCursor = idIam->newRandomCursor(opCtx);

        if (!idxRandCursor) {
            // Storage engine does not support any type of random cursor.
            return {nullptr};
        }

        auto idxIterator = stdx::make_unique<IndexIteratorStage>(opCtx,
                                                                 ws.get(),
                                                                 collection,
                                                                 idIam,
                                                                 indexDescriptor->keyPattern(),
                                                                 std::move(idxRandCursor));
        stage = stdx::make_unique<FetchStage>(
            opCtx, ws.get(), idxIterator.release(), nullptr, collection);
    }

<<<<<<< HEAD
    {
        AutoGetCollection autoColl(txn, collection->ns(), MODE_IS);

        // If we're in a sharded environment, we need to filter out documents we don't own.
        if (ShardingState::get(txn)->needCollectionMetadata(txn, collection->ns().ns())) {
            auto shardFilterStage = stdx::make_unique<ShardFilterStage>(
                txn,
                CollectionShardingState::get(txn, collection->ns())->getMetadata(),
                ws.get(),
                stage.release());
            return PlanExecutor::make(txn,
                                      std::move(ws),
                                      std::move(shardFilterStage),
                                      collection,
                                      PlanExecutor::YIELD_AUTO);
        }
=======
    // If we're in a sharded environment, we need to filter out documents we don't own.
    if (ShardingState::get(opCtx)->needCollectionMetadata(opCtx, collection->ns().ns())) {
        auto shardFilterStage = stdx::make_unique<ShardFilterStage>(
            opCtx,
            CollectionShardingState::get(opCtx, collection->ns())->getMetadata(opCtx),
            ws.get(),
            stage.release());
        return PlanExecutor::make(opCtx,
                                  std::move(ws),
                                  std::move(shardFilterStage),
                                  collection,
                                  PlanExecutor::YIELD_AUTO);
>>>>>>> f378d467
    }

    return PlanExecutor::make(
        opCtx, std::move(ws), std::move(stage), collection, PlanExecutor::YIELD_AUTO);
}

StatusWith<std::unique_ptr<PlanExecutor, PlanExecutor::Deleter>> attemptToGetExecutor(
    OperationContext* opCtx,
    Collection* collection,
    const NamespaceString& nss,
    const intrusive_ptr<ExpressionContext>& pExpCtx,
    bool oplogReplay,
    BSONObj queryObj,
    BSONObj projectionObj,
    BSONObj sortObj,
    const AggregationRequest* aggRequest,
    const size_t plannerOpts) {
<<<<<<< HEAD
    auto qr = stdx::make_unique<QueryRequest>(pExpCtx->ns);
    qr->setFilter(queryObj);
    qr->setProj(projectionObj);
    qr->setSort(sortObj);
=======
    auto qr = stdx::make_unique<QueryRequest>(nss);
    qr->setTailableMode(pExpCtx->tailableMode);
    qr->setOplogReplay(oplogReplay);
    qr->setFilter(queryObj);
    qr->setProj(projectionObj);
    qr->setSort(sortObj);
    if (aggRequest) {
        qr->setExplain(static_cast<bool>(aggRequest->getExplain()));
        qr->setHint(aggRequest->getHint());
    }
>>>>>>> f378d467

    // If the pipeline has a non-null collator, set the collation option to the result of
    // serializing the collator's spec back into BSON. We do this in order to fill in all options
    // that the user omitted.
    //
    // If pipeline has a null collator (representing the "simple" collation), we simply set the
    // collation option to the original user BSON, which is either the empty object (unspecified),
    // or the specification for the "simple" collation.
    qr->setCollation(pExpCtx->getCollator() ? pExpCtx->getCollator()->getSpec().toBSON()
                                            : pExpCtx->collation);

<<<<<<< HEAD
    const ExtensionsCallbackReal extensionsCallback(pExpCtx->opCtx, &pExpCtx->ns);

    auto cq = CanonicalQuery::canonicalize(txn, std::move(qr), extensionsCallback);
=======
    const ExtensionsCallbackReal extensionsCallback(pExpCtx->opCtx, &nss);

    auto cq = CanonicalQuery::canonicalize(
        opCtx, std::move(qr), pExpCtx, extensionsCallback, Pipeline::kAllowedMatcherFeatures);
>>>>>>> f378d467

    if (!cq.isOK()) {
        // Return an error instead of uasserting, since there are cases where the combination of
        // sort and projection will result in a bad query, but when we try with a different
        // combination it will be ok. e.g. a sort by {$meta: 'textScore'}, without any projection
        // will fail, but will succeed when the corresponding '$meta' projection is passed in
        // another attempt.
        return {cq.getStatus()};
    }

    return getExecutorFind(opCtx, collection, nss, std::move(cq.getValue()), plannerOpts);
}

BSONObj removeSortKeyMetaProjection(BSONObj projectionObj) {
    if (!projectionObj[Document::metaFieldSortKey]) {
        return projectionObj;
    }
    return projectionObj.removeField(Document::metaFieldSortKey);
}
}  // namespace

void PipelineD::prepareCursorSource(Collection* collection,
<<<<<<< HEAD
                                    const intrusive_ptr<Pipeline>& pipeline) {
    auto expCtx = pipeline->getContext();
    dassert(expCtx->opCtx->lockState()->isCollectionLockedForMode(expCtx->ns.ns(), MODE_IS));
=======
                                    const NamespaceString& nss,
                                    const AggregationRequest* aggRequest,
                                    Pipeline* pipeline) {
    auto expCtx = pipeline->getContext();
>>>>>>> f378d467

    // We will be modifying the source vector as we go.
    Pipeline::SourceContainer& sources = pipeline->_sources;

<<<<<<< HEAD
    // Inject a MongodImplementation to sources that need them.
    for (auto&& source : sources) {
        DocumentSourceNeedsMongod* needsMongod =
            dynamic_cast<DocumentSourceNeedsMongod*>(source.get());
        if (needsMongod) {
            needsMongod->injectMongodInterface(std::make_shared<MongodImplementation>(expCtx));
        }
    }

    if (!sources.empty()) {
        if (sources.front()->isValidInitialSource()) {
            if (dynamic_cast<DocumentSourceMergeCursors*>(sources.front().get())) {
                // Enable the hooks for setting up authentication on the subsequent internal
                // connections we are going to create. This would normally have been done
                // when SetShardVersion was called, but since SetShardVersion is never called
                // on secondaries, this is needed.
                ShardedConnectionInfo::addHook();
            }
            return;  // don't need a cursor
        }
=======
    if (!sources.empty() && !sources.front()->constraints().requiresInputDocSource) {
        return;
    }

    // We are going to generate an input cursor, so we need to be holding the collection lock.
    dassert(expCtx->opCtx->lockState()->isCollectionLockedForMode(nss.ns(), MODE_IS));
>>>>>>> f378d467

    if (!sources.empty()) {
        auto sampleStage = dynamic_cast<DocumentSourceSample*>(sources.front().get());
        // Optimize an initial $sample stage if possible.
        if (collection && sampleStage) {
            const long long sampleSize = sampleStage->getSampleSize();
            const long long numRecords = collection->getRecordStore()->numRecords(expCtx->opCtx);
            auto exec = uassertStatusOK(
                createRandomCursorExecutor(collection, expCtx->opCtx, sampleSize, numRecords));
            if (exec) {
                // Replace $sample stage with $sampleFromRandomCursor stage.
                sources.pop_front();
                std::string idString = collection->ns().isOplog() ? "ts" : "_id";
                sources.emplace_front(DocumentSourceSampleFromRandomCursor::create(
                    expCtx, sampleSize, idString, numRecords));

                addCursorSource(
                    collection,
                    pipeline,
                    expCtx,
                    std::move(exec),
                    pipeline->getDependencies(DepsTracker::MetadataAvailable::kNoMetadata));
                return;
            }
        }
    }

    // Look for an initial match. This works whether we got an initial query or not. If not, it
    // results in a "{}" query, which will be what we want in that case.
<<<<<<< HEAD
    const BSONObj queryObj = pipeline->getInitialQuery();
    if (!queryObj.isEmpty()) {
        if (dynamic_cast<DocumentSourceMatch*>(sources.front().get())) {
=======
    bool oplogReplay = false;
    const BSONObj queryObj = pipeline->getInitialQuery();
    if (!queryObj.isEmpty()) {
        auto matchStage = dynamic_cast<DocumentSourceMatch*>(sources.front().get());
        if (matchStage) {
            oplogReplay = dynamic_cast<DocumentSourceOplogMatch*>(matchStage) != nullptr;
>>>>>>> f378d467
            // If a $match query is pulled into the cursor, the $match is redundant, and can be
            // removed from the pipeline.
            sources.pop_front();
        } else {
            // A $geoNear stage, the only other stage that can produce an initial query, is also
            // a valid initial stage and will be handled above.
            MONGO_UNREACHABLE;
        }
    }

    // Find the set of fields in the source documents depended on by this pipeline.
    DepsTracker deps = pipeline->getDependencies(DocumentSourceMatch::isTextQuery(queryObj)
                                                     ? DepsTracker::MetadataAvailable::kTextScore
                                                     : DepsTracker::MetadataAvailable::kNoMetadata);

    BSONObj projForQuery = deps.toProjection();

    // Look for an initial sort; we'll try to add this to the Cursor we create. If we're successful
    // in doing that, we'll remove the $sort from the pipeline, because the documents will already
    // come sorted in the specified order as a result of the index scan.
    intrusive_ptr<DocumentSourceSort> sortStage;
    BSONObj sortObj;
    if (!sources.empty()) {
        sortStage = dynamic_cast<DocumentSourceSort*>(sources.front().get());
        if (sortStage) {
            sortObj = sortStage
                          ->sortKeyPattern(
                              DocumentSourceSort::SortKeySerialization::kForPipelineSerialization)
                          .toBson();
        }
    }

    // Create the PlanExecutor.
    auto exec = uassertStatusOK(prepareExecutor(expCtx->opCtx,
                                                collection,
<<<<<<< HEAD
                                                expCtx->ns,
                                                pipeline,
                                                expCtx,
                                                sortStage,
                                                deps,
                                                queryObj,
                                                &sortObj,
                                                &projForQuery));

=======
                                                nss,
                                                pipeline,
                                                expCtx,
                                                oplogReplay,
                                                sortStage,
                                                deps,
                                                queryObj,
                                                aggRequest,
                                                &sortObj,
                                                &projForQuery));


    if (!projForQuery.isEmpty() && !sources.empty()) {
        // Check for redundant $project in query with the same specification as the inclusion
        // projection generated by the dependency optimization.
        auto proj =
            dynamic_cast<DocumentSourceSingleDocumentTransformation*>(sources.front().get());
        if (proj && proj->isSubsetOfProjection(projForQuery)) {
            sources.pop_front();
        }
    }

>>>>>>> f378d467
    addCursorSource(
        collection, pipeline, expCtx, std::move(exec), deps, queryObj, sortObj, projForQuery);
}

StatusWith<std::unique_ptr<PlanExecutor, PlanExecutor::Deleter>> PipelineD::prepareExecutor(
    OperationContext* opCtx,
    Collection* collection,
    const NamespaceString& nss,
<<<<<<< HEAD
    const intrusive_ptr<Pipeline>& pipeline,
=======
    Pipeline* pipeline,
>>>>>>> f378d467
    const intrusive_ptr<ExpressionContext>& expCtx,
    bool oplogReplay,
    const intrusive_ptr<DocumentSourceSort>& sortStage,
    const DepsTracker& deps,
    const BSONObj& queryObj,
    const AggregationRequest* aggRequest,
    BSONObj* sortObj,
    BSONObj* projectionObj) {
    // The query system has the potential to use an index to provide a non-blocking sort and/or to
    // use the projection to generate a covered plan. If this is possible, it is more efficient to
    // let the query system handle those parts of the pipeline. If not, it is more efficient to use
    // a $sort and/or a ParsedDeps object. Thus, we will determine whether the query system can
    // provide a non-blocking sort or a covered projection before we commit to a PlanExecutor.
    //
    // To determine if the query system can provide a non-blocking sort, we pass the
    // NO_BLOCKING_SORT planning option, meaning 'getExecutor' will not produce a PlanExecutor if
    // the query system would use a blocking sort stage.
    //
    // To determine if the query system can provide a covered projection, we pass the
    // NO_UNCOVERED_PROJECTS planning option, meaning 'getExecutor' will not produce a PlanExecutor
    // if the query system would need to fetch the document to do the projection. The following
    // logic uses the above strategies, with multiple calls to 'attemptToGetExecutor' to determine
    // the most efficient way to handle the $sort and $project stages.
    //
    // LATER - We should attempt to determine if the results from the query are returned in some
    // order so we can then apply other optimizations there are tickets for, such as SERVER-4507.
    size_t plannerOpts = QueryPlannerParams::DEFAULT | QueryPlannerParams::NO_BLOCKING_SORT;

<<<<<<< HEAD
    // If we are connecting directly to the shard rather than through a mongos, don't filter out
    // orphaned documents.
    if (ShardingState::get(txn)->needCollectionMetadata(txn, nss.ns())) {
        plannerOpts |= QueryPlannerParams::INCLUDE_SHARD_FILTER;
    }

=======
>>>>>>> f378d467
    if (deps.hasNoRequirements()) {
        // If we don't need any fields from the input document, performing a count is faster, and
        // will output empty documents, which is okay.
        plannerOpts |= QueryPlannerParams::IS_COUNT;
    }

<<<<<<< HEAD
    // The only way to get a text score is to let the query system handle the projection. In all
    // other cases, unless the query system can do an index-covered projection and avoid going to
    // the raw record at all, it is faster to have ParsedDeps filter the fields we need.
    if (!deps.getNeedTextScore()) {
=======
    // The only way to get a text score or the sort key is to let the query system handle the
    // projection. In all other cases, unless the query system can do an index-covered projection
    // and avoid going to the raw record at all, it is faster to have ParsedDeps filter the fields
    // we need.
    if (!deps.getNeedTextScore() && !deps.getNeedSortKey()) {
>>>>>>> f378d467
        plannerOpts |= QueryPlannerParams::NO_UNCOVERED_PROJECTIONS;
    }

    auto* firstSource =
        pipeline->getSources().empty() ? nullptr : pipeline->getSources().front().get();
    if (firstSource && firstSource->constraints().isChangeStreamStage()) {
        invariant(expCtx->tailableMode == TailableModeEnum::kTailableAndAwaitData);
        plannerOpts |= QueryPlannerParams::TRACK_LATEST_OPLOG_TS;
    }

    if (expCtx->needsMerge && expCtx->tailableMode == TailableModeEnum::kTailableAndAwaitData) {
        plannerOpts |= QueryPlannerParams::TRACK_LATEST_OPLOG_TS;
    }

    const BSONObj emptyProjection;
    const BSONObj metaSortProjection = BSON("$meta"
                                            << "sortKey");
    if (sortStage) {
        // See if the query system can provide a non-blocking sort.
        auto swExecutorSort =
            attemptToGetExecutor(opCtx,
                                 collection,
                                 nss,
                                 expCtx,
                                 oplogReplay,
                                 queryObj,
                                 expCtx->needsMerge ? metaSortProjection : emptyProjection,
                                 *sortObj,
                                 aggRequest,
                                 plannerOpts);

        if (swExecutorSort.isOK()) {
            // Success! Now see if the query system can also cover the projection.
            auto swExecutorSortAndProj = attemptToGetExecutor(opCtx,
                                                              collection,
                                                              nss,
                                                              expCtx,
                                                              oplogReplay,
                                                              queryObj,
                                                              *projectionObj,
                                                              *sortObj,
                                                              aggRequest,
                                                              plannerOpts);

            std::unique_ptr<PlanExecutor, PlanExecutor::Deleter> exec;
            if (swExecutorSortAndProj.isOK()) {
                // Success! We have a non-blocking sort and a covered projection.
                exec = std::move(swExecutorSortAndProj.getValue());
            } else if (swExecutorSortAndProj == ErrorCodes::QueryPlanKilled) {
                return {ErrorCodes::OperationFailed,
                        str::stream() << "Failed to determine whether query system can provide a "
                                         "covered projection in addition to a non-blocking sort: "
                                      << swExecutorSortAndProj.getStatus().toString()};
            } else {
                // The query system couldn't cover the projection.
                *projectionObj = BSONObj();
                exec = std::move(swExecutorSort.getValue());
            }

            // We know the sort is being handled by the query system, so remove the $sort stage.
            pipeline->_sources.pop_front();

            if (sortStage->getLimitSrc()) {
                // We need to reinsert the coalesced $limit after removing the $sort.
                pipeline->_sources.push_front(sortStage->getLimitSrc());
            }
            return std::move(exec);
        } else if (swExecutorSort == ErrorCodes::QueryPlanKilled) {
            return {
                ErrorCodes::OperationFailed,
                str::stream()
                    << "Failed to determine whether query system can provide a non-blocking sort: "
                    << swExecutorSort.getStatus().toString()};
        }
        // The query system can't provide a non-blocking sort.
        *sortObj = BSONObj();
    }

    // Either there was no $sort stage, or the query system could not provide a non-blocking
    // sort.
    dassert(sortObj->isEmpty());
    *projectionObj = removeSortKeyMetaProjection(*projectionObj);
    if (deps.getNeedSortKey() && !deps.getNeedTextScore()) {
        // A sort key requirement would have prevented us from being able to add this parameter
        // before, but now we know the query system won't cover the sort, so we will be able to
        // compute the sort key ourselves during the $sort stage, and thus don't need a query
        // projection to do so.
        plannerOpts |= QueryPlannerParams::NO_UNCOVERED_PROJECTIONS;
    }

    // See if the query system can cover the projection.
    auto swExecutorProj = attemptToGetExecutor(opCtx,
                                               collection,
                                               nss,
                                               expCtx,
                                               oplogReplay,
                                               queryObj,
                                               *projectionObj,
                                               *sortObj,
                                               aggRequest,
                                               plannerOpts);
    if (swExecutorProj.isOK()) {
        // Success! We have a covered projection.
        return std::move(swExecutorProj.getValue());
    } else if (swExecutorProj == ErrorCodes::QueryPlanKilled) {
        return {ErrorCodes::OperationFailed,
                str::stream()
                    << "Failed to determine whether query system can provide a covered projection: "
                    << swExecutorProj.getStatus().toString()};
    }

    // The query system couldn't provide a covered projection.
    *projectionObj = BSONObj();
    // If this doesn't work, nothing will.
    return attemptToGetExecutor(opCtx,
                                collection,
                                nss,
                                expCtx,
                                oplogReplay,
                                queryObj,
                                *projectionObj,
                                *sortObj,
                                aggRequest,
                                plannerOpts);
}

void PipelineD::addCursorSource(Collection* collection,
<<<<<<< HEAD
                                const intrusive_ptr<Pipeline>& pipeline,
                                const intrusive_ptr<ExpressionContext>& expCtx,
                                unique_ptr<PlanExecutor> exec,
=======
                                Pipeline* pipeline,
                                const intrusive_ptr<ExpressionContext>& expCtx,
                                unique_ptr<PlanExecutor, PlanExecutor::Deleter> exec,
>>>>>>> f378d467
                                DepsTracker deps,
                                const BSONObj& queryObj,
                                const BSONObj& sortObj,
                                const BSONObj& projectionObj) {
<<<<<<< HEAD
    // Get the full "namespace" name.
    const string& fullName = expCtx->ns.ns();

    // DocumentSourceCursor expects a yielding PlanExecutor that has had its state saved.
    exec->saveState();

    // Put the PlanExecutor into a DocumentSourceCursor and add it to the front of the pipeline.
    intrusive_ptr<DocumentSourceCursor> pSource =
        DocumentSourceCursor::create(collection, fullName, std::move(exec), expCtx);
=======
    // DocumentSourceCursor expects a yielding PlanExecutor that has had its state saved.
    exec->saveState();

    // If this is a change stream pipeline, make sure that we tell DSCursor to track the oplog time.
    const bool trackOplogTS =
        (pipeline->peekFront() && pipeline->peekFront()->constraints().isChangeStreamStage());

    // Put the PlanExecutor into a DocumentSourceCursor and add it to the front of the pipeline.
    intrusive_ptr<DocumentSourceCursor> pSource =
        DocumentSourceCursor::create(collection, std::move(exec), expCtx, trackOplogTS);

    // Add the cursor to the pipeline first so that it's correctly disposed of as part of the
    // pipeline if an exception is thrown during this method.
    pipeline->addInitialSource(pSource);
>>>>>>> f378d467

    pSource->setQuery(queryObj);
    pSource->setSort(sortObj);
    if (deps.hasNoRequirements()) {
        pSource->shouldProduceEmptyDocs();
    }

    if (deps.hasNoRequirements()) {
        pSource->shouldProduceEmptyDocs();
    }

    if (!projectionObj.isEmpty()) {
        pSource->setProjection(projectionObj, boost::none);
    } else {
        // There may be fewer dependencies now if the sort was covered.
        if (!sortObj.isEmpty()) {
            deps = pipeline->getDependencies(DocumentSourceMatch::isTextQuery(queryObj)
                                                 ? DepsTracker::MetadataAvailable::kTextScore
                                                 : DepsTracker::MetadataAvailable::kNoMetadata);
        }

        pSource->setProjection(deps.toProjection(), deps.toParsedDeps());
    }
}

<<<<<<< HEAD
    // Add the initial DocumentSourceCursor to the front of the pipeline. Then optimize again in
    // case the new stage can be absorbed with the first stages of the pipeline.
    pipeline->addInitialSource(pSource);
    pipeline->optimizePipeline();
}

std::string PipelineD::getPlanSummaryStr(const boost::intrusive_ptr<Pipeline>& pPipeline) {
    if (auto docSourceCursor =
            dynamic_cast<DocumentSourceCursor*>(pPipeline->_sources.front().get())) {
        return docSourceCursor->getPlanSummaryStr();
=======
Timestamp PipelineD::getLatestOplogTimestamp(const Pipeline* pipeline) {
    if (auto docSourceCursor =
            dynamic_cast<DocumentSourceCursor*>(pipeline->_sources.front().get())) {
        return docSourceCursor->getLatestOplogTimestamp();
>>>>>>> f378d467
    }
    return Timestamp();
}

<<<<<<< HEAD
    return "";
}

void PipelineD::getPlanSummaryStats(const boost::intrusive_ptr<Pipeline>& pPipeline,
                                    PlanSummaryStats* statsOut) {
=======
std::string PipelineD::getPlanSummaryStr(const Pipeline* pPipeline) {
    if (auto docSourceCursor =
            dynamic_cast<DocumentSourceCursor*>(pPipeline->_sources.front().get())) {
        return docSourceCursor->getPlanSummaryStr();
    }

    return "";
}

void PipelineD::getPlanSummaryStats(const Pipeline* pPipeline, PlanSummaryStats* statsOut) {
>>>>>>> f378d467
    invariant(statsOut);

    if (auto docSourceCursor =
            dynamic_cast<DocumentSourceCursor*>(pPipeline->_sources.front().get())) {
        *statsOut = docSourceCursor->getPlanSummaryStats();
    }
<<<<<<< HEAD

    bool hasSortStage{false};
    for (auto&& source : pPipeline->_sources) {
        if (dynamic_cast<DocumentSourceSort*>(source.get())) {
            hasSortStage = true;
            break;
        }
    }

    statsOut->hasSortStage = hasSortStage;
=======

    bool hasSortStage{false};
    for (auto&& source : pPipeline->_sources) {
        if (dynamic_cast<DocumentSourceSort*>(source.get())) {
            hasSortStage = true;
            break;
        }
    }

    statsOut->hasSortStage = hasSortStage;
}

PipelineD::MongoDInterface::MongoDInterface(OperationContext* opCtx) : _client(opCtx) {}

void PipelineD::MongoDInterface::setOperationContext(OperationContext* opCtx) {
    _client.setOpCtx(opCtx);
}

DBClientBase* PipelineD::MongoDInterface::directClient() {
    return &_client;
}

bool PipelineD::MongoDInterface::isSharded(OperationContext* opCtx, const NamespaceString& nss) {
    AutoGetCollectionForReadCommand autoColl(opCtx, nss);
    auto const css = CollectionShardingState::get(opCtx, nss);
    return css->getMetadata(opCtx)->isSharded();
}

BSONObj PipelineD::MongoDInterface::insert(const boost::intrusive_ptr<ExpressionContext>& expCtx,
                                           const NamespaceString& ns,
                                           const std::vector<BSONObj>& objs) {
    boost::optional<DisableDocumentValidation> maybeDisableValidation;
    if (expCtx->bypassDocumentValidation)
        maybeDisableValidation.emplace(expCtx->opCtx);

    _client.insert(ns.ns(), objs);
    return _client.getLastErrorDetailed();
}

CollectionIndexUsageMap PipelineD::MongoDInterface::getIndexStats(OperationContext* opCtx,
                                                                  const NamespaceString& ns) {
    AutoGetCollectionForReadCommand autoColl(opCtx, ns);

    Collection* collection = autoColl.getCollection();
    if (!collection) {
        LOG(2) << "Collection not found on index stats retrieval: " << ns.ns();
        return CollectionIndexUsageMap();
    }

    return collection->infoCache()->getIndexUsageStats();
}

void PipelineD::MongoDInterface::appendLatencyStats(OperationContext* opCtx,
                                                    const NamespaceString& nss,
                                                    bool includeHistograms,
                                                    BSONObjBuilder* builder) const {
    Top::get(opCtx->getServiceContext()).appendLatencyStats(nss.ns(), includeHistograms, builder);
}

Status PipelineD::MongoDInterface::appendStorageStats(OperationContext* opCtx,
                                                      const NamespaceString& nss,
                                                      const BSONObj& param,
                                                      BSONObjBuilder* builder) const {
    return appendCollectionStorageStats(opCtx, nss, param, builder);
}

Status PipelineD::MongoDInterface::appendRecordCount(OperationContext* opCtx,
                                                     const NamespaceString& nss,
                                                     BSONObjBuilder* builder) const {
    return appendCollectionRecordCount(opCtx, nss, builder);
}

BSONObj PipelineD::MongoDInterface::getCollectionOptions(const NamespaceString& nss) {
    const auto infos = _client.getCollectionInfos(nss.db().toString(), BSON("name" << nss.coll()));
    return infos.empty() ? BSONObj() : infos.front().getObjectField("options").getOwned();
}

Status PipelineD::MongoDInterface::renameIfOptionsAndIndexesHaveNotChanged(
    OperationContext* opCtx,
    const BSONObj& renameCommandObj,
    const NamespaceString& targetNs,
    const BSONObj& originalCollectionOptions,
    const std::list<BSONObj>& originalIndexes) {
    Lock::GlobalWrite globalLock(opCtx);

    if (SimpleBSONObjComparator::kInstance.evaluate(originalCollectionOptions !=
                                                    getCollectionOptions(targetNs))) {
        return {ErrorCodes::CommandFailed,
                str::stream() << "collection options of target collection " << targetNs.ns()
                              << " changed during processing. Original options: "
                              << originalCollectionOptions
                              << ", new options: "
                              << getCollectionOptions(targetNs)};
    }

    auto currentIndexes = _client.getIndexSpecs(targetNs.ns());
    if (originalIndexes.size() != currentIndexes.size() ||
        !std::equal(originalIndexes.begin(),
                    originalIndexes.end(),
                    currentIndexes.begin(),
                    SimpleBSONObjComparator::kInstance.makeEqualTo())) {
        return {ErrorCodes::CommandFailed,
                str::stream() << "indexes of target collection " << targetNs.ns()
                              << " changed during processing."};
    }

    BSONObj info;
    bool ok = _client.runCommand("admin", renameCommandObj, info);
    return ok ? Status::OK() : Status{ErrorCodes::CommandFailed,
                                      str::stream() << "renameCollection failed: " << info};
}

StatusWith<std::unique_ptr<Pipeline, PipelineDeleter>> PipelineD::MongoDInterface::makePipeline(
    const std::vector<BSONObj>& rawPipeline,
    const boost::intrusive_ptr<ExpressionContext>& expCtx,
    const MakePipelineOptions opts) {
    auto pipeline = Pipeline::parse(rawPipeline, expCtx);
    if (!pipeline.isOK()) {
        return pipeline.getStatus();
    }

    if (opts.optimize) {
        pipeline.getValue()->optimizePipeline();
    }

    Status cursorStatus = Status::OK();

    if (opts.attachCursorSource) {
        cursorStatus = attachCursorSourceToPipeline(expCtx, pipeline.getValue().get());
    }

    return cursorStatus.isOK() ? std::move(pipeline) : cursorStatus;
}

Status PipelineD::MongoDInterface::attachCursorSourceToPipeline(
    const boost::intrusive_ptr<ExpressionContext>& expCtx, Pipeline* pipeline) {
    invariant(pipeline->getSources().empty() ||
              !dynamic_cast<DocumentSourceCursor*>(pipeline->getSources().front().get()));

    boost::optional<AutoGetCollectionForReadCommand> autoColl;
    if (expCtx->uuid) {
        try {
            autoColl.emplace(expCtx->opCtx,
                             NamespaceStringOrUUID{expCtx->ns.db().toString(), *expCtx->uuid},
                             AutoGetCollection::ViewMode::kViewsForbidden,
                             Date_t::max(),
                             AutoStatsTracker::LogMode::kUpdateTop);
        } catch (const ExceptionFor<ErrorCodes::NamespaceNotFound>& ex) {
            // The UUID doesn't exist anymore
            return ex.toStatus();
        }
    } else {
        autoColl.emplace(expCtx->opCtx,
                         expCtx->ns,
                         AutoGetCollection::ViewMode::kViewsForbidden,
                         Date_t::max(),
                         AutoStatsTracker::LogMode::kUpdateTop);
    }

    // makePipeline() is only called to perform secondary aggregation requests and expects the
    // collection representing the document source to be not-sharded. We confirm sharding state
    // here to avoid taking a collection lock elsewhere for this purpose alone.
    // TODO SERVER-27616: This check is incorrect in that we don't acquire a collection cursor
    // until after we release the lock, leaving room for a collection to be sharded in-between.
    auto css = CollectionShardingState::get(expCtx->opCtx, expCtx->ns);
    uassert(4567,
            str::stream() << "from collection (" << expCtx->ns.ns() << ") cannot be sharded",
            !css->getMetadata(expCtx->opCtx)->isSharded());

    PipelineD::prepareCursorSource(autoColl->getCollection(), expCtx->ns, nullptr, pipeline);

    // Optimize again, since there may be additional optimizations that can be done after adding
    // the initial cursor stage.
    pipeline->optimizePipeline();

    return Status::OK();
}

std::string PipelineD::MongoDInterface::getShardName(OperationContext* opCtx) const {
    if (ShardingState::get(opCtx)->enabled()) {
        return ShardingState::get(opCtx)->shardId().toString();
    }

    return std::string();
}

std::pair<std::vector<FieldPath>, bool> PipelineD::MongoDInterface::collectDocumentKeyFields(
    OperationContext* opCtx, UUID uuid) const {
    if (serverGlobalParams.clusterRole != ClusterRole::ShardServer) {
        return {{"_id"}, false};  // Nothing is sharded.
    }

    // An empty namespace indicates that the collection has been dropped. Treat it as unsharded and
    // mark the fields as final.
    auto nss = UUIDCatalog::get(opCtx).lookupNSSByUUID(uuid);
    if (nss.isEmpty()) {
        return {{"_id"}, true};
    }

    // Before taking a collection lock to retrieve the shard key fields, consult the catalog cache
    // to determine whether the collection is sharded in the first place.
    auto catalogCache = Grid::get(opCtx)->catalogCache();

    const bool collectionIsSharded = catalogCache && [&]() {
        auto routingInfo = catalogCache->getCollectionRoutingInfo(opCtx, nss);
        return routingInfo.isOK() && routingInfo.getValue().cm();
    }();

    // Collection exists and is not sharded, mark as not final.
    if (!collectionIsSharded) {
        return {{"_id"}, false};
    }

    auto scm = [opCtx, &nss]() -> ScopedCollectionMetadata {
        AutoGetCollection autoColl(opCtx, nss, MODE_IS);
        return CollectionShardingState::get(opCtx, nss)->getMetadata(opCtx);
    }();

    // Collection is not sharded or UUID mismatch implies collection has been dropped and recreated
    // as sharded.
    if (!scm->isSharded() || !scm->uuidMatches(uuid)) {
        return {{"_id"}, false};
    }

    // Unpack the shard key.
    std::vector<FieldPath> result;
    bool gotId = false;
    for (auto& field : scm->getKeyPatternFields()) {
        result.emplace_back(field->dottedField());
        gotId |= (result.back().fullPath() == "_id");
    }
    if (!gotId) {  // If not part of the shard key, "_id" comes last.
        result.emplace_back("_id");
    }
    // Collection is now sharded so the document key fields will never change, mark as final.
    return {result, true};
}

std::vector<GenericCursor> PipelineD::MongoDInterface::getCursors(
    const intrusive_ptr<ExpressionContext>& expCtx) const {
    return CursorManager::getAllCursors(expCtx->opCtx);
}

boost::optional<Document> PipelineD::MongoDInterface::lookupSingleDocument(
    const boost::intrusive_ptr<ExpressionContext>& expCtx,
    const NamespaceString& nss,
    UUID collectionUUID,
    const Document& documentKey,
    boost::optional<BSONObj> readConcern) {
    invariant(!readConcern);  // We don't currently support a read concern on mongod - it's only
                              // expected to be necessary on mongos.

    std::unique_ptr<Pipeline, PipelineDeleter> pipeline;
    try {
        // Be sure to do the lookup using the collection default collation
        auto foreignExpCtx = expCtx->copyWith(
            nss,
            collectionUUID,
            _getCollectionDefaultCollator(expCtx->opCtx, nss.db(), collectionUUID));
        pipeline = uassertStatusOK(makePipeline({BSON("$match" << documentKey)}, foreignExpCtx));
    } catch (const ExceptionFor<ErrorCodes::NamespaceNotFound>&) {
        return boost::none;
    }

    auto lookedUpDocument = pipeline->getNext();
    if (auto next = pipeline->getNext()) {
        uasserted(ErrorCodes::TooManyMatchingDocuments,
                  str::stream() << "found more than one document with document key "
                                << documentKey.toString()
                                << " ["
                                << lookedUpDocument->toString()
                                << ", "
                                << next->toString()
                                << "]");
    }
    return lookedUpDocument;
}

BSONObj PipelineD::MongoDInterface::_reportCurrentOpForClient(
    OperationContext* opCtx, Client* client, CurrentOpTruncateMode truncateOps) const {
    BSONObjBuilder builder;

    CurOp::reportCurrentOpForClient(
        opCtx, client, (truncateOps == CurrentOpTruncateMode::kTruncateOps), &builder);

    OperationContext* clientOpCtx = client->getOperationContext();

    if (clientOpCtx) {
        if (auto opCtxSession = OperationContextSession::get(clientOpCtx)) {
            opCtxSession->reportUnstashedState(repl::ReadConcernArgs::get(clientOpCtx), &builder);
        }

        // Append lock stats before returning.
        if (auto lockerInfo = clientOpCtx->lockState()->getLockerInfo(
                CurOp::get(*clientOpCtx)->getLockStatsBase())) {
            fillLockerInfo(*lockerInfo, builder);
        }
    }

    return builder.obj();
}

void PipelineD::MongoDInterface::_reportCurrentOpsForIdleSessions(OperationContext* opCtx,
                                                                  CurrentOpUserMode userMode,
                                                                  std::vector<BSONObj>* ops) const {
    auto sessionCatalog = SessionCatalog::get(opCtx);

    const bool authEnabled =
        AuthorizationSession::get(opCtx->getClient())->getAuthorizationManager().isAuthEnabled();

    // If the user is listing only their own ops, we use makeSessionFilterForAuthenticatedUsers to
    // create a pattern that will match against all authenticated usernames for the current client.
    // If the user is listing ops for all users, we create an empty pattern; constructing an
    // instance of SessionKiller::Matcher with this empty pattern will return all sessions.
    auto sessionFilter = (authEnabled && userMode == CurrentOpUserMode::kExcludeOthers
                              ? makeSessionFilterForAuthenticatedUsers(opCtx)
                              : KillAllSessionsByPatternSet{{}});

    sessionCatalog->scanSessions(opCtx,
                                 {std::move(sessionFilter)},
                                 [&](OperationContext* opCtx, Session* session) {
                                     auto op = session->reportStashedState();
                                     if (!op.isEmpty()) {
                                         ops->emplace_back(op);
                                     }
                                 });
}

std::unique_ptr<CollatorInterface> PipelineD::MongoDInterface::_getCollectionDefaultCollator(
    OperationContext* opCtx, StringData dbName, UUID collectionUUID) {
    auto it = _collatorCache.find(collectionUUID);
    if (it == _collatorCache.end()) {
        auto collator = [&]() -> std::unique_ptr<CollatorInterface> {
            AutoGetCollection autoColl(opCtx, {dbName.toString(), collectionUUID}, MODE_IS);
            if (!autoColl.getCollection()) {
                // This collection doesn't exist, so assume a nullptr default collation
                return nullptr;
            } else {
                auto defaultCollator = autoColl.getCollection()->getDefaultCollator();
                // Clone the collator so that we can safely use the pointer if the collection
                // disappears right after we release the lock.
                return defaultCollator ? defaultCollator->clone() : nullptr;
            }
        }();

        it = _collatorCache.emplace(collectionUUID, std::move(collator)).first;
    }

    auto& collator = it->second;
    return collator ? collator->clone() : nullptr;
>>>>>>> f378d467
}

}  // namespace mongo<|MERGE_RESOLUTION|>--- conflicted
+++ resolved
@@ -41,16 +41,11 @@
 #include "mongo/db/catalog/database.h"
 #include "mongo/db/catalog/database_holder.h"
 #include "mongo/db/catalog/document_validation.h"
-<<<<<<< HEAD
-#include "mongo/db/concurrency/d_concurrency.h"
-#include "mongo/db/concurrency/write_conflict_exception.h"
-=======
 #include "mongo/db/catalog/index_catalog.h"
 #include "mongo/db/catalog/uuid_catalog.h"
 #include "mongo/db/concurrency/d_concurrency.h"
 #include "mongo/db/concurrency/write_conflict_exception.h"
 #include "mongo/db/curop.h"
->>>>>>> f378d467
 #include "mongo/db/db_raii.h"
 #include "mongo/db/dbdirectclient.h"
 #include "mongo/db/exec/fetch.h"
@@ -63,19 +58,13 @@
 #include "mongo/db/matcher/extensions_callback_real.h"
 #include "mongo/db/namespace_string.h"
 #include "mongo/db/pipeline/document_source.h"
-<<<<<<< HEAD
-=======
 #include "mongo/db/pipeline/document_source_change_stream.h"
->>>>>>> f378d467
 #include "mongo/db/pipeline/document_source_cursor.h"
 #include "mongo/db/pipeline/document_source_match.h"
 #include "mongo/db/pipeline/document_source_merge_cursors.h"
 #include "mongo/db/pipeline/document_source_sample.h"
 #include "mongo/db/pipeline/document_source_sample_from_random_cursor.h"
-<<<<<<< HEAD
-=======
 #include "mongo/db/pipeline/document_source_single_document_transformation.h"
->>>>>>> f378d467
 #include "mongo/db/pipeline/document_source_sort.h"
 #include "mongo/db/pipeline/pipeline.h"
 #include "mongo/db/query/collation/collator_interface.h"
@@ -83,26 +72,17 @@
 #include "mongo/db/query/plan_summary_stats.h"
 #include "mongo/db/query/query_planner.h"
 #include "mongo/db/s/collection_sharding_state.h"
-<<<<<<< HEAD
-#include "mongo/db/s/sharded_connection_info.h"
-#include "mongo/db/s/sharding_state.h"
-#include "mongo/db/service_context.h"
-=======
 #include "mongo/db/s/sharding_state.h"
 #include "mongo/db/service_context.h"
 #include "mongo/db/session_catalog.h"
 #include "mongo/db/stats/fill_locker_info.h"
->>>>>>> f378d467
 #include "mongo/db/stats/storage_stats.h"
 #include "mongo/db/stats/top.h"
 #include "mongo/db/storage/record_store.h"
 #include "mongo/db/storage/sorted_data_interface.h"
-<<<<<<< HEAD
-=======
 #include "mongo/rpc/metadata/client_metadata_ismaster.h"
 #include "mongo/s/catalog_cache.h"
 #include "mongo/s/chunk_manager.h"
->>>>>>> f378d467
 #include "mongo/s/chunk_version.h"
 #include "mongo/s/grid.h"
 #include "mongo/stdx/memory.h"
@@ -117,129 +97,6 @@
 using std::unique_ptr;
 
 namespace {
-<<<<<<< HEAD
-class MongodImplementation final : public DocumentSourceNeedsMongod::MongodInterface {
-public:
-    MongodImplementation(const intrusive_ptr<ExpressionContext>& ctx)
-        : _ctx(ctx), _client(ctx->opCtx) {}
-
-    void setOperationContext(OperationContext* opCtx) {
-        invariant(_ctx->opCtx == opCtx);
-        _client.setOpCtx(opCtx);
-    }
-
-    DBClientBase* directClient() final {
-        return &_client;
-    }
-
-    bool isSharded(const NamespaceString& nss) final {
-        AutoGetCollectionForRead autoColl(_ctx->opCtx, nss);
-        auto css = CollectionShardingState::get(_ctx->opCtx, nss);
-        return bool(css->getMetadata());
-    }
-
-    BSONObj insert(const NamespaceString& ns, const std::vector<BSONObj>& objs) final {
-        boost::optional<DisableDocumentValidation> maybeDisableValidation;
-        if (_ctx->bypassDocumentValidation)
-            maybeDisableValidation.emplace(_ctx->opCtx);
-
-        _client.insert(ns.ns(), objs);
-        return _client.getLastErrorDetailed();
-    }
-
-    CollectionIndexUsageMap getIndexStats(OperationContext* opCtx,
-                                          const NamespaceString& ns) final {
-        AutoGetCollectionForRead autoColl(opCtx, ns);
-
-        Collection* collection = autoColl.getCollection();
-        if (!collection) {
-            LOG(2) << "Collection not found on index stats retrieval: " << ns.ns();
-            return CollectionIndexUsageMap();
-        }
-
-        return collection->infoCache()->getIndexUsageStats();
-    }
-
-    void appendLatencyStats(const NamespaceString& nss,
-                            bool includeHistograms,
-                            BSONObjBuilder* builder) const final {
-        Top::get(_ctx->opCtx->getServiceContext())
-            .appendLatencyStats(nss.ns(), includeHistograms, builder);
-    }
-
-    Status appendStorageStats(const NamespaceString& nss,
-                              const BSONObj& param,
-                              BSONObjBuilder* builder) const final {
-        return appendCollectionStorageStats(_ctx->opCtx, nss, param, builder);
-    }
-
-    BSONObj getCollectionOptions(const NamespaceString& nss) final {
-        const auto infos =
-            _client.getCollectionInfos(nss.db().toString(), BSON("name" << nss.coll()));
-        return infos.empty() ? BSONObj() : infos.front().getObjectField("options").getOwned();
-    }
-
-    Status renameIfOptionsAndIndexesHaveNotChanged(
-        const BSONObj& renameCommandObj,
-        const NamespaceString& targetNs,
-        const BSONObj& originalCollectionOptions,
-        const std::list<BSONObj>& originalIndexes) final {
-        Lock::GlobalWrite globalLock(_ctx->opCtx->lockState());
-
-        if (SimpleBSONObjComparator::kInstance.evaluate(originalCollectionOptions !=
-                                                        getCollectionOptions(targetNs))) {
-            return {ErrorCodes::CommandFailed,
-                    str::stream() << "collection options of target collection " << targetNs.ns()
-                                  << " changed during processing. Original options: "
-                                  << originalCollectionOptions
-                                  << ", new options: "
-                                  << getCollectionOptions(targetNs)};
-        }
-
-        auto currentIndexes = _client.getIndexSpecs(targetNs.ns());
-        if (originalIndexes.size() != currentIndexes.size() ||
-            !std::equal(originalIndexes.begin(),
-                        originalIndexes.end(),
-                        currentIndexes.begin(),
-                        SimpleBSONObjComparator::kInstance.makeEqualTo())) {
-            return {ErrorCodes::CommandFailed,
-                    str::stream() << "indexes of target collection " << targetNs.ns()
-                                  << " changed during processing."};
-        }
-
-        BSONObj info;
-        bool ok = _client.runCommand("admin", renameCommandObj, info);
-        return ok ? Status::OK() : Status{ErrorCodes::CommandFailed,
-                                          str::stream() << "renameCollection failed: " << info};
-    }
-
-    StatusWith<boost::intrusive_ptr<Pipeline>> makePipeline(
-        const std::vector<BSONObj>& rawPipeline,
-        const boost::intrusive_ptr<ExpressionContext>& expCtx) final {
-        // 'expCtx' may represent the settings for an aggregation pipeline on a different namespace
-        // than the DocumentSource this MongodImplementation is injected into, but both
-        // ExpressionContext instances should still have the same OperationContext.
-        invariant(_ctx->opCtx == expCtx->opCtx);
-
-        auto pipeline = Pipeline::parse(rawPipeline, expCtx);
-        if (!pipeline.isOK()) {
-            return pipeline.getStatus();
-        }
-
-        pipeline.getValue()->optimizePipeline();
-
-        AutoGetCollectionForRead autoColl(expCtx->opCtx, expCtx->ns);
-        PipelineD::prepareCursorSource(autoColl.getCollection(), pipeline.getValue());
-
-        return pipeline;
-    }
-
-private:
-    intrusive_ptr<ExpressionContext> _ctx;
-    DBDirectClient _client;
-};
-=======
->>>>>>> f378d467
 
 /**
  * Returns a PlanExecutor which uses a random cursor to sample documents if successful. Returns {}
@@ -296,24 +153,6 @@
             opCtx, ws.get(), idxIterator.release(), nullptr, collection);
     }
 
-<<<<<<< HEAD
-    {
-        AutoGetCollection autoColl(txn, collection->ns(), MODE_IS);
-
-        // If we're in a sharded environment, we need to filter out documents we don't own.
-        if (ShardingState::get(txn)->needCollectionMetadata(txn, collection->ns().ns())) {
-            auto shardFilterStage = stdx::make_unique<ShardFilterStage>(
-                txn,
-                CollectionShardingState::get(txn, collection->ns())->getMetadata(),
-                ws.get(),
-                stage.release());
-            return PlanExecutor::make(txn,
-                                      std::move(ws),
-                                      std::move(shardFilterStage),
-                                      collection,
-                                      PlanExecutor::YIELD_AUTO);
-        }
-=======
     // If we're in a sharded environment, we need to filter out documents we don't own.
     if (ShardingState::get(opCtx)->needCollectionMetadata(opCtx, collection->ns().ns())) {
         auto shardFilterStage = stdx::make_unique<ShardFilterStage>(
@@ -326,7 +165,6 @@
                                   std::move(shardFilterStage),
                                   collection,
                                   PlanExecutor::YIELD_AUTO);
->>>>>>> f378d467
     }
 
     return PlanExecutor::make(
@@ -344,12 +182,6 @@
     BSONObj sortObj,
     const AggregationRequest* aggRequest,
     const size_t plannerOpts) {
-<<<<<<< HEAD
-    auto qr = stdx::make_unique<QueryRequest>(pExpCtx->ns);
-    qr->setFilter(queryObj);
-    qr->setProj(projectionObj);
-    qr->setSort(sortObj);
-=======
     auto qr = stdx::make_unique<QueryRequest>(nss);
     qr->setTailableMode(pExpCtx->tailableMode);
     qr->setOplogReplay(oplogReplay);
@@ -360,7 +192,6 @@
         qr->setExplain(static_cast<bool>(aggRequest->getExplain()));
         qr->setHint(aggRequest->getHint());
     }
->>>>>>> f378d467
 
     // If the pipeline has a non-null collator, set the collation option to the result of
     // serializing the collator's spec back into BSON. We do this in order to fill in all options
@@ -372,16 +203,10 @@
     qr->setCollation(pExpCtx->getCollator() ? pExpCtx->getCollator()->getSpec().toBSON()
                                             : pExpCtx->collation);
 
-<<<<<<< HEAD
-    const ExtensionsCallbackReal extensionsCallback(pExpCtx->opCtx, &pExpCtx->ns);
-
-    auto cq = CanonicalQuery::canonicalize(txn, std::move(qr), extensionsCallback);
-=======
     const ExtensionsCallbackReal extensionsCallback(pExpCtx->opCtx, &nss);
 
     auto cq = CanonicalQuery::canonicalize(
         opCtx, std::move(qr), pExpCtx, extensionsCallback, Pipeline::kAllowedMatcherFeatures);
->>>>>>> f378d467
 
     if (!cq.isOK()) {
         // Return an error instead of uasserting, since there are cases where the combination of
@@ -404,49 +229,20 @@
 }  // namespace
 
 void PipelineD::prepareCursorSource(Collection* collection,
-<<<<<<< HEAD
-                                    const intrusive_ptr<Pipeline>& pipeline) {
-    auto expCtx = pipeline->getContext();
-    dassert(expCtx->opCtx->lockState()->isCollectionLockedForMode(expCtx->ns.ns(), MODE_IS));
-=======
                                     const NamespaceString& nss,
                                     const AggregationRequest* aggRequest,
                                     Pipeline* pipeline) {
     auto expCtx = pipeline->getContext();
->>>>>>> f378d467
 
     // We will be modifying the source vector as we go.
     Pipeline::SourceContainer& sources = pipeline->_sources;
 
-<<<<<<< HEAD
-    // Inject a MongodImplementation to sources that need them.
-    for (auto&& source : sources) {
-        DocumentSourceNeedsMongod* needsMongod =
-            dynamic_cast<DocumentSourceNeedsMongod*>(source.get());
-        if (needsMongod) {
-            needsMongod->injectMongodInterface(std::make_shared<MongodImplementation>(expCtx));
-        }
-    }
-
-    if (!sources.empty()) {
-        if (sources.front()->isValidInitialSource()) {
-            if (dynamic_cast<DocumentSourceMergeCursors*>(sources.front().get())) {
-                // Enable the hooks for setting up authentication on the subsequent internal
-                // connections we are going to create. This would normally have been done
-                // when SetShardVersion was called, but since SetShardVersion is never called
-                // on secondaries, this is needed.
-                ShardedConnectionInfo::addHook();
-            }
-            return;  // don't need a cursor
-        }
-=======
     if (!sources.empty() && !sources.front()->constraints().requiresInputDocSource) {
         return;
     }
 
     // We are going to generate an input cursor, so we need to be holding the collection lock.
     dassert(expCtx->opCtx->lockState()->isCollectionLockedForMode(nss.ns(), MODE_IS));
->>>>>>> f378d467
 
     if (!sources.empty()) {
         auto sampleStage = dynamic_cast<DocumentSourceSample*>(sources.front().get());
@@ -476,18 +272,12 @@
 
     // Look for an initial match. This works whether we got an initial query or not. If not, it
     // results in a "{}" query, which will be what we want in that case.
-<<<<<<< HEAD
-    const BSONObj queryObj = pipeline->getInitialQuery();
-    if (!queryObj.isEmpty()) {
-        if (dynamic_cast<DocumentSourceMatch*>(sources.front().get())) {
-=======
     bool oplogReplay = false;
     const BSONObj queryObj = pipeline->getInitialQuery();
     if (!queryObj.isEmpty()) {
         auto matchStage = dynamic_cast<DocumentSourceMatch*>(sources.front().get());
         if (matchStage) {
             oplogReplay = dynamic_cast<DocumentSourceOplogMatch*>(matchStage) != nullptr;
->>>>>>> f378d467
             // If a $match query is pulled into the cursor, the $match is redundant, and can be
             // removed from the pipeline.
             sources.pop_front();
@@ -523,17 +313,6 @@
     // Create the PlanExecutor.
     auto exec = uassertStatusOK(prepareExecutor(expCtx->opCtx,
                                                 collection,
-<<<<<<< HEAD
-                                                expCtx->ns,
-                                                pipeline,
-                                                expCtx,
-                                                sortStage,
-                                                deps,
-                                                queryObj,
-                                                &sortObj,
-                                                &projForQuery));
-
-=======
                                                 nss,
                                                 pipeline,
                                                 expCtx,
@@ -556,7 +335,6 @@
         }
     }
 
->>>>>>> f378d467
     addCursorSource(
         collection, pipeline, expCtx, std::move(exec), deps, queryObj, sortObj, projForQuery);
 }
@@ -565,11 +343,7 @@
     OperationContext* opCtx,
     Collection* collection,
     const NamespaceString& nss,
-<<<<<<< HEAD
-    const intrusive_ptr<Pipeline>& pipeline,
-=======
     Pipeline* pipeline,
->>>>>>> f378d467
     const intrusive_ptr<ExpressionContext>& expCtx,
     bool oplogReplay,
     const intrusive_ptr<DocumentSourceSort>& sortStage,
@@ -598,33 +372,17 @@
     // order so we can then apply other optimizations there are tickets for, such as SERVER-4507.
     size_t plannerOpts = QueryPlannerParams::DEFAULT | QueryPlannerParams::NO_BLOCKING_SORT;
 
-<<<<<<< HEAD
-    // If we are connecting directly to the shard rather than through a mongos, don't filter out
-    // orphaned documents.
-    if (ShardingState::get(txn)->needCollectionMetadata(txn, nss.ns())) {
-        plannerOpts |= QueryPlannerParams::INCLUDE_SHARD_FILTER;
-    }
-
-=======
->>>>>>> f378d467
     if (deps.hasNoRequirements()) {
         // If we don't need any fields from the input document, performing a count is faster, and
         // will output empty documents, which is okay.
         plannerOpts |= QueryPlannerParams::IS_COUNT;
     }
 
-<<<<<<< HEAD
-    // The only way to get a text score is to let the query system handle the projection. In all
-    // other cases, unless the query system can do an index-covered projection and avoid going to
-    // the raw record at all, it is faster to have ParsedDeps filter the fields we need.
-    if (!deps.getNeedTextScore()) {
-=======
     // The only way to get a text score or the sort key is to let the query system handle the
     // projection. In all other cases, unless the query system can do an index-covered projection
     // and avoid going to the raw record at all, it is faster to have ParsedDeps filter the fields
     // we need.
     if (!deps.getNeedTextScore() && !deps.getNeedSortKey()) {
->>>>>>> f378d467
         plannerOpts |= QueryPlannerParams::NO_UNCOVERED_PROJECTIONS;
     }
 
@@ -752,30 +510,13 @@
 }
 
 void PipelineD::addCursorSource(Collection* collection,
-<<<<<<< HEAD
-                                const intrusive_ptr<Pipeline>& pipeline,
-                                const intrusive_ptr<ExpressionContext>& expCtx,
-                                unique_ptr<PlanExecutor> exec,
-=======
                                 Pipeline* pipeline,
                                 const intrusive_ptr<ExpressionContext>& expCtx,
                                 unique_ptr<PlanExecutor, PlanExecutor::Deleter> exec,
->>>>>>> f378d467
                                 DepsTracker deps,
                                 const BSONObj& queryObj,
                                 const BSONObj& sortObj,
                                 const BSONObj& projectionObj) {
-<<<<<<< HEAD
-    // Get the full "namespace" name.
-    const string& fullName = expCtx->ns.ns();
-
-    // DocumentSourceCursor expects a yielding PlanExecutor that has had its state saved.
-    exec->saveState();
-
-    // Put the PlanExecutor into a DocumentSourceCursor and add it to the front of the pipeline.
-    intrusive_ptr<DocumentSourceCursor> pSource =
-        DocumentSourceCursor::create(collection, fullName, std::move(exec), expCtx);
-=======
     // DocumentSourceCursor expects a yielding PlanExecutor that has had its state saved.
     exec->saveState();
 
@@ -790,14 +531,9 @@
     // Add the cursor to the pipeline first so that it's correctly disposed of as part of the
     // pipeline if an exception is thrown during this method.
     pipeline->addInitialSource(pSource);
->>>>>>> f378d467
 
     pSource->setQuery(queryObj);
     pSource->setSort(sortObj);
-    if (deps.hasNoRequirements()) {
-        pSource->shouldProduceEmptyDocs();
-    }
-
     if (deps.hasNoRequirements()) {
         pSource->shouldProduceEmptyDocs();
     }
@@ -816,34 +552,14 @@
     }
 }
 
-<<<<<<< HEAD
-    // Add the initial DocumentSourceCursor to the front of the pipeline. Then optimize again in
-    // case the new stage can be absorbed with the first stages of the pipeline.
-    pipeline->addInitialSource(pSource);
-    pipeline->optimizePipeline();
-}
-
-std::string PipelineD::getPlanSummaryStr(const boost::intrusive_ptr<Pipeline>& pPipeline) {
-    if (auto docSourceCursor =
-            dynamic_cast<DocumentSourceCursor*>(pPipeline->_sources.front().get())) {
-        return docSourceCursor->getPlanSummaryStr();
-=======
 Timestamp PipelineD::getLatestOplogTimestamp(const Pipeline* pipeline) {
     if (auto docSourceCursor =
             dynamic_cast<DocumentSourceCursor*>(pipeline->_sources.front().get())) {
         return docSourceCursor->getLatestOplogTimestamp();
->>>>>>> f378d467
     }
     return Timestamp();
 }
 
-<<<<<<< HEAD
-    return "";
-}
-
-void PipelineD::getPlanSummaryStats(const boost::intrusive_ptr<Pipeline>& pPipeline,
-                                    PlanSummaryStats* statsOut) {
-=======
 std::string PipelineD::getPlanSummaryStr(const Pipeline* pPipeline) {
     if (auto docSourceCursor =
             dynamic_cast<DocumentSourceCursor*>(pPipeline->_sources.front().get())) {
@@ -854,25 +570,12 @@
 }
 
 void PipelineD::getPlanSummaryStats(const Pipeline* pPipeline, PlanSummaryStats* statsOut) {
->>>>>>> f378d467
     invariant(statsOut);
 
     if (auto docSourceCursor =
             dynamic_cast<DocumentSourceCursor*>(pPipeline->_sources.front().get())) {
         *statsOut = docSourceCursor->getPlanSummaryStats();
     }
-<<<<<<< HEAD
-
-    bool hasSortStage{false};
-    for (auto&& source : pPipeline->_sources) {
-        if (dynamic_cast<DocumentSourceSort*>(source.get())) {
-            hasSortStage = true;
-            break;
-        }
-    }
-
-    statsOut->hasSortStage = hasSortStage;
-=======
 
     bool hasSortStage{false};
     for (auto&& source : pPipeline->_sources) {
@@ -1223,7 +926,6 @@
 
     auto& collator = it->second;
     return collator ? collator->clone() : nullptr;
->>>>>>> f378d467
 }
 
 }  // namespace mongo