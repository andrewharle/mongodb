
/**
 *    Copyright (C) 2018-present MongoDB, Inc.
 *
 *    This program is free software: you can redistribute it and/or modify
 *    it under the terms of the Server Side Public License, version 1,
 *    as published by MongoDB, Inc.
 *
 *    This program is distributed in the hope that it will be useful,
 *    but WITHOUT ANY WARRANTY; without even the implied warranty of
 *    MERCHANTABILITY or FITNESS FOR A PARTICULAR PURPOSE.  See the
 *    Server Side Public License for more details.
 *
 *    You should have received a copy of the Server Side Public License
 *    along with this program. If not, see
 *    <http://www.mongodb.com/licensing/server-side-public-license>.
 *
 *    As a special exception, the copyright holders give permission to link the
 *    code of portions of this program with the OpenSSL library under certain
 *    conditions as described in each individual source file and distribute
 *    linked combinations including the program with the OpenSSL library. You
 *    must comply with the Server Side Public License in all respects for
 *    all of the code used other than as permitted herein. If you modify file(s)
 *    with this exception, you may extend this exception to your version of the
 *    file(s), but you are not obligated to do so. If you do not wish to do so,
 *    delete this exception statement from your version. If you delete this
 *    exception statement from all source files in the program, then also delete
 *    it in the license file.
 */

#pragma once

#include "mongo/platform/basic.h"

#include <boost/intrusive_ptr.hpp>
#include <boost/optional.hpp>
#include <list>
#include <memory>
#include <string>
#include <vector>

#include "mongo/base/init.h"
#include "mongo/bson/simple_bsonobj_comparator.h"
#include "mongo/client/dbclientinterface.h"
#include "mongo/db/collection_index_usage_tracker.h"
#include "mongo/db/commands.h"
#include "mongo/db/generic_cursor.h"
#include "mongo/db/jsobj.h"
#include "mongo/db/namespace_string.h"
#include "mongo/db/pipeline/dependencies.h"
#include "mongo/db/pipeline/document.h"
#include "mongo/db/pipeline/expression_context.h"
<<<<<<< HEAD
#include "mongo/db/pipeline/lite_parsed_document_source.h"
#include "mongo/db/pipeline/pipeline.h"
#include "mongo/db/pipeline/value.h"
=======
#include "mongo/db/pipeline/field_path.h"
#include "mongo/db/pipeline/lite_parsed_document_source.h"
#include "mongo/db/pipeline/pipeline.h"
#include "mongo/db/pipeline/value.h"
#include "mongo/db/query/explain_options.h"
>>>>>>> f378d467
#include "mongo/stdx/functional.h"
#include "mongo/util/intrusive_counter.h"

namespace mongo {

class AggregationRequest;
class Document;

/**
 * Registers a DocumentSource to have the name 'key'.
 *
 * 'liteParser' takes an AggregationRequest and a BSONElement and returns a
 * LiteParsedDocumentSource. This is used for checks that need to happen before a full parse,
 * such as checks about which namespaces are referenced by this aggregation.
<<<<<<< HEAD
 *
 * 'fullParser' takes a BSONElement and an ExpressionContext and returns a fully-executable
 * DocumentSource. This will be used for optimization and execution.
 *
 * Stages that do not require any special pre-parse checks can use
 * LiteParsedDocumentSourceDefault::parse as their 'liteParser'.
 *
 * As an example, if your stage DocumentSourceFoo looks like {$foo: <args>} and does *not* require
 * any special pre-parse checks, you should implement a static parser like
 * DocumentSourceFoo::createFromBson(), and register it like so:
 * REGISTER_DOCUMENT_SOURCE(foo,
 *                          LiteParsedDocumentSourceDefault::parse,
 *                          DocumentSourceFoo::createFromBson);
 *
 * If your stage is actually an alias which needs to return more than one stage (such as
 * $sortByCount), you should use the REGISTER_MULTI_STAGE_ALIAS macro instead.
 */
#define REGISTER_DOCUMENT_SOURCE(key, liteParser, fullParser)                                \
    MONGO_INITIALIZER(addToDocSourceParserMap_##key)(InitializerContext*) {                  \
        auto fullParserWrapper = [](BSONElement stageSpec,                                   \
                                    const boost::intrusive_ptr<ExpressionContext>& expCtx) { \
            return std::vector<boost::intrusive_ptr<DocumentSource>>{                        \
                (fullParser)(stageSpec, expCtx)};                                            \
        };                                                                                   \
        LiteParsedDocumentSource::registerParser("$" #key, liteParser);                      \
        DocumentSource::registerParser("$" #key, fullParserWrapper);                         \
        return Status::OK();                                                                 \
    }

/**
 * Registers a multi-stage alias (such as $sortByCount) to have the single name 'key'. When a stage
 * with name '$key' is found, 'liteParser' will be used to produce a LiteParsedDocumentSource,
 * while 'fullParser' will be called to construct a vector of DocumentSources. See the comments on
 * REGISTER_DOCUMENT_SOURCE for more information.
 *
 * As an example, if your stage alias looks like {$foo: <args>} and does *not* require any special
 * pre-parse checks, you should implement a static parser like DocumentSourceFoo::createFromBson(),
 * and register it like so:
 * REGISTER_MULTI_STAGE_ALIAS(foo,
 *                            LiteParsedDocumentSourceDefault::parse,
 *                            DocumentSourceFoo::createFromBson);
 */
=======
 *
 * 'fullParser' takes a BSONElement and an ExpressionContext and returns a fully-executable
 * DocumentSource. This will be used for optimization and execution.
 *
 * Stages that do not require any special pre-parse checks can use
 * LiteParsedDocumentSourceDefault::parse as their 'liteParser'.
 *
 * As an example, if your stage DocumentSourceFoo looks like {$foo: <args>} and does *not* require
 * any special pre-parse checks, you should implement a static parser like
 * DocumentSourceFoo::createFromBson(), and register it like so:
 * REGISTER_DOCUMENT_SOURCE(foo,
 *                          LiteParsedDocumentSourceDefault::parse,
 *                          DocumentSourceFoo::createFromBson);
 *
 * If your stage is actually an alias which needs to return more than one stage (such as
 * $sortByCount), you should use the REGISTER_MULTI_STAGE_ALIAS macro instead.
 */
#define REGISTER_DOCUMENT_SOURCE_CONDITIONALLY(key, liteParser, fullParser, ...)             \
    MONGO_INITIALIZER(addToDocSourceParserMap_##key)(InitializerContext*) {                  \
        if (!__VA_ARGS__) {                                                                  \
            return Status::OK();                                                             \
        }                                                                                    \
        auto fullParserWrapper = [](BSONElement stageSpec,                                   \
                                    const boost::intrusive_ptr<ExpressionContext>& expCtx) { \
            return std::list<boost::intrusive_ptr<DocumentSource>>{                          \
                (fullParser)(stageSpec, expCtx)};                                            \
        };                                                                                   \
        LiteParsedDocumentSource::registerParser("$" #key, liteParser);                      \
        DocumentSource::registerParser("$" #key, fullParserWrapper);                         \
        return Status::OK();                                                                 \
    }

#define REGISTER_DOCUMENT_SOURCE(key, liteParser, fullParser) \
    REGISTER_DOCUMENT_SOURCE_CONDITIONALLY(key, liteParser, fullParser, true)

#define REGISTER_TEST_DOCUMENT_SOURCE(key, liteParser, fullParser) \
    REGISTER_DOCUMENT_SOURCE_CONDITIONALLY(                        \
        key, liteParser, fullParser, ::mongo::getTestCommandsEnabled())

/**
 * Registers a multi-stage alias (such as $sortByCount) to have the single name 'key'. When a stage
 * with name '$key' is found, 'liteParser' will be used to produce a LiteParsedDocumentSource,
 * while 'fullParser' will be called to construct a vector of DocumentSources. See the comments on
 * REGISTER_DOCUMENT_SOURCE for more information.
 *
 * As an example, if your stage alias looks like {$foo: <args>} and does *not* require any special
 * pre-parse checks, you should implement a static parser like DocumentSourceFoo::createFromBson(),
 * and register it like so:
 * REGISTER_MULTI_STAGE_ALIAS(foo,
 *                            LiteParsedDocumentSourceDefault::parse,
 *                            DocumentSourceFoo::createFromBson);
 */
>>>>>>> f378d467
#define REGISTER_MULTI_STAGE_ALIAS(key, liteParser, fullParser)                  \
    MONGO_INITIALIZER(addAliasToDocSourceParserMap_##key)(InitializerContext*) { \
        LiteParsedDocumentSource::registerParser("$" #key, (liteParser));        \
        DocumentSource::registerParser("$" #key, (fullParser));                  \
        return Status::OK();                                                     \
    }

class DocumentSource : public IntrusiveCounterUnsigned {
public:
<<<<<<< HEAD
    using Parser = stdx::function<std::vector<boost::intrusive_ptr<DocumentSource>>(
        BSONElement, const boost::intrusive_ptr<ExpressionContext>&)>;

    /**
     * This is what is returned from the main DocumentSource API: getNext(). It is essentially a
     * (ReturnStatus, Document) pair, with the first entry being used to communicate information
     * about the execution of the DocumentSource, such as whether or not it has been exhausted.
     */
    class GetNextResult {
    public:
        enum class ReturnStatus {
            // There is a result to be processed.
            kAdvanced,
            // There will be no further results.
            kEOF,
            // There is not a result to be processed yet, but there may be more results in the
            // future. If a DocumentSource retrieves this status from its child, it must propagate
            // it without doing any further work.
            kPauseExecution,
        };

        static GetNextResult makeEOF() {
            return GetNextResult(ReturnStatus::kEOF);
        }

        static GetNextResult makePauseExecution() {
            return GetNextResult(ReturnStatus::kPauseExecution);
        }

        /**
         * Shortcut constructor for the common case of creating an 'advanced' GetNextResult from the
         * given 'result'. Accepts only an rvalue reference as an argument, since DocumentSources
         * will want to move 'result' into this GetNextResult, and should have to opt in to making a
         * copy.
         */
        /* implicit */ GetNextResult(Document&& result)
            : _status(ReturnStatus::kAdvanced), _result(std::move(result)) {}

        /**
         * Gets the result document. It is an error to call this if isAdvanced() returns false.
         */
        const Document& getDocument() const {
            dassert(isAdvanced());
            return _result;
        }

        /**
         * Releases the result document, transferring ownership to the caller. It is an error to
         * call this if isAdvanced() returns false.
         */
        Document releaseDocument() {
            dassert(isAdvanced());
            return std::move(_result);
        }

        ReturnStatus getStatus() const {
            return _status;
        }

        bool isAdvanced() const {
            return _status == ReturnStatus::kAdvanced;
        }

        bool isEOF() const {
            return _status == ReturnStatus::kEOF;
        }

        bool isPaused() const {
            return _status == ReturnStatus::kPauseExecution;
        }

    private:
        GetNextResult(ReturnStatus status) : _status(status) {}

        ReturnStatus _status;
        Document _result;
    };

    virtual ~DocumentSource() {}

    /**
     * The main execution API of a DocumentSource. Returns an intermediate query result generated by
     * this DocumentSource.
     *
     * All implementers must call pExpCtx->checkForInterrupt().
     *
     * For performance reasons, a streaming stage must not keep references to documents across calls
     * to getNext(). Such stages must retrieve a result from their child and then release it (or
     * return it) before asking for another result. Failing to do so can result in extra work, since
     * the Document/Value library must copy data on write when that data has a refcount above one.
     */
    virtual GetNextResult getNext() = 0;

=======
    using Parser = stdx::function<std::list<boost::intrusive_ptr<DocumentSource>>(
        BSONElement, const boost::intrusive_ptr<ExpressionContext>&)>;

>>>>>>> f378d467
    /**
     * A struct describing various constraints about where this stage can run, where it must be in
     * the pipeline, what resources it may require, etc.
     */
    struct StageConstraints {
        /**
         * A StreamType defines whether this stage is streaming (can produce output based solely on
         * the current input document) or blocking (must examine subsequent documents before
         * producing an output document).
         */
        enum class StreamType { kStreaming, kBlocking };

        /**
         * A PositionRequirement stipulates what specific position the stage must occupy within the
         * pipeline, if any.
         */
        enum class PositionRequirement { kNone, kFirst, kLast };

        /**
         * A HostTypeRequirement defines where this stage is permitted to be executed when the
         * pipeline is run on a sharded cluster.
         */
        enum class HostTypeRequirement {
            // Indicates that the stage can run either on mongoD or mongoS.
            kNone,
            // Indicates that the stage must run on the host to which it was originally sent and
            // cannot be forwarded from mongoS to the shards.
            kLocalOnly,
            // Indicates that the stage must run on the primary shard.
            kPrimaryShard,
            // Indicates that the stage must run on any participating shard.
            kAnyShard,
            // Indicates that the stage can only run on mongoS.
            kMongoS,
        };

        /**
         * A DiskUseRequirement indicates whether this stage writes permanent data to disk, or
         * whether it may spill temporary data to disk if its memory usage exceeds a given
         * threshold. Note that this only indicates that the stage has the ability to spill; if
         * 'allowDiskUse' is set to false, it will be prevented from doing so.
         */
        enum class DiskUseRequirement { kNoDiskUse, kWritesTmpData, kWritesPersistentData };

        /**
         * A ChangeStreamRequirement determines whether a particular stage is itself a ChangeStream
         * stage, whether it is allowed to exist in a $changeStream pipeline, or whether it is
         * blacklisted from $changeStream.
         */
        enum class ChangeStreamRequirement { kChangeStreamStage, kWhitelist, kBlacklist };

        /**
         * A FacetRequirement indicates whether this stage may be used within a $facet pipeline.
         */
        enum class FacetRequirement { kAllowed, kNotAllowed };

        /**
         * Indicates whether or not this stage is legal when the read concern for the aggregate has
         * readConcern level "snapshot" or is running inside of a multi-document transaction.
         */
        enum class TransactionRequirement { kNotAllowed, kAllowed };

        StageConstraints(
            StreamType streamType,
            PositionRequirement requiredPosition,
            HostTypeRequirement hostRequirement,
            DiskUseRequirement diskRequirement,
            FacetRequirement facetRequirement,
            TransactionRequirement transactionRequirement,
            ChangeStreamRequirement changeStreamRequirement = ChangeStreamRequirement::kBlacklist)
            : requiredPosition(requiredPosition),
              hostRequirement(hostRequirement),
              diskRequirement(diskRequirement),
              changeStreamRequirement(changeStreamRequirement),
              facetRequirement(facetRequirement),
              transactionRequirement(transactionRequirement),
              streamType(streamType) {
            // Stages which are allowed to run in $facet must not have any position requirements.
            invariant(
                !(isAllowedInsideFacetStage() && requiredPosition != PositionRequirement::kNone));

            // No change stream stages are permitted to run in a $facet pipeline.
            invariant(!(isChangeStreamStage() && isAllowedInsideFacetStage()));

            // Only streaming stages are permitted in $changeStream pipelines.
            invariant(!(isAllowedInChangeStream() && streamType == StreamType::kBlocking));

            // A stage which is whitelisted for $changeStream cannot have a requirement to run on a
            // shard, since it needs to be able to run on mongoS in a cluster.
            invariant(!(changeStreamRequirement == ChangeStreamRequirement::kWhitelist &&
                        (hostRequirement == HostTypeRequirement::kAnyShard ||
                         hostRequirement == HostTypeRequirement::kPrimaryShard)));

            // A stage which is whitelisted for $changeStream cannot have a position requirement.
            invariant(!(changeStreamRequirement == ChangeStreamRequirement::kWhitelist &&
                        requiredPosition != PositionRequirement::kNone));

            // Change stream stages should not be permitted with readConcern level "snapshot" or
            // inside of a multi-document transaction.
            if (isChangeStreamStage()) {
                invariant(!isAllowedInTransaction());
            }

            // Stages which write data to user collections should not be permitted with readConcern
            // level "snapshot" or inside of a multi-document transaction.
            if (diskRequirement == DiskUseRequirement::kWritesPersistentData) {
                invariant(!isAllowedInTransaction());
            }
        }

<<<<<<< HEAD
    /**
     * In the default case, serializes the DocumentSource and adds it to the std::vector<Value>.
     *
     * A subclass may choose to overwrite this, rather than serialize,
     * if it should output multiple stages (eg, $sort sometimes also outputs a $limit).
     */
=======
        /**
         * Returns the literal HostTypeRequirement used to initialize the StageConstraints, or the
         * effective HostTypeRequirement (kAnyShard or kMongoS) if kLocalOnly was specified.
         */
        HostTypeRequirement resolvedHostTypeRequirement(
            const boost::intrusive_ptr<ExpressionContext>& expCtx) const {
            return (hostRequirement != HostTypeRequirement::kLocalOnly
                        ? hostRequirement
                        : (expCtx->inMongos ? HostTypeRequirement::kMongoS
                                            : HostTypeRequirement::kAnyShard));
        }

        /**
         * True if this stage must run on the same host to which it was originally sent.
         */
        bool mustRunLocally() const {
            return hostRequirement == HostTypeRequirement::kLocalOnly;
        }

        /**
         * True if this stage is permitted to run in a $facet pipeline.
         */
        bool isAllowedInsideFacetStage() const {
            return facetRequirement == FacetRequirement::kAllowed;
        }

        /**
         * True if this stage is permitted to run in a pipeline which starts with $changeStream.
         */
        bool isAllowedInChangeStream() const {
            return changeStreamRequirement != ChangeStreamRequirement::kBlacklist;
        }

        /**
         * True if this stage is itself a $changeStream stage, and is therefore implicitly allowed
         * to run in a pipeline which begins with $changeStream.
         */
        bool isChangeStreamStage() const {
            return changeStreamRequirement == ChangeStreamRequirement::kChangeStreamStage;
        }

        /**
         * Returns true if this stage is legal when the readConcern level is "snapshot" or when this
         * aggregation is being run within a multi-document transaction.
         */
        bool isAllowedInTransaction() const {
            return transactionRequirement == TransactionRequirement::kAllowed;
        }

        // Indicates whether this stage needs to be at a particular position in the pipeline.
        const PositionRequirement requiredPosition;

        // Indicates whether this stage can only be executed on specific components of a sharded
        // cluster.
        const HostTypeRequirement hostRequirement;
>>>>>>> f378d467

        // Indicates whether this stage may write persistent data to disk, or may spill to temporary
        // files if its memory usage becomes excessive.
        const DiskUseRequirement diskRequirement;

        // Indicates whether this stage is itself a $changeStream stage, or if not whether it may
        // exist in a pipeline which begins with $changeStream.
        const ChangeStreamRequirement changeStreamRequirement;

        // Indicates whether this stage may run inside a $facet stage.
        const FacetRequirement facetRequirement;

        // Indicates whether this stage is legal when the readConcern level is "snapshot" or the
        // aggregate is running inside of a multi-document transaction.
        const TransactionRequirement transactionRequirement;

<<<<<<< HEAD
    virtual void detachFromOperationContext() {}

    virtual void reattachToOperationContext(OperationContext* opCtx) {}

    /**
     * Create a DocumentSource pipeline stage from 'stageObj'.
     */
    static std::vector<boost::intrusive_ptr<DocumentSource>> parse(
        const boost::intrusive_ptr<ExpressionContext>& expCtx, BSONObj stageObj);
=======
        // Indicates whether this is a streaming or blocking stage.
        const StreamType streamType;
>>>>>>> f378d467

        // True if this stage does not generate results itself, and instead pulls inputs from an
        // input DocumentSource (via 'pSource').
        bool requiresInputDocSource = true;

<<<<<<< HEAD
    /**
     * Given a BSONObj, construct a BSONObjSet consisting of all prefixes of that object. For
     * example, given {a: 1, b: 1, c: 1}, this will return a set: {{a: 1}, {a: 1, b: 1}, {a: 1, b:
     * 1, c: 1}}.
     */
    static BSONObjSet allPrefixes(BSONObj obj);

    /**
     * Given a BSONObjSet, where each BSONObj represents a sort key, return the BSONObjSet that
     * results from truncating each sort key before the first path that is a member of 'fields', or
     * is a child of a member of 'fields'.
     */
    static BSONObjSet truncateSortSet(const BSONObjSet& sorts, const std::set<std::string>& fields);

    //
    // Optimization API - These methods give each DocumentSource an opportunity to apply any local
    // optimizations, and to provide any rule-based optimizations to swap with or absorb subsequent
    // stages.
    //

    /**
     * The non-virtual public interface for optimization. Attempts to do some generic optimizations
     * such as pushing $matches as early in the pipeline as possible, then calls out to
     * doOptimizeAt() for stage-specific optimizations.
     *
     * Subclasses should override doOptimizeAt() if they can apply some optimization(s) based on
     * subsequent stages in the pipeline.
     */
    Pipeline::SourceContainer::iterator optimizeAt(Pipeline::SourceContainer::iterator itr,
                                                   Pipeline::SourceContainer* container);

    /**
     * Returns an optimized DocumentSource that is semantically equivalent to this one, or
     * nullptr if this stage is a no-op. Implementations are allowed to modify themselves
     * in-place and return a pointer to themselves. For best results, first optimize the pipeline
     * with the optimizePipeline() method defined in pipeline.cpp.
     *
     * This is intended for any operations that include expressions, and provides a hook for
     * those to optimize those operations.
     *
     * The default implementation is to do nothing and return yourself.
     */
    virtual boost::intrusive_ptr<DocumentSource> optimize();

    //
    // Property Analysis - These methods allow a DocumentSource to expose information about
    // properties of themselves, such as which fields they need to apply their transformations, and
    // whether or not they produce or preserve a sort order.
    //
    // Property analysis can be useful during optimization (e.g. analysis of sort orders determines
    // whether or not a blocking group can be upgraded to a streaming group).
    //

    /**
     * Gets a BSONObjSet representing the sort order(s) of the output of the stage.
     */
    virtual BSONObjSet getOutputSorts() {
        return SimpleBSONObjComparator::kInstance.makeBSONObjSet();
    }

    struct GetModPathsReturn {
        enum class Type {
            // No information is available about which paths are modified.
            kNotSupported,

            // All fields will be modified. This should be used by stages like $replaceRoot which
            // modify the entire document.
            kAllPaths,

            // A finite set of paths will be modified by this stage. This is true for something like
            // {$project: {a: 0, b: 0}}, which will only modify 'a' and 'b', and leave all other
            // paths unmodified.
            kFiniteSet,

            // This stage will modify an infinite set of paths, but we know which paths it will not
            // modify. For example, the stage {$project: {_id: 1, a: 1}} will leave only the fields
            // '_id' and 'a' unmodified, but all other fields will be projected out.
            kAllExcept,
        };

        GetModPathsReturn(Type type, std::set<std::string>&& paths)
            : type(type), paths(std::move(paths)) {}

        Type type;
        std::set<std::string> paths;
    };

    /**
     * Returns information about which paths are added, removed, or updated by this stage. The
     * default implementation uses kNotSupported to indicate that the set of modified paths for this
     * stage is not known.
     *
     * See GetModPathsReturn above for the possible return values and what they mean.
     */
    virtual GetModPathsReturn getModifiedPaths() const {
        return {GetModPathsReturn::Type::kNotSupported, std::set<std::string>{}};
    }

    /**
     * Returns whether this stage can swap with a subsequent $match stage, provided that the match
     * does not depend on the paths returned by getModifiedPaths().
     *
     * Subclasses which want to participate in match swapping should override this to return true.
     * Such a subclass must also override getModifiedPaths() to provide information about which
     * $match predicates be swapped before itself.
     */
    virtual bool canSwapWithMatch() const {
        return false;
    }

    enum GetDepsReturn {
        // The full object and all metadata may be required.
        NOT_SUPPORTED = 0x0,

        // Later stages could need either fields or metadata. For example, a $limit stage will pass
        // through all fields, and they may or may not be needed by future stages.
        SEE_NEXT = 0x1,

        // Later stages won't need more fields from input. For example, an inclusion projection like
        // {_id: 1, a: 1} will only output two fields, so future stages cannot possibly depend on
        // any other fields.
        EXHAUSTIVE_FIELDS = 0x2,

        // Later stages won't need more metadata from input. For example, a $group stage will group
        // documents together, discarding their text score.
        EXHAUSTIVE_META = 0x4,

        // Later stages won't need either fields or metadata.
        EXHAUSTIVE_ALL = EXHAUSTIVE_FIELDS | EXHAUSTIVE_META,
    };

    /**
     * Get the dependencies this operation needs to do its job. If overridden, subclasses must add
     * all paths needed to apply their transformation to 'deps->fields', and call
     * 'deps->setNeedTextScore()' if the text score is required.
     *
     * See GetDepsReturn above for the possible return values and what they mean.
     */
    virtual GetDepsReturn getDependencies(DepsTracker* deps) const {
        return NOT_SUPPORTED;
    }

protected:
    /**
       Base constructor.
     */
    explicit DocumentSource(const boost::intrusive_ptr<ExpressionContext>& pExpCtx);

    /**
     * Attempt to perform an optimization with the following source in the pipeline. 'container'
     * refers to the entire pipeline, and 'itr' points to this stage within the pipeline. The caller
     * must guarantee that std::next(itr) != container->end().
     *
     * The return value is an iterator over the same container which points to the first location
     * in the container at which an optimization may be possible.
     *
     * For example, if a swap takes place, the returned iterator should just be the position
     * directly preceding 'itr', if such a position exists, since the stage at that position may be
     * able to perform further optimizations with its new neighbor.
     */
    virtual Pipeline::SourceContainer::iterator doOptimizeAt(
        Pipeline::SourceContainer::iterator itr, Pipeline::SourceContainer* container) {
        return std::next(itr);
    };


    /*
      Most DocumentSources have an underlying source they get their data
      from.  This is a convenience for them.
=======
        // True if this stage operates on a global or database level, like $currentOp.
        bool isIndependentOfAnyCollection = false;

        // True if this stage can ever be safely swapped with a subsequent $match stage, provided
        // that the match does not depend on the paths returned by getModifiedPaths().
        //
        // Stages that want to participate in match swapping should set this to true. Such a stage
        // must also override getModifiedPaths() to provide information about which particular
        // $match predicates be swapped before itself.
        bool canSwapWithMatch = false;
>>>>>>> f378d467

        // True if a subsequent $limit stage can be moved before this stage in the pipeline. This is
        // true if this stage does not add or remove documents from the pipeline.
        bool canSwapWithLimit = false;
    };

    using ChangeStreamRequirement = StageConstraints::ChangeStreamRequirement;
    using HostTypeRequirement = StageConstraints::HostTypeRequirement;
    using PositionRequirement = StageConstraints::PositionRequirement;
    using DiskUseRequirement = StageConstraints::DiskUseRequirement;
    using FacetRequirement = StageConstraints::FacetRequirement;
    using StreamType = StageConstraints::StreamType;
    using TransactionRequirement = StageConstraints::TransactionRequirement;

    /**
     * This is what is returned from the main DocumentSource API: getNext(). It is essentially a
     * (ReturnStatus, Document) pair, with the first entry being used to communicate information
     * about the execution of the DocumentSource, such as whether or not it has been exhausted.
     */
<<<<<<< HEAD
    virtual boost::intrusive_ptr<DocumentSource> getMergeSource() = 0;

protected:
    // It is invalid to delete through a SplittableDocumentSource-typed pointer.
    virtual ~SplittableDocumentSource() {}
};


/** This class marks DocumentSources which need mongod-specific functionality.
 *  It causes a MongodInterface to be injected when in a mongod and prevents mongos from
 *  merging pipelines containing this stage.
 */
class DocumentSourceNeedsMongod : public DocumentSource {
public:
    // Wraps mongod-specific functions to allow linking into mongos.
    class MongodInterface {
=======
    class GetNextResult {
>>>>>>> f378d467
    public:
        enum class ReturnStatus {
            // There is a result to be processed.
            kAdvanced,
            // There will be no further results.
            kEOF,
            // There is not a result to be processed yet, but there may be more results in the
            // future. If a DocumentSource retrieves this status from its child, it must propagate
            // it without doing any further work.
            kPauseExecution,
        };

        static GetNextResult makeEOF() {
            return GetNextResult(ReturnStatus::kEOF);
        }

        static GetNextResult makePauseExecution() {
            return GetNextResult(ReturnStatus::kPauseExecution);
        }

        /**
         * Shortcut constructor for the common case of creating an 'advanced' GetNextResult from the
         * given 'result'. Accepts only an rvalue reference as an argument, since DocumentSources
         * will want to move 'result' into this GetNextResult, and should have to opt in to making a
         * copy.
         */
        /* implicit */ GetNextResult(Document&& result)
            : _status(ReturnStatus::kAdvanced), _result(std::move(result)) {}

        /**
         * Gets the result document. It is an error to call this if isAdvanced() returns false.
         */
<<<<<<< HEAD
        virtual DBClientBase* directClient() = 0;

        // Note that in some rare cases this could return a false negative but will never return
        // a false positive. This method will be fixed in the future once it becomes possible to
        // avoid false negatives.
        virtual bool isSharded(const NamespaceString& ns) = 0;
=======
        const Document& getDocument() const {
            dassert(isAdvanced());
            return _result;
        }
>>>>>>> f378d467

        /**
         * Releases the result document, transferring ownership to the caller. It is an error to
         * call this if isAdvanced() returns false.
         */
        Document releaseDocument() {
            dassert(isAdvanced());
            return std::move(_result);
        }

        ReturnStatus getStatus() const {
            return _status;
        }

<<<<<<< HEAD
        /**
         * Appends operation latency statistics for collection "nss" to "builder"
         */
        virtual void appendLatencyStats(const NamespaceString& nss,
                                        bool includeHistograms,
                                        BSONObjBuilder* builder) const = 0;

        /**
         * Appends storage statistics for collection "nss" to "builder"
         */
        virtual Status appendStorageStats(const NamespaceString& nss,
                                          const BSONObj& param,
                                          BSONObjBuilder* builder) const = 0;

        /**
         * Gets the collection options for the collection given by 'nss'.
         */
        virtual BSONObj getCollectionOptions(const NamespaceString& nss) = 0;

        /**
         * Performs the given rename command if the collection given by 'targetNs' has the same
         * options as specified in 'originalCollectionOptions', and has the same indexes as
         * 'originalIndexes'.
         */
        virtual Status renameIfOptionsAndIndexesHaveNotChanged(
            const BSONObj& renameCommandObj,
            const NamespaceString& targetNs,
            const BSONObj& originalCollectionOptions,
            const std::list<BSONObj>& originalIndexes) = 0;

        /**
         * Parses a Pipeline from a vector of BSONObjs representing DocumentSources and readies it
         * for execution. The returned pipeline is optimized and has a cursor source prepared.
         *
         * This function returns a non-OK status if parsing the pipeline failed.
         */
        virtual StatusWith<boost::intrusive_ptr<Pipeline>> makePipeline(
            const std::vector<BSONObj>& rawPipeline,
            const boost::intrusive_ptr<ExpressionContext>& expCtx) = 0;

        // Add new methods as needed.
    };

    DocumentSourceNeedsMongod(const boost::intrusive_ptr<ExpressionContext>& expCtx)
        : DocumentSource(expCtx) {}

    void injectMongodInterface(std::shared_ptr<MongodInterface> mongod) {
        _mongod = mongod;
        doInjectMongodInterface(mongod);
    }

    /**
     * Derived classes may override this method to register custom inject functionality.
     */
    virtual void doInjectMongodInterface(std::shared_ptr<MongodInterface> mongod) {}

    void detachFromOperationContext() override {
        invariant(_mongod);
        _mongod->setOperationContext(nullptr);
        doDetachFromOperationContext();
    }

    /**
     * Derived classes may override this method to register custom detach functionality.
     */
    virtual void doDetachFromOperationContext() {}

    void reattachToOperationContext(OperationContext* opCtx) final {
        invariant(_mongod);
        _mongod->setOperationContext(opCtx);
        doReattachToOperationContext(opCtx);
    }

    /**
     * Derived classes may override this method to register custom reattach functionality.
     */
    virtual void doReattachToOperationContext(OperationContext* opCtx) {}

protected:
    // It is invalid to delete through a DocumentSourceNeedsMongod-typed pointer.
    virtual ~DocumentSourceNeedsMongod() {}

    // Gives subclasses access to a MongodInterface implementation
    std::shared_ptr<MongodInterface> _mongod;
};

=======
        bool isAdvanced() const {
            return _status == ReturnStatus::kAdvanced;
        }

        bool isEOF() const {
            return _status == ReturnStatus::kEOF;
        }

        bool isPaused() const {
            return _status == ReturnStatus::kPauseExecution;
        }

    private:
        GetNextResult(ReturnStatus status) : _status(status) {}

        ReturnStatus _status;
        Document _result;
    };

    virtual ~DocumentSource() {}

    /**
     * The main execution API of a DocumentSource. Returns an intermediate query result generated by
     * this DocumentSource.
     *
     * All implementers must call pExpCtx->checkForInterrupt().
     *
     * For performance reasons, a streaming stage must not keep references to documents across calls
     * to getNext(). Such stages must retrieve a result from their child and then release it (or
     * return it) before asking for another result. Failing to do so can result in extra work, since
     * the Document/Value library must copy data on write when that data has a refcount above one.
     */
    virtual GetNextResult getNext() = 0;

    /**
     * Returns a struct containing information about any special constraints imposed on using this
     * stage. Input parameter Pipeline::SplitState is used by stages whose requirements change
     * depending on whether they are in a split or unsplit pipeline.
     */
    virtual StageConstraints constraints(
        Pipeline::SplitState = Pipeline::SplitState::kUnsplit) const = 0;

    /**
     * Informs the stage that it is no longer needed and can release its resources. After dispose()
     * is called the stage must still be able to handle calls to getNext(), but can return kEOF.
     *
     * This is a non-virtual public interface to ensure dispose() is threaded through the entire
     * pipeline. Subclasses should override doDispose() to implement their disposal.
     */
    void dispose() {
        doDispose();
        if (pSource) {
            pSource->dispose();
        }
    }

    /**
     * Get the stage's name.
     */
    virtual const char* getSourceName() const;

    /**
     * Set the underlying source this source should use to get Documents from. Must not throw
     * exceptions.
     */
    virtual void setSource(DocumentSource* source) {
        pSource = source;
    }

    /**
     * In the default case, serializes the DocumentSource and adds it to the std::vector<Value>.
     *
     * A subclass may choose to overwrite this, rather than serialize, if it should output multiple
     * stages (eg, $sort sometimes also outputs a $limit).
     *
     * The 'explain' parameter indicates the explain verbosity mode, or is equal boost::none if no
     * explain is requested.
     */
    virtual void serializeToArray(
        std::vector<Value>& array,
        boost::optional<ExplainOptions::Verbosity> explain = boost::none) const;

    /**
     * If DocumentSource uses additional collections, it adds the namespaces to the input vector.
     */
    virtual void addInvolvedCollections(std::vector<NamespaceString>* collections) const {}

    virtual void detachFromOperationContext() {}

    virtual void reattachToOperationContext(OperationContext* opCtx) {}

    /**
     * Create a DocumentSource pipeline stage from 'stageObj'.
     */
    static std::list<boost::intrusive_ptr<DocumentSource>> parse(
        const boost::intrusive_ptr<ExpressionContext>& expCtx, BSONObj stageObj);

    /**
     * Registers a DocumentSource with a parsing function, so that when a stage with the given name
     * is encountered, it will call 'parser' to construct that stage.
     *
     * DO NOT call this method directly. Instead, use the REGISTER_DOCUMENT_SOURCE macro defined in
     * this file.
     */
    static void registerParser(std::string name, Parser parser);

    /**
     * Given a BSONObj, construct a BSONObjSet consisting of all prefixes of that object. For
     * example, given {a: 1, b: 1, c: 1}, this will return a set: {{a: 1}, {a: 1, b: 1}, {a: 1, b:
     * 1, c: 1}}.
     */
    static BSONObjSet allPrefixes(BSONObj obj);

    /**
     * Given a BSONObjSet, where each BSONObj represents a sort key, return the BSONObjSet that
     * results from truncating each sort key before the first path that is a member of 'fields', or
     * is a child of a member of 'fields'.
     */
    static BSONObjSet truncateSortSet(const BSONObjSet& sorts, const std::set<std::string>& fields);

    //
    // Optimization API - These methods give each DocumentSource an opportunity to apply any local
    // optimizations, and to provide any rule-based optimizations to swap with or absorb subsequent
    // stages.
    //

    /**
     * The non-virtual public interface for optimization. Attempts to do some generic optimizations
     * such as pushing $matches as early in the pipeline as possible, then calls out to
     * doOptimizeAt() for stage-specific optimizations.
     *
     * Subclasses should override doOptimizeAt() if they can apply some optimization(s) based on
     * subsequent stages in the pipeline.
     */
    Pipeline::SourceContainer::iterator optimizeAt(Pipeline::SourceContainer::iterator itr,
                                                   Pipeline::SourceContainer* container);

    /**
     * Returns an optimized DocumentSource that is semantically equivalent to this one, or
     * nullptr if this stage is a no-op. Implementations are allowed to modify themselves
     * in-place and return a pointer to themselves. For best results, first optimize the pipeline
     * with the optimizePipeline() method defined in pipeline.cpp.
     *
     * This is intended for any operations that include expressions, and provides a hook for
     * those to optimize those operations.
     *
     * The default implementation is to do nothing and return yourself.
     */
    virtual boost::intrusive_ptr<DocumentSource> optimize();

    //
    // Property Analysis - These methods allow a DocumentSource to expose information about
    // properties of themselves, such as which fields they need to apply their transformations, and
    // whether or not they produce or preserve a sort order.
    //
    // Property analysis can be useful during optimization (e.g. analysis of sort orders determines
    // whether or not a blocking group can be upgraded to a streaming group).
    //

    /**
     * Gets a BSONObjSet representing the sort order(s) of the output of the stage.
     */
    virtual BSONObjSet getOutputSorts() {
        return SimpleBSONObjComparator::kInstance.makeBSONObjSet();
    }

    struct GetModPathsReturn {
        enum class Type {
            // No information is available about which paths are modified.
            kNotSupported,

            // All fields will be modified. This should be used by stages like $replaceRoot which
            // modify the entire document.
            kAllPaths,

            // A finite set of paths will be modified by this stage. This is true for something like
            // {$project: {a: 0, b: 0}}, which will only modify 'a' and 'b', and leave all other
            // paths unmodified.
            kFiniteSet,

            // This stage will modify an infinite set of paths, but we know which paths it will not
            // modify. For example, the stage {$project: {_id: 1, a: 1}} will leave only the fields
            // '_id' and 'a' unmodified, but all other fields will be projected out.
            kAllExcept,
        };

        GetModPathsReturn(Type type,
                          std::set<std::string>&& paths,
                          StringMap<std::string>&& renames)
            : type(type), paths(std::move(paths)), renames(std::move(renames)) {}

        Type type;
        std::set<std::string> paths;

        // Stages may fill out 'renames' to contain information about path renames. Each entry in
        // 'renames' maps from the new name of the path (valid in documents flowing *out* of this
        // stage) to the old name of the path (valid in documents flowing *into* this stage).
        //
        // For example, consider the stage
        //
        //   {$project: {_id: 0, a: 1, b: "$c"}}
        //
        // This stage should return kAllExcept, since it modifies all paths other than "a". It can
        // also fill out 'renames' with the mapping "b" => "c".
        StringMap<std::string> renames;
    };

    /**
     * Returns information about which paths are added, removed, or updated by this stage. The
     * default implementation uses kNotSupported to indicate that the set of modified paths for this
     * stage is not known.
     *
     * See GetModPathsReturn above for the possible return values and what they mean.
     */
    virtual GetModPathsReturn getModifiedPaths() const {
        return {GetModPathsReturn::Type::kNotSupported, std::set<std::string>{}, {}};
    }

    enum GetDepsReturn {
        // The full object and all metadata may be required.
        NOT_SUPPORTED = 0x0,

        // Later stages could need either fields or metadata. For example, a $limit stage will pass
        // through all fields, and they may or may not be needed by future stages.
        SEE_NEXT = 0x1,

        // Later stages won't need more fields from input. For example, an inclusion projection like
        // {_id: 1, a: 1} will only output two fields, so future stages cannot possibly depend on
        // any other fields.
        EXHAUSTIVE_FIELDS = 0x2,

        // Later stages won't need more metadata from input. For example, a $group stage will group
        // documents together, discarding their text score and sort keys.
        EXHAUSTIVE_META = 0x4,

        // Later stages won't need either fields or metadata.
        EXHAUSTIVE_ALL = EXHAUSTIVE_FIELDS | EXHAUSTIVE_META,
    };

    /**
     * Get the dependencies this operation needs to do its job. If overridden, subclasses must add
     * all paths needed to apply their transformation to 'deps->fields', and call
     * 'deps->setNeedTextScore()' if the text score is required.
     *
     * See GetDepsReturn above for the possible return values and what they mean.
     */
    virtual GetDepsReturn getDependencies(DepsTracker* deps) const {
        return NOT_SUPPORTED;
    }

protected:
    explicit DocumentSource(const boost::intrusive_ptr<ExpressionContext>& pExpCtx);

    /**
     * Attempt to perform an optimization with the following source in the pipeline. 'container'
     * refers to the entire pipeline, and 'itr' points to this stage within the pipeline. The caller
     * must guarantee that std::next(itr) != container->end().
     *
     * The return value is an iterator over the same container which points to the first location
     * in the container at which an optimization may be possible.
     *
     * For example, if a swap takes place, the returned iterator should just be the position
     * directly preceding 'itr', if such a position exists, since the stage at that position may be
     * able to perform further optimizations with its new neighbor.
     */
    virtual Pipeline::SourceContainer::iterator doOptimizeAt(
        Pipeline::SourceContainer::iterator itr, Pipeline::SourceContainer* container) {
        return std::next(itr);
    };

    /**
     * Release any resources held by this stage. After doDispose() is called the stage must still be
     * able to handle calls to getNext(), but can return kEOF.
     */
    virtual void doDispose() {}

    /*
      Most DocumentSources have an underlying source they get their data
      from.  This is a convenience for them.

      The default implementation of setSource() sets this; if you don't
      need a source, override that to verify().  The default is to
      verify() if this has already been set.
    */
    DocumentSource* pSource;

    boost::intrusive_ptr<ExpressionContext> pExpCtx;

private:
    /**
     * Create a Value that represents the document source.
     *
     * This is used by the default implementation of serializeToArray() to add this object
     * to a pipeline being serialized. Returning a missing() Value results in no entry
     * being added to the array for this stage (DocumentSource).
     *
     * The 'explain' parameter indicates the explain verbosity mode, or is equal boost::none if no
     * explain is requested.
     */
    virtual Value serialize(
        boost::optional<ExplainOptions::Verbosity> explain = boost::none) const = 0;
};

/**
 * This class marks DocumentSources that should be split between the merger and the shards. See
 * Pipeline::Optimizations::Sharded::findSplitPoint() for details.
 */
class NeedsMergerDocumentSource {
public:
    /**
     * Returns a source to be run on the shards, or NULL if no work should be done on the shards for
     * this stage. Must not mutate the existing source object; if different behaviour is required in
     * the split-pipeline case, a new source should be created and configured appropriately. It is
     * an error for getShardSource() to return a pointer to the same object as getMergeSource(),
     * since this can result in the source being stitched into both the shard and merge pipelines
     * when the latter is executed on mongoS.
     */
    virtual boost::intrusive_ptr<DocumentSource> getShardSource() = 0;

    /**
     * Returns a list of stages that combine results from the shards. Subclasses of this class
     * should not return an empty list. Must not mutate the existing source object; if different
     * behaviour is required, a new source should be created and configured appropriately. It is an
     * error for getMergeSources() to return a pointer to the same object as getShardSource().
     */
    virtual std::list<boost::intrusive_ptr<DocumentSource>> getMergeSources() = 0;

protected:
    // It is invalid to delete through a NeedsMergerDocumentSource-typed pointer.
    virtual ~NeedsMergerDocumentSource() {}
};
>>>>>>> f378d467

}  // namespace mongo<|MERGE_RESOLUTION|>--- conflicted
+++ resolved
@@ -50,17 +50,11 @@
 #include "mongo/db/pipeline/dependencies.h"
 #include "mongo/db/pipeline/document.h"
 #include "mongo/db/pipeline/expression_context.h"
-<<<<<<< HEAD
-#include "mongo/db/pipeline/lite_parsed_document_source.h"
-#include "mongo/db/pipeline/pipeline.h"
-#include "mongo/db/pipeline/value.h"
-=======
 #include "mongo/db/pipeline/field_path.h"
 #include "mongo/db/pipeline/lite_parsed_document_source.h"
 #include "mongo/db/pipeline/pipeline.h"
 #include "mongo/db/pipeline/value.h"
 #include "mongo/db/query/explain_options.h"
->>>>>>> f378d467
 #include "mongo/stdx/functional.h"
 #include "mongo/util/intrusive_counter.h"
 
@@ -75,50 +69,6 @@
  * 'liteParser' takes an AggregationRequest and a BSONElement and returns a
  * LiteParsedDocumentSource. This is used for checks that need to happen before a full parse,
  * such as checks about which namespaces are referenced by this aggregation.
-<<<<<<< HEAD
- *
- * 'fullParser' takes a BSONElement and an ExpressionContext and returns a fully-executable
- * DocumentSource. This will be used for optimization and execution.
- *
- * Stages that do not require any special pre-parse checks can use
- * LiteParsedDocumentSourceDefault::parse as their 'liteParser'.
- *
- * As an example, if your stage DocumentSourceFoo looks like {$foo: <args>} and does *not* require
- * any special pre-parse checks, you should implement a static parser like
- * DocumentSourceFoo::createFromBson(), and register it like so:
- * REGISTER_DOCUMENT_SOURCE(foo,
- *                          LiteParsedDocumentSourceDefault::parse,
- *                          DocumentSourceFoo::createFromBson);
- *
- * If your stage is actually an alias which needs to return more than one stage (such as
- * $sortByCount), you should use the REGISTER_MULTI_STAGE_ALIAS macro instead.
- */
-#define REGISTER_DOCUMENT_SOURCE(key, liteParser, fullParser)                                \
-    MONGO_INITIALIZER(addToDocSourceParserMap_##key)(InitializerContext*) {                  \
-        auto fullParserWrapper = [](BSONElement stageSpec,                                   \
-                                    const boost::intrusive_ptr<ExpressionContext>& expCtx) { \
-            return std::vector<boost::intrusive_ptr<DocumentSource>>{                        \
-                (fullParser)(stageSpec, expCtx)};                                            \
-        };                                                                                   \
-        LiteParsedDocumentSource::registerParser("$" #key, liteParser);                      \
-        DocumentSource::registerParser("$" #key, fullParserWrapper);                         \
-        return Status::OK();                                                                 \
-    }
-
-/**
- * Registers a multi-stage alias (such as $sortByCount) to have the single name 'key'. When a stage
- * with name '$key' is found, 'liteParser' will be used to produce a LiteParsedDocumentSource,
- * while 'fullParser' will be called to construct a vector of DocumentSources. See the comments on
- * REGISTER_DOCUMENT_SOURCE for more information.
- *
- * As an example, if your stage alias looks like {$foo: <args>} and does *not* require any special
- * pre-parse checks, you should implement a static parser like DocumentSourceFoo::createFromBson(),
- * and register it like so:
- * REGISTER_MULTI_STAGE_ALIAS(foo,
- *                            LiteParsedDocumentSourceDefault::parse,
- *                            DocumentSourceFoo::createFromBson);
- */
-=======
  *
  * 'fullParser' takes a BSONElement and an ExpressionContext and returns a fully-executable
  * DocumentSource. This will be used for optimization and execution.
@@ -171,7 +121,6 @@
  *                            LiteParsedDocumentSourceDefault::parse,
  *                            DocumentSourceFoo::createFromBson);
  */
->>>>>>> f378d467
 #define REGISTER_MULTI_STAGE_ALIAS(key, liteParser, fullParser)                  \
     MONGO_INITIALIZER(addAliasToDocSourceParserMap_##key)(InitializerContext*) { \
         LiteParsedDocumentSource::registerParser("$" #key, (liteParser));        \
@@ -181,105 +130,9 @@
 
 class DocumentSource : public IntrusiveCounterUnsigned {
 public:
-<<<<<<< HEAD
-    using Parser = stdx::function<std::vector<boost::intrusive_ptr<DocumentSource>>(
-        BSONElement, const boost::intrusive_ptr<ExpressionContext>&)>;
-
-    /**
-     * This is what is returned from the main DocumentSource API: getNext(). It is essentially a
-     * (ReturnStatus, Document) pair, with the first entry being used to communicate information
-     * about the execution of the DocumentSource, such as whether or not it has been exhausted.
-     */
-    class GetNextResult {
-    public:
-        enum class ReturnStatus {
-            // There is a result to be processed.
-            kAdvanced,
-            // There will be no further results.
-            kEOF,
-            // There is not a result to be processed yet, but there may be more results in the
-            // future. If a DocumentSource retrieves this status from its child, it must propagate
-            // it without doing any further work.
-            kPauseExecution,
-        };
-
-        static GetNextResult makeEOF() {
-            return GetNextResult(ReturnStatus::kEOF);
-        }
-
-        static GetNextResult makePauseExecution() {
-            return GetNextResult(ReturnStatus::kPauseExecution);
-        }
-
-        /**
-         * Shortcut constructor for the common case of creating an 'advanced' GetNextResult from the
-         * given 'result'. Accepts only an rvalue reference as an argument, since DocumentSources
-         * will want to move 'result' into this GetNextResult, and should have to opt in to making a
-         * copy.
-         */
-        /* implicit */ GetNextResult(Document&& result)
-            : _status(ReturnStatus::kAdvanced), _result(std::move(result)) {}
-
-        /**
-         * Gets the result document. It is an error to call this if isAdvanced() returns false.
-         */
-        const Document& getDocument() const {
-            dassert(isAdvanced());
-            return _result;
-        }
-
-        /**
-         * Releases the result document, transferring ownership to the caller. It is an error to
-         * call this if isAdvanced() returns false.
-         */
-        Document releaseDocument() {
-            dassert(isAdvanced());
-            return std::move(_result);
-        }
-
-        ReturnStatus getStatus() const {
-            return _status;
-        }
-
-        bool isAdvanced() const {
-            return _status == ReturnStatus::kAdvanced;
-        }
-
-        bool isEOF() const {
-            return _status == ReturnStatus::kEOF;
-        }
-
-        bool isPaused() const {
-            return _status == ReturnStatus::kPauseExecution;
-        }
-
-    private:
-        GetNextResult(ReturnStatus status) : _status(status) {}
-
-        ReturnStatus _status;
-        Document _result;
-    };
-
-    virtual ~DocumentSource() {}
-
-    /**
-     * The main execution API of a DocumentSource. Returns an intermediate query result generated by
-     * this DocumentSource.
-     *
-     * All implementers must call pExpCtx->checkForInterrupt().
-     *
-     * For performance reasons, a streaming stage must not keep references to documents across calls
-     * to getNext(). Such stages must retrieve a result from their child and then release it (or
-     * return it) before asking for another result. Failing to do so can result in extra work, since
-     * the Document/Value library must copy data on write when that data has a refcount above one.
-     */
-    virtual GetNextResult getNext() = 0;
-
-=======
     using Parser = stdx::function<std::list<boost::intrusive_ptr<DocumentSource>>(
         BSONElement, const boost::intrusive_ptr<ExpressionContext>&)>;
 
->>>>>>> f378d467
     /**
      * A struct describing various constraints about where this stage can run, where it must be in
      * the pipeline, what resources it may require, etc.
@@ -390,14 +243,6 @@
             }
         }
 
-<<<<<<< HEAD
-    /**
-     * In the default case, serializes the DocumentSource and adds it to the std::vector<Value>.
-     *
-     * A subclass may choose to overwrite this, rather than serialize,
-     * if it should output multiple stages (eg, $sort sometimes also outputs a $limit).
-     */
-=======
         /**
          * Returns the literal HostTypeRequirement used to initialize the StageConstraints, or the
          * effective HostTypeRequirement (kAnyShard or kMongoS) if kLocalOnly was specified.
@@ -453,7 +298,6 @@
         // Indicates whether this stage can only be executed on specific components of a sharded
         // cluster.
         const HostTypeRequirement hostRequirement;
->>>>>>> f378d467
 
         // Indicates whether this stage may write persistent data to disk, or may spill to temporary
         // files if its memory usage becomes excessive.
@@ -470,196 +314,13 @@
         // aggregate is running inside of a multi-document transaction.
         const TransactionRequirement transactionRequirement;
 
-<<<<<<< HEAD
-    virtual void detachFromOperationContext() {}
-
-    virtual void reattachToOperationContext(OperationContext* opCtx) {}
-
-    /**
-     * Create a DocumentSource pipeline stage from 'stageObj'.
-     */
-    static std::vector<boost::intrusive_ptr<DocumentSource>> parse(
-        const boost::intrusive_ptr<ExpressionContext>& expCtx, BSONObj stageObj);
-=======
         // Indicates whether this is a streaming or blocking stage.
         const StreamType streamType;
->>>>>>> f378d467
 
         // True if this stage does not generate results itself, and instead pulls inputs from an
         // input DocumentSource (via 'pSource').
         bool requiresInputDocSource = true;
 
-<<<<<<< HEAD
-    /**
-     * Given a BSONObj, construct a BSONObjSet consisting of all prefixes of that object. For
-     * example, given {a: 1, b: 1, c: 1}, this will return a set: {{a: 1}, {a: 1, b: 1}, {a: 1, b:
-     * 1, c: 1}}.
-     */
-    static BSONObjSet allPrefixes(BSONObj obj);
-
-    /**
-     * Given a BSONObjSet, where each BSONObj represents a sort key, return the BSONObjSet that
-     * results from truncating each sort key before the first path that is a member of 'fields', or
-     * is a child of a member of 'fields'.
-     */
-    static BSONObjSet truncateSortSet(const BSONObjSet& sorts, const std::set<std::string>& fields);
-
-    //
-    // Optimization API - These methods give each DocumentSource an opportunity to apply any local
-    // optimizations, and to provide any rule-based optimizations to swap with or absorb subsequent
-    // stages.
-    //
-
-    /**
-     * The non-virtual public interface for optimization. Attempts to do some generic optimizations
-     * such as pushing $matches as early in the pipeline as possible, then calls out to
-     * doOptimizeAt() for stage-specific optimizations.
-     *
-     * Subclasses should override doOptimizeAt() if they can apply some optimization(s) based on
-     * subsequent stages in the pipeline.
-     */
-    Pipeline::SourceContainer::iterator optimizeAt(Pipeline::SourceContainer::iterator itr,
-                                                   Pipeline::SourceContainer* container);
-
-    /**
-     * Returns an optimized DocumentSource that is semantically equivalent to this one, or
-     * nullptr if this stage is a no-op. Implementations are allowed to modify themselves
-     * in-place and return a pointer to themselves. For best results, first optimize the pipeline
-     * with the optimizePipeline() method defined in pipeline.cpp.
-     *
-     * This is intended for any operations that include expressions, and provides a hook for
-     * those to optimize those operations.
-     *
-     * The default implementation is to do nothing and return yourself.
-     */
-    virtual boost::intrusive_ptr<DocumentSource> optimize();
-
-    //
-    // Property Analysis - These methods allow a DocumentSource to expose information about
-    // properties of themselves, such as which fields they need to apply their transformations, and
-    // whether or not they produce or preserve a sort order.
-    //
-    // Property analysis can be useful during optimization (e.g. analysis of sort orders determines
-    // whether or not a blocking group can be upgraded to a streaming group).
-    //
-
-    /**
-     * Gets a BSONObjSet representing the sort order(s) of the output of the stage.
-     */
-    virtual BSONObjSet getOutputSorts() {
-        return SimpleBSONObjComparator::kInstance.makeBSONObjSet();
-    }
-
-    struct GetModPathsReturn {
-        enum class Type {
-            // No information is available about which paths are modified.
-            kNotSupported,
-
-            // All fields will be modified. This should be used by stages like $replaceRoot which
-            // modify the entire document.
-            kAllPaths,
-
-            // A finite set of paths will be modified by this stage. This is true for something like
-            // {$project: {a: 0, b: 0}}, which will only modify 'a' and 'b', and leave all other
-            // paths unmodified.
-            kFiniteSet,
-
-            // This stage will modify an infinite set of paths, but we know which paths it will not
-            // modify. For example, the stage {$project: {_id: 1, a: 1}} will leave only the fields
-            // '_id' and 'a' unmodified, but all other fields will be projected out.
-            kAllExcept,
-        };
-
-        GetModPathsReturn(Type type, std::set<std::string>&& paths)
-            : type(type), paths(std::move(paths)) {}
-
-        Type type;
-        std::set<std::string> paths;
-    };
-
-    /**
-     * Returns information about which paths are added, removed, or updated by this stage. The
-     * default implementation uses kNotSupported to indicate that the set of modified paths for this
-     * stage is not known.
-     *
-     * See GetModPathsReturn above for the possible return values and what they mean.
-     */
-    virtual GetModPathsReturn getModifiedPaths() const {
-        return {GetModPathsReturn::Type::kNotSupported, std::set<std::string>{}};
-    }
-
-    /**
-     * Returns whether this stage can swap with a subsequent $match stage, provided that the match
-     * does not depend on the paths returned by getModifiedPaths().
-     *
-     * Subclasses which want to participate in match swapping should override this to return true.
-     * Such a subclass must also override getModifiedPaths() to provide information about which
-     * $match predicates be swapped before itself.
-     */
-    virtual bool canSwapWithMatch() const {
-        return false;
-    }
-
-    enum GetDepsReturn {
-        // The full object and all metadata may be required.
-        NOT_SUPPORTED = 0x0,
-
-        // Later stages could need either fields or metadata. For example, a $limit stage will pass
-        // through all fields, and they may or may not be needed by future stages.
-        SEE_NEXT = 0x1,
-
-        // Later stages won't need more fields from input. For example, an inclusion projection like
-        // {_id: 1, a: 1} will only output two fields, so future stages cannot possibly depend on
-        // any other fields.
-        EXHAUSTIVE_FIELDS = 0x2,
-
-        // Later stages won't need more metadata from input. For example, a $group stage will group
-        // documents together, discarding their text score.
-        EXHAUSTIVE_META = 0x4,
-
-        // Later stages won't need either fields or metadata.
-        EXHAUSTIVE_ALL = EXHAUSTIVE_FIELDS | EXHAUSTIVE_META,
-    };
-
-    /**
-     * Get the dependencies this operation needs to do its job. If overridden, subclasses must add
-     * all paths needed to apply their transformation to 'deps->fields', and call
-     * 'deps->setNeedTextScore()' if the text score is required.
-     *
-     * See GetDepsReturn above for the possible return values and what they mean.
-     */
-    virtual GetDepsReturn getDependencies(DepsTracker* deps) const {
-        return NOT_SUPPORTED;
-    }
-
-protected:
-    /**
-       Base constructor.
-     */
-    explicit DocumentSource(const boost::intrusive_ptr<ExpressionContext>& pExpCtx);
-
-    /**
-     * Attempt to perform an optimization with the following source in the pipeline. 'container'
-     * refers to the entire pipeline, and 'itr' points to this stage within the pipeline. The caller
-     * must guarantee that std::next(itr) != container->end().
-     *
-     * The return value is an iterator over the same container which points to the first location
-     * in the container at which an optimization may be possible.
-     *
-     * For example, if a swap takes place, the returned iterator should just be the position
-     * directly preceding 'itr', if such a position exists, since the stage at that position may be
-     * able to perform further optimizations with its new neighbor.
-     */
-    virtual Pipeline::SourceContainer::iterator doOptimizeAt(
-        Pipeline::SourceContainer::iterator itr, Pipeline::SourceContainer* container) {
-        return std::next(itr);
-    };
-
-
-    /*
-      Most DocumentSources have an underlying source they get their data
-      from.  This is a convenience for them.
-=======
         // True if this stage operates on a global or database level, like $currentOp.
         bool isIndependentOfAnyCollection = false;
 
@@ -670,7 +331,6 @@
         // must also override getModifiedPaths() to provide information about which particular
         // $match predicates be swapped before itself.
         bool canSwapWithMatch = false;
->>>>>>> f378d467
 
         // True if a subsequent $limit stage can be moved before this stage in the pipeline. This is
         // true if this stage does not add or remove documents from the pipeline.
@@ -690,26 +350,7 @@
      * (ReturnStatus, Document) pair, with the first entry being used to communicate information
      * about the execution of the DocumentSource, such as whether or not it has been exhausted.
      */
-<<<<<<< HEAD
-    virtual boost::intrusive_ptr<DocumentSource> getMergeSource() = 0;
-
-protected:
-    // It is invalid to delete through a SplittableDocumentSource-typed pointer.
-    virtual ~SplittableDocumentSource() {}
-};
-
-
-/** This class marks DocumentSources which need mongod-specific functionality.
- *  It causes a MongodInterface to be injected when in a mongod and prevents mongos from
- *  merging pipelines containing this stage.
- */
-class DocumentSourceNeedsMongod : public DocumentSource {
-public:
-    // Wraps mongod-specific functions to allow linking into mongos.
-    class MongodInterface {
-=======
     class GetNextResult {
->>>>>>> f378d467
     public:
         enum class ReturnStatus {
             // There is a result to be processed.
@@ -742,19 +383,10 @@
         /**
          * Gets the result document. It is an error to call this if isAdvanced() returns false.
          */
-<<<<<<< HEAD
-        virtual DBClientBase* directClient() = 0;
-
-        // Note that in some rare cases this could return a false negative but will never return
-        // a false positive. This method will be fixed in the future once it becomes possible to
-        // avoid false negatives.
-        virtual bool isSharded(const NamespaceString& ns) = 0;
-=======
         const Document& getDocument() const {
             dassert(isAdvanced());
             return _result;
         }
->>>>>>> f378d467
 
         /**
          * Releases the result document, transferring ownership to the caller. It is an error to
@@ -769,94 +401,6 @@
             return _status;
         }
 
-<<<<<<< HEAD
-        /**
-         * Appends operation latency statistics for collection "nss" to "builder"
-         */
-        virtual void appendLatencyStats(const NamespaceString& nss,
-                                        bool includeHistograms,
-                                        BSONObjBuilder* builder) const = 0;
-
-        /**
-         * Appends storage statistics for collection "nss" to "builder"
-         */
-        virtual Status appendStorageStats(const NamespaceString& nss,
-                                          const BSONObj& param,
-                                          BSONObjBuilder* builder) const = 0;
-
-        /**
-         * Gets the collection options for the collection given by 'nss'.
-         */
-        virtual BSONObj getCollectionOptions(const NamespaceString& nss) = 0;
-
-        /**
-         * Performs the given rename command if the collection given by 'targetNs' has the same
-         * options as specified in 'originalCollectionOptions', and has the same indexes as
-         * 'originalIndexes'.
-         */
-        virtual Status renameIfOptionsAndIndexesHaveNotChanged(
-            const BSONObj& renameCommandObj,
-            const NamespaceString& targetNs,
-            const BSONObj& originalCollectionOptions,
-            const std::list<BSONObj>& originalIndexes) = 0;
-
-        /**
-         * Parses a Pipeline from a vector of BSONObjs representing DocumentSources and readies it
-         * for execution. The returned pipeline is optimized and has a cursor source prepared.
-         *
-         * This function returns a non-OK status if parsing the pipeline failed.
-         */
-        virtual StatusWith<boost::intrusive_ptr<Pipeline>> makePipeline(
-            const std::vector<BSONObj>& rawPipeline,
-            const boost::intrusive_ptr<ExpressionContext>& expCtx) = 0;
-
-        // Add new methods as needed.
-    };
-
-    DocumentSourceNeedsMongod(const boost::intrusive_ptr<ExpressionContext>& expCtx)
-        : DocumentSource(expCtx) {}
-
-    void injectMongodInterface(std::shared_ptr<MongodInterface> mongod) {
-        _mongod = mongod;
-        doInjectMongodInterface(mongod);
-    }
-
-    /**
-     * Derived classes may override this method to register custom inject functionality.
-     */
-    virtual void doInjectMongodInterface(std::shared_ptr<MongodInterface> mongod) {}
-
-    void detachFromOperationContext() override {
-        invariant(_mongod);
-        _mongod->setOperationContext(nullptr);
-        doDetachFromOperationContext();
-    }
-
-    /**
-     * Derived classes may override this method to register custom detach functionality.
-     */
-    virtual void doDetachFromOperationContext() {}
-
-    void reattachToOperationContext(OperationContext* opCtx) final {
-        invariant(_mongod);
-        _mongod->setOperationContext(opCtx);
-        doReattachToOperationContext(opCtx);
-    }
-
-    /**
-     * Derived classes may override this method to register custom reattach functionality.
-     */
-    virtual void doReattachToOperationContext(OperationContext* opCtx) {}
-
-protected:
-    // It is invalid to delete through a DocumentSourceNeedsMongod-typed pointer.
-    virtual ~DocumentSourceNeedsMongod() {}
-
-    // Gives subclasses access to a MongodInterface implementation
-    std::shared_ptr<MongodInterface> _mongod;
-};
-
-=======
         bool isAdvanced() const {
             return _status == ReturnStatus::kAdvanced;
         }
@@ -1188,6 +732,5 @@
     // It is invalid to delete through a NeedsMergerDocumentSource-typed pointer.
     virtual ~NeedsMergerDocumentSource() {}
 };
->>>>>>> f378d467
 
 }  // namespace mongo