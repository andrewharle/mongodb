
/**
 *    Copyright (C) 2018-present MongoDB, Inc.
 *
 *    This program is free software: you can redistribute it and/or modify
 *    it under the terms of the Server Side Public License, version 1,
 *    as published by MongoDB, Inc.
 *
 *    This program is distributed in the hope that it will be useful,
 *    but WITHOUT ANY WARRANTY; without even the implied warranty of
 *    MERCHANTABILITY or FITNESS FOR A PARTICULAR PURPOSE.  See the
 *    Server Side Public License for more details.
 *
 *    You should have received a copy of the Server Side Public License
 *    along with this program. If not, see
 *    <http://www.mongodb.com/licensing/server-side-public-license>.
 *
 *    As a special exception, the copyright holders give permission to link the
 *    code of portions of this program with the OpenSSL library under certain
 *    conditions as described in each individual source file and distribute
 *    linked combinations including the program with the OpenSSL library. You
 *    must comply with the Server Side Public License in all respects for
 *    all of the code used other than as permitted herein. If you modify file(s)
 *    with this exception, you may extend this exception to your version of the
 *    file(s), but you are not obligated to do so. If you do not wish to do so,
 *    delete this exception statement from your version. If you delete this
 *    exception statement from all source files in the program, then also delete
 *    it in the license file.
 */

#include "mongo/platform/basic.h"

#include "mongo/bson/bsonmisc.h"
#include "mongo/bson/bsonobj.h"
#include "mongo/bson/bsonobjbuilder.h"
#include "mongo/db/pipeline/document_source.h"
<<<<<<< HEAD
=======
#include "mongo/db/service_context_test_fixture.h"
>>>>>>> f378d467
#include "mongo/unittest/unittest.h"

namespace mongo {

namespace {

<<<<<<< HEAD
TEST(TruncateSort, SortTruncatesNormalField) {
=======
class DocumentSourceTruncateSort : public ServiceContextTest {};

TEST_F(DocumentSourceTruncateSort, SortTruncatesNormalField) {
>>>>>>> f378d467
    SimpleBSONObjComparator bsonComparator{};
    BSONObj sortKey = BSON("a" << 1 << "b" << 1 << "c" << 1);
    auto truncated =
        DocumentSource::truncateSortSet(bsonComparator.makeBSONObjSet({sortKey}), {"b"});
    ASSERT_EQUALS(truncated.size(), 1U);
    ASSERT_EQUALS(truncated.count(BSON("a" << 1)), 1U);
}

<<<<<<< HEAD
TEST(DocumentSourceTruncateSort, SortTruncatesOnSubfield) {
=======
TEST_F(DocumentSourceTruncateSort, SortTruncatesOnSubfield) {
>>>>>>> f378d467
    SimpleBSONObjComparator bsonComparator{};
    BSONObj sortKey = BSON("a" << 1 << "b.c" << 1 << "d" << 1);
    auto truncated =
        DocumentSource::truncateSortSet(bsonComparator.makeBSONObjSet({sortKey}), {"b"});
    ASSERT_EQUALS(truncated.size(), 1U);
    ASSERT_EQUALS(truncated.count(BSON("a" << 1)), 1U);
}

<<<<<<< HEAD
TEST(DocumentSourceTruncateSort, SortDoesNotTruncateOnParent) {
=======
TEST_F(DocumentSourceTruncateSort, SortDoesNotTruncateOnParent) {
>>>>>>> f378d467
    SimpleBSONObjComparator bsonComparator{};
    BSONObj sortKey = BSON("a" << 1 << "b" << 1 << "d" << 1);
    auto truncated =
        DocumentSource::truncateSortSet(bsonComparator.makeBSONObjSet({sortKey}), {"b.c"});
    ASSERT_EQUALS(truncated.size(), 1U);
    ASSERT_EQUALS(truncated.count(BSON("a" << 1 << "b" << 1 << "d" << 1)), 1U);
}

<<<<<<< HEAD
TEST(DocumentSourceTruncateSort, TruncateSortDedupsSortCorrectly) {
=======
TEST_F(DocumentSourceTruncateSort, TruncateSortDedupsSortCorrectly) {
>>>>>>> f378d467
    SimpleBSONObjComparator bsonComparator{};
    BSONObj sortKeyOne = BSON("a" << 1 << "b" << 1);
    BSONObj sortKeyTwo = BSON("a" << 1);
    auto truncated = DocumentSource::truncateSortSet(
        bsonComparator.makeBSONObjSet({sortKeyOne, sortKeyTwo}), {"b"});
    ASSERT_EQUALS(truncated.size(), 1U);
    ASSERT_EQUALS(truncated.count(BSON("a" << 1)), 1U);
}

}  // namespace
}  // namespace mongo<|MERGE_RESOLUTION|>--- conflicted
+++ resolved
@@ -34,23 +34,16 @@
 #include "mongo/bson/bsonobj.h"
 #include "mongo/bson/bsonobjbuilder.h"
 #include "mongo/db/pipeline/document_source.h"
-<<<<<<< HEAD
-=======
 #include "mongo/db/service_context_test_fixture.h"
->>>>>>> f378d467
 #include "mongo/unittest/unittest.h"
 
 namespace mongo {
 
 namespace {
 
-<<<<<<< HEAD
-TEST(TruncateSort, SortTruncatesNormalField) {
-=======
 class DocumentSourceTruncateSort : public ServiceContextTest {};
 
 TEST_F(DocumentSourceTruncateSort, SortTruncatesNormalField) {
->>>>>>> f378d467
     SimpleBSONObjComparator bsonComparator{};
     BSONObj sortKey = BSON("a" << 1 << "b" << 1 << "c" << 1);
     auto truncated =
@@ -59,11 +52,7 @@
     ASSERT_EQUALS(truncated.count(BSON("a" << 1)), 1U);
 }
 
-<<<<<<< HEAD
-TEST(DocumentSourceTruncateSort, SortTruncatesOnSubfield) {
-=======
 TEST_F(DocumentSourceTruncateSort, SortTruncatesOnSubfield) {
->>>>>>> f378d467
     SimpleBSONObjComparator bsonComparator{};
     BSONObj sortKey = BSON("a" << 1 << "b.c" << 1 << "d" << 1);
     auto truncated =
@@ -72,11 +61,7 @@
     ASSERT_EQUALS(truncated.count(BSON("a" << 1)), 1U);
 }
 
-<<<<<<< HEAD
-TEST(DocumentSourceTruncateSort, SortDoesNotTruncateOnParent) {
-=======
 TEST_F(DocumentSourceTruncateSort, SortDoesNotTruncateOnParent) {
->>>>>>> f378d467
     SimpleBSONObjComparator bsonComparator{};
     BSONObj sortKey = BSON("a" << 1 << "b" << 1 << "d" << 1);
     auto truncated =
@@ -85,11 +70,7 @@
     ASSERT_EQUALS(truncated.count(BSON("a" << 1 << "b" << 1 << "d" << 1)), 1U);
 }
 
-<<<<<<< HEAD
-TEST(DocumentSourceTruncateSort, TruncateSortDedupsSortCorrectly) {
-=======
 TEST_F(DocumentSourceTruncateSort, TruncateSortDedupsSortCorrectly) {
->>>>>>> f378d467
     SimpleBSONObjComparator bsonComparator{};
     BSONObj sortKeyOne = BSON("a" << 1 << "b" << 1);
     BSONObj sortKeyTwo = BSON("a" << 1);
