--- conflicted
+++ resolved
@@ -40,18 +40,13 @@
 #include "mongo/db/pipeline/expression.h"
 #include "mongo/db/pipeline/expression_context.h"
 #include "mongo/db/pipeline/value.h"
-<<<<<<< HEAD
-=======
 #include "mongo/db/query/query_knobs.h"
->>>>>>> f378d467
 #include "mongo/stdx/memory.h"
 
 namespace mongo {
 
 using boost::intrusive_ptr;
 using std::vector;
-<<<<<<< HEAD
-=======
 
 namespace {
 std::string pipelineToString(const vector<BSONObj>& pipeline) {
@@ -73,53 +68,13 @@
 }  // namespace
 
 constexpr size_t DocumentSourceLookUp::kMaxSubPipelineDepth;
->>>>>>> f378d467
 
 DocumentSourceLookUp::DocumentSourceLookUp(NamespaceString fromNs,
                                            std::string as,
                                            const boost::intrusive_ptr<ExpressionContext>& pExpCtx)
-    : DocumentSourceNeedsMongod(pExpCtx),
+    : DocumentSource(pExpCtx),
       _fromNs(std::move(fromNs)),
       _as(std::move(as)),
-<<<<<<< HEAD
-      _localField(std::move(localField)),
-      _foreignField(foreignField),
-      _foreignFieldFieldName(std::move(foreignField)) {
-    const auto& resolvedNamespace = pExpCtx->getResolvedNamespace(_fromNs);
-    _fromExpCtx = pExpCtx->copyWith(resolvedNamespace.ns);
-    _fromPipeline = resolvedNamespace.pipeline;
-
-    // We append an additional BSONObj to '_fromPipeline' as a placeholder for the $match stage
-    // we'll eventually construct from the input document.
-    _fromPipeline.reserve(_fromPipeline.size() + 1);
-    _fromPipeline.push_back(BSONObj());
-}
-
-std::unique_ptr<LiteParsedDocumentSourceOneForeignCollection> DocumentSourceLookUp::liteParse(
-    const AggregationRequest& request, const BSONElement& spec) {
-    uassert(40319,
-            str::stream() << "the $lookup stage specification must be an object, but found "
-                          << typeName(spec.type()),
-            spec.type() == BSONType::Object);
-
-    auto specObj = spec.Obj();
-    auto fromElement = specObj["from"];
-    uassert(40320,
-            str::stream() << "missing 'from' option to $lookup stage specification: " << specObj,
-            fromElement);
-    uassert(40321,
-            str::stream() << "'from' option to $lookup must be a string, but was type "
-                          << typeName(specObj["from"].type()),
-            fromElement.type() == BSONType::String);
-
-    NamespaceString nss(request.getNamespaceString().db(), fromElement.valueStringData());
-    uassert(40322, str::stream() << "invalid $lookup namespace: " << nss.ns(), nss.isValid());
-    return stdx::make_unique<LiteParsedDocumentSourceOneForeignCollection>(std::move(nss));
-}
-
-REGISTER_DOCUMENT_SOURCE(lookup,
-                         DocumentSourceLookUp::liteParse,
-=======
       _variables(pExpCtx->variables),
       _variablesParseState(pExpCtx->variablesParseState.copyWith(_variables.useIdGenerator())) {
     const auto& resolvedNamespace = pExpCtx->getResolvedNamespace(_fromNs);
@@ -221,7 +176,6 @@
 
 REGISTER_DOCUMENT_SOURCE(lookup,
                          DocumentSourceLookUp::LiteParsed::parse,
->>>>>>> f378d467
                          DocumentSourceLookUp::createFromBson);
 
 const char* DocumentSourceLookUp::getSourceName() const {
@@ -250,25 +204,9 @@
 }
 
 }  // namespace
-<<<<<<< HEAD
 
 DocumentSource::GetNextResult DocumentSourceLookUp::getNext() {
     pExpCtx->checkForInterrupt();
-
-    uassert(4567, "from collection cannot be sharded", !_mongod->isSharded(_fromExpCtx->ns));
-
-    if (!_additionalFilter && _matchSrc) {
-        // We have internalized a $match, but have not yet computed the descended $match that should
-        // be applied to our queries.
-        _additionalFilter = DocumentSourceMatch::descendMatchOnPath(
-                                _matchSrc->getMatchExpression(), _as.fullPath(), pExpCtx)
-                                ->getQuery();
-    }
-=======
-
-DocumentSource::GetNextResult DocumentSourceLookUp::getNext() {
-    pExpCtx->checkForInterrupt();
->>>>>>> f378d467
 
     if (_unwindSrc) {
         return unwindResult();
@@ -278,29 +216,6 @@
     if (!nextInput.isAdvanced()) {
         return nextInput;
     }
-<<<<<<< HEAD
-    auto inputDoc = nextInput.releaseDocument();
-
-    // If we have not absorbed a $unwind, we cannot absorb a $match. If we have absorbed a $unwind,
-    // '_handlingUnwind' would be set to true, and we would not have made it here.
-    invariant(!_matchSrc);
-
-    auto matchStage =
-        makeMatchStageFromInput(inputDoc, _localField, _foreignFieldFieldName, BSONObj());
-    // We've already allocated space for the trailing $match stage in '_fromPipeline'.
-    _fromPipeline.back() = matchStage;
-    auto pipeline = uassertStatusOK(_mongod->makePipeline(_fromPipeline, _fromExpCtx));
-
-    std::vector<Value> results;
-    int objsize = 0;
-    while (auto result = pipeline->getNext()) {
-        objsize += result->getApproximateSize();
-        uassert(4568,
-                str::stream() << "Total size of documents in " << _fromNs.coll() << " matching "
-                              << matchStage
-                              << " exceeds maximum document size",
-                objsize <= BSONObjMaxInternalSize);
-=======
 
     auto inputDoc = nextInput.releaseDocument();
 
@@ -330,7 +245,6 @@
                               << " bytes",
 
                 objsize <= maxBytes);
->>>>>>> f378d467
         results.emplace_back(std::move(*result));
     }
 
@@ -339,211 +253,6 @@
     return output.freeze();
 }
 
-<<<<<<< HEAD
-DocumentSource::GetModPathsReturn DocumentSourceLookUp::getModifiedPaths() const {
-    std::set<std::string> modifiedPaths{_as.fullPath()};
-    if (_unwindSrc) {
-        auto pathsModifiedByUnwind = _unwindSrc->getModifiedPaths();
-        invariant(pathsModifiedByUnwind.type == GetModPathsReturn::Type::kFiniteSet);
-        modifiedPaths.insert(pathsModifiedByUnwind.paths.begin(),
-                             pathsModifiedByUnwind.paths.end());
-    }
-    return {GetModPathsReturn::Type::kFiniteSet, std::move(modifiedPaths)};
-}
-
-Pipeline::SourceContainer::iterator DocumentSourceLookUp::doOptimizeAt(
-    Pipeline::SourceContainer::iterator itr, Pipeline::SourceContainer* container) {
-    invariant(*itr == this);
-
-    auto nextUnwind = dynamic_cast<DocumentSourceUnwind*>((*std::next(itr)).get());
-
-    // If we are not already handling an $unwind stage internally, we can combine with the
-    // following $unwind stage.
-    if (nextUnwind && !_handlingUnwind && nextUnwind->getUnwindPath() == _as.fullPath()) {
-        _unwindSrc = std::move(nextUnwind);
-        _handlingUnwind = true;
-        container->erase(std::next(itr));
-        return itr;
-    }
-
-    // Attempt to internalize any predicates of a $match upon the "_as" field.
-    auto nextMatch = dynamic_cast<DocumentSourceMatch*>((*std::next(itr)).get());
-
-    if (!nextMatch) {
-        return std::next(itr);
-    }
-
-    if (!_handlingUnwind || _unwindSrc->indexPath() || _unwindSrc->preserveNullAndEmptyArrays()) {
-        // We must be unwinding our result to internalize a $match. For example, consider the
-        // following pipeline:
-        //
-        // Input: {_id: 0}
-        // Foreign Collection: {a: 0, b: 0}, {a: 0, b: 5}
-        // Pipeline:
-        //   {$lookup: {localField: "_id", foreignField: "a", as: "foo"}}
-        //   {$match: {'foo.b': {$gt: 0}}}
-        // Output: {_id: 0, foo: [{a: 0, b: 0}, {a: 0, b: 5}]}
-        //
-        // If we executed {b: {$gt: 0}} as part of our $lookup, our output would instead be:
-        // {_id: 0, foo: [{a: 0, b: 5}]}
-        //
-        // However, if we are already unwinding 'foo', then we can move the $match inside, since it
-        // will have the same effect as filtering the unwound results, that is, the output will be:
-        // {_id: 0, foo: {a: 0, b: 5}}
-        //
-        // Note that we cannot absorb a $match if the absorbed $unwind has
-        // "preserveNullAndEmptyArrays" set to true, for the following reason: A document that had
-        // an empty output array from $lookup would be preserved by the $unwind, but could be
-        // removed by the $match. However, if we absorb the $match into the $lookup, our joined
-        // query inside the $lookup will output an empty array, which $unwind will then preserve.
-        // Thus, depending on the optimization, the user would see a different output.
-        //
-        // In addition, we must avoid internalizing a $match if an absorbed $unwind has an
-        // "includeArrayIndex" option, since the $match will alter the indices of the returned
-        // values.
-        return std::next(itr);
-    }
-
-    auto outputPath = _as.fullPath();
-
-    // Since $match splitting is handled in a generic way, we expect to have already swapped
-    // portions of the $match that do not depend on the 'as' path or on an internalized $unwind's
-    // index path before ourselves. But due to the early return above, we know there is no
-    // internalized $unwind with an index path.
-    //
-    // Therefore, 'nextMatch' should only depend on the 'as' path. We now try to absorb the match on
-    // the 'as' path in order to push down these predicates into the foreign collection.
-    bool isMatchOnlyOnAs = true;
-    auto computeWhetherMatchOnAs = [&isMatchOnlyOnAs, &outputPath](MatchExpression* expression,
-                                                                   std::string path) -> void {
-        // If 'expression' is the child of a $elemMatch, we cannot internalize the $match. For
-        // example, {b: {$elemMatch: {$gt: 1, $lt: 4}}}, where "b" is our "_as" field. This is
-        // because there's no way to modify the expression to be a match just on 'b'--we cannot
-        // change the path to an empty string, or remove the node entirely.
-        if (expression->matchType() == MatchExpression::ELEM_MATCH_VALUE ||
-            expression->matchType() == MatchExpression::ELEM_MATCH_OBJECT) {
-            isMatchOnlyOnAs = false;
-        }
-        if (expression->numChildren() == 0) {
-            // 'expression' is a leaf node; examine the path. It is important that 'outputPath'
-            // not equal 'path', because we cannot change the expression {b: {$eq: 3}}, where
-            // 'path' is 'b', to be a match on a subfield, since no subfield exists.
-            isMatchOnlyOnAs = isMatchOnlyOnAs && expression::isPathPrefixOf(outputPath, path);
-        }
-    };
-
-    expression::mapOver(nextMatch->getMatchExpression(), computeWhetherMatchOnAs);
-
-    if (!isMatchOnlyOnAs) {
-        // "nextMatch" does not contain any predicates that can be absorbed into this stage.
-        return std::next(itr);
-    }
-
-    // We can internalize the $match.
-    if (!_handlingMatch) {
-        _matchSrc = nextMatch;
-        _handlingMatch = true;
-    } else {
-        // We have already absorbed a $match. We need to join it with 'dependent'.
-        _matchSrc->joinMatchWith(nextMatch);
-    }
-
-    // Remove the original $match. There may be further optimization between this $lookup and the
-    // new neighbor, so we return an iterator pointing to ourself.
-    container->erase(std::next(itr));
-    return itr;
-}
-
-void DocumentSourceLookUp::dispose() {
-    _pipeline.reset();
-    pSource->dispose();
-}
-
-BSONObj DocumentSourceLookUp::makeMatchStageFromInput(const Document& input,
-                                                      const FieldPath& localFieldPath,
-                                                      const std::string& foreignFieldName,
-                                                      const BSONObj& additionalFilter) {
-    // Add the 'localFieldPath' of 'input' into 'localFieldList'. If 'localFieldPath' references a
-    // field with an array in its path, we may need to join on multiple values, so we add each
-    // element to 'localFieldList'.
-    BSONArrayBuilder arrBuilder;
-    bool containsRegex = false;
-    document_path_support::visitAllValuesAtPath(input, localFieldPath, [&](const Value& nextValue) {
-        arrBuilder << nextValue;
-        if (!containsRegex && nextValue.getType() == RegEx) {
-            containsRegex = true;
-        }
-    });
-
-    if (arrBuilder.arrSize() == 0) {
-        // Missing values are treated as null.
-        arrBuilder << BSONNULL;
-    }
-
-    const auto localFieldListSize = arrBuilder.arrSize();
-    const auto localFieldList = arrBuilder.arr();
-
-    // We construct a query of one of the following forms, depending on the contents of
-    // 'localFieldList'.
-    //
-    //   {$and: [{<foreignFieldName>: {$eq: <localFieldList[0]>}}, <additionalFilter>]}
-    //     if 'localFieldList' contains a single element.
-    //
-    //   {$and: [{<foreignFieldName>: {$in: [<value>, <value>, ...]}}, <additionalFilter>]}
-    //     if 'localFieldList' contains more than one element but doesn't contain any that are
-    //     regular expressions.
-    //
-    //   {$and: [{$or: [{<foreignFieldName>: {$eq: <value>}},
-    //                  {<foreignFieldName>: {$eq: <value>}}, ...]},
-    //           <additionalFilter>]}
-    //     if 'localFieldList' contains more than one element and it contains at least one element
-    //     that is a regular expression.
-
-    // We wrap the query in a $match so that it can be parsed into a DocumentSourceMatch when
-    // constructing a pipeline to execute.
-    BSONObjBuilder match;
-    BSONObjBuilder query(match.subobjStart("$match"));
-
-    BSONArrayBuilder andObj(query.subarrayStart("$and"));
-    BSONObjBuilder joiningObj(andObj.subobjStart());
-
-    if (localFieldListSize > 1) {
-        // A $lookup on an array value corresponds to finding documents in the foreign collection
-        // that have a value of any of the elements in the array value, rather than finding
-        // documents that have a value equal to the entire array value. These semantics are
-        // automatically provided to us by using the $in query operator.
-        if (containsRegex) {
-            // A regular expression inside the $in query operator will perform pattern matching on
-            // any string values. Since we want regular expressions to only match other RegEx types,
-            // we write the query as a $or of equality comparisons instead.
-            BSONObj orQuery = buildEqualityOrQuery(foreignFieldName, localFieldList);
-            joiningObj.appendElements(orQuery);
-        } else {
-            // { <foreignFieldName> : { "$in" : <localFieldList> } }
-            BSONObjBuilder subObj(joiningObj.subobjStart(foreignFieldName));
-            subObj << "$in" << localFieldList;
-            subObj.doneFast();
-        }
-    } else {
-        // { <foreignFieldName> : { "$eq" : <localFieldList[0]> } }
-        BSONObjBuilder subObj(joiningObj.subobjStart(foreignFieldName));
-        subObj << "$eq" << localFieldList[0];
-        subObj.doneFast();
-    }
-
-    joiningObj.doneFast();
-
-    BSONObjBuilder additionalFilterObj(andObj.subobjStart());
-    additionalFilterObj.appendElements(additionalFilter);
-    additionalFilterObj.doneFast();
-
-    andObj.doneFast();
-
-    query.doneFast();
-    return match.obj();
-}
-
-=======
 std::unique_ptr<Pipeline, PipelineDeleter> DocumentSourceLookUp::buildPipeline(
     const Document& inputDoc) {
     // Copy all 'let' variables into the foreign pipeline's expression context.
@@ -814,7 +523,6 @@
     return match.obj();
 }
 
->>>>>>> f378d467
 DocumentSource::GetNextResult DocumentSourceLookUp::unwindResult() {
     const boost::optional<FieldPath> indexPath(_unwindSrc->indexPath());
 
@@ -829,14 +537,6 @@
 
         _input = nextInput.releaseDocument();
 
-<<<<<<< HEAD
-        BSONObj filter = _additionalFilter.value_or(BSONObj());
-        auto matchStage =
-            makeMatchStageFromInput(*_input, _localField, _foreignFieldFieldName, filter);
-        // We've already allocated space for the trailing $match stage in '_fromPipeline'.
-        _fromPipeline.back() = matchStage;
-        _pipeline = uassertStatusOK(_mongod->makePipeline(_fromPipeline, _fromExpCtx));
-=======
         if (!wasConstructedWithPipelineSyntax()) {
             BSONObj filter = _additionalFilter.value_or(BSONObj());
             auto matchStage =
@@ -855,7 +555,6 @@
         // potentially be used by multiple OperationContexts, and the $lookup stage is part of an
         // outer Pipeline that will propagate dispose() calls before being destroyed.
         _pipeline.get_deleter().dismissDisposal();
->>>>>>> f378d467
 
         _cursorIndex = 0;
         _nextValue = _pipeline->getNext();
@@ -890,16 +589,6 @@
     return output.freeze();
 }
 
-<<<<<<< HEAD
-void DocumentSourceLookUp::serializeToArray(std::vector<Value>& array, bool explain) const {
-    MutableDocument output(DOC(
-        getSourceName() << DOC("from" << _fromNs.coll() << "as" << _as.fullPath() << "localField"
-                                      << _localField.fullPath()
-                                      << "foreignField"
-                                      << _foreignField.fullPath())));
-    if (explain) {
-        if (_handlingUnwind) {
-=======
 void DocumentSourceLookUp::copyVariablesToExpCtx(const Variables& vars,
                                                  const VariablesParseState& vps,
                                                  ExpressionContext* expCtx) {
@@ -960,7 +649,6 @@
     MutableDocument output(doc);
     if (explain) {
         if (_unwindSrc) {
->>>>>>> f378d467
             const boost::optional<FieldPath> indexPath = _unwindSrc->indexPath();
             output[getSourceName()]["unwinding"] =
                 Value(DOC("preserveNullAndEmptyArrays"
@@ -969,15 +657,6 @@
                           << (indexPath ? Value(indexPath->fullPath()) : Value())));
         }
 
-<<<<<<< HEAD
-        if (_matchSrc) {
-            // Our output does not have to be parseable, so include a "matching" field with the
-            // descended match expression.
-            output[getSourceName()]["matching"] =
-                Value(DocumentSourceMatch::descendMatchOnPath(
-                          _matchSrc->getMatchExpression(), _as.fullPath(), pExpCtx)
-                          ->getQuery());
-=======
         // Only add _matchSrc for explain when $lookup was constructed with localField/foreignField
         // syntax. For pipeline sytax, _matchSrc will be included as part of the pipeline
         // definition.
@@ -985,26 +664,17 @@
             // Our output does not have to be parseable, so include a "matching" field with the
             // descended match expression.
             output[getSourceName()]["matching"] = Value(*_additionalFilter);
->>>>>>> f378d467
         }
 
         array.push_back(Value(output.freeze()));
     } else {
         array.push_back(Value(output.freeze()));
 
-<<<<<<< HEAD
-        if (_handlingUnwind) {
-            _unwindSrc->serializeToArray(array);
-        }
-
-        if (_matchSrc) {
-=======
         if (_unwindSrc) {
             _unwindSrc->serializeToArray(array);
         }
 
         if (!wasConstructedWithPipelineSyntax() && _matchSrc) {
->>>>>>> f378d467
             // '_matchSrc' tracks the originally specified $match. We descend upon the $match in the
             // first call to getNext(), at which point we are confident that we no longer need to
             // serialize the $lookup again.
@@ -1014,13 +684,6 @@
 }
 
 DocumentSource::GetDepsReturn DocumentSourceLookUp::getDependencies(DepsTracker* deps) const {
-<<<<<<< HEAD
-    deps->fields.insert(_localField.fullPath());
-    return SEE_NEXT;
-}
-
-void DocumentSourceLookUp::doDetachFromOperationContext() {
-=======
     if (wasConstructedWithPipelineSyntax()) {
         // We will use the introspection pipeline which we prebuilt during construction.
         invariant(_parsedIntrospectionPipeline);
@@ -1051,36 +714,23 @@
 }
 
 void DocumentSourceLookUp::detachFromOperationContext() {
->>>>>>> f378d467
     if (_pipeline) {
         // We have a pipeline we're going to be executing across multiple calls to getNext(), so we
         // use Pipeline::detachFromOperationContext() to take care of updating '_fromExpCtx->opCtx'.
         _pipeline->detachFromOperationContext();
         invariant(_fromExpCtx->opCtx == nullptr);
-<<<<<<< HEAD
-    } else {
-=======
     } else if (_fromExpCtx) {
->>>>>>> f378d467
         _fromExpCtx->opCtx = nullptr;
     }
 }
 
-<<<<<<< HEAD
-void DocumentSourceLookUp::doReattachToOperationContext(OperationContext* opCtx) {
-=======
 void DocumentSourceLookUp::reattachToOperationContext(OperationContext* opCtx) {
->>>>>>> f378d467
     if (_pipeline) {
         // We have a pipeline we're going to be executing across multiple calls to getNext(), so we
         // use Pipeline::reattachToOperationContext() to take care of updating '_fromExpCtx->opCtx'.
         _pipeline->reattachToOperationContext(opCtx);
         invariant(_fromExpCtx->opCtx == opCtx);
-<<<<<<< HEAD
-    } else {
-=======
     } else if (_fromExpCtx) {
->>>>>>> f378d467
         _fromExpCtx->opCtx = opCtx;
     }
 }
