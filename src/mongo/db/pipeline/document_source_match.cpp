--- conflicted
+++ resolved
@@ -36,15 +36,10 @@
 #include "mongo/db/matcher/expression_algo.h"
 #include "mongo/db/matcher/expression_array.h"
 #include "mongo/db/matcher/expression_leaf.h"
-<<<<<<< HEAD
-#include "mongo/db/matcher/extensions_callback_noop.h"
-#include "mongo/db/pipeline/document.h"
-=======
 #include "mongo/db/matcher/expression_parser.h"
 #include "mongo/db/matcher/extensions_callback_noop.h"
 #include "mongo/db/pipeline/document.h"
 #include "mongo/db/pipeline/document_path_support.h"
->>>>>>> f378d467
 #include "mongo/db/pipeline/expression.h"
 #include "mongo/db/pipeline/lite_parsed_document_source.h"
 #include "mongo/stdx/memory.h"
@@ -97,12 +92,8 @@
         // only serialize the fields we need to do the match.
         BSONObj toMatch = _dependencies.needWholeDocument
             ? nextInput.getDocument().toBson()
-<<<<<<< HEAD
-            : getObjectForMatch(nextInput.getDocument(), _dependencies.fields);
-=======
             : document_path_support::documentToBsonWithPaths(nextInput.getDocument(),
                                                              _dependencies.fields);
->>>>>>> f378d467
 
         if (_expression->matchesBSON(toMatch)) {
             return nextInput;
@@ -122,40 +113,6 @@
 Pipeline::SourceContainer::iterator DocumentSourceMatch::doOptimizeAt(
     Pipeline::SourceContainer::iterator itr, Pipeline::SourceContainer* container) {
     invariant(*itr == this);
-<<<<<<< HEAD
-
-    auto nextMatch = dynamic_cast<DocumentSourceMatch*>((*std::next(itr)).get());
-
-    // Since a text search must use an index, it must be the first stage in the pipeline. We cannot
-    // combine a non-text stage with a text stage, as that may turn an invalid pipeline into a
-    // valid one, unbeknownst to the user.
-    if (nextMatch && !nextMatch->_isTextQuery) {
-        // Merge 'nextMatch' into this stage.
-        joinMatchWith(nextMatch);
-
-        // Erase 'nextMatch'.
-        container->erase(std::next(itr));
-
-        return itr == container->begin() ? itr : std::prev(itr);
-    }
-    return std::next(itr);
-}
-
-BSONObj DocumentSourceMatch::getObjectForMatch(const Document& input,
-                                               const std::set<std::string>& fields) {
-    BSONObjBuilder matchObject;
-    for (auto&& field : fields) {
-        // getNestedField does not handle dotted paths correctly, so instead of retrieving the
-        // entire path, we just extract the first element of the path.
-        const auto prefix = FieldPath::extractFirstFieldFromDottedPath(field);
-        if (!matchObject.hasField(prefix)) {
-            // Avoid adding the same prefix twice.
-            input.getField(prefix).addToBsonObj(&matchObject, prefix);
-        }
-    }
-
-    return matchObject.obj();
-=======
 
     auto nextMatch = dynamic_cast<DocumentSourceMatch*>((*std::next(itr)).get());
 
@@ -176,7 +133,6 @@
         return itr == container->begin() ? itr : std::prev(itr);
     }
     return std::next(itr);
->>>>>>> f378d467
 }
 
 namespace {
@@ -240,12 +196,8 @@
             continue;
         }
 
-<<<<<<< HEAD
-        switch (BSONObj::MatchType(field.getGtLtOp(BSONObj::Equality))) {
-=======
         switch (*MatchExpressionParser::parsePathAcceptingKeyword(field,
                                                                   PathAcceptingKeyword::EQUALITY)) {
->>>>>>> f378d467
             // These are always ok
             case PathAcceptingKeyword::TYPE:
             case PathAcceptingKeyword::REGEX:
@@ -409,14 +361,6 @@
     return redactSafePortionTopLevel(getQuery()).toBson();
 }
 
-<<<<<<< HEAD
-void DocumentSourceMatch::setSource(DocumentSource* source) {
-    uassert(17313, "$match with $text is only allowed as the first pipeline stage", !_isTextQuery);
-    DocumentSource::setSource(source);
-}
-
-=======
->>>>>>> f378d467
 bool DocumentSourceMatch::isTextQuery(const BSONObj& query) {
     BSONForEach(e, query) {
         const StringData fieldName = e.fieldNameStringData();
@@ -432,114 +376,26 @@
 void DocumentSourceMatch::joinMatchWith(intrusive_ptr<DocumentSourceMatch> other) {
     _predicate = BSON("$and" << BSON_ARRAY(_predicate << other->getQuery()));
 
-<<<<<<< HEAD
-    StatusWithMatchExpression status = uassertStatusOK(
-        MatchExpressionParser::parse(_predicate, ExtensionsCallbackNoop(), pExpCtx->getCollator()));
-=======
     StatusWithMatchExpression status = uassertStatusOK(MatchExpressionParser::parse(
         _predicate, pExpCtx, ExtensionsCallbackNoop(), Pipeline::kAllowedMatcherFeatures));
->>>>>>> f378d467
     _expression = std::move(status.getValue());
     _dependencies = DepsTracker(_dependencies.getMetadataAvailable());
     getDependencies(&_dependencies);
 }
 
 pair<intrusive_ptr<DocumentSourceMatch>, intrusive_ptr<DocumentSourceMatch>>
-<<<<<<< HEAD
-DocumentSourceMatch::splitSourceBy(const std::set<std::string>& fields) {
-    pair<unique_ptr<MatchExpression>, unique_ptr<MatchExpression>> newExpr(
-        expression::splitMatchExpressionBy(std::move(_expression), fields));
-=======
 DocumentSourceMatch::splitSourceBy(const std::set<std::string>& fields,
                                    const StringMap<std::string>& renames) {
     pair<unique_ptr<MatchExpression>, unique_ptr<MatchExpression>> newExpr(
         expression::splitMatchExpressionBy(std::move(_expression), fields, renames));
->>>>>>> f378d467
 
     invariant(newExpr.first || newExpr.second);
 
     if (!newExpr.first) {
-<<<<<<< HEAD
-        // The entire $match depends on 'fields'.
-        _expression = std::move(newExpr.second);
-        return {nullptr, this};
-    } else if (!newExpr.second) {
-        // This $match is entirely independent of 'fields'.
-        _expression = std::move(newExpr.first);
-        return {this, nullptr};
-    }
-
-    // A MatchExpression requires that it is outlived by the BSONObj it is parsed from. Since the
-    // original BSONObj this $match was created from is no longer equivalent to either of the
-    // MatchExpressions we return, we instead take each of these expressions, serialize them, and
-    // then re-parse them, constructing new BSON that is owned by the DocumentSourceMatch.
-
-    // Build an expression for a new $match stage.
-    BSONObjBuilder firstBob;
-    newExpr.first->serialize(&firstBob);
-
-    // This $match stage is still needed, so update the MatchExpression as needed.
-    BSONObjBuilder secondBob;
-    newExpr.second->serialize(&secondBob);
-
-    return {DocumentSourceMatch::create(firstBob.obj(), pExpCtx),
-            DocumentSourceMatch::create(secondBob.obj(), pExpCtx)};
-}
-
-boost::intrusive_ptr<DocumentSourceMatch> DocumentSourceMatch::descendMatchOnPath(
-    MatchExpression* matchExpr,
-    const std::string& descendOn,
-    const intrusive_ptr<ExpressionContext>& expCtx) {
-    expression::mapOver(matchExpr, [&descendOn](MatchExpression* node, std::string path) -> void {
-        // Cannot call this method on a $match including a $elemMatch.
-        invariant(node->matchType() != MatchExpression::ELEM_MATCH_OBJECT &&
-                  node->matchType() != MatchExpression::ELEM_MATCH_VALUE);
-        // Logical nodes do not have a path, but both 'leaf' and 'array' nodes
-        // do.
-        if (node->isLogical()) {
-            return;
-        }
-
-        auto leafPath = node->path();
-        invariant(expression::isPathPrefixOf(descendOn, leafPath));
-
-        auto newPath = leafPath.substr(descendOn.size() + 1);
-        if (node->isLeaf() && node->matchType() != MatchExpression::TYPE_OPERATOR &&
-            node->matchType() != MatchExpression::WHERE) {
-            auto leafNode = static_cast<LeafMatchExpression*>(node);
-            leafNode->setPath(newPath);
-        } else if (node->isArray()) {
-            auto arrayNode = static_cast<ArrayMatchingMatchExpression*>(node);
-            arrayNode->setPath(newPath);
-        }
-    });
-
-    BSONObjBuilder query;
-    matchExpr->serialize(&query);
-    return new DocumentSourceMatch(query.obj(), expCtx);
-}
-
-static void uassertNoDisallowedClauses(BSONObj query) {
-    BSONForEach(e, query) {
-        // can't use the MatchExpression API because this would segfault the constructor
-        uassert(16395,
-                "$where is not allowed inside of a $match aggregation expression",
-                !str::equals(e.fieldName(), "$where"));
-        // geo breaks if it is not the first portion of the pipeline
-        uassert(16424,
-                "$near is not allowed inside of a $match aggregation expression",
-                !str::equals(e.fieldName(), "$near"));
-        uassert(16426,
-                "$nearSphere is not allowed inside of a $match aggregation expression",
-                !str::equals(e.fieldName(), "$nearSphere"));
-        if (e.isABSONObj())
-            uassertNoDisallowedClauses(e.Obj());
-=======
         // The entire $match depends on 'fields'. It cannot be split or moved, so we return this
         // stage without modification as the second stage in the pair.
         _expression = std::move(newExpr.second);
         return {nullptr, this};
->>>>>>> f378d467
     }
 
     if (!newExpr.second && renames.empty()) {
@@ -612,13 +468,6 @@
     return match;
 }
 
-intrusive_ptr<DocumentSourceMatch> DocumentSourceMatch::create(
-    BSONObj filter, const intrusive_ptr<ExpressionContext>& expCtx) {
-    uassertNoDisallowedClauses(filter);
-    intrusive_ptr<DocumentSourceMatch> match(new DocumentSourceMatch(filter, expCtx));
-    return match;
-}
-
 intrusive_ptr<DocumentSource> DocumentSourceMatch::createFromBson(
     BSONElement elem, const intrusive_ptr<ExpressionContext>& pExpCtx) {
     uassert(15959, "the match filter must be an expression in an object", elem.type() == Object);
@@ -631,35 +480,6 @@
 }
 
 DocumentSource::GetDepsReturn DocumentSourceMatch::getDependencies(DepsTracker* deps) const {
-<<<<<<< HEAD
-    if (isTextQuery()) {
-        // A $text aggregation field should return EXHAUSTIVE_ALL, since we don't necessarily know
-        // what field it will be searching without examining indices.
-        deps->needWholeDocument = true;
-        return EXHAUSTIVE_ALL;
-    }
-
-    addDependencies(deps);
-    return SEE_NEXT;
-}
-
-void DocumentSourceMatch::addDependencies(DepsTracker* deps) const {
-    expression::mapOver(_expression.get(), [deps](MatchExpression* node, std::string path) -> void {
-        if (!path.empty() &&
-            (node->numChildren() == 0 || node->matchType() == MatchExpression::ELEM_MATCH_VALUE ||
-             node->matchType() == MatchExpression::ELEM_MATCH_OBJECT)) {
-            deps->fields.insert(path);
-        }
-    });
-}
-
-DocumentSourceMatch::DocumentSourceMatch(const BSONObj& query,
-                                         const intrusive_ptr<ExpressionContext>& pExpCtx)
-    : DocumentSource(pExpCtx), _predicate(query.getOwned()), _isTextQuery(isTextQuery(query)) {
-    StatusWithMatchExpression status = uassertStatusOK(
-        MatchExpressionParser::parse(_predicate, ExtensionsCallbackNoop(), pExpCtx->getCollator()));
-
-=======
     // Get all field or variable dependencies.
     _expression->addDependencies(deps);
 
@@ -683,7 +503,6 @@
                                  : DepsTracker::MetadataAvailable::kNoMetadata) {
     StatusWithMatchExpression status = uassertStatusOK(MatchExpressionParser::parse(
         _predicate, expCtx, ExtensionsCallbackNoop(), Pipeline::kAllowedMatcherFeatures));
->>>>>>> f378d467
     _expression = std::move(status.getValue());
     getDependencies(&_dependencies);
 }
