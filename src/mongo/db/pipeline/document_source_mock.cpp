--- conflicted
+++ resolved
@@ -56,16 +56,6 @@
     return "mock";
 }
 
-<<<<<<< HEAD
-Value DocumentSourceMock::serialize(bool explain) const {
-    return Value(Document{{getSourceName(), Document()}});
-}
-
-void DocumentSourceMock::dispose() {
-    isDisposed = true;
-}
-
-=======
 Value DocumentSourceMock::serialize(boost::optional<ExplainOptions::Verbosity> explain) const {
     return Value(Document{{getSourceName(), Document()}});
 }
@@ -74,7 +64,6 @@
     isDisposed = true;
 }
 
->>>>>>> f378d467
 intrusive_ptr<DocumentSourceMock> DocumentSourceMock::create(Document doc) {
     return new DocumentSourceMock({std::move(doc)});
 }
