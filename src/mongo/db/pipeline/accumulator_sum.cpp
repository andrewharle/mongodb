
/**
 *    Copyright (C) 2018-present MongoDB, Inc.
 *
 *    This program is free software: you can redistribute it and/or modify
 *    it under the terms of the Server Side Public License, version 1,
 *    as published by MongoDB, Inc.
 *
 *    This program is distributed in the hope that it will be useful,
 *    but WITHOUT ANY WARRANTY; without even the implied warranty of
 *    MERCHANTABILITY or FITNESS FOR A PARTICULAR PURPOSE.  See the
 *    Server Side Public License for more details.
 *
 *    You should have received a copy of the Server Side Public License
 *    along with this program. If not, see
 *    <http://www.mongodb.com/licensing/server-side-public-license>.
 *
 *    As a special exception, the copyright holders give permission to link the
 *    code of portions of this program with the OpenSSL library under certain
 *    conditions as described in each individual source file and distribute
 *    linked combinations including the program with the OpenSSL library. You
 *    must comply with the Server Side Public License in all respects for
 *    all of the code used other than as permitted herein. If you modify file(s)
 *    with this exception, you may extend this exception to your version of the
 *    file(s), but you are not obligated to do so. If you do not wish to do so,
 *    delete this exception statement from your version. If you delete this
 *    exception statement from all source files in the program, then also delete
 *    it in the license file.
 */

#include "mongo/platform/basic.h"

#include <cmath>
#include <limits>

#include "mongo/db/pipeline/accumulator.h"

#include "mongo/db/pipeline/accumulation_statement.h"
#include "mongo/db/pipeline/expression.h"
#include "mongo/db/pipeline/value.h"
#include "mongo/util/summation.h"

namespace mongo {

using boost::intrusive_ptr;

REGISTER_ACCUMULATOR(sum, AccumulatorSum::create);
REGISTER_EXPRESSION(sum, ExpressionFromAccumulator<AccumulatorSum>::parse);

const char* AccumulatorSum::getOpName() const {
    return "$sum";
}

namespace {
const char subTotalName[] = "subTotal";
const char subTotalErrorName[] = "subTotalError";  // Used for extra precision.
}  // namespace


void AccumulatorSum::processInternal(const Value& input, bool merging) {
    if (!input.numeric()) {
        if (merging && input.getType() == Object) {
            // Process merge document, see getValue() below.
            nonDecimalTotal.addDouble(
                input[subTotalName].getDouble());              // Sum without adjusting type.
            processInternal(input[subTotalErrorName], false);  // Sum adjusting for type of error.
        }
        return;
    }

    // Upgrade to the widest type required to hold the result.
    totalType = Value::getWidestNumeric(totalType, input.getType());
    switch (input.getType()) {
        case NumberInt:
        case NumberLong:
            nonDecimalTotal.addLong(input.coerceToLong());
            break;
        case NumberDouble:
            nonDecimalTotal.addDouble(input.getDouble());
            break;
        case NumberDecimal:
            decimalTotal = decimalTotal.add(input.coerceToDecimal());
            break;
        default:
            MONGO_UNREACHABLE;
    }
}

intrusive_ptr<Accumulator> AccumulatorSum::create(
    const boost::intrusive_ptr<ExpressionContext>& expCtx) {
    return new AccumulatorSum(expCtx);
}

<<<<<<< HEAD
Value AccumulatorSum::getValue(bool toBeMerged) const {
=======
Value AccumulatorSum::getValue(bool toBeMerged) {
>>>>>>> f378d467
    switch (totalType) {
        case NumberInt:
            if (nonDecimalTotal.fitsLong())
                return Value::createIntOrLong(nonDecimalTotal.getLong());
        // Fallthrough.
        case NumberLong:
            if (nonDecimalTotal.fitsLong())
                return Value(nonDecimalTotal.getLong());
            if (toBeMerged) {
                // The value was too large for a NumberLong, so output a document with two values
                // adding up to the desired total. Older MongoDB versions used to ignore signed
                // integer overflow and cause undefined behavior, that in practice resulted in
                // values that would wrap around modulo 2**64. Now an older mongos with a newer
                // mongod will yield an error that $sum resulted in a non-numeric type, which is
                // OK for this case. Output the error using the totalType, so in the future we can
                // determine the correct totalType for the sum. For the error to exceed 2**63,
                //  more than 2**53 integers would have to be summed, which is impossible.
                double total;
                double error;
                std::tie(total, error) = nonDecimalTotal.getDoubleDouble();
                long long llerror = static_cast<long long>(error);
                return Value(DOC(subTotalName << total << subTotalErrorName << llerror));
            }
            // Sum doesn't fit a NumberLong, so return a NumberDouble instead.
            return Value(nonDecimalTotal.getDouble());

        case NumberDouble:
            return Value(nonDecimalTotal.getDouble());
        case NumberDecimal: {
            double sum, error;
            std::tie(sum, error) = nonDecimalTotal.getDoubleDouble();
            Decimal128 total;  // zero
            if (sum != 0) {
                total = total.add(Decimal128(sum, Decimal128::kRoundTo34Digits));
                total = total.add(Decimal128(error, Decimal128::kRoundTo34Digits));
            }
            total = total.add(decimalTotal);
            return Value(total);
        }
        default:
            MONGO_UNREACHABLE;
    }
}

AccumulatorSum::AccumulatorSum(const boost::intrusive_ptr<ExpressionContext>& expCtx)
    : Accumulator(expCtx) {
    // This is a fixed size Accumulator so we never need to update this.
    _memUsageBytes = sizeof(*this);
}

void AccumulatorSum::reset() {
    totalType = NumberInt;
    nonDecimalTotal = {};
    decimalTotal = {};
}
}  // namespace mongo<|MERGE_RESOLUTION|>--- conflicted
+++ resolved
@@ -91,11 +91,7 @@
     return new AccumulatorSum(expCtx);
 }
 
-<<<<<<< HEAD
-Value AccumulatorSum::getValue(bool toBeMerged) const {
-=======
 Value AccumulatorSum::getValue(bool toBeMerged) {
->>>>>>> f378d467
     switch (totalType) {
         case NumberInt:
             if (nonDecimalTotal.fitsLong())
