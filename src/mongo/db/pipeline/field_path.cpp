--- conflicted
+++ resolved
@@ -45,17 +45,10 @@
     if (prefix.empty()) {
         return suffix.toString();
     }
-<<<<<<< HEAD
 
     return str::stream() << prefix << "." << suffix;
 }
 
-=======
-
-    return str::stream() << prefix << "." << suffix;
-}
-
->>>>>>> f378d467
 FieldPath::FieldPath(std::string inputPath)
     : _fieldPath(std::move(inputPath)), _fieldPathDotPosition{string::npos} {
     uassert(40352, "FieldPath cannot be constructed with empty string", !_fieldPath.empty());
