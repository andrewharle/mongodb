
/**
 *    Copyright (C) 2018-present MongoDB, Inc.
 *
 *    This program is free software: you can redistribute it and/or modify
 *    it under the terms of the Server Side Public License, version 1,
 *    as published by MongoDB, Inc.
 *
 *    This program is distributed in the hope that it will be useful,
 *    but WITHOUT ANY WARRANTY; without even the implied warranty of
 *    MERCHANTABILITY or FITNESS FOR A PARTICULAR PURPOSE.  See the
 *    Server Side Public License for more details.
 *
 *    You should have received a copy of the Server Side Public License
 *    along with this program. If not, see
 *    <http://www.mongodb.com/licensing/server-side-public-license>.
 *
 *    As a special exception, the copyright holders give permission to link the
 *    code of portions of this program with the OpenSSL library under certain
 *    conditions as described in each individual source file and distribute
 *    linked combinations including the program with the OpenSSL library. You
 *    must comply with the Server Side Public License in all respects for
 *    all of the code used other than as permitted herein. If you modify file(s)
 *    with this exception, you may extend this exception to your version of the
 *    file(s), but you are not obligated to do so. If you do not wish to do so,
 *    delete this exception statement from your version. If you delete this
 *    exception statement from all source files in the program, then also delete
 *    it in the license file.
 */

#include "mongo/platform/basic.h"

#include "mongo/db/pipeline/document_source_redact.h"

#include <boost/optional.hpp>

#include "mongo/db/jsobj.h"
#include "mongo/db/pipeline/document.h"
#include "mongo/db/pipeline/document_source_match.h"
#include "mongo/db/pipeline/expression.h"
#include "mongo/db/pipeline/lite_parsed_document_source.h"
#include "mongo/db/pipeline/value.h"

namespace mongo {

using boost::intrusive_ptr;
using std::vector;

DocumentSourceRedact::DocumentSourceRedact(const intrusive_ptr<ExpressionContext>& expCtx,
                                           const intrusive_ptr<Expression>& expression)
    : DocumentSource(expCtx), _expression(expression) {}

REGISTER_DOCUMENT_SOURCE(redact,
                         LiteParsedDocumentSourceDefault::parse,
                         DocumentSourceRedact::createFromBson);

const char* DocumentSourceRedact::getSourceName() const {
    return "$redact";
}

static const Value descendVal = Value("descend"_sd);
static const Value pruneVal = Value("prune"_sd);
static const Value keepVal = Value("keep"_sd);

DocumentSource::GetNextResult DocumentSourceRedact::getNext() {
    pExpCtx->checkForInterrupt();

<<<<<<< HEAD
DocumentSource::GetNextResult DocumentSourceRedact::getNext() {
    auto nextInput = pSource->getNext();
    for (; nextInput.isAdvanced(); nextInput = pSource->getNext()) {
        _variables->setRoot(nextInput.getDocument());
        _variables->setValue(_currentId, Value(nextInput.releaseDocument()));
        if (boost::optional<Document> result = redactObject()) {
=======
    auto nextInput = pSource->getNext();
    for (; nextInput.isAdvanced(); nextInput = pSource->getNext()) {
        auto& variables = pExpCtx->variables;
        variables.setValue(_currentId, Value(nextInput.getDocument()));
        if (boost::optional<Document> result = redactObject(nextInput.releaseDocument())) {
>>>>>>> f378d467
            return std::move(*result);
        }
    }

    return nextInput;
}

Pipeline::SourceContainer::iterator DocumentSourceRedact::doOptimizeAt(
    Pipeline::SourceContainer::iterator itr, Pipeline::SourceContainer* container) {
    invariant(*itr == this);

    auto nextMatch = dynamic_cast<DocumentSourceMatch*>((*std::next(itr)).get());

    if (nextMatch) {
        const BSONObj redactSafePortion = nextMatch->redactSafePortion();

        if (!redactSafePortion.isEmpty()) {
            // Because R-M turns into M-R-M without modifying the original $match, we cannot step
            // backwards and optimize from before the $redact, otherwise this will just loop and
            // create an infinite number of $matches.
            Pipeline::SourceContainer::iterator returnItr = std::next(itr);

            container->insert(itr, DocumentSourceMatch::create(redactSafePortion, pExpCtx));

            return returnItr;
        }
    }
    return std::next(itr);
}

Value DocumentSourceRedact::redactValue(const Value& in, const Document& root) {
    const BSONType valueType = in.getType();
    if (valueType == Object) {
        pExpCtx->variables.setValue(_currentId, in);
        const boost::optional<Document> result = redactObject(root);
        if (result) {
            return Value(*result);
        } else {
            return Value();
        }
    } else if (valueType == Array) {
        // TODO dont copy if possible
        vector<Value> newArr;
        const vector<Value>& arr = in.getArray();
        for (size_t i = 0; i < arr.size(); i++) {
            if (arr[i].getType() == Object || arr[i].getType() == Array) {
                const Value toAdd = redactValue(arr[i], root);
                if (!toAdd.missing()) {
                    newArr.push_back(toAdd);
                }
            } else {
                newArr.push_back(arr[i]);
            }
        }
        return Value(std::move(newArr));
    } else {
        return in;
    }
}

boost::optional<Document> DocumentSourceRedact::redactObject(const Document& root) {
    auto& variables = pExpCtx->variables;
    const Value expressionResult = _expression->evaluate(root, &variables);

    ValueComparator simpleValueCmp;
    if (simpleValueCmp.evaluate(expressionResult == keepVal)) {
<<<<<<< HEAD
        return _variables->getDocument(_currentId);
    } else if (simpleValueCmp.evaluate(expressionResult == pruneVal)) {
        return boost::optional<Document>();
    } else if (simpleValueCmp.evaluate(expressionResult == descendVal)) {
        const Document in = _variables->getDocument(_currentId);
=======
        return variables.getDocument(_currentId, root);
    } else if (simpleValueCmp.evaluate(expressionResult == pruneVal)) {
        return boost::optional<Document>();
    } else if (simpleValueCmp.evaluate(expressionResult == descendVal)) {
        const Document in = variables.getDocument(_currentId, root);
>>>>>>> f378d467
        MutableDocument out;
        out.copyMetaDataFrom(in);
        FieldIterator fields(in);
        while (fields.more()) {
            const Document::FieldPair field(fields.next());

            // This changes CURRENT so don't read from variables after this
            const Value val = redactValue(field.second, root);
            if (!val.missing()) {
                out.addField(field.first, val);
            }
        }
        return out.freeze();
    } else {
        uasserted(17053,
                  str::stream() << "$redact's expression should not return anything "
                                << "aside from the variables $$KEEP, $$DESCEND, and "
                                << "$$PRUNE, but returned "
                                << expressionResult.toString());
    }
}

intrusive_ptr<DocumentSource> DocumentSourceRedact::optimize() {
    _expression = _expression->optimize();
    return this;
}

Value DocumentSourceRedact::serialize(boost::optional<ExplainOptions::Verbosity> explain) const {
    return Value(DOC(getSourceName() << _expression.get()->serialize(static_cast<bool>(explain))));
}

intrusive_ptr<DocumentSource> DocumentSourceRedact::createFromBson(
    BSONElement elem, const intrusive_ptr<ExpressionContext>& expCtx) {
    VariablesParseState vps = expCtx->variablesParseState;
    Variables::Id currentId = vps.defineVariable("CURRENT");  // will differ from ROOT
    Variables::Id decendId = vps.defineVariable("DESCEND");
    Variables::Id pruneId = vps.defineVariable("PRUNE");
    Variables::Id keepId = vps.defineVariable("KEEP");
    intrusive_ptr<Expression> expression = Expression::parseOperand(expCtx, elem, vps);
    intrusive_ptr<DocumentSourceRedact> source = new DocumentSourceRedact(expCtx, expression);

    // TODO figure out how much of this belongs in constructor and how much here.
    // Set up variables. Never need to reset DESCEND, PRUNE, or KEEP.
    source->_currentId = currentId;
    auto& variables = expCtx->variables;
    variables.setValue(decendId, descendVal);
    variables.setValue(pruneId, pruneVal);
    variables.setValue(keepId, keepVal);


    return source;
}
}<|MERGE_RESOLUTION|>--- conflicted
+++ resolved
@@ -65,20 +65,11 @@
 DocumentSource::GetNextResult DocumentSourceRedact::getNext() {
     pExpCtx->checkForInterrupt();
 
-<<<<<<< HEAD
-DocumentSource::GetNextResult DocumentSourceRedact::getNext() {
-    auto nextInput = pSource->getNext();
-    for (; nextInput.isAdvanced(); nextInput = pSource->getNext()) {
-        _variables->setRoot(nextInput.getDocument());
-        _variables->setValue(_currentId, Value(nextInput.releaseDocument()));
-        if (boost::optional<Document> result = redactObject()) {
-=======
     auto nextInput = pSource->getNext();
     for (; nextInput.isAdvanced(); nextInput = pSource->getNext()) {
         auto& variables = pExpCtx->variables;
         variables.setValue(_currentId, Value(nextInput.getDocument()));
         if (boost::optional<Document> result = redactObject(nextInput.releaseDocument())) {
->>>>>>> f378d467
             return std::move(*result);
         }
     }
@@ -145,19 +136,11 @@
 
     ValueComparator simpleValueCmp;
     if (simpleValueCmp.evaluate(expressionResult == keepVal)) {
-<<<<<<< HEAD
-        return _variables->getDocument(_currentId);
-    } else if (simpleValueCmp.evaluate(expressionResult == pruneVal)) {
-        return boost::optional<Document>();
-    } else if (simpleValueCmp.evaluate(expressionResult == descendVal)) {
-        const Document in = _variables->getDocument(_currentId);
-=======
         return variables.getDocument(_currentId, root);
     } else if (simpleValueCmp.evaluate(expressionResult == pruneVal)) {
         return boost::optional<Document>();
     } else if (simpleValueCmp.evaluate(expressionResult == descendVal)) {
         const Document in = variables.getDocument(_currentId, root);
->>>>>>> f378d467
         MutableDocument out;
         out.copyMetaDataFrom(in);
         FieldIterator fields(in);
