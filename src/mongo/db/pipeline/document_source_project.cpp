--- conflicted
+++ resolved
@@ -42,10 +42,6 @@
 
 using boost::intrusive_ptr;
 using parsed_aggregation_projection::ParsedAggregationProjection;
-<<<<<<< HEAD
-using parsed_aggregation_projection::ProjectionType;
-=======
->>>>>>> f378d467
 
 REGISTER_DOCUMENT_SOURCE(project,
                          LiteParsedDocumentSourceDefault::parse,
@@ -53,17 +49,12 @@
 
 intrusive_ptr<DocumentSource> DocumentSourceProject::create(
     BSONObj projectSpec, const intrusive_ptr<ExpressionContext>& expCtx) {
-<<<<<<< HEAD
-    intrusive_ptr<DocumentSource> project(new DocumentSourceSingleDocumentTransformation(
-        expCtx, ParsedAggregationProjection::create(expCtx, projectSpec), "$project"));
-=======
     const bool isIndependentOfAnyCollection = false;
     intrusive_ptr<DocumentSource> project(new DocumentSourceSingleDocumentTransformation(
         expCtx,
         ParsedAggregationProjection::create(expCtx, projectSpec),
         "$project",
         isIndependentOfAnyCollection));
->>>>>>> f378d467
     return project;
 }
 
