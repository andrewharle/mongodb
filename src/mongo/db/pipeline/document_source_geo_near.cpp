
/**
 *    Copyright (C) 2018-present MongoDB, Inc.
 *
 *    This program is free software: you can redistribute it and/or modify
 *    it under the terms of the Server Side Public License, version 1,
 *    as published by MongoDB, Inc.
 *
 *    This program is distributed in the hope that it will be useful,
 *    but WITHOUT ANY WARRANTY; without even the implied warranty of
 *    MERCHANTABILITY or FITNESS FOR A PARTICULAR PURPOSE.  See the
 *    Server Side Public License for more details.
 *
 *    You should have received a copy of the Server Side Public License
 *    along with this program. If not, see
 *    <http://www.mongodb.com/licensing/server-side-public-license>.
 *
 *    As a special exception, the copyright holders give permission to link the
 *    code of portions of this program with the OpenSSL library under certain
 *    conditions as described in each individual source file and distribute
 *    linked combinations including the program with the OpenSSL library. You
 *    must comply with the Server Side Public License in all respects for
 *    all of the code used other than as permitted herein. If you modify file(s)
 *    with this exception, you may extend this exception to your version of the
 *    file(s), but you are not obligated to do so. If you do not wish to do so,
 *    delete this exception statement from your version. If you delete this
 *    exception statement from all source files in the program, then also delete
 *    it in the license file.
 */

#define MONGO_LOG_DEFAULT_COMPONENT ::mongo::logger::LogComponent::kQuery

#include "mongo/platform/basic.h"

#include "mongo/db/pipeline/document_source_geo_near.h"

#include "mongo/db/pipeline/document.h"
#include "mongo/db/pipeline/document_source_limit.h"
#include "mongo/db/pipeline/document_source_sort.h"
#include "mongo/db/pipeline/lite_parsed_document_source.h"
<<<<<<< HEAD
=======
#include "mongo/rpc/get_status_from_command_result.h"
>>>>>>> f378d467
#include "mongo/util/log.h"

namespace mongo {

using boost::intrusive_ptr;

REGISTER_DOCUMENT_SOURCE(geoNear,
                         LiteParsedDocumentSourceDefault::parse,
                         DocumentSourceGeoNear::createFromBson);

const long long DocumentSourceGeoNear::kDefaultLimit = 100;
<<<<<<< HEAD
=======

constexpr StringData DocumentSourceGeoNear::kKeyFieldName;
>>>>>>> f378d467

const char* DocumentSourceGeoNear::getSourceName() const {
    return "$geoNear";
}

DocumentSource::GetNextResult DocumentSourceGeoNear::getNext() {
    pExpCtx->checkForInterrupt();

    if (!resultsIterator)
        runCommand();

    if (!resultsIterator->more())
        return GetNextResult::makeEOF();

    // Each result from the geoNear command is wrapped in a wrapper object with "obj",
    // "dis" and maybe "loc" fields. We want to take the object from "obj" and inject the
    // other fields into it.
    Document result(resultsIterator->next().embeddedObject());
    MutableDocument output(result["obj"].getDocument());
    output.setNestedField(*distanceField, result["dis"]);
    if (includeLocs)
        output.setNestedField(*includeLocs, result["loc"]);

    // In a cluster, $geoNear output will be merged via $sort, so add the sort key.
    if (pExpCtx->needsMerge) {
        output.setSortKeyMetaField(BSON("" << result["dis"]));
    }

    return output.freeze();
}

Pipeline::SourceContainer::iterator DocumentSourceGeoNear::doOptimizeAt(
    Pipeline::SourceContainer::iterator itr, Pipeline::SourceContainer* container) {
    invariant(*itr == this);

    auto nextLimit = dynamic_cast<DocumentSourceLimit*>((*std::next(itr)).get());

    if (nextLimit) {
        // If the next stage is a $limit, we can combine it with ourselves.
        limit = std::min(limit, nextLimit->getLimit());
        container->erase(std::next(itr));
        return itr;
    }
    return std::next(itr);
}

// This command is sent as-is to the shards.
intrusive_ptr<DocumentSource> DocumentSourceGeoNear::getShardSource() {
    return this;
}
<<<<<<< HEAD
intrusive_ptr<DocumentSource> DocumentSourceGeoNear::getMergeSource() {
    return DocumentSourceSort::create(pExpCtx, BSON(distanceField->fullPath() << 1), limit);
=======
// On mongoS this becomes a merge sort by distance (nearest-first) with limit.
std::list<intrusive_ptr<DocumentSource>> DocumentSourceGeoNear::getMergeSources() {
    return {DocumentSourceSort::create(
        pExpCtx, BSON(distanceField->fullPath() << 1 << "$mergePresorted" << true), limit)};
>>>>>>> f378d467
}

Value DocumentSourceGeoNear::serialize(boost::optional<ExplainOptions::Verbosity> explain) const {
    MutableDocument result;

    if (!keyFieldPath.empty()) {
        result.setField(kKeyFieldName, Value(keyFieldPath));
    }

    if (coordsIsArray) {
        result.setField("near", Value(BSONArray(coords)));
    } else {
        result.setField("near", Value(coords));
    }

    // not in buildGeoNearCmd
    result.setField("distanceField", Value(distanceField->fullPath()));

    result.setField("limit", Value(limit));

    if (maxDistance > 0)
        result.setField("maxDistance", Value(maxDistance));

    if (minDistance > 0)
        result.setField("minDistance", Value(minDistance));

    result.setField("query", Value(query));
    result.setField("spherical", Value(spherical));
    result.setField("distanceMultiplier", Value(distanceMultiplier));

    if (includeLocs)
        result.setField("includeLocs", Value(includeLocs->fullPath()));

    return Value(DOC(getSourceName() << result.freeze()));
}

BSONObj DocumentSourceGeoNear::buildGeoNearCmd() const {
    // this is very similar to sourceToBson, but slightly different.
    // differences will be noted.

    BSONObjBuilder geoNear;  // not building a subField

    geoNear.append("geoNear", pExpCtx->ns.coll());  // not in toBson

    if (coordsIsArray) {
        geoNear.appendArray("near", coords);
    } else {
        geoNear.append("near", coords);
    }

    geoNear.append("num", limit);  // called limit in toBson

    if (maxDistance > 0)
        geoNear.append("maxDistance", maxDistance);

    if (minDistance > 0)
        geoNear.append("minDistance", minDistance);

    geoNear.append("query", query);
<<<<<<< HEAD
    if (!pExpCtx->collation.isEmpty()) {
        if (pExpCtx->getCollator()) {
            geoNear.append("collation", pExpCtx->getCollator()->getSpec().toBSON());
        } else {
            geoNear.append("collation", CollationSpec::kSimpleSpec);
        }
=======
    if (pExpCtx->getCollator()) {
        geoNear.append("collation", pExpCtx->getCollator()->getSpec().toBSON());
    } else {
        geoNear.append("collation", CollationSpec::kSimpleSpec);
>>>>>>> f378d467
    }

    geoNear.append("spherical", spherical);
    geoNear.append("distanceMultiplier", distanceMultiplier);

    if (includeLocs)
        geoNear.append("includeLocs", true);  // String in toBson

    if (!keyFieldPath.empty()) {
        geoNear.append(kKeyFieldName, keyFieldPath);
    }

    return geoNear.obj();
}

void DocumentSourceGeoNear::runCommand() {
    massert(16603, "Already ran geoNearCommand", !resultsIterator);

    bool ok = pExpCtx->mongoProcessInterface->directClient()->runCommand(
        pExpCtx->ns.db().toString(), buildGeoNearCmd(), cmdOutput);
    if (!ok) {
        uassertStatusOK(getStatusFromCommandResult(cmdOutput));
    }

    resultsIterator.reset(new BSONObjIterator(cmdOutput["results"].embeddedObject()));
}

intrusive_ptr<DocumentSourceGeoNear> DocumentSourceGeoNear::create(
    const intrusive_ptr<ExpressionContext>& pCtx) {
    intrusive_ptr<DocumentSourceGeoNear> source(new DocumentSourceGeoNear(pCtx));
    return source;
}

intrusive_ptr<DocumentSource> DocumentSourceGeoNear::createFromBson(
    BSONElement elem, const intrusive_ptr<ExpressionContext>& pCtx) {
    intrusive_ptr<DocumentSourceGeoNear> out = new DocumentSourceGeoNear(pCtx);
    out->parseOptions(elem.embeddedObjectUserCheck());
    return out;
}

void DocumentSourceGeoNear::parseOptions(BSONObj options) {
    // near and distanceField are required

    uassert(16605,
            "$geoNear requires a 'near' option as an Array",
            options["near"].isABSONObj());  // Array or Object (Object is deprecated)
    coordsIsArray = options["near"].type() == Array;
    coords = options["near"].embeddedObject().getOwned();

    uassert(16606,
            "$geoNear requires a 'distanceField' option as a String",
            options["distanceField"].type() == String);
    distanceField.reset(new FieldPath(options["distanceField"].str()));

    // remaining fields are optional

    // num and limit are synonyms
    if (options["limit"].isNumber())
        limit = options["limit"].numberLong();
    if (options["num"].isNumber())
        limit = options["num"].numberLong();

    if (options["maxDistance"].isNumber())
        maxDistance = options["maxDistance"].numberDouble();

    if (options["minDistance"].isNumber())
        minDistance = options["minDistance"].numberDouble();

    if (options["query"].type() == Object)
        query = options["query"].embeddedObject().getOwned();

    spherical = options["spherical"].trueValue();

    if (options["distanceMultiplier"].isNumber())
        distanceMultiplier = options["distanceMultiplier"].numberDouble();

    if (options.hasField("includeLocs")) {
        uassert(16607,
                "$geoNear requires that 'includeLocs' option is a String",
                options["includeLocs"].type() == String);
        includeLocs.reset(new FieldPath(options["includeLocs"].str()));
    }

    if (options.hasField("uniqueDocs"))
        warning() << "ignoring deprecated uniqueDocs option in $geoNear aggregation stage";

<<<<<<< HEAD
=======
    if (auto keyElt = options[kKeyFieldName]) {
        uassert(ErrorCodes::TypeMismatch,
                str::stream() << "$geoNear parameter '" << DocumentSourceGeoNear::kKeyFieldName
                              << "' must be of type string but found type: "
                              << typeName(keyElt.type()),
                keyElt.type() == BSONType::String);
        keyFieldPath = keyElt.str();
        uassert(ErrorCodes::BadValue,
                str::stream() << "$geoNear parameter '" << DocumentSourceGeoNear::kKeyFieldName
                              << "' cannot be the empty string",
                !keyFieldPath.empty());
    }

>>>>>>> f378d467
    // The collation field is disallowed, even though it is accepted by the geoNear command, since
    // the $geoNear operation should respect the collation associated with the entire pipeline.
    uassert(40227,
            "$geoNear does not accept the 'collation' parameter. Instead, specify a collation "
            "for the entire aggregation command.",
            !options["collation"]);
}

DocumentSourceGeoNear::DocumentSourceGeoNear(const intrusive_ptr<ExpressionContext>& pExpCtx)
    : DocumentSourceNeedsMongod(pExpCtx),
      coordsIsArray(false),
      limit(DocumentSourceGeoNear::kDefaultLimit),
      maxDistance(-1.0),
      minDistance(-1.0),
      spherical(false),
      distanceMultiplier(1.0) {}
}<|MERGE_RESOLUTION|>--- conflicted
+++ resolved
@@ -38,10 +38,7 @@
 #include "mongo/db/pipeline/document_source_limit.h"
 #include "mongo/db/pipeline/document_source_sort.h"
 #include "mongo/db/pipeline/lite_parsed_document_source.h"
-<<<<<<< HEAD
-=======
 #include "mongo/rpc/get_status_from_command_result.h"
->>>>>>> f378d467
 #include "mongo/util/log.h"
 
 namespace mongo {
@@ -53,11 +50,8 @@
                          DocumentSourceGeoNear::createFromBson);
 
 const long long DocumentSourceGeoNear::kDefaultLimit = 100;
-<<<<<<< HEAD
-=======
 
 constexpr StringData DocumentSourceGeoNear::kKeyFieldName;
->>>>>>> f378d467
 
 const char* DocumentSourceGeoNear::getSourceName() const {
     return "$geoNear";
@@ -108,15 +102,10 @@
 intrusive_ptr<DocumentSource> DocumentSourceGeoNear::getShardSource() {
     return this;
 }
-<<<<<<< HEAD
-intrusive_ptr<DocumentSource> DocumentSourceGeoNear::getMergeSource() {
-    return DocumentSourceSort::create(pExpCtx, BSON(distanceField->fullPath() << 1), limit);
-=======
 // On mongoS this becomes a merge sort by distance (nearest-first) with limit.
 std::list<intrusive_ptr<DocumentSource>> DocumentSourceGeoNear::getMergeSources() {
     return {DocumentSourceSort::create(
         pExpCtx, BSON(distanceField->fullPath() << 1 << "$mergePresorted" << true), limit)};
->>>>>>> f378d467
 }
 
 Value DocumentSourceGeoNear::serialize(boost::optional<ExplainOptions::Verbosity> explain) const {
@@ -176,19 +165,10 @@
         geoNear.append("minDistance", minDistance);
 
     geoNear.append("query", query);
-<<<<<<< HEAD
-    if (!pExpCtx->collation.isEmpty()) {
-        if (pExpCtx->getCollator()) {
-            geoNear.append("collation", pExpCtx->getCollator()->getSpec().toBSON());
-        } else {
-            geoNear.append("collation", CollationSpec::kSimpleSpec);
-        }
-=======
     if (pExpCtx->getCollator()) {
         geoNear.append("collation", pExpCtx->getCollator()->getSpec().toBSON());
     } else {
         geoNear.append("collation", CollationSpec::kSimpleSpec);
->>>>>>> f378d467
     }
 
     geoNear.append("spherical", spherical);
@@ -275,8 +255,6 @@
     if (options.hasField("uniqueDocs"))
         warning() << "ignoring deprecated uniqueDocs option in $geoNear aggregation stage";
 
-<<<<<<< HEAD
-=======
     if (auto keyElt = options[kKeyFieldName]) {
         uassert(ErrorCodes::TypeMismatch,
                 str::stream() << "$geoNear parameter '" << DocumentSourceGeoNear::kKeyFieldName
@@ -290,7 +268,6 @@
                 !keyFieldPath.empty());
     }
 
->>>>>>> f378d467
     // The collation field is disallowed, even though it is accepted by the geoNear command, since
     // the $geoNear operation should respect the collation associated with the entire pipeline.
     uassert(40227,
@@ -300,7 +277,7 @@
 }
 
 DocumentSourceGeoNear::DocumentSourceGeoNear(const intrusive_ptr<ExpressionContext>& pExpCtx)
-    : DocumentSourceNeedsMongod(pExpCtx),
+    : DocumentSource(pExpCtx),
       coordsIsArray(false),
       limit(DocumentSourceGeoNear::kDefaultLimit),
       maxDistance(-1.0),
