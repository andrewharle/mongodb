--- conflicted
+++ resolved
@@ -72,7 +72,6 @@
             _count--;  // The error correction only adjusts the total, not the number of items.
         }
         return;
-<<<<<<< HEAD
     }
 
     switch (input.getType()) {
@@ -92,27 +91,6 @@
             dassert(!input.numeric());
             return;
     }
-=======
-    }
-
-    switch (input.getType()) {
-        case NumberDecimal:
-            _decimalTotal = _decimalTotal.add(input.getDecimal());
-            _isDecimal = true;
-            break;
-        case NumberLong:
-            // Avoid summation using double as that loses precision.
-            _nonDecimalTotal.addLong(input.getLong());
-            break;
-        case NumberInt:
-        case NumberDouble:
-            _nonDecimalTotal.addDouble(input.getDouble());
-            break;
-        default:
-            dassert(!input.numeric());
-            return;
-    }
->>>>>>> f378d467
     _count++;
 }
 
@@ -125,11 +103,7 @@
     return _decimalTotal.add(_nonDecimalTotal.getDecimal());
 }
 
-<<<<<<< HEAD
-Value AccumulatorAvg::getValue(bool toBeMerged) const {
-=======
 Value AccumulatorAvg::getValue(bool toBeMerged) {
->>>>>>> f378d467
     if (toBeMerged) {
         if (_isDecimal)
             return Value(Document{{subTotalName, _getDecimalTotal()}, {countName, _count}});
