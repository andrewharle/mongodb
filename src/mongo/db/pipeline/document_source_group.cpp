--- conflicted
+++ resolved
@@ -30,11 +30,8 @@
 
 #include "mongo/platform/basic.h"
 
-<<<<<<< HEAD
-=======
 #include <boost/filesystem/operations.hpp>
 
->>>>>>> f378d467
 #include "mongo/db/jsobj.h"
 #include "mongo/db/pipeline/accumulation_statement.h"
 #include "mongo/db/pipeline/accumulator.h"
@@ -46,10 +43,7 @@
 #include "mongo/db/pipeline/value.h"
 #include "mongo/db/pipeline/value_comparator.h"
 #include "mongo/stdx/memory.h"
-<<<<<<< HEAD
-=======
 #include "mongo/util/destructor_guard.h"
->>>>>>> f378d467
 
 namespace mongo {
 
@@ -94,7 +88,6 @@
         }
         invariant(initializationResult.isEOF());
     }
-<<<<<<< HEAD
 
     for (auto&& accum : _currentAccumulators) {
         accum->reset();  // Prep accumulators for a new group.
@@ -115,30 +108,7 @@
         return GetNextResult::makeEOF();
 
     _currentId = _firstPartOfNextGroup.first;
-    const size_t numAccumulators = vpAccumulatorFactory.size();
-=======
-
-    for (auto&& accum : _currentAccumulators) {
-        accum->reset();  // Prep accumulators for a new group.
-    }
-
-    if (_spilled) {
-        return getNextSpilled();
-    } else if (_streaming) {
-        return getNextStreaming();
-    } else {
-        return getNextStandard();
-    }
-}
-
-DocumentSource::GetNextResult DocumentSourceGroup::getNextSpilled() {
-    // We aren't streaming, and we have spilled to disk.
-    if (!_sorterIterator)
-        return GetNextResult::makeEOF();
-
-    _currentId = _firstPartOfNextGroup.first;
     const size_t numAccumulators = _accumulatedFields.size();
->>>>>>> f378d467
     while (pExpCtx->getValueComparator().evaluate(_currentId == _firstPartOfNextGroup.first)) {
         // Inside of this loop, _firstPartOfNextGroup is the current data being processed.
         // At loop exit, it is the first value to be processed in the next group.
@@ -163,11 +133,7 @@
         _firstPartOfNextGroup = _sorterIterator->next();
     }
 
-<<<<<<< HEAD
-    return makeDocument(_currentId, _currentAccumulators, pExpCtx->inShard);
-=======
     return makeDocument(_currentId, _currentAccumulators, pExpCtx->needsMerge);
->>>>>>> f378d467
 }
 
 DocumentSource::GetNextResult DocumentSourceGroup::getNextStandard() {
@@ -175,8 +141,7 @@
     if (_groups->empty())
         return GetNextResult::makeEOF();
 
-<<<<<<< HEAD
-    Document out = makeDocument(groupsIterator->first, groupsIterator->second, pExpCtx->inShard);
+    Document out = makeDocument(groupsIterator->first, groupsIterator->second, pExpCtx->needsMerge);
 
     if (++groupsIterator == _groups->end())
         dispose();
@@ -184,16 +149,6 @@
     return std::move(out);
 }
 
-=======
-    Document out = makeDocument(groupsIterator->first, groupsIterator->second, pExpCtx->needsMerge);
-
-    if (++groupsIterator == _groups->end())
-        dispose();
-
-    return std::move(out);
-}
-
->>>>>>> f378d467
 DocumentSource::GetNextResult DocumentSourceGroup::getNextStreaming() {
     // Streaming optimization is active.
     if (!_firstDocOfNextGroup) {
@@ -208,16 +163,6 @@
     do {
         // Add to the current accumulator(s).
         for (size_t i = 0; i < _currentAccumulators.size(); i++) {
-<<<<<<< HEAD
-            _currentAccumulators[i]->process(vpExpression[i]->evaluate(_variables.get()),
-                                             _doingMerge);
-        }
-
-        // Release our references to the previous input document before asking for the next. This
-        // makes operations like $unwind more efficient.
-        _variables->clearRoot();
-
-=======
             _currentAccumulators[i]->process(
                 _accumulatedFields[i].expression->evaluate(
                     *_firstDocOfNextGroup,
@@ -225,7 +170,6 @@
                 _doingMerge);
         }
 
->>>>>>> f378d467
         // Retrieve the next document.
         auto nextInput = pSource->getNext();
         if (!nextInput.isAdvanced()) {
@@ -234,16 +178,6 @@
 
         _firstDocOfNextGroup = nextInput.releaseDocument();
 
-<<<<<<< HEAD
-        _variables->setRoot(*_firstDocOfNextGroup);
-
-        // Compute the id. If it does not match _currentId, we will exit the loop, leaving
-        // _firstDocOfNextGroup set for the next time getNext() is called.
-        id = computeId(_variables.get());
-    } while (pExpCtx->getValueComparator().evaluate(_currentId == id));
-
-    Document out = makeDocument(_currentId, _currentAccumulators, pExpCtx->inShard);
-=======
 
         // Compute the id. If it does not match _currentId, we will exit the loop, leaving
         // _firstDocOfNextGroup set for the next time getNext() is called.
@@ -251,17 +185,12 @@
     } while (pExpCtx->getValueComparator().evaluate(_currentId == id));
 
     Document out = makeDocument(_currentId, _currentAccumulators, pExpCtx->needsMerge);
->>>>>>> f378d467
     _currentId = std::move(id);
 
     return std::move(out);
 }
 
-<<<<<<< HEAD
-void DocumentSourceGroup::dispose() {
-=======
 void DocumentSourceGroup::doDispose() {
->>>>>>> f378d467
     // Free our resources.
     _groups = pExpCtx->getValueComparator().makeUnorderedValueMap<Accumulators>();
     _sorterIterator.reset();
@@ -270,12 +199,6 @@
     groupsIterator = _groups->end();
 
     _firstDocOfNextGroup = boost::none;
-<<<<<<< HEAD
-
-    // Free our source's resources.
-    pSource->dispose();
-=======
->>>>>>> f378d467
 }
 
 intrusive_ptr<DocumentSource> DocumentSourceGroup::optimize() {
@@ -311,19 +234,11 @@
     }
 
     // Add the remaining fields.
-<<<<<<< HEAD
-    const size_t n = vFieldName.size();
-    for (size_t i = 0; i < n; ++i) {
-        intrusive_ptr<Accumulator> accum = vpAccumulatorFactory[i](pExpCtx);
-        insides[vFieldName[i]] =
-            Value(DOC(accum->getOpName() << vpExpression[i]->serialize(explain)));
-=======
     for (auto&& accumulatedField : _accumulatedFields) {
         intrusive_ptr<Accumulator> accum = accumulatedField.makeAccumulator(pExpCtx);
         insides[accumulatedField.fieldName] =
             Value(DOC(accum->getOpName()
                       << accumulatedField.expression->serialize(static_cast<bool>(explain))));
->>>>>>> f378d467
     }
 
     if (_doingMerge) {
@@ -356,10 +271,6 @@
     const intrusive_ptr<ExpressionContext>& pExpCtx,
     const boost::intrusive_ptr<Expression>& groupByExpression,
     std::vector<AccumulationStatement> accumulationStatements,
-<<<<<<< HEAD
-    Variables::Id numVariables,
-=======
->>>>>>> f378d467
     size_t maxMemoryUsageBytes) {
     intrusive_ptr<DocumentSourceGroup> groupStage(
         new DocumentSourceGroup(pExpCtx, maxMemoryUsageBytes));
@@ -367,11 +278,7 @@
     for (auto&& statement : accumulationStatements) {
         groupStage->addAccumulator(statement);
     }
-<<<<<<< HEAD
-    groupStage->_variables = stdx::make_unique<Variables>(numVariables);
-=======
-
->>>>>>> f378d467
+
     return groupStage;
 }
 
@@ -385,14 +292,6 @@
       _initialized(false),
       _groups(pExpCtx->getValueComparator().makeUnorderedValueMap<Accumulators>()),
       _spilled(false),
-<<<<<<< HEAD
-      _extSortAllowed(pExpCtx->extSortAllowed && !pExpCtx->inRouter) {}
-
-void DocumentSourceGroup::addAccumulator(AccumulationStatement accumulationStatement) {
-    vFieldName.push_back(accumulationStatement.fieldName);
-    vpAccumulatorFactory.push_back(accumulationStatement.factory);
-    vpExpression.push_back(accumulationStatement.expression);
-=======
       _allowDiskUse(pExpCtx->allowDiskUse && !pExpCtx->inMongos) {
     if (!pExpCtx->inMongos && (pExpCtx->allowDiskUse || kDebugBuild)) {
         // We spill to disk in debug mode, regardless of allowDiskUse, to stress the system.
@@ -408,7 +307,6 @@
 
 void DocumentSourceGroup::addAccumulator(AccumulationStatement accumulationStatement) {
     _accumulatedFields.push_back(accumulationStatement);
->>>>>>> f378d467
 }
 
 namespace {
@@ -506,7 +404,6 @@
 
     int operator()(const Data& lhs, const Data& rhs) const {
         return _valueComparator.compare(lhs.first, rhs.first);
-<<<<<<< HEAD
     }
 
 private:
@@ -519,27 +416,10 @@
 
     bool operator()(const GroupsMap::value_type* lhs, const GroupsMap::value_type* rhs) const {
         return _valueComparator.evaluate(lhs->first < rhs->first);
-=======
->>>>>>> f378d467
     }
 
 private:
     ValueComparator _valueComparator;
-<<<<<<< HEAD
-=======
-};
-
-class SpillSTLComparator {
-public:
-    SpillSTLComparator(ValueComparator valueComparator) : _valueComparator(valueComparator) {}
-
-    bool operator()(const GroupsMap::value_type* lhs, const GroupsMap::value_type* rhs) const {
-        return _valueComparator.evaluate(lhs->first < rhs->first);
-    }
-
-private:
-    ValueComparator _valueComparator;
->>>>>>> f378d467
 };
 
 bool containsOnlyFieldPathsAndConstants(ExpressionObject* expressionObj) {
@@ -560,7 +440,6 @@
         }
     }
     return true;
-<<<<<<< HEAD
 }
 
 void getFieldPathMap(ExpressionObject* expressionObj,
@@ -585,32 +464,6 @@
     }
 }
 
-=======
-}
-
-void getFieldPathMap(ExpressionObject* expressionObj,
-                     std::string prefix,
-                     StringMap<std::string>* fields) {
-    // Given an expression with only constant and FieldPath leaf nodes, such as {x: {y: "$a.b"}},
-    // attempt to compute a map from each FieldPath leaf to the path of that leaf. In the example,
-    // this method would return: {"a.b" : "x.y"}.
-
-    for (auto&& it : expressionObj->getChildExpressions()) {
-        intrusive_ptr<Expression> childExp = it.second;
-        ExpressionObject* expObj = dynamic_cast<ExpressionObject*>(childExp.get());
-        ExpressionFieldPath* expPath = dynamic_cast<ExpressionFieldPath*>(childExp.get());
-
-        std::string newPrefix = prefix.empty() ? it.first : prefix + "." + it.first;
-
-        if (expObj) {
-            getFieldPathMap(expObj, newPrefix, fields);
-        } else if (expPath) {
-            (*fields)[expPath->getFieldPath().tail().fullPath()] = newPrefix;
-        }
-    }
-}
-
->>>>>>> f378d467
 void getFieldPathListForSpilled(ExpressionObject* expressionObj,
                                 std::string prefix,
                                 std::vector<std::string>* fields) {
@@ -633,8 +486,7 @@
 }  // namespace
 
 DocumentSource::GetNextResult DocumentSourceGroup::initialize() {
-<<<<<<< HEAD
-    const size_t numAccumulators = vpAccumulatorFactory.size();
+    const size_t numAccumulators = _accumulatedFields.size();
 
     boost::optional<BSONObj> inputSort = findRelevantInputSort();
     if (inputSort) {
@@ -644,8 +496,8 @@
 
         // Set up accumulators.
         _currentAccumulators.reserve(numAccumulators);
-        for (size_t i = 0; i < numAccumulators; i++) {
-            _currentAccumulators.push_back(vpAccumulatorFactory[i](pExpCtx));
+        for (auto&& accumulatedField : _accumulatedFields) {
+            _currentAccumulators.push_back(accumulatedField.makeAccumulator(pExpCtx));
         }
 
         // We only need to load the first document.
@@ -655,37 +507,6 @@
             return firstInput;
         }
         _firstDocOfNextGroup = firstInput.releaseDocument();
-        _variables->setRoot(*_firstDocOfNextGroup);
-
-        // Compute the _id value.
-        _currentId = computeId(_variables.get());
-        _initialized = true;
-        return DocumentSource::GetNextResult::makeEOF();
-    }
-
-    dassert(numAccumulators == vpExpression.size());
-=======
-    const size_t numAccumulators = _accumulatedFields.size();
-
-    boost::optional<BSONObj> inputSort = findRelevantInputSort();
-    if (inputSort) {
-        // We can convert to streaming.
-        _streaming = true;
-        _inputSort = *inputSort;
-
-        // Set up accumulators.
-        _currentAccumulators.reserve(numAccumulators);
-        for (auto&& accumulatedField : _accumulatedFields) {
-            _currentAccumulators.push_back(accumulatedField.makeAccumulator(pExpCtx));
-        }
-
-        // We only need to load the first document.
-        auto firstInput = pSource->getNext();
-        if (!firstInput.isAdvanced()) {
-            // Leave '_firstDocOfNextGroup' uninitialized and return.
-            return firstInput;
-        }
-        _firstDocOfNextGroup = firstInput.releaseDocument();
 
         // Compute the _id value.
         _currentId = computeId(*_firstDocOfNextGroup);
@@ -693,7 +514,6 @@
         return DocumentSource::GetNextResult::makeEOF();
     }
 
->>>>>>> f378d467
 
     // Barring any pausing, this loop exhausts 'pSource' and populates '_groups'.
     GetNextResult input = pSource->getNext();
@@ -702,27 +522,16 @@
             uassert(16945,
                     "Exceeded memory limit for $group, but didn't allow external sort."
                     " Pass allowDiskUse:true to opt in.",
-<<<<<<< HEAD
-                    _extSortAllowed);
-=======
                     _allowDiskUse);
->>>>>>> f378d467
             _sortedFiles.push_back(spill());
             _memoryUsageBytes = 0;
         }
 
-<<<<<<< HEAD
-        _variables->setRoot(input.releaseDocument());
-
-        Value id = computeId(_variables.get());
-
-=======
         // We release the result document here so that it does not outlive the end of this loop
         // iteration. Not releasing could lead to an array copy when this group follows an unwind.
         auto rootDocument = input.releaseDocument();
         Value id = computeId(rootDocument);
 
->>>>>>> f378d467
         // Look for the _id value in the map. If it's not there, add a new entry with a blank
         // accumulator. This is done in a somewhat odd way in order to avoid hashing 'id' and
         // looking it up in '_groups' multiple times.
@@ -735,22 +544,13 @@
 
             // Add the accumulators
             group.reserve(numAccumulators);
-<<<<<<< HEAD
-            for (size_t i = 0; i < numAccumulators; i++) {
-                group.push_back(vpAccumulatorFactory[i](pExpCtx));
-=======
             for (auto&& accumulatedField : _accumulatedFields) {
                 group.push_back(accumulatedField.makeAccumulator(pExpCtx));
->>>>>>> f378d467
             }
         } else {
             for (auto&& groupObj : group) {
                 // subtract old mem usage. New usage added back after processing.
-<<<<<<< HEAD
-                _memoryUsageBytes -= group[i]->memUsageForSorter();
-=======
                 _memoryUsageBytes -= groupObj->memUsageForSorter();
->>>>>>> f378d467
             }
         }
 
@@ -758,15 +558,9 @@
         dassert(numAccumulators == group.size());
 
         for (size_t i = 0; i < numAccumulators; i++) {
-<<<<<<< HEAD
-            group[i]->process(vpExpression[i]->evaluate(_variables.get()), _doingMerge);
-            _memoryUsageBytes += group[i]->memUsageForSorter();
-        }
-=======
             group[i]->process(
                 _accumulatedFields[i].expression->evaluate(rootDocument, &pExpCtx->variables),
                 _doingMerge);
->>>>>>> f378d467
 
             _memoryUsageBytes += group[i]->memUsageForSorter();
         }
@@ -774,13 +568,8 @@
         if (kDebugBuild && !storageGlobalParams.readOnly) {
             // In debug mode, spill every time we have a duplicate id to stress merge logic.
             if (!inserted &&                 // is a dup
-<<<<<<< HEAD
-                !pExpCtx->inRouter &&        // can't spill to disk in router
-                !_extSortAllowed &&          // don't change behavior when testing external sort
-=======
                 !pExpCtx->inMongos &&        // can't spill to disk in mongos
                 !_allowDiskUse &&            // don't change behavior when testing external sort
->>>>>>> f378d467
                 _sortedFiles.size() < 20) {  // don't open too many FDs
 
                 _sortedFiles.push_back(spill());
@@ -807,14 +596,6 @@
                 _groups = pExpCtx->getValueComparator().makeUnorderedValueMap<Accumulators>();
 
                 _sorterIterator.reset(Sorter<Value, Value>::Iterator::merge(
-<<<<<<< HEAD
-                    _sortedFiles, SortOptions(), SorterComparator(pExpCtx->getValueComparator())));
-
-                // prepare current to accumulate data
-                _currentAccumulators.reserve(numAccumulators);
-                for (size_t i = 0; i < numAccumulators; i++) {
-                    _currentAccumulators.push_back(vpAccumulatorFactory[i](pExpCtx));
-=======
                     _sortedFiles,
                     _fileName,
                     SortOptions(),
@@ -825,7 +606,6 @@
                 _currentAccumulators.reserve(numAccumulators);
                 for (auto&& accumulatedField : _accumulatedFields) {
                     _currentAccumulators.push_back(accumulatedField.makeAccumulator(pExpCtx));
->>>>>>> f378d467
                 }
 
                 verify(_sorterIterator->more());  // we put data in, we should get something out.
@@ -901,17 +681,10 @@
     }
 
     BSONObjSet sorts = pSource->getOutputSorts();
-<<<<<<< HEAD
 
     // 'sorts' is a BSONObjSet. We need to check if our group pattern is compatible with one of the
     // input sort patterns.
 
-=======
-
-    // 'sorts' is a BSONObjSet. We need to check if our group pattern is compatible with one of the
-    // input sort patterns.
-
->>>>>>> f378d467
     // We will only attempt to take advantage of a sorted input stream if the _id given to the
     // $group contained only FieldPaths or constants. Determine if this is the case, and extract
     // those FieldPaths if it is.
@@ -1042,17 +815,10 @@
 }
 
 
-<<<<<<< HEAD
-Value DocumentSourceGroup::computeId(Variables* vars) {
-    // If only one expression, return result directly
-    if (_idExpressions.size() == 1) {
-        Value retValue = _idExpressions[0]->evaluate(vars);
-=======
 Value DocumentSourceGroup::computeId(const Document& root) {
     // If only one expression, return result directly
     if (_idExpressions.size() == 1) {
         Value retValue = _idExpressions[0]->evaluate(root, &pExpCtx->variables);
->>>>>>> f378d467
         return retValue.missing() ? Value(BSONNULL) : std::move(retValue);
     }
 
@@ -1111,40 +877,13 @@
     return this;  // No modifications necessary when on shard
 }
 
-<<<<<<< HEAD
-intrusive_ptr<DocumentSource> DocumentSourceGroup::getMergeSource() {
-=======
 std::list<intrusive_ptr<DocumentSource>> DocumentSourceGroup::getMergeSources() {
->>>>>>> f378d467
     intrusive_ptr<DocumentSourceGroup> pMerger(new DocumentSourceGroup(pExpCtx));
     pMerger->setDoingMerge(true);
 
     VariablesParseState vps = pExpCtx->variablesParseState;
     /* the merger will use the same grouping key */
     pMerger->setIdExpression(ExpressionFieldPath::parse(pExpCtx, "$$ROOT._id", vps));
-<<<<<<< HEAD
-
-    const size_t n = vFieldName.size();
-    for (size_t i = 0; i < n; ++i) {
-        /*
-          The merger's output field names will be the same, as will the
-          accumulator factories.  However, for some accumulators, the
-          expression to be accumulated will be different.  The original
-          accumulator may be collecting an expression based on a field
-          expression or constant.  Here, we accumulate the output of the
-          same name from the prior group.
-        */
-        pMerger->addAccumulator(
-            {vFieldName[i],
-             vpAccumulatorFactory[i],
-             ExpressionFieldPath::parse(pExpCtx, "$$ROOT." + vFieldName[i], vps)});
-    }
-
-    pMerger->_variables.reset(new Variables(idGenerator.getIdCount()));
-
-    return pMerger;
-}
-=======
 
     for (auto&& accumulatedField : _accumulatedFields) {
         // The merger's output field names will be the same, as will the accumulator factories.
@@ -1158,7 +897,6 @@
     }
 
     return {pMerger};
->>>>>>> f378d467
 }
 
 }  // namespace mongo
