--- conflicted
+++ resolved
@@ -31,67 +31,18 @@
 #include "mongo/platform/basic.h"
 
 #include "mongo/db/pipeline/document_source_merge_cursors.h"
-<<<<<<< HEAD
-
-#include "mongo/db/pipeline/lite_parsed_document_source.h"
-
-namespace mongo {
-
-using boost::intrusive_ptr;
-using std::make_pair;
-using std::string;
-using std::vector;
-
-DocumentSourceMergeCursors::DocumentSourceMergeCursors(
-    std::vector<CursorDescriptor> cursorDescriptors,
-    const intrusive_ptr<ExpressionContext>& pExpCtx)
-    : DocumentSource(pExpCtx), _cursorDescriptors(std::move(cursorDescriptors)), _unstarted(true) {}
-
-=======
 #include "mongo/db/pipeline/document_source_sort.h"
 #include "mongo/executor/task_executor_pool.h"
 #include "mongo/s/grid.h"
 
 namespace mongo {
 
->>>>>>> f378d467
 REGISTER_DOCUMENT_SOURCE(mergeCursors,
                          LiteParsedDocumentSourceDefault::parse,
                          DocumentSourceMergeCursors::createFromBson);
 
 constexpr StringData DocumentSourceMergeCursors::kStageName;
 
-<<<<<<< HEAD
-intrusive_ptr<DocumentSource> DocumentSourceMergeCursors::create(
-    std::vector<CursorDescriptor> cursorDescriptors,
-    const intrusive_ptr<ExpressionContext>& pExpCtx) {
-    intrusive_ptr<DocumentSourceMergeCursors> source(
-        new DocumentSourceMergeCursors(std::move(cursorDescriptors), pExpCtx));
-    return source;
-}
-
-intrusive_ptr<DocumentSource> DocumentSourceMergeCursors::createFromBson(
-    BSONElement elem, const intrusive_ptr<ExpressionContext>& pExpCtx) {
-    massert(17026,
-            string("Expected an Array, but got a ") + typeName(elem.type()),
-            elem.type() == Array);
-
-    std::vector<CursorDescriptor> cursorDescriptors;
-    BSONObj array = elem.embeddedObject();
-    BSONForEach(cursor, array) {
-        massert(17027,
-                string("Expected an Object, but got a ") + typeName(cursor.type()),
-                cursor.type() == Object);
-
-        // The cursor descriptors for the merge cursors stage used to lack an "ns" field; "ns" was
-        // understood to be the expression context namespace in that case. For mixed-version
-        // compatibility, we accept both the old and new formats here.
-        std::string cursorNs = cursor["ns"] ? cursor["ns"].String() : pExpCtx->ns.ns();
-
-        cursorDescriptors.emplace_back(ConnectionString(HostAndPort(cursor["host"].String())),
-                                       std::move(cursorNs),
-                                       cursor["id"].Long());
-=======
 DocumentSourceMergeCursors::DocumentSourceMergeCursors(
     executor::TaskExecutor* executor,
     AsyncResultsMergerParams armParams,
@@ -120,24 +71,10 @@
     if (!_arm) {
         _arm.emplace(pExpCtx->opCtx, _executor, std::move(*_armParams));
         _armParams = boost::none;
->>>>>>> f378d467
     }
     return _arm->getHighWaterMark();
 }
 
-<<<<<<< HEAD
-    return new DocumentSourceMergeCursors(std::move(cursorDescriptors), pExpCtx);
-}
-
-Value DocumentSourceMergeCursors::serialize(bool explain) const {
-    vector<Value> cursors;
-    for (size_t i = 0; i < _cursorDescriptors.size(); i++) {
-        cursors.push_back(
-            Value(DOC("host" << Value(_cursorDescriptors[i].connectionString.toString()) << "ns"
-                             << _cursorDescriptors[i].ns
-                             << "id"
-                             << _cursorDescriptors[i].cursorId)));
-=======
 Value DocumentSourceMergeCursors::serialize(
     boost::optional<ExplainOptions::Verbosity> explain) const {
     invariant(!_arm);
@@ -158,26 +95,11 @@
     auto next = std::next(itr);
     if (next == container->end()) {
         return next;
->>>>>>> f378d467
-    }
-
-<<<<<<< HEAD
-DocumentSourceMergeCursors::CursorAndConnection::CursorAndConnection(
-    const CursorDescriptor& cursorDescriptor)
-    : connection(cursorDescriptor.connectionString),
-      cursor(connection.get(), cursorDescriptor.ns, cursorDescriptor.cursorId, 0, 0) {}
-
-vector<DBClientCursor*> DocumentSourceMergeCursors::getCursors() {
-    verify(_unstarted);
-    start();
-    vector<DBClientCursor*> out;
-    for (Cursors::const_iterator it = _cursors.begin(); it != _cursors.end(); ++it) {
-        out.push_back(&((*it)->cursor));
-=======
+    }
+
     auto nextSort = dynamic_cast<DocumentSourceSort*>(next->get());
     if (!nextSort || !nextSort->mergingPresorted()) {
         return next;
->>>>>>> f378d467
     }
 
     _armParams->setSort(
@@ -191,23 +113,6 @@
     return std::next(itr);
 }
 
-<<<<<<< HEAD
-void DocumentSourceMergeCursors::start() {
-    _unstarted = false;
-
-    // open each cursor and send message asking for a batch
-    for (auto&& cursorDescriptor : _cursorDescriptors) {
-        _cursors.push_back(std::make_shared<CursorAndConnection>(cursorDescriptor));
-        verify(_cursors.back()->connection->lazySupported());
-        _cursors.back()->cursor.initLazy();  // shouldn't block
-    }
-
-    // wait for all cursors to return a batch
-    // TODO need a way to keep cursors alive if some take longer than 10 minutes.
-    for (auto&& cursor : _cursors) {
-        bool retry = false;
-        bool ok = cursor->cursor.initLazyFinish(retry);  // blocks here for first batch
-=======
 boost::intrusive_ptr<DocumentSource> DocumentSourceMergeCursors::createFromBson(
     BSONElement elem, const boost::intrusive_ptr<ExpressionContext>& expCtx) {
     if (elem.type() == BSONType::Object) {
@@ -269,7 +174,6 @@
                 "$mergeCursors requires each cursor to have the same namespace",
                 !nss || nss->ns() == nsElem.valueStringData());
         nss = NamespaceString(nsElem.String());
->>>>>>> f378d467
 
         uassert(
             50721,
@@ -313,51 +217,16 @@
     return new DocumentSourceMergeCursors(executor, std::move(params), expCtx);
 }
 
-<<<<<<< HEAD
-Document DocumentSourceMergeCursors::nextSafeFrom(DBClientCursor* cursor) {
-    const BSONObj next = cursor->next();
-    if (next.hasField("$err")) {
-        const int code = next.hasField("code") ? next["code"].numberInt() : 17029;
-        uasserted(code,
-                  str::stream() << "Received error in response from " << cursor->originalHost()
-                                << ": "
-                                << next);
-=======
 void DocumentSourceMergeCursors::detachFromOperationContext() {
     if (_arm) {
         _arm->detachFromOperationContext();
->>>>>>> f378d467
-    }
-}
-
-<<<<<<< HEAD
-DocumentSource::GetNextResult DocumentSourceMergeCursors::getNext() {
-    if (_unstarted)
-        start();
-
-    // purge eof cursors and release their connections
-    while (!_cursors.empty() && !(*_currentCursor)->cursor.more()) {
-        (*_currentCursor)->connection.done();
-        _cursors.erase(_currentCursor);
-        _currentCursor = _cursors.begin();
-    }
-
-    if (_cursors.empty())
-        return GetNextResult::makeEOF();
-
-    auto next = nextSafeFrom(&((*_currentCursor)->cursor));
-
-    // advance _currentCursor, wrapping if needed
-    if (++_currentCursor == _cursors.end())
-        _currentCursor = _cursors.begin();
-
-    return std::move(next);
-=======
+    }
+}
+
 void DocumentSourceMergeCursors::reattachToOperationContext(OperationContext* opCtx) {
     if (_arm) {
         _arm->reattachToOperationContext(opCtx);
     }
->>>>>>> f378d467
 }
 
 void DocumentSourceMergeCursors::doDispose() {
