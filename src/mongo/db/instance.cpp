
/**
 *    Copyright (C) 2018-present MongoDB, Inc.
 *
 *    This program is free software: you can redistribute it and/or modify
 *    it under the terms of the Server Side Public License, version 1,
 *    as published by MongoDB, Inc.
 *
 *    This program is distributed in the hope that it will be useful,
 *    but WITHOUT ANY WARRANTY; without even the implied warranty of
 *    MERCHANTABILITY or FITNESS FOR A PARTICULAR PURPOSE.  See the
 *    Server Side Public License for more details.
 *
 *    You should have received a copy of the Server Side Public License
 *    along with this program. If not, see
 *    <http://www.mongodb.com/licensing/server-side-public-license>.
 *
 *    As a special exception, the copyright holders give permission to link the
 *    code of portions of this program with the OpenSSL library under certain
 *    conditions as described in each individual source file and distribute
 *    linked combinations including the program with the OpenSSL library. You
 *    must comply with the Server Side Public License in all respects for
 *    all of the code used other than as permitted herein. If you modify file(s)
 *    with this exception, you may extend this exception to your version of the
 *    file(s), but you are not obligated to do so. If you do not wish to do so,
 *    delete this exception statement from your version. If you delete this
 *    exception statement from all source files in the program, then also delete
 *    it in the license file.
 */

<<<<<<< HEAD
#define MONGO_LOG_DEFAULT_COMPONENT ::mongo::logger::LogComponent::kCommand

#include "mongo/platform/basic.h"

#include <fstream>
#include <memory>

#include "mongo/base/init.h"
#include "mongo/base/status.h"
#include "mongo/db/audit.h"
#include "mongo/db/auth/action_type.h"
#include "mongo/db/auth/authorization_manager.h"
#include "mongo/db/auth/authorization_session.h"
#include "mongo/db/auth/authz_manager_external_state_d.h"
#include "mongo/db/catalog/cursor_manager.h"
#include "mongo/db/client.h"
#include "mongo/db/commands.h"
#include "mongo/db/commands/fsync.h"
#include "mongo/db/concurrency/d_concurrency.h"
#include "mongo/db/concurrency/lock_state.h"
#include "mongo/db/concurrency/write_conflict_exception.h"
#include "mongo/db/curop_metrics.h"
#include "mongo/db/db.h"
#include "mongo/db/db_raii.h"
#include "mongo/db/dbdirectclient.h"
#include "mongo/db/dbmessage.h"
#include "mongo/db/ftdc/ftdc_mongod.h"
#include "mongo/db/global_timestamp.h"
#include "mongo/db/instance.h"
#include "mongo/db/introspect.h"
#include "mongo/db/json.h"
#include "mongo/db/lasterror.h"
#include "mongo/db/matcher/matcher.h"
#include "mongo/db/mongod_options.h"
#include "mongo/db/namespace_string.h"
#include "mongo/db/op_observer.h"
#include "mongo/db/ops/write_ops_exec.h"
#include "mongo/db/ops/write_ops_parsers.h"
#include "mongo/db/query/find.h"
#include "mongo/db/query/get_executor.h"
#include "mongo/db/run_commands.h"
#include "mongo/db/s/sharded_connection_info.h"
#include "mongo/db/s/sharding_state.h"
#include "mongo/db/service_context.h"
#include "mongo/db/stats/counters.h"
#include "mongo/db/stats/top.h"
#include "mongo/db/storage/storage_engine.h"
#include "mongo/db/storage/storage_options.h"
#include "mongo/platform/atomic_word.h"
#include "mongo/platform/process_id.h"
#include "mongo/rpc/command_reply_builder.h"
#include "mongo/rpc/command_request.h"
#include "mongo/rpc/legacy_reply.h"
#include "mongo/rpc/legacy_reply_builder.h"
#include "mongo/rpc/legacy_request.h"
#include "mongo/rpc/legacy_request_builder.h"
#include "mongo/rpc/metadata.h"
#include "mongo/rpc/request_interface.h"
#include "mongo/s/stale_exception.h"  // for SendStaleConfigException
#include "mongo/scripting/engine.h"
#include "mongo/stdx/memory.h"
#include "mongo/stdx/thread.h"
#include "mongo/util/exit.h"
#include "mongo/util/fail_point_service.h"
#include "mongo/util/log.h"
#include "mongo/util/mongoutils/str.h"
#include "mongo/util/quick_exit.h"
#include "mongo/util/scopeguard.h"
#include "mongo/util/time_support.h"

namespace mongo {
using logger::LogComponent;
using std::endl;
using std::hex;
using std::ios;
using std::ofstream;
using std::string;
using std::stringstream;
using std::unique_ptr;
using std::vector;

string dbExecCommand;

MONGO_FP_DECLARE(rsStopGetMore);

namespace {

// for diaglog
inline void opread(Message& m) {
    if (_diaglog.getLevel() & 2) {
        _diaglog.readop(m.singleData().view2ptr(), m.header().getLen());
    }
}

inline void opwrite(Message& m) {
    if (_diaglog.getLevel() & 1) {
        _diaglog.writeop(m.singleData().view2ptr(), m.header().getLen());
    }
}

unique_ptr<AuthzManagerExternalState> createAuthzManagerExternalStateMongod() {
    return stdx::make_unique<AuthzManagerExternalStateMongod>();
}

MONGO_INITIALIZER(CreateAuthorizationExternalStateFactory)(InitializerContext* context) {
    AuthzManagerExternalState::create = &createAuthzManagerExternalStateMongod;
    return Status::OK();
}

void generateLegacyQueryErrorResponse(const AssertionException* exception,
                                      const QueryMessage& queryMessage,
                                      CurOp* curop,
                                      Message* response) {
    curop->debug().exceptionInfo = exception->getInfo();

    log(LogComponent::kQuery) << "assertion " << exception->toString() << " ns:" << queryMessage.ns
                              << " query:" << (queryMessage.query.valid(BSONVersion::kLatest)
                                                   ? queryMessage.query.toString()
                                                   : "query object is corrupt");
    if (queryMessage.ntoskip || queryMessage.ntoreturn) {
        log(LogComponent::kQuery) << " ntoskip:" << queryMessage.ntoskip
                                  << " ntoreturn:" << queryMessage.ntoreturn;
    }

    const SendStaleConfigException* scex = (exception->getCode() == ErrorCodes::SendStaleConfig)
        ? static_cast<const SendStaleConfigException*>(exception)
        : NULL;

    BSONObjBuilder err;
    exception->getInfo().append(err);
    if (scex) {
        err.append("ok", 0.0);
        err.append("ns", scex->getns());
        scex->getVersionReceived().addToBSON(err, "vReceived");
        scex->getVersionWanted().addToBSON(err, "vWanted");
    }
    BSONObj errObj = err.done();

    if (scex) {
        log(LogComponent::kQuery) << "stale version detected during query over " << queryMessage.ns
                                  << " : " << errObj;
    }

    BufBuilder bb;
    bb.skip(sizeof(QueryResult::Value));
    bb.appendBuf((void*)errObj.objdata(), errObj.objsize());

    // TODO: call replyToQuery() from here instead of this!!! see dbmessage.h
    QueryResult::View msgdata = bb.buf();
    QueryResult::View qr = msgdata;
    qr.setResultFlags(ResultFlag_ErrSet);
    if (scex)
        qr.setResultFlags(qr.getResultFlags() | ResultFlag_ShardConfigStale);
    qr.msgdata().setLen(bb.len());
    qr.msgdata().setOperation(opReply);
    qr.setCursorId(0);
    qr.setStartingFrom(0);
    qr.setNReturned(1);
    response->setData(bb.release());
}

/**
 * Fills out CurOp / OpDebug with basic command info.
 */
void beginCommandOp(OperationContext* txn, const NamespaceString& nss, const BSONObj& queryObj) {
    auto curop = CurOp::get(txn);
    stdx::lock_guard<Client> lk(*txn->getClient());
    curop->setQuery_inlock(queryObj);
    curop->setNS_inlock(nss.ns());
}

void receivedCommand(OperationContext* txn,
                     const NamespaceString& nss,
                     Client& client,
                     DbResponse& dbResponse,
                     Message& message) {
    invariant(nss.isCommand());

    const int32_t responseToMsgId = message.header().getId();

    CurOp* op = CurOp::get(txn);
    rpc::LegacyReplyBuilder builder{};

    try {
        DbMessage dbMessage(message);

        // Can throw, so make sure it's under the try statement.
        QueryMessage queryMessage(dbMessage);

        // This will throw if the request is on an invalid namespace.
        rpc::LegacyRequest request{&message};
        // Auth checking for Commands happens later.
        int nToReturn = queryMessage.ntoreturn;

        beginCommandOp(txn, nss, request.getCommandArgs());

        {
            stdx::lock_guard<Client> lk(*txn->getClient());
            op->markCommand_inlock();
        }

        uassert(16979,
                str::stream() << "bad numberToReturn (" << nToReturn
                              << ") for $cmd type ns - can only be 1 or -1",
                nToReturn == 1 || nToReturn == -1);

        runCommands(txn, request, &builder);

        op->debug().iscommand = true;
    } catch (const DBException& exception) {
        Command::generateErrorResponse(txn, &builder, exception);
    }

    auto response = builder.done();

    op->debug().responseLength = response.header().dataLen();

    dbResponse.response = std::move(response);
    dbResponse.responseToMsgId = responseToMsgId;
}

void receivedRpc(OperationContext* txn, Client& client, DbResponse& dbResponse, Message& message) {
    invariant(message.operation() == dbCommand);

    const int32_t responseToMsgId = message.header().getId();

    rpc::CommandReplyBuilder replyBuilder{};

    auto curOp = CurOp::get(txn);

    try {
        // database is validated here
        rpc::CommandRequest request{&message};

        // We construct a legacy $cmd namespace so we can fill in curOp using
        // the existing logic that existed for OP_QUERY commands
        NamespaceString nss(request.getDatabase(), "$cmd");
        beginCommandOp(txn, nss, request.getCommandArgs());
        {
            stdx::lock_guard<Client> lk(*txn->getClient());
            curOp->markCommand_inlock();
        }

        runCommands(txn, request, &replyBuilder);

        curOp->debug().iscommand = true;

    } catch (const DBException& exception) {
        Command::generateErrorResponse(txn, &replyBuilder, exception);
    }

    auto response = replyBuilder.done();

    curOp->debug().responseLength = response.header().dataLen();

    dbResponse.response = std::move(response);
    dbResponse.responseToMsgId = responseToMsgId;
}

// In SERVER-7775 we reimplemented the pseudo-commands fsyncUnlock, inProg, and killOp
// as ordinary commands. To support old clients for another release, this helper serves
// to execute the real command from the legacy pseudo-command codepath.
// TODO: remove after MongoDB 3.2 is released
void receivedPseudoCommand(OperationContext* txn,
                           Client& client,
                           DbResponse& dbResponse,
                           Message& message,
                           StringData realCommandName) {
    DbMessage originalDbm(message);

    auto originalNToSkip = originalDbm.pullInt();

    uassert(ErrorCodes::InvalidOptions,
            str::stream() << "invalid nToSkip - expected 0, but got " << originalNToSkip,
            originalNToSkip == 0);

    auto originalNToReturn = originalDbm.pullInt();

    uassert(ErrorCodes::InvalidOptions,
            str::stream() << "invalid nToReturn - expected -1 or 1, but got " << originalNToSkip,
            originalNToReturn == -1 || originalNToReturn == 1);

    auto cmdParams = originalDbm.nextJsObj();

    Message interposed;
    // HACK:
    // legacy pseudo-commands could run on any database. The command replacements
    // can only run on 'admin'. To avoid breaking old shells and a multitude
    // of third-party tools, we rewrite the namespace. As auth is checked
    // later in Command::_checkAuthorizationImpl, we will still properly
    // reject the request if the client is not authorized.
    NamespaceString interposedNss("admin", "$cmd");

    BSONObjBuilder cmdBob;
    cmdBob.append(realCommandName, 1);
    cmdBob.appendElements(cmdParams);
    auto cmd = cmdBob.done();

    // TODO: use OP_COMMAND here instead of constructing
    // a legacy OP_QUERY style command
    BufBuilder cmdMsgBuf;

    int32_t flags = DataView(message.header().data()).read<LittleEndian<int32_t>>();
    cmdMsgBuf.appendNum(flags);

    cmdMsgBuf.appendStr(interposedNss.db(), false);  // not including null byte
    cmdMsgBuf.appendStr(".$cmd");
    cmdMsgBuf.appendNum(0);  // ntoskip
    cmdMsgBuf.appendNum(1);  // ntoreturn
    cmdMsgBuf.appendBuf(cmd.objdata(), cmd.objsize());

    interposed.setData(dbQuery, cmdMsgBuf.buf(), cmdMsgBuf.len());
    interposed.header().setId(message.header().getId());

    receivedCommand(txn, interposedNss, client, dbResponse, interposed);
}

void receivedQuery(OperationContext* txn,
                   const NamespaceString& nss,
                   Client& c,
                   DbResponse& dbResponse,
                   Message& m) {
    invariant(!nss.isCommand());
    globalOpCounters.gotQuery();

    int32_t responseToMsgId = m.header().getId();

    DbMessage d(m);
    QueryMessage q(d);

    CurOp& op = *CurOp::get(txn);

    try {
        Client* client = txn->getClient();
        Status status = AuthorizationSession::get(client)->checkAuthForFind(nss, false);
        audit::logQueryAuthzCheck(client, nss, q.query, status.code());
        uassertStatusOK(status);

        dbResponse.exhaustNS = runQuery(txn, q, nss, dbResponse.response);
    } catch (const AssertionException& e) {
        // If we got a stale config, wait in case the operation is stuck in a critical section
        if (e.getCode() == ErrorCodes::SendStaleConfig) {
            auto& sce = static_cast<const StaleConfigException&>(e);
            ShardingState::get(txn)->onStaleShardVersion(
                txn, NamespaceString(sce.getns()), sce.getVersionReceived());
        }

        dbResponse.response.reset();
        generateLegacyQueryErrorResponse(&e, q, &op, &dbResponse.response);
    }

    op.debug().responseLength = dbResponse.response.header().dataLen();
    dbResponse.responseToMsgId = responseToMsgId;
}

void receivedKillCursors(OperationContext* txn, Message& m) {
    LastError::get(txn->getClient()).disable();
    DbMessage dbmessage(m);
    int n = dbmessage.pullInt();

    uassert(13659, "sent 0 cursors to kill", n != 0);
    massert(13658,
            str::stream() << "bad kill cursors size: " << m.dataSize(),
            m.dataSize() == 8 + (8 * n));
    uassert(13004, str::stream() << "sent negative cursors to kill: " << n, n >= 1);

    if (n > 2000) {
        (n < 30000 ? warning() : error()) << "receivedKillCursors, n=" << n;
        verify(n < 30000);
    }

    const char* cursorArray = dbmessage.getArray(n);

    int found = CursorManager::eraseCursorGlobalIfAuthorized(txn, n, cursorArray);

    if (shouldLog(logger::LogSeverity::Debug(1)) || found != n) {
        LOG(found == n ? 1 : 0) << "killcursors: found " << found << " of " << n;
    }
}

void receivedInsert(OperationContext* txn, const NamespaceString& nsString, Message& m) {
    auto insertOp = parseLegacyInsert(m);
    invariant(insertOp.ns == nsString);
    for (const auto& obj : insertOp.documents) {
        Status status =
            AuthorizationSession::get(txn->getClient())->checkAuthForInsert(txn, nsString, obj);
        audit::logInsertAuthzCheck(txn->getClient(), nsString, obj, status.code());
        uassertStatusOK(status);
    }
    performInserts(txn, insertOp);
}

void receivedUpdate(OperationContext* txn, const NamespaceString& nsString, Message& m) {
    auto updateOp = parseLegacyUpdate(m);
    auto& singleUpdate = updateOp.updates[0];
    invariant(updateOp.ns == nsString);

    Status status =
        AuthorizationSession::get(txn->getClient())
            ->checkAuthForUpdate(
                txn, nsString, singleUpdate.query, singleUpdate.update, singleUpdate.upsert);
    audit::logUpdateAuthzCheck(txn->getClient(),
                               nsString,
                               singleUpdate.query,
                               singleUpdate.update,
                               singleUpdate.upsert,
                               singleUpdate.multi,
                               status.code());
    uassertStatusOK(status);

    performUpdates(txn, updateOp);
}

void receivedDelete(OperationContext* txn, const NamespaceString& nsString, Message& m) {
    auto deleteOp = parseLegacyDelete(m);
    auto& singleDelete = deleteOp.deletes[0];
    invariant(deleteOp.ns == nsString);

    Status status = AuthorizationSession::get(txn->getClient())
                        ->checkAuthForDelete(txn, nsString, singleDelete.query);
    audit::logDeleteAuthzCheck(txn->getClient(), nsString, singleDelete.query, status.code());
    uassertStatusOK(status);

    performDeletes(txn, deleteOp);
}

bool receivedGetMore(OperationContext* txn, DbResponse& dbresponse, Message& m, CurOp& curop) {
    globalOpCounters.gotGetMore();
    DbMessage d(m);

    const char* ns = d.getns();
    int ntoreturn = d.pullInt();
    uassert(
        34419, str::stream() << "Invalid ntoreturn for OP_GET_MORE: " << ntoreturn, ntoreturn >= 0);
    long long cursorid = d.pullInt64();

    curop.debug().ntoreturn = ntoreturn;
    curop.debug().cursorid = cursorid;

    {
        stdx::lock_guard<Client> lk(*txn->getClient());
        CurOp::get(txn)->setNS_inlock(ns);
    }

    bool exhaust = false;
    bool isCursorAuthorized = false;

    try {
        const NamespaceString nsString(ns);
        uassert(ErrorCodes::InvalidNamespace,
                str::stream() << "Invalid ns [" << ns << "]",
                nsString.isValid());

        Status status = AuthorizationSession::get(txn->getClient())
                            ->checkAuthForGetMore(nsString, cursorid, false);
        audit::logGetMoreAuthzCheck(txn->getClient(), nsString, cursorid, status.code());
        uassertStatusOK(status);

        while (MONGO_FAIL_POINT(rsStopGetMore)) {
            sleepmillis(0);
        }

        dbresponse.response = getMore(txn, ns, ntoreturn, cursorid, &exhaust, &isCursorAuthorized);
    } catch (AssertionException& e) {
        if (isCursorAuthorized) {
            // If a cursor with id 'cursorid' was authorized, it may have been advanced
            // before an exception terminated processGetMore.  Erase the ClientCursor
            // because it may now be out of sync with the client's iteration state.
            // SERVER-7952
            // TODO Temporary code, see SERVER-4563 for a cleanup overview.
            CursorManager::eraseCursorGlobal(txn, cursorid);
        }

        BSONObjBuilder err;
        e.getInfo().append(err);
        BSONObj errObj = err.done();

        curop.debug().exceptionInfo = e.getInfo();

        replyToQuery(ResultFlag_ErrSet, m, dbresponse, errObj);
        curop.debug().responseLength = dbresponse.response.header().dataLen();
        curop.debug().nreturned = 1;
        return false;
    }

    curop.debug().responseLength = dbresponse.response.header().dataLen();
    auto queryResult = QueryResult::ConstView(dbresponse.response.buf());
    curop.debug().nreturned = queryResult.getNReturned();

    dbresponse.responseToMsgId = m.header().getId();

    if (exhaust) {
        curop.debug().exhaust = true;
        dbresponse.exhaustNS = ns;
    }

    return true;
}

}  // namespace

// Mongod on win32 defines a value for this function. In all other executables it is NULL.
void (*reportEventToSystem)(const char* msg) = 0;

void mongoAbort(const char* msg) {
    if (reportEventToSystem)
        reportEventToSystem(msg);
    severe() << redact(msg);
    ::abort();
}

// Returns false when request includes 'end'
void assembleResponse(OperationContext* txn,
                      Message& m,
                      DbResponse& dbresponse,
                      const HostAndPort& remote) {
    // before we lock...
    NetworkOp op = m.operation();
    bool isCommand = false;

    DbMessage dbmsg(m);

    Client& c = *txn->getClient();
    if (c.isInDirectClient()) {
        invariant(!txn->lockState()->inAWriteUnitOfWork());
    } else {
        LastError::get(c).startRequest();
        AuthorizationSession::get(c)->startRequest(txn);

        // We should not be holding any locks at this point
        invariant(!txn->lockState()->isLocked());
    }

    const char* ns = dbmsg.messageShouldHaveNs() ? dbmsg.getns() : NULL;
    const NamespaceString nsString = ns ? NamespaceString(ns) : NamespaceString();

    if (op == dbQuery) {
        if (nsString.isCommand()) {
            isCommand = true;
            opwrite(m);
        }
        // TODO: remove this entire code path after 3.2. Refs SERVER-7775
        else if (nsString.isSpecialCommand()) {
            opwrite(m);

            if (nsString.coll() == "$cmd.sys.inprog") {
                receivedPseudoCommand(txn, c, dbresponse, m, "currentOp");
                return;
            }
            if (nsString.coll() == "$cmd.sys.killop") {
                receivedPseudoCommand(txn, c, dbresponse, m, "killOp");
                return;
            }
            if (nsString.coll() == "$cmd.sys.unlock") {
                receivedPseudoCommand(txn, c, dbresponse, m, "fsyncUnlock");
                return;
            }
        } else {
            opread(m);
        }
    } else if (op == dbGetMore) {
        opread(m);
    } else if (op == dbCommand) {
        isCommand = true;
        opwrite(m);
    } else {
        opwrite(m);
    }

    CurOp& currentOp = *CurOp::get(txn);
    {
        stdx::lock_guard<Client> lk(*txn->getClient());
        // Commands handling code will reset this if the operation is a command
        // which is logically a basic CRUD operation like query, insert, etc.
        currentOp.setNetworkOp_inlock(op);
        currentOp.setLogicalOp_inlock(networkOpToLogicalOp(op));
    }

    OpDebug& debug = currentOp.debug();

    long long logThresholdMs = serverGlobalParams.slowMS;
    bool shouldLogOpDebug = shouldLog(logger::LogSeverity::Debug(1));

    if (op == dbQuery) {
        if (isCommand) {
            receivedCommand(txn, nsString, c, dbresponse, m);
        } else {
            receivedQuery(txn, nsString, c, dbresponse, m);
        }
    } else if (op == dbCommand) {
        receivedRpc(txn, c, dbresponse, m);
    } else if (op == dbGetMore) {
        if (!receivedGetMore(txn, dbresponse, m, currentOp))
            shouldLogOpDebug = true;
    } else if (op == dbMsg) {
        // deprecated - replaced by commands
        const char* p = dbmsg.getns();

        int len = strlen(p);
        if (len > 400)
            log() << curTimeMillis64() % 10000 << " long msg received, len:" << len;

        if (strcmp("end", p) == 0)
            dbresponse.response.setData(opReply, "dbMsg end no longer supported");
        else
            dbresponse.response.setData(opReply, "i am fine - dbMsg deprecated");

        dbresponse.responseToMsgId = m.header().getId();
    } else {
        // The remaining operations do not return any response. They are fire-and-forget.
        try {
            if (op == dbKillCursors) {
                currentOp.ensureStarted();
                logThresholdMs = 10;
                receivedKillCursors(txn, m);
            } else if (op != dbInsert && op != dbUpdate && op != dbDelete) {
                log() << "    operation isn't supported: " << static_cast<int>(op);
                currentOp.done();
                shouldLogOpDebug = true;
            } else {
                if (remote != DBDirectClient::dummyHost) {
                    const ShardedConnectionInfo* connInfo = ShardedConnectionInfo::get(&c, false);
                    uassert(18663,
                            str::stream() << "legacy writeOps not longer supported for "
                                          << "versioned connections, ns: "
                                          << nsString.ns()
                                          << ", op: "
                                          << networkOpToString(op)
                                          << ", remote: "
                                          << remote.toString(),
                            connInfo == NULL);
                }

                if (!nsString.isValid()) {
                    uassert(16257, str::stream() << "Invalid ns [" << ns << "]", false);
                } else if (op == dbInsert) {
                    receivedInsert(txn, nsString, m);
                } else if (op == dbUpdate) {
                    receivedUpdate(txn, nsString, m);
                } else if (op == dbDelete) {
                    receivedDelete(txn, nsString, m);
                } else {
                    invariant(false);
                }
            }
        } catch (const UserException& ue) {
            LastError::get(c).setLastError(ue.getCode(), ue.getInfo().msg);
            LOG(3) << " Caught Assertion in " << networkOpToString(op) << ", continuing "
                   << redact(ue);
            debug.exceptionInfo = ue.getInfo();
        } catch (const AssertionException& e) {
            LastError::get(c).setLastError(e.getCode(), e.getInfo().msg);
            LOG(3) << " Caught Assertion in " << networkOpToString(op) << ", continuing "
                   << redact(e);
            debug.exceptionInfo = e.getInfo();
            shouldLogOpDebug = true;
        }
    }
    currentOp.ensureStarted();
    currentOp.done();
    debug.executionTimeMicros = currentOp.totalTimeMicros();

    logThresholdMs += currentOp.getExpectedLatencyMs();
    Top::get(txn->getServiceContext())
        .incrementGlobalLatencyStats(
            txn, currentOp.totalTimeMicros(), currentOp.getReadWriteType());

    if (shouldLogOpDebug || debug.executionTimeMicros > logThresholdMs * 1000LL) {
        Locker::LockerInfo lockerInfo;
        txn->lockState()->getLockerInfo(&lockerInfo);
        log() << debug.report(&c, currentOp, lockerInfo.stats);
    }

    if (currentOp.shouldDBProfile()) {
        // Performance profiling is on
        if (txn->lockState()->isReadLocked()) {
            LOG(1) << "note: not profiling because recursive read lock";
        } else if (lockedForWriting()) {
            // TODO SERVER-26825: Fix race condition where fsyncLock is acquired post
            // lockedForWriting() call but prior to profile collection lock acquisition.
            LOG(1) << "note: not profiling because doing fsync+lock";
        } else if (storageGlobalParams.readOnly) {
            LOG(1) << "note: not profiling because server is read-only";
        } else {
            profile(txn, op);
        }
    }

    recordCurOpMetrics(txn);
}

// ----- BEGIN Diaglog -----
DiagLog::DiagLog() : f(0), level(0) {}

void DiagLog::openFile() {
    verify(f == 0);
    stringstream ss;
    ss << storageGlobalParams.dbpath << "/diaglog." << hex << time(0);
    string name = ss.str();
    f = new ofstream(name.c_str(), ios::out | ios::binary);
    if (!f->good()) {
        str::stream msg;
        msg << "diagLogging couldn't open " << name;
        log() << msg.ss.str();
        uasserted(ErrorCodes::FileStreamFailed, msg.ss.str());
    } else {
        log() << "diagLogging using file " << name;
    }
}

int DiagLog::setLevel(int newLevel) {
    stdx::lock_guard<stdx::mutex> lk(mutex);
    int old = level;
    log() << "diagLogging level=" << newLevel;
    if (f == 0) {
        openFile();
    }
    level = newLevel;  // must be done AFTER f is set
    return old;
}

void DiagLog::flush() {
    if (level) {
        log() << "flushing diag log";
        stdx::lock_guard<stdx::mutex> lk(mutex);
        f->flush();
    }
}

void DiagLog::writeop(char* data, int len) {
    if (level & 1) {
        stdx::lock_guard<stdx::mutex> lk(mutex);
        f->write(data, len);
    }
}

void DiagLog::readop(char* data, int len) {
    if (level & 2) {
        bool log = (level & 4) == 0;
        OCCASIONALLY log = true;
        if (log) {
            stdx::lock_guard<stdx::mutex> lk(mutex);
            verify(f);
            f->write(data, len);
        }
    }
}

DiagLog _diaglog;

// ----- END Diaglog -----

}  // namespace mongo
=======
// DO NOT ADD SYMBOLS TO THIS FILE
//
// This file exists to create a library that in turn exists only to aggregate other library
// dependencies. As such, it should not export any symbols of its own, or depend directly on any
// symbols defined in other libraries.
>>>>>>> f378d467
<|MERGE_RESOLUTION|>--- conflicted
+++ resolved
@@ -28,764 +28,8 @@
  *    it in the license file.
  */
 
-<<<<<<< HEAD
-#define MONGO_LOG_DEFAULT_COMPONENT ::mongo::logger::LogComponent::kCommand
-
-#include "mongo/platform/basic.h"
-
-#include <fstream>
-#include <memory>
-
-#include "mongo/base/init.h"
-#include "mongo/base/status.h"
-#include "mongo/db/audit.h"
-#include "mongo/db/auth/action_type.h"
-#include "mongo/db/auth/authorization_manager.h"
-#include "mongo/db/auth/authorization_session.h"
-#include "mongo/db/auth/authz_manager_external_state_d.h"
-#include "mongo/db/catalog/cursor_manager.h"
-#include "mongo/db/client.h"
-#include "mongo/db/commands.h"
-#include "mongo/db/commands/fsync.h"
-#include "mongo/db/concurrency/d_concurrency.h"
-#include "mongo/db/concurrency/lock_state.h"
-#include "mongo/db/concurrency/write_conflict_exception.h"
-#include "mongo/db/curop_metrics.h"
-#include "mongo/db/db.h"
-#include "mongo/db/db_raii.h"
-#include "mongo/db/dbdirectclient.h"
-#include "mongo/db/dbmessage.h"
-#include "mongo/db/ftdc/ftdc_mongod.h"
-#include "mongo/db/global_timestamp.h"
-#include "mongo/db/instance.h"
-#include "mongo/db/introspect.h"
-#include "mongo/db/json.h"
-#include "mongo/db/lasterror.h"
-#include "mongo/db/matcher/matcher.h"
-#include "mongo/db/mongod_options.h"
-#include "mongo/db/namespace_string.h"
-#include "mongo/db/op_observer.h"
-#include "mongo/db/ops/write_ops_exec.h"
-#include "mongo/db/ops/write_ops_parsers.h"
-#include "mongo/db/query/find.h"
-#include "mongo/db/query/get_executor.h"
-#include "mongo/db/run_commands.h"
-#include "mongo/db/s/sharded_connection_info.h"
-#include "mongo/db/s/sharding_state.h"
-#include "mongo/db/service_context.h"
-#include "mongo/db/stats/counters.h"
-#include "mongo/db/stats/top.h"
-#include "mongo/db/storage/storage_engine.h"
-#include "mongo/db/storage/storage_options.h"
-#include "mongo/platform/atomic_word.h"
-#include "mongo/platform/process_id.h"
-#include "mongo/rpc/command_reply_builder.h"
-#include "mongo/rpc/command_request.h"
-#include "mongo/rpc/legacy_reply.h"
-#include "mongo/rpc/legacy_reply_builder.h"
-#include "mongo/rpc/legacy_request.h"
-#include "mongo/rpc/legacy_request_builder.h"
-#include "mongo/rpc/metadata.h"
-#include "mongo/rpc/request_interface.h"
-#include "mongo/s/stale_exception.h"  // for SendStaleConfigException
-#include "mongo/scripting/engine.h"
-#include "mongo/stdx/memory.h"
-#include "mongo/stdx/thread.h"
-#include "mongo/util/exit.h"
-#include "mongo/util/fail_point_service.h"
-#include "mongo/util/log.h"
-#include "mongo/util/mongoutils/str.h"
-#include "mongo/util/quick_exit.h"
-#include "mongo/util/scopeguard.h"
-#include "mongo/util/time_support.h"
-
-namespace mongo {
-using logger::LogComponent;
-using std::endl;
-using std::hex;
-using std::ios;
-using std::ofstream;
-using std::string;
-using std::stringstream;
-using std::unique_ptr;
-using std::vector;
-
-string dbExecCommand;
-
-MONGO_FP_DECLARE(rsStopGetMore);
-
-namespace {
-
-// for diaglog
-inline void opread(Message& m) {
-    if (_diaglog.getLevel() & 2) {
-        _diaglog.readop(m.singleData().view2ptr(), m.header().getLen());
-    }
-}
-
-inline void opwrite(Message& m) {
-    if (_diaglog.getLevel() & 1) {
-        _diaglog.writeop(m.singleData().view2ptr(), m.header().getLen());
-    }
-}
-
-unique_ptr<AuthzManagerExternalState> createAuthzManagerExternalStateMongod() {
-    return stdx::make_unique<AuthzManagerExternalStateMongod>();
-}
-
-MONGO_INITIALIZER(CreateAuthorizationExternalStateFactory)(InitializerContext* context) {
-    AuthzManagerExternalState::create = &createAuthzManagerExternalStateMongod;
-    return Status::OK();
-}
-
-void generateLegacyQueryErrorResponse(const AssertionException* exception,
-                                      const QueryMessage& queryMessage,
-                                      CurOp* curop,
-                                      Message* response) {
-    curop->debug().exceptionInfo = exception->getInfo();
-
-    log(LogComponent::kQuery) << "assertion " << exception->toString() << " ns:" << queryMessage.ns
-                              << " query:" << (queryMessage.query.valid(BSONVersion::kLatest)
-                                                   ? queryMessage.query.toString()
-                                                   : "query object is corrupt");
-    if (queryMessage.ntoskip || queryMessage.ntoreturn) {
-        log(LogComponent::kQuery) << " ntoskip:" << queryMessage.ntoskip
-                                  << " ntoreturn:" << queryMessage.ntoreturn;
-    }
-
-    const SendStaleConfigException* scex = (exception->getCode() == ErrorCodes::SendStaleConfig)
-        ? static_cast<const SendStaleConfigException*>(exception)
-        : NULL;
-
-    BSONObjBuilder err;
-    exception->getInfo().append(err);
-    if (scex) {
-        err.append("ok", 0.0);
-        err.append("ns", scex->getns());
-        scex->getVersionReceived().addToBSON(err, "vReceived");
-        scex->getVersionWanted().addToBSON(err, "vWanted");
-    }
-    BSONObj errObj = err.done();
-
-    if (scex) {
-        log(LogComponent::kQuery) << "stale version detected during query over " << queryMessage.ns
-                                  << " : " << errObj;
-    }
-
-    BufBuilder bb;
-    bb.skip(sizeof(QueryResult::Value));
-    bb.appendBuf((void*)errObj.objdata(), errObj.objsize());
-
-    // TODO: call replyToQuery() from here instead of this!!! see dbmessage.h
-    QueryResult::View msgdata = bb.buf();
-    QueryResult::View qr = msgdata;
-    qr.setResultFlags(ResultFlag_ErrSet);
-    if (scex)
-        qr.setResultFlags(qr.getResultFlags() | ResultFlag_ShardConfigStale);
-    qr.msgdata().setLen(bb.len());
-    qr.msgdata().setOperation(opReply);
-    qr.setCursorId(0);
-    qr.setStartingFrom(0);
-    qr.setNReturned(1);
-    response->setData(bb.release());
-}
-
-/**
- * Fills out CurOp / OpDebug with basic command info.
- */
-void beginCommandOp(OperationContext* txn, const NamespaceString& nss, const BSONObj& queryObj) {
-    auto curop = CurOp::get(txn);
-    stdx::lock_guard<Client> lk(*txn->getClient());
-    curop->setQuery_inlock(queryObj);
-    curop->setNS_inlock(nss.ns());
-}
-
-void receivedCommand(OperationContext* txn,
-                     const NamespaceString& nss,
-                     Client& client,
-                     DbResponse& dbResponse,
-                     Message& message) {
-    invariant(nss.isCommand());
-
-    const int32_t responseToMsgId = message.header().getId();
-
-    CurOp* op = CurOp::get(txn);
-    rpc::LegacyReplyBuilder builder{};
-
-    try {
-        DbMessage dbMessage(message);
-
-        // Can throw, so make sure it's under the try statement.
-        QueryMessage queryMessage(dbMessage);
-
-        // This will throw if the request is on an invalid namespace.
-        rpc::LegacyRequest request{&message};
-        // Auth checking for Commands happens later.
-        int nToReturn = queryMessage.ntoreturn;
-
-        beginCommandOp(txn, nss, request.getCommandArgs());
-
-        {
-            stdx::lock_guard<Client> lk(*txn->getClient());
-            op->markCommand_inlock();
-        }
-
-        uassert(16979,
-                str::stream() << "bad numberToReturn (" << nToReturn
-                              << ") for $cmd type ns - can only be 1 or -1",
-                nToReturn == 1 || nToReturn == -1);
-
-        runCommands(txn, request, &builder);
-
-        op->debug().iscommand = true;
-    } catch (const DBException& exception) {
-        Command::generateErrorResponse(txn, &builder, exception);
-    }
-
-    auto response = builder.done();
-
-    op->debug().responseLength = response.header().dataLen();
-
-    dbResponse.response = std::move(response);
-    dbResponse.responseToMsgId = responseToMsgId;
-}
-
-void receivedRpc(OperationContext* txn, Client& client, DbResponse& dbResponse, Message& message) {
-    invariant(message.operation() == dbCommand);
-
-    const int32_t responseToMsgId = message.header().getId();
-
-    rpc::CommandReplyBuilder replyBuilder{};
-
-    auto curOp = CurOp::get(txn);
-
-    try {
-        // database is validated here
-        rpc::CommandRequest request{&message};
-
-        // We construct a legacy $cmd namespace so we can fill in curOp using
-        // the existing logic that existed for OP_QUERY commands
-        NamespaceString nss(request.getDatabase(), "$cmd");
-        beginCommandOp(txn, nss, request.getCommandArgs());
-        {
-            stdx::lock_guard<Client> lk(*txn->getClient());
-            curOp->markCommand_inlock();
-        }
-
-        runCommands(txn, request, &replyBuilder);
-
-        curOp->debug().iscommand = true;
-
-    } catch (const DBException& exception) {
-        Command::generateErrorResponse(txn, &replyBuilder, exception);
-    }
-
-    auto response = replyBuilder.done();
-
-    curOp->debug().responseLength = response.header().dataLen();
-
-    dbResponse.response = std::move(response);
-    dbResponse.responseToMsgId = responseToMsgId;
-}
-
-// In SERVER-7775 we reimplemented the pseudo-commands fsyncUnlock, inProg, and killOp
-// as ordinary commands. To support old clients for another release, this helper serves
-// to execute the real command from the legacy pseudo-command codepath.
-// TODO: remove after MongoDB 3.2 is released
-void receivedPseudoCommand(OperationContext* txn,
-                           Client& client,
-                           DbResponse& dbResponse,
-                           Message& message,
-                           StringData realCommandName) {
-    DbMessage originalDbm(message);
-
-    auto originalNToSkip = originalDbm.pullInt();
-
-    uassert(ErrorCodes::InvalidOptions,
-            str::stream() << "invalid nToSkip - expected 0, but got " << originalNToSkip,
-            originalNToSkip == 0);
-
-    auto originalNToReturn = originalDbm.pullInt();
-
-    uassert(ErrorCodes::InvalidOptions,
-            str::stream() << "invalid nToReturn - expected -1 or 1, but got " << originalNToSkip,
-            originalNToReturn == -1 || originalNToReturn == 1);
-
-    auto cmdParams = originalDbm.nextJsObj();
-
-    Message interposed;
-    // HACK:
-    // legacy pseudo-commands could run on any database. The command replacements
-    // can only run on 'admin'. To avoid breaking old shells and a multitude
-    // of third-party tools, we rewrite the namespace. As auth is checked
-    // later in Command::_checkAuthorizationImpl, we will still properly
-    // reject the request if the client is not authorized.
-    NamespaceString interposedNss("admin", "$cmd");
-
-    BSONObjBuilder cmdBob;
-    cmdBob.append(realCommandName, 1);
-    cmdBob.appendElements(cmdParams);
-    auto cmd = cmdBob.done();
-
-    // TODO: use OP_COMMAND here instead of constructing
-    // a legacy OP_QUERY style command
-    BufBuilder cmdMsgBuf;
-
-    int32_t flags = DataView(message.header().data()).read<LittleEndian<int32_t>>();
-    cmdMsgBuf.appendNum(flags);
-
-    cmdMsgBuf.appendStr(interposedNss.db(), false);  // not including null byte
-    cmdMsgBuf.appendStr(".$cmd");
-    cmdMsgBuf.appendNum(0);  // ntoskip
-    cmdMsgBuf.appendNum(1);  // ntoreturn
-    cmdMsgBuf.appendBuf(cmd.objdata(), cmd.objsize());
-
-    interposed.setData(dbQuery, cmdMsgBuf.buf(), cmdMsgBuf.len());
-    interposed.header().setId(message.header().getId());
-
-    receivedCommand(txn, interposedNss, client, dbResponse, interposed);
-}
-
-void receivedQuery(OperationContext* txn,
-                   const NamespaceString& nss,
-                   Client& c,
-                   DbResponse& dbResponse,
-                   Message& m) {
-    invariant(!nss.isCommand());
-    globalOpCounters.gotQuery();
-
-    int32_t responseToMsgId = m.header().getId();
-
-    DbMessage d(m);
-    QueryMessage q(d);
-
-    CurOp& op = *CurOp::get(txn);
-
-    try {
-        Client* client = txn->getClient();
-        Status status = AuthorizationSession::get(client)->checkAuthForFind(nss, false);
-        audit::logQueryAuthzCheck(client, nss, q.query, status.code());
-        uassertStatusOK(status);
-
-        dbResponse.exhaustNS = runQuery(txn, q, nss, dbResponse.response);
-    } catch (const AssertionException& e) {
-        // If we got a stale config, wait in case the operation is stuck in a critical section
-        if (e.getCode() == ErrorCodes::SendStaleConfig) {
-            auto& sce = static_cast<const StaleConfigException&>(e);
-            ShardingState::get(txn)->onStaleShardVersion(
-                txn, NamespaceString(sce.getns()), sce.getVersionReceived());
-        }
-
-        dbResponse.response.reset();
-        generateLegacyQueryErrorResponse(&e, q, &op, &dbResponse.response);
-    }
-
-    op.debug().responseLength = dbResponse.response.header().dataLen();
-    dbResponse.responseToMsgId = responseToMsgId;
-}
-
-void receivedKillCursors(OperationContext* txn, Message& m) {
-    LastError::get(txn->getClient()).disable();
-    DbMessage dbmessage(m);
-    int n = dbmessage.pullInt();
-
-    uassert(13659, "sent 0 cursors to kill", n != 0);
-    massert(13658,
-            str::stream() << "bad kill cursors size: " << m.dataSize(),
-            m.dataSize() == 8 + (8 * n));
-    uassert(13004, str::stream() << "sent negative cursors to kill: " << n, n >= 1);
-
-    if (n > 2000) {
-        (n < 30000 ? warning() : error()) << "receivedKillCursors, n=" << n;
-        verify(n < 30000);
-    }
-
-    const char* cursorArray = dbmessage.getArray(n);
-
-    int found = CursorManager::eraseCursorGlobalIfAuthorized(txn, n, cursorArray);
-
-    if (shouldLog(logger::LogSeverity::Debug(1)) || found != n) {
-        LOG(found == n ? 1 : 0) << "killcursors: found " << found << " of " << n;
-    }
-}
-
-void receivedInsert(OperationContext* txn, const NamespaceString& nsString, Message& m) {
-    auto insertOp = parseLegacyInsert(m);
-    invariant(insertOp.ns == nsString);
-    for (const auto& obj : insertOp.documents) {
-        Status status =
-            AuthorizationSession::get(txn->getClient())->checkAuthForInsert(txn, nsString, obj);
-        audit::logInsertAuthzCheck(txn->getClient(), nsString, obj, status.code());
-        uassertStatusOK(status);
-    }
-    performInserts(txn, insertOp);
-}
-
-void receivedUpdate(OperationContext* txn, const NamespaceString& nsString, Message& m) {
-    auto updateOp = parseLegacyUpdate(m);
-    auto& singleUpdate = updateOp.updates[0];
-    invariant(updateOp.ns == nsString);
-
-    Status status =
-        AuthorizationSession::get(txn->getClient())
-            ->checkAuthForUpdate(
-                txn, nsString, singleUpdate.query, singleUpdate.update, singleUpdate.upsert);
-    audit::logUpdateAuthzCheck(txn->getClient(),
-                               nsString,
-                               singleUpdate.query,
-                               singleUpdate.update,
-                               singleUpdate.upsert,
-                               singleUpdate.multi,
-                               status.code());
-    uassertStatusOK(status);
-
-    performUpdates(txn, updateOp);
-}
-
-void receivedDelete(OperationContext* txn, const NamespaceString& nsString, Message& m) {
-    auto deleteOp = parseLegacyDelete(m);
-    auto& singleDelete = deleteOp.deletes[0];
-    invariant(deleteOp.ns == nsString);
-
-    Status status = AuthorizationSession::get(txn->getClient())
-                        ->checkAuthForDelete(txn, nsString, singleDelete.query);
-    audit::logDeleteAuthzCheck(txn->getClient(), nsString, singleDelete.query, status.code());
-    uassertStatusOK(status);
-
-    performDeletes(txn, deleteOp);
-}
-
-bool receivedGetMore(OperationContext* txn, DbResponse& dbresponse, Message& m, CurOp& curop) {
-    globalOpCounters.gotGetMore();
-    DbMessage d(m);
-
-    const char* ns = d.getns();
-    int ntoreturn = d.pullInt();
-    uassert(
-        34419, str::stream() << "Invalid ntoreturn for OP_GET_MORE: " << ntoreturn, ntoreturn >= 0);
-    long long cursorid = d.pullInt64();
-
-    curop.debug().ntoreturn = ntoreturn;
-    curop.debug().cursorid = cursorid;
-
-    {
-        stdx::lock_guard<Client> lk(*txn->getClient());
-        CurOp::get(txn)->setNS_inlock(ns);
-    }
-
-    bool exhaust = false;
-    bool isCursorAuthorized = false;
-
-    try {
-        const NamespaceString nsString(ns);
-        uassert(ErrorCodes::InvalidNamespace,
-                str::stream() << "Invalid ns [" << ns << "]",
-                nsString.isValid());
-
-        Status status = AuthorizationSession::get(txn->getClient())
-                            ->checkAuthForGetMore(nsString, cursorid, false);
-        audit::logGetMoreAuthzCheck(txn->getClient(), nsString, cursorid, status.code());
-        uassertStatusOK(status);
-
-        while (MONGO_FAIL_POINT(rsStopGetMore)) {
-            sleepmillis(0);
-        }
-
-        dbresponse.response = getMore(txn, ns, ntoreturn, cursorid, &exhaust, &isCursorAuthorized);
-    } catch (AssertionException& e) {
-        if (isCursorAuthorized) {
-            // If a cursor with id 'cursorid' was authorized, it may have been advanced
-            // before an exception terminated processGetMore.  Erase the ClientCursor
-            // because it may now be out of sync with the client's iteration state.
-            // SERVER-7952
-            // TODO Temporary code, see SERVER-4563 for a cleanup overview.
-            CursorManager::eraseCursorGlobal(txn, cursorid);
-        }
-
-        BSONObjBuilder err;
-        e.getInfo().append(err);
-        BSONObj errObj = err.done();
-
-        curop.debug().exceptionInfo = e.getInfo();
-
-        replyToQuery(ResultFlag_ErrSet, m, dbresponse, errObj);
-        curop.debug().responseLength = dbresponse.response.header().dataLen();
-        curop.debug().nreturned = 1;
-        return false;
-    }
-
-    curop.debug().responseLength = dbresponse.response.header().dataLen();
-    auto queryResult = QueryResult::ConstView(dbresponse.response.buf());
-    curop.debug().nreturned = queryResult.getNReturned();
-
-    dbresponse.responseToMsgId = m.header().getId();
-
-    if (exhaust) {
-        curop.debug().exhaust = true;
-        dbresponse.exhaustNS = ns;
-    }
-
-    return true;
-}
-
-}  // namespace
-
-// Mongod on win32 defines a value for this function. In all other executables it is NULL.
-void (*reportEventToSystem)(const char* msg) = 0;
-
-void mongoAbort(const char* msg) {
-    if (reportEventToSystem)
-        reportEventToSystem(msg);
-    severe() << redact(msg);
-    ::abort();
-}
-
-// Returns false when request includes 'end'
-void assembleResponse(OperationContext* txn,
-                      Message& m,
-                      DbResponse& dbresponse,
-                      const HostAndPort& remote) {
-    // before we lock...
-    NetworkOp op = m.operation();
-    bool isCommand = false;
-
-    DbMessage dbmsg(m);
-
-    Client& c = *txn->getClient();
-    if (c.isInDirectClient()) {
-        invariant(!txn->lockState()->inAWriteUnitOfWork());
-    } else {
-        LastError::get(c).startRequest();
-        AuthorizationSession::get(c)->startRequest(txn);
-
-        // We should not be holding any locks at this point
-        invariant(!txn->lockState()->isLocked());
-    }
-
-    const char* ns = dbmsg.messageShouldHaveNs() ? dbmsg.getns() : NULL;
-    const NamespaceString nsString = ns ? NamespaceString(ns) : NamespaceString();
-
-    if (op == dbQuery) {
-        if (nsString.isCommand()) {
-            isCommand = true;
-            opwrite(m);
-        }
-        // TODO: remove this entire code path after 3.2. Refs SERVER-7775
-        else if (nsString.isSpecialCommand()) {
-            opwrite(m);
-
-            if (nsString.coll() == "$cmd.sys.inprog") {
-                receivedPseudoCommand(txn, c, dbresponse, m, "currentOp");
-                return;
-            }
-            if (nsString.coll() == "$cmd.sys.killop") {
-                receivedPseudoCommand(txn, c, dbresponse, m, "killOp");
-                return;
-            }
-            if (nsString.coll() == "$cmd.sys.unlock") {
-                receivedPseudoCommand(txn, c, dbresponse, m, "fsyncUnlock");
-                return;
-            }
-        } else {
-            opread(m);
-        }
-    } else if (op == dbGetMore) {
-        opread(m);
-    } else if (op == dbCommand) {
-        isCommand = true;
-        opwrite(m);
-    } else {
-        opwrite(m);
-    }
-
-    CurOp& currentOp = *CurOp::get(txn);
-    {
-        stdx::lock_guard<Client> lk(*txn->getClient());
-        // Commands handling code will reset this if the operation is a command
-        // which is logically a basic CRUD operation like query, insert, etc.
-        currentOp.setNetworkOp_inlock(op);
-        currentOp.setLogicalOp_inlock(networkOpToLogicalOp(op));
-    }
-
-    OpDebug& debug = currentOp.debug();
-
-    long long logThresholdMs = serverGlobalParams.slowMS;
-    bool shouldLogOpDebug = shouldLog(logger::LogSeverity::Debug(1));
-
-    if (op == dbQuery) {
-        if (isCommand) {
-            receivedCommand(txn, nsString, c, dbresponse, m);
-        } else {
-            receivedQuery(txn, nsString, c, dbresponse, m);
-        }
-    } else if (op == dbCommand) {
-        receivedRpc(txn, c, dbresponse, m);
-    } else if (op == dbGetMore) {
-        if (!receivedGetMore(txn, dbresponse, m, currentOp))
-            shouldLogOpDebug = true;
-    } else if (op == dbMsg) {
-        // deprecated - replaced by commands
-        const char* p = dbmsg.getns();
-
-        int len = strlen(p);
-        if (len > 400)
-            log() << curTimeMillis64() % 10000 << " long msg received, len:" << len;
-
-        if (strcmp("end", p) == 0)
-            dbresponse.response.setData(opReply, "dbMsg end no longer supported");
-        else
-            dbresponse.response.setData(opReply, "i am fine - dbMsg deprecated");
-
-        dbresponse.responseToMsgId = m.header().getId();
-    } else {
-        // The remaining operations do not return any response. They are fire-and-forget.
-        try {
-            if (op == dbKillCursors) {
-                currentOp.ensureStarted();
-                logThresholdMs = 10;
-                receivedKillCursors(txn, m);
-            } else if (op != dbInsert && op != dbUpdate && op != dbDelete) {
-                log() << "    operation isn't supported: " << static_cast<int>(op);
-                currentOp.done();
-                shouldLogOpDebug = true;
-            } else {
-                if (remote != DBDirectClient::dummyHost) {
-                    const ShardedConnectionInfo* connInfo = ShardedConnectionInfo::get(&c, false);
-                    uassert(18663,
-                            str::stream() << "legacy writeOps not longer supported for "
-                                          << "versioned connections, ns: "
-                                          << nsString.ns()
-                                          << ", op: "
-                                          << networkOpToString(op)
-                                          << ", remote: "
-                                          << remote.toString(),
-                            connInfo == NULL);
-                }
-
-                if (!nsString.isValid()) {
-                    uassert(16257, str::stream() << "Invalid ns [" << ns << "]", false);
-                } else if (op == dbInsert) {
-                    receivedInsert(txn, nsString, m);
-                } else if (op == dbUpdate) {
-                    receivedUpdate(txn, nsString, m);
-                } else if (op == dbDelete) {
-                    receivedDelete(txn, nsString, m);
-                } else {
-                    invariant(false);
-                }
-            }
-        } catch (const UserException& ue) {
-            LastError::get(c).setLastError(ue.getCode(), ue.getInfo().msg);
-            LOG(3) << " Caught Assertion in " << networkOpToString(op) << ", continuing "
-                   << redact(ue);
-            debug.exceptionInfo = ue.getInfo();
-        } catch (const AssertionException& e) {
-            LastError::get(c).setLastError(e.getCode(), e.getInfo().msg);
-            LOG(3) << " Caught Assertion in " << networkOpToString(op) << ", continuing "
-                   << redact(e);
-            debug.exceptionInfo = e.getInfo();
-            shouldLogOpDebug = true;
-        }
-    }
-    currentOp.ensureStarted();
-    currentOp.done();
-    debug.executionTimeMicros = currentOp.totalTimeMicros();
-
-    logThresholdMs += currentOp.getExpectedLatencyMs();
-    Top::get(txn->getServiceContext())
-        .incrementGlobalLatencyStats(
-            txn, currentOp.totalTimeMicros(), currentOp.getReadWriteType());
-
-    if (shouldLogOpDebug || debug.executionTimeMicros > logThresholdMs * 1000LL) {
-        Locker::LockerInfo lockerInfo;
-        txn->lockState()->getLockerInfo(&lockerInfo);
-        log() << debug.report(&c, currentOp, lockerInfo.stats);
-    }
-
-    if (currentOp.shouldDBProfile()) {
-        // Performance profiling is on
-        if (txn->lockState()->isReadLocked()) {
-            LOG(1) << "note: not profiling because recursive read lock";
-        } else if (lockedForWriting()) {
-            // TODO SERVER-26825: Fix race condition where fsyncLock is acquired post
-            // lockedForWriting() call but prior to profile collection lock acquisition.
-            LOG(1) << "note: not profiling because doing fsync+lock";
-        } else if (storageGlobalParams.readOnly) {
-            LOG(1) << "note: not profiling because server is read-only";
-        } else {
-            profile(txn, op);
-        }
-    }
-
-    recordCurOpMetrics(txn);
-}
-
-// ----- BEGIN Diaglog -----
-DiagLog::DiagLog() : f(0), level(0) {}
-
-void DiagLog::openFile() {
-    verify(f == 0);
-    stringstream ss;
-    ss << storageGlobalParams.dbpath << "/diaglog." << hex << time(0);
-    string name = ss.str();
-    f = new ofstream(name.c_str(), ios::out | ios::binary);
-    if (!f->good()) {
-        str::stream msg;
-        msg << "diagLogging couldn't open " << name;
-        log() << msg.ss.str();
-        uasserted(ErrorCodes::FileStreamFailed, msg.ss.str());
-    } else {
-        log() << "diagLogging using file " << name;
-    }
-}
-
-int DiagLog::setLevel(int newLevel) {
-    stdx::lock_guard<stdx::mutex> lk(mutex);
-    int old = level;
-    log() << "diagLogging level=" << newLevel;
-    if (f == 0) {
-        openFile();
-    }
-    level = newLevel;  // must be done AFTER f is set
-    return old;
-}
-
-void DiagLog::flush() {
-    if (level) {
-        log() << "flushing diag log";
-        stdx::lock_guard<stdx::mutex> lk(mutex);
-        f->flush();
-    }
-}
-
-void DiagLog::writeop(char* data, int len) {
-    if (level & 1) {
-        stdx::lock_guard<stdx::mutex> lk(mutex);
-        f->write(data, len);
-    }
-}
-
-void DiagLog::readop(char* data, int len) {
-    if (level & 2) {
-        bool log = (level & 4) == 0;
-        OCCASIONALLY log = true;
-        if (log) {
-            stdx::lock_guard<stdx::mutex> lk(mutex);
-            verify(f);
-            f->write(data, len);
-        }
-    }
-}
-
-DiagLog _diaglog;
-
-// ----- END Diaglog -----
-
-}  // namespace mongo
-=======
 // DO NOT ADD SYMBOLS TO THIS FILE
 //
 // This file exists to create a library that in turn exists only to aggregate other library
 // dependencies. As such, it should not export any symbols of its own, or depend directly on any
-// symbols defined in other libraries.
->>>>>>> f378d467
+// symbols defined in other libraries.