
/**
 *    Copyright (C) 2018-present MongoDB, Inc.
 *
 *    This program is free software: you can redistribute it and/or modify
 *    it under the terms of the Server Side Public License, version 1,
 *    as published by MongoDB, Inc.
 *
 *    This program is distributed in the hope that it will be useful,
 *    but WITHOUT ANY WARRANTY; without even the implied warranty of
 *    MERCHANTABILITY or FITNESS FOR A PARTICULAR PURPOSE.  See the
 *    Server Side Public License for more details.
 *
 *    You should have received a copy of the Server Side Public License
 *    along with this program. If not, see
 *    <http://www.mongodb.com/licensing/server-side-public-license>.
 *
 *    As a special exception, the copyright holders give permission to link the
 *    code of portions of this program with the OpenSSL library under certain
 *    conditions as described in each individual source file and distribute
 *    linked combinations including the program with the OpenSSL library. You
 *    must comply with the Server Side Public License in all respects for
 *    all of the code used other than as permitted herein. If you modify file(s)
 *    with this exception, you may extend this exception to your version of the
 *    file(s), but you are not obligated to do so. If you do not wish to do so,
 *    delete this exception statement from your version. If you delete this
 *    exception statement from all source files in the program, then also delete
 *    it in the license file.
 */

#pragma once

#include <string>

#include "mongo/base/status.h"
#include "mongo/db/catalog/index_catalog.h"
#include "mongo/db/concurrency/d_concurrency.h"
#include "mongo/db/jsobj.h"
#include "mongo/platform/atomic_word.h"
#include "mongo/util/background.h"

namespace mongo {

class Collection;
class Database;
class OperationContext;

/**
 * A helper class for replication to use for building indexes.
 * In standalone mode, we use the client connection thread for building indexes in the
 * background. In replication mode, secondaries must spawn a new thread to build background
 * indexes, since there are no client connection threads to use for such purpose.  IndexBuilder
 * is a subclass of BackgroundJob to enable this use.
 * This class is also used for building indexes in the foreground on secondaries, for
 * code convenience.  buildInForeground() is directly called by the replication applier to
 * build an index in the foreground; the properties of BackgroundJob are not used for this use
 * case.
 * For background index builds, BackgroundJob::go() is called on the IndexBuilder instance,
 * which begins a new thread at this class's run() method.  After go() is called in the
 * parent thread, waitForBgIndexStarting() must be called by the same parent thread,
 * before any other thread calls go() on any other IndexBuilder instance.  This is
 * ensured by the replication system, since commands are effectively run single-threaded
<<<<<<< HEAD
 * by the replication applier, and index builds are treated as commands even though they look
 * like inserts on system.indexes.
 * The argument "relaxConstraints" specifies whether we should honor or ignore index constraints,
 * The ignoring of constraints is for replication due to idempotency reasons.
 */
class IndexBuilder : public BackgroundJob {
public:
    IndexBuilder(const BSONObj& index, bool relaxConstraints);
=======
 * by the replication applier.
 * The argument "constraints" specifies whether we should honor or ignore index constraints,
 * The ignoring of constraints is for replication due to idempotency reasons.
 * The argument "replicatedWrites" specifies whether or not this operation should replicate
 * oplog entries associated with this index build.
 * The argument "initIndexTs" specifies the timestamp to be used to make the initial catalog write.
 */
class IndexBuilder : public BackgroundJob {
public:
    /**
     * Indicates whether or not to ignore indexing errors.
     */
    enum class IndexConstraints { kEnforce, kRelax };

    /**
     * Indicates whether or not to replicate writes.
     */
    enum class ReplicatedWrites { kReplicated, kUnreplicated };

    IndexBuilder(const BSONObj& index,
                 IndexConstraints constraints,
                 ReplicatedWrites replicatedWrites,
                 Timestamp initIndexTs = Timestamp::min());
>>>>>>> f378d467
    virtual ~IndexBuilder();

    virtual void run();

    /**
     * name of the builder, not the index
     */
    virtual std::string name() const;

    Status buildInForeground(OperationContext* opCtx, Database* db) const;

    /**
     * Waits for a background index build to register itself.  This function must be called
     * after starting a background index build via a BackgroundJob and before starting a
     * subsequent one.
     */
    static void waitForBgIndexStarting();

private:
    Status _build(OperationContext* opCtx,
                  Database* db,
                  bool allowBackgroundBuilding,
                  Lock::DBLock* dbLock) const;

    const BSONObj _index;
<<<<<<< HEAD
    const bool _relaxConstraints;
=======
    const IndexConstraints _indexConstraints;
    const ReplicatedWrites _replicatedWrites;
    const Timestamp _initIndexTs;
>>>>>>> f378d467
    std::string _name;  // name of this builder, not related to the index
    static AtomicUInt32 _indexBuildCount;
};
}<|MERGE_RESOLUTION|>--- conflicted
+++ resolved
@@ -60,16 +60,6 @@
  * parent thread, waitForBgIndexStarting() must be called by the same parent thread,
  * before any other thread calls go() on any other IndexBuilder instance.  This is
  * ensured by the replication system, since commands are effectively run single-threaded
-<<<<<<< HEAD
- * by the replication applier, and index builds are treated as commands even though they look
- * like inserts on system.indexes.
- * The argument "relaxConstraints" specifies whether we should honor or ignore index constraints,
- * The ignoring of constraints is for replication due to idempotency reasons.
- */
-class IndexBuilder : public BackgroundJob {
-public:
-    IndexBuilder(const BSONObj& index, bool relaxConstraints);
-=======
  * by the replication applier.
  * The argument "constraints" specifies whether we should honor or ignore index constraints,
  * The ignoring of constraints is for replication due to idempotency reasons.
@@ -93,7 +83,6 @@
                  IndexConstraints constraints,
                  ReplicatedWrites replicatedWrites,
                  Timestamp initIndexTs = Timestamp::min());
->>>>>>> f378d467
     virtual ~IndexBuilder();
 
     virtual void run();
@@ -119,13 +108,9 @@
                   Lock::DBLock* dbLock) const;
 
     const BSONObj _index;
-<<<<<<< HEAD
-    const bool _relaxConstraints;
-=======
     const IndexConstraints _indexConstraints;
     const ReplicatedWrites _replicatedWrites;
     const Timestamp _initIndexTs;
->>>>>>> f378d467
     std::string _name;  // name of this builder, not related to the index
     static AtomicUInt32 _indexBuildCount;
 };
