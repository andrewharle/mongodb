
/**
 *    Copyright (C) 2018-present MongoDB, Inc.
 *
 *    This program is free software: you can redistribute it and/or modify
 *    it under the terms of the Server Side Public License, version 1,
 *    as published by MongoDB, Inc.
 *
 *    This program is distributed in the hope that it will be useful,
 *    but WITHOUT ANY WARRANTY; without even the implied warranty of
 *    MERCHANTABILITY or FITNESS FOR A PARTICULAR PURPOSE.  See the
 *    Server Side Public License for more details.
 *
 *    You should have received a copy of the Server Side Public License
 *    along with this program. If not, see
 *    <http://www.mongodb.com/licensing/server-side-public-license>.
 *
 *    As a special exception, the copyright holders give permission to link the
 *    code of portions of this program with the OpenSSL library under certain
 *    conditions as described in each individual source file and distribute
 *    linked combinations including the program with the OpenSSL library. You
 *    must comply with the Server Side Public License in all respects for
 *    all of the code used other than as permitted herein. If you modify file(s)
 *    with this exception, you may extend this exception to your version of the
 *    file(s), but you are not obligated to do so. If you do not wish to do so,
 *    delete this exception statement from your version. If you delete this
 *    exception statement from all source files in the program, then also delete
 *    it in the license file.
 */

#pragma once

#include <string>

#include "mongo/db/jsobj.h"

namespace mongo {

class Status;

struct WriteConcernOptions {
public:
    enum class SyncMode { UNSET, NONE, FSYNC, JOURNAL };

    static const int kNoTimeout;
    static const int kNoWaiting;

    static const BSONObj Default;
    static const BSONObj Acknowledged;
    static const BSONObj Unacknowledged;
    static const BSONObj Majority;

    static const StringData kWriteConcernField;
    static const char kMajority[];  // = "majority"

    static const Seconds kWriteConcernTimeoutSystem;
    static const Seconds kWriteConcernTimeoutMigration;
    static const Seconds kWriteConcernTimeoutSharding;
    static const Seconds kWriteConcernTimeoutUserCommand;

    WriteConcernOptions() {
        reset();
    }

    WriteConcernOptions(int numNodes, SyncMode sync, int timeout);

    WriteConcernOptions(int numNodes, SyncMode sync, Milliseconds timeout);

    WriteConcernOptions(const std::string& mode, SyncMode sync, int timeout);

    WriteConcernOptions(const std::string& mode, SyncMode sync, Milliseconds timeout);

    Status parse(const BSONObj& obj);

    /**
     * Attempts to extract a writeConcern from cmdObj.
     * Verifies that the writeConcern is of type Object (BSON type).
     */
    static StatusWith<WriteConcernOptions> extractWCFromCommand(
<<<<<<< HEAD
        const BSONObj& cmdObj,
        const std::string& dbName,
        const WriteConcernOptions& defaultWC = WriteConcernOptions());
=======
        const BSONObj& cmdObj, const WriteConcernOptions& defaultWC = WriteConcernOptions());
>>>>>>> f378d467

    /**
     * Return true if the server needs to wait for other secondary nodes to satisfy this
     * write concern setting. Errs on the false positive for non-empty wMode.
     */
    bool shouldWaitForOtherNodes() const;

<<<<<<< HEAD
    /**
     * Returns true if this is a {w:majority} write concern, which is the only valid write concern
     * to use against a config server.
     */
    bool validForConfigServers() const;

=======
>>>>>>> f378d467
    void reset() {
        syncMode = SyncMode::UNSET;
        wNumNodes = 0;
        wMode = "";
        wTimeout = 0;
    }

    // Returns the BSON representation of this object.
    // Warning: does not return the same object passed on the last parse() call.
    BSONObj toBSON() const;

    SyncMode syncMode;

    // The w parameter for this write concern. The wMode represents the string format and
    // takes precedence over the numeric format wNumNodes.
    int wNumNodes;
    std::string wMode;

    // Timeout in milliseconds.
    int wTimeout;
    // Deadline. If this is set to something other than Date_t::max(), this takes precedence over
    // wTimeout.
    Date_t wDeadline = Date_t::max();

    // True if the default write concern was used.
    bool usedDefault = false;
<<<<<<< HEAD
=======

    // True if the default 'w' value of w:1 was used.
    bool usedDefaultW = false;
>>>>>>> f378d467
};

}  // namespace mongo<|MERGE_RESOLUTION|>--- conflicted
+++ resolved
@@ -77,13 +77,7 @@
      * Verifies that the writeConcern is of type Object (BSON type).
      */
     static StatusWith<WriteConcernOptions> extractWCFromCommand(
-<<<<<<< HEAD
-        const BSONObj& cmdObj,
-        const std::string& dbName,
-        const WriteConcernOptions& defaultWC = WriteConcernOptions());
-=======
         const BSONObj& cmdObj, const WriteConcernOptions& defaultWC = WriteConcernOptions());
->>>>>>> f378d467
 
     /**
      * Return true if the server needs to wait for other secondary nodes to satisfy this
@@ -91,15 +85,6 @@
      */
     bool shouldWaitForOtherNodes() const;
 
-<<<<<<< HEAD
-    /**
-     * Returns true if this is a {w:majority} write concern, which is the only valid write concern
-     * to use against a config server.
-     */
-    bool validForConfigServers() const;
-
-=======
->>>>>>> f378d467
     void reset() {
         syncMode = SyncMode::UNSET;
         wNumNodes = 0;
@@ -126,12 +111,9 @@
 
     // True if the default write concern was used.
     bool usedDefault = false;
-<<<<<<< HEAD
-=======
 
     // True if the default 'w' value of w:1 was used.
     bool usedDefaultW = false;
->>>>>>> f378d467
 };
 
 }  // namespace mongo