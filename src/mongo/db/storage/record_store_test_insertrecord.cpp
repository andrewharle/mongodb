--- conflicted
+++ resolved
@@ -31,12 +31,6 @@
  */
 
 #include "mongo/platform/basic.h"
-<<<<<<< HEAD
-
-#include "mongo/db/storage/record_store_test_harness.h"
-
-=======
->>>>>>> f378d467
 
 #include "mongo/db/record_id.h"
 #include "mongo/db/storage/record_data.h"
@@ -135,12 +129,8 @@
             StringDocWriter docWriter("my record", false);
 
             WriteUnitOfWork uow(opCtx.get());
-<<<<<<< HEAD
-            StatusWith<RecordId> res = rs->insertRecordWithDocWriter(opCtx.get(), &docWriter);
-=======
             StatusWith<RecordId> res =
                 rs->insertRecordWithDocWriter(opCtx.get(), &docWriter, Timestamp(1));
->>>>>>> f378d467
             ASSERT_OK(res.getStatus());
             loc = res.getValue();
             uow.commit();
@@ -174,12 +164,8 @@
             StringDocWriter docWriter(ss.str(), false);
 
             WriteUnitOfWork uow(opCtx.get());
-<<<<<<< HEAD
-            StatusWith<RecordId> res = rs->insertRecordWithDocWriter(opCtx.get(), &docWriter);
-=======
             StatusWith<RecordId> res =
                 rs->insertRecordWithDocWriter(opCtx.get(), &docWriter, Timestamp(1));
->>>>>>> f378d467
             ASSERT_OK(res.getStatus());
             locs[i] = res.getValue();
             uow.commit();
