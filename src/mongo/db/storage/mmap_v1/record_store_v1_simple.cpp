--- conflicted
+++ resolved
@@ -371,12 +371,8 @@
                 // start of the compact, this insert will allocate a record in a new extent.
                 // See the comment in compact() for more details.
                 CompactDocWriter writer(recOld, rawDataSize, allocationSize);
-<<<<<<< HEAD
-                StatusWith<RecordId> status = insertRecordWithDocWriter(txn, &writer);
-=======
                 StatusWith<RecordId> status =
                     insertRecordWithDocWriter(opCtx, &writer, Timestamp());
->>>>>>> f378d467
                 uassertStatusOK(status.getStatus());
                 const MmapV1RecordHeader* newRec =
                     recordFor(DiskLoc::fromRecordId(status.getValue()));
