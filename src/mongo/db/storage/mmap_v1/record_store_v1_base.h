
/**
 *    Copyright (C) 2018-present MongoDB, Inc.
 *
 *    This program is free software: you can redistribute it and/or modify
 *    it under the terms of the Server Side Public License, version 1,
 *    as published by MongoDB, Inc.
 *
 *    This program is distributed in the hope that it will be useful,
 *    but WITHOUT ANY WARRANTY; without even the implied warranty of
 *    MERCHANTABILITY or FITNESS FOR A PARTICULAR PURPOSE.  See the
 *    Server Side Public License for more details.
 *
 *    You should have received a copy of the Server Side Public License
 *    along with this program. If not, see
 *    <http://www.mongodb.com/licensing/server-side-public-license>.
 *
 *    As a special exception, the copyright holders give permission to link the
 *    code of portions of this program with the OpenSSL library under certain
 *    conditions as described in each individual source file and distribute
 *    linked combinations including the program with the OpenSSL library. You
 *    must comply with the Server Side Public License in all respects for
 *    all of the code used other than as permitted herein. If you modify file(s)
 *    with this exception, you may extend this exception to your version of the
 *    file(s), but you are not obligated to do so. If you do not wish to do so,
 *    delete this exception statement from your version. If you delete this
 *    exception statement from all source files in the program, then also delete
 *    it in the license file.
 */

#pragma once

<<<<<<< HEAD
#include "mongo/platform/unordered_set.h"
=======
#include "mongo/stdx/unordered_set.h"
>>>>>>> f378d467
#include "mongo/util/concurrency/spin_lock.h"

#include "mongo/db/storage/mmap_v1/diskloc.h"
#include "mongo/db/storage/record_store.h"

namespace mongo {

class DeletedRecord;
class ExtentManager;
class MmapV1RecordHeader;
class OperationContext;

struct Extent;

class RecordStoreV1MetaData {
public:
    virtual ~RecordStoreV1MetaData() {}

    virtual const DiskLoc& capExtent() const = 0;
    virtual void setCapExtent(OperationContext* opCtx, const DiskLoc& loc) = 0;

    virtual const DiskLoc& capFirstNewRecord() const = 0;
    virtual void setCapFirstNewRecord(OperationContext* opCtx, const DiskLoc& loc) = 0;

    bool capLooped() const {
        return capFirstNewRecord().isValid();
    }

    virtual long long dataSize() const = 0;
    virtual long long numRecords() const = 0;

    virtual void incrementStats(OperationContext* opCtx,
                                long long dataSizeIncrement,
                                long long numRecordsIncrement) = 0;

    virtual void setStats(OperationContext* opCtx, long long dataSize, long long numRecords) = 0;

    virtual DiskLoc deletedListEntry(int bucket) const = 0;
    virtual void setDeletedListEntry(OperationContext* opCtx, int bucket, const DiskLoc& loc) = 0;

    virtual DiskLoc deletedListLegacyGrabBag() const = 0;
    virtual void setDeletedListLegacyGrabBag(OperationContext* opCtx, const DiskLoc& loc) = 0;

    virtual void orphanDeletedList(OperationContext* opCtx) = 0;

    virtual const DiskLoc& firstExtent(OperationContext* opCtx) const = 0;
    virtual void setFirstExtent(OperationContext* opCtx, const DiskLoc& loc) = 0;

    virtual const DiskLoc& lastExtent(OperationContext* opCtx) const = 0;
    virtual void setLastExtent(OperationContext* opCtx, const DiskLoc& loc) = 0;

    virtual bool isCapped() const = 0;

    virtual bool isUserFlagSet(int flag) const = 0;
    virtual int userFlags() const = 0;
    virtual bool setUserFlag(OperationContext* opCtx, int flag) = 0;
    virtual bool clearUserFlag(OperationContext* opCtx, int flag) = 0;
    virtual bool replaceUserFlags(OperationContext* opCtx, int flags) = 0;

    virtual int lastExtentSize(OperationContext* opCtx) const = 0;
    virtual void setLastExtentSize(OperationContext* opCtx, int newMax) = 0;

    virtual long long maxCappedDocs() const = 0;
};

/**
 * Class that stores active cursors that have been saved (as part of yielding) to
 * allow them to be invalidated if the thing they pointed at goes away. The registry is
 * thread-safe, as readers may concurrently register and remove their cursors. Contention is
 * expected to be very low, as yielding is infrequent. This logically belongs to the
 * RecordStore, but is not contained in it to facilitate unit testing.
 */
class SavedCursorRegistry {
public:
    /**
     * The destructor ensures the cursor is unregistered when an exception is thrown.
     * Note that the SavedCursor may outlive the registry it was saved in.
     */
    struct SavedCursor {
        SavedCursor() : _registry(NULL) {}
        virtual ~SavedCursor() {
            if (_registry)
                _registry->unregisterCursor(this);
        }
        DiskLoc bucket;
        BSONObj key;
        DiskLoc loc;

    private:
        friend class SavedCursorRegistry;
        // Non-null iff registered. Accessed by owner or writer with MODE_X collection lock
        SavedCursorRegistry* _registry;
    };

    ~SavedCursorRegistry();

    /**
     * Adds given saved cursor to SavedCursorRegistry. Doesn't take ownership.
     */
    void registerCursor(SavedCursor* cursor);

    /**
     * Removes given saved cursor. Returns true if the cursor was still present, and false
     * if it had already been removed due to invalidation. Doesn't take ownership.
     */
    bool unregisterCursor(SavedCursor* cursor);

    /**
     * When a btree-bucket disappears due to merge/split or similar, this invalidates all
     * cursors that point at the same bucket by removing them from the registry.
     */
    void invalidateCursorsForBucket(DiskLoc bucket);

private:
    SpinLock _mutex;
    typedef stdx::unordered_set<SavedCursor*>
        SavedCursorSet;  // SavedCursor pointers not owned here
    SavedCursorSet _cursors;
};

class RecordStoreV1Base : public RecordStore {
public:
    static const int Buckets = 26;
    static const int MaxAllowedAllocation = 16 * 1024 * 1024 + 512 * 1024;

    static const int bucketSizes[];

    // ------------

    class IntraExtentIterator;

    /**
     * @param details - takes ownership
     * @param em - does NOT take ownership
     */
    RecordStoreV1Base(StringData ns,
                      RecordStoreV1MetaData* details,
                      ExtentManager* em,
                      bool isSystemIndexes);

    virtual ~RecordStoreV1Base();

    const std::string& getIdent() const override {
        MONGO_UNREACHABLE;
    }

    virtual long long dataSize(OperationContext* opCtx) const {
        return _details->dataSize();
    }
    virtual long long numRecords(OperationContext* opCtx) const {
        return _details->numRecords();
    }

    virtual int64_t storageSize(OperationContext* opCtx,
                                BSONObjBuilder* extraInfo = NULL,
                                int level = 0) const;

    virtual RecordData dataFor(OperationContext* opCtx, const RecordId& loc) const;

    virtual bool findRecord(OperationContext* opCtx, const RecordId& loc, RecordData* rd) const;

    void deleteRecord(OperationContext* opCtx, const RecordId& dl);

    StatusWith<RecordId> insertRecord(
        OperationContext* opCtx, const char* data, int len, Timestamp, bool enforceQuota);

<<<<<<< HEAD
    Status insertRecordsWithDocWriter(OperationContext* txn,
                                      const DocWriter* const* docs,
                                      size_t nDocs,
                                      RecordId* idsOut) final;

    virtual Status updateRecord(OperationContext* txn,
=======
    Status insertRecordsWithDocWriter(OperationContext* opCtx,
                                      const DocWriter* const* docs,
                                      const Timestamp*,
                                      size_t nDocs,
                                      RecordId* idsOut) final;

    virtual Status updateRecord(OperationContext* opCtx,
>>>>>>> f378d467
                                const RecordId& oldLocation,
                                const char* data,
                                int len,
                                bool enforceQuota,
                                UpdateNotifier* notifier);

    virtual bool updateWithDamagesSupported() const;

    virtual StatusWith<RecordData> updateWithDamages(OperationContext* opCtx,
                                                     const RecordId& loc,
                                                     const RecordData& oldRec,
                                                     const char* damageSource,
                                                     const mutablebson::DamageVector& damages);

    virtual std::unique_ptr<RecordCursor> getCursorForRepair(OperationContext* opCtx) const;

    void increaseStorageSize(OperationContext* opCtx, int size, bool enforceQuota);

<<<<<<< HEAD
    virtual Status validate(OperationContext* txn,
=======
    virtual Status validate(OperationContext* opCtx,
>>>>>>> f378d467
                            ValidateCmdLevel level,
                            ValidateAdaptor* adaptor,
                            ValidateResults* results,
                            BSONObjBuilder* output);

    virtual void appendCustomStats(OperationContext* opCtx,
                                   BSONObjBuilder* result,
                                   double scale) const;

    virtual Status touch(OperationContext* opCtx, BSONObjBuilder* output) const;

    const RecordStoreV1MetaData* details() const {
        return _details.get();
    }

    // This keeps track of cursors saved during yielding, for invalidation purposes.
    SavedCursorRegistry savedCursors;

    DiskLoc getExtentLocForRecord(OperationContext* opCtx, const DiskLoc& loc) const;

    DiskLoc getNextRecord(OperationContext* opCtx, const DiskLoc& loc) const;
    DiskLoc getPrevRecord(OperationContext* opCtx, const DiskLoc& loc) const;

    DiskLoc getNextRecordInExtent(OperationContext* opCtx, const DiskLoc& loc) const;
    DiskLoc getPrevRecordInExtent(OperationContext* opCtx, const DiskLoc& loc) const;

    /**
     * Quantize 'minSize' to the nearest allocation size.
     */
    static int quantizeAllocationSpace(int minSize);

    static bool isQuantized(int recordSize);

    /* return which "deleted bucket" for this size object */
    static int bucket(int size);

    void waitForAllEarlierOplogWritesToBeVisible(OperationContext* opCtx) const override {}

    virtual void updateStatsAfterRepair(OperationContext* opCtx,
                                        long long numRecords,
                                        long long dataSize) {
        MONGO_UNREACHABLE;  // MMAPv1 has its own repair which doesn't call this.
    }

protected:
    virtual MmapV1RecordHeader* recordFor(const DiskLoc& loc) const;

    const DeletedRecord* deletedRecordFor(const DiskLoc& loc) const;

    virtual bool isCapped() const = 0;

    virtual bool shouldPadInserts() const = 0;

    virtual StatusWith<DiskLoc> allocRecord(OperationContext* opCtx,
                                            int lengthWithHeaders,
                                            bool enforceQuota) = 0;

    // TODO: document, remove, what have you
    virtual void addDeletedRec(OperationContext* opCtx, const DiskLoc& dloc) = 0;

    // TODO: another sad one
    virtual DeletedRecord* drec(const DiskLoc& loc) const;

    // just a wrapper for _extentManager->getExtent( loc );
    Extent* _getExtent(OperationContext* opCtx, const DiskLoc& loc) const;

    DiskLoc _getExtentLocForRecord(OperationContext* opCtx, const DiskLoc& loc) const;

    DiskLoc _getNextRecord(OperationContext* opCtx, const DiskLoc& loc) const;
    DiskLoc _getPrevRecord(OperationContext* opCtx, const DiskLoc& loc) const;

    DiskLoc _getNextRecordInExtent(OperationContext* opCtx, const DiskLoc& loc) const;
    DiskLoc _getPrevRecordInExtent(OperationContext* opCtx, const DiskLoc& loc) const;

    /**
     * finds the first suitable DiskLoc for data
     * will return the DiskLoc of a newly created DeletedRecord
     */
    DiskLoc _findFirstSpot(OperationContext* opCtx, const DiskLoc& extDiskLoc, Extent* e);

    /** add a record to the end of the linked list chain within this extent.
        require: you must have already declared write intent for the record header.
    */
    void _addRecordToRecListInExtent(OperationContext* opCtx, MmapV1RecordHeader* r, DiskLoc loc);

    /**
     * internal
     * doesn't check inputs or change padding
     */
    StatusWith<RecordId> _insertRecord(OperationContext* opCtx,
                                       const char* data,
                                       int len,
                                       bool enforceQuota);

    std::unique_ptr<RecordStoreV1MetaData> _details;
    ExtentManager* _extentManager;
    bool _isSystemIndexes;

    friend class RecordStoreV1RepairCursor;
};

/**
 * Iterates over all records within a single extent.
 *
 * EOF at end of extent, even if there are more extents.
 */
class RecordStoreV1Base::IntraExtentIterator final : public RecordCursor {
public:
    IntraExtentIterator(OperationContext* opCtx,
                        DiskLoc start,
                        const RecordStoreV1Base* rs,
                        bool forward = true)
        : _opCtx(opCtx), _curr(start), _rs(rs), _forward(forward) {}

    boost::optional<Record> next() final;
    void invalidate(OperationContext* opCtx, const RecordId& dl) final;
    void save() final {}
    bool restore() final {
        return true;
    }
    void detachFromOperationContext() final {
        _opCtx = nullptr;
    }
    void reattachToOperationContext(OperationContext* opCtx) final {
        _opCtx = opCtx;
    }
    std::unique_ptr<RecordFetcher> fetcherForNext() const final;

private:
    virtual const MmapV1RecordHeader* recordFor(const DiskLoc& loc) const {
        return _rs->recordFor(loc);
    }

    void advance();

    OperationContext* _opCtx;
    DiskLoc _curr;
    const RecordStoreV1Base* _rs;
    bool _forward;
};
}  // namespace mongo<|MERGE_RESOLUTION|>--- conflicted
+++ resolved
@@ -30,11 +30,7 @@
 
 #pragma once
 
-<<<<<<< HEAD
-#include "mongo/platform/unordered_set.h"
-=======
 #include "mongo/stdx/unordered_set.h"
->>>>>>> f378d467
 #include "mongo/util/concurrency/spin_lock.h"
 
 #include "mongo/db/storage/mmap_v1/diskloc.h"
@@ -201,14 +197,6 @@
     StatusWith<RecordId> insertRecord(
         OperationContext* opCtx, const char* data, int len, Timestamp, bool enforceQuota);
 
-<<<<<<< HEAD
-    Status insertRecordsWithDocWriter(OperationContext* txn,
-                                      const DocWriter* const* docs,
-                                      size_t nDocs,
-                                      RecordId* idsOut) final;
-
-    virtual Status updateRecord(OperationContext* txn,
-=======
     Status insertRecordsWithDocWriter(OperationContext* opCtx,
                                       const DocWriter* const* docs,
                                       const Timestamp*,
@@ -216,7 +204,6 @@
                                       RecordId* idsOut) final;
 
     virtual Status updateRecord(OperationContext* opCtx,
->>>>>>> f378d467
                                 const RecordId& oldLocation,
                                 const char* data,
                                 int len,
@@ -235,11 +222,7 @@
 
     void increaseStorageSize(OperationContext* opCtx, int size, bool enforceQuota);
 
-<<<<<<< HEAD
-    virtual Status validate(OperationContext* txn,
-=======
     virtual Status validate(OperationContext* opCtx,
->>>>>>> f378d467
                             ValidateCmdLevel level,
                             ValidateAdaptor* adaptor,
                             ValidateResults* results,
