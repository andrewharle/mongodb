// heap_record_store_btree.h


/**
 *    Copyright (C) 2018-present MongoDB, Inc.
 *
 *    This program is free software: you can redistribute it and/or modify
 *    it under the terms of the Server Side Public License, version 1,
 *    as published by MongoDB, Inc.
 *
 *    This program is distributed in the hope that it will be useful,
 *    but WITHOUT ANY WARRANTY; without even the implied warranty of
 *    MERCHANTABILITY or FITNESS FOR A PARTICULAR PURPOSE.  See the
 *    Server Side Public License for more details.
 *
 *    You should have received a copy of the Server Side Public License
 *    along with this program. If not, see
 *    <http://www.mongodb.com/licensing/server-side-public-license>.
 *
 *    As a special exception, the copyright holders give permission to link the
 *    code of portions of this program with the OpenSSL library under certain
 *    conditions as described in each individual source file and distribute
 *    linked combinations including the program with the OpenSSL library. You
 *    must comply with the Server Side Public License in all respects for
 *    all of the code used other than as permitted herein. If you modify file(s)
 *    with this exception, you may extend this exception to your version of the
 *    file(s), but you are not obligated to do so. If you do not wish to do so,
 *    delete this exception statement from your version. If you delete this
 *    exception statement from all source files in the program, then also delete
 *    it in the license file.
 */

#pragma once

#include <boost/shared_array.hpp>
#include <map>

#include "mongo/db/storage/record_store.h"
#include "mongo/db/storage/recovery_unit.h"

namespace mongo {

/**
 * A RecordStore that stores all data on the heap. This implementation contains only the
 * functionality necessary to test btree.
 */
class HeapRecordStoreBtree : public RecordStore {
    struct MmapV1RecordHeader;

public:
    const std::string& getIdent() const override {
        MONGO_UNREACHABLE;
    }

    // RecordId(0,0) isn't valid for records.
    explicit HeapRecordStoreBtree(StringData ns) : RecordStore(ns), _nextId(1) {}

    virtual RecordData dataFor(OperationContext* opCtx, const RecordId& loc) const;

    virtual bool findRecord(OperationContext* opCtx, const RecordId& loc, RecordData* out) const;

    virtual void deleteRecord(OperationContext* opCtx, const RecordId& dl);

    virtual StatusWith<RecordId> insertRecord(
        OperationContext* opCtx, const char* data, int len, Timestamp, bool enforceQuota);

<<<<<<< HEAD
    virtual Status insertRecordsWithDocWriter(OperationContext* txn,
                                              const DocWriter* const* docs,
=======
    virtual Status insertRecordsWithDocWriter(OperationContext* opCtx,
                                              const DocWriter* const* docs,
                                              const Timestamp*,
>>>>>>> f378d467
                                              size_t nDocs,
                                              RecordId* idsOut);

    virtual long long numRecords(OperationContext* opCtx) const {
        return _records.size();
    }

    virtual Status touch(OperationContext* opCtx, BSONObjBuilder* output) const;

    // public methods below here are not necessary to test btree, and will crash when called.

    // ------------------------------

<<<<<<< HEAD
    virtual Status updateRecord(OperationContext* txn,
=======
    virtual Status updateRecord(OperationContext* opCtx,
>>>>>>> f378d467
                                const RecordId& oldLocation,
                                const char* data,
                                int len,
                                bool enforceQuota,
                                UpdateNotifier* notifier) {
<<<<<<< HEAD
        invariant(false);
=======
        MONGO_UNREACHABLE;
>>>>>>> f378d467
    }

    virtual bool updateWithDamagesSupported() const {
        return true;
    }

    virtual StatusWith<RecordData> updateWithDamages(OperationContext* opCtx,
                                                     const RecordId& loc,
                                                     const RecordData& oldRec,
                                                     const char* damageSource,
                                                     const mutablebson::DamageVector& damages) {
        MONGO_UNREACHABLE;
    }

    std::unique_ptr<SeekableRecordCursor> getCursor(OperationContext* opCtx,
                                                    bool forward) const final {
        MONGO_UNREACHABLE;
    }


    virtual Status truncate(OperationContext* opCtx) {
        MONGO_UNREACHABLE;
    }

    virtual void cappedTruncateAfter(OperationContext* opCtx, RecordId end, bool inclusive) {
        MONGO_UNREACHABLE;
    }

    virtual bool compactSupported() const {
        MONGO_UNREACHABLE;
    }

<<<<<<< HEAD
    virtual Status validate(OperationContext* txn,
=======
    virtual Status validate(OperationContext* opCtx,
>>>>>>> f378d467
                            ValidateCmdLevel level,
                            ValidateAdaptor* adaptor,
                            ValidateResults* results,
                            BSONObjBuilder* output) {
        MONGO_UNREACHABLE;
    }

    virtual void appendCustomStats(OperationContext* opCtx,
                                   BSONObjBuilder* result,
                                   double scale) const {
        MONGO_UNREACHABLE;
    }

    virtual void increaseStorageSize(OperationContext* opCtx, int size, bool enforceQuota) {
        MONGO_UNREACHABLE;
    }

    virtual int64_t storageSize(OperationContext* opCtx,
                                BSONObjBuilder* extraInfo = NULL,
                                int infoLevel = 0) const {
        MONGO_UNREACHABLE;
    }

    virtual long long dataSize(OperationContext* opCtx) const {
        MONGO_UNREACHABLE;
    }

    virtual MmapV1RecordHeader* recordFor(const RecordId& loc) const {
        MONGO_UNREACHABLE;
    }

    virtual bool isCapped() const {
        MONGO_UNREACHABLE;
    }

    virtual const char* name() const {
        MONGO_UNREACHABLE;
    }

    void waitForAllEarlierOplogWritesToBeVisible(OperationContext* opCtx) const override {
        MONGO_UNREACHABLE;
    }

    virtual void updateStatsAfterRepair(OperationContext* opCtx,
                                        long long numRecords,
                                        long long dataSize) {
        MONGO_UNREACHABLE;
    }
    // more things that we actually care about below

private:
    struct MmapV1RecordHeader {
        MmapV1RecordHeader() : dataSize(-1), data() {}
        explicit MmapV1RecordHeader(int size) : dataSize(size), data(new char[size]) {}

        int dataSize;
        boost::shared_array<char> data;
    };

    RecordId allocateLoc();

    typedef std::map<RecordId, HeapRecordStoreBtree::MmapV1RecordHeader> Records;
    Records _records;
    int64_t _nextId;
};

/**
 * A RecoveryUnit for HeapRecordStoreBtree, this is for testing btree only.
 */
class HeapRecordStoreBtreeRecoveryUnit : public RecoveryUnit {
public:
    void beginUnitOfWork(OperationContext* opCtx) final{};
    void commitUnitOfWork() final;
    void abortUnitOfWork() final;

    virtual bool waitUntilDurable() {
        return true;
    }

    virtual void abandonSnapshot() {}

    virtual void registerChange(Change* change) {
        change->commit(boost::none);
        delete change;
    }

    virtual void* writingPtr(void* data, size_t len);

    virtual void setRollbackWritesDisabled() {}

    virtual SnapshotId getSnapshotId() const {
        return SnapshotId();
    }

    virtual void setOrderedCommit(bool orderedCommit) {}

    // -----------------------

    void notifyInsert(HeapRecordStoreBtree* rs, const RecordId& loc);
    static void notifyInsert(OperationContext* ctx, HeapRecordStoreBtree* rs, const RecordId& loc);

private:
    struct InsertEntry {
        HeapRecordStoreBtree* rs;
        RecordId loc;
    };
    std::vector<InsertEntry> _insertions;

    struct ModEntry {
        void* data;
        size_t len;
        boost::shared_array<char> old;
    };
    std::vector<ModEntry> _mods;
};

}  // namespace mongo<|MERGE_RESOLUTION|>--- conflicted
+++ resolved
@@ -64,14 +64,9 @@
     virtual StatusWith<RecordId> insertRecord(
         OperationContext* opCtx, const char* data, int len, Timestamp, bool enforceQuota);
 
-<<<<<<< HEAD
-    virtual Status insertRecordsWithDocWriter(OperationContext* txn,
-                                              const DocWriter* const* docs,
-=======
     virtual Status insertRecordsWithDocWriter(OperationContext* opCtx,
                                               const DocWriter* const* docs,
                                               const Timestamp*,
->>>>>>> f378d467
                                               size_t nDocs,
                                               RecordId* idsOut);
 
@@ -85,21 +80,13 @@
 
     // ------------------------------
 
-<<<<<<< HEAD
-    virtual Status updateRecord(OperationContext* txn,
-=======
     virtual Status updateRecord(OperationContext* opCtx,
->>>>>>> f378d467
                                 const RecordId& oldLocation,
                                 const char* data,
                                 int len,
                                 bool enforceQuota,
                                 UpdateNotifier* notifier) {
-<<<<<<< HEAD
-        invariant(false);
-=======
-        MONGO_UNREACHABLE;
->>>>>>> f378d467
+        MONGO_UNREACHABLE;
     }
 
     virtual bool updateWithDamagesSupported() const {
@@ -132,11 +119,7 @@
         MONGO_UNREACHABLE;
     }
 
-<<<<<<< HEAD
-    virtual Status validate(OperationContext* txn,
-=======
     virtual Status validate(OperationContext* opCtx,
->>>>>>> f378d467
                             ValidateCmdLevel level,
                             ValidateAdaptor* adaptor,
                             ValidateResults* results,
