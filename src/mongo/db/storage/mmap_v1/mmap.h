
/**
 *    Copyright (C) 2018-present MongoDB, Inc.
 *
 *    This program is free software: you can redistribute it and/or modify
 *    it under the terms of the Server Side Public License, version 1,
 *    as published by MongoDB, Inc.
 *
 *    This program is distributed in the hope that it will be useful,
 *    but WITHOUT ANY WARRANTY; without even the implied warranty of
 *    MERCHANTABILITY or FITNESS FOR A PARTICULAR PURPOSE.  See the
 *    Server Side Public License for more details.
 *
 *    You should have received a copy of the Server Side Public License
 *    along with this program. If not, see
 *    <http://www.mongodb.com/licensing/server-side-public-license>.
 *
 *    As a special exception, the copyright holders give permission to link the
 *    code of portions of this program with the OpenSSL library under certain
 *    conditions as described in each individual source file and distribute
 *    linked combinations including the program with the OpenSSL library. You
 *    must comply with the Server Side Public License in all respects for
 *    all of the code used other than as permitted herein. If you modify file(s)
 *    with this exception, you may extend this exception to your version of the
 *    file(s), but you are not obligated to do so. If you do not wish to do so,
 *    delete this exception statement from your version. If you delete this
 *    exception statement from all source files in the program, then also delete
 *    it in the license file.
 */

#pragma once

#include <set>
#include <sstream>
#include <vector>

#include "mongo/base/disallow_copying.h"
#include "mongo/db/client.h"
#include "mongo/db/concurrency/d_concurrency.h"
#include "mongo/db/operation_context.h"

namespace mongo {

#if !defined(_WIN32)
typedef int HANDLE;
#endif

extern std::size_t getMinOSPageSizeBytes();
void minOSPageSizeBytesTest(size_t minOSPageSizeBytes);  // lame-o

// call this if syncing data fails
void dataSyncFailedHandler();

class MAdvise {
    MONGO_DISALLOW_COPYING(MAdvise);

public:
    enum Advice { Sequential = 1, Random = 2 };
    MAdvise(void* p, unsigned len, Advice a);
    ~MAdvise();  // destructor resets the range to MADV_NORMAL
private:
    void* _p;
    unsigned _len;
};

// lock order: lock dbMutex before this if you lock both
class LockMongoFilesShared {
    friend class LockMongoFilesExclusive;
    static Lock::ResourceMutex mmmutex;
    static unsigned era;

    Lock::SharedLock lk;

public:
    explicit LockMongoFilesShared(OperationContext* opCtx) : lk(opCtx->lockState(), mmmutex) {
        // JS worker threads may not have cc() setup, as they work on behalf of other clients
        dassert(opCtx == cc().getOperationContext() || !cc().getOperationContext());
    }

    static void assertExclusivelyLocked(OperationContext* opCtx) {
        invariant(mmmutex.isExclusivelyLocked(opCtx->lockState()));
    }

    static void assertAtLeastReadLocked(OperationContext* opCtx) {
        invariant(mmmutex.isAtLeastReadLocked(opCtx->lockState()));
    }

    /** era changes anytime memory maps come and go.  thus you can use this as a cheap way to check
        if nothing has changed since the last time you locked.  Of course you must be shared locked
        at the time of this call, otherwise someone could be in progress.

        This is used for yielding; see PageFaultException::touch().
    */
    static unsigned getEra() {
        return era;
    }
};

class LockMongoFilesExclusive {
    Lock::ExclusiveLock lk;

public:
    explicit LockMongoFilesExclusive(OperationContext* opCtx)
        : lk(opCtx->lockState(), LockMongoFilesShared::mmmutex) {
        // JS worker threads may not have cc() setup, as they work on behalf of other clients
        dassert(opCtx == cc().getOperationContext() || !cc().getOperationContext());
        LockMongoFilesShared::era++;
    }
};

/* the administrative-ish stuff here */
class MongoFile {
    MONGO_DISALLOW_COPYING(MongoFile);

public:
    /** Flushable has to fail nicely if the underlying object gets killed */
    class Flushable {
    public:
        virtual ~Flushable() {}
        virtual void flush(OperationContext* opCtx) = 0;
    };

    enum Options {
        NONE = 0,
        SEQUENTIAL = 1 << 0,  // hint - e.g. FILE_FLAG_SEQUENTIAL_SCAN on windows.
        READONLY = 1 << 1     // if true, writing to the mapped file will crash the process.
    };

    // Integral type used as a BitSet of Options.
    using OptionSet = std::underlying_type<Options>::type;

    MongoFile(OptionSet options);
    virtual ~MongoFile() = default;

    /** @param fun is called for each MongoFile.
        called from within a mutex that MongoFile uses. so be careful not to deadlock.
    */
    template <class F>
    static void forEach(OperationContext* opCtx, F fun);

    /**
     * note: you need to be in mmmutex when using this. forEach (above) handles that for you
     * automatically.
     */
    static std::set<MongoFile*>& getAllFiles();

    static int flushAll(OperationContext* opCtx, bool sync);  // returns n flushed
    static void closeAllFiles(OperationContext* opCtx, std::stringstream& message);

    virtual bool isDurableMappedFile() {
        return false;
    }

    std::string filename() const {
        return _filename;
    }
    void setFilename(OperationContext* opCtx, const std::string& fn);

    virtual uint64_t getUniqueId() const = 0;

private:
    std::string _filename;
<<<<<<< HEAD
    static int _flushAll(bool sync);  // returns n flushed
=======
    static int _flushAll(OperationContext* opCtx, bool sync);  // returns n flushed
>>>>>>> f378d467
    const OptionSet _options;

protected:
    /**
     * Implementations may assume this is called from within `LockMongoFilesExclusive`.
     */
    virtual void close(OperationContext* opCtx) = 0;
    virtual void flush(bool sync) = 0;
    /**
     * returns a thread safe object that you can call flush on
     * Flushable has to fail nicely if the underlying object gets killed
     */
    virtual Flushable* prepareFlush() = 0;

    /**
     * Returns true iff the file is closed.
     */
    virtual bool isClosed() = 0;

    void created(OperationContext* opCtx); /* subclass must call after create */

    /**
     * Implementations may assume this is called from within `LockMongoFilesExclusive`.
     *
     * subclass must call in destructor (or at close).
     *  removes this from pathToFile and other maps
     *  safe to call more than once, albeit might be wasted work
     *  ideal to call close to the close, if the close is well before object destruction
     */
    void destroyed(OperationContext* opCtx);

    virtual unsigned long long length() const = 0;

    bool isOptionSet(Options option) const {
        return _options & option;
    }
};

/** look up a MMF by filename. scoped mutex locking convention.
    example:
      MMFFinderByName finder;
      DurableMappedFile *a = finder.find("file_name_a");
      DurableMappedFile *b = finder.find("file_name_b");
*/
class MongoFileFinder {
    MONGO_DISALLOW_COPYING(MongoFileFinder);

public:
    MongoFileFinder(OperationContext* opCtx) : _lk(opCtx) {}

    /** @return The MongoFile object associated with the specified file name.  If no file is open
                with the specified name, returns null.
    */
    MongoFile* findByPath(const std::string& path) const;

private:
    LockMongoFilesShared _lk;
};

class MemoryMappedFile : public MongoFile {
protected:
    virtual void* viewForFlushing() {
        if (views.size() == 0)
            return 0;
        verify(views.size() == 1);
        return views[0];
    }

public:
<<<<<<< HEAD
    MemoryMappedFile(OptionSet options = NONE);
=======
    MemoryMappedFile(OperationContext* opCtx, OptionSet options = NONE);
>>>>>>> f378d467

    virtual ~MemoryMappedFile();

    /**
     * Callers must be holding a `LockMongoFilesExclusive`.
     */
    virtual void close(OperationContext* opCtx);

    /**
     * uasserts if file doesn't exist. fasserts on mmap error.
     */
    void* map(OperationContext* opCtx, const char* filename);

<<<<<<< HEAD
    /* Creates with length if DNE, otherwise uses existing file length,
       passed length.
    */
    void* map(const char* filename, unsigned long long& length);
=======
    /**
     * uasserts if file exists. fasserts on mmap error.
     * @param zero fill file with zeros when true
     */
    void* create(OperationContext* opCtx,
                 const std::string& filename,
                 unsigned long long len,
                 bool zero);

    void flush(bool sync);
>>>>>>> f378d467

    virtual bool isClosed();

    virtual Flushable* prepareFlush();

    long shortLength() const {
        return (long)len;
    }
    unsigned long long length() const {
        return len;
    }
    HANDLE getFd() const {
        return fd;
    }
<<<<<<< HEAD
    /** create a new view with the specified properties.
        automatically cleaned up upon close/destruction of the MemoryMappedFile object.
        */
=======

    /**
     * Creates a new view with the specified properties. Automatically cleaned up upon
     * close/destruction of the MemoryMappedFile object. Returns nullptr on mmap error.
     */
>>>>>>> f378d467
    void* createPrivateMap();

    virtual uint64_t getUniqueId() const {
        return _uniqueId;
    }

    static int totalMappedLengthInMB() {
        return static_cast<int>(totalMappedLength.load() / 1024 / 1024);
    }

private:
    static void updateLength(const char* filename, unsigned long long& length);

    HANDLE fd = 0;
    HANDLE maphandle = 0;
    std::vector<void*> views;
    unsigned long long len = 0u;
<<<<<<< HEAD
=======
    static AtomicUInt64 totalMappedLength;
>>>>>>> f378d467
    const uint64_t _uniqueId;
#ifdef _WIN32
    // flush Mutex
    //
    // Protects:
    //  Prevent flush() and close() from concurrently running.
    //  It ensures close() cannot complete while flush() is running
    // Lock Ordering:
    //  LockMongoFilesShared must be taken before _flushMutex if both are taken
    stdx::mutex _flushMutex;
#endif

protected:
    /**
     * Creates with length if DNE, otherwise validates input length. Returns nullptr on mmap
     * error.
     */
    void* map(OperationContext* opCtx, const char* filename, unsigned long long& length);

    /**
     * Close the current private view and open a new replacement. Returns nullptr on mmap error.
     */
    void* remapPrivateView(OperationContext* opCtx, void* oldPrivateAddr);
};

/** p is called from within a mutex that MongoFile uses.  so be careful not to deadlock. */
template <class F>
inline void MongoFile::forEach(OperationContext* opCtx, F p) {
    LockMongoFilesShared lklk(opCtx);
    const std::set<MongoFile*>& mmfiles = MongoFile::getAllFiles();
    for (std::set<MongoFile*>::const_iterator i = mmfiles.begin(); i != mmfiles.end(); i++)
        p(*i);
}

}  // namespace mongo<|MERGE_RESOLUTION|>--- conflicted
+++ resolved
@@ -160,11 +160,7 @@
 
 private:
     std::string _filename;
-<<<<<<< HEAD
-    static int _flushAll(bool sync);  // returns n flushed
-=======
     static int _flushAll(OperationContext* opCtx, bool sync);  // returns n flushed
->>>>>>> f378d467
     const OptionSet _options;
 
 protected:
@@ -234,11 +230,7 @@
     }
 
 public:
-<<<<<<< HEAD
-    MemoryMappedFile(OptionSet options = NONE);
-=======
     MemoryMappedFile(OperationContext* opCtx, OptionSet options = NONE);
->>>>>>> f378d467
 
     virtual ~MemoryMappedFile();
 
@@ -252,12 +244,6 @@
      */
     void* map(OperationContext* opCtx, const char* filename);
 
-<<<<<<< HEAD
-    /* Creates with length if DNE, otherwise uses existing file length,
-       passed length.
-    */
-    void* map(const char* filename, unsigned long long& length);
-=======
     /**
      * uasserts if file exists. fasserts on mmap error.
      * @param zero fill file with zeros when true
@@ -268,7 +254,6 @@
                  bool zero);
 
     void flush(bool sync);
->>>>>>> f378d467
 
     virtual bool isClosed();
 
@@ -283,17 +268,11 @@
     HANDLE getFd() const {
         return fd;
     }
-<<<<<<< HEAD
-    /** create a new view with the specified properties.
-        automatically cleaned up upon close/destruction of the MemoryMappedFile object.
-        */
-=======
 
     /**
      * Creates a new view with the specified properties. Automatically cleaned up upon
      * close/destruction of the MemoryMappedFile object. Returns nullptr on mmap error.
      */
->>>>>>> f378d467
     void* createPrivateMap();
 
     virtual uint64_t getUniqueId() const {
@@ -311,10 +290,7 @@
     HANDLE maphandle = 0;
     std::vector<void*> views;
     unsigned long long len = 0u;
-<<<<<<< HEAD
-=======
     static AtomicUInt64 totalMappedLength;
->>>>>>> f378d467
     const uint64_t _uniqueId;
 #ifdef _WIN32
     // flush Mutex
