// data_file.cpp


/**
 *    Copyright (C) 2018-present MongoDB, Inc.
 *
 *    This program is free software: you can redistribute it and/or modify
 *    it under the terms of the Server Side Public License, version 1,
 *    as published by MongoDB, Inc.
 *
 *    This program is distributed in the hope that it will be useful,
 *    but WITHOUT ANY WARRANTY; without even the implied warranty of
 *    MERCHANTABILITY or FITNESS FOR A PARTICULAR PURPOSE.  See the
 *    Server Side Public License for more details.
 *
 *    You should have received a copy of the Server Side Public License
 *    along with this program. If not, see
 *    <http://www.mongodb.com/licensing/server-side-public-license>.
 *
 *    As a special exception, the copyright holders give permission to link the
 *    code of portions of this program with the OpenSSL library under certain
 *    conditions as described in each individual source file and distribute
 *    linked combinations including the program with the OpenSSL library. You
 *    must comply with the Server Side Public License in all respects for
 *    all of the code used other than as permitted herein. If you modify file(s)
 *    with this exception, you may extend this exception to your version of the
 *    file(s), but you are not obligated to do so. If you do not wish to do so,
 *    delete this exception statement from your version. If you delete this
 *    exception statement from all source files in the program, then also delete
 *    it in the license file.
 */

#define MONGO_LOG_DEFAULT_COMPONENT ::mongo::logger::LogComponent::kStorage

#include "mongo/platform/basic.h"

#include "mongo/db/storage/mmap_v1/data_file.h"

#include <boost/filesystem/operations.hpp>
#include <utility>
#include <vector>

#include "mongo/base/static_assert.h"
#include "mongo/db/operation_context.h"
#include "mongo/db/storage/mmap_v1/dur.h"
#include "mongo/db/storage/mmap_v1/durable_mapped_file.h"
#include "mongo/db/storage/mmap_v1/file_allocator.h"
#include "mongo/db/storage/mmap_v1/mmap_v1_options.h"
#include "mongo/util/log.h"

namespace mongo {

using std::endl;

namespace {

void data_file_check(void* _mb) {
    if (sizeof(char*) == 4) {
        uassert(10084,
                "can't map file memory - mongo requires 64 bit build for larger datasets",
                _mb != NULL);
    } else {
        uassert(10085, "can't map file memory", _mb != NULL);
    }
}

}  // namespace


MONGO_STATIC_ASSERT(DataFileHeader::HeaderSize == 8192);
MONGO_STATIC_ASSERT(sizeof(static_cast<DataFileHeader*>(NULL)->data) == 4);
MONGO_STATIC_ASSERT(sizeof(DataFileHeader) - sizeof(static_cast<DataFileHeader*>(NULL)->data) ==
                    DataFileHeader::HeaderSize);


int DataFile::maxSize() {
    if (sizeof(int*) == 4) {
        return 512 * 1024 * 1024;
    } else if (mmapv1GlobalOptions.smallfiles) {
        return 0x7ff00000 >> 2;
    } else {
        return 0x7ff00000;
    }
}

NOINLINE_DECL void DataFile::badOfs(int ofs) const {
    msgasserted(13440,
                str::stream() << "bad offset:" << ofs << " accessing file: " << mmf.filename()
                              << ". See http://dochub.mongodb.org/core/data-recovery");
}

int DataFile::_defaultSize() const {
    int size;

    if (_fileNo <= 4) {
        size = (64 * 1024 * 1024) << _fileNo;
    } else {
        size = 0x7ff00000;
    }

    if (mmapv1GlobalOptions.smallfiles) {
        size = size >> 2;
    }

    return size;
}

/** @return true if found and opened. if uninitialized (prealloc only) does not open. */
Status DataFile::openExisting(OperationContext* opCtx, const char* filename) {
    invariant(_mb == 0);

    if (!boost::filesystem::exists(filename)) {
        return Status(ErrorCodes::InvalidPath, "DataFile::openExisting - file does not exist");
    }

<<<<<<< HEAD
    if (!mmf.open(filename)) {
=======
    if (!mmf.open(opCtx, filename)) {
>>>>>>> f378d467
        return Status(ErrorCodes::InternalError, "DataFile::openExisting - mmf.open failed");
    }

    // The mapped view of the file should never be NULL if the open call above succeeded.
    _mb = mmf.getView();
    invariant(_mb);

    const uint64_t sz = mmf.length();
    invariant(sz <= 0x7fffffff);
    invariant(sz % 4096 == 0);

    if (sz < 64 * 1024 * 1024 && !mmapv1GlobalOptions.smallfiles) {
        if (sz >= 16 * 1024 * 1024 && sz % (1024 * 1024) == 0) {
            log() << "info openExisting file size " << sz
                  << " but mmapv1GlobalOptions.smallfiles=false: " << filename << endl;
        } else {
            log() << "openExisting size " << sz << " less than minimum file size expectation "
                  << filename << endl;
            verify(false);
        }
    }

    data_file_check(_mb);
    return Status::OK();
}

void DataFile::open(OperationContext* opCtx,
                    const char* filename,
                    int minSize,
                    bool preallocateOnly) {
    long size = _defaultSize();

    while (size < minSize) {
        if (size < maxSize() / 2) {
            size *= 2;
        } else {
            size = maxSize();
            break;
        }
    }

    if (size > maxSize()) {
        size = maxSize();
    }

    invariant(size >= 64 * 1024 * 1024 || mmapv1GlobalOptions.smallfiles);
    invariant(size % 4096 == 0);

    if (preallocateOnly) {
        if (mmapv1GlobalOptions.prealloc) {
            FileAllocator::get()->requestAllocation(filename, size);
        }
        return;
    }

    {
        invariant(_mb == 0);
        unsigned long long sz = size;
<<<<<<< HEAD
        if (mmf.create(filename, sz)) {
=======
        if (mmf.create(opCtx, filename, sz)) {
>>>>>>> f378d467
            _mb = mmf.getView();
        }

        invariant(sz <= 0x7fffffff);
        size = (int)sz;
    }

    data_file_check(_mb);
    header()->init(opCtx, _fileNo, size, filename);
}

void DataFile::flush(bool sync) {
    mmf.flush(sync);
}

DiskLoc DataFile::allocExtentArea(OperationContext* opCtx, int size) {
    // The header would be NULL if file open failed. However, if file open failed we should
    // never be entering here.
    invariant(header());
    invariant(size <= header()->unusedLength);

    int offset = header()->unused.getOfs();

    DataFileHeader* h = header();
    *opCtx->recoveryUnit()->writing(&h->unused) = DiskLoc(_fileNo, offset + size);
    opCtx->recoveryUnit()->writingInt(h->unusedLength) = h->unusedLength - size;

    return DiskLoc(_fileNo, offset);
}

// -------------------------------------------------------------------------------

void DataFileHeader::init(OperationContext* opCtx,
                          int fileno,
                          int filelength,
                          const char* filename) {
    if (uninitialized()) {
        DEV log() << "datafileheader::init initializing " << filename << " n:" << fileno << endl;

        massert(13640,
                str::stream() << "DataFileHeader looks corrupt at file open filelength:"
                              << filelength
                              << " fileno:"
                              << fileno,
                filelength > 32768);

        // The writes done in this function must not be rolled back. If the containing
        // UnitOfWork rolls back it should roll back to the state *after* these writes. This
        // will leave the file empty, but available for future use. That is why we go directly
        // to the global dur dirty list rather than going through the RecoveryUnit.
        getDur().createdFile(filename, filelength);

        typedef std::pair<void*, unsigned> Intent;
        std::vector<Intent> intent;
        intent.push_back(std::make_pair(this, sizeof(DataFileHeader)));
        privateViews.makeWritable(this, sizeof(DataFileHeader));
        getDur().declareWriteIntents(intent);

        fileLength = filelength;
        version = DataFileVersion::defaultForNewFiles();
        unused.set(fileno, HeaderSize);
        unusedLength = fileLength - HeaderSize - 16;
        freeListStart.Null();
        freeListEnd.Null();
    } else {
        checkUpgrade(opCtx);
    }
}

void DataFileHeader::checkUpgrade(OperationContext* opCtx) {
    if (freeListStart == DiskLoc(0, 0)) {
        // we are upgrading from 2.4 to 2.6
        invariant(freeListEnd == DiskLoc(0, 0));  // both start and end should be (0,0) or real
        WriteUnitOfWork wunit(opCtx);
        *opCtx->recoveryUnit()->writing(&freeListStart) = DiskLoc();
        *opCtx->recoveryUnit()->writing(&freeListEnd) = DiskLoc();
        wunit.commit();
    }
}
}<|MERGE_RESOLUTION|>--- conflicted
+++ resolved
@@ -113,11 +113,7 @@
         return Status(ErrorCodes::InvalidPath, "DataFile::openExisting - file does not exist");
     }
 
-<<<<<<< HEAD
-    if (!mmf.open(filename)) {
-=======
     if (!mmf.open(opCtx, filename)) {
->>>>>>> f378d467
         return Status(ErrorCodes::InternalError, "DataFile::openExisting - mmf.open failed");
     }
 
@@ -176,11 +172,7 @@
     {
         invariant(_mb == 0);
         unsigned long long sz = size;
-<<<<<<< HEAD
-        if (mmf.create(filename, sz)) {
-=======
         if (mmf.create(opCtx, filename, sz)) {
->>>>>>> f378d467
             _mb = mmf.getView();
         }
 
