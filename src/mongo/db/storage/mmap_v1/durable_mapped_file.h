--- conflicted
+++ resolved
@@ -33,10 +33,7 @@
 #pragma once
 
 #include "mongo/base/static_assert.h"
-<<<<<<< HEAD
-=======
 #include "mongo/db/operation_context.h"
->>>>>>> f378d467
 #include "mongo/db/storage/mmap_v1/mmap.h"
 #include "mongo/db/storage/mmap_v1/paths.h"
 #include "mongo/stdx/mutex.h"
@@ -55,11 +52,7 @@
     }
 
 public:
-<<<<<<< HEAD
-    DurableMappedFile(OptionSet options = NONE);
-=======
     explicit DurableMappedFile(OperationContext* opCtx, OptionSet options = NONE);
->>>>>>> f378d467
     virtual ~DurableMappedFile();
 
     /**
@@ -68,11 +61,7 @@
     virtual void close(OperationContext* opCtx);
 
     /** @return true if opened ok. */
-<<<<<<< HEAD
-    bool open(const std::string& fname);
-=======
     bool open(OperationContext* opCtx, const std::string& fname);
->>>>>>> f378d467
 
     /** @return file length */
     unsigned long long length() const {
@@ -91,11 +80,7 @@
        passed length.
        @return true for ok
     */
-<<<<<<< HEAD
-    bool create(const std::string& fname, unsigned long long& len);
-=======
     bool create(OperationContext* opCtx, const std::string& fname, unsigned long long& len);
->>>>>>> f378d467
 
     /* Get the "standard" view (which is the private one).
        @return the private view.
