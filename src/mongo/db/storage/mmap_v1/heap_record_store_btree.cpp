// heap_record_store_btree.cpp


/**
 *    Copyright (C) 2018-present MongoDB, Inc.
 *
 *    This program is free software: you can redistribute it and/or modify
 *    it under the terms of the Server Side Public License, version 1,
 *    as published by MongoDB, Inc.
 *
 *    This program is distributed in the hope that it will be useful,
 *    but WITHOUT ANY WARRANTY; without even the implied warranty of
 *    MERCHANTABILITY or FITNESS FOR A PARTICULAR PURPOSE.  See the
 *    Server Side Public License for more details.
 *
 *    You should have received a copy of the Server Side Public License
 *    along with this program. If not, see
 *    <http://www.mongodb.com/licensing/server-side-public-license>.
 *
 *    As a special exception, the copyright holders give permission to link the
 *    code of portions of this program with the OpenSSL library under certain
 *    conditions as described in each individual source file and distribute
 *    linked combinations including the program with the OpenSSL library. You
 *    must comply with the Server Side Public License in all respects for
 *    all of the code used other than as permitted herein. If you modify file(s)
 *    with this exception, you may extend this exception to your version of the
 *    file(s), but you are not obligated to do so. If you do not wish to do so,
 *    delete this exception statement from your version. If you delete this
 *    exception statement from all source files in the program, then also delete
 *    it in the license file.
 */

#define MONGO_LOG_DEFAULT_COMPONENT ::mongo::logger::LogComponent::kStorage

#include "mongo/platform/basic.h"

#include "mongo/db/storage/mmap_v1/heap_record_store_btree.h"

#include "mongo/base/checked_cast.h"
#include "mongo/db/operation_context.h"
#include "mongo/util/log.h"
#include "mongo/util/mongoutils/str.h"

namespace mongo {

RecordData HeapRecordStoreBtree::dataFor(OperationContext* opCtx, const RecordId& loc) const {
    Records::const_iterator it = _records.find(loc);
    invariant(it != _records.end());
    const MmapV1RecordHeader& rec = it->second;

    return RecordData(rec.data.get(), rec.dataSize);
}

bool HeapRecordStoreBtree::findRecord(OperationContext* opCtx,
                                      const RecordId& loc,
                                      RecordData* out) const {
    Records::const_iterator it = _records.find(loc);
    if (it == _records.end())
        return false;
    const MmapV1RecordHeader& rec = it->second;
    *out = RecordData(rec.data.get(), rec.dataSize);
    return true;
}

void HeapRecordStoreBtree::deleteRecord(OperationContext* opCtx, const RecordId& loc) {
    invariant(_records.erase(loc) == 1);
}

StatusWith<RecordId> HeapRecordStoreBtree::insertRecord(
    OperationContext* opCtx, const char* data, int len, Timestamp, bool enforceQuota) {
    MmapV1RecordHeader rec(len);
    memcpy(rec.data.get(), data, len);

    const RecordId loc = allocateLoc();
    _records[loc] = rec;

    HeapRecordStoreBtreeRecoveryUnit::notifyInsert(opCtx, this, loc);

    return StatusWith<RecordId>(loc);
}

<<<<<<< HEAD
Status HeapRecordStoreBtree::insertRecordsWithDocWriter(OperationContext* txn,
                                                        const DocWriter* const* docs,
=======
Status HeapRecordStoreBtree::insertRecordsWithDocWriter(OperationContext* opCtx,
                                                        const DocWriter* const* docs,
                                                        const Timestamp*,
>>>>>>> f378d467
                                                        size_t nDocs,
                                                        RecordId* idsOut) {
    // This class is only for unit tests of the mmapv1 btree code and this is how it is called.
    // If that ever changes, this class will need to be fixed.
    invariant(nDocs == 1);
    invariant(idsOut);

    MmapV1RecordHeader rec(docs[0]->documentSize());
    docs[0]->writeDocument(rec.data.get());

    const RecordId loc = allocateLoc();
    _records[loc] = rec;
    *idsOut = loc;

    HeapRecordStoreBtreeRecoveryUnit::notifyInsert(opCtx, this, loc);

    return Status::OK();
}

RecordId HeapRecordStoreBtree::allocateLoc() {
    const int64_t id = _nextId++;
    // This is a hack, but both the high and low order bits of RecordId offset must be 0, and the
    // file must fit in 23 bits. This gives us a total of 30 + 23 == 53 bits.
    invariant(id < (1LL << 53));
    RecordId dl(int(id >> 30), int((id << 1) & ~(1 << 31)));
    invariant((dl.repr() & 0x1) == 0);
    return dl;
}

Status HeapRecordStoreBtree::touch(OperationContext* opCtx, BSONObjBuilder* output) const {
    // not currently called from the tests, but called from btree_logic.h
    return Status::OK();
}

// ---------------------------

void HeapRecordStoreBtreeRecoveryUnit::commitUnitOfWork() {
    _insertions.clear();
    _mods.clear();
}

void HeapRecordStoreBtreeRecoveryUnit::abortUnitOfWork() {
    // reverse in case we write same area twice
    for (size_t i = _mods.size(); i > 0; i--) {
        ModEntry& e = _mods[i - 1];
        memcpy(e.data, e.old.get(), e.len);
    }

    invariant(_insertions.size() == 0);  // todo
}

void* HeapRecordStoreBtreeRecoveryUnit::writingPtr(void* data, size_t len) {
    ModEntry e = {data, len, boost::shared_array<char>(new char[len])};
    memcpy(e.old.get(), data, len);
    _mods.push_back(e);
    return data;
}

void HeapRecordStoreBtreeRecoveryUnit::notifyInsert(HeapRecordStoreBtree* rs, const RecordId& loc) {
    InsertEntry e = {rs, loc};
    _insertions.push_back(e);
}

void HeapRecordStoreBtreeRecoveryUnit::notifyInsert(OperationContext* ctx,
                                                    HeapRecordStoreBtree* rs,
                                                    const RecordId& loc) {
    if (!ctx)
        return;

    // This dynamic_cast has semantics, should change ideally.
    HeapRecordStoreBtreeRecoveryUnit* ru =
        dynamic_cast<HeapRecordStoreBtreeRecoveryUnit*>(ctx->recoveryUnit());

    if (!ru)
        return;

    ru->notifyInsert(rs, loc);
}


}  // namespace mongo<|MERGE_RESOLUTION|>--- conflicted
+++ resolved
@@ -79,14 +79,9 @@
     return StatusWith<RecordId>(loc);
 }
 
-<<<<<<< HEAD
-Status HeapRecordStoreBtree::insertRecordsWithDocWriter(OperationContext* txn,
-                                                        const DocWriter* const* docs,
-=======
 Status HeapRecordStoreBtree::insertRecordsWithDocWriter(OperationContext* opCtx,
                                                         const DocWriter* const* docs,
                                                         const Timestamp*,
->>>>>>> f378d467
                                                         size_t nDocs,
                                                         RecordId* idsOut) {
     // This class is only for unit tests of the mmapv1 btree code and this is how it is called.
