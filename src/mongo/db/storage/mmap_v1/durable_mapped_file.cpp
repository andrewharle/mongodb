--- conflicted
+++ resolved
@@ -243,22 +243,11 @@
     _p = RelativePath::fromFullPath(storageGlobalParams.dbpath, prefix);
 }
 
-<<<<<<< HEAD
-bool DurableMappedFile::open(const std::string& fname) {
-=======
 bool DurableMappedFile::open(OperationContext* opCtx, const std::string& fname) {
->>>>>>> f378d467
     LOG(3) << "mmf open " << fname;
     invariant(!_view_write);
 
     setPath(fname);
-<<<<<<< HEAD
-    _view_write = map(fname.c_str());
-    return finishOpening();
-}
-
-bool DurableMappedFile::create(const std::string& fname, unsigned long long& len) {
-=======
     _view_write = map(opCtx, fname.c_str());
     fassert(16333, _view_write);
     return finishOpening();
@@ -267,17 +256,12 @@
 bool DurableMappedFile::create(OperationContext* opCtx,
                                const std::string& fname,
                                unsigned long long& len) {
->>>>>>> f378d467
     LOG(3) << "mmf create " << fname;
     invariant(!_view_write);
 
     setPath(fname);
-<<<<<<< HEAD
-    _view_write = map(fname.c_str(), len);
-=======
     _view_write = map(opCtx, fname.c_str(), len);
     fassert(16332, _view_write);
->>>>>>> f378d467
     return finishOpening();
 }
 
@@ -303,16 +287,7 @@
     return false;
 }
 
-<<<<<<< HEAD
-DurableMappedFile::DurableMappedFile(OptionSet options)
-    : MemoryMappedFile(options), _willNeedRemap(false) {
-    _view_write = _view_private = 0;
-}
-
-DurableMappedFile::~DurableMappedFile() {
-=======
 void DurableMappedFile::close(OperationContext* opCtx) {
->>>>>>> f378d467
     try {
         LOG(3) << "mmf close " << filename();
 
