--- conflicted
+++ resolved
@@ -301,14 +301,9 @@
     return result;
 }
 
-<<<<<<< HEAD
-Status RecordStoreV1Base::insertRecordsWithDocWriter(OperationContext* txn,
-                                                     const DocWriter* const* docs,
-=======
 Status RecordStoreV1Base::insertRecordsWithDocWriter(OperationContext* opCtx,
                                                      const DocWriter* const* docs,
                                                      const Timestamp*,
->>>>>>> f378d467
                                                      size_t nDocs,
                                                      RecordId* idsOut) {
     for (size_t i = 0; i < nDocs; i++) {
@@ -324,32 +319,19 @@
             ? quantizeAllocationSpace(lenWHdr)
             : lenWHdr;
 
-<<<<<<< HEAD
-        StatusWith<DiskLoc> loc = allocRecord(txn, lenToAlloc, /*enforceQuota=*/false);
-=======
         StatusWith<DiskLoc> loc = allocRecord(opCtx, lenToAlloc, /*enforceQuota=*/false);
->>>>>>> f378d467
         if (!loc.isOK())
             return loc.getStatus();
 
         MmapV1RecordHeader* r = recordFor(loc.getValue());
         fassert(17319, r->lengthWithHeaders() >= lenWHdr);
 
-<<<<<<< HEAD
-        r = reinterpret_cast<MmapV1RecordHeader*>(txn->recoveryUnit()->writingPtr(r, lenWHdr));
-        docs[i]->writeDocument(r->data());
-
-        _addRecordToRecListInExtent(txn, r, loc.getValue());
-
-        _details->incrementStats(txn, r->netLength(), 1);
-=======
         r = reinterpret_cast<MmapV1RecordHeader*>(opCtx->recoveryUnit()->writingPtr(r, lenWHdr));
         docs[i]->writeDocument(r->data());
 
         _addRecordToRecListInExtent(opCtx, r, loc.getValue());
 
         _details->incrementStats(opCtx, r->netLength(), 1);
->>>>>>> f378d467
 
         if (idsOut)
             idsOut[i] = loc.getValue().toRecordId();
@@ -399,11 +381,7 @@
     return StatusWith<RecordId>(loc.getValue().toRecordId());
 }
 
-<<<<<<< HEAD
-Status RecordStoreV1Base::updateRecord(OperationContext* txn,
-=======
 Status RecordStoreV1Base::updateRecord(OperationContext* opCtx,
->>>>>>> f378d467
                                        const RecordId& oldLocation,
                                        const char* data,
                                        int dataSize,
@@ -419,11 +397,7 @@
         }
 
         // we fit
-<<<<<<< HEAD
-        memcpy(txn->recoveryUnit()->writingPtr(oldRecord->data(), dataSize), data, dataSize);
-=======
         memcpy(opCtx->recoveryUnit()->writingPtr(oldRecord->data(), dataSize), data, dataSize);
->>>>>>> f378d467
         return Status::OK();
     }
 
@@ -579,11 +553,7 @@
     addDeletedRec(opCtx, emptyLoc);
 }
 
-<<<<<<< HEAD
-Status RecordStoreV1Base::validate(OperationContext* txn,
-=======
 Status RecordStoreV1Base::validate(OperationContext* opCtx,
->>>>>>> f378d467
                                    ValidateCmdLevel level,
                                    ValidateAdaptor* adaptor,
                                    ValidateResults* results,
@@ -609,19 +579,6 @@
     if (_details->firstExtent(opCtx).isNull())
         output->append("firstExtent", "null");
     else
-<<<<<<< HEAD
-        output->append(
-            "firstExtent",
-            str::stream() << _details->firstExtent(txn).toString() << " ns:"
-                          << _getExtent(txn, _details->firstExtent(txn))->nsDiagnostic.toString());
-    if (_details->lastExtent(txn).isNull())
-        output->append("lastExtent", "null");
-    else
-        output->append(
-            "lastExtent",
-            str::stream() << _details->lastExtent(txn).toString() << " ns:"
-                          << _getExtent(txn, _details->lastExtent(txn))->nsDiagnostic.toString());
-=======
         output->append("firstExtent",
                        str::stream() << _details->firstExtent(opCtx).toString() << " ns:"
                                      << _getExtent(opCtx, _details->firstExtent(opCtx))
@@ -633,7 +590,6 @@
                        str::stream() << _details->lastExtent(opCtx).toString() << " ns:"
                                      << _getExtent(opCtx, _details->lastExtent(opCtx))
                                             ->nsDiagnostic.toString());
->>>>>>> f378d467
 
     // 22222222222222222222222222
     {  // validate extent basics
@@ -648,11 +604,7 @@
 
             extentDiskLoc = _details->firstExtent(opCtx);
             while (!extentDiskLoc.isNull()) {
-<<<<<<< HEAD
-                Extent* thisExtent = _getExtent(txn, extentDiskLoc);
-=======
                 Extent* thisExtent = _getExtent(opCtx, extentDiskLoc);
->>>>>>> f378d467
                 if (level == kValidateFull) {
                     extentData << thisExtent->dump();
                 }
@@ -740,56 +692,6 @@
         // 4444444444444444444444444
 
         set<DiskLoc> recs;
-<<<<<<< HEAD
-        if (level == kValidateRecordStore || level == kValidateFull) {
-            int n = 0;
-            int nInvalid = 0;
-            long long nQuantizedSize = 0;
-            long long len = 0;
-            long long nlen = 0;
-            long long bsonLen = 0;
-            int outOfOrder = 0;
-            DiskLoc dl_last;
-
-            auto cursor = getCursor(txn);
-            while (auto record = cursor->next()) {
-                const auto dl = DiskLoc::fromRecordId(record->id);
-                n++;
-
-                if (n < 1000000)
-                    recs.insert(dl);
-                if (isCapped()) {
-                    if (dl < dl_last)
-                        outOfOrder++;
-                    dl_last = dl;
-                }
-
-                MmapV1RecordHeader* r = recordFor(dl);
-                len += r->lengthWithHeaders();
-                nlen += r->netLength();
-
-                if (isQuantized(r->lengthWithHeaders())) {
-                    // Count the number of records having a size consistent with
-                    // the quantizeAllocationSpace quantization implementation.
-                    ++nQuantizedSize;
-                }
-
-                if (level == kValidateFull) {
-                    size_t dataSize = 0;
-                    const Status status =
-                        adaptor->validate(record->id, r->toRecordData(), &dataSize);
-                    if (!status.isOK()) {
-                        results->valid = false;
-                        if (nInvalid == 0)  // only log once;
-                            results->errors.push_back("invalid object detected (see logs)");
-
-                        nInvalid++;
-                        log() << "Invalid object detected in " << _ns << ": " << redact(status);
-                    } else {
-                        bsonLen += dataSize;
-                    }
-                }
-=======
         int n = 0;
         int nInvalid = 0;
         long long nQuantizedSize = 0;
@@ -820,7 +722,6 @@
                 // Count the number of records having a size consistent with
                 // the quantizeAllocationSpace quantization implementation.
                 ++nQuantizedSize;
->>>>>>> f378d467
             }
 
             size_t dataSize = 0;
@@ -830,32 +731,18 @@
                 if (nInvalid == 0)  // only log once;
                     results->errors.push_back("invalid object detected (see logs)");
 
-<<<<<<< HEAD
-            if (level == kValidateFull) {
-                output->append("invalidObjects", nInvalid);
-=======
                 nInvalid++;
                 log() << "Invalid object detected in " << _ns << ": " << redact(status);
             } else {
                 bsonLen += dataSize;
->>>>>>> f378d467
-            }
-        }
-
-<<<<<<< HEAD
-            output->appendNumber("nQuantizedSize", nQuantizedSize);
-            output->appendNumber("bytesWithHeaders", len);
-            output->appendNumber("bytesWithoutHeaders", nlen);
-
-            if (level == kValidateFull) {
-                output->appendNumber("bytesBson", bsonLen);
-=======
+            }
+        }
+
         if (isCapped() && !_details->capLooped()) {
             output->append("cappedOutOfOrder", outOfOrder);
             if (outOfOrder > 1) {
                 results->valid = false;
                 results->errors.push_back("too many out of order records");
->>>>>>> f378d467
             }
         }
         output->append("objectsFound", n);
@@ -908,23 +795,11 @@
                             break;
                         }
 
-<<<<<<< HEAD
-                        string err(str::stream() << "bad pointer in deleted record list: "
-                                                 << loc.toString()
-                                                 << " bucket: "
-                                                 << i
-                                                 << " k: "
-                                                 << k);
-                        results->errors.push_back(err);
-                        results->valid = false;
-                        break;
-=======
                         const DeletedRecord* d = deletedRecordFor(loc);
                         delSize += d->lengthWithHeaders();
                         loc = d->nextDeleted();
                         k++;
                         opCtx->checkForInterrupt();
->>>>>>> f378d467
                     }
                     delBucketSizes << k;
                 } catch (...) {
@@ -933,16 +808,9 @@
                     results->valid = false;
                 }
             }
-<<<<<<< HEAD
-        }
-        output->appendNumber("deletedCount", ndel);
-        output->appendNumber("deletedSize", delSize);
-        if (level == kValidateFull) {
-=======
 
             output->appendNumber("deletedCount", ndel);
             output->appendNumber("deletedSize", delSize);
->>>>>>> f378d467
             output->append("delBucketSizes", delBucketSizes.arr());
 
             if (incorrect) {
@@ -1009,15 +877,9 @@
     }
 
     std::string progress_msg = "touch " + ns() + " extents";
-<<<<<<< HEAD
-    stdx::unique_lock<Client> lk(*txn->getClient());
-    ProgressMeterHolder pm(
-        *txn->setMessage_inlock(progress_msg.c_str(), "Touch Progress", ranges.size()));
-=======
     stdx::unique_lock<Client> lk(*opCtx->getClient());
     ProgressMeterHolder pm(CurOp::get(opCtx)->setMessage_inlock(
         progress_msg.c_str(), "Touch Progress", ranges.size()));
->>>>>>> f378d467
     lk.unlock();
 
     for (std::vector<touch_location>::iterator it = ranges.begin(); it != ranges.end(); ++it) {
