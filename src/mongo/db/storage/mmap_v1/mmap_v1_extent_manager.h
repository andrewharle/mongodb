// mmap_v1_extent_manager.h


/**
 *    Copyright (C) 2018-present MongoDB, Inc.
 *
 *    This program is free software: you can redistribute it and/or modify
 *    it under the terms of the Server Side Public License, version 1,
 *    as published by MongoDB, Inc.
 *
 *    This program is distributed in the hope that it will be useful,
 *    but WITHOUT ANY WARRANTY; without even the implied warranty of
 *    MERCHANTABILITY or FITNESS FOR A PARTICULAR PURPOSE.  See the
 *    Server Side Public License for more details.
 *
 *    You should have received a copy of the Server Side Public License
 *    along with this program. If not, see
 *    <http://www.mongodb.com/licensing/server-side-public-license>.
 *
 *    As a special exception, the copyright holders give permission to link the
 *    code of portions of this program with the OpenSSL library under certain
 *    conditions as described in each individual source file and distribute
 *    linked combinations including the program with the OpenSSL library. You
 *    must comply with the Server Side Public License in all respects for
 *    all of the code used other than as permitted herein. If you modify file(s)
 *    with this exception, you may extend this exception to your version of the
 *    file(s), but you are not obligated to do so. If you do not wish to do so,
 *    delete this exception statement from your version. If you delete this
 *    exception statement from all source files in the program, then also delete
 *    it in the license file.
 */

#pragma once

#include <string>

#include <boost/filesystem/path.hpp>

#include "mongo/base/status.h"
#include "mongo/base/string_data.h"
#include "mongo/db/concurrency/lock_manager_defs.h"
#include "mongo/db/storage/mmap_v1/diskloc.h"
#include "mongo/db/storage/mmap_v1/extent_manager.h"
#include "mongo/db/storage/mmap_v1/record_access_tracker.h"
#include "mongo/platform/atomic_word.h"
#include "mongo/stdx/mutex.h"

namespace mongo {

class DataFile;
class DataFileVersion;
class MmapV1RecordHeader;
class OperationContext;

struct Extent;

/**
 * ExtentManager basics
 *  - one per database
 *  - responsible for managing <db>.# files
 *  - NOT responsible for .ns file
 *  - gives out extents
 *  - responsible for figuring out how to get a new extent
 *  - can use any method it wants to do so
 *  - this structure is NOT stored on disk
 *  - this class is thread safe, except as indicated below
 *
 * Implementation:
 *  - ExtentManager holds a preallocated list of DataFile
 *  - files will not be removed from the EM, so _files access can be lock-free
 *  - extent size and loc are immutable
 *  - Any non-const public operations on an ExtentManager will acquire an MODE_X lock on its
 *    RESOURCE_MMAPv1_EXTENT_MANAGER resource from the lock-manager, which will extend life
 *    to during WriteUnitOfWorks that might need rollback. Private methods will only
 *    be called from public ones.
 */
class MmapV1ExtentManager : public ExtentManager {
    MONGO_DISALLOW_COPYING(MmapV1ExtentManager);

public:
    class Factory : public ExtentManager::Factory {
        virtual std::unique_ptr<ExtentManager> create(StringData dbname,
                                                      StringData path,
                                                      bool directoryPerDB) final;
    };

    /**
     * @param freeListDetails this is a reference into the .ns file
     *        while a bit odd, this is not a layer violation as extents
     *        are a peer to the .ns file, without any layering
     */
    MmapV1ExtentManager(StringData dbname, StringData path, bool directoryPerDB);

    /**
     * Must be called before destruction.
     */
    void close(OperationContext* opCtx) {
        _files.close(opCtx);
    }

    /**
     * opens all current files, not thread safe
     */
    Status init(OperationContext* opCtx);

    int numFiles() const;
    long long fileSize() const;

    // must call Extent::reuse on the returned extent
    DiskLoc allocateExtent(OperationContext* opCtx, bool capped, int size, bool enforceQuota);

    /**
     * firstExt has to be == lastExt or a chain
     */
    void freeExtents(OperationContext* opCtx, DiskLoc firstExt, DiskLoc lastExt);

    /**
     * frees a single extent
     * ignores all fields in the Extent except: magic, myLoc, length
     */
    void freeExtent(OperationContext* opCtx, DiskLoc extent);


    void freeListStats(OperationContext* opCtx, int* numExtents, int64_t* totalFreeSizeBytes) const;

    /**
     * @param loc - has to be for a specific MmapV1RecordHeader
     * Note(erh): this sadly cannot be removed.
     * A MmapV1RecordHeader DiskLoc has an offset from a file, while a RecordStore really wants an
     * offset from an extent.  This intrinsically links an original record store to the original
     * extent manager.
     */
    MmapV1RecordHeader* recordForV1(const DiskLoc& loc) const;

    std::unique_ptr<RecordFetcher> recordNeedsFetch(const DiskLoc& loc) const;

    /**
     * @param loc - has to be for a specific MmapV1RecordHeader (not an Extent)
     * Note(erh) see comment on recordFor
     */
    Extent* extentForV1(const DiskLoc& loc) const;

    /**
     * @param loc - has to be for a specific MmapV1RecordHeader (not an Extent)
     * Note(erh) see comment on recordFor
     */
    DiskLoc extentLocForV1(const DiskLoc& loc) const;

    /**
     * @param loc - has to be for a specific Extent
     */
    Extent* getExtent(const DiskLoc& loc, bool doSanityCheck = true) const;

    /**
     * Not thread safe, requires a database exclusive lock
     */
<<<<<<< HEAD
    DataFileVersion getFileFormat(OperationContext* txn) const final;
    void setFileFormat(OperationContext* txn, DataFileVersion newVersion) final;
=======
    DataFileVersion getFileFormat(OperationContext* opCtx) const final;
    void setFileFormat(OperationContext* opCtx, DataFileVersion newVersion) final;
>>>>>>> f378d467

    const DataFile* getOpenFile(int n) const final {
        return _getOpenFile(n);
    }

    virtual int maxSize() const;

    virtual CacheHint* cacheHint(const DiskLoc& extentLoc, const HintType& hint);

private:
    /**
     * will return NULL if nothing suitable in free list
     */
    DiskLoc _allocFromFreeList(OperationContext* opCtx, int approxSize, bool capped);

    /* allocate a new Extent, does not check free list
    */
    DiskLoc _createExtent(OperationContext* opCtx, int approxSize, bool enforceQuota);

    DataFile* _addAFile(OperationContext* opCtx, int sizeNeeded, bool preallocateNextFile);


    /**
     * Shared record retrieval logic used by the public recordForV1() and likelyInPhysicalMem()
     * above.
     */
    MmapV1RecordHeader* _recordForV1(const DiskLoc& loc) const;

    DiskLoc _getFreeListStart() const;
    DiskLoc _getFreeListEnd() const;
    void _setFreeListStart(OperationContext* opCtx, DiskLoc loc);
    void _setFreeListEnd(OperationContext* opCtx, DiskLoc loc);

    const DataFile* _getOpenFile(int fileId) const;
    DataFile* _getOpenFile(int fileId);

    DiskLoc _createExtentInFile(
        OperationContext* opCtx, int fileNo, DataFile* f, int size, bool enforceQuota);

    boost::filesystem::path _fileName(int n) const;

    // -----

    const std::string _dbname;  // i.e. "test"
    const std::string _path;    // i.e. "/data/db"
    const bool _directoryPerDB;
    const ResourceId _rid;

    // This reference points into the MMAPv1 engine and is only valid as long as the
    // engine is valid. Not owned here.
    RecordAccessTracker* _recordAccessTracker;

    /**
     * Simple wrapper around an array object to allow append-only modification of the array,
     * as well as concurrent read-accesses. This class has a minimal interface to keep
     * implementation simple and easy to modify.
     */
    class FilesArray {
    public:
        FilesArray() : _size(0) {}
        ~FilesArray();

        /**
         * Must be called before destruction.
         */
        void close(OperationContext* opCtx);

        /**
         * Returns file at location 'n' in the array, with 'n' less than number of files added.
         * Will always return the same pointer for a given file.
         */
        DataFile* operator[](int n) const {
            invariant(n >= 0 && n < size());
            return _files[n];
        }

        /**
         * Returns true iff no files were added
         */
        bool empty() const {
            return size() == 0;
        }

        /**
         * Returns number of files added to the array
         */
        int size() const {
            return _size.load();
        }

        // Appends val to the array, taking ownership of its pointer
        void push_back(DataFile* val);

    private:
        stdx::mutex _writersMutex;
        AtomicInt32 _size;  // number of files in the array
        DataFile* _files[DiskLoc::MaxFiles];
    };

    FilesArray _files;
};
}<|MERGE_RESOLUTION|>--- conflicted
+++ resolved
@@ -154,13 +154,8 @@
     /**
      * Not thread safe, requires a database exclusive lock
      */
-<<<<<<< HEAD
-    DataFileVersion getFileFormat(OperationContext* txn) const final;
-    void setFileFormat(OperationContext* txn, DataFileVersion newVersion) final;
-=======
     DataFileVersion getFileFormat(OperationContext* opCtx) const final;
     void setFileFormat(OperationContext* opCtx, DataFileVersion newVersion) final;
->>>>>>> f378d467
 
     const DataFile* getOpenFile(int n) const final {
         return _getOpenFile(n);
