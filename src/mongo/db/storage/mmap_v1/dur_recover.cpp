--- conflicted
+++ resolved
@@ -43,10 +43,7 @@
 #include <sys/stat.h>
 
 #include "mongo/db/client.h"
-<<<<<<< HEAD
-=======
 #include "mongo/db/concurrency/d_concurrency.h"
->>>>>>> f378d467
 #include "mongo/db/operation_context.h"
 #include "mongo/db/storage/mmap_v1/compress.h"
 #include "mongo/db/storage/mmap_v1/dur_commitjob.h"
@@ -318,13 +315,8 @@
             log() << "journal error applying writes, file " << fn << " is not open" << endl;
             verify(false);
         }
-<<<<<<< HEAD
-        std::shared_ptr<DurableMappedFile> sp(new DurableMappedFile);
-        verify(sp->open(fn));
-=======
         std::shared_ptr<DurableMappedFile> sp(new DurableMappedFile(_opCtx));
         verify(sp->open(_opCtx, fn));
->>>>>>> f378d467
         rj._mmfs.push_back(sp);
         mmf = sp.get();
     }
@@ -583,17 +575,12 @@
         log() << "recover exception checking filesize" << endl;
     }
 
-<<<<<<< HEAD
-    MemoryMappedFile f{MongoFile::Options::READONLY | MongoFile::Options::SEQUENTIAL};
-    void* p = f.map(journalfile.string().c_str());
-=======
     MemoryMappedFile f{opCtx, MongoFile::Options::READONLY | MongoFile::Options::SEQUENTIAL};
     ON_BLOCK_EXIT([&f, &opCtx] {
         LockMongoFilesExclusive lock(opCtx);
         f.close(opCtx);
     });
     void* p = f.map(opCtx, journalfile.string().c_str());
->>>>>>> f378d467
     massert(13544, str::stream() << "recover error couldn't open " << journalfile.string(), p);
     return processFileBuffer(opCtx, p, (unsigned)f.length());
 }
@@ -669,15 +656,8 @@
 void replayJournalFilesAtStartup() {
     // we use a lock so that exitCleanly will wait for us
     // to finish (or at least to notice what is up and stop)
-<<<<<<< HEAD
-    const ServiceContext::UniqueOperationContext txnPtr = cc().makeOperationContext();
-    OperationContext& txn = *txnPtr;
-    ScopedTransaction transaction(&txn, MODE_X);
-    Lock::GlobalWrite lk(txn.lockState());
-=======
     auto opCtx = cc().makeOperationContext();
     Lock::GlobalWrite lk(opCtx.get());
->>>>>>> f378d467
 
     _recover(opCtx.get());  // throws on interruption
 }
