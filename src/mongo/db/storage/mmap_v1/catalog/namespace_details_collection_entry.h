// namespace_details_collection_entry.h

#pragma once


/**
 *    Copyright (C) 2018-present MongoDB, Inc.
 *
 *    This program is free software: you can redistribute it and/or modify
 *    it under the terms of the Server Side Public License, version 1,
 *    as published by MongoDB, Inc.
 *
 *    This program is distributed in the hope that it will be useful,
 *    but WITHOUT ANY WARRANTY; without even the implied warranty of
 *    MERCHANTABILITY or FITNESS FOR A PARTICULAR PURPOSE.  See the
 *    Server Side Public License for more details.
 *
 *    You should have received a copy of the Server Side Public License
 *    along with this program. If not, see
 *    <http://www.mongodb.com/licensing/server-side-public-license>.
 *
 *    As a special exception, the copyright holders give permission to link the
 *    code of portions of this program with the OpenSSL library under certain
 *    conditions as described in each individual source file and distribute
 *    linked combinations including the program with the OpenSSL library. You
 *    must comply with the Server Side Public License in all respects for
 *    all of the code used other than as permitted herein. If you modify file(s)
 *    with this exception, you may extend this exception to your version of the
 *    file(s), but you are not obligated to do so. If you do not wish to do so,
 *    delete this exception statement from your version. If you delete this
 *    exception statement from all source files in the program, then also delete
 *    it in the license file.
 */

#include "mongo/base/string_data.h"
#include "mongo/bson/bsonobj.h"
#include "mongo/db/catalog/collection_catalog_entry.h"
#include "mongo/db/server_options.h"
#include "mongo/db/storage/mmap_v1/diskloc.h"

namespace mongo {

class NamespaceDetails;

class MMAPV1DatabaseCatalogEntry;
;
class RecordStore;
class OperationContext;

class NamespaceDetailsCollectionCatalogEntry : public CollectionCatalogEntry {
public:
    NamespaceDetailsCollectionCatalogEntry(StringData ns,
                                           NamespaceDetails* details,
                                           RecordStore* namespacesRecordStore,
                                           RecordId namespacesRecordId,
                                           RecordStore* indexRecordStore,
                                           MMAPV1DatabaseCatalogEntry* db);

    ~NamespaceDetailsCollectionCatalogEntry() {}

    CollectionOptions getCollectionOptions(OperationContext* opCtx) const final;

    int getTotalIndexCount(OperationContext* opCtx) const final;

    int getCompletedIndexCount(OperationContext* opCtx) const final;

    int getMaxAllowedIndexes() const final;

    void getAllIndexes(OperationContext* opCtx, std::vector<std::string>* names) const final;

    void getReadyIndexes(OperationContext* opCtx, std::vector<std::string>* names) const final;

    BSONObj getIndexSpec(OperationContext* opCtx, StringData idxName) const final;

<<<<<<< HEAD
    void getReadyIndexes(OperationContext* txn, std::vector<std::string>* names) const final;

    bool isIndexMultikey(OperationContext* txn,
=======
    bool isIndexMultikey(OperationContext* opCtx,
>>>>>>> f378d467
                         StringData indexName,
                         MultikeyPaths* multikeyPaths) const final;
    bool isIndexMultikey(int idxNo) const;

    bool setIndexIsMultikey(OperationContext* opCtx, int idxNo, bool multikey = true);
    bool setIndexIsMultikey(OperationContext* opCtx,
                            StringData indexName,
                            const MultikeyPaths& multikeyPaths) final;
<<<<<<< HEAD
=======

    RecordId getIndexHead(OperationContext* opCtx, StringData indexName) const final;
>>>>>>> f378d467

    void setIndexHead(OperationContext* opCtx, StringData indexName, const RecordId& newHead) final;

    bool isIndexReady(OperationContext* opCtx, StringData indexName) const final;

    bool isIndexPresent(OperationContext* opCtx, StringData indexName) const final;

    KVPrefix getIndexPrefix(OperationContext* opCtx, StringData indexName) const final;

    Status removeIndex(OperationContext* opCtx, StringData indexName) final;

    Status prepareForIndexBuild(OperationContext* opCtx,
                                const IndexDescriptor* spec,
                                bool isBackgroundSecondaryBuild) final;

    void indexBuildSuccess(OperationContext* opCtx, StringData indexName) final;

    void updateTTLSetting(OperationContext* opCtx,
                          StringData idxName,
                          long long newExpireSeconds) final;

    void updateFlags(OperationContext* opCtx, int newValue) final;

    void addUUID(OperationContext* opCtx, CollectionUUID uuid, Collection* coll) final;

    bool isEqualToMetadataUUID(OperationContext* opCtx, OptionalCollectionUUID uuid);

    void updateValidator(OperationContext* opCtx,
                         const BSONObj& validator,
                         StringData validationLevel,
                         StringData validationAction) final;

    void setIsTemp(OperationContext* opCtx, bool isTemp) final;

    void updateCappedSize(OperationContext* opCtx, long long size) final;

    // not part of interface, but available to my storage engine

    int _findIndexNumber(OperationContext* opCtx, StringData indexName) const;

    RecordId getNamespacesRecordId() {
        return _namespacesRecordId;
    }

    /**
<<<<<<< HEAD
     * 'txn' is only allowed to be null when called from the constructor.
     */
    void setNamespacesRecordId(OperationContext* txn, RecordId newId);
=======
     * 'opCtx' is only allowed to be null when called from the constructor.
     */
    void setNamespacesRecordId(OperationContext* opCtx, RecordId newId);
>>>>>>> f378d467

private:
    NamespaceDetails* _details;
    RecordStore* _namespacesRecordStore;

    // Where this entry lives in the _namespacesRecordStore.
    RecordId _namespacesRecordId;

    RecordStore* _indexRecordStore;
    MMAPV1DatabaseCatalogEntry* _db;

    /**
     * Updates the entry for this namespace in '_namespacesRecordStore', updating
     * '_namespacesRecordId' if necessary.
     */
    void _updateSystemNamespaces(OperationContext* opCtx, const BSONObj& update);

    friend class MMAPV1DatabaseCatalogEntry;
};
}<|MERGE_RESOLUTION|>--- conflicted
+++ resolved
@@ -72,13 +72,7 @@
 
     BSONObj getIndexSpec(OperationContext* opCtx, StringData idxName) const final;
 
-<<<<<<< HEAD
-    void getReadyIndexes(OperationContext* txn, std::vector<std::string>* names) const final;
-
-    bool isIndexMultikey(OperationContext* txn,
-=======
     bool isIndexMultikey(OperationContext* opCtx,
->>>>>>> f378d467
                          StringData indexName,
                          MultikeyPaths* multikeyPaths) const final;
     bool isIndexMultikey(int idxNo) const;
@@ -87,11 +81,8 @@
     bool setIndexIsMultikey(OperationContext* opCtx,
                             StringData indexName,
                             const MultikeyPaths& multikeyPaths) final;
-<<<<<<< HEAD
-=======
 
     RecordId getIndexHead(OperationContext* opCtx, StringData indexName) const final;
->>>>>>> f378d467
 
     void setIndexHead(OperationContext* opCtx, StringData indexName, const RecordId& newHead) final;
 
@@ -137,15 +128,9 @@
     }
 
     /**
-<<<<<<< HEAD
-     * 'txn' is only allowed to be null when called from the constructor.
-     */
-    void setNamespacesRecordId(OperationContext* txn, RecordId newId);
-=======
      * 'opCtx' is only allowed to be null when called from the constructor.
      */
     void setNamespacesRecordId(OperationContext* opCtx, RecordId newId);
->>>>>>> f378d467
 
 private:
     NamespaceDetails* _details;
