// namespace_index.cpp


/**
 *    Copyright (C) 2018-present MongoDB, Inc.
 *
 *    This program is free software: you can redistribute it and/or modify
 *    it under the terms of the Server Side Public License, version 1,
 *    as published by MongoDB, Inc.
 *
 *    This program is distributed in the hope that it will be useful,
 *    but WITHOUT ANY WARRANTY; without even the implied warranty of
 *    MERCHANTABILITY or FITNESS FOR A PARTICULAR PURPOSE.  See the
 *    Server Side Public License for more details.
 *
 *    You should have received a copy of the Server Side Public License
 *    along with this program. If not, see
 *    <http://www.mongodb.com/licensing/server-side-public-license>.
 *
 *    As a special exception, the copyright holders give permission to link the
 *    code of portions of this program with the OpenSSL library under certain
 *    conditions as described in each individual source file and distribute
 *    linked combinations including the program with the OpenSSL library. You
 *    must comply with the Server Side Public License in all respects for
 *    all of the code used other than as permitted herein. If you modify file(s)
 *    with this exception, you may extend this exception to your version of the
 *    file(s), but you are not obligated to do so. If you do not wish to do so,
 *    delete this exception statement from your version. If you delete this
 *    exception statement from all source files in the program, then also delete
 *    it in the license file.
 */

#define MONGO_LOG_DEFAULT_COMPONENT ::mongo::logger::LogComponent::kStorage

#include "mongo/platform/basic.h"

#include "mongo/db/storage/mmap_v1/catalog/namespace_index.h"

#include <boost/filesystem/operations.hpp>

#include "mongo/db/operation_context.h"
#include "mongo/db/storage/mmap_v1/catalog/hashtab.h"
#include "mongo/db/storage/mmap_v1/catalog/namespace_details.h"
#include "mongo/db/storage/mmap_v1/dur.h"
#include "mongo/db/storage/mmap_v1/mmap_v1_options.h"
#include "mongo/util/exit.h"
#include "mongo/util/file.h"
#include "mongo/util/log.h"
#include "mongo/util/timer.h"

namespace mongo {

using std::endl;
using std::list;
using std::string;

NamespaceIndex::NamespaceIndex(OperationContext* opCtx,
                               const std::string& dir,
                               const std::string& database)
    : _dir(dir), _database(database), _f(opCtx, MongoFile::Options::SEQUENTIAL), _ht(nullptr) {}

NamespaceIndex::~NamespaceIndex() {}

NamespaceDetails* NamespaceIndex::details(StringData ns) const {
    const Namespace n(ns);
    return details(n);
}

NamespaceDetails* NamespaceIndex::details(const Namespace& ns) const {
    return _ht->get(ns);
}

void NamespaceIndex::add_ns(OperationContext* opCtx,
                            StringData ns,
                            const DiskLoc& loc,
                            bool capped) {
    NamespaceDetails details(loc, capped);
    add_ns(opCtx, ns, &details);
}

void NamespaceIndex::add_ns(OperationContext* opCtx,
                            StringData ns,
                            const NamespaceDetails* details) {
    Namespace n(ns);
    add_ns(opCtx, n, details);
}

void NamespaceIndex::add_ns(OperationContext* opCtx,
                            const Namespace& ns,
                            const NamespaceDetails* details) {
    const NamespaceString nss(ns.toString());
    invariant(opCtx->lockState()->isDbLockedForMode(nss.db(), MODE_X));

    massert(17315, "no . in ns", nsIsFull(nss.toString()));

    uassert(10081, "too many namespaces/collections", _ht->put(opCtx, ns, *details));
}

void NamespaceIndex::kill_ns(OperationContext* opCtx, StringData ns) {
    const NamespaceString nss(ns.toString());
    invariant(opCtx->lockState()->isDbLockedForMode(nss.db(), MODE_X));

    const Namespace n(ns);
    _ht->kill(opCtx, n);

    if (ns.size() <= Namespace::MaxNsCollectionLen) {
        // Larger namespace names don't have room for $extras so they can't exist. The code
        // below would cause an "$extra: ns too large" error and stacktrace to be printed to the
        // log even though everything is fine.
        for (int i = 0; i <= 1; i++) {
            try {
                Namespace extra(n.extraName(i));
                _ht->kill(opCtx, extra);
            } catch (DBException&) {
                LOG(3) << "caught exception in kill_ns" << endl;
            }
        }
    }
}

bool NamespaceIndex::pathExists() const {
    return boost::filesystem::exists(path());
}

boost::filesystem::path NamespaceIndex::path() const {
    boost::filesystem::path ret(_dir);
    if (storageGlobalParams.directoryperdb)
        ret /= _database;
    ret /= (_database + ".ns");
    return ret;
}

void NamespaceIndex::getCollectionNamespaces(list<string>* tofill) const {
    _ht->iterAll([tofill](const Namespace& k, NamespaceDetails& v) {
        if (!k.hasDollarSign() || k == "local.oplog.$main") {
            // we call out local.oplog.$main specifically as its the only "normal"
            // collection that has a $, so we make sure it gets added
            tofill->push_back(k.toString());
        }
    });
}

void NamespaceIndex::maybeMkdir() const {
    if (!storageGlobalParams.directoryperdb)
        return;
    boost::filesystem::path dir(_dir);
    dir /= _database;
    if (!boost::filesystem::exists(dir))
        MONGO_ASSERT_ON_EXCEPTION_WITH_MSG(boost::filesystem::create_directory(dir),
                                           "create dir for db ");
}

void NamespaceIndex::init(OperationContext* opCtx) {
    invariant(!_ht.get());

    unsigned long long len = 0;

    const boost::filesystem::path nsPath = path();
    const std::string pathString = nsPath.string();

    void* p = 0;

    if (boost::filesystem::exists(nsPath)) {
<<<<<<< HEAD
        if (_f.open(pathString)) {
=======
        if (_f.open(opCtx, pathString)) {
>>>>>>> f378d467
            len = _f.length();

            if (len % (1024 * 1024) != 0) {
                StringBuilder sb;
                sb << "Invalid length: " << len << " for .ns file: " << pathString
                   << ". Cannot open database";

                log() << sb.str();
                uassert(10079, sb.str(), len % (1024 * 1024) == 0);
            }

            p = _f.getView();
        }
    } else {
        uassert(ErrorCodes::IllegalOperation,
                "Cannot create a database in read-only mode.",
                !storageGlobalParams.readOnly);

        // use mmapv1GlobalOptions.lenForNewNsFiles, we are making a new database
        massert(10343,
                "bad mmapv1GlobalOptions.lenForNewNsFiles",
                mmapv1GlobalOptions.lenForNewNsFiles >= 1024 * 1024);

        maybeMkdir();

        unsigned long long l = mmapv1GlobalOptions.lenForNewNsFiles;
        log() << "allocating new ns file " << pathString << ", filling with zeroes..." << endl;

        Timer timer;
        {
            // Due to SERVER-15369 we need to explicitly write zero-bytes to the NS file.
            const unsigned long long kBlockSize = 1024 * 1024;
            invariant(l % kBlockSize == 0);  // ns files can only be multiples of 1MB
            const std::vector<char> zeros(kBlockSize, 0);

            File file;
            file.open(pathString.c_str());

            massert(18825, str::stream() << "couldn't create file " << pathString, file.is_open());

            for (fileofs ofs = 0; ofs < l && !file.bad(); ofs += kBlockSize) {
                file.write(ofs, &zeros[0], kBlockSize);
            }

            if (file.bad()) {
                try {
                    boost::filesystem::remove(pathString);
                } catch (const std::exception& e) {
                    StringBuilder ss;
                    ss << "error removing file: " << e.what();
                    massert(18909, ss.str(), 0);
                }
            } else {
                file.fsync();
            }

            massert(18826, str::stream() << "failure writing file " << pathString, !file.bad());
        }

<<<<<<< HEAD
        if (_f.create(pathString, l)) {
=======
        if (_f.create(opCtx, pathString, l)) {
>>>>>>> f378d467
            // The writes done in this function must not be rolled back. This will leave the
            // file empty, but available for future use. That is why we go directly to the
            // global dur dirty list rather than going through the OperationContext.
            getDur().createdFile(pathString, l);

            // Commit the journal and all changes to disk so that even if exceptions occur
            // during subsequent initialization, we won't have uncommited changes during file
            // close.
            getDur().commitNow(opCtx);

            len = l;
            invariant(len == mmapv1GlobalOptions.lenForNewNsFiles);

            p = _f.getView();
        }

        log() << "done allocating ns file " << pathString << ", "
              << "size: " << (len / 1024 / 1024) << "MB, "
              << "took " << static_cast<double>(timer.millis()) / 1000.0 << " seconds";
    }

    invariant(p, str::stream() << "error couldn't open file " << pathString << " terminating");

    invariant(len <= 0x7fffffff);
    _ht.reset(new NamespaceHashTable(p, (int)len, "namespace index"));
}
}<|MERGE_RESOLUTION|>--- conflicted
+++ resolved
@@ -161,11 +161,7 @@
     void* p = 0;
 
     if (boost::filesystem::exists(nsPath)) {
-<<<<<<< HEAD
-        if (_f.open(pathString)) {
-=======
         if (_f.open(opCtx, pathString)) {
->>>>>>> f378d467
             len = _f.length();
 
             if (len % (1024 * 1024) != 0) {
@@ -225,11 +221,7 @@
             massert(18826, str::stream() << "failure writing file " << pathString, !file.bad());
         }
 
-<<<<<<< HEAD
-        if (_f.create(pathString, l)) {
-=======
         if (_f.create(opCtx, pathString, l)) {
->>>>>>> f378d467
             // The writes done in this function must not be rolled back. This will leave the
             // file empty, but available for future use. That is why we go directly to the
             // global dur dirty list rather than going through the OperationContext.
