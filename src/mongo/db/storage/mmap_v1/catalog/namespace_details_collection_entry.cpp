--- conflicted
+++ resolved
@@ -110,15 +110,6 @@
 }
 
 void NamespaceDetailsCollectionCatalogEntry::getReadyIndexes(
-<<<<<<< HEAD
-    OperationContext* txn, std::vector<std::string>* names) const {
-    NamespaceDetails::IndexIterator i = _details->ii(true);
-    while (i.more()) {
-        const IndexDetails& id = i.next();
-        const BSONObj obj = _indexRecordStore->dataFor(txn, id.info.toRecordId()).toBson();
-        const char* idxName = obj.getStringField("name");
-        if (isIndexReady(txn, StringData(idxName))) {
-=======
     OperationContext* opCtx, std::vector<std::string>* names) const {
     NamespaceDetails::IndexIterator i = _details->ii(true);
     while (i.more()) {
@@ -126,26 +117,17 @@
         const BSONObj obj = _indexRecordStore->dataFor(opCtx, id.info.toRecordId()).toBson();
         const char* idxName = obj.getStringField("name");
         if (isIndexReady(opCtx, StringData(idxName))) {
->>>>>>> f378d467
             names->push_back(idxName);
         }
     }
 }
 
-<<<<<<< HEAD
-bool NamespaceDetailsCollectionCatalogEntry::isIndexMultikey(OperationContext* txn,
-=======
 bool NamespaceDetailsCollectionCatalogEntry::isIndexMultikey(OperationContext* opCtx,
->>>>>>> f378d467
                                                              StringData idxName,
                                                              MultikeyPaths* multikeyPaths) const {
     // TODO SERVER-22727: Populate 'multikeyPaths' with path components that cause 'idxName' to be
     // multikey.
-<<<<<<< HEAD
-    int idxNo = _findIndexNumber(txn, idxName);
-=======
     int idxNo = _findIndexNumber(opCtx, idxName);
->>>>>>> f378d467
     invariant(idxNo >= 0);
     return isIndexMultikey(idxNo);
 }
@@ -155,15 +137,6 @@
 }
 
 bool NamespaceDetailsCollectionCatalogEntry::setIndexIsMultikey(
-<<<<<<< HEAD
-    OperationContext* txn, StringData indexName, const MultikeyPaths& multikeyPaths) {
-    // TODO SERVER-22727: Store new path components from 'multikeyPaths' that cause 'indexName' to
-    // be multikey.
-    int idxNo = _findIndexNumber(txn, indexName);
-    invariant(idxNo >= 0);
-    const bool multikey = true;
-    return setIndexIsMultikey(txn, idxNo, multikey);
-=======
     OperationContext* opCtx, StringData indexName, const MultikeyPaths& multikeyPaths) {
     // TODO SERVER-22727: Store new path components from 'multikeyPaths' that cause 'indexName' to
     // be multikey.
@@ -171,7 +144,6 @@
     invariant(idxNo >= 0);
     const bool multikey = true;
     return setIndexIsMultikey(opCtx, idxNo, multikey);
->>>>>>> f378d467
 }
 
 bool NamespaceDetailsCollectionCatalogEntry::setIndexIsMultikey(OperationContext* opCtx,
@@ -358,13 +330,6 @@
     // Mark the collation feature as in use if the index has a non-simple collation.
     if (spec["collation"]) {
         _db->markCollationFeatureAsInUse(opCtx);
-    }
-
-    // TODO SERVER-22727: Create an entry for path-level multikey info when creating the new index.
-
-    // Mark the collation feature as in use if the index has a non-simple collation.
-    if (spec["collation"]) {
-        _db->markCollationFeatureAsInUse(txn);
     }
 
     return Status::OK();
@@ -441,17 +406,6 @@
     if (!_namespacesRecordStore)
         return;
 
-<<<<<<< HEAD
-    RecordData entry = _namespacesRecordStore->dataFor(txn, _namespacesRecordId);
-    const BSONObj newEntry = applyUpdateOperators(entry.releaseToBson(), update);
-
-    Status result = _namespacesRecordStore->updateRecord(
-        txn, _namespacesRecordId, newEntry.objdata(), newEntry.objsize(), false, NULL);
-
-    if (ErrorCodes::NeedsDocumentMove == result) {
-        StatusWith<RecordId> newLocation = _namespacesRecordStore->insertRecord(
-            txn, newEntry.objdata(), newEntry.objsize(), false);
-=======
     RecordData entry = _namespacesRecordStore->dataFor(opCtx, _namespacesRecordId);
     const BSONObj newEntry = applyUpdateOperators(opCtx, entry.releaseToBson(), update);
 
@@ -462,24 +416,15 @@
         // TODO SERVER-30638: using timestamp 0 for these inserts.
         StatusWith<RecordId> newLocation = _namespacesRecordStore->insertRecord(
             opCtx, newEntry.objdata(), newEntry.objsize(), Timestamp(), false);
->>>>>>> f378d467
         fassert(40074, newLocation.getStatus().isOK());
 
         // Invalidate old namespace record
         MMAPV1DatabaseCatalogEntry::invalidateSystemCollectionRecord(
-<<<<<<< HEAD
-            txn, NamespaceString(_db->name(), "system.namespaces"), _namespacesRecordId);
-
-        _namespacesRecordStore->deleteRecord(txn, _namespacesRecordId);
-
-        setNamespacesRecordId(txn, newLocation.getValue());
-=======
             opCtx, NamespaceString(_db->name(), "system.namespaces"), _namespacesRecordId);
 
         _namespacesRecordStore->deleteRecord(opCtx, _namespacesRecordId);
 
         setNamespacesRecordId(opCtx, newLocation.getValue());
->>>>>>> f378d467
     } else {
         fassert(17486, result.isOK());
     }
@@ -564,12 +509,9 @@
         _namespacesRecordId = newId;
     }
 }
-<<<<<<< HEAD
-=======
 
 void NamespaceDetailsCollectionCatalogEntry::updateCappedSize(OperationContext* opCtx,
                                                               long long size) {
     MONGO_UNREACHABLE;
 }
->>>>>>> f378d467
 }