--- conflicted
+++ resolved
@@ -331,22 +331,14 @@
 
         {
             dbEntry.reset(new MMAPV1DatabaseCatalogEntry(
-<<<<<<< HEAD
-                txn,
-=======
                 opCtx,
->>>>>>> f378d467
                 dbName,
                 reservedPathString,
                 storageGlobalParams.directoryperdb,
                 true,
                 _extentManagerFactory->create(
                     dbName, reservedPathString, storageGlobalParams.directoryperdb)));
-<<<<<<< HEAD
-            tempDatabase.reset(new Database(txn, dbName, dbEntry.get()));
-=======
             tempDatabase.reset(new Database(opCtx, dbName, dbEntry.get()));
->>>>>>> f378d467
         }
 
         map<string, CollectionOptions> namespacesToCopy;
@@ -425,21 +417,12 @@
             }
 
             std::vector<MultiIndexBlock*> indexers{&indexer};
-<<<<<<< HEAD
-            auto cursor = originalCollection->getCursor(txn);
-            while (auto record = cursor->next()) {
-                BSONObj doc = record->data.releaseToBson();
-
-                WriteUnitOfWork wunit(txn);
-                Status status = tempCollection->insertDocument(txn, doc, indexers, false);
-=======
             auto cursor = originalCollection->getCursor(opCtx);
             while (auto record = cursor->next()) {
                 BSONObj doc = record->data.releaseToBson();
 
                 WriteUnitOfWork wunit(opCtx);
                 Status status = tempCollection->insertDocument(opCtx, doc, indexers, false);
->>>>>>> f378d467
                 if (!status.isOK())
                     return status;
 
