--- conflicted
+++ resolved
@@ -1194,15 +1194,9 @@
     }
 
     virtual void validate() {
-<<<<<<< HEAD
-        OperationContextNoop txn;
-        ASSERT_BSONOBJ_NE(_oldTop,
-                          this->getKey(this->_helper.headManager.getHead(&txn), 0).data.toBson());
-=======
         OperationContextNoop opCtx;
         ASSERT_BSONOBJ_NE(_oldTop,
                           this->getKey(this->_helper.headManager.getHead(&opCtx), 0).data.toBson());
->>>>>>> f378d467
     }
 
 private:
@@ -1227,15 +1221,9 @@
     }
 
     virtual void validate() {
-<<<<<<< HEAD
-        OperationContextNoop txn;
-        ASSERT_BSONOBJ_NE(_oldTop,
-                          this->getKey(this->_helper.headManager.getHead(&txn), 0).data.toBson());
-=======
         OperationContextNoop opCtx;
         ASSERT_BSONOBJ_NE(_oldTop,
                           this->getKey(this->_helper.headManager.getHead(&opCtx), 0).data.toBson());
->>>>>>> f378d467
     }
 
 private:
@@ -1679,15 +1667,9 @@
     }
 
     virtual void validate() {
-<<<<<<< HEAD
-        OperationContextNoop txn;
-        ASSERT_BSONOBJ_EQ(_oldTop,
-                          this->getKey(this->_helper.headManager.getHead(&txn), 0).data.toBson());
-=======
         OperationContextNoop opCtx;
         ASSERT_BSONOBJ_EQ(_oldTop,
                           this->getKey(this->_helper.headManager.getHead(&opCtx), 0).data.toBson());
->>>>>>> f378d467
     }
 
     virtual bool merge() const {
@@ -1711,11 +1693,7 @@
         OperationContextNoop opCtx;
         // Different top means we rebalanced
         ASSERT_BSONOBJ_NE(this->_oldTop,
-<<<<<<< HEAD
-                          this->getKey(this->_helper.headManager.getHead(&txn), 0).data.toBson());
-=======
                           this->getKey(this->_helper.headManager.getHead(&opCtx), 0).data.toBson());
->>>>>>> f378d467
     }
 };
 
@@ -1730,15 +1708,9 @@
     }
 
     virtual void validate() {
-<<<<<<< HEAD
-        OperationContextNoop txn;
-        ASSERT_BSONOBJ_EQ(this->_oldTop,
-                          this->getKey(this->_helper.headManager.getHead(&txn), 0).data.toBson());
-=======
         OperationContextNoop opCtx;
         ASSERT_BSONOBJ_EQ(this->_oldTop,
                           this->getKey(this->_helper.headManager.getHead(&opCtx), 0).data.toBson());
->>>>>>> f378d467
     }
     virtual bool merge() const {
         return false;
@@ -1761,11 +1733,7 @@
         OperationContextNoop opCtx;
         // Different top means we rebalanced
         ASSERT_BSONOBJ_NE(this->_oldTop,
-<<<<<<< HEAD
-                          this->getKey(this->_helper.headManager.getHead(&txn), 0).data.toBson());
-=======
                           this->getKey(this->_helper.headManager.getHead(&opCtx), 0).data.toBson());
->>>>>>> f378d467
     }
 };
 
