--- conflicted
+++ resolved
@@ -58,23 +58,23 @@
 
     // --storageEngine
     // storage engine for this instance of mongod.
-    std::string engine = "wiredTiger";
+    std::string engine;
 
     // True if --storageEngine was passed on the command line, and false otherwise.
-    bool engineSetByUser = false;
+    bool engineSetByUser;
 
     // The directory where the mongod instance stores its data.
-    std::string dbpath = kDefaultDbPath;
+    std::string dbpath;
 
     // --upgrade
     // Upgrades the on-disk data format of the files specified by the --dbpath to the
     // latest version, if needed.
-    bool upgrade = false;
+    bool upgrade;
 
     // --repair
     // Runs a repair routine on all databases. This is equivalent to shutting down and
     // running the repairDatabase database command on all databases.
-    bool repair = false;
+    bool repair;
 
     // --repairpath
     // Specifies the root directory containing MongoDB data files to use for the --repair
@@ -82,8 +82,7 @@
     // Default: A _tmp directory within the path specified by the dbPath option.
     std::string repairpath;
 
-    // The intention here is to enable the journal by default if we are running on a 64 bit system.
-    bool dur = (sizeof(void*) == 8);  // --dur durability (now --journal)
+    bool dur;  // --dur durability (now --journal)
 
     // --journalCommitInterval
     static const int kMaxJournalCommitIntervalMs;
@@ -91,28 +90,19 @@
 
     // --notablescan
     // no table scans allowed
-<<<<<<< HEAD
-    std::atomic<bool> noTableScan{false};  // NOLINT
-=======
     AtomicBool noTableScan;
->>>>>>> f378d467
 
     // --directoryperdb
     // Stores each database’s files in its own folder in the data directory.
     // When applied to an existing system, the directoryPerDB option alters
     // the storage pattern of the data directory.
-    bool directoryperdb = false;
+    bool directoryperdb;
 
     // --syncdelay
     // Controls how much time can pass before MongoDB flushes data to the data files
     // via an fsync operation.
     // Do not set this value on production systems.
     // In almost every situation, you should use the default setting.
-<<<<<<< HEAD
-    AtomicDouble syncdelay{60.0};  // seconds between fsyncs
-
-    bool readOnly = false;
-=======
     static const double kMaxSyncdelaySecs;
     AtomicDouble syncdelay;  // seconds between fsyncs
 
@@ -127,7 +117,6 @@
     // an existing underlying MongoDB database level resource if possible. This can improve
     // workloads that rely heavily on creating many collections within a database.
     bool groupCollections;
->>>>>>> f378d467
 };
 
 extern StorageGlobalParams storageGlobalParams;
