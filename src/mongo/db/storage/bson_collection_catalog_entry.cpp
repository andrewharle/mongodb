--- conflicted
+++ resolved
@@ -33,10 +33,7 @@
 #include "mongo/db/storage/bson_collection_catalog_entry.h"
 
 #include <algorithm>
-<<<<<<< HEAD
-=======
 #include <numeric>
->>>>>>> f378d467
 
 #include "mongo/db/field_ref.h"
 
@@ -149,15 +146,9 @@
     }
 }
 
-<<<<<<< HEAD
-void BSONCollectionCatalogEntry::getReadyIndexes(OperationContext* txn,
-                                                 std::vector<std::string>* names) const {
-    MetaData md = _getMetaData(txn);
-=======
 void BSONCollectionCatalogEntry::getReadyIndexes(OperationContext* opCtx,
                                                  std::vector<std::string>* names) const {
     MetaData md = _getMetaData(opCtx);
->>>>>>> f378d467
 
     for (unsigned i = 0; i < md.indexes.size(); i++) {
         if (md.indexes[i].ready)
@@ -165,12 +156,6 @@
     }
 }
 
-<<<<<<< HEAD
-bool BSONCollectionCatalogEntry::isIndexMultikey(OperationContext* txn,
-                                                 StringData indexName,
-                                                 MultikeyPaths* multikeyPaths) const {
-    MetaData md = _getMetaData(txn);
-=======
 void BSONCollectionCatalogEntry::getAllUniqueIndexes(OperationContext* opCtx,
                                                      std::vector<std::string>* names) const {
     MetaData md = _getMetaData(opCtx);
@@ -187,7 +172,6 @@
                                                  StringData indexName,
                                                  MultikeyPaths* multikeyPaths) const {
     MetaData md = _getMetaData(opCtx);
->>>>>>> f378d467
 
     int offset = md.findIndexOffset(indexName);
     invariant(offset >= 0);
@@ -314,11 +298,8 @@
             }
 
             sub.append("head", static_cast<long long>(indexes[i].head.repr()));
-<<<<<<< HEAD
-=======
             sub.append("prefix", indexes[i].prefix.toBSONValue());
             sub.append("backgroundSecondary", indexes[i].isBackgroundSecondaryBuild);
->>>>>>> f378d467
             sub.doneFast();
         }
         arr.doneFast();
