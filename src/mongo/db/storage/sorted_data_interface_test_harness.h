
/**
 *    Copyright (C) 2018-present MongoDB, Inc.
 *
 *    This program is free software: you can redistribute it and/or modify
 *    it under the terms of the Server Side Public License, version 1,
 *    as published by MongoDB, Inc.
 *
 *    This program is distributed in the hope that it will be useful,
 *    but WITHOUT ANY WARRANTY; without even the implied warranty of
 *    MERCHANTABILITY or FITNESS FOR A PARTICULAR PURPOSE.  See the
 *    Server Side Public License for more details.
 *
 *    You should have received a copy of the Server Side Public License
 *    along with this program. If not, see
 *    <http://www.mongodb.com/licensing/server-side-public-license>.
 *
 *    As a special exception, the copyright holders give permission to link the
 *    code of portions of this program with the OpenSSL library under certain
 *    conditions as described in each individual source file and distribute
 *    linked combinations including the program with the OpenSSL library. You
 *    must comply with the Server Side Public License in all respects for
 *    all of the code used other than as permitted herein. If you modify file(s)
 *    with this exception, you may extend this exception to your version of the
 *    file(s), but you are not obligated to do so. If you do not wish to do so,
 *    delete this exception statement from your version. If you delete this
 *    exception statement from all source files in the program, then also delete
 *    it in the license file.
 */

#pragma once

#include <initializer_list>
#include <memory>

#include "mongo/db/jsobj.h"
#include "mongo/db/operation_context_noop.h"
#include "mongo/db/record_id.h"
#include "mongo/db/service_context.h"
#include "mongo/db/storage/sorted_data_interface.h"
#include "mongo/db/storage/test_harness_helper.h"
#include "mongo/stdx/memory.h"
#include "mongo/util/unowned_ptr.h"

namespace mongo {

const BSONObj key0 = BSON("" << 0);
const BSONObj key1 = BSON("" << 1);
const BSONObj key2 = BSON("" << 2);
const BSONObj key3 = BSON("" << 3);
const BSONObj key4 = BSON("" << 4);
const BSONObj key5 = BSON("" << 5);
const BSONObj key6 = BSON("" << 6);

const BSONObj compoundKey1a = BSON("" << 1 << ""
                                      << "a");
const BSONObj compoundKey1b = BSON("" << 1 << ""
                                      << "b");
const BSONObj compoundKey1c = BSON("" << 1 << ""
                                      << "c");
const BSONObj compoundKey1d = BSON("" << 1 << ""
                                      << "d");
const BSONObj compoundKey2a = BSON("" << 2 << ""
                                      << "a");
const BSONObj compoundKey2b = BSON("" << 2 << ""
                                      << "b");
const BSONObj compoundKey2c = BSON("" << 2 << ""
                                      << "c");
const BSONObj compoundKey3a = BSON("" << 3 << ""
                                      << "a");
const BSONObj compoundKey3b = BSON("" << 3 << ""
                                      << "b");
const BSONObj compoundKey3c = BSON("" << 3 << ""
                                      << "c");

const RecordId loc1(0, 42);
const RecordId loc2(0, 44);
const RecordId loc3(0, 46);
const RecordId loc4(0, 48);
const RecordId loc5(0, 50);
const RecordId loc6(0, 52);
const RecordId loc7(0, 54);
const RecordId loc8(0, 56);

class RecoveryUnit;

class SortedDataInterfaceHarnessHelper : public virtual HarnessHelper {
public:
    virtual std::unique_ptr<SortedDataInterface> newSortedDataInterface(bool unique) = 0;
<<<<<<< HEAD
    virtual std::unique_ptr<RecoveryUnit> newRecoveryUnit() = 0;

    ServiceContext::UniqueOperationContext newOperationContext(Client* client) {
        auto opCtx = client->makeOperationContext();
        opCtx->setRecoveryUnit(newRecoveryUnit().release(), OperationContext::kNotInUnitOfWork);
        return opCtx;
    }

    ServiceContext::UniqueOperationContext newOperationContext() {
        return newOperationContext(_client.get());
    }
=======
>>>>>>> f378d467

    /**
     * Creates a new SDI with some initial data.
     *
     * For clarity to readers, toInsert must be sorted.
     */
    std::unique_ptr<SortedDataInterface> newSortedDataInterface(
        bool unique, std::initializer_list<IndexKeyEntry> toInsert);
};

/**
 * Inserts all entries in toInsert into index.
 * ASSERT_OKs the inserts.
 * Always uses dupsAllowed=true.
 *
 * Should be used for declaring and changing conditions, not for testing inserts.
 */
void insertToIndex(unowned_ptr<OperationContext> opCtx,
                   unowned_ptr<SortedDataInterface> index,
                   std::initializer_list<IndexKeyEntry> toInsert);

inline void insertToIndex(unowned_ptr<HarnessHelper> harness,
                          unowned_ptr<SortedDataInterface> index,
                          std::initializer_list<IndexKeyEntry> toInsert) {
    auto client = harness->serviceContext()->makeClient("insertToIndex");
    insertToIndex(harness->newOperationContext(client.get()), index, toInsert);
}

/**
 * Removes all entries in toRemove from index.
 * Always uses dupsAllowed=true.
 *
 * Should be used for declaring and changing conditions, not for testing removes.
 */
void removeFromIndex(unowned_ptr<OperationContext> opCtx,
                     unowned_ptr<SortedDataInterface> index,
                     std::initializer_list<IndexKeyEntry> toRemove);

inline void removeFromIndex(unowned_ptr<HarnessHelper> harness,
                            unowned_ptr<SortedDataInterface> index,
                            std::initializer_list<IndexKeyEntry> toRemove) {
    auto client = harness->serviceContext()->makeClient("removeFromIndex");
    removeFromIndex(harness->newOperationContext(client.get()), index, toRemove);
}

inline std::unique_ptr<SortedDataInterfaceHarnessHelper> newSortedDataInterfaceHarnessHelper() {
    return dynamic_ptr_cast<SortedDataInterfaceHarnessHelper>(newHarnessHelper());
}
}  // namespace mongo<|MERGE_RESOLUTION|>--- conflicted
+++ resolved
@@ -87,20 +87,6 @@
 class SortedDataInterfaceHarnessHelper : public virtual HarnessHelper {
 public:
     virtual std::unique_ptr<SortedDataInterface> newSortedDataInterface(bool unique) = 0;
-<<<<<<< HEAD
-    virtual std::unique_ptr<RecoveryUnit> newRecoveryUnit() = 0;
-
-    ServiceContext::UniqueOperationContext newOperationContext(Client* client) {
-        auto opCtx = client->makeOperationContext();
-        opCtx->setRecoveryUnit(newRecoveryUnit().release(), OperationContext::kNotInUnitOfWork);
-        return opCtx;
-    }
-
-    ServiceContext::UniqueOperationContext newOperationContext() {
-        return newOperationContext(_client.get());
-    }
-=======
->>>>>>> f378d467
 
     /**
      * Creates a new SDI with some initial data.
