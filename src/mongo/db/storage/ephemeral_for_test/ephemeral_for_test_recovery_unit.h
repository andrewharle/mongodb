// ephemeral_for_test_recovery_unit.h


/**
 *    Copyright (C) 2018-present MongoDB, Inc.
 *
 *    This program is free software: you can redistribute it and/or modify
 *    it under the terms of the Server Side Public License, version 1,
 *    as published by MongoDB, Inc.
 *
 *    This program is distributed in the hope that it will be useful,
 *    but WITHOUT ANY WARRANTY; without even the implied warranty of
 *    MERCHANTABILITY or FITNESS FOR A PARTICULAR PURPOSE.  See the
 *    Server Side Public License for more details.
 *
 *    You should have received a copy of the Server Side Public License
 *    along with this program. If not, see
 *    <http://www.mongodb.com/licensing/server-side-public-license>.
 *
 *    As a special exception, the copyright holders give permission to link the
 *    code of portions of this program with the OpenSSL library under certain
 *    conditions as described in each individual source file and distribute
 *    linked combinations including the program with the OpenSSL library. You
 *    must comply with the Server Side Public License in all respects for
 *    all of the code used other than as permitted herein. If you modify file(s)
 *    with this exception, you may extend this exception to your version of the
 *    file(s), but you are not obligated to do so. If you do not wish to do so,
 *    delete this exception statement from your version. If you delete this
 *    exception statement from all source files in the program, then also delete
 *    it in the license file.
 */

#pragma once

#include <vector>

#include "mongo/db/record_id.h"
#include "mongo/db/storage/recovery_unit.h"
#include "mongo/stdx/functional.h"

namespace mongo {

class SortedDataInterface;

class EphemeralForTestRecoveryUnit : public RecoveryUnit {
public:
    EphemeralForTestRecoveryUnit(stdx::function<void()> cb = nullptr)
        : _waitUntilDurableCallback(cb) {}

    void beginUnitOfWork(OperationContext* opCtx) final{};
    void commitUnitOfWork() final;
    void abortUnitOfWork() final;

    virtual bool waitUntilDurable() {
        if (_waitUntilDurableCallback) {
            _waitUntilDurableCallback();
        }
        return true;
    }

    virtual void abandonSnapshot() {}

<<<<<<< HEAD
    Status setReadFromMajorityCommittedSnapshot() final;
=======
    Status obtainMajorityCommittedSnapshot() final;
>>>>>>> f378d467

    virtual void registerChange(Change* change) {
        _changes.push_back(ChangePtr(change));
    }

    virtual void* writingPtr(void* data, size_t len) {
        MONGO_UNREACHABLE;
    }

    virtual void setRollbackWritesDisabled() {}

    virtual SnapshotId getSnapshotId() const {
        return SnapshotId();
    }

    virtual void setOrderedCommit(bool orderedCommit) {}

private:
    typedef std::shared_ptr<Change> ChangePtr;
    typedef std::vector<ChangePtr> Changes;

    Changes _changes;
    stdx::function<void()> _waitUntilDurableCallback;
};

}  // namespace mongo<|MERGE_RESOLUTION|>--- conflicted
+++ resolved
@@ -60,11 +60,7 @@
 
     virtual void abandonSnapshot() {}
 
-<<<<<<< HEAD
-    Status setReadFromMajorityCommittedSnapshot() final;
-=======
     Status obtainMajorityCommittedSnapshot() final;
->>>>>>> f378d467
 
     virtual void registerChange(Change* change) {
         _changes.push_back(ChangePtr(change));
