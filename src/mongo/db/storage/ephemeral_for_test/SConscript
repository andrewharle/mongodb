# -*- mode: python -*-
Import("env")

env = env.Clone()

env.Library(
    target= 'ephemeral_for_test_record_store',
    source= [
        'ephemeral_for_test_record_store.cpp'
        ],
    LIBDEPS= [
        '$BUILD_DIR/mongo/base',
        '$BUILD_DIR/mongo/db/concurrency/lock_manager',
        '$BUILD_DIR/mongo/db/storage/oplog_hack',
        ]
    )

env.Library(
    target= 'storage_ephemeral_for_test_core',
    source= [
        'ephemeral_for_test_btree_impl.cpp',
        'ephemeral_for_test_engine.cpp',
        'ephemeral_for_test_recovery_unit.cpp',
        ],
    LIBDEPS= [
        'ephemeral_for_test_record_store',
        '$BUILD_DIR/mongo/base',
        '$BUILD_DIR/mongo/db/namespace_string',
        '$BUILD_DIR/mongo/db/catalog/collection_options',
        '$BUILD_DIR/mongo/db/index/index_descriptor',
<<<<<<< HEAD
        '$BUILD_DIR/mongo/db/repl/repl_coordinator_global',
        '$BUILD_DIR/mongo/db/storage/index_entry_comparison',
        '$BUILD_DIR/mongo/db/storage/journal_listener',
=======
        '$BUILD_DIR/mongo/db/repl/repl_coordinator_interface',
        '$BUILD_DIR/mongo/db/storage/index_entry_comparison',
        '$BUILD_DIR/mongo/db/storage/journal_listener',
        '$BUILD_DIR/mongo/db/storage/kv/kv_prefix',
>>>>>>> f378d467
        ]
    )

env.Library(
    target= 'storage_ephemeral_for_test',
    source= [
        'ephemeral_for_test_init.cpp',
    ],
    LIBDEPS= [
        'storage_ephemeral_for_test_core',
        '$BUILD_DIR/mongo/db/storage/kv/kv_engine'
    ],
    LIBDEPS_PRIVATE=[
        '$BUILD_DIR/mongo/db/storage/storage_engine_common',
    ],
)

env.CppUnitTest(
   target='storage_ephemeral_for_test_btree_test',
   source=['ephemeral_for_test_btree_impl_test.cpp'
           ],
   LIBDEPS=[
        'storage_ephemeral_for_test_core',
        '$BUILD_DIR/mongo/db/storage/sorted_data_interface_test_harness'
        ]
   )

env.CppUnitTest(
   target='storage_ephemeral_for_test_record_store_test',
   source=['ephemeral_for_test_record_store_test.cpp'
           ],
   LIBDEPS=[
        'storage_ephemeral_for_test_core',
        '$BUILD_DIR/mongo/db/storage/record_store_test_harness'
        ]
   )

env.CppUnitTest(
    target='storage_ephemeral_for_test_engine_test',
    source=['ephemeral_for_test_engine_test.cpp',
            ],
    LIBDEPS=[
        '$BUILD_DIR/mongo/db/storage/kv/kv_engine_test_harness',
        '$BUILD_DIR/mongo/db/storage/storage_options',
        'storage_ephemeral_for_test_core',
        ],
    LIBDEPS_PRIVATE=[
        '$BUILD_DIR/mongo/db/auth/authmocks',
    ],
)<|MERGE_RESOLUTION|>--- conflicted
+++ resolved
@@ -28,16 +28,10 @@
         '$BUILD_DIR/mongo/db/namespace_string',
         '$BUILD_DIR/mongo/db/catalog/collection_options',
         '$BUILD_DIR/mongo/db/index/index_descriptor',
-<<<<<<< HEAD
-        '$BUILD_DIR/mongo/db/repl/repl_coordinator_global',
-        '$BUILD_DIR/mongo/db/storage/index_entry_comparison',
-        '$BUILD_DIR/mongo/db/storage/journal_listener',
-=======
         '$BUILD_DIR/mongo/db/repl/repl_coordinator_interface',
         '$BUILD_DIR/mongo/db/storage/index_entry_comparison',
         '$BUILD_DIR/mongo/db/storage/journal_listener',
         '$BUILD_DIR/mongo/db/storage/kv/kv_prefix',
->>>>>>> f378d467
         ]
     )
 
