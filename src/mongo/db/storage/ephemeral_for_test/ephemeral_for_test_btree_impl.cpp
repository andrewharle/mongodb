// ephemeral_for_test_btree_impl.cpp


/**
 *    Copyright (C) 2018-present MongoDB, Inc.
 *
 *    This program is free software: you can redistribute it and/or modify
 *    it under the terms of the Server Side Public License, version 1,
 *    as published by MongoDB, Inc.
 *
 *    This program is distributed in the hope that it will be useful,
 *    but WITHOUT ANY WARRANTY; without even the implied warranty of
 *    MERCHANTABILITY or FITNESS FOR A PARTICULAR PURPOSE.  See the
 *    Server Side Public License for more details.
 *
 *    You should have received a copy of the Server Side Public License
 *    along with this program. If not, see
 *    <http://www.mongodb.com/licensing/server-side-public-license>.
 *
 *    As a special exception, the copyright holders give permission to link the
 *    code of portions of this program with the OpenSSL library under certain
 *    conditions as described in each individual source file and distribute
 *    linked combinations including the program with the OpenSSL library. You
 *    must comply with the Server Side Public License in all respects for
 *    all of the code used other than as permitted herein. If you modify file(s)
 *    with this exception, you may extend this exception to your version of the
 *    file(s), but you are not obligated to do so. If you do not wish to do so,
 *    delete this exception statement from your version. If you delete this
 *    exception statement from all source files in the program, then also delete
 *    it in the license file.
 */

#include "mongo/platform/basic.h"

#include "mongo/db/storage/ephemeral_for_test/ephemeral_for_test_btree_impl.h"

#include <set>

#include "mongo/db/catalog/index_catalog_entry.h"
#include "mongo/db/storage/ephemeral_for_test/ephemeral_for_test_recovery_unit.h"
#include "mongo/db/storage/index_entry_comparison.h"
#include "mongo/stdx/memory.h"
#include "mongo/util/mongoutils/str.h"

namespace mongo {

using std::shared_ptr;
using std::string;
using std::vector;

namespace {

const int TempKeyMaxSize = 1024;  // this goes away with SERVER-3372

bool hasFieldNames(const BSONObj& obj) {
    BSONForEach(e, obj) {
        if (e.fieldName()[0])
            return true;
    }
    return false;
}

BSONObj stripFieldNames(const BSONObj& query) {
    if (!hasFieldNames(query))
        return query;

    BSONObjBuilder bb;
    BSONForEach(e, query) {
        bb.appendAs(e, StringData());
    }
    return bb.obj();
}

typedef std::set<IndexKeyEntry, IndexEntryComparison> IndexSet;

// taken from btree_logic.cpp
Status dupKeyError(const BSONObj& key) {
    StringBuilder sb;
    sb << "E11000 duplicate key error ";
    // sb << "index: " << _indexName << " "; // TODO
    sb << "dup key: " << key;
    return Status(ErrorCodes::DuplicateKey, sb.str());
}

bool isDup(const IndexSet& data, const BSONObj& key, RecordId loc) {
    const IndexSet::const_iterator it = data.find(IndexKeyEntry(key, RecordId()));
    if (it == data.end())
        return false;

    // Not a dup if the entry is for the same loc.
    return it->loc != loc;
}

class EphemeralForTestBtreeBuilderImpl : public SortedDataBuilderInterface {
public:
    EphemeralForTestBtreeBuilderImpl(IndexSet* data, long long* currentKeySize, bool dupsAllowed)
        : _data(data),
          _currentKeySize(currentKeySize),
          _dupsAllowed(dupsAllowed),
          _comparator(_data->key_comp()) {
        invariant(_data->empty());
    }

    Status addKey(const BSONObj& key, const RecordId& loc) {
        // inserts should be in ascending (key, RecordId) order.

        if (key.objsize() >= TempKeyMaxSize) {
            return Status(ErrorCodes::KeyTooLong, "key too big");
        }

        invariant(loc.isNormal());
        invariant(!hasFieldNames(key));

        if (!_data->empty()) {
            // Compare specified key with last inserted key, ignoring its RecordId
            int cmp = _comparator.compare(IndexKeyEntry(key, RecordId()), *_last);
            if (cmp < 0 || (_dupsAllowed && cmp == 0 && loc < _last->loc)) {
                return Status(ErrorCodes::InternalError,
                              "expected ascending (key, RecordId) order in bulk builder");
            } else if (!_dupsAllowed && cmp == 0 && loc != _last->loc) {
                return dupKeyError(key);
            }
        }

        BSONObj owned = key.getOwned();
        _last = _data->insert(_data->end(), IndexKeyEntry(owned, loc));
        *_currentKeySize += key.objsize();

        return Status::OK();
    }

private:
    IndexSet* const _data;
    long long* _currentKeySize;
    const bool _dupsAllowed;

    IndexEntryComparison _comparator;  // used by the bulk builder to detect duplicate keys
    IndexSet::const_iterator _last;    // or (key, RecordId) ordering violations
};

class EphemeralForTestBtreeImpl : public SortedDataInterface {
public:
    EphemeralForTestBtreeImpl(IndexSet* data, bool isUnique) : _data(data), _isUnique(isUnique) {
        _currentKeySize = 0;
    }

    virtual SortedDataBuilderInterface* getBulkBuilder(OperationContext* opCtx, bool dupsAllowed) {
        return new EphemeralForTestBtreeBuilderImpl(_data, &_currentKeySize, dupsAllowed);
    }

    virtual Status insert(OperationContext* opCtx,
                          const BSONObj& key,
                          const RecordId& loc,
                          bool dupsAllowed) {
        invariant(loc.isNormal());
        invariant(!hasFieldNames(key));

        if (key.objsize() >= TempKeyMaxSize) {
            string msg = mongoutils::str::stream()
                << "EphemeralForTestBtree::insert: key too large to index, failing " << ' '
                << key.objsize() << ' ' << key;
            return Status(ErrorCodes::KeyTooLong, msg);
        }

        // TODO optimization: save the iterator from the dup-check to speed up insert
        if (!dupsAllowed && isDup(*_data, key, loc))
            return dupKeyError(key);

        IndexKeyEntry entry(key.getOwned(), loc);
        if (_data->insert(entry).second) {
            _currentKeySize += key.objsize();
            opCtx->recoveryUnit()->registerChange(new IndexChange(_data, entry, true));
        }
        return Status::OK();
    }

    virtual void unindex(OperationContext* opCtx,
                         const BSONObj& key,
                         const RecordId& loc,
                         bool dupsAllowed) {
        invariant(loc.isNormal());
        invariant(!hasFieldNames(key));

        IndexKeyEntry entry(key.getOwned(), loc);
        const size_t numDeleted = _data->erase(entry);
        invariant(numDeleted <= 1);
        if (numDeleted == 1) {
            _currentKeySize -= key.objsize();
            opCtx->recoveryUnit()->registerChange(new IndexChange(_data, entry, false));
        }
    }

<<<<<<< HEAD
    virtual void fullValidate(OperationContext* txn,
=======
    virtual void fullValidate(OperationContext* opCtx,
>>>>>>> f378d467
                              long long* numKeysOut,
                              ValidateResults* fullResults) const {
        // TODO check invariants?
        *numKeysOut = _data->size();
    }

    virtual bool appendCustomStats(OperationContext* opCtx,
                                   BSONObjBuilder* output,
                                   double scale) const {
        return false;
    }

    virtual long long getSpaceUsedBytes(OperationContext* opCtx) const {
        return _currentKeySize + (sizeof(IndexKeyEntry) * _data->size());
    }

    virtual Status dupKeyCheck(OperationContext* opCtx, const BSONObj& key, const RecordId& loc) {
        invariant(!hasFieldNames(key));
        if (isDup(*_data, key, loc))
            return dupKeyError(key);
        return Status::OK();
    }

    virtual bool isEmpty(OperationContext* opCtx) {
        return _data->empty();
    }

    virtual Status touch(OperationContext* opCtx) const {
        // already in memory...
        return Status::OK();
    }

    class Cursor final : public SortedDataInterface::Cursor {
    public:
        Cursor(OperationContext* opCtx, const IndexSet& data, bool isForward, bool isUnique)
            : _opCtx(opCtx),
              _data(data),
              _forward(isForward),
              _isUnique(isUnique),
              _it(data.end()) {}

        boost::optional<IndexKeyEntry> next(RequestedInfo parts) override {
            if (_lastMoveWasRestore) {
                // Return current position rather than advancing.
                _lastMoveWasRestore = false;
            } else {
                advance();
                if (atEndPoint())
                    _isEOF = true;
            }

            if (_isEOF)
                return {};
            return *_it;
        }

        void setEndPosition(const BSONObj& key, bool inclusive) override {
            if (key.isEmpty()) {
                // This means scan to end of index.
                _endState = boost::none;
                return;
            }

            // NOTE: this uses the opposite min/max rules as a normal seek because a forward
            // scan should land after the key if inclusive and before if exclusive.
            _endState = EndState(stripFieldNames(key),
                                 _forward == inclusive ? RecordId::max() : RecordId::min());
            seekEndCursor();
        }

        boost::optional<IndexKeyEntry> seek(const BSONObj& key,
                                            bool inclusive,
                                            RequestedInfo parts) override {
            if (key.isEmpty()) {
                _it = inclusive ? _data.begin() : _data.end();
                _isEOF = (_it == _data.end());
                if (_isEOF) {
                    return {};
                }
            } else {
                const BSONObj query = stripFieldNames(key);
                locate(query, _forward == inclusive ? RecordId::min() : RecordId::max());
                _lastMoveWasRestore = false;
                if (_isEOF)
                    return {};
                dassert(inclusive ? compareKeys(_it->key, query) >= 0
                                  : compareKeys(_it->key, query) > 0);
            }

            return *_it;
        }

        boost::optional<IndexKeyEntry> seek(const IndexSeekPoint& seekPoint,
                                            RequestedInfo parts) override {
            // Query encodes exclusive case so it can be treated as an inclusive query.
            const BSONObj query = IndexEntryComparison::makeQueryObject(seekPoint, _forward);
            locate(query, _forward ? RecordId::min() : RecordId::max());
            _lastMoveWasRestore = false;
            if (_isEOF)
                return {};
            dassert(compareKeys(_it->key, query) >= 0);
            return *_it;
        }

        void save() override {
            // Keep original position if we haven't moved since the last restore.
            _opCtx = nullptr;
            if (_lastMoveWasRestore)
                return;

            if (_isEOF) {
                saveUnpositioned();
                return;
            }

            _savedAtEnd = false;
            _savedKey = _it->key.getOwned();
            _savedLoc = _it->loc;
            // Doing nothing with end cursor since it will do full reseek on restore.
        }

        void saveUnpositioned() override {
            _savedAtEnd = true;
            // Doing nothing with end cursor since it will do full reseek on restore.
        }

        void restore() override {
            // Always do a full seek on restore. We cannot use our last position since index
            // entries may have been inserted closer to our endpoint and we would need to move
            // over them.
            seekEndCursor();

            if (_savedAtEnd) {
                _isEOF = true;
                return;
            }

            // Need to find our position from the root.
            locate(_savedKey, _savedLoc);

            _lastMoveWasRestore = _isEOF;  // We weren't EOF but now are.
            if (!_lastMoveWasRestore) {
                // For standard (non-unique) indices, restoring to either a new key or a new record
                // id means that the next key should be the one we just restored to.
                //
                // Cursors for unique indices should never return the same key twice, so we don't
                // consider the restore as having moved the cursor position if the record id
                // changes. In this case we use a null record id so that only the keys are compared.
                auto savedLocToUse = _isUnique ? RecordId() : _savedLoc;
                _lastMoveWasRestore =
                    (_data.value_comp().compare(*_it, {_savedKey, savedLocToUse}) != 0);
            }
        }

        void detachFromOperationContext() final {
            _opCtx = nullptr;
        }

        void reattachToOperationContext(OperationContext* opCtx) final {
            _opCtx = opCtx;
        }

    private:
        bool atEndPoint() const {
            return _endState && _it == _endState->it;
        }

        // Advances once in the direction of the scan, updating _isEOF as needed.
        // Does nothing if already _isEOF.
        void advance() {
            if (_isEOF)
                return;
            if (_forward) {
                if (_it != _data.end())
                    ++_it;
                if (_it == _data.end() || atEndPoint())
                    _isEOF = true;
            } else {
                if (_it == _data.begin() || _data.empty()) {
                    _isEOF = true;
                } else {
                    --_it;
                }
                if (atEndPoint())
                    _isEOF = true;
            }
        }

        bool atOrPastEndPointAfterSeeking() const {
            if (_isEOF)
                return true;
            if (!_endState)
                return false;

            const int cmp = _data.value_comp().compare(*_it, _endState->query);

            // We set up _endState->query to be in between the last in-range value and the first
            // out-of-range value. In particular, it is constructed to never equal any legal
            // index key.
            dassert(cmp != 0);

            if (_forward) {
                // We may have landed after the end point.
                return cmp > 0;
            } else {
                // We may have landed before the end point.
                return cmp < 0;
            }
        }

        void locate(const BSONObj& key, const RecordId& loc) {
            _isEOF = false;
            const auto query = IndexKeyEntry(key, loc);
            _it = _data.lower_bound(query);
            if (_forward) {
                if (_it == _data.end())
                    _isEOF = true;
            } else {
                // lower_bound lands us on or after query. Reverse cursors must be on or before.
                if (_it == _data.end() || _data.value_comp().compare(*_it, query) > 0)
                    advance();  // sets _isEOF if there is nothing more to return.
            }

            if (atOrPastEndPointAfterSeeking())
                _isEOF = true;
        }

        // Returns comparison relative to direction of scan. If rhs would be seen later, returns
        // a positive value.
        int compareKeys(const BSONObj& lhs, const BSONObj& rhs) const {
            int cmp = _data.value_comp().compare({lhs, RecordId()}, {rhs, RecordId()});
            return _forward ? cmp : -cmp;
        }

        void seekEndCursor() {
            if (!_endState || _data.empty())
                return;

            auto it = _data.lower_bound(_endState->query);
            if (!_forward) {
                // lower_bound lands us on or after query. Reverse cursors must be on or before.
                if (it == _data.end() || _data.value_comp().compare(*it, _endState->query) > 0) {
                    if (it == _data.begin()) {
                        it = _data.end();  // all existing data in range.
                    } else {
                        --it;
                    }
                }
            }

            if (it != _data.end())
                dassert(compareKeys(it->key, _endState->query.key) >= 0);
            _endState->it = it;
        }

        OperationContext* _opCtx;  // not owned
        const IndexSet& _data;
        const bool _forward;
        const bool _isUnique;
        bool _isEOF = true;
        IndexSet::const_iterator _it;

        struct EndState {
            EndState(BSONObj key, RecordId loc) : query(std::move(key), loc) {}

            IndexKeyEntry query;
            IndexSet::const_iterator it;
        };
        boost::optional<EndState> _endState;

        // Used by next to decide to return current position rather than moving. Should be reset
        // to false by any operation that moves the cursor, other than subsequent save/restore
        // pairs.
        bool _lastMoveWasRestore = false;

        // For save/restore since _it may be invalidated during a yield.
        bool _savedAtEnd = false;
        BSONObj _savedKey;
        RecordId _savedLoc;
    };

    virtual std::unique_ptr<SortedDataInterface::Cursor> newCursor(OperationContext* opCtx,
                                                                   bool isForward) const {
        return stdx::make_unique<Cursor>(opCtx, *_data, isForward, _isUnique);
    }

    virtual Status initAsEmpty(OperationContext* opCtx) {
        // No-op
        return Status::OK();
    }

private:
    class IndexChange : public RecoveryUnit::Change {
    public:
        IndexChange(IndexSet* data, const IndexKeyEntry& entry, bool insert)
            : _data(data), _entry(entry), _insert(insert) {}

        virtual void commit(boost::optional<Timestamp>) {}
        virtual void rollback() {
            if (_insert)
                _data->erase(_entry);
            else
                _data->insert(_entry);
        }

    private:
        IndexSet* _data;
        const IndexKeyEntry _entry;
        const bool _insert;
    };

    IndexSet* _data;
    long long _currentKeySize;
    const bool _isUnique;
};
}  // namespace

// IndexCatalogEntry argument taken by non-const pointer for consistency with other Btree
// factories. We don't actually modify it.
SortedDataInterface* getEphemeralForTestBtreeImpl(const Ordering& ordering,
                                                  bool isUnique,
                                                  std::shared_ptr<void>* dataInOut) {
    invariant(dataInOut);
    if (!*dataInOut) {
        *dataInOut = std::make_shared<IndexSet>(IndexEntryComparison(ordering));
    }
    return new EphemeralForTestBtreeImpl(static_cast<IndexSet*>(dataInOut->get()), isUnique);
}

}  // namespace mongo<|MERGE_RESOLUTION|>--- conflicted
+++ resolved
@@ -190,11 +190,7 @@
         }
     }
 
-<<<<<<< HEAD
-    virtual void fullValidate(OperationContext* txn,
-=======
     virtual void fullValidate(OperationContext* opCtx,
->>>>>>> f378d467
                               long long* numKeysOut,
                               ValidateResults* fullResults) const {
         // TODO check invariants?
