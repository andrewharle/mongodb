// ephemeral_for_test_record_store.h


/**
 *    Copyright (C) 2018-present MongoDB, Inc.
 *
 *    This program is free software: you can redistribute it and/or modify
 *    it under the terms of the Server Side Public License, version 1,
 *    as published by MongoDB, Inc.
 *
 *    This program is distributed in the hope that it will be useful,
 *    but WITHOUT ANY WARRANTY; without even the implied warranty of
 *    MERCHANTABILITY or FITNESS FOR A PARTICULAR PURPOSE.  See the
 *    Server Side Public License for more details.
 *
 *    You should have received a copy of the Server Side Public License
 *    along with this program. If not, see
 *    <http://www.mongodb.com/licensing/server-side-public-license>.
 *
 *    As a special exception, the copyright holders give permission to link the
 *    code of portions of this program with the OpenSSL library under certain
 *    conditions as described in each individual source file and distribute
 *    linked combinations including the program with the OpenSSL library. You
 *    must comply with the Server Side Public License in all respects for
 *    all of the code used other than as permitted herein. If you modify file(s)
 *    with this exception, you may extend this exception to your version of the
 *    file(s), but you are not obligated to do so. If you do not wish to do so,
 *    delete this exception statement from your version. If you delete this
 *    exception statement from all source files in the program, then also delete
 *    it in the license file.
 */

#pragma once

#include <boost/shared_array.hpp>
#include <map>

#include "mongo/db/concurrency/d_concurrency.h"
#include "mongo/db/storage/capped_callback.h"
#include "mongo/db/storage/record_store.h"
#include "mongo/stdx/mutex.h"

namespace mongo {

/**
 * A RecordStore that stores all data in-memory.
 *
 * @param cappedMaxSize - required if isCapped. limit uses dataSize() in this impl.
 */
class EphemeralForTestRecordStore : public RecordStore {
public:
    explicit EphemeralForTestRecordStore(StringData ns,
                                         std::shared_ptr<void>* dataInOut,
                                         bool isCapped = false,
                                         int64_t cappedMaxSize = -1,
                                         int64_t cappedMaxDocs = -1,
                                         CappedCallback* cappedCallback = nullptr);

    virtual const char* name() const;

    const std::string& getIdent() const override {
        return ns();
    }

    virtual RecordData dataFor(OperationContext* opCtx, const RecordId& loc) const;

    virtual bool findRecord(OperationContext* opCtx, const RecordId& loc, RecordData* rd) const;

    virtual void deleteRecord(OperationContext* opCtx, const RecordId& dl);

    virtual StatusWith<RecordId> insertRecord(
        OperationContext* opCtx, const char* data, int len, Timestamp, bool enforceQuota);

<<<<<<< HEAD
    virtual Status insertRecordsWithDocWriter(OperationContext* txn,
                                              const DocWriter* const* docs,
                                              size_t nDocs,
                                              RecordId* idsOut);

    virtual Status updateRecord(OperationContext* txn,
=======
    virtual Status insertRecordsWithDocWriter(OperationContext* opCtx,
                                              const DocWriter* const* docs,
                                              const Timestamp*,
                                              size_t nDocs,
                                              RecordId* idsOut);

    virtual Status updateRecord(OperationContext* opCtx,
>>>>>>> f378d467
                                const RecordId& oldLocation,
                                const char* data,
                                int len,
                                bool enforceQuota,
                                UpdateNotifier* notifier);

    virtual bool updateWithDamagesSupported() const;

    virtual StatusWith<RecordData> updateWithDamages(OperationContext* opCtx,
                                                     const RecordId& loc,
                                                     const RecordData& oldRec,
                                                     const char* damageSource,
                                                     const mutablebson::DamageVector& damages);

    std::unique_ptr<SeekableRecordCursor> getCursor(OperationContext* opCtx,
                                                    bool forward) const final;

    virtual Status truncate(OperationContext* opCtx);

    virtual void cappedTruncateAfter(OperationContext* opCtx, RecordId end, bool inclusive);

<<<<<<< HEAD
    virtual Status validate(OperationContext* txn,
=======
    virtual Status validate(OperationContext* opCtx,
>>>>>>> f378d467
                            ValidateCmdLevel level,
                            ValidateAdaptor* adaptor,
                            ValidateResults* results,
                            BSONObjBuilder* output);

    virtual void appendCustomStats(OperationContext* opCtx,
                                   BSONObjBuilder* result,
                                   double scale) const;

    virtual Status touch(OperationContext* opCtx, BSONObjBuilder* output) const;

    virtual void increaseStorageSize(OperationContext* opCtx, int size, bool enforceQuota);

    virtual int64_t storageSize(OperationContext* opCtx,
                                BSONObjBuilder* extraInfo = NULL,
                                int infoLevel = 0) const;

    virtual long long dataSize(OperationContext* opCtx) const {
        return _data->dataSize;
    }

    virtual long long numRecords(OperationContext* opCtx) const {
        return _data->records.size();
    }

    virtual boost::optional<RecordId> oplogStartHack(OperationContext* opCtx,
                                                     const RecordId& startingPosition) const;

    void waitForAllEarlierOplogWritesToBeVisible(OperationContext* opCtx) const override {}

    virtual void updateStatsAfterRepair(OperationContext* opCtx,
                                        long long numRecords,
                                        long long dataSize) {
        invariant(_data->records.size() == size_t(numRecords));
        _data->dataSize = dataSize;
    }

protected:
    struct EphemeralForTestRecord {
        EphemeralForTestRecord() : size(0) {}
        EphemeralForTestRecord(int size) : size(size), data(new char[size]) {}

        RecordData toRecordData() const {
            return RecordData(data.get(), size);
        }

        int size;
        boost::shared_array<char> data;
    };

    virtual const EphemeralForTestRecord* recordFor(const RecordId& loc) const;
    virtual EphemeralForTestRecord* recordFor(const RecordId& loc);

public:
    //
    // Not in RecordStore interface
    //

    typedef std::map<RecordId, EphemeralForTestRecord> Records;

    bool isCapped() const {
        return _isCapped;
    }
    void setCappedCallback(CappedCallback* cb) {
        _cappedCallback = cb;
    }

private:
    class InsertChange;
    class RemoveChange;
    class TruncateChange;

    class Cursor;
    class ReverseCursor;

    StatusWith<RecordId> extractAndCheckLocForOplog(const char* data, int len) const;

    RecordId allocateLoc();
<<<<<<< HEAD
    bool cappedAndNeedDelete_inlock(OperationContext* txn) const;
    void cappedDeleteAsNeeded_inlock(OperationContext* txn);
    void deleteRecord_inlock(OperationContext* txn, const RecordId& dl);
=======
    bool cappedAndNeedDelete_inlock(OperationContext* opCtx) const;
    void cappedDeleteAsNeeded_inlock(OperationContext* opCtx);
    void deleteRecord_inlock(OperationContext* opCtx, const RecordId& dl);
>>>>>>> f378d467

    // TODO figure out a proper solution to metadata
    const bool _isCapped;
    const int64_t _cappedMaxSize;
    const int64_t _cappedMaxDocs;
    CappedCallback* _cappedCallback;

    // This is the "persistent" data.
    struct Data {
        Data(StringData ns, bool isOplog)
            : dataSize(0), recordsMutex(), nextId(1), isOplog(isOplog) {}

        int64_t dataSize;
<<<<<<< HEAD
        stdx::mutex recordsMutex;
=======
        stdx::recursive_mutex recordsMutex;
>>>>>>> f378d467
        Records records;
        int64_t nextId;
        const bool isOplog;
    };

    Data* const _data;
};

}  // namespace mongo<|MERGE_RESOLUTION|>--- conflicted
+++ resolved
@@ -71,14 +71,6 @@
     virtual StatusWith<RecordId> insertRecord(
         OperationContext* opCtx, const char* data, int len, Timestamp, bool enforceQuota);
 
-<<<<<<< HEAD
-    virtual Status insertRecordsWithDocWriter(OperationContext* txn,
-                                              const DocWriter* const* docs,
-                                              size_t nDocs,
-                                              RecordId* idsOut);
-
-    virtual Status updateRecord(OperationContext* txn,
-=======
     virtual Status insertRecordsWithDocWriter(OperationContext* opCtx,
                                               const DocWriter* const* docs,
                                               const Timestamp*,
@@ -86,7 +78,6 @@
                                               RecordId* idsOut);
 
     virtual Status updateRecord(OperationContext* opCtx,
->>>>>>> f378d467
                                 const RecordId& oldLocation,
                                 const char* data,
                                 int len,
@@ -108,11 +99,7 @@
 
     virtual void cappedTruncateAfter(OperationContext* opCtx, RecordId end, bool inclusive);
 
-<<<<<<< HEAD
-    virtual Status validate(OperationContext* txn,
-=======
     virtual Status validate(OperationContext* opCtx,
->>>>>>> f378d467
                             ValidateCmdLevel level,
                             ValidateAdaptor* adaptor,
                             ValidateResults* results,
@@ -191,15 +178,9 @@
     StatusWith<RecordId> extractAndCheckLocForOplog(const char* data, int len) const;
 
     RecordId allocateLoc();
-<<<<<<< HEAD
-    bool cappedAndNeedDelete_inlock(OperationContext* txn) const;
-    void cappedDeleteAsNeeded_inlock(OperationContext* txn);
-    void deleteRecord_inlock(OperationContext* txn, const RecordId& dl);
-=======
     bool cappedAndNeedDelete_inlock(OperationContext* opCtx) const;
     void cappedDeleteAsNeeded_inlock(OperationContext* opCtx);
     void deleteRecord_inlock(OperationContext* opCtx, const RecordId& dl);
->>>>>>> f378d467
 
     // TODO figure out a proper solution to metadata
     const bool _isCapped;
@@ -213,11 +194,7 @@
             : dataSize(0), recordsMutex(), nextId(1), isOplog(isOplog) {}
 
         int64_t dataSize;
-<<<<<<< HEAD
-        stdx::mutex recordsMutex;
-=======
         stdx::recursive_mutex recordsMutex;
->>>>>>> f378d467
         Records records;
         int64_t nextId;
         const bool isOplog;
