--- conflicted
+++ resolved
@@ -30,10 +30,6 @@
 
 #include "mongo/platform/basic.h"
 
-<<<<<<< HEAD
-#include "mongo/base/init.h"
-=======
->>>>>>> f378d467
 #include "mongo/db/service_context.h"
 #include "mongo/db/storage/ephemeral_for_test/ephemeral_for_test_engine.h"
 #include "mongo/db/storage/kv/kv_storage_engine.h"
@@ -49,13 +45,10 @@
     virtual ~EphemeralForTestFactory() {}
     virtual StorageEngine* create(const StorageGlobalParams& params,
                                   const StorageEngineLockFile* lockFile) const {
-<<<<<<< HEAD
-=======
         uassert(ErrorCodes::InvalidOptions,
                 "ephemeralForTest does not support --groupCollections",
                 !params.groupCollections);
 
->>>>>>> f378d467
         KVStorageEngineOptions options;
         options.directoryPerDB = params.directoryperdb;
         options.forRepair = params.repair;
