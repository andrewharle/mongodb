--- conflicted
+++ resolved
@@ -42,10 +42,7 @@
 #include "mongo/bson/timestamp.h"
 #include "mongo/db/record_id.h"
 #include "mongo/platform/decimal128.h"
-<<<<<<< HEAD
-=======
 #include "mongo/util/assert_util.h"
->>>>>>> f378d467
 
 namespace mongo {
 
@@ -54,11 +51,7 @@
     /**
      * Selects version of KeyString to use. V0 and V1 differ in their encoding of numeric values.
      */
-<<<<<<< HEAD
-    enum class Version : uint8_t { V0 = 0, V1 = 1 };
-=======
     enum class Version : uint8_t { V0 = 0, V1 = 1, kLatestVersion = V1 };
->>>>>>> f378d467
     static StringData versionToString(Version version) {
         return version == Version::V0 ? "V0" : "V1";
     }
@@ -284,15 +277,9 @@
         kDCMEqualToDoubleRoundedUpTo15Digits = 0x2,
         kDCMHasContinuationLargerThanDoubleRoundedUpTo15Digits = 0x3
     };
-<<<<<<< HEAD
 
     explicit KeyString(Version version) : version(version), _typeBits(version) {}
 
-=======
-
-    explicit KeyString(Version version) : version(version), _typeBits(version) {}
-
->>>>>>> f378d467
     KeyString(Version version, const BSONObj& obj, Ordering ord, RecordId recordId)
         : KeyString(version) {
         resetToKey(obj, ord, recordId);
