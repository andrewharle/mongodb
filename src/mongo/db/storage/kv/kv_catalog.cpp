// kv_catalog.cpp


/**
 *    Copyright (C) 2018-present MongoDB, Inc.
 *
 *    This program is free software: you can redistribute it and/or modify
 *    it under the terms of the Server Side Public License, version 1,
 *    as published by MongoDB, Inc.
 *
 *    This program is distributed in the hope that it will be useful,
 *    but WITHOUT ANY WARRANTY; without even the implied warranty of
 *    MERCHANTABILITY or FITNESS FOR A PARTICULAR PURPOSE.  See the
 *    Server Side Public License for more details.
 *
 *    You should have received a copy of the Server Side Public License
 *    along with this program. If not, see
 *    <http://www.mongodb.com/licensing/server-side-public-license>.
 *
 *    As a special exception, the copyright holders give permission to link the
 *    code of portions of this program with the OpenSSL library under certain
 *    conditions as described in each individual source file and distribute
 *    linked combinations including the program with the OpenSSL library. You
 *    must comply with the Server Side Public License in all respects for
 *    all of the code used other than as permitted herein. If you modify file(s)
 *    with this exception, you may extend this exception to your version of the
 *    file(s), but you are not obligated to do so. If you do not wish to do so,
 *    delete this exception statement from your version. If you delete this
 *    exception statement from all source files in the program, then also delete
 *    it in the license file.
 */

#define MONGO_LOG_DEFAULT_COMPONENT ::mongo::logger::LogComponent::kStorage

#include "mongo/db/storage/kv/kv_catalog.h"

#include <stdlib.h>

#include "mongo/bson/util/bson_extract.h"
#include "mongo/bson/util/builder.h"
#include "mongo/db/concurrency/d_concurrency.h"
#include "mongo/db/namespace_string.h"
#include "mongo/db/operation_context.h"
#include "mongo/db/storage/kv/kv_catalog_feature_tracker.h"
#include "mongo/db/storage/record_store.h"
#include "mongo/db/storage/recovery_unit.h"
#include "mongo/platform/bits.h"
#include "mongo/platform/random.h"
#include "mongo/stdx/memory.h"
#include "mongo/util/log.h"
#include "mongo/util/mongoutils/str.h"

namespace mongo {
namespace {
// This is a global resource, which protects accesses to the catalog metadata (instance-wide).
// It is never used with KVEngines that support doc-level locking so this should never conflict
// with anything else.

const char kIsFeatureDocumentFieldName[] = "isFeatureDoc";
const char kNamespaceFieldName[] = "ns";
const char kNonRepairableFeaturesFieldName[] = "nonRepairable";
const char kRepairableFeaturesFieldName[] = "repairable";

void appendPositionsOfBitsSet(uint64_t value, StringBuilder* sb) {
    invariant(sb);

    *sb << "[ ";
    bool firstIteration = true;
    while (value) {
        const int lowestSetBitPosition = countTrailingZeros64(value);
        if (!firstIteration) {
            *sb << ", ";
        }
        *sb << lowestSetBitPosition;
        value ^= (1ULL << lowestSetBitPosition);
        firstIteration = false;
    }
    *sb << " ]";
}

// Does not escape letters, digits, '.', or '_'.
// Otherwise escapes to a '.' followed by a zero-filled 2- or 3-digit decimal number.
// Note that this escape table does not produce a 1:1 mapping to and from dbname, and
// collisions are possible.
// For example:
//     "db.123", "db\0143", and "db\073" all escape to "db.123".
//       {'d','b','1','2','3'} => "d" + "b" + "." + "1" + "2" + "3" => "db.123"
//       {'d','b','\x0c','3'}  => "d" + "b" + ".12" + "3"           => "db.123"
//       {'d','b','\x3b'}      => "d" + "b" + ".123"                => "db.123"
constexpr std::array<StringData, 256> escapeTable = {
    ".00"_sd,  ".01"_sd,  ".02"_sd,  ".03"_sd,  ".04"_sd,  ".05"_sd,  ".06"_sd,  ".07"_sd,
    ".08"_sd,  ".09"_sd,  ".10"_sd,  ".11"_sd,  ".12"_sd,  ".13"_sd,  ".14"_sd,  ".15"_sd,
    ".16"_sd,  ".17"_sd,  ".18"_sd,  ".19"_sd,  ".20"_sd,  ".21"_sd,  ".22"_sd,  ".23"_sd,
    ".24"_sd,  ".25"_sd,  ".26"_sd,  ".27"_sd,  ".28"_sd,  ".29"_sd,  ".30"_sd,  ".31"_sd,
    ".32"_sd,  ".33"_sd,  ".34"_sd,  ".35"_sd,  ".36"_sd,  ".37"_sd,  ".38"_sd,  ".39"_sd,
    ".40"_sd,  ".41"_sd,  ".42"_sd,  ".43"_sd,  ".44"_sd,  ".45"_sd,  "."_sd,    ".47"_sd,
    "0"_sd,    "1"_sd,    "2"_sd,    "3"_sd,    "4"_sd,    "5"_sd,    "6"_sd,    "7"_sd,
    "8"_sd,    "9"_sd,    ".58"_sd,  ".59"_sd,  ".60"_sd,  ".61"_sd,  ".62"_sd,  ".63"_sd,
    ".64"_sd,  "A"_sd,    "B"_sd,    "C"_sd,    "D"_sd,    "E"_sd,    "F"_sd,    "G"_sd,
    "H"_sd,    "I"_sd,    "J"_sd,    "K"_sd,    "L"_sd,    "M"_sd,    "N"_sd,    "O"_sd,
    "P"_sd,    "Q"_sd,    "R"_sd,    "S"_sd,    "T"_sd,    "U"_sd,    "V"_sd,    "W"_sd,
    "X"_sd,    "Y"_sd,    "Z"_sd,    ".91"_sd,  ".92"_sd,  ".93"_sd,  ".94"_sd,  "_"_sd,
    ".96"_sd,  "a"_sd,    "b"_sd,    "c"_sd,    "d"_sd,    "e"_sd,    "f"_sd,    "g"_sd,
    "h"_sd,    "i"_sd,    "j"_sd,    "k"_sd,    "l"_sd,    "m"_sd,    "n"_sd,    "o"_sd,
    "p"_sd,    "q"_sd,    "r"_sd,    "s"_sd,    "t"_sd,    "u"_sd,    "v"_sd,    "w"_sd,
    "x"_sd,    "y"_sd,    "z"_sd,    ".123"_sd, ".124"_sd, ".125"_sd, ".126"_sd, ".127"_sd,
    ".128"_sd, ".129"_sd, ".130"_sd, ".131"_sd, ".132"_sd, ".133"_sd, ".134"_sd, ".135"_sd,
    ".136"_sd, ".137"_sd, ".138"_sd, ".139"_sd, ".140"_sd, ".141"_sd, ".142"_sd, ".143"_sd,
    ".144"_sd, ".145"_sd, ".146"_sd, ".147"_sd, ".148"_sd, ".149"_sd, ".150"_sd, ".151"_sd,
    ".152"_sd, ".153"_sd, ".154"_sd, ".155"_sd, ".156"_sd, ".157"_sd, ".158"_sd, ".159"_sd,
    ".160"_sd, ".161"_sd, ".162"_sd, ".163"_sd, ".164"_sd, ".165"_sd, ".166"_sd, ".167"_sd,
    ".168"_sd, ".169"_sd, ".170"_sd, ".171"_sd, ".172"_sd, ".173"_sd, ".174"_sd, ".175"_sd,
    ".176"_sd, ".177"_sd, ".178"_sd, ".179"_sd, ".180"_sd, ".181"_sd, ".182"_sd, ".183"_sd,
    ".184"_sd, ".185"_sd, ".186"_sd, ".187"_sd, ".188"_sd, ".189"_sd, ".190"_sd, ".191"_sd,
    ".192"_sd, ".193"_sd, ".194"_sd, ".195"_sd, ".196"_sd, ".197"_sd, ".198"_sd, ".199"_sd,
    ".200"_sd, ".201"_sd, ".202"_sd, ".203"_sd, ".204"_sd, ".205"_sd, ".206"_sd, ".207"_sd,
    ".208"_sd, ".209"_sd, ".210"_sd, ".211"_sd, ".212"_sd, ".213"_sd, ".214"_sd, ".215"_sd,
    ".216"_sd, ".217"_sd, ".218"_sd, ".219"_sd, ".220"_sd, ".221"_sd, ".222"_sd, ".223"_sd,
    ".224"_sd, ".225"_sd, ".226"_sd, ".227"_sd, ".228"_sd, ".229"_sd, ".230"_sd, ".231"_sd,
    ".232"_sd, ".233"_sd, ".234"_sd, ".235"_sd, ".236"_sd, ".237"_sd, ".238"_sd, ".239"_sd,
    ".240"_sd, ".241"_sd, ".242"_sd, ".243"_sd, ".244"_sd, ".245"_sd, ".246"_sd, ".247"_sd,
    ".248"_sd, ".249"_sd, ".250"_sd, ".251"_sd, ".252"_sd, ".253"_sd, ".254"_sd, ".255"_sd};

std::string escapeDbName(StringData dbname) {
    std::string escaped;
    escaped.reserve(dbname.size());
    for (unsigned char c : dbname) {
        StringData ce = escapeTable[c];
        escaped.append(ce.begin(), ce.end());
    }
    return escaped;
}

}  // namespace

using std::unique_ptr;
using std::string;

class KVCatalog::AddIdentChange : public RecoveryUnit::Change {
public:
    AddIdentChange(KVCatalog* catalog, StringData ident)
        : _catalog(catalog), _ident(ident.toString()) {}

    virtual void commit(boost::optional<Timestamp>) {}
    virtual void rollback() {
        stdx::lock_guard<stdx::mutex> lk(_catalog->_identsLock);
        _catalog->_idents.erase(_ident);
    }

    KVCatalog* const _catalog;
    const std::string _ident;
};

class KVCatalog::RemoveIdentChange : public RecoveryUnit::Change {
public:
    RemoveIdentChange(KVCatalog* catalog, StringData ident, const Entry& entry)
        : _catalog(catalog), _ident(ident.toString()), _entry(entry) {}

    virtual void commit(boost::optional<Timestamp>) {}
    virtual void rollback() {
        stdx::lock_guard<stdx::mutex> lk(_catalog->_identsLock);
        _catalog->_idents[_ident] = _entry;
    }

    KVCatalog* const _catalog;
    const std::string _ident;
    const Entry _entry;
};

bool KVCatalog::FeatureTracker::isFeatureDocument(BSONObj obj) {
    BSONElement firstElem = obj.firstElement();
    if (firstElem.fieldNameStringData() == kIsFeatureDocumentFieldName) {
        return firstElem.booleanSafe();
    }
    return false;
}

Status KVCatalog::FeatureTracker::isCompatibleWithCurrentCode(OperationContext* opCtx) const {
    FeatureBits versionInfo = getInfo(opCtx);

    uint64_t unrecognizedNonRepairableFeatures =
        versionInfo.nonRepairableFeatures & ~_usedNonRepairableFeaturesMask;
    if (unrecognizedNonRepairableFeatures) {
        StringBuilder sb;
        sb << "The data files use features not recognized by this version of mongod; the NR feature"
              " bits in positions ";
        appendPositionsOfBitsSet(unrecognizedNonRepairableFeatures, &sb);
        sb << " aren't recognized by this version of mongod";
        return {ErrorCodes::MustUpgrade, sb.str()};
    }

    uint64_t unrecognizedRepairableFeatures =
        versionInfo.repairableFeatures & ~_usedRepairableFeaturesMask;
    if (unrecognizedRepairableFeatures) {
        StringBuilder sb;
        sb << "The data files use features not recognized by this version of mongod; the R feature"
              " bits in positions ";
        appendPositionsOfBitsSet(unrecognizedRepairableFeatures, &sb);
        sb << " aren't recognized by this version of mongod";
        return {ErrorCodes::CanRepairToDowngrade, sb.str()};
    }

    return Status::OK();
}

std::unique_ptr<KVCatalog::FeatureTracker> KVCatalog::FeatureTracker::get(OperationContext* opCtx,
                                                                          KVCatalog* catalog,
                                                                          RecordId rid) {
    auto record = catalog->_rs->dataFor(opCtx, rid);
    BSONObj obj = record.toBson();
    invariant(isFeatureDocument(obj));
    return std::unique_ptr<KVCatalog::FeatureTracker>(new KVCatalog::FeatureTracker(catalog, rid));
}

std::unique_ptr<KVCatalog::FeatureTracker> KVCatalog::FeatureTracker::create(
    OperationContext* opCtx, KVCatalog* catalog) {
    return std::unique_ptr<KVCatalog::FeatureTracker>(
        new KVCatalog::FeatureTracker(catalog, RecordId()));
}

bool KVCatalog::FeatureTracker::isNonRepairableFeatureInUse(OperationContext* opCtx,
                                                            NonRepairableFeature feature) const {
    FeatureBits versionInfo = getInfo(opCtx);
    return versionInfo.nonRepairableFeatures & static_cast<NonRepairableFeatureMask>(feature);
}

void KVCatalog::FeatureTracker::markNonRepairableFeatureAsInUse(OperationContext* opCtx,
                                                                NonRepairableFeature feature) {
    FeatureBits versionInfo = getInfo(opCtx);
    versionInfo.nonRepairableFeatures |= static_cast<NonRepairableFeatureMask>(feature);
    putInfo(opCtx, versionInfo);
}

void KVCatalog::FeatureTracker::markNonRepairableFeatureAsNotInUse(OperationContext* opCtx,
                                                                   NonRepairableFeature feature) {
    FeatureBits versionInfo = getInfo(opCtx);
    versionInfo.nonRepairableFeatures &= ~static_cast<NonRepairableFeatureMask>(feature);
    putInfo(opCtx, versionInfo);
}

bool KVCatalog::FeatureTracker::isRepairableFeatureInUse(OperationContext* opCtx,
                                                         RepairableFeature feature) const {
    FeatureBits versionInfo = getInfo(opCtx);
    return versionInfo.repairableFeatures & static_cast<RepairableFeatureMask>(feature);
}

void KVCatalog::FeatureTracker::markRepairableFeatureAsInUse(OperationContext* opCtx,
                                                             RepairableFeature feature) {
    FeatureBits versionInfo = getInfo(opCtx);
    versionInfo.repairableFeatures |= static_cast<RepairableFeatureMask>(feature);
    putInfo(opCtx, versionInfo);
}

void KVCatalog::FeatureTracker::markRepairableFeatureAsNotInUse(OperationContext* opCtx,
                                                                RepairableFeature feature) {
    FeatureBits versionInfo = getInfo(opCtx);
    versionInfo.repairableFeatures &= ~static_cast<RepairableFeatureMask>(feature);
    putInfo(opCtx, versionInfo);
}

KVCatalog::FeatureTracker::FeatureBits KVCatalog::FeatureTracker::getInfo(
    OperationContext* opCtx) const {
    if (_rid.isNull()) {
        return {};
    }

    auto record = _catalog->_rs->dataFor(opCtx, _rid);
    BSONObj obj = record.toBson();
    invariant(isFeatureDocument(obj));

    BSONElement nonRepairableFeaturesElem;
    auto nonRepairableFeaturesStatus = bsonExtractTypedField(
        obj, kNonRepairableFeaturesFieldName, BSONType::NumberLong, &nonRepairableFeaturesElem);
    fassert(40111, nonRepairableFeaturesStatus);

    BSONElement repairableFeaturesElem;
    auto repairableFeaturesStatus = bsonExtractTypedField(
        obj, kRepairableFeaturesFieldName, BSONType::NumberLong, &repairableFeaturesElem);
    fassert(40112, repairableFeaturesStatus);

    FeatureBits versionInfo;
    versionInfo.nonRepairableFeatures =
        static_cast<NonRepairableFeatureMask>(nonRepairableFeaturesElem.numberLong());
    versionInfo.repairableFeatures =
        static_cast<RepairableFeatureMask>(repairableFeaturesElem.numberLong());
    return versionInfo;
}

void KVCatalog::FeatureTracker::putInfo(OperationContext* opCtx, const FeatureBits& versionInfo) {
    BSONObjBuilder bob;
    bob.appendBool(kIsFeatureDocumentFieldName, true);
    // We intentionally include the "ns" field with a null value in the feature document to prevent
    // older versions that do 'obj["ns"].String()' from starting up. This way only versions that are
    // aware of the feature document's existence can successfully start up.
    bob.appendNull(kNamespaceFieldName);
    bob.append(kNonRepairableFeaturesFieldName,
               static_cast<long long>(versionInfo.nonRepairableFeatures));
    bob.append(kRepairableFeaturesFieldName,
               static_cast<long long>(versionInfo.repairableFeatures));
    BSONObj obj = bob.done();

    if (_rid.isNull()) {
        // This is the first time a feature is being marked as in-use or not in-use, so we must
        // insert the feature document rather than update it.
        const bool enforceQuota = false;
        // TODO SERVER-30638: using timestamp 0 for these inserts
        auto rid = _catalog->_rs->insertRecord(
            opCtx, obj.objdata(), obj.objsize(), Timestamp(), enforceQuota);
        fassert(40113, rid.getStatus());
        _rid = rid.getValue();
    } else {
        const bool enforceQuota = false;
        UpdateNotifier* notifier = nullptr;
        auto status = _catalog->_rs->updateRecord(
            opCtx, _rid, obj.objdata(), obj.objsize(), enforceQuota, notifier);
        fassert(40114, status);
    }
}

KVCatalog::KVCatalog(RecordStore* rs, bool directoryPerDb, bool directoryForIndexes)
    : _rs(rs),
      _directoryPerDb(directoryPerDb),
      _directoryForIndexes(directoryForIndexes),
      _rand(_newRand()) {}

KVCatalog::~KVCatalog() {
    _rs = NULL;
}

std::string KVCatalog::_newRand() {
    return str::stream() << std::unique_ptr<SecureRandom>(SecureRandom::create())->nextInt64();
}

bool KVCatalog::_hasEntryCollidingWithRand() const {
    // Only called from init() so don't need to lock.
    for (NSToIdentMap::const_iterator it = _idents.begin(); it != _idents.end(); ++it) {
        if (StringData(it->first).endsWith(_rand))
            return true;
    }
    return false;
}

std::string KVCatalog::getFilesystemPathForDb(const std::string& dbName) const {
    if (_directoryPerDb) {
        return storageGlobalParams.dbpath + '/' + escapeDbName(dbName);
    } else {
        return storageGlobalParams.dbpath;
    }
}

std::string KVCatalog::_newUniqueIdent(StringData ns, const char* kind) {
    // If this changes to not put _rand at the end, _hasEntryCollidingWithRand will need fixing.
    StringBuilder buf;
    if (_directoryPerDb) {
        buf << escapeDbName(nsToDatabaseSubstring(ns)) << '/';
    }
    buf << kind;
    buf << (_directoryForIndexes ? '/' : '-');
    buf << _next.fetchAndAdd(1) << '-' << _rand;
    return buf.str();
}

void KVCatalog::init(OperationContext* opCtx) {
    // No locking needed since called single threaded.
    auto cursor = _rs->getCursor(opCtx);
    while (auto record = cursor->next()) {
        BSONObj obj = record->data.releaseToBson();

        if (FeatureTracker::isFeatureDocument(obj)) {
            // There should be at most one version document in the catalog.
            invariant(!_featureTracker);

            // Initialize the feature tracker and skip over the version document because it doesn't
            // correspond to a namespace entry.
            _featureTracker = FeatureTracker::get(opCtx, this, record->id);
            continue;
        }

        // No rollback since this is just loading already committed data.
        string ns = obj["ns"].String();
        string ident = obj["ident"].String();
        _idents[ns] = Entry(ident, record->id);
    }

    if (!_featureTracker) {
        // If there wasn't a feature document, then just an initialize a feature tracker that
        // doesn't manage a feature document yet.
        _featureTracker = KVCatalog::FeatureTracker::create(opCtx, this);
    }

    // In the unlikely event that we have used this _rand before generate a new one.
    while (_hasEntryCollidingWithRand()) {
        _rand = _newRand();
    }
}

void KVCatalog::getAllCollections(std::vector<std::string>* out) const {
    stdx::lock_guard<stdx::mutex> lk(_identsLock);
    for (NSToIdentMap::const_iterator it = _idents.begin(); it != _idents.end(); ++it) {
        out->push_back(it->first);
    }
}

Status KVCatalog::newCollection(OperationContext* opCtx,
                                StringData ns,
<<<<<<< HEAD
                                const CollectionOptions& options) {
    invariant(opCtx->lockState() == NULL ||
              opCtx->lockState()->isDbLockedForMode(nsToDatabaseSubstring(ns), MODE_X));
=======
                                const CollectionOptions& options,
                                KVPrefix prefix) {
    invariant(opCtx->lockState()->isDbLockedForMode(nsToDatabaseSubstring(ns), MODE_X));
>>>>>>> f378d467

    const string ident = _newUniqueIdent(ns, "collection");

    stdx::lock_guard<stdx::mutex> lk(_identsLock);
    Entry& old = _idents[ns.toString()];
    if (!old.ident.empty()) {
        return Status(ErrorCodes::NamespaceExists, "collection already exists");
    }

    opCtx->recoveryUnit()->registerChange(new AddIdentChange(this, ns));

    BSONObj obj;
    {
        BSONObjBuilder b;
        b.append("ns", ns);
        b.append("ident", ident);
        BSONCollectionCatalogEntry::MetaData md;
        md.ns = ns.toString();
        md.options = options;
        md.prefix = prefix;
        b.append("md", md.toBSON());
        obj = b.obj();
    }
    const bool enforceQuota = false;
    // TODO SERVER-30638: using timestamp 0 for these inserts.
    StatusWith<RecordId> res =
        _rs->insertRecord(opCtx, obj.objdata(), obj.objsize(), Timestamp(), enforceQuota);
    if (!res.isOK())
        return res.getStatus();

    old = Entry(ident, res.getValue());
    LOG(1) << "stored meta data for " << ns << " @ " << res.getValue();
    return Status::OK();
}

std::string KVCatalog::getCollectionIdent(StringData ns) const {
    stdx::lock_guard<stdx::mutex> lk(_identsLock);
    NSToIdentMap::const_iterator it = _idents.find(ns.toString());
    invariant(it != _idents.end());
    return it->second.ident;
}

std::string KVCatalog::getIndexIdent(OperationContext* opCtx,
                                     StringData ns,
                                     StringData idxName) const {
    BSONObj obj = _findEntry(opCtx, ns);
    BSONObj idxIdent = obj["idxIdent"].Obj();
    return idxIdent[idxName].String();
}

BSONObj KVCatalog::_findEntry(OperationContext* opCtx, StringData ns, RecordId* out) const {
    RecordId dl;
    {
        stdx::lock_guard<stdx::mutex> lk(_identsLock);
        NSToIdentMap::const_iterator it = _idents.find(ns.toString());
        invariant(it != _idents.end(), str::stream() << "Did not find collection. Ns: " << ns);
        dl = it->second.storedLoc;
    }

    LOG(3) << "looking up metadata for: " << ns << " @ " << dl;
    RecordData data;
    if (!_rs->findRecord(opCtx, dl, &data)) {
        // since the in memory meta data isn't managed with mvcc
        // its possible for different transactions to see slightly
        // different things, which is ok via the locking above.
        return BSONObj();
    }

    if (out)
        *out = dl;

    return data.releaseToBson().getOwned();
}

BSONCollectionCatalogEntry::MetaData KVCatalog::getMetaData(OperationContext* opCtx,
                                                            StringData ns) const {
    BSONObj obj = _findEntry(opCtx, ns);
    LOG(3) << " fetched CCE metadata: " << obj;
    BSONCollectionCatalogEntry::MetaData md;
    const BSONElement mdElement = obj["md"];
    if (mdElement.isABSONObj()) {
        LOG(3) << "returning metadata: " << mdElement;
        md.parse(mdElement.Obj());
    }
    return md;
}

void KVCatalog::putMetaData(OperationContext* opCtx,
                            StringData ns,
                            BSONCollectionCatalogEntry::MetaData& md) {
    RecordId loc;
    BSONObj obj = _findEntry(opCtx, ns, &loc);

    {
        // rebuilt doc
        BSONObjBuilder b;
        b.append("md", md.toBSON());

        BSONObjBuilder newIdentMap;
        BSONObj oldIdentMap;
        if (obj["idxIdent"].isABSONObj())
            oldIdentMap = obj["idxIdent"].Obj();

        // fix ident map
        for (size_t i = 0; i < md.indexes.size(); i++) {
            string name = md.indexes[i].name();
            BSONElement e = oldIdentMap[name];
            if (e.type() == String) {
                newIdentMap.append(e);
                continue;
            }
            // missing, create new
            newIdentMap.append(name, _newUniqueIdent(ns, "index"));
        }
        b.append("idxIdent", newIdentMap.obj());

        // add whatever is left
        b.appendElementsUnique(obj);
        obj = b.obj();
    }

    LOG(3) << "recording new metadata: " << obj;
    Status status = _rs->updateRecord(opCtx, loc, obj.objdata(), obj.objsize(), false, NULL);
    fassert(28521, status.isOK());
}

Status KVCatalog::renameCollection(OperationContext* opCtx,
                                   StringData fromNS,
                                   StringData toNS,
                                   bool stayTemp) {
    RecordId loc;
    BSONObj old = _findEntry(opCtx, fromNS, &loc).getOwned();
    {
        BSONObjBuilder b;

        b.append("ns", toNS);

        BSONCollectionCatalogEntry::MetaData md;
        md.parse(old["md"].Obj());
        md.rename(toNS);
        if (!stayTemp)
            md.options.temp = false;
        b.append("md", md.toBSON());

        b.appendElementsUnique(old);

        BSONObj obj = b.obj();
        Status status = _rs->updateRecord(opCtx, loc, obj.objdata(), obj.objsize(), false, NULL);
        fassert(28522, status.isOK());
    }

    stdx::lock_guard<stdx::mutex> lk(_identsLock);
    const NSToIdentMap::iterator fromIt = _idents.find(fromNS.toString());
    invariant(fromIt != _idents.end());

    opCtx->recoveryUnit()->registerChange(new RemoveIdentChange(this, fromNS, fromIt->second));
    opCtx->recoveryUnit()->registerChange(new AddIdentChange(this, toNS));

    _idents.erase(fromIt);
    _idents[toNS.toString()] = Entry(old["ident"].String(), loc);

    return Status::OK();
}

Status KVCatalog::dropCollection(OperationContext* opCtx, StringData ns) {
<<<<<<< HEAD
    invariant(opCtx->lockState() == NULL ||
              opCtx->lockState()->isDbLockedForMode(nsToDatabaseSubstring(ns), MODE_X));
=======
    invariant(opCtx->lockState()->isDbLockedForMode(nsToDatabaseSubstring(ns), MODE_X));
>>>>>>> f378d467
    stdx::lock_guard<stdx::mutex> lk(_identsLock);
    const NSToIdentMap::iterator it = _idents.find(ns.toString());
    if (it == _idents.end()) {
        return Status(ErrorCodes::NamespaceNotFound, "collection not found");
    }

    opCtx->recoveryUnit()->registerChange(new RemoveIdentChange(this, ns, it->second));

    LOG(1) << "deleting metadata for " << ns << " @ " << it->second.storedLoc;
    _rs->deleteRecord(opCtx, it->second.storedLoc);
    _idents.erase(it);

    return Status::OK();
}

std::vector<std::string> KVCatalog::getAllIdentsForDB(StringData db) const {
    std::vector<std::string> v;

    {
        stdx::lock_guard<stdx::mutex> lk(_identsLock);
        for (NSToIdentMap::const_iterator it = _idents.begin(); it != _idents.end(); ++it) {
            NamespaceString ns(it->first);
            if (ns.db() != db)
                continue;
            v.push_back(it->second.ident);
        }
    }

    return v;
}

std::vector<std::string> KVCatalog::getAllIdents(OperationContext* opCtx) const {
    std::vector<std::string> v;

    auto cursor = _rs->getCursor(opCtx);
    while (auto record = cursor->next()) {
        BSONObj obj = record->data.releaseToBson();
        if (FeatureTracker::isFeatureDocument(obj)) {
            // Skip over the version document because it doesn't correspond to a namespace entry and
            // therefore doesn't refer to any idents.
            continue;
        }
        v.push_back(obj["ident"].String());

        BSONElement e = obj["idxIdent"];
        if (!e.isABSONObj())
            continue;
        BSONObj idxIdent = e.Obj();

        BSONObjIterator sub(idxIdent);
        while (sub.more()) {
            BSONElement e = sub.next();
            v.push_back(e.String());
        }
    }

    return v;
}

bool KVCatalog::isUserDataIdent(StringData ident) const {
    return ident.find("index-") != std::string::npos || ident.find("index/") != std::string::npos ||
        ident.find("collection-") != std::string::npos ||
        ident.find("collection/") != std::string::npos;
}
<<<<<<< HEAD
=======

bool KVCatalog::isCollectionIdent(StringData ident) const {
    return ident.find("collection-") != std::string::npos ||
        ident.find("collection/") != std::string::npos;
}

StatusWith<std::string> KVCatalog::newOrphanedIdent(OperationContext* opCtx, std::string ident) {
    // The collection will be named local.orphan.xxxxx.
    std::string identNs = ident;
    std::replace(identNs.begin(), identNs.end(), '-', '_');
    std::string ns = NamespaceString(NamespaceString::kOrphanCollectionDb,
                                     NamespaceString::kOrphanCollectionPrefix + identNs)
                         .ns();

    stdx::lock_guard<stdx::mutex> lk(_identsLock);
    Entry& old = _idents[ns];
    if (!old.ident.empty()) {
        return Status(ErrorCodes::NamespaceExists,
                      str::stream() << ns << " already exists in the catalog");
    }
    opCtx->recoveryUnit()->registerChange(new AddIdentChange(this, ns));

    // Generate a new UUID for the orphaned collection.
    CollectionOptions optionsWithUUID;
    optionsWithUUID.uuid.emplace(CollectionUUID::gen());
    BSONObj obj;
    {
        BSONObjBuilder b;
        b.append("ns", ns);
        b.append("ident", ident);
        BSONCollectionCatalogEntry::MetaData md;
        md.ns = ns;
        // Default options with newly generated UUID.
        md.options = optionsWithUUID;
        // Not Prefixed.
        md.prefix = KVPrefix::kNotPrefixed;
        b.append("md", md.toBSON());
        obj = b.obj();
    }
    const bool enforceQuota = false;
    StatusWith<RecordId> res =
        _rs->insertRecord(opCtx, obj.objdata(), obj.objsize(), Timestamp(), enforceQuota);
    if (!res.isOK())
        return res.getStatus();

    old = Entry(ident, res.getValue());
    LOG(1) << "stored meta data for orphaned collection " << ns << " @ " << res.getValue();
    return StatusWith<std::string>(std::move(ns));
}
>>>>>>> f378d467
}<|MERGE_RESOLUTION|>--- conflicted
+++ resolved
@@ -403,15 +403,9 @@
 
 Status KVCatalog::newCollection(OperationContext* opCtx,
                                 StringData ns,
-<<<<<<< HEAD
-                                const CollectionOptions& options) {
-    invariant(opCtx->lockState() == NULL ||
-              opCtx->lockState()->isDbLockedForMode(nsToDatabaseSubstring(ns), MODE_X));
-=======
                                 const CollectionOptions& options,
                                 KVPrefix prefix) {
     invariant(opCtx->lockState()->isDbLockedForMode(nsToDatabaseSubstring(ns), MODE_X));
->>>>>>> f378d467
 
     const string ident = _newUniqueIdent(ns, "collection");
 
@@ -577,12 +571,7 @@
 }
 
 Status KVCatalog::dropCollection(OperationContext* opCtx, StringData ns) {
-<<<<<<< HEAD
-    invariant(opCtx->lockState() == NULL ||
-              opCtx->lockState()->isDbLockedForMode(nsToDatabaseSubstring(ns), MODE_X));
-=======
     invariant(opCtx->lockState()->isDbLockedForMode(nsToDatabaseSubstring(ns), MODE_X));
->>>>>>> f378d467
     stdx::lock_guard<stdx::mutex> lk(_identsLock);
     const NSToIdentMap::iterator it = _idents.find(ns.toString());
     if (it == _idents.end()) {
@@ -647,8 +636,6 @@
         ident.find("collection-") != std::string::npos ||
         ident.find("collection/") != std::string::npos;
 }
-<<<<<<< HEAD
-=======
 
 bool KVCatalog::isCollectionIdent(StringData ident) const {
     return ident.find("collection-") != std::string::npos ||
@@ -698,5 +685,4 @@
     LOG(1) << "stored meta data for orphaned collection " << ns << " @ " << res.getValue();
     return StatusWith<std::string>(std::move(ns));
 }
->>>>>>> f378d467
 }