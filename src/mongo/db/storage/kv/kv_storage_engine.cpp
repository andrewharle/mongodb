--- conflicted
+++ resolved
@@ -39,6 +39,7 @@
 #include "mongo/db/catalog/catalog_control.h"
 #include "mongo/db/logical_clock.h"
 #include "mongo/db/operation_context_noop.h"
+#include "mongo/db/storage/kv/kv_catalog_feature_tracker.h"
 #include "mongo/db/storage/kv/kv_database_catalog_entry.h"
 #include "mongo/db/storage/kv/kv_engine.h"
 #include "mongo/db/storage/storage_repair_observer.h"
@@ -101,12 +102,6 @@
         auto repairObserver = StorageRepairObserver::get(getGlobalServiceContext());
         invariant(repairObserver->isIncomplete());
 
-<<<<<<< HEAD
-    bool catalogExists = engine->hasIdent(&opCtx, catalogInfo);
-
-    if (options.forRepair && catalogExists) {
-=======
->>>>>>> f378d467
         log() << "Repairing catalog metadata";
         Status status = _engine->repairIdent(opCtx, catalogInfo);
 
@@ -120,14 +115,10 @@
     }
 
     if (!catalogExists) {
-<<<<<<< HEAD
-        WriteUnitOfWork uow(&opCtx);
-=======
         WriteUnitOfWork uow(opCtx);
 
         auto status = _engine->createGroupedRecordStore(
             opCtx, catalogInfo, catalogInfo, CollectionOptions(), KVPrefix::kNotPrefixed);
->>>>>>> f378d467
 
         // BadValue is usually caused by invalid configuration string.
         // We still fassert() but without a stack trace.
@@ -136,32 +127,6 @@
         }
         fassert(28520, status);
         uow.commit();
-<<<<<<< HEAD
-    }
-
-    _catalogRecordStore =
-        _engine->getRecordStore(&opCtx, catalogInfo, catalogInfo, CollectionOptions());
-    _catalog.reset(new KVCatalog(
-        _catalogRecordStore.get(), _options.directoryPerDB, _options.directoryForIndexes));
-    _catalog->init(&opCtx);
-
-    std::vector<std::string> collections;
-    _catalog->getAllCollections(&collections);
-
-    for (size_t i = 0; i < collections.size(); i++) {
-        std::string coll = collections[i];
-        NamespaceString nss(coll);
-        string dbName = nss.db().toString();
-
-        // No rollback since this is only for committed dbs.
-        KVDatabaseCatalogEntry*& db = _dbs[dbName];
-        if (!db) {
-            db = new KVDatabaseCatalogEntry(dbName, this);
-        }
-
-        db->initCollection(&opCtx, coll, options.forRepair);
-=======
->>>>>>> f378d467
     }
 
     _catalogRecordStore = _engine->getGroupedRecordStore(
@@ -171,20 +136,6 @@
         _dumpCatalog(opCtx);
     }
 
-<<<<<<< HEAD
-    // now clean up orphaned idents
-    // we don't do this in readOnly mode.
-    if (storageGlobalParams.readOnly) {
-        return;
-    }
-    {
-        // get all idents
-        std::set<std::string> allIdents;
-        {
-            std::vector<std::string> v = _engine->getAllIdents(&opCtx);
-            allIdents.insert(v.begin(), v.end());
-            allIdents.erase(catalogInfo);
-=======
     _catalog.reset(new KVCatalog(
         _catalogRecordStore.get(), _options.directoryPerDB, _options.directoryForIndexes));
     _catalog->init(opCtx);
@@ -244,7 +195,6 @@
                     }
                 }
             }
->>>>>>> f378d467
         }
     }
 
@@ -394,8 +344,6 @@
         catalogIdents.insert(vec.begin(), vec.end());
     }
 
-<<<<<<< HEAD
-=======
     // Drop all idents in the storage engine that are not known to the catalog. This can happen in
     // the case of a collection or index creation being rolled back.
     for (const auto& it : engineIdents) {
@@ -527,7 +475,6 @@
 
 void KVStorageEngine::finishInit() {}
 
->>>>>>> f378d467
 RecoveryUnit* KVStorageEngine::newRecoveryUnit() {
     if (!_engine) {
         // shutdown
@@ -623,13 +570,8 @@
     return firstError;
 }
 
-<<<<<<< HEAD
-int KVStorageEngine::flushAllFiles(bool sync) {
-    return _engine->flushAllFiles(sync);
-=======
 int KVStorageEngine::flushAllFiles(OperationContext* opCtx, bool sync) {
     return _engine->flushAllFiles(opCtx, sync);
->>>>>>> f378d467
 }
 
 Status KVStorageEngine::beginBackup(OperationContext* opCtx) {
