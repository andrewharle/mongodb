
/**
 *    Copyright (C) 2018-present MongoDB, Inc.
 *
 *    This program is free software: you can redistribute it and/or modify
 *    it under the terms of the Server Side Public License, version 1,
 *    as published by MongoDB, Inc.
 *
 *    This program is distributed in the hope that it will be useful,
 *    but WITHOUT ANY WARRANTY; without even the implied warranty of
 *    MERCHANTABILITY or FITNESS FOR A PARTICULAR PURPOSE.  See the
 *    Server Side Public License for more details.
 *
 *    You should have received a copy of the Server Side Public License
 *    along with this program. If not, see
 *    <http://www.mongodb.com/licensing/server-side-public-license>.
 *
 *    As a special exception, the copyright holders give permission to link the
 *    code of portions of this program with the OpenSSL library under certain
 *    conditions as described in each individual source file and distribute
 *    linked combinations including the program with the OpenSSL library. You
 *    must comply with the Server Side Public License in all respects for
 *    all of the code used other than as permitted herein. If you modify file(s)
 *    with this exception, you may extend this exception to your version of the
 *    file(s), but you are not obligated to do so. If you do not wish to do so,
 *    delete this exception statement from your version. If you delete this
 *    exception statement from all source files in the program, then also delete
 *    it in the license file.
 */

#include "mongo/platform/basic.h"

#include <memory>

#include "mongo/db/storage/kv/kv_database_catalog_entry.h"

#include "mongo/db/catalog/index_catalog_entry.h"
#include "mongo/db/index/2d_access_method.h"
#include "mongo/db/index/btree_access_method.h"
#include "mongo/db/index/fts_access_method.h"
#include "mongo/db/index/hash_access_method.h"
#include "mongo/db/index/haystack_access_method.h"
#include "mongo/db/index/index_access_method.h"
#include "mongo/db/index/index_descriptor.h"
#include "mongo/db/index/s2_access_method.h"
#include "mongo/db/index_names.h"
#include "mongo/db/storage/kv/kv_collection_catalog_entry.h"
#include "mongo/db/storage/kv/kv_engine.h"
#include "mongo/db/storage/kv/kv_storage_engine.h"
<<<<<<< HEAD
#include "mongo/db/storage/recovery_unit.h"

namespace mongo {

using std::string;
using std::vector;

class KVDatabaseCatalogEntry::AddCollectionChange : public RecoveryUnit::Change {
public:
    AddCollectionChange(OperationContext* opCtx,
                        KVDatabaseCatalogEntry* dce,
                        StringData collection,
                        StringData ident,
                        bool dropOnRollback)
        : _opCtx(opCtx),
          _dce(dce),
          _collection(collection.toString()),
          _ident(ident.toString()),
          _dropOnRollback(dropOnRollback) {}

    virtual void commit() {}
    virtual void rollback() {
        if (_dropOnRollback) {
            // Intentionally ignoring failure
            _dce->_engine->getEngine()->dropIdent(_opCtx, _ident);
        }

        const CollectionMap::iterator it = _dce->_collections.find(_collection);
        if (it != _dce->_collections.end()) {
            delete it->second;
            _dce->_collections.erase(it);
        }
    }

    OperationContext* const _opCtx;
    KVDatabaseCatalogEntry* const _dce;
    const std::string _collection;
    const std::string _ident;
    const bool _dropOnRollback;
};

class KVDatabaseCatalogEntry::RemoveCollectionChange : public RecoveryUnit::Change {
public:
    RemoveCollectionChange(OperationContext* opCtx,
                           KVDatabaseCatalogEntry* dce,
                           StringData collection,
                           StringData ident,
                           KVCollectionCatalogEntry* entry,
                           bool dropOnCommit)
        : _opCtx(opCtx),
          _dce(dce),
          _collection(collection.toString()),
          _ident(ident.toString()),
          _entry(entry),
          _dropOnCommit(dropOnCommit) {}

    virtual void commit() {
        delete _entry;

        // Intentionally ignoring failure here. Since we've removed the metadata pointing to the
        // collection, we should never see it again anyway.
        if (_dropOnCommit)
            _dce->_engine->getEngine()->dropIdent(_opCtx, _ident);
    }

    virtual void rollback() {
        _dce->_collections[_collection] = _entry;
    }

    OperationContext* const _opCtx;
    KVDatabaseCatalogEntry* const _dce;
    const std::string _collection;
    const std::string _ident;
    KVCollectionCatalogEntry* const _entry;
    const bool _dropOnCommit;
};

KVDatabaseCatalogEntry::KVDatabaseCatalogEntry(StringData db, KVStorageEngine* engine)
    : DatabaseCatalogEntry(db), _engine(engine) {}

KVDatabaseCatalogEntry::~KVDatabaseCatalogEntry() {
    for (CollectionMap::const_iterator it = _collections.begin(); it != _collections.end(); ++it) {
        delete it->second;
    }
    _collections.clear();
}

bool KVDatabaseCatalogEntry::exists() const {
    return !isEmpty();
}

bool KVDatabaseCatalogEntry::isEmpty() const {
    return _collections.empty();
}

bool KVDatabaseCatalogEntry::hasUserData() const {
    return !isEmpty();
}

int64_t KVDatabaseCatalogEntry::sizeOnDisk(OperationContext* opCtx) const {
    int64_t size = 0;

    for (CollectionMap::const_iterator it = _collections.begin(); it != _collections.end(); ++it) {
        const KVCollectionCatalogEntry* coll = it->second;
        if (!coll)
            continue;
        size += coll->getRecordStore()->storageSize(opCtx);

        vector<string> indexNames;
        coll->getAllIndexes(opCtx, &indexNames);

        for (size_t i = 0; i < indexNames.size(); i++) {
            string ident =
                _engine->getCatalog()->getIndexIdent(opCtx, coll->ns().ns(), indexNames[i]);
            size += _engine->getEngine()->getIdentSize(opCtx, ident);
        }
    }

    return size;
}

void KVDatabaseCatalogEntry::appendExtraStats(OperationContext* opCtx,
                                              BSONObjBuilder* out,
                                              double scale) const {}

Status KVDatabaseCatalogEntry::currentFilesCompatible(OperationContext* opCtx) const {
    // Delegate to the FeatureTracker as to whether the data files are compatible or not.
    return _engine->getCatalog()->getFeatureTracker()->isCompatibleWithCurrentCode(opCtx);
}

void KVDatabaseCatalogEntry::getCollectionNamespaces(std::list<std::string>* out) const {
    for (CollectionMap::const_iterator it = _collections.begin(); it != _collections.end(); ++it) {
        out->push_back(it->first);
    }
}

CollectionCatalogEntry* KVDatabaseCatalogEntry::getCollectionCatalogEntry(StringData ns) const {
    CollectionMap::const_iterator it = _collections.find(ns.toString());
    if (it == _collections.end()) {
        return NULL;
    }

    return it->second;
}

RecordStore* KVDatabaseCatalogEntry::getRecordStore(StringData ns) const {
    CollectionMap::const_iterator it = _collections.find(ns.toString());
    if (it == _collections.end()) {
        return NULL;
    }

    return it->second->getRecordStore();
}

Status KVDatabaseCatalogEntry::createCollection(OperationContext* txn,
                                                StringData ns,
                                                const CollectionOptions& options,
                                                bool allocateDefaultSpace) {
    invariant(txn->lockState()->isDbLockedForMode(name(), MODE_X));

    if (ns.empty()) {
        return Status(ErrorCodes::BadValue, "Collection namespace cannot be empty");
    }

    if (_collections.count(ns.toString())) {
        invariant(_collections[ns.toString()]);
        return Status(ErrorCodes::NamespaceExists, "collection already exists");
    }

    // need to create it
    Status status = _engine->getCatalog()->newCollection(txn, ns, options);
    if (!status.isOK())
        return status;

    string ident = _engine->getCatalog()->getCollectionIdent(ns);

    status = _engine->getEngine()->createRecordStore(txn, ns, ident, options);
    if (!status.isOK())
        return status;

    // Mark collation feature as in use if the collection has a non-simple default collation.
    if (!options.collation.isEmpty()) {
        const auto feature = KVCatalog::FeatureTracker::NonRepairableFeature::kCollation;
        if (_engine->getCatalog()->getFeatureTracker()->isNonRepairableFeatureInUse(txn, feature)) {
            _engine->getCatalog()->getFeatureTracker()->markNonRepairableFeatureAsInUse(txn,
                                                                                        feature);
        }
    }

    txn->recoveryUnit()->registerChange(new AddCollectionChange(txn, this, ns, ident, true));

    auto rs = _engine->getEngine()->getRecordStore(txn, ns, ident, options);
    invariant(rs);

    _collections[ns.toString()] = new KVCollectionCatalogEntry(
        _engine->getEngine(), _engine->getCatalog(), ns, ident, std::move(rs));

    return Status::OK();
}

void KVDatabaseCatalogEntry::initCollection(OperationContext* opCtx,
                                            const std::string& ns,
                                            bool forRepair) {
    invariant(!_collections.count(ns));

    const std::string ident = _engine->getCatalog()->getCollectionIdent(ns);

    std::unique_ptr<RecordStore> rs;
    if (forRepair) {
        // Using a NULL rs since we don't want to open this record store before it has been
        // repaired. This also ensures that if we try to use it, it will blow up.
        rs = nullptr;
    } else {
        BSONCollectionCatalogEntry::MetaData md = _engine->getCatalog()->getMetaData(opCtx, ns);
        rs = _engine->getEngine()->getRecordStore(opCtx, ns, ident, md.options);
        invariant(rs);
    }

    // No change registration since this is only for committed collections
    _collections[ns] = new KVCollectionCatalogEntry(
        _engine->getEngine(), _engine->getCatalog(), ns, ident, std::move(rs));
}

void KVDatabaseCatalogEntry::reinitCollectionAfterRepair(OperationContext* opCtx,
                                                         const std::string& ns) {
    // Get rid of the old entry.
    CollectionMap::iterator it = _collections.find(ns);
    invariant(it != _collections.end());
    delete it->second;
    _collections.erase(it);

    // Now reopen fully initialized.
    initCollection(opCtx, ns, false);
}

Status KVDatabaseCatalogEntry::renameCollection(OperationContext* txn,
                                                StringData fromNS,
                                                StringData toNS,
                                                bool stayTemp) {
    invariant(txn->lockState()->isDbLockedForMode(name(), MODE_X));

    RecordStore* originalRS = NULL;

    CollectionMap::const_iterator it = _collections.find(fromNS.toString());
    if (it == _collections.end()) {
        return Status(ErrorCodes::NamespaceNotFound, "rename cannot find collection");
    }

    originalRS = it->second->getRecordStore();

    it = _collections.find(toNS.toString());
    if (it != _collections.end()) {
        return Status(ErrorCodes::NamespaceExists, "for rename to already exists");
    }

    const std::string identFrom = _engine->getCatalog()->getCollectionIdent(fromNS);

    Status status = _engine->getEngine()->okToRename(txn, fromNS, toNS, identFrom, originalRS);
    if (!status.isOK())
        return status;

    status = _engine->getCatalog()->renameCollection(txn, fromNS, toNS, stayTemp);
    if (!status.isOK())
        return status;

    const std::string identTo = _engine->getCatalog()->getCollectionIdent(toNS);

    invariant(identFrom == identTo);

    BSONCollectionCatalogEntry::MetaData md = _engine->getCatalog()->getMetaData(txn, toNS);

    const CollectionMap::iterator itFrom = _collections.find(fromNS.toString());
    invariant(itFrom != _collections.end());
    txn->recoveryUnit()->registerChange(
        new RemoveCollectionChange(txn, this, fromNS, identFrom, itFrom->second, false));
    _collections.erase(itFrom);

    txn->recoveryUnit()->registerChange(new AddCollectionChange(txn, this, toNS, identTo, false));

    auto rs = _engine->getEngine()->getRecordStore(txn, toNS, identTo, md.options);

    _collections[toNS.toString()] = new KVCollectionCatalogEntry(
        _engine->getEngine(), _engine->getCatalog(), toNS, identTo, std::move(rs));

    return Status::OK();
}
=======
#include "mongo/util/assert_util.h"
#include "mongo/util/log.h"

auto mongo::defaultDatabaseCatalogEntryFactory(const StringData name, KVStorageEngine* const engine)
    -> std::unique_ptr<KVDatabaseCatalogEntryBase> {
    return stdx::make_unique<KVDatabaseCatalogEntry>(name, engine);
}

namespace mongo {
>>>>>>> f378d467

IndexAccessMethod* KVDatabaseCatalogEntry::getIndex(OperationContext* opCtx,
                                                    const CollectionCatalogEntry* collection,
                                                    IndexCatalogEntry* index) {
    IndexDescriptor* desc = index->descriptor();

    const std::string& type = desc->getAccessMethodName();

    std::string ident =
        _engine->getCatalog()->getIndexIdent(opCtx, collection->ns().ns(), desc->indexName());

    SortedDataInterface* sdi =
        _engine->getEngine()->getGroupedSortedDataInterface(opCtx, ident, desc, index->getPrefix());

    if ("" == type)
        return new BtreeAccessMethod(index, sdi);

    if (IndexNames::HASHED == type)
        return new HashAccessMethod(index, sdi);

    if (IndexNames::GEO_2DSPHERE == type)
        return new S2AccessMethod(index, sdi);

    if (IndexNames::TEXT == type)
        return new FTSAccessMethod(index, sdi);

    if (IndexNames::GEO_HAYSTACK == type)
        return new HaystackAccessMethod(index, sdi);

    if (IndexNames::GEO_2D == type)
        return new TwoDAccessMethod(index, sdi);

    log() << "Can't find index for keyPattern " << desc->keyPattern();
    MONGO_UNREACHABLE;
}
}  // namespace mongo<|MERGE_RESOLUTION|>--- conflicted
+++ resolved
@@ -28,9 +28,7 @@
  *    it in the license file.
  */
 
-#include "mongo/platform/basic.h"
-
-#include <memory>
+#define MONGO_LOG_DEFAULT_COMPONENT ::mongo::logger::LogComponent::kStorage
 
 #include "mongo/db/storage/kv/kv_database_catalog_entry.h"
 
@@ -47,294 +45,6 @@
 #include "mongo/db/storage/kv/kv_collection_catalog_entry.h"
 #include "mongo/db/storage/kv/kv_engine.h"
 #include "mongo/db/storage/kv/kv_storage_engine.h"
-<<<<<<< HEAD
-#include "mongo/db/storage/recovery_unit.h"
-
-namespace mongo {
-
-using std::string;
-using std::vector;
-
-class KVDatabaseCatalogEntry::AddCollectionChange : public RecoveryUnit::Change {
-public:
-    AddCollectionChange(OperationContext* opCtx,
-                        KVDatabaseCatalogEntry* dce,
-                        StringData collection,
-                        StringData ident,
-                        bool dropOnRollback)
-        : _opCtx(opCtx),
-          _dce(dce),
-          _collection(collection.toString()),
-          _ident(ident.toString()),
-          _dropOnRollback(dropOnRollback) {}
-
-    virtual void commit() {}
-    virtual void rollback() {
-        if (_dropOnRollback) {
-            // Intentionally ignoring failure
-            _dce->_engine->getEngine()->dropIdent(_opCtx, _ident);
-        }
-
-        const CollectionMap::iterator it = _dce->_collections.find(_collection);
-        if (it != _dce->_collections.end()) {
-            delete it->second;
-            _dce->_collections.erase(it);
-        }
-    }
-
-    OperationContext* const _opCtx;
-    KVDatabaseCatalogEntry* const _dce;
-    const std::string _collection;
-    const std::string _ident;
-    const bool _dropOnRollback;
-};
-
-class KVDatabaseCatalogEntry::RemoveCollectionChange : public RecoveryUnit::Change {
-public:
-    RemoveCollectionChange(OperationContext* opCtx,
-                           KVDatabaseCatalogEntry* dce,
-                           StringData collection,
-                           StringData ident,
-                           KVCollectionCatalogEntry* entry,
-                           bool dropOnCommit)
-        : _opCtx(opCtx),
-          _dce(dce),
-          _collection(collection.toString()),
-          _ident(ident.toString()),
-          _entry(entry),
-          _dropOnCommit(dropOnCommit) {}
-
-    virtual void commit() {
-        delete _entry;
-
-        // Intentionally ignoring failure here. Since we've removed the metadata pointing to the
-        // collection, we should never see it again anyway.
-        if (_dropOnCommit)
-            _dce->_engine->getEngine()->dropIdent(_opCtx, _ident);
-    }
-
-    virtual void rollback() {
-        _dce->_collections[_collection] = _entry;
-    }
-
-    OperationContext* const _opCtx;
-    KVDatabaseCatalogEntry* const _dce;
-    const std::string _collection;
-    const std::string _ident;
-    KVCollectionCatalogEntry* const _entry;
-    const bool _dropOnCommit;
-};
-
-KVDatabaseCatalogEntry::KVDatabaseCatalogEntry(StringData db, KVStorageEngine* engine)
-    : DatabaseCatalogEntry(db), _engine(engine) {}
-
-KVDatabaseCatalogEntry::~KVDatabaseCatalogEntry() {
-    for (CollectionMap::const_iterator it = _collections.begin(); it != _collections.end(); ++it) {
-        delete it->second;
-    }
-    _collections.clear();
-}
-
-bool KVDatabaseCatalogEntry::exists() const {
-    return !isEmpty();
-}
-
-bool KVDatabaseCatalogEntry::isEmpty() const {
-    return _collections.empty();
-}
-
-bool KVDatabaseCatalogEntry::hasUserData() const {
-    return !isEmpty();
-}
-
-int64_t KVDatabaseCatalogEntry::sizeOnDisk(OperationContext* opCtx) const {
-    int64_t size = 0;
-
-    for (CollectionMap::const_iterator it = _collections.begin(); it != _collections.end(); ++it) {
-        const KVCollectionCatalogEntry* coll = it->second;
-        if (!coll)
-            continue;
-        size += coll->getRecordStore()->storageSize(opCtx);
-
-        vector<string> indexNames;
-        coll->getAllIndexes(opCtx, &indexNames);
-
-        for (size_t i = 0; i < indexNames.size(); i++) {
-            string ident =
-                _engine->getCatalog()->getIndexIdent(opCtx, coll->ns().ns(), indexNames[i]);
-            size += _engine->getEngine()->getIdentSize(opCtx, ident);
-        }
-    }
-
-    return size;
-}
-
-void KVDatabaseCatalogEntry::appendExtraStats(OperationContext* opCtx,
-                                              BSONObjBuilder* out,
-                                              double scale) const {}
-
-Status KVDatabaseCatalogEntry::currentFilesCompatible(OperationContext* opCtx) const {
-    // Delegate to the FeatureTracker as to whether the data files are compatible or not.
-    return _engine->getCatalog()->getFeatureTracker()->isCompatibleWithCurrentCode(opCtx);
-}
-
-void KVDatabaseCatalogEntry::getCollectionNamespaces(std::list<std::string>* out) const {
-    for (CollectionMap::const_iterator it = _collections.begin(); it != _collections.end(); ++it) {
-        out->push_back(it->first);
-    }
-}
-
-CollectionCatalogEntry* KVDatabaseCatalogEntry::getCollectionCatalogEntry(StringData ns) const {
-    CollectionMap::const_iterator it = _collections.find(ns.toString());
-    if (it == _collections.end()) {
-        return NULL;
-    }
-
-    return it->second;
-}
-
-RecordStore* KVDatabaseCatalogEntry::getRecordStore(StringData ns) const {
-    CollectionMap::const_iterator it = _collections.find(ns.toString());
-    if (it == _collections.end()) {
-        return NULL;
-    }
-
-    return it->second->getRecordStore();
-}
-
-Status KVDatabaseCatalogEntry::createCollection(OperationContext* txn,
-                                                StringData ns,
-                                                const CollectionOptions& options,
-                                                bool allocateDefaultSpace) {
-    invariant(txn->lockState()->isDbLockedForMode(name(), MODE_X));
-
-    if (ns.empty()) {
-        return Status(ErrorCodes::BadValue, "Collection namespace cannot be empty");
-    }
-
-    if (_collections.count(ns.toString())) {
-        invariant(_collections[ns.toString()]);
-        return Status(ErrorCodes::NamespaceExists, "collection already exists");
-    }
-
-    // need to create it
-    Status status = _engine->getCatalog()->newCollection(txn, ns, options);
-    if (!status.isOK())
-        return status;
-
-    string ident = _engine->getCatalog()->getCollectionIdent(ns);
-
-    status = _engine->getEngine()->createRecordStore(txn, ns, ident, options);
-    if (!status.isOK())
-        return status;
-
-    // Mark collation feature as in use if the collection has a non-simple default collation.
-    if (!options.collation.isEmpty()) {
-        const auto feature = KVCatalog::FeatureTracker::NonRepairableFeature::kCollation;
-        if (_engine->getCatalog()->getFeatureTracker()->isNonRepairableFeatureInUse(txn, feature)) {
-            _engine->getCatalog()->getFeatureTracker()->markNonRepairableFeatureAsInUse(txn,
-                                                                                        feature);
-        }
-    }
-
-    txn->recoveryUnit()->registerChange(new AddCollectionChange(txn, this, ns, ident, true));
-
-    auto rs = _engine->getEngine()->getRecordStore(txn, ns, ident, options);
-    invariant(rs);
-
-    _collections[ns.toString()] = new KVCollectionCatalogEntry(
-        _engine->getEngine(), _engine->getCatalog(), ns, ident, std::move(rs));
-
-    return Status::OK();
-}
-
-void KVDatabaseCatalogEntry::initCollection(OperationContext* opCtx,
-                                            const std::string& ns,
-                                            bool forRepair) {
-    invariant(!_collections.count(ns));
-
-    const std::string ident = _engine->getCatalog()->getCollectionIdent(ns);
-
-    std::unique_ptr<RecordStore> rs;
-    if (forRepair) {
-        // Using a NULL rs since we don't want to open this record store before it has been
-        // repaired. This also ensures that if we try to use it, it will blow up.
-        rs = nullptr;
-    } else {
-        BSONCollectionCatalogEntry::MetaData md = _engine->getCatalog()->getMetaData(opCtx, ns);
-        rs = _engine->getEngine()->getRecordStore(opCtx, ns, ident, md.options);
-        invariant(rs);
-    }
-
-    // No change registration since this is only for committed collections
-    _collections[ns] = new KVCollectionCatalogEntry(
-        _engine->getEngine(), _engine->getCatalog(), ns, ident, std::move(rs));
-}
-
-void KVDatabaseCatalogEntry::reinitCollectionAfterRepair(OperationContext* opCtx,
-                                                         const std::string& ns) {
-    // Get rid of the old entry.
-    CollectionMap::iterator it = _collections.find(ns);
-    invariant(it != _collections.end());
-    delete it->second;
-    _collections.erase(it);
-
-    // Now reopen fully initialized.
-    initCollection(opCtx, ns, false);
-}
-
-Status KVDatabaseCatalogEntry::renameCollection(OperationContext* txn,
-                                                StringData fromNS,
-                                                StringData toNS,
-                                                bool stayTemp) {
-    invariant(txn->lockState()->isDbLockedForMode(name(), MODE_X));
-
-    RecordStore* originalRS = NULL;
-
-    CollectionMap::const_iterator it = _collections.find(fromNS.toString());
-    if (it == _collections.end()) {
-        return Status(ErrorCodes::NamespaceNotFound, "rename cannot find collection");
-    }
-
-    originalRS = it->second->getRecordStore();
-
-    it = _collections.find(toNS.toString());
-    if (it != _collections.end()) {
-        return Status(ErrorCodes::NamespaceExists, "for rename to already exists");
-    }
-
-    const std::string identFrom = _engine->getCatalog()->getCollectionIdent(fromNS);
-
-    Status status = _engine->getEngine()->okToRename(txn, fromNS, toNS, identFrom, originalRS);
-    if (!status.isOK())
-        return status;
-
-    status = _engine->getCatalog()->renameCollection(txn, fromNS, toNS, stayTemp);
-    if (!status.isOK())
-        return status;
-
-    const std::string identTo = _engine->getCatalog()->getCollectionIdent(toNS);
-
-    invariant(identFrom == identTo);
-
-    BSONCollectionCatalogEntry::MetaData md = _engine->getCatalog()->getMetaData(txn, toNS);
-
-    const CollectionMap::iterator itFrom = _collections.find(fromNS.toString());
-    invariant(itFrom != _collections.end());
-    txn->recoveryUnit()->registerChange(
-        new RemoveCollectionChange(txn, this, fromNS, identFrom, itFrom->second, false));
-    _collections.erase(itFrom);
-
-    txn->recoveryUnit()->registerChange(new AddCollectionChange(txn, this, toNS, identTo, false));
-
-    auto rs = _engine->getEngine()->getRecordStore(txn, toNS, identTo, md.options);
-
-    _collections[toNS.toString()] = new KVCollectionCatalogEntry(
-        _engine->getEngine(), _engine->getCatalog(), toNS, identTo, std::move(rs));
-
-    return Status::OK();
-}
-=======
 #include "mongo/util/assert_util.h"
 #include "mongo/util/log.h"
 
@@ -344,7 +54,6 @@
 }
 
 namespace mongo {
->>>>>>> f378d467
 
 IndexAccessMethod* KVDatabaseCatalogEntry::getIndex(OperationContext* opCtx,
                                                     const CollectionCatalogEntry* collection,
