--- conflicted
+++ resolved
@@ -80,10 +80,7 @@
         'kv_database_catalog_entry_mock.cpp'
         ],
     LIBDEPS=[
-<<<<<<< HEAD
-=======
         '$BUILD_DIR/mongo/db/s/sharding_runtime_d',
->>>>>>> f378d467
         '$BUILD_DIR/mongo/db/storage/storage_options',
         'kv_database_catalog_entry_core',
         'kv_engine_core',
@@ -100,19 +97,12 @@
         ],
     LIBDEPS=[
         '$BUILD_DIR/mongo/db/service_context',
-<<<<<<< HEAD
-        '$BUILD_DIR/mongo/db/storage/storage_options',
-        '$BUILD_DIR/mongo/unittest/unittest',
-        '$BUILD_DIR/mongo/util/clock_source_mock',
-        'kv_engine_core',
-=======
         '$BUILD_DIR/mongo/db/service_context_test_fixture',
         '$BUILD_DIR/mongo/db/storage/storage_options',
         '$BUILD_DIR/mongo/unittest/unittest',
         '$BUILD_DIR/mongo/util/clock_source_mock',
         'kv_engine_mock',
         'kv_prefix',
->>>>>>> f378d467
         ],
     )
 
@@ -125,12 +115,6 @@
         'kv_engine_mock',
         '$BUILD_DIR/mongo/db/catalog/collection_options',
         '$BUILD_DIR/mongo/db/namespace_string',
-<<<<<<< HEAD
-        '$BUILD_DIR/mongo/db/storage/devnull/storage_devnull_core',
-        '$BUILD_DIR/mongo/db/storage/ephemeral_for_test/ephemeral_for_test_record_store',
-        ]
-    )
-=======
         '$BUILD_DIR/mongo/db/service_context_test_fixture',
         '$BUILD_DIR/mongo/db/storage/devnull/storage_devnull_core',
         '$BUILD_DIR/mongo/db/storage/ephemeral_for_test/ephemeral_for_test_record_store',
@@ -139,7 +123,6 @@
         '$BUILD_DIR/mongo/db/auth/authmocks'
     ],
 )
->>>>>>> f378d467
 
 env.CppUnitTest(
     target='kv_collection_catalog_entry_test',
@@ -150,10 +133,7 @@
         'kv_engine_mock',
         '$BUILD_DIR/mongo/db/catalog/collection_options',
         '$BUILD_DIR/mongo/db/namespace_string',
-<<<<<<< HEAD
-=======
         '$BUILD_DIR/mongo/db/service_context_test_fixture',
->>>>>>> f378d467
         '$BUILD_DIR/mongo/db/storage/devnull/storage_devnull_core',
         '$BUILD_DIR/mongo/db/storage/ephemeral_for_test/ephemeral_for_test_record_store',
     ],
