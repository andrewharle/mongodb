--- conflicted
+++ resolved
@@ -101,8 +101,6 @@
         return _featureTracker.get();
     }
 
-<<<<<<< HEAD
-=======
     RecordStore* getRecordStore() {
         return _rs;
     }
@@ -117,7 +115,6 @@
 
     std::string getFilesystemPathForDb(const std::string& dbName) const;
 
->>>>>>> f378d467
 private:
     class AddIdentChange;
     class RemoveIdentChange;
