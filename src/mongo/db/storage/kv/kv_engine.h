// kv_engine.h


/**
 *    Copyright (C) 2018-present MongoDB, Inc.
 *
 *    This program is free software: you can redistribute it and/or modify
 *    it under the terms of the Server Side Public License, version 1,
 *    as published by MongoDB, Inc.
 *
 *    This program is distributed in the hope that it will be useful,
 *    but WITHOUT ANY WARRANTY; without even the implied warranty of
 *    MERCHANTABILITY or FITNESS FOR A PARTICULAR PURPOSE.  See the
 *    Server Side Public License for more details.
 *
 *    You should have received a copy of the Server Side Public License
 *    along with this program. If not, see
 *    <http://www.mongodb.com/licensing/server-side-public-license>.
 *
 *    As a special exception, the copyright holders give permission to link the
 *    code of portions of this program with the OpenSSL library under certain
 *    conditions as described in each individual source file and distribute
 *    linked combinations including the program with the OpenSSL library. You
 *    must comply with the Server Side Public License in all respects for
 *    all of the code used other than as permitted herein. If you modify file(s)
 *    with this exception, you may extend this exception to your version of the
 *    file(s), but you are not obligated to do so. If you do not wish to do so,
 *    delete this exception statement from your version. If you delete this
 *    exception statement from all source files in the program, then also delete
 *    it in the license file.
 */

#pragma once

#include <memory>
#include <string>
#include <vector>

#include "mongo/base/status.h"
#include "mongo/base/string_data.h"
#include "mongo/bson/timestamp.h"
#include "mongo/db/catalog/collection_options.h"
#include "mongo/db/storage/kv/kv_prefix.h"
#include "mongo/db/storage/record_store.h"

namespace mongo {

class IndexDescriptor;
class JournalListener;
class OperationContext;
class RecoveryUnit;
class SortedDataInterface;
class SnapshotManager;

class KVEngine {
public:
    virtual RecoveryUnit* newRecoveryUnit() = 0;

    // ---------

    /**
<<<<<<< HEAD
     * Having multiple out for the same ns is a rules violation;
     * Calling on a non-created ident is invalid and may crash.
=======
     * Having multiple out for the same ns is a rules violation; Calling on a non-created ident is
     * invalid and may crash.
>>>>>>> f378d467
     */
    virtual std::unique_ptr<RecordStore> getRecordStore(OperationContext* opCtx,
                                                        StringData ns,
                                                        StringData ident,
                                                        const CollectionOptions& options) = 0;
<<<<<<< HEAD
=======

    /**
     * Get a RecordStore that may share an underlying table with other RecordStores. 'prefix' is
     * guaranteed to be 'KVPrefix::kNotPrefixed' when 'groupCollections' is not enabled.
     *
     * @param prefix dictates the value keys for the RecordStore should be prefixed with to
     *        distinguish between RecordStores sharing an underlying table. A value of
     *        `KVPrefix::kNotPrefixed` guarantees the index is the sole resident of the table.
     */
    virtual std::unique_ptr<RecordStore> getGroupedRecordStore(OperationContext* opCtx,
                                                               StringData ns,
                                                               StringData ident,
                                                               const CollectionOptions& options,
                                                               KVPrefix prefix) {
        invariant(prefix == KVPrefix::kNotPrefixed);
        return getRecordStore(opCtx, ns, ident, options);
    }
>>>>>>> f378d467

    virtual SortedDataInterface* getSortedDataInterface(OperationContext* opCtx,
                                                        StringData ident,
                                                        const IndexDescriptor* desc) = 0;

    /**
     * Get a SortedDataInterface that may share an underlying table with other
     * SortedDataInterface. 'prefix' is guaranteed to be 'KVPrefix::kNotPrefixed' when
     * 'groupCollections' is not enabled.
     *
     * @param prefix dictates the value keys for the index should be prefixed with to distinguish
     *        between indexes sharing an underlying table. A value of `KVPrefix::kNotPrefixed`
     *        guarantees the index is the sole resident of the table.
     */
    virtual SortedDataInterface* getGroupedSortedDataInterface(OperationContext* opCtx,
                                                               StringData ident,
                                                               const IndexDescriptor* desc,
                                                               KVPrefix prefix) {
        invariant(prefix == KVPrefix::kNotPrefixed);
        return getSortedDataInterface(opCtx, ident, desc);
    }

    /**
     * The create and drop methods on KVEngine are not transactional. Transactional semantics
     * are provided by the KVStorageEngine code that calls these. For example, drop will be
     * called if a create is rolled back. A higher-level drop operation will only propagate to a
     * drop call on the KVEngine once the WUOW commits. Therefore drops will never be rolled
     * back and it is safe to immediately reclaim storage.
     */
    virtual Status createRecordStore(OperationContext* opCtx,
                                     StringData ns,
                                     StringData ident,
                                     const CollectionOptions& options) = 0;

    /**
     * Create a RecordStore that MongoDB considers eligible to share space in an underlying table
     * with other RecordStores. 'prefix' is guaranteed to be 'KVPrefix::kNotPrefixed' when
     * 'groupCollections' is not enabled.
     *
     * @param prefix signals whether the RecordStore may be shared by an underlying table. A
     *        prefix of `KVPrefix::kNotPrefixed` must remain isolated in its own table. Otherwise
     *        the storage engine implementation ultimately chooses which RecordStores share a
     *        table. Sharing RecordStores belonging to different databases within the same table
     *        is forbidden.
     */
    virtual Status createGroupedRecordStore(OperationContext* opCtx,
                                            StringData ns,
                                            StringData ident,
                                            const CollectionOptions& options,
                                            KVPrefix prefix) {
        invariant(prefix == KVPrefix::kNotPrefixed);
        return createRecordStore(opCtx, ns, ident, options);
    }

    virtual Status createSortedDataInterface(OperationContext* opCtx,
                                             StringData ident,
                                             const IndexDescriptor* desc) = 0;

    /**
     * Create a SortedDataInterface that MongoDB considers eligible to share space in an
     * underlying table with other SortedDataInterfaces. 'prefix' is guaranteed to be
     * 'KVPrefix::kNotPrefixed' when 'groupCollections' is not enabled.
     *
     * @param prefix signals whether the SortedDataInterface (index) may be shared by an
     *        underlying table. A prefix of `KVPrefix::kNotPrefixed` must remain isolated in its own
     *        table. Otherwise the storage engine implementation ultimately chooses which indexes
     *        share a table. Sharing indexes belonging to different databases is forbidden.
     */
    virtual Status createGroupedSortedDataInterface(OperationContext* opCtx,
                                                    StringData ident,
                                                    const IndexDescriptor* desc,
                                                    KVPrefix prefix) {
        invariant(prefix == KVPrefix::kNotPrefixed);
        return createSortedDataInterface(opCtx, ident, desc);
    }

    virtual int64_t getIdentSize(OperationContext* opCtx, StringData ident) = 0;

    /**
     * Repair an ident. Returns Status::OK if repair did not modify data. Returns a non-fatal status
     * of DataModifiedByRepair if a repair operation succeeded, but may have modified data.
     */
    virtual Status repairIdent(OperationContext* opCtx, StringData ident) = 0;

    virtual Status dropIdent(OperationContext* opCtx, StringData ident) = 0;

    /**
     * Attempts to locate and recover a file that is "orphaned" from the storage engine's metadata,
     * but may still exist on disk if this is a durable storage engine. Returns DataModifiedByRepair
     * if a new record store was successfully created and Status::OK() if no data was modified.
     *
     * This may return an error if the storage engine attempted to recover the file and failed.
     *
     * This recovery process makes no guarantees about the integrity of data recovered or even that
     * it still exists when recovered.
     */
    virtual Status recoverOrphanedIdent(OperationContext* opCtx,
                                        StringData ns,
                                        StringData ident,
                                        const CollectionOptions& options) {
        auto status = createRecordStore(opCtx, ns, ident, options);
        if (status.isOK()) {
            return {ErrorCodes::DataModifiedByRepair, "Orphan recovery created a new record store"};
        }
        return status;
    }


    virtual void alterIdentMetadata(OperationContext* opCtx,
                                    StringData ident,
                                    const IndexDescriptor* desc){};

    // optional
    virtual int flushAllFiles(OperationContext* opCtx, bool sync) {
        return 0;
    }

    /**
     * See StorageEngine::beginBackup for details
     */
    virtual Status beginBackup(OperationContext* opCtx) {
        return Status(ErrorCodes::CommandNotSupported,
                      "The current storage engine doesn't support backup mode");
    }

    /**
     * See StorageEngine::endBackup for details
     */
    virtual void endBackup(OperationContext* opCtx) {
        MONGO_UNREACHABLE;
    }

    virtual bool isDurable() const = 0;

    /**
     * Returns true if the KVEngine is ephemeral -- that is, it is NOT persistent and all data is
     * lost after shutdown. Otherwise, returns false.
     */
    virtual bool isEphemeral() const = 0;

    /**
     * This must not change over the lifetime of the engine.
     */
    virtual bool supportsDocLocking() const = 0;

    /**
     * This must not change over the lifetime of the engine.
     */
    virtual bool supportsDBLocking() const {
        return true;
    }

    /**
     * This must not change over the lifetime of the engine.
     */
    virtual bool supportsCappedCollections() const {
        return true;
    }

    /**
     * Returns true if storage engine supports --directoryperdb.
     * See:
     *     http://docs.mongodb.org/manual/reference/program/mongod/#cmdoption--directoryperdb
     */
    virtual bool supportsDirectoryPerDB() const = 0;

    virtual Status okToRename(OperationContext* opCtx,
                              StringData fromNS,
                              StringData toNS,
                              StringData ident,
                              const RecordStore* originalRecordStore) const {
        return Status::OK();
    }

    virtual bool hasIdent(OperationContext* opCtx, StringData ident) const = 0;

    virtual std::vector<std::string> getAllIdents(OperationContext* opCtx) const = 0;

    /**
     * This method will be called before there is a clean shutdown.  Storage engines should
     * override this method if they have clean-up to do that is different from unclean shutdown.
     * MongoDB will not call into the storage subsystem after calling this function.
     *
     * There is intentionally no uncleanShutdown().
     */
    virtual void cleanShutdown() = 0;

    /**
     * Return the SnapshotManager for this KVEngine or NULL if not supported.
     *
     * Pointer remains owned by the StorageEngine, not the caller.
     */
    virtual SnapshotManager* getSnapshotManager() const {
        return nullptr;
    }

    /**
     * Sets a new JournalListener, which is used to alert the rest of the
     * system about journaled write progress.
     */
    virtual void setJournalListener(JournalListener* jl) = 0;

    /**
     * See `StorageEngine::setStableTimestamp`
     */
    virtual void setStableTimestamp(Timestamp stableTimestamp) {}

    /**
     * See `StorageEngine::setInitialDataTimestamp`
     */
    virtual void setInitialDataTimestamp(Timestamp initialDataTimestamp) {}

    /**
     * See `StorageEngine::setOldestTimestamp`
     */
    virtual void setOldestTimestamp(Timestamp oldestTimestamp, bool force) {}

    /**
     * See `StorageEngine::supportsRecoverToStableTimestamp`
     */
    virtual bool supportsRecoverToStableTimestamp() const {
        return false;
    }

    /**
     * See `StorageEngine::supportsRecoveryTimestamp`
     */
    virtual bool supportsRecoveryTimestamp() const {
        return false;
    }

    /**
     * See `StorageEngine::recoverToStableTimestamp`
     */
    virtual StatusWith<Timestamp> recoverToStableTimestamp(OperationContext* opCtx) {
        fassertFailed(50664);
    }

    /**
     * See `StorageEngine::getRecoveryTimestamp`
     */
    virtual boost::optional<Timestamp> getRecoveryTimestamp() const {
        MONGO_UNREACHABLE;
    }

    /**
     * See `StorageEngine::getLastStableCheckpointTimestamp`
     */
    virtual boost::optional<Timestamp> getLastStableCheckpointTimestamp() const {
        MONGO_UNREACHABLE;
    }

    /**
     * See `StorageEngine::getAllCommittedTimestamp`
     */
    virtual Timestamp getAllCommittedTimestamp() const = 0;

    /**
     * See `StorageEngine::getOldestOpenReadTimestamp`
     */
    virtual Timestamp getOldestOpenReadTimestamp() const = 0;

    /**
     * See `StorageEngine::supportsReadConcernSnapshot`
     */
    virtual bool supportsReadConcernSnapshot() const {
        return false;
    }

    virtual bool supportsReadConcernMajority() const {
        return false;
    }

    /**
     * See `StorageEngine::replicationBatchIsComplete()`
     */
    virtual void replicationBatchIsComplete() const {};

    /**
     * The destructor will never be called from mongod, but may be called from tests.
     * Engines may assume that this will only be called in the case of clean shutdown, even if
     * cleanShutdown() hasn't been called.
     */
    virtual ~KVEngine() {}
};
}<|MERGE_RESOLUTION|>--- conflicted
+++ resolved
@@ -59,20 +59,13 @@
     // ---------
 
     /**
-<<<<<<< HEAD
-     * Having multiple out for the same ns is a rules violation;
-     * Calling on a non-created ident is invalid and may crash.
-=======
      * Having multiple out for the same ns is a rules violation; Calling on a non-created ident is
      * invalid and may crash.
->>>>>>> f378d467
      */
     virtual std::unique_ptr<RecordStore> getRecordStore(OperationContext* opCtx,
                                                         StringData ns,
                                                         StringData ident,
                                                         const CollectionOptions& options) = 0;
-<<<<<<< HEAD
-=======
 
     /**
      * Get a RecordStore that may share an underlying table with other RecordStores. 'prefix' is
@@ -90,7 +83,6 @@
         invariant(prefix == KVPrefix::kNotPrefixed);
         return getRecordStore(opCtx, ns, ident, options);
     }
->>>>>>> f378d467
 
     virtual SortedDataInterface* getSortedDataInterface(OperationContext* opCtx,
                                                         StringData ident,
