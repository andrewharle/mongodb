// record_store_test_harness.h


/**
 *    Copyright (C) 2018-present MongoDB, Inc.
 *
 *    This program is free software: you can redistribute it and/or modify
 *    it under the terms of the Server Side Public License, version 1,
 *    as published by MongoDB, Inc.
 *
 *    This program is distributed in the hope that it will be useful,
 *    but WITHOUT ANY WARRANTY; without even the implied warranty of
 *    MERCHANTABILITY or FITNESS FOR A PARTICULAR PURPOSE.  See the
 *    Server Side Public License for more details.
 *
 *    You should have received a copy of the Server Side Public License
 *    along with this program. If not, see
 *    <http://www.mongodb.com/licensing/server-side-public-license>.
 *
 *    As a special exception, the copyright holders give permission to link the
 *    code of portions of this program with the OpenSSL library under certain
 *    conditions as described in each individual source file and distribute
 *    linked combinations including the program with the OpenSSL library. You
 *    must comply with the Server Side Public License in all respects for
 *    all of the code used other than as permitted herein. If you modify file(s)
 *    with this exception, you may extend this exception to your version of the
 *    file(s), but you are not obligated to do so. If you do not wish to do so,
 *    delete this exception statement from your version. If you delete this
 *    exception statement from all source files in the program, then also delete
 *    it in the license file.
 */

#pragma once

#include <cstdint>

#include "mongo/db/operation_context_noop.h"
#include "mongo/db/service_context.h"
#include "mongo/db/storage/test_harness_helper.h"
#include "mongo/stdx/memory.h"

namespace mongo {

class RecordStore;
class RecoveryUnit;

class RecordStoreHarnessHelper : public HarnessHelper {
public:
    virtual std::unique_ptr<RecordStore> newNonCappedRecordStore() = 0;

    virtual std::unique_ptr<RecordStore> newNonCappedRecordStore(const std::string& ns) = 0;

    static const int64_t kDefaultCapedSizeBytes = 16 * 1024 * 1024;
    virtual std::unique_ptr<RecordStore> newCappedRecordStore(
        int64_t cappedSizeBytes = kDefaultCapedSizeBytes, int64_t cappedMaxDocs = -1) = 0;

<<<<<<< HEAD
    virtual ServiceContext::UniqueOperationContext newOperationContext(Client* client) {
        auto opCtx = client->makeOperationContext();
        opCtx->setRecoveryUnit(newRecoveryUnit(), OperationContext::kNotInUnitOfWork);
        return opCtx;
    }

    ServiceContext::UniqueOperationContext newOperationContext() {
        return newOperationContext(_client.get());
    }
=======
    virtual std::unique_ptr<RecordStore> newCappedRecordStore(const std::string& ns,
                                                              int64_t cappedSizeBytes,
                                                              int64_t cappedMaxDocs) = 0;
>>>>>>> f378d467

    /**
     * Currently this requires that it is possible to have two independent open write operations
     * at the same time one the same thread (with separate Clients, OperationContexts, and
     * RecoveryUnits).
     */
    virtual bool supportsDocLocking() = 0;
};

inline std::unique_ptr<RecordStoreHarnessHelper> newRecordStoreHarnessHelper() {
    return dynamic_ptr_cast<RecordStoreHarnessHelper>(newHarnessHelper());
}
}  // namespace mongo<|MERGE_RESOLUTION|>--- conflicted
+++ resolved
@@ -54,21 +54,9 @@
     virtual std::unique_ptr<RecordStore> newCappedRecordStore(
         int64_t cappedSizeBytes = kDefaultCapedSizeBytes, int64_t cappedMaxDocs = -1) = 0;
 
-<<<<<<< HEAD
-    virtual ServiceContext::UniqueOperationContext newOperationContext(Client* client) {
-        auto opCtx = client->makeOperationContext();
-        opCtx->setRecoveryUnit(newRecoveryUnit(), OperationContext::kNotInUnitOfWork);
-        return opCtx;
-    }
-
-    ServiceContext::UniqueOperationContext newOperationContext() {
-        return newOperationContext(_client.get());
-    }
-=======
     virtual std::unique_ptr<RecordStore> newCappedRecordStore(const std::string& ns,
                                                               int64_t cappedSizeBytes,
                                                               int64_t cappedMaxDocs) = 0;
->>>>>>> f378d467
 
     /**
      * Currently this requires that it is possible to have two independent open write operations
