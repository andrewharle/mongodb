--- conflicted
+++ resolved
@@ -108,14 +108,9 @@
         return StatusWith<RecordId>(RecordId(6, 4));
     }
 
-<<<<<<< HEAD
-    virtual Status insertRecordsWithDocWriter(OperationContext* txn,
-                                              const DocWriter* const* docs,
-=======
     virtual Status insertRecordsWithDocWriter(OperationContext* opCtx,
                                               const DocWriter* const* docs,
                                               const Timestamp*,
->>>>>>> f378d467
                                               size_t nDocs,
                                               RecordId* idsOut) {
         _numInserts += nDocs;
@@ -127,11 +122,7 @@
         return Status::OK();
     }
 
-<<<<<<< HEAD
-    virtual Status updateRecord(OperationContext* txn,
-=======
     virtual Status updateRecord(OperationContext* opCtx,
->>>>>>> f378d467
                                 const RecordId& oldLocation,
                                 const char* data,
                                 int len,
@@ -164,11 +155,7 @@
 
     virtual void cappedTruncateAfter(OperationContext* opCtx, RecordId end, bool inclusive) {}
 
-<<<<<<< HEAD
-    virtual Status validate(OperationContext* txn,
-=======
     virtual Status validate(OperationContext* opCtx,
->>>>>>> f378d467
                             ValidateCmdLevel level,
                             ValidateAdaptor* adaptor,
                             ValidateResults* results,
@@ -233,11 +220,7 @@
         return Status::OK();
     }
 
-<<<<<<< HEAD
-    virtual void fullValidate(OperationContext* txn,
-=======
     virtual void fullValidate(OperationContext* opCtx,
->>>>>>> f378d467
                               long long* numKeysOut,
                               ValidateResults* fullResults) const {}
 
