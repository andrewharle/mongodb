// wiredtiger_util.h


/**
 *    Copyright (C) 2018-present MongoDB, Inc.
 *
 *    This program is free software: you can redistribute it and/or modify
 *    it under the terms of the Server Side Public License, version 1,
 *    as published by MongoDB, Inc.
 *
 *    This program is distributed in the hope that it will be useful,
 *    but WITHOUT ANY WARRANTY; without even the implied warranty of
 *    MERCHANTABILITY or FITNESS FOR A PARTICULAR PURPOSE.  See the
 *    Server Side Public License for more details.
 *
 *    You should have received a copy of the Server Side Public License
 *    along with this program. If not, see
 *    <http://www.mongodb.com/licensing/server-side-public-license>.
 *
 *    As a special exception, the copyright holders give permission to link the
 *    code of portions of this program with the OpenSSL library under certain
 *    conditions as described in each individual source file and distribute
 *    linked combinations including the program with the OpenSSL library. You
 *    must comply with the Server Side Public License in all respects for
 *    all of the code used other than as permitted herein. If you modify file(s)
 *    with this exception, you may extend this exception to your version of the
 *    file(s), but you are not obligated to do so. If you do not wish to do so,
 *    delete this exception statement from your version. If you delete this
 *    exception statement from all source files in the program, then also delete
 *    it in the license file.
 */

#pragma once

#include <limits>
#include <wiredtiger.h>

#include "mongo/base/disallow_copying.h"
#include "mongo/base/status.h"
#include "mongo/base/status_with.h"
#include "mongo/bson/bsonobj.h"
#include "mongo/db/namespace_string.h"
#include "mongo/util/assert_util.h"

namespace mongo {

class BSONObjBuilder;
class OperationContext;
class WiredTigerConfigParser;

inline bool wt_keeptxnopen() {
    return false;
}

Status wtRCToStatus_slow(int retCode, const char* prefix);

/**
 * converts wiredtiger return codes to mongodb statuses.
 */
inline Status wtRCToStatus(int retCode, const char* prefix = NULL) {
    if (MONGO_likely(retCode == 0))
        return Status::OK();

    return wtRCToStatus_slow(retCode, prefix);
}

#define invariantWTOK(expression)                                                       \
    do {                                                                                \
        int _invariantWTOK_retCode = expression;                                        \
        if (MONGO_unlikely(_invariantWTOK_retCode != 0)) {                              \
            invariantOKFailed(                                                          \
                #expression, wtRCToStatus(_invariantWTOK_retCode), __FILE__, __LINE__); \
        }                                                                               \
    } while (false)

struct WiredTigerItem : public WT_ITEM {
    WiredTigerItem(const void* d, size_t s) {
        data = d;
        size = s;
    }
    WiredTigerItem(const std::string& str) {
        data = str.c_str();
        size = str.size();
    }
    // NOTE: do not call Get() on a temporary.
    // The pointer returned by Get() must not be allowed to live longer than *this.
    WT_ITEM* Get() {
        return this;
    }
    const WT_ITEM* Get() const {
        return this;
    }
};

/**
 * Returns a WT_EVENT_HANDLER with MongoDB's default handlers.
 * The default handlers just log so it is recommended that you consider calling them even if
 * you are capturing the output.
 *
 * There is no default "close" handler. You only need to provide one if you need to call a
 * destructor.
 */
class WiredTigerEventHandler : private WT_EVENT_HANDLER {
public:
    WiredTigerEventHandler();

    WT_EVENT_HANDLER* getWtEventHandler();

    bool wasStartupSuccessful() {
        return _startupSuccessful;
    }

    void setStartupSuccessful() {
        _startupSuccessful = true;
    }

private:
    int suppressibleStartupErrorLog(WT_EVENT_HANDLER* handler,
                                    WT_SESSION* sesion,
                                    int errorCode,
                                    const char* message);

    bool _startupSuccessful = false;
};

class WiredTigerUtil {
    MONGO_DISALLOW_COPYING(WiredTigerUtil);

private:
    WiredTigerUtil();

public:
    /**
     * Fetch the type and source fields out of the colgroup metadata.  'tableUri' must be a
     * valid table: uri.
     */
    static void fetchTypeAndSourceURI(OperationContext* opCtx,
                                      const std::string& tableUri,
                                      std::string* type,
                                      std::string* source);

    /**
     * Reads contents of table using URI and exports all keys to BSON as string elements.
     * Additional, adds 'uri' field to output document.
     */
    static Status exportTableToBSON(WT_SESSION* s,
                                    const std::string& uri,
                                    const std::string& config,
                                    BSONObjBuilder* bob);

    /**
     * Gets entire metadata string for collection/index at URI with the provided session.
     */
    static StatusWith<std::string> getMetadataRaw(WT_SESSION* session, StringData uri);

    /**
     * Gets entire metadata string for collection/index at URI.
     */
    static StatusWith<std::string> getMetadata(OperationContext* opCtx, StringData uri);

    /**
     * Reads app_metadata for collection/index at URI as a BSON document.
     */
    static Status getApplicationMetadata(OperationContext* opCtx,
                                         StringData uri,
                                         BSONObjBuilder* bob);

    static StatusWith<BSONObj> getApplicationMetadata(OperationContext* opCtx, StringData uri);

    /**
     * Validates formatVersion in application metadata for 'uri'.
     * Version must be numeric and be in the range [minimumVersion, maximumVersion].
     * URI is used in error messages only. Returns actual version.
     */
    static StatusWith<int64_t> checkApplicationMetadataFormatVersion(OperationContext* opCtx,
                                                                     StringData uri,
                                                                     int64_t minimumVersion,
                                                                     int64_t maximumVersion);

    /**
     * Validates the 'configString' specified as a collection or index creation option.
     */
    static Status checkTableCreationOptions(const BSONElement& configElem);

    /**
     * Reads individual statistics using URI.
     * List of statistics keys WT_STAT_* can be found in wiredtiger.h.
     */
    static StatusWith<uint64_t> getStatisticsValue(WT_SESSION* session,
                                                   const std::string& uri,
                                                   const std::string& config,
                                                   int statisticsKey);

    /**
     * Reads individual statistics using URI and casts to type ResultType.
     * Caps statistics value at max(ResultType) in case of overflow.
     */
    template <typename ResultType>
    static StatusWith<ResultType> getStatisticsValueAs(WT_SESSION* session,
                                                       const std::string& uri,
                                                       const std::string& config,
                                                       int statisticsKey);

    /**
     * Reads individual statistics using URI and casts to type ResultType.
     * Caps statistics value at 'maximumResultType'.
     */
    template <typename ResultType>
    static StatusWith<ResultType> getStatisticsValueAs(WT_SESSION* session,
                                                       const std::string& uri,
                                                       const std::string& config,
                                                       int statisticsKey,
                                                       ResultType maximumResultType);

    static int64_t getIdentSize(WT_SESSION* s, const std::string& uri);


<<<<<<< HEAD
    /**
     * Return amount of memory to use for the WiredTiger cache based on either the startup
     * option chosen or the amount of available memory on the host.
     */
    static size_t getCacheSizeMB(double requestedCacheSizeGB);

=======
>>>>>>> f378d467
    /**
     * Return amount of memory to use for the WiredTiger cache based on either the startup
     * option chosen or the amount of available memory on the host.
     */
    static size_t getCacheSizeMB(double requestedCacheSizeGB);

    class ErrorAccumulator : public WT_EVENT_HANDLER {
    public:
        ErrorAccumulator(std::vector<std::string>* errors);

    private:
        static int onError(WT_EVENT_HANDLER* handler,
                           WT_SESSION* session,
                           int error,
                           const char* message);

        using ErrorHandler = int (*)(WT_EVENT_HANDLER*, WT_SESSION*, int, const char*);

        std::vector<std::string>* const _errors;
        const ErrorHandler _defaultErrorHandler;
    };

    /**
     * Calls WT_SESSION::validate() on a side-session to ensure that your current transaction
     * isn't left in an invalid state.
     *
     * If errors is non-NULL, all error messages will be appended to the array.
     */
    static int verifyTable(OperationContext* opCtx,
                           const std::string& uri,
                           std::vector<std::string>* errors = NULL);

    static bool useTableLogging(NamespaceString ns, bool replEnabled);

    static Status setTableLogging(OperationContext* opCtx, const std::string& uri, bool on);

    static Status setTableLogging(WT_SESSION* session, const std::string& uri, bool on);

    /**
     * Casts unsigned 64-bit statistics value to T.
     * If original value exceeds maximum value of T, return max(T).
     */
    template <typename T>
    static T castStatisticsValue(uint64_t statisticsValue);

private:
    /**
     * Casts unsigned 64-bit statistics value to T.
     * If original value exceeds 'maximumResultType', return 'maximumResultType'.
     */
    template <typename T>
    static T _castStatisticsValue(uint64_t statisticsValue, T maximumResultType);
};

class WiredTigerConfigParser {
    MONGO_DISALLOW_COPYING(WiredTigerConfigParser);

public:
    WiredTigerConfigParser(StringData config) {
        invariantWTOK(
            wiredtiger_config_parser_open(NULL, config.rawData(), config.size(), &_parser));
    }

    WiredTigerConfigParser(const WT_CONFIG_ITEM& nested) {
        invariant(nested.type == WT_CONFIG_ITEM::WT_CONFIG_ITEM_STRUCT);
        invariantWTOK(wiredtiger_config_parser_open(NULL, nested.str, nested.len, &_parser));
    }

    ~WiredTigerConfigParser() {
        invariantWTOK(_parser->close(_parser));
    }

    int next(WT_CONFIG_ITEM* key, WT_CONFIG_ITEM* value) {
        return _parser->next(_parser, key, value);
    }

    int get(const char* key, WT_CONFIG_ITEM* value) {
        return _parser->get(_parser, key, value);
    }

private:
    WT_CONFIG_PARSER* _parser;
};

// static
template <typename ResultType>
StatusWith<ResultType> WiredTigerUtil::getStatisticsValueAs(WT_SESSION* session,
                                                            const std::string& uri,
                                                            const std::string& config,
                                                            int statisticsKey) {
    return getStatisticsValueAs<ResultType>(
        session, uri, config, statisticsKey, std::numeric_limits<ResultType>::max());
}

// static
template <typename ResultType>
StatusWith<ResultType> WiredTigerUtil::getStatisticsValueAs(WT_SESSION* session,
                                                            const std::string& uri,
                                                            const std::string& config,
                                                            int statisticsKey,
                                                            ResultType maximumResultType) {
    StatusWith<uint64_t> result = getStatisticsValue(session, uri, config, statisticsKey);
    if (!result.isOK()) {
        return StatusWith<ResultType>(result.getStatus());
    }
    return StatusWith<ResultType>(
        _castStatisticsValue<ResultType>(result.getValue(), maximumResultType));
}

// static
template <typename ResultType>
ResultType WiredTigerUtil::castStatisticsValue(uint64_t statisticsValue) {
    return _castStatisticsValue<ResultType>(statisticsValue,
                                            std::numeric_limits<ResultType>::max());
}

// static
template <typename ResultType>
ResultType WiredTigerUtil::_castStatisticsValue(uint64_t statisticsValue,
                                                ResultType maximumResultType) {
    return statisticsValue > static_cast<uint64_t>(maximumResultType)
        ? maximumResultType
        : static_cast<ResultType>(statisticsValue);
}

}  // namespace mongo<|MERGE_RESOLUTION|>--- conflicted
+++ resolved
@@ -215,15 +215,6 @@
     static int64_t getIdentSize(WT_SESSION* s, const std::string& uri);
 
 
-<<<<<<< HEAD
-    /**
-     * Return amount of memory to use for the WiredTiger cache based on either the startup
-     * option chosen or the amount of available memory on the host.
-     */
-    static size_t getCacheSizeMB(double requestedCacheSizeGB);
-
-=======
->>>>>>> f378d467
     /**
      * Return amount of memory to use for the WiredTiger cache based on either the startup
      * option chosen or the amount of available memory on the host.
