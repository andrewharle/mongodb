
/**
 *    Copyright (C) 2018-present MongoDB, Inc.
 *
 *    This program is free software: you can redistribute it and/or modify
 *    it under the terms of the Server Side Public License, version 1,
 *    as published by MongoDB, Inc.
 *
 *    This program is distributed in the hope that it will be useful,
 *    but WITHOUT ANY WARRANTY; without even the implied warranty of
 *    MERCHANTABILITY or FITNESS FOR A PARTICULAR PURPOSE.  See the
 *    Server Side Public License for more details.
 *
 *    You should have received a copy of the Server Side Public License
 *    along with this program. If not, see
 *    <http://www.mongodb.com/licensing/server-side-public-license>.
 *
 *    As a special exception, the copyright holders give permission to link the
 *    code of portions of this program with the OpenSSL library under certain
 *    conditions as described in each individual source file and distribute
 *    linked combinations including the program with the OpenSSL library. You
 *    must comply with the Server Side Public License in all respects for
 *    all of the code used other than as permitted herein. If you modify file(s)
 *    with this exception, you may extend this exception to your version of the
 *    file(s), but you are not obligated to do so. If you do not wish to do so,
 *    delete this exception statement from your version. If you delete this
 *    exception statement from all source files in the program, then also delete
 *    it in the license file.
 */

#define MONGO_LOG_DEFAULT_COMPONENT ::mongo::logger::LogComponent::kStorage

#include "mongo/platform/basic.h"

#include "mongo/base/status.h"
#include "mongo/db/storage/wiredtiger/wiredtiger_global_options.h"
#include "mongo/db/storage/wiredtiger/wiredtiger_record_store.h"
#include "mongo/util/log.h"
#include "mongo/util/options_parser/constraints.h"

namespace mongo {

WiredTigerGlobalOptions wiredTigerGlobalOptions;

Status WiredTigerGlobalOptions::add(moe::OptionSection* options) {
    moe::OptionSection wiredTigerOptions("WiredTiger options");

    // WiredTiger storage engine options
    wiredTigerOptions.addOptionChaining("storage.wiredTiger.engineConfig.cacheSizeGB",
                                        "wiredTigerCacheSizeGB",
                                        moe::Double,
                                        "maximum amount of memory to allocate for cache; "
                                        "defaults to 1/2 of physical RAM");
    wiredTigerOptions
        .addOptionChaining("storage.wiredTiger.engineConfig.statisticsLogDelaySecs",
                           "wiredTigerStatisticsLogDelaySecs",
                           moe::Int,
                           "seconds to wait between each write to a statistics file in the dbpath; "
                           "0 means do not log statistics")
<<<<<<< HEAD
=======
        // FTDC supercedes WiredTiger's statistics logging.
        .hidden()
>>>>>>> f378d467
        .validRange(0, 100000)
        .setDefault(moe::Value(0));
    wiredTigerOptions
        .addOptionChaining("storage.wiredTiger.engineConfig.journalCompressor",
                           "wiredTigerJournalCompressor",
                           moe::String,
                           "use a compressor for log records [none|snappy|zlib]")
        .format("(:?none)|(:?snappy)|(:?zlib)", "(none/snappy/zlib)")
        .setDefault(moe::Value(std::string("snappy")));
    wiredTigerOptions.addOptionChaining("storage.wiredTiger.engineConfig.directoryForIndexes",
                                        "wiredTigerDirectoryForIndexes",
                                        moe::Switch,
                                        "Put indexes and data in different directories");
    wiredTigerOptions
        .addOptionChaining("storage.wiredTiger.engineConfig.configString",
                           "wiredTigerEngineConfigString",
                           moe::String,
                           "WiredTiger storage engine custom "
                           "configuration settings")
        .hidden();
<<<<<<< HEAD
=======
    wiredTigerOptions
        .addOptionChaining("storage.wiredTiger.engineConfig.maxCacheOverflowFileSizeGB",
                           "wiredTigerMaxCacheOverflowFileSizeGB",
                           moe::Double,
                           "Maximum amount of disk space to use for cache overflow; "
                           "Defaults to 0 (unbounded)")
        .setDefault(moe::Value(0.0));
>>>>>>> f378d467

    // WiredTiger collection options
    wiredTigerOptions
        .addOptionChaining("storage.wiredTiger.collectionConfig.blockCompressor",
                           "wiredTigerCollectionBlockCompressor",
                           moe::String,
                           "block compression algorithm for collection data "
                           "[none|snappy|zlib]")
        .format("(:?none)|(:?snappy)|(:?zlib)", "(none/snappy/zlib)")
        .setDefault(moe::Value(std::string("snappy")));
    wiredTigerOptions
        .addOptionChaining("storage.wiredTiger.collectionConfig.configString",
                           "wiredTigerCollectionConfigString",
                           moe::String,
                           "WiredTiger custom collection configuration settings")
        .hidden();


    // WiredTiger index options
    wiredTigerOptions
        .addOptionChaining("storage.wiredTiger.indexConfig.prefixCompression",
                           "wiredTigerIndexPrefixCompression",
                           moe::Bool,
                           "use prefix compression on row-store leaf pages")
        .setDefault(moe::Value(true));
    wiredTigerOptions
        .addOptionChaining("storage.wiredTiger.indexConfig.configString",
                           "wiredTigerIndexConfigString",
                           moe::String,
                           "WiredTiger custom index configuration settings")
        .hidden();

    return options->addSection(wiredTigerOptions);
}

Status WiredTigerGlobalOptions::store(const moe::Environment& params,
                                      const std::vector<std::string>& args) {
    // WiredTiger storage engine options
    if (params.count("storage.wiredTiger.engineConfig.cacheSizeGB")) {
        wiredTigerGlobalOptions.cacheSizeGB =
            params["storage.wiredTiger.engineConfig.cacheSizeGB"].as<double>();
    }
    if (params.count("storage.syncPeriodSecs")) {
        wiredTigerGlobalOptions.checkpointDelaySecs =
            static_cast<size_t>(params["storage.syncPeriodSecs"].as<double>());
    }
    if (params.count("storage.wiredTiger.engineConfig.statisticsLogDelaySecs")) {
        wiredTigerGlobalOptions.statisticsLogDelaySecs =
            params["storage.wiredTiger.engineConfig.statisticsLogDelaySecs"].as<int>();
    }
    if (params.count("storage.wiredTiger.engineConfig.journalCompressor")) {
        wiredTigerGlobalOptions.journalCompressor =
            params["storage.wiredTiger.engineConfig.journalCompressor"].as<std::string>();
    }
    if (params.count("storage.wiredTiger.engineConfig.directoryForIndexes")) {
        wiredTigerGlobalOptions.directoryForIndexes =
            params["storage.wiredTiger.engineConfig.directoryForIndexes"].as<bool>();
    }
    if (params.count("storage.wiredTiger.engineConfig.configString")) {
        wiredTigerGlobalOptions.engineConfig =
            params["storage.wiredTiger.engineConfig.configString"].as<std::string>();
        log() << "Engine custom option: " << wiredTigerGlobalOptions.engineConfig;
    }
    if (params.count("storage.wiredTiger.engineConfig.maxCacheOverflowFileSizeGB")) {
        const auto val =
            params["storage.wiredTiger.engineConfig.maxCacheOverflowFileSizeGB"].as<double>();
        const auto result = validateMaxCacheOverflowFileSizeGB(val);
        if (result.isOK()) {
            wiredTigerGlobalOptions.maxCacheOverflowFileSizeGB = val;
            log() << "Max cache overflow file size custom option: "
                  << wiredTigerGlobalOptions.maxCacheOverflowFileSizeGB;
        } else {
            return result;
        }
    }

    // WiredTiger collection options
    if (params.count("storage.wiredTiger.collectionConfig.blockCompressor")) {
        wiredTigerGlobalOptions.collectionBlockCompressor =
            params["storage.wiredTiger.collectionConfig.blockCompressor"].as<std::string>();
    }
    if (params.count("storage.wiredTiger.collectionConfig.configString")) {
        wiredTigerGlobalOptions.collectionConfig =
            params["storage.wiredTiger.collectionConfig.configString"].as<std::string>();
        log() << "Collection custom option: " << wiredTigerGlobalOptions.collectionConfig;
    }

    // WiredTiger index options
    if (params.count("storage.wiredTiger.indexConfig.prefixCompression")) {
        wiredTigerGlobalOptions.useIndexPrefixCompression =
            params["storage.wiredTiger.indexConfig.prefixCompression"].as<bool>();
    }
    if (params.count("storage.wiredTiger.indexConfig.configString")) {
        wiredTigerGlobalOptions.indexConfig =
            params["storage.wiredTiger.indexConfig.configString"].as<std::string>();
        log() << "Index custom option: " << wiredTigerGlobalOptions.indexConfig;
    }

    return Status::OK();
}

Status WiredTigerGlobalOptions::validateMaxCacheOverflowFileSizeGB(double value) {
    if (value != 0.0 && value < 0.1) {
        return {ErrorCodes::BadValue,
                "MaxCacheOverflowFileSizeGB must be either 0 (unbounded) or greater than 0.1."};
    }

    return Status::OK();
}

}  // namespace mongo<|MERGE_RESOLUTION|>--- conflicted
+++ resolved
@@ -57,11 +57,8 @@
                            moe::Int,
                            "seconds to wait between each write to a statistics file in the dbpath; "
                            "0 means do not log statistics")
-<<<<<<< HEAD
-=======
         // FTDC supercedes WiredTiger's statistics logging.
         .hidden()
->>>>>>> f378d467
         .validRange(0, 100000)
         .setDefault(moe::Value(0));
     wiredTigerOptions
@@ -82,8 +79,6 @@
                            "WiredTiger storage engine custom "
                            "configuration settings")
         .hidden();
-<<<<<<< HEAD
-=======
     wiredTigerOptions
         .addOptionChaining("storage.wiredTiger.engineConfig.maxCacheOverflowFileSizeGB",
                            "wiredTigerMaxCacheOverflowFileSizeGB",
@@ -91,7 +86,6 @@
                            "Maximum amount of disk space to use for cache overflow; "
                            "Defaults to 0 (unbounded)")
         .setDefault(moe::Value(0.0));
->>>>>>> f378d467
 
     // WiredTiger collection options
     wiredTigerOptions
