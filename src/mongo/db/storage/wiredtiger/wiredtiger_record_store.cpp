--- conflicted
+++ resolved
@@ -41,10 +41,7 @@
 #include "mongo/base/checked_cast.h"
 #include "mongo/base/static_assert.h"
 #include "mongo/bson/util/builder.h"
-<<<<<<< HEAD
-=======
 #include "mongo/db/commands/test_commands_enabled.h"
->>>>>>> f378d467
 #include "mongo/db/concurrency/locker.h"
 #include "mongo/db/concurrency/write_conflict_exception.h"
 #include "mongo/db/global_settings.h"
@@ -183,10 +180,6 @@
 void WiredTigerRecordStore::OplogStones::awaitHasExcessStonesOrDead() {
     // Wait until kill() is called or there are too many oplog stones.
     stdx::unique_lock<stdx::mutex> lock(_oplogReclaimMutex);
-<<<<<<< HEAD
-    while (!_isDead && !hasExcessStones()) {
-        MONGO_IDLE_THREAD_BLOCK;
-=======
     while (!_isDead) {
         {
             MONGO_IDLE_THREAD_BLOCK;
@@ -208,7 +201,6 @@
                 }
             }
         }
->>>>>>> f378d467
         _oplogReclaimCv.wait(lock);
     }
 }
@@ -653,11 +645,7 @@
       _sizeStorer(params.sizeStorer),
       _kvEngine(kvEngine) {
     Status versionStatus = WiredTigerUtil::checkApplicationMetadataFormatVersion(
-<<<<<<< HEAD
-                               ctx, uri, kMinimumRecordStoreVersion, kMaximumRecordStoreVersion)
-=======
                                ctx, _uri, kMinimumRecordStoreVersion, kMaximumRecordStoreVersion)
->>>>>>> f378d467
                                .getStatus();
     if (!versionStatus.isOK()) {
         std::cout << " Version: " << versionStatus.reason() << std::endl;
@@ -805,11 +793,7 @@
     if (_isEphemeral) {
         return dataSize(opCtx);
     }
-<<<<<<< HEAD
-    WiredTigerSession* session = WiredTigerRecoveryUnit::get(txn)->getSessionNoTxn(txn);
-=======
     WiredTigerSession* session = WiredTigerRecoveryUnit::get(opCtx)->getSessionNoTxn();
->>>>>>> f378d467
     StatusWith<int64_t> result =
         WiredTigerUtil::getStatisticsValueAs<int64_t>(session->getSession(),
                                                       "statistics:" + getURI(),
@@ -1174,17 +1158,6 @@
         try {
             WriteUnitOfWork wuow(opCtx);
 
-<<<<<<< HEAD
-            WiredTigerCursor cwrap(_uri, _tableId, true, txn);
-            WT_CURSOR* cursor = cwrap.get();
-
-            // The first record in the oplog should be within the truncate range.
-            int ret = WT_READ_CHECK(cursor->next(cursor));
-            invariantWTOK(ret);
-            int64_t key;
-            invariantWTOK(cursor->get_key(cursor, &key));
-            RecordId firstRecord = _fromKey(key);
-=======
             WiredTigerCursor cwrap(_uri, _tableId, true, opCtx);
             WT_CURSOR* cursor = cwrap.get();
 
@@ -1192,23 +1165,15 @@
             int ret = wiredTigerPrepareConflictRetry(opCtx, [&] { return cursor->next(cursor); });
             invariantWTOK(ret);
             RecordId firstRecord = getKey(cursor);
->>>>>>> f378d467
             if (firstRecord < _oplogStones->firstRecord || firstRecord > stone->lastRecord) {
                 warning() << "First oplog record " << firstRecord << " is not in truncation range ("
                           << _oplogStones->firstRecord << ", " << stone->lastRecord << ")";
             }
 
-<<<<<<< HEAD
-            cursor->set_key(cursor, _makeKey(stone->lastRecord));
-            invariantWTOK(session->truncate(session, nullptr, nullptr, cursor, nullptr));
-            _changeNumRecords(txn, -stone->records);
-            _increaseDataSize(txn, -stone->bytes);
-=======
             setKey(cursor, stone->lastRecord);
             invariantWTOK(session->truncate(session, nullptr, nullptr, cursor, nullptr));
             _changeNumRecords(opCtx, -stone->records);
             _increaseDataSize(opCtx, -stone->bytes);
->>>>>>> f378d467
 
             wuow.commit();
 
@@ -1232,14 +1197,6 @@
                                             std::vector<Record>* records,
                                             std::vector<Timestamp>* timestamps,
                                             bool enforceQuota) {
-<<<<<<< HEAD
-    return _insertRecords(txn, records->data(), records->size());
-}
-
-Status WiredTigerRecordStore::_insertRecords(OperationContext* txn,
-                                             Record* records,
-                                             size_t nRecords) {
-=======
     return _insertRecords(opCtx, records->data(), timestamps->data(), records->size());
 }
 
@@ -1249,7 +1206,6 @@
                                              size_t nRecords) {
     dassert(opCtx->lockState()->isWriteLocked());
 
->>>>>>> f378d467
     // We are kind of cheating on capped collections since we write all of them at once ....
     // Simplest way out would be to just block vector writes for everything except oplog ?
     int64_t totalLength = 0;
@@ -1269,11 +1225,7 @@
     dassert(nRecords != 0);
     for (size_t i = 0; i < nRecords; i++) {
         auto& record = records[i];
-<<<<<<< HEAD
-        if (_useOplogHack) {
-=======
         if (_isOplog) {
->>>>>>> f378d467
             StatusWith<RecordId> status =
                 oploghack::extractKey(record.data.data(), record.data.size());
             if (!status.isOK())
@@ -1288,17 +1240,6 @@
         highestId = record.id;
     }
 
-<<<<<<< HEAD
-    if (_useOplogHack && (highestId > _oplog_highestSeen)) {
-        stdx::lock_guard<stdx::mutex> lk(_uncommittedRecordIdsMutex);
-        if (highestId > _oplog_highestSeen)
-            _oplog_highestSeen = highestId;
-    }
-
-    for (size_t i = 0; i < nRecords; i++) {
-        auto& record = records[i];
-        c->set_key(c, _makeKey(record.id));
-=======
     for (size_t i = 0; i < nRecords; i++) {
         auto& record = records[i];
         Timestamp ts;
@@ -1319,7 +1260,6 @@
             fassert(39001, opCtx->recoveryUnit()->setTimestamp(ts));
         }
         setKey(c, record.id);
->>>>>>> f378d467
         WiredTigerItem value(record.data.data(), record.data.size());
         c->set_value(c, value.Get());
         int ret = WT_OP_CHECK(c->insert(c));
@@ -1327,20 +1267,12 @@
             return wtRCToStatus(ret, "WiredTigerRecordStore::insertRecord");
     }
 
-<<<<<<< HEAD
-    _changeNumRecords(txn, nRecords);
-    _increaseDataSize(txn, totalLength);
-
-    if (_oplogStones) {
-        _oplogStones->updateCurrentStoneAfterInsertOnCommit(txn, totalLength, highestId, nRecords);
-=======
     _changeNumRecords(opCtx, nRecords);
     _increaseDataSize(opCtx, totalLength);
 
     if (_oplogStones) {
         _oplogStones->updateCurrentStoneAfterInsertOnCommit(
             opCtx, totalLength, highestId, nRecords);
->>>>>>> f378d467
     } else {
         cappedDeleteAsNeeded(opCtx, highestId);
     }
@@ -1348,38 +1280,6 @@
     return Status::OK();
 }
 
-<<<<<<< HEAD
-StatusWith<RecordId> WiredTigerRecordStore::insertRecord(OperationContext* txn,
-                                                         const char* data,
-                                                         int len,
-                                                         bool enforceQuota) {
-    Record record = {RecordId(), RecordData(data, len)};
-    Status status = _insertRecords(txn, &record, 1);
-    if (!status.isOK())
-        return StatusWith<RecordId>(status);
-    return StatusWith<RecordId>(record.id);
-}
-
-void WiredTigerRecordStore::_dealtWithCappedId(SortedRecordIds::iterator it, bool didCommit) {
-    invariant(it->isNormal());
-    stdx::lock_guard<stdx::mutex> lk(_uncommittedRecordIdsMutex);
-    if (didCommit && _isOplog && *it != _oplog_highestSeen) {
-        // Defer removal from _uncommittedRecordIds until it is durable. We don't need to wait for
-        // durability of ops that didn't commit because they won't become durable.
-        // As an optimization, we only defer visibility until durable if new ops were created while
-        // we were pending. This makes single-threaded w>1 workloads faster and is safe because
-        // durability follows commit order for commits that are fully sequenced (B doesn't call
-        // commit until after A's commit call returns).
-        const bool wasEmpty = _opsWaitingForJournal.empty();
-        _opsWaitingForJournal.push_back(it);
-        if (wasEmpty) {
-            _opsWaitingForJournalCV.notify_one();
-        }
-    } else {
-        _uncommittedRecordIds.erase(it);
-        _opsBecameVisibleCV.notify_all();
-    }
-=======
 StatusWith<RecordId> WiredTigerRecordStore::insertRecord(
     OperationContext* opCtx, const char* data, int len, Timestamp timestamp, bool enforceQuota) {
     Record record = {RecordId(), RecordData(data, len)};
@@ -1387,7 +1287,6 @@
     if (!status.isOK())
         return StatusWith<RecordId>(status);
     return StatusWith<RecordId>(record.id);
->>>>>>> f378d467
 }
 
 bool WiredTigerRecordStore::isOpHidden_forTest(const RecordId& id) const {
@@ -1402,11 +1301,21 @@
     return _cappedCallback && _cappedCallback->haveCappedWaiters();
 }
 
-<<<<<<< HEAD
-Status WiredTigerRecordStore::insertRecordsWithDocWriter(OperationContext* txn,
+void WiredTigerRecordStore::notifyCappedWaitersIfNeeded() {
+    stdx::lock_guard<stdx::mutex> cappedCallbackLock(_cappedCallbackMutex);
+    // This wakes up cursors blocking in await_data.
+    if (_cappedCallback) {
+        _cappedCallback->notifyCappedWaitersIfNeeded();
+    }
+}
+
+Status WiredTigerRecordStore::insertRecordsWithDocWriter(OperationContext* opCtx,
                                                          const DocWriter* const* docs,
+                                                         const Timestamp* timestamps,
                                                          size_t nDocs,
                                                          RecordId* idsOut) {
+    dassert(opCtx->lockState()->isReadLocked());
+
     std::unique_ptr<Record[]> records(new Record[nDocs]);
 
     // First get all the sizes so we can allocate a single buffer for all documents. Eventually it
@@ -1429,53 +1338,10 @@
     }
     invariant(pos == (buffer.get() + totalSize));
 
-    Status s = _insertRecords(txn, records.get(), nDocs);
-    if (!s.isOK())
-        return s;
-
-=======
-void WiredTigerRecordStore::notifyCappedWaitersIfNeeded() {
-    stdx::lock_guard<stdx::mutex> cappedCallbackLock(_cappedCallbackMutex);
-    // This wakes up cursors blocking in await_data.
-    if (_cappedCallback) {
-        _cappedCallback->notifyCappedWaitersIfNeeded();
-    }
-}
-
-Status WiredTigerRecordStore::insertRecordsWithDocWriter(OperationContext* opCtx,
-                                                         const DocWriter* const* docs,
-                                                         const Timestamp* timestamps,
-                                                         size_t nDocs,
-                                                         RecordId* idsOut) {
-    dassert(opCtx->lockState()->isReadLocked());
-
-    std::unique_ptr<Record[]> records(new Record[nDocs]);
-
-    // First get all the sizes so we can allocate a single buffer for all documents. Eventually it
-    // would be nice if we could either hand off the buffers to WT without copying or write them
-    // in-place as we do with MMAPv1, but for now this is the best we can do.
-    size_t totalSize = 0;
-    for (size_t i = 0; i < nDocs; i++) {
-        const size_t docSize = docs[i]->documentSize();
-        records[i].data = RecordData(nullptr, docSize);  // We fill in the real ptr in next loop.
-        totalSize += docSize;
-    }
-
-    std::unique_ptr<char[]> buffer(new char[totalSize]);
-    char* pos = buffer.get();
-    for (size_t i = 0; i < nDocs; i++) {
-        docs[i]->writeDocument(pos);
-        const size_t size = records[i].data.size();
-        records[i].data = RecordData(pos, size);
-        pos += size;
-    }
-    invariant(pos == (buffer.get() + totalSize));
-
     Status s = _insertRecords(opCtx, records.get(), timestamps, nDocs);
     if (!s.isOK())
         return s;
 
->>>>>>> f378d467
     if (idsOut) {
         for (size_t i = 0; i < nDocs; i++) {
             idsOut[i] = records[i].id;
@@ -1485,23 +1351,15 @@
     return s;
 }
 
-<<<<<<< HEAD
-Status WiredTigerRecordStore::updateRecord(OperationContext* txn,
-=======
 Status WiredTigerRecordStore::updateRecord(OperationContext* opCtx,
->>>>>>> f378d467
                                            const RecordId& id,
                                            const char* data,
                                            int len,
                                            bool enforceQuota,
                                            UpdateNotifier* notifier) {
-<<<<<<< HEAD
-    WiredTigerCursor curwrap(_uri, _tableId, true, txn);
-=======
     dassert(opCtx->lockState()->isWriteLocked());
 
     WiredTigerCursor curwrap(_uri, _tableId, true, opCtx);
->>>>>>> f378d467
     curwrap.assertInActiveTxn();
     WT_CURSOR* c = curwrap.get();
     invariant(c);
@@ -1647,24 +1505,15 @@
 
     WiredTigerSessionCache* cache = WiredTigerRecoveryUnit::get(opCtx)->getSessionCache();
     if (!cache->isEphemeral()) {
-<<<<<<< HEAD
-        WT_SESSION* s = WiredTigerRecoveryUnit::get(txn)->getSession(txn)->getSession();
-        txn->recoveryUnit()->abandonSnapshot();
-=======
         WT_SESSION* s = WiredTigerRecoveryUnit::get(opCtx)->getSession()->getSession();
         opCtx->recoveryUnit()->abandonSnapshot();
->>>>>>> f378d467
         int ret = s->compact(s, getURI().c_str(), "timeout=0");
         invariantWTOK(ret);
     }
     return Status::OK();
 }
 
-<<<<<<< HEAD
-Status WiredTigerRecordStore::validate(OperationContext* txn,
-=======
 Status WiredTigerRecordStore::validate(OperationContext* opCtx,
->>>>>>> f378d467
                                        ValidateCmdLevel level,
                                        ValidateAdaptor* adaptor,
                                        ValidateResults* results,
@@ -1698,31 +1547,6 @@
     long long nInvalid = 0;
 
     results->valid = true;
-<<<<<<< HEAD
-    Cursor cursor(txn, *this, true);
-    int interruptInterval = 4096;
-
-    while (auto record = cursor.next()) {
-        if (!(nrecords % interruptInterval))
-            txn->checkForInterrupt();
-        ++nrecords;
-        auto dataSize = record->data.size();
-        dataSizeTotal += dataSize;
-        if (level == kValidateFull) {
-            size_t validatedSize;
-            Status status = adaptor->validate(record->id, record->data, &validatedSize);
-
-            // The validatedSize equals dataSize below is not a general requirement, but must be
-            // true for WT today because we never pad records.
-            if (!status.isOK() || validatedSize != static_cast<size_t>(dataSize)) {
-                if (results->valid) {
-                    // Only log once.
-                    results->errors.push_back("detected one or more invalid documents (see logs)");
-                }
-                nInvalid++;
-                results->valid = false;
-                log() << "document at location: " << record->id << " is corrupted";
-=======
     std::unique_ptr<SeekableRecordCursor> cursor = getCursor(opCtx, true);
     int interruptInterval = 4096;
 
@@ -1741,7 +1565,6 @@
             if (results->valid) {
                 // Only log once.
                 results->errors.push_back("detected one or more invalid documents (see logs)");
->>>>>>> f378d467
             }
             nInvalid++;
             results->valid = false;
@@ -1753,14 +1576,7 @@
         updateStatsAfterRepair(opCtx, nrecords, dataSizeTotal);
     }
 
-<<<<<<< HEAD
-    if (level == kValidateFull) {
-        output->append("nInvalidDocuments", nInvalid);
-    }
-
-=======
     output->append("nInvalidDocuments", nInvalid);
->>>>>>> f378d467
     output->appendNumber("nrecords", nrecords);
     return Status::OK();
 }
@@ -1775,11 +1591,7 @@
         result->appendIntOrLL("sleepCount", _cappedSleep.load());
         result->appendIntOrLL("sleepMS", _cappedSleepMS.load());
     }
-<<<<<<< HEAD
-    WiredTigerSession* session = WiredTigerRecoveryUnit::get(txn)->getSessionNoTxn(txn);
-=======
     WiredTigerSession* session = WiredTigerRecoveryUnit::get(opCtx)->getSessionNoTxn();
->>>>>>> f378d467
     WT_SESSION* s = session->getSession();
     BSONObjBuilder bob(result->subobjStart(_engineName));
     {
@@ -1829,79 +1641,10 @@
     // entries it waited for afterwards.
     invariant(!_getRecoveryUnit(opCtx)->inActiveTxn());
 
-<<<<<<< HEAD
-    virtual void rollback() {
-        // Notify on rollback since it might make later commits visible.
-        _rs->_dealtWithCappedId(_it, false);
-        stdx::lock_guard<stdx::mutex> lk(_rs->_cappedCallbackMutex);
-        if (_rs->_cappedCallback)
-            _rs->_cappedCallback->notifyCappedWaitersIfNeeded();
-    }
-
-private:
-    WiredTigerRecordStore* const _rs;
-    const SortedRecordIds::iterator _it;
-};
-
-void WiredTigerRecordStore::_oplogJournalThreadLoop(WiredTigerSessionCache* sessionCache) try {
-    Client::initThread("WTOplogJournalThread");
-    while (true) {
-        stdx::unique_lock<stdx::mutex> lk(_uncommittedRecordIdsMutex);
-        {
-            MONGO_IDLE_THREAD_BLOCK;
-            _opsWaitingForJournalCV.wait(
-                lk, [&] { return _shuttingDown || !_opsWaitingForJournal.empty(); });
-        }
-
-        while (!_shuttingDown && MONGO_FAIL_POINT(WTPausePrimaryOplogDurabilityLoop)) {
-            lk.unlock();
-            sleepmillis(10);
-            lk.lock();
-        }
-
-        if (_shuttingDown)
-            return;
-
-        decltype(_opsWaitingForJournal) opsAboutToBeJournaled = {};
-        _opsWaitingForJournal.swap(opsAboutToBeJournaled);
-
-        lk.unlock();
-        sessionCache->waitUntilDurable(/*forceCheckpoint=*/false);
-        lk.lock();
-
-        for (auto&& op : opsAboutToBeJournaled) {
-            _uncommittedRecordIds.erase(op);
-        }
-
-        _opsBecameVisibleCV.notify_all();
-        lk.unlock();
-
-        stdx::lock_guard<stdx::mutex> cappedCallbackLock(_cappedCallbackMutex);
-        if (_cappedCallback) {
-            _cappedCallback->notifyCappedWaitersIfNeeded();
-        }
-    }
-} catch (...) {
-    std::terminate();
-}
-
-void WiredTigerRecordStore::waitForAllEarlierOplogWritesToBeVisible(OperationContext* txn) const {
-    invariant(txn->lockState()->isNoop() || !txn->lockState()->inAWriteUnitOfWork());
-
-    // This function must not start a WT transaction, otherwise we will get stuck in an infinite
-    // loop of WCE handling when the getCursor() is called.
-
-    stdx::unique_lock<stdx::mutex> lk(_uncommittedRecordIdsMutex);
-    const auto waitingFor = _oplog_highestSeen;
-    txn->waitForConditionOrInterrupt(_opsBecameVisibleCV, lk, [&] {
-        return _uncommittedRecordIds.empty() || _uncommittedRecordIds.front() > waitingFor;
-    });
-=======
     auto oplogManager = _kvEngine->getOplogManager();
     if (oplogManager->isRunning()) {
         oplogManager->waitForAllEarlierOplogWritesToBeVisible(this, opCtx);
     }
->>>>>>> f378d467
 }
 
 boost::optional<RecordId> WiredTigerRecordStore::oplogStartHack(
