--- conflicted
+++ resolved
@@ -55,18 +55,10 @@
                                            bool readOnly)
     : _session(conn), _readOnly(readOnly) {
     WT_SESSION* session = _session.getSession();
-<<<<<<< HEAD
-    int ret = session->open_cursor(session, storageUri.c_str(), NULL, "overwrite=true", &_cursor);
-    if (ret == ENOENT) {
-        // Need to create table.
-        std::string config = WiredTigerCustomizationHooks::get(getGlobalServiceContext())
-                                 ->getTableCreateConfig(storageUri);
-=======
 
     std::string config = WiredTigerCustomizationHooks::get(getGlobalServiceContext())
                              ->getTableCreateConfig(storageUri);
     if (!readOnly) {
->>>>>>> f378d467
         invariantWTOK(session->create(session, storageUri.c_str(), config.c_str()));
     }
 
@@ -114,40 +106,12 @@
     _cursor->reset(_cursor);
 
     {
-<<<<<<< HEAD
-        // Seek to beginning if needed.
-        invariantWTOK(_cursor->reset(_cursor));
-
-        // Intentionally ignoring return value.
-        ON_BLOCK_EXIT(_cursor->reset, _cursor);
-
-        int cursorNextRet;
-        while ((cursorNextRet = _cursor->next(_cursor)) != WT_NOTFOUND) {
-            invariantWTOK(cursorNextRet);
-
-            WT_ITEM key;
-            WT_ITEM value;
-            invariantWTOK(_cursor->get_key(_cursor, &key));
-            invariantWTOK(_cursor->get_value(_cursor, &value));
-            std::string uriKey(reinterpret_cast<const char*>(key.data), key.size);
-            BSONObj data(reinterpret_cast<const char*>(value.data));
-
-            LOG(2) << "WiredTigerSizeStorer::loadFrom " << uriKey << " -> " << redact(data);
-
-            Entry& e = m[uriKey];
-            e.numRecords = data["numRecords"].safeNumberLong();
-            e.dataSize = data["dataSize"].safeNumberLong();
-            e.dirty = false;
-            e.rs = NULL;
-        }
-=======
         WT_ITEM key = {uri.rawData(), uri.size()};
         _cursor->set_key(_cursor, &key);
         int ret = _cursor->search(_cursor);
         if (ret == WT_NOTFOUND)
             return std::make_shared<SizeInfo>();
         invariantWTOK(ret);
->>>>>>> f378d467
     }
 
     WT_ITEM value;
@@ -171,41 +135,8 @@
     if (buffer.empty())
         return;  // Nothing to do.
 
-<<<<<<< HEAD
-    WT_SESSION* session = _session.getSession();
-    invariantWTOK(session->begin_transaction(session, syncToDisk ? "sync=true" : ""));
-    auto rollbacker = MakeGuard(session->rollback_transaction, session, "");
-
-    for (Map::iterator it = myMap.begin(); it != myMap.end(); ++it) {
-        string uriKey = it->first;
-        Entry& entry = it->second;
-
-        BSONObj data;
-        {
-            BSONObjBuilder b;
-            b.append("numRecords", entry.numRecords);
-            b.append("dataSize", entry.dataSize);
-            data = b.obj();
-        }
-
-        LOG(2) << "WiredTigerSizeStorer::storeInto " << uriKey << " -> " << redact(data);
-
-        WiredTigerItem key(uriKey.c_str(), uriKey.size());
-        WiredTigerItem value(data.objdata(), data.objsize());
-        _cursor->set_key(_cursor, key.Get());
-        _cursor->set_value(_cursor, value.Get());
-        invariantWTOK(_cursor->insert(_cursor));
-    }
-
-    invariantWTOK(_cursor->reset(_cursor));
-
-    rollbacker.Dismiss();
-    invariantWTOK(session->commit_transaction(session, NULL));
-
-=======
     Timer t;
     stdx::lock_guard<stdx::mutex> cursorLock(_cursorMutex);
->>>>>>> f378d467
     {
         // On failure, place entries back into the map, unless a newer value already exists.
         ON_BLOCK_EXIT([this, &buffer]() {
