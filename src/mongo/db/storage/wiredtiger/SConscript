# -*- mode: python -*-
Import("env")
Import("wiredtiger")
Import("get_option")

<<<<<<< HEAD
=======
env = env.Clone()

>>>>>>> f378d467
using_ubsan = False
sanitizer_list = get_option('sanitize')
if sanitizer_list:
    using_ubsan = 'undefined' in sanitizer_list.split(',')

env.Library(
    target='storage_wiredtiger_customization_hooks',
    source= [
        'wiredtiger_customization_hooks.cpp',
        'wiredtiger_extensions.cpp',
    ],
    LIBDEPS= ['$BUILD_DIR/mongo/base',
              '$BUILD_DIR/mongo/db/service_context'],
    LIBDEPS_DEPENDENTS=[
        '$BUILD_DIR/mongo/mongodmain',
    ],
    PROGDEPS_DEPENDENTS=[
        '$BUILD_DIR/mongo/mongos',
    ],
)

if wiredtiger:
    wtEnv = env.Clone()
    wtEnv.InjectThirdPartyIncludePaths(libraries=['wiredtiger'])
    wtEnv.InjectThirdPartyIncludePaths(libraries=['zlib'])
    wtEnv.InjectThirdPartyIncludePaths(libraries=['valgrind'])

    # This is the smallest possible set of files that wraps WT
    wtEnv.Library(
        target='storage_wiredtiger_core',
        source= [
            'wiredtiger_begin_transaction_block.cpp',
            'wiredtiger_global_options.cpp',
            'wiredtiger_index.cpp',
            'wiredtiger_kv_engine.cpp',
            'wiredtiger_oplog_manager.cpp',
            'wiredtiger_prepare_conflict.cpp',
            'wiredtiger_record_store.cpp',
            'wiredtiger_recovery_unit.cpp',
            'wiredtiger_session_cache.cpp',
            'wiredtiger_snapshot_manager.cpp',
            'wiredtiger_size_storer.cpp',
            'wiredtiger_util.cpp',
            ],
        LIBDEPS= [
            '$BUILD_DIR/mongo/base',
            '$BUILD_DIR/mongo/db/bson/dotted_path_support',
<<<<<<< HEAD
=======
            '$BUILD_DIR/mongo/db/commands/test_commands_enabled',
            '$BUILD_DIR/mongo/db/catalog/collection',
>>>>>>> f378d467
            '$BUILD_DIR/mongo/db/catalog/collection_options',
            '$BUILD_DIR/mongo/db/concurrency/lock_manager',
            '$BUILD_DIR/mongo/db/concurrency/write_conflict_exception',
            '$BUILD_DIR/mongo/db/curop',
            '$BUILD_DIR/mongo/db/index/index_descriptor',
<<<<<<< HEAD
            '$BUILD_DIR/mongo/db/namespace_string',
=======
            '$BUILD_DIR/mongo/db/global_settings',
            '$BUILD_DIR/mongo/db/namespace_string',
            '$BUILD_DIR/mongo/db/repl/repl_coordinator_interface',
            '$BUILD_DIR/mongo/db/repl/repl_settings',
            '$BUILD_DIR/mongo/db/server_options_core',
>>>>>>> f378d467
            '$BUILD_DIR/mongo/db/service_context',
            '$BUILD_DIR/mongo/db/storage/index_entry_comparison',
            '$BUILD_DIR/mongo/db/storage/journal_listener',
            '$BUILD_DIR/mongo/db/storage/key_string',
            '$BUILD_DIR/mongo/db/storage/kv/kv_prefix',
            '$BUILD_DIR/mongo/db/storage/oplog_hack',
            '$BUILD_DIR/mongo/db/storage/storage_file_util',
            '$BUILD_DIR/mongo/db/storage/storage_options',
            '$BUILD_DIR/mongo/util/concurrency/ticketholder',
            '$BUILD_DIR/mongo/util/elapsed_tracker',
            '$BUILD_DIR/mongo/util/processinfo',
            '$BUILD_DIR/third_party/shim_snappy',
            '$BUILD_DIR/third_party/shim_wiredtiger',
            '$BUILD_DIR/third_party/shim_zlib',
            'storage_wiredtiger_customization_hooks',
            ],
        LIBDEPS_PRIVATE= [
            '$BUILD_DIR/mongo/util/options_parser/options_parser',
            '$BUILD_DIR/mongo/db/storage/storage_repair_observer',
            ],
        )

    wtEnv.Library(
        target='storage_wiredtiger',
        source=[
            'wiredtiger_init.cpp',
            'wiredtiger_options_init.cpp',
            'wiredtiger_parameters.cpp',
            'wiredtiger_record_store_mongod.cpp',
            'wiredtiger_server_status.cpp',
<<<<<<< HEAD
            ],
        LIBDEPS=['storage_wiredtiger_core',
                 'storage_wiredtiger_customization_hooks',
                 '$BUILD_DIR/mongo/db/concurrency/lock_manager',
                 '$BUILD_DIR/mongo/db/storage/kv/kv_engine',
                 '$BUILD_DIR/mongo/db/storage/storage_engine_lock_file',
                 '$BUILD_DIR/mongo/db/storage/storage_engine_metadata',
                 ],
        LIBDEPS_TAGS=[
            # Depends on symbols defined in serverOnlyfiles
            'incomplete',
=======
>>>>>>> f378d467
        ],
        LIBDEPS=[
            'storage_wiredtiger_core',
            'storage_wiredtiger_customization_hooks',
            '$BUILD_DIR/mongo/db/db_raii',
            '$BUILD_DIR/mongo/db/storage/kv/kv_engine',
            '$BUILD_DIR/mongo/db/storage/storage_engine_lock_file',
            '$BUILD_DIR/mongo/db/storage/storage_engine_metadata',
        ],
        LIBDEPS_PRIVATE=[
            '$BUILD_DIR/mongo/db/commands/server_status',
            '$BUILD_DIR/mongo/db/concurrency/lock_manager',
            '$BUILD_DIR/mongo/db/storage/storage_engine_common',
            '$BUILD_DIR/mongo/util/options_parser/options_parser',
        ],
    )

    wtEnv.Library(
        target='storage_wiredtiger_mock',
        source=[
            'wiredtiger_record_store_mock.cpp',
            ],
        LIBDEPS=['storage_wiredtiger_core',
             ]
        )

    wtEnv.CppUnitTest(
        target='storage_wiredtiger_init_test',
        source=['wiredtiger_init_test.cpp',
                ],
        LIBDEPS=[
<<<<<<< HEAD
            '$BUILD_DIR/mongo/db/serveronly',
            ],
        )

    # All of these tests fail to compile under undefined behavior
    # sanitizer due to unexpressed circular dependency edges. In particualr
=======
            '$BUILD_DIR/mongo/db/auth/authmocks',
            '$BUILD_DIR/mongo/db/serveronly',
            '$BUILD_DIR/mongo/db/service_context',
            '$BUILD_DIR/mongo/db/service_context_d',
            '$BUILD_DIR/mongo/db/service_context_test_fixture',
            '$BUILD_DIR/mongo/db/storage/storage_engine_metadata',
            '$BUILD_DIR/mongo/db/storage/storage_options',
            '$BUILD_DIR/mongo/db/storage/wiredtiger/storage_wiredtiger_core',
            ],
        )

    wtEnv.CppUnitTest(
        target='storage_wiredtiger_recovery_unit_test',
        source=[
            'wiredtiger_recovery_unit_test.cpp',
        ],
        LIBDEPS=[
            'storage_wiredtiger_mock',
            '$BUILD_DIR/mongo/db/storage/recovery_unit_test_harness',
            '$BUILD_DIR/mongo/util/clock_source_mock',
        ],
        LIBDEPS_PRIVATE=[
            '$BUILD_DIR/mongo/db/auth/authmocks',
            '$BUILD_DIR/mongo/db/index/index_access_methods',
            '$BUILD_DIR/mongo/db/repl/repl_coordinator_interface',
            '$BUILD_DIR/mongo/db/repl/replmocks',
        ],
    )

    wtEnv.Library(
        target='additional_wiredtiger_record_store_tests',
        source=[
            'record_store_test_oplog.cpp',
            'wiredtiger_record_store_test.cpp',
        ],
        LIBDEPS=[
            '$BUILD_DIR/mongo/db/storage/kv/kv_engine_core',
            '$BUILD_DIR/mongo/db/storage/record_store_test_harness',
            '$BUILD_DIR/mongo/util/clock_source_mock',
            'storage_wiredtiger_mock',
        ],
    )

    wtEnv.Library(
        target='additional_wiredtiger_index_tests',
        source=[
            'wiredtiger_index_test.cpp',
        ],
        LIBDEPS=[
            '$BUILD_DIR/mongo/db/storage/kv/kv_engine_core',
            '$BUILD_DIR/mongo/db/storage/sorted_data_interface_test_harness',
            'storage_wiredtiger_mock',
        ],
    )

    # All of these tests fail to compile under undefined behavior
    # sanitizer due to unexpressed circular dependency edges. In particular
>>>>>>> f378d467
    # they all need a definition from the 'catalog'.
    if not using_ubsan:
        wtEnv.CppUnitTest(
            target='storage_wiredtiger_record_store_test',
<<<<<<< HEAD
            source=['wiredtiger_record_store_test.cpp',
                    ],
            LIBDEPS=[
                'storage_wiredtiger_mock',
                '$BUILD_DIR/mongo/db/storage/record_store_test_harness',
                ],
            )

        wtEnv.CppUnitTest(
            target='storage_wiredtiger_index_test',
            source=['wiredtiger_index_test.cpp',
                    ],
            LIBDEPS=[
                'storage_wiredtiger_mock',
                '$BUILD_DIR/mongo/db/storage/sorted_data_interface_test_harness',
                ],
            )

        wtEnv.CppUnitTest(
            target='storage_wiredtiger_kv_engine_test',
            source=['wiredtiger_kv_engine_test.cpp',
                    ],
            LIBDEPS=[
                'storage_wiredtiger_mock',
                '$BUILD_DIR/mongo/db/storage/kv/kv_engine_test_harness',
                ],
            )

        wtEnv.CppUnitTest(
=======
            source=[
                'wiredtiger_standard_record_store_test.cpp',
            ],
            LIBDEPS=[
                'additional_wiredtiger_record_store_tests',
            ],
            LIBDEPS_PRIVATE=[
                '$BUILD_DIR/mongo/db/auth/authmocks',
                '$BUILD_DIR/mongo/db/repl/repl_coordinator_interface',
                '$BUILD_DIR/mongo/db/repl/replmocks',
            ],
        )

        wtEnv.CppUnitTest(
            target='storage_wiredtiger_prefixed_record_store_test',
            source=[
                'wiredtiger_prefixed_record_store_test.cpp',
            ],
            LIBDEPS=[
                'additional_wiredtiger_record_store_tests',
            ],
            LIBDEPS_PRIVATE=[
                '$BUILD_DIR/mongo/db/auth/authmocks',
                '$BUILD_DIR/mongo/db/repl/repl_coordinator_interface',
                '$BUILD_DIR/mongo/db/repl/replmocks',
            ],
        )

        wtEnv.CppUnitTest(
            target='storage_wiredtiger_index_test',
            source=[
                'wiredtiger_standard_index_test.cpp',
            ],
            LIBDEPS=[
                'additional_wiredtiger_index_tests',
            ],
            LIBDEPS_PRIVATE=[
                '$BUILD_DIR/mongo/db/auth/authmocks',
            ]
        )

        wtEnv.CppUnitTest(
            target='storage_wiredtiger_prefixed_index_test',
            source=[
                'wiredtiger_prefixed_index_test.cpp',
            ],
            LIBDEPS=[
                'additional_wiredtiger_index_tests',
            ],
            LIBDEPS_PRIVATE=[
                '$BUILD_DIR/mongo/db/auth/authmocks',
            ]
        )

        wtEnv.CppUnitTest(
            target='storage_wiredtiger_kv_engine_test',
            source=[
                'wiredtiger_kv_engine_test.cpp',
            ],
            LIBDEPS=[
                '$BUILD_DIR/mongo/db/auth/authmocks',
                '$BUILD_DIR/mongo/db/storage/kv/kv_engine_test_harness',
                'storage_wiredtiger_mock',
            ],
            LIBDEPS_PRIVATE=[
                '$BUILD_DIR/mongo/db/repl/repl_coordinator_interface',
                '$BUILD_DIR/mongo/db/repl/replmocks',
            ],
        )

        wtEnv.CppUnitTest(
>>>>>>> f378d467
            target='storage_wiredtiger_util_test',
            source=['wiredtiger_util_test.cpp',
                    ],
            LIBDEPS=[
                '$BUILD_DIR/mongo/db/service_context',
<<<<<<< HEAD
=======
                '$BUILD_DIR/mongo/db/storage/kv/kv_engine_core',
                'storage_wiredtiger_mock',
                ],
            )

        wtEnv.CppUnitTest(
            target='storage_wiredtiger_session_cache_test',
            source=['wiredtiger_session_cache_test.cpp',
                    ],
            LIBDEPS=[
>>>>>>> f378d467
                'storage_wiredtiger_mock',
                ],
            )<|MERGE_RESOLUTION|>--- conflicted
+++ resolved
@@ -3,11 +3,8 @@
 Import("wiredtiger")
 Import("get_option")
 
-<<<<<<< HEAD
-=======
 env = env.Clone()
 
->>>>>>> f378d467
 using_ubsan = False
 sanitizer_list = get_option('sanitize')
 if sanitizer_list:
@@ -55,25 +52,18 @@
         LIBDEPS= [
             '$BUILD_DIR/mongo/base',
             '$BUILD_DIR/mongo/db/bson/dotted_path_support',
-<<<<<<< HEAD
-=======
             '$BUILD_DIR/mongo/db/commands/test_commands_enabled',
             '$BUILD_DIR/mongo/db/catalog/collection',
->>>>>>> f378d467
             '$BUILD_DIR/mongo/db/catalog/collection_options',
             '$BUILD_DIR/mongo/db/concurrency/lock_manager',
             '$BUILD_DIR/mongo/db/concurrency/write_conflict_exception',
             '$BUILD_DIR/mongo/db/curop',
             '$BUILD_DIR/mongo/db/index/index_descriptor',
-<<<<<<< HEAD
-            '$BUILD_DIR/mongo/db/namespace_string',
-=======
             '$BUILD_DIR/mongo/db/global_settings',
             '$BUILD_DIR/mongo/db/namespace_string',
             '$BUILD_DIR/mongo/db/repl/repl_coordinator_interface',
             '$BUILD_DIR/mongo/db/repl/repl_settings',
             '$BUILD_DIR/mongo/db/server_options_core',
->>>>>>> f378d467
             '$BUILD_DIR/mongo/db/service_context',
             '$BUILD_DIR/mongo/db/storage/index_entry_comparison',
             '$BUILD_DIR/mongo/db/storage/journal_listener',
@@ -104,20 +94,6 @@
             'wiredtiger_parameters.cpp',
             'wiredtiger_record_store_mongod.cpp',
             'wiredtiger_server_status.cpp',
-<<<<<<< HEAD
-            ],
-        LIBDEPS=['storage_wiredtiger_core',
-                 'storage_wiredtiger_customization_hooks',
-                 '$BUILD_DIR/mongo/db/concurrency/lock_manager',
-                 '$BUILD_DIR/mongo/db/storage/kv/kv_engine',
-                 '$BUILD_DIR/mongo/db/storage/storage_engine_lock_file',
-                 '$BUILD_DIR/mongo/db/storage/storage_engine_metadata',
-                 ],
-        LIBDEPS_TAGS=[
-            # Depends on symbols defined in serverOnlyfiles
-            'incomplete',
-=======
->>>>>>> f378d467
         ],
         LIBDEPS=[
             'storage_wiredtiger_core',
@@ -149,14 +125,6 @@
         source=['wiredtiger_init_test.cpp',
                 ],
         LIBDEPS=[
-<<<<<<< HEAD
-            '$BUILD_DIR/mongo/db/serveronly',
-            ],
-        )
-
-    # All of these tests fail to compile under undefined behavior
-    # sanitizer due to unexpressed circular dependency edges. In particualr
-=======
             '$BUILD_DIR/mongo/db/auth/authmocks',
             '$BUILD_DIR/mongo/db/serveronly',
             '$BUILD_DIR/mongo/db/service_context',
@@ -214,42 +182,10 @@
 
     # All of these tests fail to compile under undefined behavior
     # sanitizer due to unexpressed circular dependency edges. In particular
->>>>>>> f378d467
     # they all need a definition from the 'catalog'.
     if not using_ubsan:
         wtEnv.CppUnitTest(
             target='storage_wiredtiger_record_store_test',
-<<<<<<< HEAD
-            source=['wiredtiger_record_store_test.cpp',
-                    ],
-            LIBDEPS=[
-                'storage_wiredtiger_mock',
-                '$BUILD_DIR/mongo/db/storage/record_store_test_harness',
-                ],
-            )
-
-        wtEnv.CppUnitTest(
-            target='storage_wiredtiger_index_test',
-            source=['wiredtiger_index_test.cpp',
-                    ],
-            LIBDEPS=[
-                'storage_wiredtiger_mock',
-                '$BUILD_DIR/mongo/db/storage/sorted_data_interface_test_harness',
-                ],
-            )
-
-        wtEnv.CppUnitTest(
-            target='storage_wiredtiger_kv_engine_test',
-            source=['wiredtiger_kv_engine_test.cpp',
-                    ],
-            LIBDEPS=[
-                'storage_wiredtiger_mock',
-                '$BUILD_DIR/mongo/db/storage/kv/kv_engine_test_harness',
-                ],
-            )
-
-        wtEnv.CppUnitTest(
-=======
             source=[
                 'wiredtiger_standard_record_store_test.cpp',
             ],
@@ -321,14 +257,11 @@
         )
 
         wtEnv.CppUnitTest(
->>>>>>> f378d467
             target='storage_wiredtiger_util_test',
             source=['wiredtiger_util_test.cpp',
                     ],
             LIBDEPS=[
                 '$BUILD_DIR/mongo/db/service_context',
-<<<<<<< HEAD
-=======
                 '$BUILD_DIR/mongo/db/storage/kv/kv_engine_core',
                 'storage_wiredtiger_mock',
                 ],
@@ -339,7 +272,6 @@
             source=['wiredtiger_session_cache_test.cpp',
                     ],
             LIBDEPS=[
->>>>>>> f378d467
                 'storage_wiredtiger_mock',
                 ],
             )