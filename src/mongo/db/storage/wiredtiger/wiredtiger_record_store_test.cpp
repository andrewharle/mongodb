
/**
 *    Copyright (C) 2018-present MongoDB, Inc.
 *
 *    This program is free software: you can redistribute it and/or modify
 *    it under the terms of the Server Side Public License, version 1,
 *    as published by MongoDB, Inc.
 *
 *    This program is distributed in the hope that it will be useful,
 *    but WITHOUT ANY WARRANTY; without even the implied warranty of
 *    MERCHANTABILITY or FITNESS FOR A PARTICULAR PURPOSE.  See the
 *    Server Side Public License for more details.
 *
 *    You should have received a copy of the Server Side Public License
 *    along with this program. If not, see
 *    <http://www.mongodb.com/licensing/server-side-public-license>.
 *
 *    As a special exception, the copyright holders give permission to link the
 *    code of portions of this program with the OpenSSL library under certain
 *    conditions as described in each individual source file and distribute
 *    linked combinations including the program with the OpenSSL library. You
 *    must comply with the Server Side Public License in all respects for
 *    all of the code used other than as permitted herein. If you modify file(s)
 *    with this exception, you may extend this exception to your version of the
 *    file(s), but you are not obligated to do so. If you do not wish to do so,
 *    delete this exception statement from your version. If you delete this
 *    exception statement from all source files in the program, then also delete
 *    it in the license file.
 */

#include "mongo/platform/basic.h"

#include <memory>
#include <sstream>
#include <string>
#include <time.h>

#include "mongo/base/checked_cast.h"
<<<<<<< HEAD
=======
#include "mongo/base/init.h"
>>>>>>> f378d467
#include "mongo/base/string_data.h"
#include "mongo/bson/bsonobjbuilder.h"
#include "mongo/db/concurrency/write_conflict_exception.h"
#include "mongo/db/json.h"
#include "mongo/db/operation_context_noop.h"
#include "mongo/db/storage/kv/kv_prefix.h"
#include "mongo/db/storage/record_store_test_harness.h"
#include "mongo/db/storage/wiredtiger/wiredtiger_record_store.h"
#include "mongo/db/storage/wiredtiger/wiredtiger_record_store_oplog_stones.h"
#include "mongo/db/storage/wiredtiger/wiredtiger_recovery_unit.h"
<<<<<<< HEAD
#include "mongo/db/storage/wiredtiger/wiredtiger_session_cache.h"
=======
>>>>>>> f378d467
#include "mongo/db/storage/wiredtiger/wiredtiger_size_storer.h"
#include "mongo/db/storage/wiredtiger/wiredtiger_util.h"
#include "mongo/stdx/memory.h"
#include "mongo/unittest/temp_dir.h"
#include "mongo/unittest/unittest.h"
#include "mongo/util/fail_point.h"
#include "mongo/util/scopeguard.h"

namespace mongo {
namespace {

using std::unique_ptr;
using std::string;
using std::stringstream;

TEST(WiredTigerRecordStoreTest, GenerateCreateStringEmptyDocument) {
    BSONObj spec = fromjson("{}");
    StatusWith<std::string> result = WiredTigerRecordStore::parseOptionsField(spec);
    ASSERT_OK(result.getStatus());
    ASSERT_EQ(result.getValue(), "");  // "," would also be valid.
}

TEST(WiredTigerRecordStoreTest, GenerateCreateStringUnknownField) {
    BSONObj spec = fromjson("{unknownField: 1}");
    StatusWith<std::string> result = WiredTigerRecordStore::parseOptionsField(spec);
    const Status& status = result.getStatus();
    ASSERT_NOT_OK(status);
    ASSERT_EQUALS(ErrorCodes::InvalidOptions, status);
}

TEST(WiredTigerRecordStoreTest, GenerateCreateStringNonStringConfig) {
    BSONObj spec = fromjson("{configString: 12345}");
    StatusWith<std::string> result = WiredTigerRecordStore::parseOptionsField(spec);
    const Status& status = result.getStatus();
    ASSERT_NOT_OK(status);
    ASSERT_EQUALS(ErrorCodes::TypeMismatch, status);
}

TEST(WiredTigerRecordStoreTest, GenerateCreateStringEmptyConfigString) {
    BSONObj spec = fromjson("{configString: ''}");
    StatusWith<std::string> result = WiredTigerRecordStore::parseOptionsField(spec);
    ASSERT_OK(result.getStatus());
    ASSERT_EQ(result.getValue(), ",");  // "" would also be valid.
}

TEST(WiredTigerRecordStoreTest, GenerateCreateStringInvalidConfigStringOption) {
    BSONObj spec = fromjson("{configString: 'abc=def'}");
    ASSERT_EQ(WiredTigerRecordStore::parseOptionsField(spec), ErrorCodes::BadValue);
}

TEST(WiredTigerRecordStoreTest, GenerateCreateStringValidConfigStringOption) {
    BSONObj spec = fromjson("{configString: 'prefix_compression=true'}");
    ASSERT_EQ(WiredTigerRecordStore::parseOptionsField(spec),
              std::string("prefix_compression=true,"));
}

TEST(WiredTigerRecordStoreTest, Isolation1) {
    const auto harnessHelper(newRecordStoreHarnessHelper());
    unique_ptr<RecordStore> rs(harnessHelper->newNonCappedRecordStore());

    RecordId id1;
    RecordId id2;

    {
        ServiceContext::UniqueOperationContext opCtx(harnessHelper->newOperationContext());
        {
            WriteUnitOfWork uow(opCtx.get());

            StatusWith<RecordId> res = rs->insertRecord(opCtx.get(), "a", 2, Timestamp(), false);
            ASSERT_OK(res.getStatus());
            id1 = res.getValue();

            res = rs->insertRecord(opCtx.get(), "a", 2, Timestamp(), false);
            ASSERT_OK(res.getStatus());
            id2 = res.getValue();

            uow.commit();
        }
    }

    {
        ServiceContext::UniqueOperationContext t1(harnessHelper->newOperationContext());
        auto client2 = harnessHelper->serviceContext()->makeClient("c2");
        auto t2 = harnessHelper->newOperationContext(client2.get());

        unique_ptr<WriteUnitOfWork> w1(new WriteUnitOfWork(t1.get()));
        unique_ptr<WriteUnitOfWork> w2(new WriteUnitOfWork(t2.get()));

        rs->dataFor(t1.get(), id1);
        rs->dataFor(t2.get(), id1);

        ASSERT_OK(rs->updateRecord(t1.get(), id1, "b", 2, false, NULL));
        ASSERT_OK(rs->updateRecord(t1.get(), id2, "B", 2, false, NULL));

        try {
            // this should fail
            rs->updateRecord(t2.get(), id1, "c", 2, false, NULL).transitional_ignore();
            ASSERT(0);
        } catch (WriteConflictException&) {
            w2.reset(NULL);
            t2.reset(NULL);
        }

        w1->commit();  // this should succeed
    }
}

TEST(WiredTigerRecordStoreTest, Isolation2) {
    const auto harnessHelper(newRecordStoreHarnessHelper());
    unique_ptr<RecordStore> rs(harnessHelper->newNonCappedRecordStore());

    RecordId id1;
    RecordId id2;

    {
        ServiceContext::UniqueOperationContext opCtx(harnessHelper->newOperationContext());
        {
            WriteUnitOfWork uow(opCtx.get());

            StatusWith<RecordId> res = rs->insertRecord(opCtx.get(), "a", 2, Timestamp(), false);
            ASSERT_OK(res.getStatus());
            id1 = res.getValue();

            res = rs->insertRecord(opCtx.get(), "a", 2, Timestamp(), false);
            ASSERT_OK(res.getStatus());
            id2 = res.getValue();

            uow.commit();
        }
    }

    {
        ServiceContext::UniqueOperationContext t1(harnessHelper->newOperationContext());
        auto client2 = harnessHelper->serviceContext()->makeClient("c2");
        auto t2 = harnessHelper->newOperationContext(client2.get());

        // ensure we start transactions
        rs->dataFor(t1.get(), id2);
        rs->dataFor(t2.get(), id2);

        {
            WriteUnitOfWork w(t1.get());
            ASSERT_OK(rs->updateRecord(t1.get(), id1, "b", 2, false, NULL));
            w.commit();
        }

        {
            WriteUnitOfWork w(t2.get());
            ASSERT_EQUALS(string("a"), rs->dataFor(t2.get(), id1).data());
            try {
                // this should fail as our version of id1 is too old
                rs->updateRecord(t2.get(), id1, "c", 2, false, NULL).transitional_ignore();
                ASSERT(0);
<<<<<<< HEAD
            } catch (WriteConflictException& dle) {
            }
        }
    }
}

TEST(WiredTigerRecordStoreTest, SizeStorer1) {
    unique_ptr<WiredTigerHarnessHelper> harnessHelper(new WiredTigerHarnessHelper());
    unique_ptr<RecordStore> rs(harnessHelper->newNonCappedRecordStore());

    string uri = checked_cast<WiredTigerRecordStore*>(rs.get())->getURI();

    string indexUri = "table:myindex";
    WiredTigerSizeStorer ss(harnessHelper->conn(), indexUri);
    checked_cast<WiredTigerRecordStore*>(rs.get())->setSizeStorer(&ss);

    int N = 12;

    {
        ServiceContext::UniqueOperationContext opCtx(harnessHelper->newOperationContext());
        {
            WriteUnitOfWork uow(opCtx.get());
            for (int i = 0; i < N; i++) {
                StatusWith<RecordId> res = rs->insertRecord(opCtx.get(), "a", 2, false);
                ASSERT_OK(res.getStatus());
            }
            uow.commit();
        }
    }

    {
        ServiceContext::UniqueOperationContext opCtx(harnessHelper->newOperationContext());
        ASSERT_EQUALS(N, rs->numRecords(opCtx.get()));
    }

    rs.reset(NULL);

    {
        long long numRecords;
        long long dataSize;
        ss.loadFromCache(uri, &numRecords, &dataSize);
        ASSERT_EQUALS(N, numRecords);
    }

    {
        ServiceContext::UniqueOperationContext opCtx(harnessHelper->newOperationContext());
        rs.reset(new WiredTigerRecordStore(
            opCtx.get(), "a.b", uri, kWiredTigerEngineName, false, false, -1, -1, NULL, &ss));
    }

    {
        ServiceContext::UniqueOperationContext opCtx(harnessHelper->newOperationContext());
        ASSERT_EQUALS(N, rs->numRecords(opCtx.get()));
    }

    {
        ServiceContext::UniqueOperationContext opCtx(harnessHelper->newOperationContext());
        WiredTigerRecoveryUnit* ru = checked_cast<WiredTigerRecoveryUnit*>(opCtx->recoveryUnit());

        {
            WriteUnitOfWork uow(opCtx.get());
            WT_SESSION* s = ru->getSession(opCtx.get())->getSession();
            invariantWTOK(s->create(s, indexUri.c_str(), ""));
            uow.commit();
        }

        ss.syncCache(true);
    }

    {
        ServiceContext::UniqueOperationContext opCtx(harnessHelper->newOperationContext());
        WiredTigerSizeStorer ss2(harnessHelper->conn(), indexUri);
        ss2.fillCache();
        long long numRecords;
        long long dataSize;
        ss2.loadFromCache(uri, &numRecords, &dataSize);
        ASSERT_EQUALS(N, numRecords);
    }

    rs.reset(NULL);  // this has to be deleted before ss
}

namespace {

class GoodValidateAdaptor : public ValidateAdaptor {
public:
    virtual Status validate(const RecordId& recordId, const RecordData& record, size_t* dataSize) {
        *dataSize = static_cast<size_t>(record.size());
        return Status::OK();
    }
};

class BadValidateAdaptor : public ValidateAdaptor {
public:
    virtual Status validate(const RecordId& recordId, const RecordData& record, size_t* dataSize) {
        *dataSize = static_cast<size_t>(record.size());
        return Status(ErrorCodes::UnknownError, "");
    }
};

class SizeStorerValidateTest : public mongo::unittest::Test {
private:
    virtual void setUp() {
        harnessHelper.reset(new WiredTigerHarnessHelper());
        sizeStorer.reset(new WiredTigerSizeStorer(harnessHelper->conn(), "table:sizeStorer"));
        rs = harnessHelper->newNonCappedRecordStore();
        WiredTigerRecordStore* wtrs = checked_cast<WiredTigerRecordStore*>(rs.get());
        wtrs->setSizeStorer(sizeStorer.get());
        uri = wtrs->getURI();

        expectedNumRecords = 10000;
        expectedDataSize = expectedNumRecords * 2;
        {
            ServiceContext::UniqueOperationContext opCtx(harnessHelper->newOperationContext());
            WriteUnitOfWork uow(opCtx.get());
            for (int i = 0; i < expectedNumRecords; i++) {
                ASSERT_OK(rs->insertRecord(opCtx.get(), "a", 2, false).getStatus());
=======
            } catch (WriteConflictException&) {
>>>>>>> f378d467
            }
        }
    }
<<<<<<< HEAD

protected:
    long long getNumRecords() const {
        long long numRecords;
        long long unused;
        sizeStorer->loadFromCache(uri, &numRecords, &unused);
        return numRecords;
    }

    long long getDataSize() const {
        long long unused;
        long long dataSize;
        sizeStorer->loadFromCache(uri, &unused, &dataSize);
        return dataSize;
    }

    std::unique_ptr<WiredTigerHarnessHelper> harnessHelper;
    std::unique_ptr<WiredTigerSizeStorer> sizeStorer;
    std::unique_ptr<RecordStore> rs;
    std::string uri;

    long long expectedNumRecords;
    long long expectedDataSize;
};

// Basic validation - size storer data is updated.
TEST_F(SizeStorerValidateTest, Basic) {
    ServiceContext::UniqueOperationContext opCtx(harnessHelper->newOperationContext());
    ValidateResults results;
    BSONObjBuilder output;
    ASSERT_OK(rs->validate(opCtx.get(), kValidateIndex, NULL, &results, &output));
    BSONObj obj = output.obj();
    ASSERT_EQUALS(expectedNumRecords, obj.getIntField("nrecords"));
    ASSERT_EQUALS(expectedNumRecords, getNumRecords());
    ASSERT_EQUALS(expectedDataSize, getDataSize());
}

// Full validation - size storer data is updated.
TEST_F(SizeStorerValidateTest, FullWithGoodAdaptor) {
    ServiceContext::UniqueOperationContext opCtx(harnessHelper->newOperationContext());
    GoodValidateAdaptor adaptor;
    ValidateResults results;
    BSONObjBuilder output;
    ASSERT_OK(rs->validate(opCtx.get(), kValidateFull, &adaptor, &results, &output));
    BSONObj obj = output.obj();
    ASSERT_EQUALS(expectedNumRecords, obj.getIntField("nrecords"));
    ASSERT_EQUALS(expectedNumRecords, getNumRecords());
    ASSERT_EQUALS(expectedDataSize, getDataSize());
}

// Basic validation does not use the validation adaptor. So passing a bad adaptor
// should not cause validate to fail.
TEST_F(SizeStorerValidateTest, BasicWithBadAdapter) {
    ServiceContext::UniqueOperationContext opCtx(harnessHelper->newOperationContext());
    BadValidateAdaptor adaptor;
    ValidateResults results;
    BSONObjBuilder output;
    ASSERT_OK(rs->validate(opCtx.get(), kValidateIndex, &adaptor, &results, &output));
    ASSERT_EQUALS(true, results.valid);
}

// Full validation with a validation adaptor that fails - size storer data is not updated.
TEST_F(SizeStorerValidateTest, FullWithBadAdapter) {
    ServiceContext::UniqueOperationContext opCtx(harnessHelper->newOperationContext());
    BadValidateAdaptor adaptor;
    ValidateResults results;
    BSONObjBuilder output;
    ASSERT_OK(rs->validate(opCtx.get(), kValidateFull, &adaptor, &results, &output));
    BSONObj obj = output.obj();
    ASSERT_EQUALS(expectedNumRecords, obj.getIntField("nrecords"));
    ASSERT_EQUALS(0, getNumRecords());
    ASSERT_EQUALS(0, getDataSize());
}

// Load bad _numRecords and _dataSize values at record store creation.
TEST_F(SizeStorerValidateTest, InvalidSizeStorerAtCreation) {
    rs.reset(NULL);

    ServiceContext::UniqueOperationContext opCtx(harnessHelper->newOperationContext());
    sizeStorer->storeToCache(uri, expectedNumRecords * 2, expectedDataSize * 2);
    rs.reset(new WiredTigerRecordStore(opCtx.get(),
                                       "a.b",
                                       uri,
                                       kWiredTigerEngineName,
                                       false,
                                       false,
                                       -1,
                                       -1,
                                       NULL,
                                       sizeStorer.get()));
    ASSERT_EQUALS(expectedNumRecords * 2, rs->numRecords(NULL));
    ASSERT_EQUALS(expectedDataSize * 2, rs->dataSize(NULL));

    // Full validation should fix record and size counters.
    GoodValidateAdaptor adaptor;
    ValidateResults results;
    BSONObjBuilder output;
    ASSERT_OK(rs->validate(opCtx.get(), kValidateFull, &adaptor, &results, &output));
    BSONObj obj = output.obj();
    ASSERT_EQUALS(expectedNumRecords, obj.getIntField("nrecords"));
    ASSERT_EQUALS(expectedNumRecords, getNumRecords());
    ASSERT_EQUALS(expectedDataSize, getDataSize());

    ASSERT_EQUALS(expectedNumRecords, rs->numRecords(NULL));
    ASSERT_EQUALS(expectedDataSize, rs->dataSize(NULL));
}

}  // namespace


=======
}


>>>>>>> f378d467
StatusWith<RecordId> insertBSON(ServiceContext::UniqueOperationContext& opCtx,
                                unique_ptr<RecordStore>& rs,
                                const Timestamp& opTime) {
    BSONObj obj = BSON("ts" << opTime);
    WriteUnitOfWork wuow(opCtx.get());
    WiredTigerRecordStore* wrs = checked_cast<WiredTigerRecordStore*>(rs.get());
    invariant(wrs);
    Status status = wrs->oplogDiskLocRegister(opCtx.get(), opTime, false);
    if (!status.isOK())
        return StatusWith<RecordId>(status);
    StatusWith<RecordId> res =
        rs->insertRecord(opCtx.get(), obj.objdata(), obj.objsize(), opTime, false);
    if (res.isOK())
        wuow.commit();
    return res;
}

<<<<<<< HEAD
// TODO make generic
TEST(WiredTigerRecordStoreTest, OplogHack) {
    WiredTigerHarnessHelper harnessHelper;
    // Use a large enough cappedMaxSize so that the limit is not reached by doing the inserts within
    // the test itself.
    const int64_t cappedMaxSize = 10 * 1024;  // 10KB
    unique_ptr<RecordStore> rs(
        harnessHelper.newCappedRecordStore("local.oplog.foo", cappedMaxSize, -1));
    {
        ServiceContext::UniqueOperationContext opCtx(harnessHelper.newOperationContext());

        // always illegal
        ASSERT_EQ(insertBSON(opCtx, rs, Timestamp(2, -1)).getStatus(), ErrorCodes::BadValue);

        {
            BSONObj obj = BSON("not_ts" << Timestamp(2, 1));
            ASSERT_EQ(
                rs->insertRecord(opCtx.get(), obj.objdata(), obj.objsize(), false).getStatus(),
                ErrorCodes::BadValue);

            obj = BSON("ts"
                       << "not a Timestamp");
            ASSERT_EQ(
                rs->insertRecord(opCtx.get(), obj.objdata(), obj.objsize(), false).getStatus(),
                ErrorCodes::BadValue);
        }

        // currently dasserts
        // ASSERT_EQ(insertBSON(opCtx, rs, BSON("ts" << Timestamp(-2,1))).getStatus(),
        // ErrorCodes::BadValue);

        // success cases
        ASSERT_EQ(insertBSON(opCtx, rs, Timestamp(1, 1)).getValue(), RecordId(1, 1));

        ASSERT_EQ(insertBSON(opCtx, rs, Timestamp(1, 2)).getValue(), RecordId(1, 2));

        ASSERT_EQ(insertBSON(opCtx, rs, Timestamp(2, 2)).getValue(), RecordId(2, 2));
    }

    {
        ServiceContext::UniqueOperationContext opCtx(harnessHelper.newOperationContext());
        // find start
        ASSERT_EQ(rs->oplogStartHack(opCtx.get(), RecordId(0, 1)), RecordId());      // nothing <=
        ASSERT_EQ(rs->oplogStartHack(opCtx.get(), RecordId(2, 1)), RecordId(1, 2));  // between
        ASSERT_EQ(rs->oplogStartHack(opCtx.get(), RecordId(2, 2)), RecordId(2, 2));  // ==
        ASSERT_EQ(rs->oplogStartHack(opCtx.get(), RecordId(2, 3)), RecordId(2, 2));  // > highest
    }

    {
        ServiceContext::UniqueOperationContext opCtx(harnessHelper.newOperationContext());
        rs->temp_cappedTruncateAfter(opCtx.get(), RecordId(2, 2), false);  // no-op
    }

    {
        ServiceContext::UniqueOperationContext opCtx(harnessHelper.newOperationContext());
        ASSERT_EQ(rs->oplogStartHack(opCtx.get(), RecordId(2, 3)), RecordId(2, 2));
    }

    {
        ServiceContext::UniqueOperationContext opCtx(harnessHelper.newOperationContext());
        rs->temp_cappedTruncateAfter(opCtx.get(), RecordId(1, 2), false);  // deletes 2,2
    }

    {
        ServiceContext::UniqueOperationContext opCtx(harnessHelper.newOperationContext());
        ASSERT_EQ(rs->oplogStartHack(opCtx.get(), RecordId(2, 3)), RecordId(1, 2));
    }

    {
        ServiceContext::UniqueOperationContext opCtx(harnessHelper.newOperationContext());
        rs->temp_cappedTruncateAfter(opCtx.get(), RecordId(1, 2), true);  // deletes 1,2
    }

    {
        ServiceContext::UniqueOperationContext opCtx(harnessHelper.newOperationContext());
        ASSERT_EQ(rs->oplogStartHack(opCtx.get(), RecordId(2, 3)), RecordId(1, 1));
    }

    {
        ServiceContext::UniqueOperationContext opCtx(harnessHelper.newOperationContext());
        WriteUnitOfWork wuow(opCtx.get());
        ASSERT_OK(rs->truncate(opCtx.get()));  // deletes 1,1 and leaves collection empty
        wuow.commit();
    }

    {
        ServiceContext::UniqueOperationContext opCtx(harnessHelper.newOperationContext());
        ASSERT_EQ(rs->oplogStartHack(opCtx.get(), RecordId(2, 3)), RecordId());
    }
}

TEST(WiredTigerRecordStoreTest, OplogHackOnNonOplog) {
    WiredTigerHarnessHelper harnessHelper;
    unique_ptr<RecordStore> rs(harnessHelper.newNonCappedRecordStore("local.NOT_oplog.foo"));

    ServiceContext::UniqueOperationContext opCtx(harnessHelper.newOperationContext());

    BSONObj obj = BSON("ts" << Timestamp(2, -1));
    {
        WriteUnitOfWork wuow(opCtx.get());
        ASSERT_OK(rs->insertRecord(opCtx.get(), obj.objdata(), obj.objsize(), false).getStatus());
        wuow.commit();
    }
    ASSERT_EQ(rs->oplogStartHack(opCtx.get(), RecordId(0, 1)), boost::none);
}

TEST(WiredTigerRecordStoreTest, CappedOrder) {
    unique_ptr<WiredTigerHarnessHelper> harnessHelper(new WiredTigerHarnessHelper());
    unique_ptr<RecordStore> rs(harnessHelper->newCappedRecordStore("a.b", 100000, 10000));

    RecordId id1;

    {  // first insert a document
        ServiceContext::UniqueOperationContext opCtx(harnessHelper->newOperationContext());
        {
            WriteUnitOfWork uow(opCtx.get());
            StatusWith<RecordId> res = rs->insertRecord(opCtx.get(), "a", 2, false);
            ASSERT_OK(res.getStatus());
            id1 = res.getValue();
            uow.commit();
        }
    }

    {
        ServiceContext::UniqueOperationContext opCtx(harnessHelper->newOperationContext());
        auto cursor = rs->getCursor(opCtx.get());
        auto record = cursor->seekExact(id1);
        ASSERT_EQ(id1, record->id);
        ASSERT(!cursor->next());
    }

    {
        // now we insert 2 docs, but commit the 2nd one fiirst
        // we make sure we can't find the 2nd until the first is commited
        ServiceContext::UniqueOperationContext t1(harnessHelper->newOperationContext());
        unique_ptr<WriteUnitOfWork> w1(new WriteUnitOfWork(t1.get()));
        rs->insertRecord(t1.get(), "b", 2, false);
        // do not commit yet

        {  // create 2nd doc
            auto client2 = harnessHelper->serviceContext()->makeClient("c2");
            auto t2 = harnessHelper->newOperationContext(client2.get());
            {
                WriteUnitOfWork w2(t2.get());
                rs->insertRecord(t2.get(), "c", 2, false);
                w2.commit();
            }
        }

        {  // state should be the same
            auto client2 = harnessHelper->serviceContext()->makeClient("c2");
            auto opCtx = harnessHelper->newOperationContext(client2.get());
            auto cursor = rs->getCursor(opCtx.get());
            auto record = cursor->seekExact(id1);
            ASSERT_EQ(id1, record->id);
            ASSERT(!cursor->next());
        }

        w1->commit();
    }

    {  // now all 3 docs should be visible
        auto client2 = harnessHelper->serviceContext()->makeClient("c2");
        auto opCtx = harnessHelper->newOperationContext(client2.get());
        auto cursor = rs->getCursor(opCtx.get());
        auto record = cursor->seekExact(id1);
        ASSERT_EQ(id1, record->id);
        ASSERT(cursor->next());
        ASSERT(cursor->next());
        ASSERT(!cursor->next());
    }
}

=======
>>>>>>> f378d467
TEST(WiredTigerRecordStoreTest, CappedCursorRollover) {
    unique_ptr<RecordStoreHarnessHelper> harnessHelper(newRecordStoreHarnessHelper());
    unique_ptr<RecordStore> rs(harnessHelper->newCappedRecordStore("a.b", 10000, 5));

    {  // first insert 3 documents
        ServiceContext::UniqueOperationContext opCtx(harnessHelper->newOperationContext());
        for (int i = 0; i < 3; ++i) {
            WriteUnitOfWork uow(opCtx.get());
            StatusWith<RecordId> res = rs->insertRecord(opCtx.get(), "a", 2, Timestamp(), false);
            ASSERT_OK(res.getStatus());
            uow.commit();
        }
    }

    // set up our cursor that should rollover

    auto client2 = harnessHelper->serviceContext()->makeClient("c2");
    auto cursorCtx = harnessHelper->newOperationContext(client2.get());
    auto cursor = rs->getCursor(cursorCtx.get());
    ASSERT(cursor->next());
    cursor->save();
    cursorCtx->recoveryUnit()->abandonSnapshot();

    {  // insert 100 documents which causes rollover
        auto client3 = harnessHelper->serviceContext()->makeClient("c3");
        auto opCtx = harnessHelper->newOperationContext(client3.get());
        for (int i = 0; i < 100; i++) {
            WriteUnitOfWork uow(opCtx.get());
            StatusWith<RecordId> res = rs->insertRecord(opCtx.get(), "a", 2, Timestamp(), false);
            ASSERT_OK(res.getStatus());
            uow.commit();
        }
    }

    // cursor should now be dead
    ASSERT_FALSE(cursor->restore());
    ASSERT(!cursor->next());
}

RecordId _oplogOrderInsertOplog(OperationContext* opCtx,
                                const unique_ptr<RecordStore>& rs,
                                int inc) {
    Timestamp opTime = Timestamp(5, inc);
    Status status = rs->oplogDiskLocRegister(opCtx, opTime, false);
    ASSERT_OK(status);
    BSONObj obj = BSON("ts" << opTime);
    StatusWith<RecordId> res = rs->insertRecord(opCtx, obj.objdata(), obj.objsize(), opTime, false);
    ASSERT_OK(res.getStatus());
    return res.getValue();
}

<<<<<<< HEAD
TEST(WiredTigerRecordStoreTest, OplogOrder) {
    unique_ptr<WiredTigerHarnessHelper> harnessHelper(new WiredTigerHarnessHelper());
    unique_ptr<RecordStore> rs(harnessHelper->newCappedRecordStore("local.oplog.foo", 100000, -1));

    {
        const WiredTigerRecordStore* wrs = checked_cast<WiredTigerRecordStore*>(rs.get());
        ASSERT(wrs->isOplog());
        ASSERT(wrs->usingOplogHack());
    }

    RecordId id1;

    {  // first insert a document
        ServiceContext::UniqueOperationContext opCtx(harnessHelper->newOperationContext());
        {
            WriteUnitOfWork uow(opCtx.get());
            id1 = _oplogOrderInsertOplog(opCtx.get(), rs, 1);
            uow.commit();
        }
    }

    {
        ServiceContext::UniqueOperationContext opCtx(harnessHelper->newOperationContext());
        auto cursor = rs->getCursor(opCtx.get());
        auto record = cursor->seekExact(id1);
        ASSERT_EQ(id1, record->id);
        ASSERT(!cursor->next());
    }

    {
        // now we insert 2 docs, but commit the 2nd one first.
        // we make sure we can't find the 2nd until the first is commited.
        ServiceContext::UniqueOperationContext earlyReader(harnessHelper->newOperationContext());
        auto earlyCursor = rs->getCursor(earlyReader.get());
        ASSERT_EQ(earlyCursor->seekExact(id1)->id, id1);
        earlyCursor->save();
        earlyReader->recoveryUnit()->abandonSnapshot();

        auto client1 = harnessHelper->serviceContext()->makeClient("c1");
        auto t1 = harnessHelper->newOperationContext(client1.get());
        WriteUnitOfWork w1(t1.get());
        _oplogOrderInsertOplog(t1.get(), rs, 20);
        // do not commit yet

        {  // create 2nd doc
            auto client2 = harnessHelper->serviceContext()->makeClient("c2");
            auto t2 = harnessHelper->newOperationContext(client2.get());
            {
                WriteUnitOfWork w2(t2.get());
                _oplogOrderInsertOplog(t2.get(), rs, 30);
                w2.commit();
            }
        }

        {  // Other operations should not be able to see 2nd doc until w1 commits.
            earlyCursor->restore();
            ASSERT(!earlyCursor->next());

            auto client2 = harnessHelper->serviceContext()->makeClient("c2");
            auto opCtx = harnessHelper->newOperationContext(client2.get());
            auto cursor = rs->getCursor(opCtx.get());
            auto record = cursor->seekExact(id1);
            ASSERT_EQ(id1, record->id);
            ASSERT(!cursor->next());
        }

        w1.commit();
    }

    rs->waitForAllEarlierOplogWritesToBeVisible(harnessHelper->newOperationContext().get());

    {  // now all 3 docs should be visible
        auto client2 = harnessHelper->serviceContext()->makeClient("c2");
        auto opCtx = harnessHelper->newOperationContext(client2.get());
        auto cursor = rs->getCursor(opCtx.get());
        auto record = cursor->seekExact(id1);
        ASSERT_EQ(id1, record->id);
        ASSERT(cursor->next());
        ASSERT(cursor->next());
        ASSERT(!cursor->next());
    }

    // Rollback the last two oplog entries, then insert entries with older optimes and ensure that
    // the visibility rules aren't violated. See SERVER-21645
    {
        auto client2 = harnessHelper->serviceContext()->makeClient("c2");
        auto txn = harnessHelper->newOperationContext(client2.get());
        rs->temp_cappedTruncateAfter(txn.get(), id1, /*inclusive*/ false);
    }

    {
        // Now we insert 2 docs with timestamps earlier than before, but commit the 2nd one first.
        // We make sure we can't find the 2nd until the first is commited.
        ServiceContext::UniqueOperationContext earlyReader(harnessHelper->newOperationContext());
        auto earlyCursor = rs->getCursor(earlyReader.get());
        ASSERT_EQ(earlyCursor->seekExact(id1)->id, id1);
        earlyCursor->save();
        earlyReader->recoveryUnit()->abandonSnapshot();

        auto client1 = harnessHelper->serviceContext()->makeClient("c1");
        auto t1 = harnessHelper->newOperationContext(client1.get());
        WriteUnitOfWork w1(t1.get());
        _oplogOrderInsertOplog(t1.get(), rs, 2);
        // do not commit yet

        {  // create 2nd doc
            auto client2 = harnessHelper->serviceContext()->makeClient("c2");
            auto t2 = harnessHelper->newOperationContext(client2.get());
            {
                WriteUnitOfWork w2(t2.get());
                _oplogOrderInsertOplog(t2.get(), rs, 3);
                w2.commit();
            }
        }

        {  // Other operations should not be able to see 2nd doc until w1 commits.
            ASSERT(earlyCursor->restore());
            ASSERT(!earlyCursor->next());

            auto client2 = harnessHelper->serviceContext()->makeClient("c2");
            auto opCtx = harnessHelper->newOperationContext(client2.get());
            auto cursor = rs->getCursor(opCtx.get());
            auto record = cursor->seekExact(id1);
            ASSERT_EQ(id1, record->id);
            ASSERT(!cursor->next());
        }

        w1.commit();
    }

    rs->waitForAllEarlierOplogWritesToBeVisible(harnessHelper->newOperationContext().get());

    {  // now all 3 docs should be visible
        ServiceContext::UniqueOperationContext opCtx(harnessHelper->newOperationContext());
        auto cursor = rs->getCursor(opCtx.get());
        auto record = cursor->seekExact(id1);
        ASSERT_EQ(id1, record->id);
        ASSERT(cursor->next());
        ASSERT(cursor->next());
        ASSERT(!cursor->next());
    }
}

=======
>>>>>>> f378d467
// Test that even when the oplog durability loop is paused, we can still advance the commit point as
// long as the commit for each insert comes before the next insert starts.
TEST(WiredTigerRecordStoreTest, OplogDurableVisibilityInOrder) {
    ON_BLOCK_EXIT([] { WTPausePrimaryOplogDurabilityLoop.setMode(FailPoint::off); });
    WTPausePrimaryOplogDurabilityLoop.setMode(FailPoint::alwaysOn);

    unique_ptr<RecordStoreHarnessHelper> harnessHelper(newRecordStoreHarnessHelper());
    unique_ptr<RecordStore> rs(harnessHelper->newCappedRecordStore("local.oplog.rs", 100000, -1));
    auto wtrs = checked_cast<WiredTigerRecordStore*>(rs.get());

    {
        ServiceContext::UniqueOperationContext opCtx(harnessHelper->newOperationContext());
        WriteUnitOfWork uow(opCtx.get());
        RecordId id = _oplogOrderInsertOplog(opCtx.get(), rs, 1);
        ASSERT(wtrs->isOpHidden_forTest(id));
        uow.commit();
        ASSERT(wtrs->isOpHidden_forTest(id));
    }

    {
        ServiceContext::UniqueOperationContext opCtx(harnessHelper->newOperationContext());
        WriteUnitOfWork uow(opCtx.get());
        RecordId id = _oplogOrderInsertOplog(opCtx.get(), rs, 2);
        ASSERT(wtrs->isOpHidden_forTest(id));
        uow.commit();
        ASSERT(wtrs->isOpHidden_forTest(id));
    }
}

// Test that Oplog entries inserted while there are hidden entries do not become visible until the
// op and all earlier ops are durable.
TEST(WiredTigerRecordStoreTest, OplogDurableVisibilityOutOfOrder) {
    ON_BLOCK_EXIT([] { WTPausePrimaryOplogDurabilityLoop.setMode(FailPoint::off); });
    WTPausePrimaryOplogDurabilityLoop.setMode(FailPoint::alwaysOn);

    unique_ptr<RecordStoreHarnessHelper> harnessHelper(newRecordStoreHarnessHelper());
    unique_ptr<RecordStore> rs(harnessHelper->newCappedRecordStore("local.oplog.rs", 100000, -1));

    auto wtrs = checked_cast<WiredTigerRecordStore*>(rs.get());

    ServiceContext::UniqueOperationContext longLivedOp(harnessHelper->newOperationContext());
    WriteUnitOfWork uow(longLivedOp.get());
    RecordId id1 = _oplogOrderInsertOplog(longLivedOp.get(), rs, 1);
    ASSERT(wtrs->isOpHidden_forTest(id1));


    RecordId id2;
    {
        auto innerClient = harnessHelper->serviceContext()->makeClient("inner");
        ServiceContext::UniqueOperationContext opCtx(
            harnessHelper->newOperationContext(innerClient.get()));
        WriteUnitOfWork uow(opCtx.get());
        id2 = _oplogOrderInsertOplog(opCtx.get(), rs, 2);
        ASSERT(wtrs->isOpHidden_forTest(id2));
        uow.commit();
    }

    ASSERT(wtrs->isOpHidden_forTest(id1));
    ASSERT(wtrs->isOpHidden_forTest(id2));

    uow.commit();

    ASSERT(wtrs->isOpHidden_forTest(id1));
    ASSERT(wtrs->isOpHidden_forTest(id2));

    // Wait a bit and check again to make sure they don't become visible automatically.
    sleepsecs(1);
    ASSERT(wtrs->isOpHidden_forTest(id1));
    ASSERT(wtrs->isOpHidden_forTest(id2));

    WTPausePrimaryOplogDurabilityLoop.setMode(FailPoint::off);

    rs->waitForAllEarlierOplogWritesToBeVisible(longLivedOp.get());

<<<<<<< HEAD
    ASSERT(!wtrs->isCappedHidden(id1));
    ASSERT(!wtrs->isCappedHidden(id2));
}

TEST(WiredTigerRecordStoreTest, StorageSizeStatisticsDisabled) {
    WiredTigerHarnessHelper harnessHelper("statistics=(none)");
    unique_ptr<RecordStore> rs(harnessHelper.newNonCappedRecordStore("a.b"));

    ServiceContext::UniqueOperationContext opCtx(harnessHelper.newOperationContext());
    ASSERT_THROWS(rs->storageSize(opCtx.get()), UserException);
=======
    ASSERT(!wtrs->isOpHidden_forTest(id1));
    ASSERT(!wtrs->isOpHidden_forTest(id2));
>>>>>>> f378d467
}

TEST(WiredTigerRecordStoreTest, AppendCustomStatsMetadata) {
    std::unique_ptr<RecordStoreHarnessHelper> harnessHelper = newRecordStoreHarnessHelper();
    unique_ptr<RecordStore> rs(harnessHelper->newNonCappedRecordStore("a.b"));

<<<<<<< HEAD
    ServiceContext::UniqueOperationContext opCtx(harnessHelper.newOperationContext());
=======
    ServiceContext::UniqueOperationContext opCtx(harnessHelper->newOperationContext());
>>>>>>> f378d467
    BSONObjBuilder builder;
    rs->appendCustomStats(opCtx.get(), &builder, 1.0);
    BSONObj customStats = builder.obj();

    BSONElement wiredTigerElement = customStats.getField(kWiredTigerEngineName);
    ASSERT_TRUE(wiredTigerElement.isABSONObj());
    BSONObj wiredTiger = wiredTigerElement.Obj();

    BSONElement metadataElement = wiredTiger.getField("metadata");
    ASSERT_TRUE(metadataElement.isABSONObj());
    BSONObj metadata = metadataElement.Obj();

    BSONElement versionElement = metadata.getField("formatVersion");
    ASSERT_TRUE(versionElement.isNumber());

    BSONElement creationStringElement = wiredTiger.getField("creationString");
    ASSERT_EQUALS(creationStringElement.type(), String);
}

TEST(WiredTigerRecordStoreTest, CappedCursorYieldFirst) {
    unique_ptr<RecordStoreHarnessHelper> harnessHelper(newRecordStoreHarnessHelper());
    unique_ptr<RecordStore> rs(harnessHelper->newCappedRecordStore("a.b", 10000, 50));

    RecordId id1;

    {  // first insert a document
        ServiceContext::UniqueOperationContext opCtx(harnessHelper->newOperationContext());
        WriteUnitOfWork uow(opCtx.get());
        StatusWith<RecordId> res = rs->insertRecord(opCtx.get(), "a", 2, Timestamp(), false);
        ASSERT_OK(res.getStatus());
        id1 = res.getValue();
        uow.commit();
    }

    ServiceContext::UniqueOperationContext cursorCtx(harnessHelper->newOperationContext());
    auto cursor = rs->getCursor(cursorCtx.get());

    // See that things work if you yield before you first call next().
    cursor->save();
    cursorCtx->recoveryUnit()->abandonSnapshot();
    ASSERT_TRUE(cursor->restore());
    auto record = cursor->next();
    ASSERT(record);
    ASSERT_EQ(id1, record->id);
    ASSERT(!cursor->next());
}

BSONObj makeBSONObjWithSize(const Timestamp& opTime, int size, char fill = 'x') {
    BSONObj objTemplate = BSON("ts" << opTime << "str"
                                    << "");
    ASSERT_LTE(objTemplate.objsize(), size);
    std::string str(size - objTemplate.objsize(), fill);

    BSONObj obj = BSON("ts" << opTime << "str" << str);
    ASSERT_EQ(size, obj.objsize());

    return obj;
}

StatusWith<RecordId> insertBSONWithSize(OperationContext* opCtx,
                                        RecordStore* rs,
                                        const Timestamp& opTime,
                                        int size) {
    BSONObj obj = makeBSONObjWithSize(opTime, size);

    WriteUnitOfWork wuow(opCtx);
    WiredTigerRecordStore* wtrs = checked_cast<WiredTigerRecordStore*>(rs);
    invariant(wtrs);
    Status status = wtrs->oplogDiskLocRegister(opCtx, opTime, false);
    if (!status.isOK()) {
        return StatusWith<RecordId>(status);
    }
    StatusWith<RecordId> res = rs->insertRecord(opCtx, obj.objdata(), obj.objsize(), opTime, false);
    if (res.isOK()) {
        wuow.commit();
    }
    return res;
}

// Insert records into an oplog and verify the number of stones that are created.
TEST(WiredTigerRecordStoreTest, OplogStones_CreateNewStone) {
    std::unique_ptr<RecordStoreHarnessHelper> harnessHelper = newRecordStoreHarnessHelper();

    const int64_t cappedMaxSize = 10 * 1024;  // 10KB
    unique_ptr<RecordStore> rs(
        harnessHelper->newCappedRecordStore("local.oplog.stones", cappedMaxSize, -1));

    WiredTigerRecordStore* wtrs = static_cast<WiredTigerRecordStore*>(rs.get());
    WiredTigerRecordStore::OplogStones* oplogStones = wtrs->oplogStones();

    oplogStones->setMinBytesPerStone(100);

    {
<<<<<<< HEAD
        ServiceContext::UniqueOperationContext opCtx(harnessHelper.newOperationContext());
=======
        ServiceContext::UniqueOperationContext opCtx(harnessHelper->newOperationContext());
>>>>>>> f378d467

        ASSERT_EQ(0U, oplogStones->numStones());

        // Inserting a record smaller than 'minBytesPerStone' shouldn't create a new oplog stone.
        ASSERT_EQ(insertBSONWithSize(opCtx.get(), rs.get(), Timestamp(1, 1), 99), RecordId(1, 1));
        ASSERT_EQ(0U, oplogStones->numStones());
        ASSERT_EQ(1, oplogStones->currentRecords());
        ASSERT_EQ(99, oplogStones->currentBytes());

        // Inserting another record such that their combined size exceeds 'minBytesPerStone' should
        // cause a new stone to be created.
        ASSERT_EQ(insertBSONWithSize(opCtx.get(), rs.get(), Timestamp(1, 2), 51), RecordId(1, 2));
        ASSERT_EQ(1U, oplogStones->numStones());
        ASSERT_EQ(0, oplogStones->currentRecords());
        ASSERT_EQ(0, oplogStones->currentBytes());

        // Inserting a record such that the combined size of this record and the previously inserted
        // one exceed 'minBytesPerStone' shouldn't cause a new stone to be created because we've
        // started filling a new stone.
        ASSERT_EQ(insertBSONWithSize(opCtx.get(), rs.get(), Timestamp(1, 3), 50), RecordId(1, 3));
        ASSERT_EQ(1U, oplogStones->numStones());
        ASSERT_EQ(1, oplogStones->currentRecords());
        ASSERT_EQ(50, oplogStones->currentBytes());

        // Inserting a record such that the combined size of this record and the previously inserted
        // one is exactly equal to 'minBytesPerStone' should cause a new stone to be created.
        ASSERT_EQ(insertBSONWithSize(opCtx.get(), rs.get(), Timestamp(1, 4), 50), RecordId(1, 4));
        ASSERT_EQ(2U, oplogStones->numStones());
        ASSERT_EQ(0, oplogStones->currentRecords());
        ASSERT_EQ(0, oplogStones->currentBytes());

        // Inserting a single record that exceeds 'minBytesPerStone' should cause a new stone to
        // be created.
        ASSERT_EQ(insertBSONWithSize(opCtx.get(), rs.get(), Timestamp(1, 5), 101), RecordId(1, 5));
        ASSERT_EQ(3U, oplogStones->numStones());
        ASSERT_EQ(0, oplogStones->currentRecords());
        ASSERT_EQ(0, oplogStones->currentBytes());
    }
}

// Insert records into an oplog and try to update them. The updates shouldn't succeed if the size of
// record is changed.
TEST(WiredTigerRecordStoreTest, OplogStones_UpdateRecord) {
    std::unique_ptr<RecordStoreHarnessHelper> harnessHelper = newRecordStoreHarnessHelper();

    const int64_t cappedMaxSize = 10 * 1024;  // 10KB
    unique_ptr<RecordStore> rs(
        harnessHelper->newCappedRecordStore("local.oplog.stones", cappedMaxSize, -1));

    WiredTigerRecordStore* wtrs = static_cast<WiredTigerRecordStore*>(rs.get());
    WiredTigerRecordStore::OplogStones* oplogStones = wtrs->oplogStones();

    oplogStones->setMinBytesPerStone(100);

    // Insert two records such that one makes up a full stone and the other is a part of the stone
    // currently being filled.
    {
<<<<<<< HEAD
        ServiceContext::UniqueOperationContext opCtx(harnessHelper.newOperationContext());
=======
        ServiceContext::UniqueOperationContext opCtx(harnessHelper->newOperationContext());
>>>>>>> f378d467

        ASSERT_EQ(insertBSONWithSize(opCtx.get(), rs.get(), Timestamp(1, 1), 100), RecordId(1, 1));
        ASSERT_EQ(insertBSONWithSize(opCtx.get(), rs.get(), Timestamp(1, 2), 50), RecordId(1, 2));

        ASSERT_EQ(1U, oplogStones->numStones());
        ASSERT_EQ(1, oplogStones->currentRecords());
        ASSERT_EQ(50, oplogStones->currentBytes());
    }

    // Attempts to grow the records should fail.
    {
<<<<<<< HEAD
        ServiceContext::UniqueOperationContext opCtx(harnessHelper.newOperationContext());
=======
        ServiceContext::UniqueOperationContext opCtx(harnessHelper->newOperationContext());
>>>>>>> f378d467

        BSONObj changed1 = makeBSONObjWithSize(Timestamp(1, 1), 101);
        BSONObj changed2 = makeBSONObjWithSize(Timestamp(1, 2), 51);

        WriteUnitOfWork wuow(opCtx.get());
        ASSERT_NOT_OK(rs->updateRecord(
            opCtx.get(), RecordId(1, 1), changed1.objdata(), changed1.objsize(), false, nullptr));
        ASSERT_NOT_OK(rs->updateRecord(
            opCtx.get(), RecordId(1, 2), changed2.objdata(), changed2.objsize(), false, nullptr));
    }

    // Attempts to shrink the records should also fail.
    {
<<<<<<< HEAD
        ServiceContext::UniqueOperationContext opCtx(harnessHelper.newOperationContext());
=======
        ServiceContext::UniqueOperationContext opCtx(harnessHelper->newOperationContext());
>>>>>>> f378d467

        BSONObj changed1 = makeBSONObjWithSize(Timestamp(1, 1), 99);
        BSONObj changed2 = makeBSONObjWithSize(Timestamp(1, 2), 49);

        WriteUnitOfWork wuow(opCtx.get());
        ASSERT_NOT_OK(rs->updateRecord(
            opCtx.get(), RecordId(1, 1), changed1.objdata(), changed1.objsize(), false, nullptr));
        ASSERT_NOT_OK(rs->updateRecord(
            opCtx.get(), RecordId(1, 2), changed2.objdata(), changed2.objsize(), false, nullptr));
    }

    // Changing the contents of the records without changing their size should succeed.
    {
<<<<<<< HEAD
        ServiceContext::UniqueOperationContext opCtx(harnessHelper.newOperationContext());
=======
        ServiceContext::UniqueOperationContext opCtx(harnessHelper->newOperationContext());
>>>>>>> f378d467

        BSONObj changed1 = makeBSONObjWithSize(Timestamp(1, 1), 100, 'y');
        BSONObj changed2 = makeBSONObjWithSize(Timestamp(1, 2), 50, 'z');

        WriteUnitOfWork wuow(opCtx.get());
        ASSERT_OK(rs->updateRecord(
            opCtx.get(), RecordId(1, 1), changed1.objdata(), changed1.objsize(), false, nullptr));
        ASSERT_OK(rs->updateRecord(
            opCtx.get(), RecordId(1, 2), changed2.objdata(), changed2.objsize(), false, nullptr));
        wuow.commit();

        ASSERT_EQ(1U, oplogStones->numStones());
        ASSERT_EQ(1, oplogStones->currentRecords());
        ASSERT_EQ(50, oplogStones->currentBytes());
    }
}

// Insert multiple records and truncate the oplog using RecordStore::truncate(). The operation
// should leave no stones, including the partially filled one.
TEST(WiredTigerRecordStoreTest, OplogStones_Truncate) {
    std::unique_ptr<RecordStoreHarnessHelper> harnessHelper = newRecordStoreHarnessHelper();

    const int64_t cappedMaxSize = 10 * 1024;  // 10KB
    unique_ptr<RecordStore> rs(
        harnessHelper->newCappedRecordStore("local.oplog.stones", cappedMaxSize, -1));

    WiredTigerRecordStore* wtrs = static_cast<WiredTigerRecordStore*>(rs.get());
    WiredTigerRecordStore::OplogStones* oplogStones = wtrs->oplogStones();

    oplogStones->setMinBytesPerStone(100);

    {
<<<<<<< HEAD
        ServiceContext::UniqueOperationContext opCtx(harnessHelper.newOperationContext());
=======
        ServiceContext::UniqueOperationContext opCtx(harnessHelper->newOperationContext());
>>>>>>> f378d467

        ASSERT_EQ(insertBSONWithSize(opCtx.get(), rs.get(), Timestamp(1, 1), 50), RecordId(1, 1));
        ASSERT_EQ(insertBSONWithSize(opCtx.get(), rs.get(), Timestamp(1, 2), 50), RecordId(1, 2));
        ASSERT_EQ(insertBSONWithSize(opCtx.get(), rs.get(), Timestamp(1, 3), 50), RecordId(1, 3));

        ASSERT_EQ(1U, oplogStones->numStones());
        ASSERT_EQ(1, oplogStones->currentRecords());
        ASSERT_EQ(50, oplogStones->currentBytes());
    }

    {
<<<<<<< HEAD
        ServiceContext::UniqueOperationContext opCtx(harnessHelper.newOperationContext());
=======
        ServiceContext::UniqueOperationContext opCtx(harnessHelper->newOperationContext());
>>>>>>> f378d467

        ASSERT_EQ(3, rs->numRecords(opCtx.get()));
        ASSERT_EQ(150, rs->dataSize(opCtx.get()));

        WriteUnitOfWork wuow(opCtx.get());
        ASSERT_OK(rs->truncate(opCtx.get()));
        wuow.commit();

        ASSERT_EQ(0, rs->dataSize(opCtx.get()));
        ASSERT_EQ(0, rs->numRecords(opCtx.get()));
        ASSERT_EQ(0U, oplogStones->numStones());
        ASSERT_EQ(0, oplogStones->currentRecords());
        ASSERT_EQ(0, oplogStones->currentBytes());
    }
}

// Insert multiple records, truncate the oplog using RecordStore::cappedTruncateAfter(), and
// verify that the metadata for each stone is updated. If a full stone is partially truncated, then
// it should become the stone currently being filled.
TEST(WiredTigerRecordStoreTest, OplogStones_CappedTruncateAfter) {
    std::unique_ptr<RecordStoreHarnessHelper> harnessHelper = newRecordStoreHarnessHelper();

    const int64_t cappedMaxSize = 10 * 1024;  // 10KB
    unique_ptr<RecordStore> rs(
        harnessHelper->newCappedRecordStore("local.oplog.stones", cappedMaxSize, -1));

    WiredTigerRecordStore* wtrs = static_cast<WiredTigerRecordStore*>(rs.get());
    WiredTigerRecordStore::OplogStones* oplogStones = wtrs->oplogStones();

    oplogStones->setMinBytesPerStone(1000);

    {
<<<<<<< HEAD
        ServiceContext::UniqueOperationContext opCtx(harnessHelper.newOperationContext());
=======
        ServiceContext::UniqueOperationContext opCtx(harnessHelper->newOperationContext());
>>>>>>> f378d467

        ASSERT_EQ(insertBSONWithSize(opCtx.get(), rs.get(), Timestamp(1, 1), 400), RecordId(1, 1));
        ASSERT_EQ(insertBSONWithSize(opCtx.get(), rs.get(), Timestamp(1, 2), 800), RecordId(1, 2));

        ASSERT_EQ(insertBSONWithSize(opCtx.get(), rs.get(), Timestamp(1, 3), 200), RecordId(1, 3));
        ASSERT_EQ(insertBSONWithSize(opCtx.get(), rs.get(), Timestamp(1, 4), 250), RecordId(1, 4));
        ASSERT_EQ(insertBSONWithSize(opCtx.get(), rs.get(), Timestamp(1, 5), 300), RecordId(1, 5));
        ASSERT_EQ(insertBSONWithSize(opCtx.get(), rs.get(), Timestamp(1, 6), 350), RecordId(1, 6));

        ASSERT_EQ(insertBSONWithSize(opCtx.get(), rs.get(), Timestamp(1, 7), 50), RecordId(1, 7));
        ASSERT_EQ(insertBSONWithSize(opCtx.get(), rs.get(), Timestamp(1, 8), 100), RecordId(1, 8));
        ASSERT_EQ(insertBSONWithSize(opCtx.get(), rs.get(), Timestamp(1, 9), 150), RecordId(1, 9));

        ASSERT_EQ(9, rs->numRecords(opCtx.get()));
        ASSERT_EQ(2600, rs->dataSize(opCtx.get()));
        ASSERT_EQ(2U, oplogStones->numStones());
        ASSERT_EQ(3, oplogStones->currentRecords());
        ASSERT_EQ(300, oplogStones->currentBytes());
    }

    // Make sure all are visible.
    rs->waitForAllEarlierOplogWritesToBeVisible(harnessHelper->newOperationContext().get());

    // Truncate data using an inclusive RecordId that exists inside the stone currently being
    // filled.
    {
<<<<<<< HEAD
        ServiceContext::UniqueOperationContext opCtx(harnessHelper.newOperationContext());
=======
        ServiceContext::UniqueOperationContext opCtx(harnessHelper->newOperationContext());
>>>>>>> f378d467

        rs->cappedTruncateAfter(opCtx.get(), RecordId(1, 8), true);

        ASSERT_EQ(7, rs->numRecords(opCtx.get()));
        ASSERT_EQ(2350, rs->dataSize(opCtx.get()));
        ASSERT_EQ(2U, oplogStones->numStones());
        ASSERT_EQ(1, oplogStones->currentRecords());
        ASSERT_EQ(50, oplogStones->currentBytes());
    }

    // Truncate data using an inclusive RecordId that refers to the 'lastRecord' of a full stone.
    // The stone should become the one currently being filled.
    {
<<<<<<< HEAD
        ServiceContext::UniqueOperationContext opCtx(harnessHelper.newOperationContext());
=======
        ServiceContext::UniqueOperationContext opCtx(harnessHelper->newOperationContext());
>>>>>>> f378d467

        rs->cappedTruncateAfter(opCtx.get(), RecordId(1, 6), true);

        ASSERT_EQ(5, rs->numRecords(opCtx.get()));
        ASSERT_EQ(1950, rs->dataSize(opCtx.get()));
        ASSERT_EQ(1U, oplogStones->numStones());
        ASSERT_EQ(3, oplogStones->currentRecords());
        ASSERT_EQ(750, oplogStones->currentBytes());
    }

    // Truncate data using a non-inclusive RecordId that exists inside the stone currently being
    // filled.
    {
<<<<<<< HEAD
        ServiceContext::UniqueOperationContext opCtx(harnessHelper.newOperationContext());
=======
        ServiceContext::UniqueOperationContext opCtx(harnessHelper->newOperationContext());
>>>>>>> f378d467

        rs->cappedTruncateAfter(opCtx.get(), RecordId(1, 3), false);

        ASSERT_EQ(3, rs->numRecords(opCtx.get()));
        ASSERT_EQ(1400, rs->dataSize(opCtx.get()));
        ASSERT_EQ(1U, oplogStones->numStones());
        ASSERT_EQ(1, oplogStones->currentRecords());
        ASSERT_EQ(200, oplogStones->currentBytes());
    }

    // Truncate data using a non-inclusive RecordId that refers to the 'lastRecord' of a full stone.
    // The stone should remain intact.
    {
<<<<<<< HEAD
        ServiceContext::UniqueOperationContext opCtx(harnessHelper.newOperationContext());
=======
        ServiceContext::UniqueOperationContext opCtx(harnessHelper->newOperationContext());
>>>>>>> f378d467

        rs->cappedTruncateAfter(opCtx.get(), RecordId(1, 2), false);

        ASSERT_EQ(2, rs->numRecords(opCtx.get()));
        ASSERT_EQ(1200, rs->dataSize(opCtx.get()));
        ASSERT_EQ(1U, oplogStones->numStones());
        ASSERT_EQ(0, oplogStones->currentRecords());
        ASSERT_EQ(0, oplogStones->currentBytes());
    }

    // Truncate data using a non-inclusive RecordId that exists inside a full stone. The stone
    // should become the one currently being filled.
    {
<<<<<<< HEAD
        ServiceContext::UniqueOperationContext opCtx(harnessHelper.newOperationContext());
=======
        ServiceContext::UniqueOperationContext opCtx(harnessHelper->newOperationContext());
>>>>>>> f378d467

        rs->cappedTruncateAfter(opCtx.get(), RecordId(1, 1), false);

        ASSERT_EQ(1, rs->numRecords(opCtx.get()));
        ASSERT_EQ(400, rs->dataSize(opCtx.get()));
        ASSERT_EQ(0U, oplogStones->numStones());
        ASSERT_EQ(1, oplogStones->currentRecords());
        ASSERT_EQ(400, oplogStones->currentBytes());
    }
}

// Verify that oplog stones are reclaimed when cappedMaxSize is exceeded.
TEST(WiredTigerRecordStoreTest, OplogStones_ReclaimStones) {
    std::unique_ptr<RecordStoreHarnessHelper> harnessHelper = newRecordStoreHarnessHelper();

    const int64_t cappedMaxSize = 10 * 1024;  // 10KB
    unique_ptr<RecordStore> rs(
        harnessHelper->newCappedRecordStore("local.oplog.stones", cappedMaxSize, -1));

    WiredTigerRecordStore* wtrs = static_cast<WiredTigerRecordStore*>(rs.get());
    WiredTigerRecordStore::OplogStones* oplogStones = wtrs->oplogStones();

    {
        ServiceContext::UniqueOperationContext opCtx(harnessHelper->newOperationContext());
        ASSERT_OK(wtrs->updateCappedSize(opCtx.get(), 230U));
    }

    oplogStones->setMinBytesPerStone(100);

    {
<<<<<<< HEAD
        ServiceContext::UniqueOperationContext opCtx(harnessHelper.newOperationContext());
=======
        ServiceContext::UniqueOperationContext opCtx(harnessHelper->newOperationContext());
>>>>>>> f378d467

        ASSERT_EQ(insertBSONWithSize(opCtx.get(), rs.get(), Timestamp(1, 1), 100), RecordId(1, 1));
        ASSERT_EQ(insertBSONWithSize(opCtx.get(), rs.get(), Timestamp(1, 2), 110), RecordId(1, 2));
        ASSERT_EQ(insertBSONWithSize(opCtx.get(), rs.get(), Timestamp(1, 3), 120), RecordId(1, 3));

        ASSERT_EQ(3, rs->numRecords(opCtx.get()));
        ASSERT_EQ(330, rs->dataSize(opCtx.get()));
        ASSERT_EQ(3U, oplogStones->numStones());
        ASSERT_EQ(0, oplogStones->currentRecords());
        ASSERT_EQ(0, oplogStones->currentBytes());
    }

    // Fail to truncate stone when cappedMaxSize is exceeded, but the persisted timestamp is
    // before the truncation point (i.e: leaves a gap that replication recovery would rely on).
    {
        ServiceContext::UniqueOperationContext opCtx(harnessHelper->newOperationContext());

        wtrs->reclaimOplog(opCtx.get(), Timestamp(1, 0));

        ASSERT_EQ(3, rs->numRecords(opCtx.get()));
        ASSERT_EQ(330, rs->dataSize(opCtx.get()));
        ASSERT_EQ(3U, oplogStones->numStones());
        ASSERT_EQ(0, oplogStones->currentRecords());
        ASSERT_EQ(0, oplogStones->currentBytes());
    }

    // Truncate a stone when cappedMaxSize is exceeded.
    {
<<<<<<< HEAD
        ServiceContext::UniqueOperationContext opCtx(harnessHelper.newOperationContext());
=======
        ServiceContext::UniqueOperationContext opCtx(harnessHelper->newOperationContext());
>>>>>>> f378d467

        wtrs->reclaimOplog(opCtx.get(), Timestamp(1, 3));

        ASSERT_EQ(2, rs->numRecords(opCtx.get()));
        ASSERT_EQ(230, rs->dataSize(opCtx.get()));
        ASSERT_EQ(2U, oplogStones->numStones());
        ASSERT_EQ(0, oplogStones->currentRecords());
        ASSERT_EQ(0, oplogStones->currentBytes());
    }

    {
<<<<<<< HEAD
        ServiceContext::UniqueOperationContext opCtx(harnessHelper.newOperationContext());
=======
        ServiceContext::UniqueOperationContext opCtx(harnessHelper->newOperationContext());
>>>>>>> f378d467

        ASSERT_EQ(insertBSONWithSize(opCtx.get(), rs.get(), Timestamp(1, 4), 130), RecordId(1, 4));
        ASSERT_EQ(insertBSONWithSize(opCtx.get(), rs.get(), Timestamp(1, 5), 140), RecordId(1, 5));
        ASSERT_EQ(insertBSONWithSize(opCtx.get(), rs.get(), Timestamp(1, 6), 50), RecordId(1, 6));

        ASSERT_EQ(5, rs->numRecords(opCtx.get()));
        ASSERT_EQ(550, rs->dataSize(opCtx.get()));
        ASSERT_EQ(4U, oplogStones->numStones());
        ASSERT_EQ(1, oplogStones->currentRecords());
        ASSERT_EQ(50, oplogStones->currentBytes());
    }

    // Truncate multiple stones if necessary.
    {
<<<<<<< HEAD
        ServiceContext::UniqueOperationContext opCtx(harnessHelper.newOperationContext());
=======
        ServiceContext::UniqueOperationContext opCtx(harnessHelper->newOperationContext());
>>>>>>> f378d467

        wtrs->reclaimOplog(opCtx.get(), Timestamp(1, 6));

        ASSERT_EQ(2, rs->numRecords(opCtx.get()));
        ASSERT_EQ(190, rs->dataSize(opCtx.get()));
        ASSERT_EQ(1U, oplogStones->numStones());
        ASSERT_EQ(1, oplogStones->currentRecords());
        ASSERT_EQ(50, oplogStones->currentBytes());
    }

    // No-op if dataSize <= cappedMaxSize.
    {
<<<<<<< HEAD
        ServiceContext::UniqueOperationContext opCtx(harnessHelper.newOperationContext());
=======
        ServiceContext::UniqueOperationContext opCtx(harnessHelper->newOperationContext());
>>>>>>> f378d467

        wtrs->reclaimOplog(opCtx.get(), Timestamp(1, 6));

        ASSERT_EQ(2, rs->numRecords(opCtx.get()));
        ASSERT_EQ(190, rs->dataSize(opCtx.get()));
        ASSERT_EQ(1U, oplogStones->numStones());
        ASSERT_EQ(1, oplogStones->currentRecords());
        ASSERT_EQ(50, oplogStones->currentBytes());
    }
}

<<<<<<< HEAD
// Verify that oplog stones are not reclaimed even if the size of the record store exceeds
// 'cappedMaxSize'.
TEST(WiredTigerRecordStoreTest, OplogStones_ExceedCappedMaxSize) {
    WiredTigerHarnessHelper harnessHelper;

    const int64_t cappedMaxSize = 256;
    unique_ptr<RecordStore> rs(
        harnessHelper.newCappedRecordStore("local.oplog.stones", cappedMaxSize, -1));

    WiredTigerRecordStore* wtrs = static_cast<WiredTigerRecordStore*>(rs.get());
    WiredTigerRecordStore::OplogStones* oplogStones = wtrs->oplogStones();

    oplogStones->setMinBytesPerStone(100);
    oplogStones->setNumStonesToKeep(10U);

    {
        ServiceContext::UniqueOperationContext opCtx(harnessHelper.newOperationContext());

        ASSERT_EQ(insertBSONWithSize(opCtx.get(), rs.get(), Timestamp(1, 1), 100), RecordId(1, 1));
        ASSERT_EQ(insertBSONWithSize(opCtx.get(), rs.get(), Timestamp(1, 2), 110), RecordId(1, 2));
        ASSERT_EQ(insertBSONWithSize(opCtx.get(), rs.get(), Timestamp(1, 3), 120), RecordId(1, 3));

        ASSERT_EQ(3, rs->numRecords(opCtx.get()));
        ASSERT_EQ(330, rs->dataSize(opCtx.get()));
        ASSERT_EQ(3U, oplogStones->numStones());
        ASSERT_EQ(0, oplogStones->currentRecords());
        ASSERT_EQ(0, oplogStones->currentBytes());
    }

    // Shouldn't truncate a stone when the number of oplog stones is less than the number of stones
    // to keep, even though the size of the record store exceeds 'cappedMaxSize'.
    {
        ServiceContext::UniqueOperationContext opCtx(harnessHelper.newOperationContext());

        wtrs->reclaimOplog(opCtx.get());

        ASSERT_EQ(3, rs->numRecords(opCtx.get()));
        ASSERT_EQ(330, rs->dataSize(opCtx.get()));
        ASSERT_EQ(3U, oplogStones->numStones());
        ASSERT_EQ(0, oplogStones->currentRecords());
        ASSERT_EQ(0, oplogStones->currentBytes());
    }
}

=======
>>>>>>> f378d467
// Verify that an oplog stone isn't created if it would cause the logical representation of the
// records to not be in increasing order.
TEST(WiredTigerRecordStoreTest, OplogStones_AscendingOrder) {
    std::unique_ptr<RecordStoreHarnessHelper> harnessHelper = newRecordStoreHarnessHelper();

    const int64_t cappedMaxSize = 10 * 1024;  // 10KB
    unique_ptr<RecordStore> rs(
        harnessHelper->newCappedRecordStore("local.oplog.stones", cappedMaxSize, -1));

    WiredTigerRecordStore* wtrs = static_cast<WiredTigerRecordStore*>(rs.get());
    WiredTigerRecordStore::OplogStones* oplogStones = wtrs->oplogStones();

    oplogStones->setMinBytesPerStone(100);

    {
<<<<<<< HEAD
        ServiceContext::UniqueOperationContext opCtx(harnessHelper.newOperationContext());
=======
        ServiceContext::UniqueOperationContext opCtx(harnessHelper->newOperationContext());
>>>>>>> f378d467

        ASSERT_EQ(0U, oplogStones->numStones());
        ASSERT_EQ(insertBSONWithSize(opCtx.get(), rs.get(), Timestamp(2, 2), 50), RecordId(2, 2));
        ASSERT_EQ(0U, oplogStones->numStones());
        ASSERT_EQ(1, oplogStones->currentRecords());
        ASSERT_EQ(50, oplogStones->currentBytes());

        // Inserting a record that has a smaller RecordId than the previously inserted record should
        // be able to create a new stone when no stones already exist.
        ASSERT_EQ(insertBSONWithSize(opCtx.get(), rs.get(), Timestamp(2, 1), 50), RecordId(2, 1));
        ASSERT_EQ(1U, oplogStones->numStones());
        ASSERT_EQ(0, oplogStones->currentRecords());
        ASSERT_EQ(0, oplogStones->currentBytes());

        // However, inserting a record that has a smaller RecordId than most recently created
        // stone's last record shouldn't cause a new stone to be created, even if the size of the
        // inserted record exceeds 'minBytesPerStone'.
        ASSERT_EQ(insertBSONWithSize(opCtx.get(), rs.get(), Timestamp(1, 1), 100), RecordId(1, 1));
        ASSERT_EQ(1U, oplogStones->numStones());
        ASSERT_EQ(1, oplogStones->currentRecords());
        ASSERT_EQ(100, oplogStones->currentBytes());

        // Inserting a record that has a larger RecordId than the most recently created stone's last
        // record should then cause a new stone to be created.
        ASSERT_EQ(insertBSONWithSize(opCtx.get(), rs.get(), Timestamp(2, 3), 50), RecordId(2, 3));
        ASSERT_EQ(2U, oplogStones->numStones());
        ASSERT_EQ(0, oplogStones->currentRecords());
        ASSERT_EQ(0, oplogStones->currentBytes());
    }
}

}  // namespace
}  // namespace mongo<|MERGE_RESOLUTION|>--- conflicted
+++ resolved
@@ -36,10 +36,7 @@
 #include <time.h>
 
 #include "mongo/base/checked_cast.h"
-<<<<<<< HEAD
-=======
 #include "mongo/base/init.h"
->>>>>>> f378d467
 #include "mongo/base/string_data.h"
 #include "mongo/bson/bsonobjbuilder.h"
 #include "mongo/db/concurrency/write_conflict_exception.h"
@@ -50,10 +47,6 @@
 #include "mongo/db/storage/wiredtiger/wiredtiger_record_store.h"
 #include "mongo/db/storage/wiredtiger/wiredtiger_record_store_oplog_stones.h"
 #include "mongo/db/storage/wiredtiger/wiredtiger_recovery_unit.h"
-<<<<<<< HEAD
-#include "mongo/db/storage/wiredtiger/wiredtiger_session_cache.h"
-=======
->>>>>>> f378d467
 #include "mongo/db/storage/wiredtiger/wiredtiger_size_storer.h"
 #include "mongo/db/storage/wiredtiger/wiredtiger_util.h"
 #include "mongo/stdx/memory.h"
@@ -207,246 +200,13 @@
                 // this should fail as our version of id1 is too old
                 rs->updateRecord(t2.get(), id1, "c", 2, false, NULL).transitional_ignore();
                 ASSERT(0);
-<<<<<<< HEAD
-            } catch (WriteConflictException& dle) {
+            } catch (WriteConflictException&) {
             }
         }
     }
 }
 
-TEST(WiredTigerRecordStoreTest, SizeStorer1) {
-    unique_ptr<WiredTigerHarnessHelper> harnessHelper(new WiredTigerHarnessHelper());
-    unique_ptr<RecordStore> rs(harnessHelper->newNonCappedRecordStore());
-
-    string uri = checked_cast<WiredTigerRecordStore*>(rs.get())->getURI();
-
-    string indexUri = "table:myindex";
-    WiredTigerSizeStorer ss(harnessHelper->conn(), indexUri);
-    checked_cast<WiredTigerRecordStore*>(rs.get())->setSizeStorer(&ss);
-
-    int N = 12;
-
-    {
-        ServiceContext::UniqueOperationContext opCtx(harnessHelper->newOperationContext());
-        {
-            WriteUnitOfWork uow(opCtx.get());
-            for (int i = 0; i < N; i++) {
-                StatusWith<RecordId> res = rs->insertRecord(opCtx.get(), "a", 2, false);
-                ASSERT_OK(res.getStatus());
-            }
-            uow.commit();
-        }
-    }
-
-    {
-        ServiceContext::UniqueOperationContext opCtx(harnessHelper->newOperationContext());
-        ASSERT_EQUALS(N, rs->numRecords(opCtx.get()));
-    }
-
-    rs.reset(NULL);
-
-    {
-        long long numRecords;
-        long long dataSize;
-        ss.loadFromCache(uri, &numRecords, &dataSize);
-        ASSERT_EQUALS(N, numRecords);
-    }
-
-    {
-        ServiceContext::UniqueOperationContext opCtx(harnessHelper->newOperationContext());
-        rs.reset(new WiredTigerRecordStore(
-            opCtx.get(), "a.b", uri, kWiredTigerEngineName, false, false, -1, -1, NULL, &ss));
-    }
-
-    {
-        ServiceContext::UniqueOperationContext opCtx(harnessHelper->newOperationContext());
-        ASSERT_EQUALS(N, rs->numRecords(opCtx.get()));
-    }
-
-    {
-        ServiceContext::UniqueOperationContext opCtx(harnessHelper->newOperationContext());
-        WiredTigerRecoveryUnit* ru = checked_cast<WiredTigerRecoveryUnit*>(opCtx->recoveryUnit());
-
-        {
-            WriteUnitOfWork uow(opCtx.get());
-            WT_SESSION* s = ru->getSession(opCtx.get())->getSession();
-            invariantWTOK(s->create(s, indexUri.c_str(), ""));
-            uow.commit();
-        }
-
-        ss.syncCache(true);
-    }
-
-    {
-        ServiceContext::UniqueOperationContext opCtx(harnessHelper->newOperationContext());
-        WiredTigerSizeStorer ss2(harnessHelper->conn(), indexUri);
-        ss2.fillCache();
-        long long numRecords;
-        long long dataSize;
-        ss2.loadFromCache(uri, &numRecords, &dataSize);
-        ASSERT_EQUALS(N, numRecords);
-    }
-
-    rs.reset(NULL);  // this has to be deleted before ss
-}
-
-namespace {
-
-class GoodValidateAdaptor : public ValidateAdaptor {
-public:
-    virtual Status validate(const RecordId& recordId, const RecordData& record, size_t* dataSize) {
-        *dataSize = static_cast<size_t>(record.size());
-        return Status::OK();
-    }
-};
-
-class BadValidateAdaptor : public ValidateAdaptor {
-public:
-    virtual Status validate(const RecordId& recordId, const RecordData& record, size_t* dataSize) {
-        *dataSize = static_cast<size_t>(record.size());
-        return Status(ErrorCodes::UnknownError, "");
-    }
-};
-
-class SizeStorerValidateTest : public mongo::unittest::Test {
-private:
-    virtual void setUp() {
-        harnessHelper.reset(new WiredTigerHarnessHelper());
-        sizeStorer.reset(new WiredTigerSizeStorer(harnessHelper->conn(), "table:sizeStorer"));
-        rs = harnessHelper->newNonCappedRecordStore();
-        WiredTigerRecordStore* wtrs = checked_cast<WiredTigerRecordStore*>(rs.get());
-        wtrs->setSizeStorer(sizeStorer.get());
-        uri = wtrs->getURI();
-
-        expectedNumRecords = 10000;
-        expectedDataSize = expectedNumRecords * 2;
-        {
-            ServiceContext::UniqueOperationContext opCtx(harnessHelper->newOperationContext());
-            WriteUnitOfWork uow(opCtx.get());
-            for (int i = 0; i < expectedNumRecords; i++) {
-                ASSERT_OK(rs->insertRecord(opCtx.get(), "a", 2, false).getStatus());
-=======
-            } catch (WriteConflictException&) {
->>>>>>> f378d467
-            }
-        }
-    }
-<<<<<<< HEAD
-
-protected:
-    long long getNumRecords() const {
-        long long numRecords;
-        long long unused;
-        sizeStorer->loadFromCache(uri, &numRecords, &unused);
-        return numRecords;
-    }
-
-    long long getDataSize() const {
-        long long unused;
-        long long dataSize;
-        sizeStorer->loadFromCache(uri, &unused, &dataSize);
-        return dataSize;
-    }
-
-    std::unique_ptr<WiredTigerHarnessHelper> harnessHelper;
-    std::unique_ptr<WiredTigerSizeStorer> sizeStorer;
-    std::unique_ptr<RecordStore> rs;
-    std::string uri;
-
-    long long expectedNumRecords;
-    long long expectedDataSize;
-};
-
-// Basic validation - size storer data is updated.
-TEST_F(SizeStorerValidateTest, Basic) {
-    ServiceContext::UniqueOperationContext opCtx(harnessHelper->newOperationContext());
-    ValidateResults results;
-    BSONObjBuilder output;
-    ASSERT_OK(rs->validate(opCtx.get(), kValidateIndex, NULL, &results, &output));
-    BSONObj obj = output.obj();
-    ASSERT_EQUALS(expectedNumRecords, obj.getIntField("nrecords"));
-    ASSERT_EQUALS(expectedNumRecords, getNumRecords());
-    ASSERT_EQUALS(expectedDataSize, getDataSize());
-}
-
-// Full validation - size storer data is updated.
-TEST_F(SizeStorerValidateTest, FullWithGoodAdaptor) {
-    ServiceContext::UniqueOperationContext opCtx(harnessHelper->newOperationContext());
-    GoodValidateAdaptor adaptor;
-    ValidateResults results;
-    BSONObjBuilder output;
-    ASSERT_OK(rs->validate(opCtx.get(), kValidateFull, &adaptor, &results, &output));
-    BSONObj obj = output.obj();
-    ASSERT_EQUALS(expectedNumRecords, obj.getIntField("nrecords"));
-    ASSERT_EQUALS(expectedNumRecords, getNumRecords());
-    ASSERT_EQUALS(expectedDataSize, getDataSize());
-}
-
-// Basic validation does not use the validation adaptor. So passing a bad adaptor
-// should not cause validate to fail.
-TEST_F(SizeStorerValidateTest, BasicWithBadAdapter) {
-    ServiceContext::UniqueOperationContext opCtx(harnessHelper->newOperationContext());
-    BadValidateAdaptor adaptor;
-    ValidateResults results;
-    BSONObjBuilder output;
-    ASSERT_OK(rs->validate(opCtx.get(), kValidateIndex, &adaptor, &results, &output));
-    ASSERT_EQUALS(true, results.valid);
-}
-
-// Full validation with a validation adaptor that fails - size storer data is not updated.
-TEST_F(SizeStorerValidateTest, FullWithBadAdapter) {
-    ServiceContext::UniqueOperationContext opCtx(harnessHelper->newOperationContext());
-    BadValidateAdaptor adaptor;
-    ValidateResults results;
-    BSONObjBuilder output;
-    ASSERT_OK(rs->validate(opCtx.get(), kValidateFull, &adaptor, &results, &output));
-    BSONObj obj = output.obj();
-    ASSERT_EQUALS(expectedNumRecords, obj.getIntField("nrecords"));
-    ASSERT_EQUALS(0, getNumRecords());
-    ASSERT_EQUALS(0, getDataSize());
-}
-
-// Load bad _numRecords and _dataSize values at record store creation.
-TEST_F(SizeStorerValidateTest, InvalidSizeStorerAtCreation) {
-    rs.reset(NULL);
-
-    ServiceContext::UniqueOperationContext opCtx(harnessHelper->newOperationContext());
-    sizeStorer->storeToCache(uri, expectedNumRecords * 2, expectedDataSize * 2);
-    rs.reset(new WiredTigerRecordStore(opCtx.get(),
-                                       "a.b",
-                                       uri,
-                                       kWiredTigerEngineName,
-                                       false,
-                                       false,
-                                       -1,
-                                       -1,
-                                       NULL,
-                                       sizeStorer.get()));
-    ASSERT_EQUALS(expectedNumRecords * 2, rs->numRecords(NULL));
-    ASSERT_EQUALS(expectedDataSize * 2, rs->dataSize(NULL));
-
-    // Full validation should fix record and size counters.
-    GoodValidateAdaptor adaptor;
-    ValidateResults results;
-    BSONObjBuilder output;
-    ASSERT_OK(rs->validate(opCtx.get(), kValidateFull, &adaptor, &results, &output));
-    BSONObj obj = output.obj();
-    ASSERT_EQUALS(expectedNumRecords, obj.getIntField("nrecords"));
-    ASSERT_EQUALS(expectedNumRecords, getNumRecords());
-    ASSERT_EQUALS(expectedDataSize, getDataSize());
-
-    ASSERT_EQUALS(expectedNumRecords, rs->numRecords(NULL));
-    ASSERT_EQUALS(expectedDataSize, rs->dataSize(NULL));
-}
-
-}  // namespace
-
-
-=======
-}
-
-
->>>>>>> f378d467
+
 StatusWith<RecordId> insertBSON(ServiceContext::UniqueOperationContext& opCtx,
                                 unique_ptr<RecordStore>& rs,
                                 const Timestamp& opTime) {
@@ -464,182 +224,6 @@
     return res;
 }
 
-<<<<<<< HEAD
-// TODO make generic
-TEST(WiredTigerRecordStoreTest, OplogHack) {
-    WiredTigerHarnessHelper harnessHelper;
-    // Use a large enough cappedMaxSize so that the limit is not reached by doing the inserts within
-    // the test itself.
-    const int64_t cappedMaxSize = 10 * 1024;  // 10KB
-    unique_ptr<RecordStore> rs(
-        harnessHelper.newCappedRecordStore("local.oplog.foo", cappedMaxSize, -1));
-    {
-        ServiceContext::UniqueOperationContext opCtx(harnessHelper.newOperationContext());
-
-        // always illegal
-        ASSERT_EQ(insertBSON(opCtx, rs, Timestamp(2, -1)).getStatus(), ErrorCodes::BadValue);
-
-        {
-            BSONObj obj = BSON("not_ts" << Timestamp(2, 1));
-            ASSERT_EQ(
-                rs->insertRecord(opCtx.get(), obj.objdata(), obj.objsize(), false).getStatus(),
-                ErrorCodes::BadValue);
-
-            obj = BSON("ts"
-                       << "not a Timestamp");
-            ASSERT_EQ(
-                rs->insertRecord(opCtx.get(), obj.objdata(), obj.objsize(), false).getStatus(),
-                ErrorCodes::BadValue);
-        }
-
-        // currently dasserts
-        // ASSERT_EQ(insertBSON(opCtx, rs, BSON("ts" << Timestamp(-2,1))).getStatus(),
-        // ErrorCodes::BadValue);
-
-        // success cases
-        ASSERT_EQ(insertBSON(opCtx, rs, Timestamp(1, 1)).getValue(), RecordId(1, 1));
-
-        ASSERT_EQ(insertBSON(opCtx, rs, Timestamp(1, 2)).getValue(), RecordId(1, 2));
-
-        ASSERT_EQ(insertBSON(opCtx, rs, Timestamp(2, 2)).getValue(), RecordId(2, 2));
-    }
-
-    {
-        ServiceContext::UniqueOperationContext opCtx(harnessHelper.newOperationContext());
-        // find start
-        ASSERT_EQ(rs->oplogStartHack(opCtx.get(), RecordId(0, 1)), RecordId());      // nothing <=
-        ASSERT_EQ(rs->oplogStartHack(opCtx.get(), RecordId(2, 1)), RecordId(1, 2));  // between
-        ASSERT_EQ(rs->oplogStartHack(opCtx.get(), RecordId(2, 2)), RecordId(2, 2));  // ==
-        ASSERT_EQ(rs->oplogStartHack(opCtx.get(), RecordId(2, 3)), RecordId(2, 2));  // > highest
-    }
-
-    {
-        ServiceContext::UniqueOperationContext opCtx(harnessHelper.newOperationContext());
-        rs->temp_cappedTruncateAfter(opCtx.get(), RecordId(2, 2), false);  // no-op
-    }
-
-    {
-        ServiceContext::UniqueOperationContext opCtx(harnessHelper.newOperationContext());
-        ASSERT_EQ(rs->oplogStartHack(opCtx.get(), RecordId(2, 3)), RecordId(2, 2));
-    }
-
-    {
-        ServiceContext::UniqueOperationContext opCtx(harnessHelper.newOperationContext());
-        rs->temp_cappedTruncateAfter(opCtx.get(), RecordId(1, 2), false);  // deletes 2,2
-    }
-
-    {
-        ServiceContext::UniqueOperationContext opCtx(harnessHelper.newOperationContext());
-        ASSERT_EQ(rs->oplogStartHack(opCtx.get(), RecordId(2, 3)), RecordId(1, 2));
-    }
-
-    {
-        ServiceContext::UniqueOperationContext opCtx(harnessHelper.newOperationContext());
-        rs->temp_cappedTruncateAfter(opCtx.get(), RecordId(1, 2), true);  // deletes 1,2
-    }
-
-    {
-        ServiceContext::UniqueOperationContext opCtx(harnessHelper.newOperationContext());
-        ASSERT_EQ(rs->oplogStartHack(opCtx.get(), RecordId(2, 3)), RecordId(1, 1));
-    }
-
-    {
-        ServiceContext::UniqueOperationContext opCtx(harnessHelper.newOperationContext());
-        WriteUnitOfWork wuow(opCtx.get());
-        ASSERT_OK(rs->truncate(opCtx.get()));  // deletes 1,1 and leaves collection empty
-        wuow.commit();
-    }
-
-    {
-        ServiceContext::UniqueOperationContext opCtx(harnessHelper.newOperationContext());
-        ASSERT_EQ(rs->oplogStartHack(opCtx.get(), RecordId(2, 3)), RecordId());
-    }
-}
-
-TEST(WiredTigerRecordStoreTest, OplogHackOnNonOplog) {
-    WiredTigerHarnessHelper harnessHelper;
-    unique_ptr<RecordStore> rs(harnessHelper.newNonCappedRecordStore("local.NOT_oplog.foo"));
-
-    ServiceContext::UniqueOperationContext opCtx(harnessHelper.newOperationContext());
-
-    BSONObj obj = BSON("ts" << Timestamp(2, -1));
-    {
-        WriteUnitOfWork wuow(opCtx.get());
-        ASSERT_OK(rs->insertRecord(opCtx.get(), obj.objdata(), obj.objsize(), false).getStatus());
-        wuow.commit();
-    }
-    ASSERT_EQ(rs->oplogStartHack(opCtx.get(), RecordId(0, 1)), boost::none);
-}
-
-TEST(WiredTigerRecordStoreTest, CappedOrder) {
-    unique_ptr<WiredTigerHarnessHelper> harnessHelper(new WiredTigerHarnessHelper());
-    unique_ptr<RecordStore> rs(harnessHelper->newCappedRecordStore("a.b", 100000, 10000));
-
-    RecordId id1;
-
-    {  // first insert a document
-        ServiceContext::UniqueOperationContext opCtx(harnessHelper->newOperationContext());
-        {
-            WriteUnitOfWork uow(opCtx.get());
-            StatusWith<RecordId> res = rs->insertRecord(opCtx.get(), "a", 2, false);
-            ASSERT_OK(res.getStatus());
-            id1 = res.getValue();
-            uow.commit();
-        }
-    }
-
-    {
-        ServiceContext::UniqueOperationContext opCtx(harnessHelper->newOperationContext());
-        auto cursor = rs->getCursor(opCtx.get());
-        auto record = cursor->seekExact(id1);
-        ASSERT_EQ(id1, record->id);
-        ASSERT(!cursor->next());
-    }
-
-    {
-        // now we insert 2 docs, but commit the 2nd one fiirst
-        // we make sure we can't find the 2nd until the first is commited
-        ServiceContext::UniqueOperationContext t1(harnessHelper->newOperationContext());
-        unique_ptr<WriteUnitOfWork> w1(new WriteUnitOfWork(t1.get()));
-        rs->insertRecord(t1.get(), "b", 2, false);
-        // do not commit yet
-
-        {  // create 2nd doc
-            auto client2 = harnessHelper->serviceContext()->makeClient("c2");
-            auto t2 = harnessHelper->newOperationContext(client2.get());
-            {
-                WriteUnitOfWork w2(t2.get());
-                rs->insertRecord(t2.get(), "c", 2, false);
-                w2.commit();
-            }
-        }
-
-        {  // state should be the same
-            auto client2 = harnessHelper->serviceContext()->makeClient("c2");
-            auto opCtx = harnessHelper->newOperationContext(client2.get());
-            auto cursor = rs->getCursor(opCtx.get());
-            auto record = cursor->seekExact(id1);
-            ASSERT_EQ(id1, record->id);
-            ASSERT(!cursor->next());
-        }
-
-        w1->commit();
-    }
-
-    {  // now all 3 docs should be visible
-        auto client2 = harnessHelper->serviceContext()->makeClient("c2");
-        auto opCtx = harnessHelper->newOperationContext(client2.get());
-        auto cursor = rs->getCursor(opCtx.get());
-        auto record = cursor->seekExact(id1);
-        ASSERT_EQ(id1, record->id);
-        ASSERT(cursor->next());
-        ASSERT(cursor->next());
-        ASSERT(!cursor->next());
-    }
-}
-
-=======
->>>>>>> f378d467
 TEST(WiredTigerRecordStoreTest, CappedCursorRollover) {
     unique_ptr<RecordStoreHarnessHelper> harnessHelper(newRecordStoreHarnessHelper());
     unique_ptr<RecordStore> rs(harnessHelper->newCappedRecordStore("a.b", 10000, 5));
@@ -691,152 +275,6 @@
     return res.getValue();
 }
 
-<<<<<<< HEAD
-TEST(WiredTigerRecordStoreTest, OplogOrder) {
-    unique_ptr<WiredTigerHarnessHelper> harnessHelper(new WiredTigerHarnessHelper());
-    unique_ptr<RecordStore> rs(harnessHelper->newCappedRecordStore("local.oplog.foo", 100000, -1));
-
-    {
-        const WiredTigerRecordStore* wrs = checked_cast<WiredTigerRecordStore*>(rs.get());
-        ASSERT(wrs->isOplog());
-        ASSERT(wrs->usingOplogHack());
-    }
-
-    RecordId id1;
-
-    {  // first insert a document
-        ServiceContext::UniqueOperationContext opCtx(harnessHelper->newOperationContext());
-        {
-            WriteUnitOfWork uow(opCtx.get());
-            id1 = _oplogOrderInsertOplog(opCtx.get(), rs, 1);
-            uow.commit();
-        }
-    }
-
-    {
-        ServiceContext::UniqueOperationContext opCtx(harnessHelper->newOperationContext());
-        auto cursor = rs->getCursor(opCtx.get());
-        auto record = cursor->seekExact(id1);
-        ASSERT_EQ(id1, record->id);
-        ASSERT(!cursor->next());
-    }
-
-    {
-        // now we insert 2 docs, but commit the 2nd one first.
-        // we make sure we can't find the 2nd until the first is commited.
-        ServiceContext::UniqueOperationContext earlyReader(harnessHelper->newOperationContext());
-        auto earlyCursor = rs->getCursor(earlyReader.get());
-        ASSERT_EQ(earlyCursor->seekExact(id1)->id, id1);
-        earlyCursor->save();
-        earlyReader->recoveryUnit()->abandonSnapshot();
-
-        auto client1 = harnessHelper->serviceContext()->makeClient("c1");
-        auto t1 = harnessHelper->newOperationContext(client1.get());
-        WriteUnitOfWork w1(t1.get());
-        _oplogOrderInsertOplog(t1.get(), rs, 20);
-        // do not commit yet
-
-        {  // create 2nd doc
-            auto client2 = harnessHelper->serviceContext()->makeClient("c2");
-            auto t2 = harnessHelper->newOperationContext(client2.get());
-            {
-                WriteUnitOfWork w2(t2.get());
-                _oplogOrderInsertOplog(t2.get(), rs, 30);
-                w2.commit();
-            }
-        }
-
-        {  // Other operations should not be able to see 2nd doc until w1 commits.
-            earlyCursor->restore();
-            ASSERT(!earlyCursor->next());
-
-            auto client2 = harnessHelper->serviceContext()->makeClient("c2");
-            auto opCtx = harnessHelper->newOperationContext(client2.get());
-            auto cursor = rs->getCursor(opCtx.get());
-            auto record = cursor->seekExact(id1);
-            ASSERT_EQ(id1, record->id);
-            ASSERT(!cursor->next());
-        }
-
-        w1.commit();
-    }
-
-    rs->waitForAllEarlierOplogWritesToBeVisible(harnessHelper->newOperationContext().get());
-
-    {  // now all 3 docs should be visible
-        auto client2 = harnessHelper->serviceContext()->makeClient("c2");
-        auto opCtx = harnessHelper->newOperationContext(client2.get());
-        auto cursor = rs->getCursor(opCtx.get());
-        auto record = cursor->seekExact(id1);
-        ASSERT_EQ(id1, record->id);
-        ASSERT(cursor->next());
-        ASSERT(cursor->next());
-        ASSERT(!cursor->next());
-    }
-
-    // Rollback the last two oplog entries, then insert entries with older optimes and ensure that
-    // the visibility rules aren't violated. See SERVER-21645
-    {
-        auto client2 = harnessHelper->serviceContext()->makeClient("c2");
-        auto txn = harnessHelper->newOperationContext(client2.get());
-        rs->temp_cappedTruncateAfter(txn.get(), id1, /*inclusive*/ false);
-    }
-
-    {
-        // Now we insert 2 docs with timestamps earlier than before, but commit the 2nd one first.
-        // We make sure we can't find the 2nd until the first is commited.
-        ServiceContext::UniqueOperationContext earlyReader(harnessHelper->newOperationContext());
-        auto earlyCursor = rs->getCursor(earlyReader.get());
-        ASSERT_EQ(earlyCursor->seekExact(id1)->id, id1);
-        earlyCursor->save();
-        earlyReader->recoveryUnit()->abandonSnapshot();
-
-        auto client1 = harnessHelper->serviceContext()->makeClient("c1");
-        auto t1 = harnessHelper->newOperationContext(client1.get());
-        WriteUnitOfWork w1(t1.get());
-        _oplogOrderInsertOplog(t1.get(), rs, 2);
-        // do not commit yet
-
-        {  // create 2nd doc
-            auto client2 = harnessHelper->serviceContext()->makeClient("c2");
-            auto t2 = harnessHelper->newOperationContext(client2.get());
-            {
-                WriteUnitOfWork w2(t2.get());
-                _oplogOrderInsertOplog(t2.get(), rs, 3);
-                w2.commit();
-            }
-        }
-
-        {  // Other operations should not be able to see 2nd doc until w1 commits.
-            ASSERT(earlyCursor->restore());
-            ASSERT(!earlyCursor->next());
-
-            auto client2 = harnessHelper->serviceContext()->makeClient("c2");
-            auto opCtx = harnessHelper->newOperationContext(client2.get());
-            auto cursor = rs->getCursor(opCtx.get());
-            auto record = cursor->seekExact(id1);
-            ASSERT_EQ(id1, record->id);
-            ASSERT(!cursor->next());
-        }
-
-        w1.commit();
-    }
-
-    rs->waitForAllEarlierOplogWritesToBeVisible(harnessHelper->newOperationContext().get());
-
-    {  // now all 3 docs should be visible
-        ServiceContext::UniqueOperationContext opCtx(harnessHelper->newOperationContext());
-        auto cursor = rs->getCursor(opCtx.get());
-        auto record = cursor->seekExact(id1);
-        ASSERT_EQ(id1, record->id);
-        ASSERT(cursor->next());
-        ASSERT(cursor->next());
-        ASSERT(!cursor->next());
-    }
-}
-
-=======
->>>>>>> f378d467
 // Test that even when the oplog durability loop is paused, we can still advance the commit point as
 // long as the commit for each insert comes before the next insert starts.
 TEST(WiredTigerRecordStoreTest, OplogDurableVisibilityInOrder) {
@@ -911,32 +349,15 @@
 
     rs->waitForAllEarlierOplogWritesToBeVisible(longLivedOp.get());
 
-<<<<<<< HEAD
-    ASSERT(!wtrs->isCappedHidden(id1));
-    ASSERT(!wtrs->isCappedHidden(id2));
-}
-
-TEST(WiredTigerRecordStoreTest, StorageSizeStatisticsDisabled) {
-    WiredTigerHarnessHelper harnessHelper("statistics=(none)");
-    unique_ptr<RecordStore> rs(harnessHelper.newNonCappedRecordStore("a.b"));
-
-    ServiceContext::UniqueOperationContext opCtx(harnessHelper.newOperationContext());
-    ASSERT_THROWS(rs->storageSize(opCtx.get()), UserException);
-=======
     ASSERT(!wtrs->isOpHidden_forTest(id1));
     ASSERT(!wtrs->isOpHidden_forTest(id2));
->>>>>>> f378d467
 }
 
 TEST(WiredTigerRecordStoreTest, AppendCustomStatsMetadata) {
     std::unique_ptr<RecordStoreHarnessHelper> harnessHelper = newRecordStoreHarnessHelper();
     unique_ptr<RecordStore> rs(harnessHelper->newNonCappedRecordStore("a.b"));
 
-<<<<<<< HEAD
-    ServiceContext::UniqueOperationContext opCtx(harnessHelper.newOperationContext());
-=======
     ServiceContext::UniqueOperationContext opCtx(harnessHelper->newOperationContext());
->>>>>>> f378d467
     BSONObjBuilder builder;
     rs->appendCustomStats(opCtx.get(), &builder, 1.0);
     BSONObj customStats = builder.obj();
@@ -1030,11 +451,7 @@
     oplogStones->setMinBytesPerStone(100);
 
     {
-<<<<<<< HEAD
-        ServiceContext::UniqueOperationContext opCtx(harnessHelper.newOperationContext());
-=======
-        ServiceContext::UniqueOperationContext opCtx(harnessHelper->newOperationContext());
->>>>>>> f378d467
+        ServiceContext::UniqueOperationContext opCtx(harnessHelper->newOperationContext());
 
         ASSERT_EQ(0U, oplogStones->numStones());
 
@@ -1092,11 +509,7 @@
     // Insert two records such that one makes up a full stone and the other is a part of the stone
     // currently being filled.
     {
-<<<<<<< HEAD
-        ServiceContext::UniqueOperationContext opCtx(harnessHelper.newOperationContext());
-=======
-        ServiceContext::UniqueOperationContext opCtx(harnessHelper->newOperationContext());
->>>>>>> f378d467
+        ServiceContext::UniqueOperationContext opCtx(harnessHelper->newOperationContext());
 
         ASSERT_EQ(insertBSONWithSize(opCtx.get(), rs.get(), Timestamp(1, 1), 100), RecordId(1, 1));
         ASSERT_EQ(insertBSONWithSize(opCtx.get(), rs.get(), Timestamp(1, 2), 50), RecordId(1, 2));
@@ -1108,11 +521,7 @@
 
     // Attempts to grow the records should fail.
     {
-<<<<<<< HEAD
-        ServiceContext::UniqueOperationContext opCtx(harnessHelper.newOperationContext());
-=======
-        ServiceContext::UniqueOperationContext opCtx(harnessHelper->newOperationContext());
->>>>>>> f378d467
+        ServiceContext::UniqueOperationContext opCtx(harnessHelper->newOperationContext());
 
         BSONObj changed1 = makeBSONObjWithSize(Timestamp(1, 1), 101);
         BSONObj changed2 = makeBSONObjWithSize(Timestamp(1, 2), 51);
@@ -1126,11 +535,7 @@
 
     // Attempts to shrink the records should also fail.
     {
-<<<<<<< HEAD
-        ServiceContext::UniqueOperationContext opCtx(harnessHelper.newOperationContext());
-=======
-        ServiceContext::UniqueOperationContext opCtx(harnessHelper->newOperationContext());
->>>>>>> f378d467
+        ServiceContext::UniqueOperationContext opCtx(harnessHelper->newOperationContext());
 
         BSONObj changed1 = makeBSONObjWithSize(Timestamp(1, 1), 99);
         BSONObj changed2 = makeBSONObjWithSize(Timestamp(1, 2), 49);
@@ -1144,11 +549,7 @@
 
     // Changing the contents of the records without changing their size should succeed.
     {
-<<<<<<< HEAD
-        ServiceContext::UniqueOperationContext opCtx(harnessHelper.newOperationContext());
-=======
-        ServiceContext::UniqueOperationContext opCtx(harnessHelper->newOperationContext());
->>>>>>> f378d467
+        ServiceContext::UniqueOperationContext opCtx(harnessHelper->newOperationContext());
 
         BSONObj changed1 = makeBSONObjWithSize(Timestamp(1, 1), 100, 'y');
         BSONObj changed2 = makeBSONObjWithSize(Timestamp(1, 2), 50, 'z');
@@ -1181,11 +582,7 @@
     oplogStones->setMinBytesPerStone(100);
 
     {
-<<<<<<< HEAD
-        ServiceContext::UniqueOperationContext opCtx(harnessHelper.newOperationContext());
-=======
-        ServiceContext::UniqueOperationContext opCtx(harnessHelper->newOperationContext());
->>>>>>> f378d467
+        ServiceContext::UniqueOperationContext opCtx(harnessHelper->newOperationContext());
 
         ASSERT_EQ(insertBSONWithSize(opCtx.get(), rs.get(), Timestamp(1, 1), 50), RecordId(1, 1));
         ASSERT_EQ(insertBSONWithSize(opCtx.get(), rs.get(), Timestamp(1, 2), 50), RecordId(1, 2));
@@ -1197,11 +594,7 @@
     }
 
     {
-<<<<<<< HEAD
-        ServiceContext::UniqueOperationContext opCtx(harnessHelper.newOperationContext());
-=======
-        ServiceContext::UniqueOperationContext opCtx(harnessHelper->newOperationContext());
->>>>>>> f378d467
+        ServiceContext::UniqueOperationContext opCtx(harnessHelper->newOperationContext());
 
         ASSERT_EQ(3, rs->numRecords(opCtx.get()));
         ASSERT_EQ(150, rs->dataSize(opCtx.get()));
@@ -1234,11 +627,7 @@
     oplogStones->setMinBytesPerStone(1000);
 
     {
-<<<<<<< HEAD
-        ServiceContext::UniqueOperationContext opCtx(harnessHelper.newOperationContext());
-=======
-        ServiceContext::UniqueOperationContext opCtx(harnessHelper->newOperationContext());
->>>>>>> f378d467
+        ServiceContext::UniqueOperationContext opCtx(harnessHelper->newOperationContext());
 
         ASSERT_EQ(insertBSONWithSize(opCtx.get(), rs.get(), Timestamp(1, 1), 400), RecordId(1, 1));
         ASSERT_EQ(insertBSONWithSize(opCtx.get(), rs.get(), Timestamp(1, 2), 800), RecordId(1, 2));
@@ -1265,11 +654,7 @@
     // Truncate data using an inclusive RecordId that exists inside the stone currently being
     // filled.
     {
-<<<<<<< HEAD
-        ServiceContext::UniqueOperationContext opCtx(harnessHelper.newOperationContext());
-=======
-        ServiceContext::UniqueOperationContext opCtx(harnessHelper->newOperationContext());
->>>>>>> f378d467
+        ServiceContext::UniqueOperationContext opCtx(harnessHelper->newOperationContext());
 
         rs->cappedTruncateAfter(opCtx.get(), RecordId(1, 8), true);
 
@@ -1283,11 +668,7 @@
     // Truncate data using an inclusive RecordId that refers to the 'lastRecord' of a full stone.
     // The stone should become the one currently being filled.
     {
-<<<<<<< HEAD
-        ServiceContext::UniqueOperationContext opCtx(harnessHelper.newOperationContext());
-=======
-        ServiceContext::UniqueOperationContext opCtx(harnessHelper->newOperationContext());
->>>>>>> f378d467
+        ServiceContext::UniqueOperationContext opCtx(harnessHelper->newOperationContext());
 
         rs->cappedTruncateAfter(opCtx.get(), RecordId(1, 6), true);
 
@@ -1301,11 +682,7 @@
     // Truncate data using a non-inclusive RecordId that exists inside the stone currently being
     // filled.
     {
-<<<<<<< HEAD
-        ServiceContext::UniqueOperationContext opCtx(harnessHelper.newOperationContext());
-=======
-        ServiceContext::UniqueOperationContext opCtx(harnessHelper->newOperationContext());
->>>>>>> f378d467
+        ServiceContext::UniqueOperationContext opCtx(harnessHelper->newOperationContext());
 
         rs->cappedTruncateAfter(opCtx.get(), RecordId(1, 3), false);
 
@@ -1319,11 +696,7 @@
     // Truncate data using a non-inclusive RecordId that refers to the 'lastRecord' of a full stone.
     // The stone should remain intact.
     {
-<<<<<<< HEAD
-        ServiceContext::UniqueOperationContext opCtx(harnessHelper.newOperationContext());
-=======
-        ServiceContext::UniqueOperationContext opCtx(harnessHelper->newOperationContext());
->>>>>>> f378d467
+        ServiceContext::UniqueOperationContext opCtx(harnessHelper->newOperationContext());
 
         rs->cappedTruncateAfter(opCtx.get(), RecordId(1, 2), false);
 
@@ -1337,11 +710,7 @@
     // Truncate data using a non-inclusive RecordId that exists inside a full stone. The stone
     // should become the one currently being filled.
     {
-<<<<<<< HEAD
-        ServiceContext::UniqueOperationContext opCtx(harnessHelper.newOperationContext());
-=======
-        ServiceContext::UniqueOperationContext opCtx(harnessHelper->newOperationContext());
->>>>>>> f378d467
+        ServiceContext::UniqueOperationContext opCtx(harnessHelper->newOperationContext());
 
         rs->cappedTruncateAfter(opCtx.get(), RecordId(1, 1), false);
 
@@ -1372,11 +741,7 @@
     oplogStones->setMinBytesPerStone(100);
 
     {
-<<<<<<< HEAD
-        ServiceContext::UniqueOperationContext opCtx(harnessHelper.newOperationContext());
-=======
-        ServiceContext::UniqueOperationContext opCtx(harnessHelper->newOperationContext());
->>>>>>> f378d467
+        ServiceContext::UniqueOperationContext opCtx(harnessHelper->newOperationContext());
 
         ASSERT_EQ(insertBSONWithSize(opCtx.get(), rs.get(), Timestamp(1, 1), 100), RecordId(1, 1));
         ASSERT_EQ(insertBSONWithSize(opCtx.get(), rs.get(), Timestamp(1, 2), 110), RecordId(1, 2));
@@ -1405,11 +770,7 @@
 
     // Truncate a stone when cappedMaxSize is exceeded.
     {
-<<<<<<< HEAD
-        ServiceContext::UniqueOperationContext opCtx(harnessHelper.newOperationContext());
-=======
-        ServiceContext::UniqueOperationContext opCtx(harnessHelper->newOperationContext());
->>>>>>> f378d467
+        ServiceContext::UniqueOperationContext opCtx(harnessHelper->newOperationContext());
 
         wtrs->reclaimOplog(opCtx.get(), Timestamp(1, 3));
 
@@ -1421,11 +782,7 @@
     }
 
     {
-<<<<<<< HEAD
-        ServiceContext::UniqueOperationContext opCtx(harnessHelper.newOperationContext());
-=======
-        ServiceContext::UniqueOperationContext opCtx(harnessHelper->newOperationContext());
->>>>>>> f378d467
+        ServiceContext::UniqueOperationContext opCtx(harnessHelper->newOperationContext());
 
         ASSERT_EQ(insertBSONWithSize(opCtx.get(), rs.get(), Timestamp(1, 4), 130), RecordId(1, 4));
         ASSERT_EQ(insertBSONWithSize(opCtx.get(), rs.get(), Timestamp(1, 5), 140), RecordId(1, 5));
@@ -1440,11 +797,7 @@
 
     // Truncate multiple stones if necessary.
     {
-<<<<<<< HEAD
-        ServiceContext::UniqueOperationContext opCtx(harnessHelper.newOperationContext());
-=======
-        ServiceContext::UniqueOperationContext opCtx(harnessHelper->newOperationContext());
->>>>>>> f378d467
+        ServiceContext::UniqueOperationContext opCtx(harnessHelper->newOperationContext());
 
         wtrs->reclaimOplog(opCtx.get(), Timestamp(1, 6));
 
@@ -1457,11 +810,7 @@
 
     // No-op if dataSize <= cappedMaxSize.
     {
-<<<<<<< HEAD
-        ServiceContext::UniqueOperationContext opCtx(harnessHelper.newOperationContext());
-=======
-        ServiceContext::UniqueOperationContext opCtx(harnessHelper->newOperationContext());
->>>>>>> f378d467
+        ServiceContext::UniqueOperationContext opCtx(harnessHelper->newOperationContext());
 
         wtrs->reclaimOplog(opCtx.get(), Timestamp(1, 6));
 
@@ -1473,53 +822,6 @@
     }
 }
 
-<<<<<<< HEAD
-// Verify that oplog stones are not reclaimed even if the size of the record store exceeds
-// 'cappedMaxSize'.
-TEST(WiredTigerRecordStoreTest, OplogStones_ExceedCappedMaxSize) {
-    WiredTigerHarnessHelper harnessHelper;
-
-    const int64_t cappedMaxSize = 256;
-    unique_ptr<RecordStore> rs(
-        harnessHelper.newCappedRecordStore("local.oplog.stones", cappedMaxSize, -1));
-
-    WiredTigerRecordStore* wtrs = static_cast<WiredTigerRecordStore*>(rs.get());
-    WiredTigerRecordStore::OplogStones* oplogStones = wtrs->oplogStones();
-
-    oplogStones->setMinBytesPerStone(100);
-    oplogStones->setNumStonesToKeep(10U);
-
-    {
-        ServiceContext::UniqueOperationContext opCtx(harnessHelper.newOperationContext());
-
-        ASSERT_EQ(insertBSONWithSize(opCtx.get(), rs.get(), Timestamp(1, 1), 100), RecordId(1, 1));
-        ASSERT_EQ(insertBSONWithSize(opCtx.get(), rs.get(), Timestamp(1, 2), 110), RecordId(1, 2));
-        ASSERT_EQ(insertBSONWithSize(opCtx.get(), rs.get(), Timestamp(1, 3), 120), RecordId(1, 3));
-
-        ASSERT_EQ(3, rs->numRecords(opCtx.get()));
-        ASSERT_EQ(330, rs->dataSize(opCtx.get()));
-        ASSERT_EQ(3U, oplogStones->numStones());
-        ASSERT_EQ(0, oplogStones->currentRecords());
-        ASSERT_EQ(0, oplogStones->currentBytes());
-    }
-
-    // Shouldn't truncate a stone when the number of oplog stones is less than the number of stones
-    // to keep, even though the size of the record store exceeds 'cappedMaxSize'.
-    {
-        ServiceContext::UniqueOperationContext opCtx(harnessHelper.newOperationContext());
-
-        wtrs->reclaimOplog(opCtx.get());
-
-        ASSERT_EQ(3, rs->numRecords(opCtx.get()));
-        ASSERT_EQ(330, rs->dataSize(opCtx.get()));
-        ASSERT_EQ(3U, oplogStones->numStones());
-        ASSERT_EQ(0, oplogStones->currentRecords());
-        ASSERT_EQ(0, oplogStones->currentBytes());
-    }
-}
-
-=======
->>>>>>> f378d467
 // Verify that an oplog stone isn't created if it would cause the logical representation of the
 // records to not be in increasing order.
 TEST(WiredTigerRecordStoreTest, OplogStones_AscendingOrder) {
@@ -1535,11 +837,7 @@
     oplogStones->setMinBytesPerStone(100);
 
     {
-<<<<<<< HEAD
-        ServiceContext::UniqueOperationContext opCtx(harnessHelper.newOperationContext());
-=======
-        ServiceContext::UniqueOperationContext opCtx(harnessHelper->newOperationContext());
->>>>>>> f378d467
+        ServiceContext::UniqueOperationContext opCtx(harnessHelper->newOperationContext());
 
         ASSERT_EQ(0U, oplogStones->numStones());
         ASSERT_EQ(insertBSONWithSize(opCtx.get(), rs.get(), Timestamp(2, 2), 50), RecordId(2, 2));
