--- conflicted
+++ resolved
@@ -129,20 +129,12 @@
 StatusWith<std::string> WiredTigerUtil::getMetadata(OperationContext* opCtx, StringData uri) {
     invariant(opCtx);
 
-<<<<<<< HEAD
-    auto session = WiredTigerRecoveryUnit::get(opCtx)->getSessionNoTxn(opCtx);
-    WT_CURSOR* cursor =
-        session->getCursor("metadata:create", WiredTigerSession::kMetadataTableId, false);
-    invariant(cursor);
-    ON_BLOCK_EXIT([&] { session->releaseCursor(WiredTigerSession::kMetadataTableId, cursor); });
-=======
     auto session = WiredTigerRecoveryUnit::get(opCtx)->getSessionNoTxn();
     WT_CURSOR* cursor =
         session->getCursor("metadata:create", WiredTigerSession::kMetadataTableId, false);
     invariant(cursor);
     auto releaser =
         MakeGuard([&] { session->releaseCursor(WiredTigerSession::kMetadataTableId, cursor); });
->>>>>>> f378d467
 
     std::string strUri = uri.toString();
     cursor->set_key(cursor, strUri.c_str());
@@ -427,14 +419,11 @@
                      const char* message) {
     try {
         error() << "WiredTiger error (" << errorCode << ") " << redact(message);
-<<<<<<< HEAD
-=======
 
         // Don't abort on WT_PANIC when repairing, as the error will be handled at a higher layer.
         if (storageGlobalParams.repair) {
             return 0;
         }
->>>>>>> f378d467
         fassert(28558, errorCode != WT_PANIC);
     } catch (...) {
         std::terminate();
