--- conflicted
+++ resolved
@@ -86,13 +86,8 @@
                 rs->updateRecord(opCtx.get(), loc, data.c_str(), data.size() + 1, false, NULL);
 
             if (ErrorCodes::NeedsDocumentMove == res) {
-<<<<<<< HEAD
-                StatusWith<RecordId> newLocation =
-                    rs->insertRecord(opCtx.get(), data.c_str(), data.size() + 1, false);
-=======
                 StatusWith<RecordId> newLocation = rs->insertRecord(
                     opCtx.get(), data.c_str(), data.size() + 1, Timestamp(), false);
->>>>>>> f378d467
                 ASSERT_OK(newLocation.getStatus());
                 rs->deleteRecord(opCtx.get(), loc);
                 loc = newLocation.getValue();
@@ -159,13 +154,8 @@
                 rs->updateRecord(opCtx.get(), locs[i], data.c_str(), data.size() + 1, false, NULL);
 
             if (ErrorCodes::NeedsDocumentMove == res) {
-<<<<<<< HEAD
-                StatusWith<RecordId> newLocation =
-                    rs->insertRecord(opCtx.get(), data.c_str(), data.size() + 1, false);
-=======
                 StatusWith<RecordId> newLocation = rs->insertRecord(
                     opCtx.get(), data.c_str(), data.size() + 1, Timestamp(), false);
->>>>>>> f378d467
                 ASSERT_OK(newLocation.getStatus());
                 rs->deleteRecord(opCtx.get(), locs[i]);
                 locs[i] = newLocation.getValue();
@@ -231,13 +221,8 @@
                 opCtx.get(), loc, newData.c_str(), newData.size() + 1, false, &umn);
 
             if (ErrorCodes::NeedsDocumentMove == res) {
-<<<<<<< HEAD
-                StatusWith<RecordId> newLocation =
-                    rs->insertRecord(opCtx.get(), newData.c_str(), newData.size() + 1, false);
-=======
                 StatusWith<RecordId> newLocation = rs->insertRecord(
                     opCtx.get(), newData.c_str(), newData.size() + 1, Timestamp(), false);
->>>>>>> f378d467
                 ASSERT_OK(newLocation.getStatus());
                 rs->deleteRecord(opCtx.get(), loc);
                 loc = newLocation.getValue();
