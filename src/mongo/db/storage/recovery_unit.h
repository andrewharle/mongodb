--- conflicted
+++ resolved
@@ -130,8 +130,6 @@
     virtual bool waitUntilDurable() = 0;
 
     /**
-<<<<<<< HEAD
-=======
      * Unlike `waitUntilDurable`, this method takes a stable checkpoint, making durable any writes
      * on unjournaled tables that are behind the current stable timestamp. If the storage engine
      * is starting from an "unstable" checkpoint, this method call will turn into an unstable
@@ -145,7 +143,6 @@
     }
 
     /**
->>>>>>> f378d467
      * When this is called, if there is an open transaction, it is closed. On return no
      * transaction is active. This cannot be called inside of a WriteUnitOfWork, and should
      * fail if it is.
