// top.h : DB usage monitor.


/**
 *    Copyright (C) 2018-present MongoDB, Inc.
 *
 *    This program is free software: you can redistribute it and/or modify
 *    it under the terms of the Server Side Public License, version 1,
 *    as published by MongoDB, Inc.
 *
 *    This program is distributed in the hope that it will be useful,
 *    but WITHOUT ANY WARRANTY; without even the implied warranty of
 *    MERCHANTABILITY or FITNESS FOR A PARTICULAR PURPOSE.  See the
 *    Server Side Public License for more details.
 *
 *    You should have received a copy of the Server Side Public License
 *    along with this program. If not, see
 *    <http://www.mongodb.com/licensing/server-side-public-license>.
 *
 *    As a special exception, the copyright holders give permission to link the
 *    code of portions of this program with the OpenSSL library under certain
 *    conditions as described in each individual source file and distribute
 *    linked combinations including the program with the OpenSSL library. You
 *    must comply with the Server Side Public License in all respects for
 *    all of the code used other than as permitted herein. If you modify file(s)
 *    with this exception, you may extend this exception to your version of the
 *    file(s), but you are not obligated to do so. If you do not wish to do so,
 *    delete this exception statement from your version. If you delete this
 *    exception statement from all source files in the program, then also delete
 *    it in the license file.
 */

#pragma once

#include <boost/date_time/posix_time/posix_time.hpp>

#include "mongo/db/commands.h"
#include "mongo/db/operation_context.h"
#include "mongo/db/stats/operation_latency_histogram.h"
#include "mongo/util/concurrency/mutex.h"
#include "mongo/util/string_map.h"

namespace mongo {

class ServiceContext;

/**
 * tracks usage by collection
 */
class Top {
public:
    static Top& get(ServiceContext* service);

    Top() = default;

    struct UsageData {
        UsageData() : time(0), count(0) {}
        UsageData(const UsageData& older, const UsageData& newer);
        long long time;
        long long count;

        void inc(long long micros) {
            count++;
            time += micros;
        }
    };

    struct CollectionData {
        /**
         * constructs a diff
         */
        CollectionData() {}
        CollectionData(const CollectionData& older, const CollectionData& newer);

        UsageData total;

        UsageData readLock;
        UsageData writeLock;

        UsageData queries;
        UsageData getmore;
        UsageData insert;
        UsageData update;
        UsageData remove;
        UsageData commands;
        OperationLatencyHistogram opLatencyHistogram;
<<<<<<< HEAD
=======
    };

    enum class LockType {
        ReadLocked,
        WriteLocked,
        NotLocked,
>>>>>>> f378d467
    };

    typedef StringMap<CollectionData> UsageMap;

public:
<<<<<<< HEAD
    void record(OperationContext* txn,
                StringData ns,
                LogicalOp logicalOp,
                int lockType,
=======
    void record(OperationContext* opCtx,
                StringData ns,
                LogicalOp logicalOp,
                LockType lockType,
>>>>>>> f378d467
                long long micros,
                bool command,
                Command::ReadWriteType readWriteType);

    void append(BSONObjBuilder& b);

    void cloneMap(UsageMap& out) const;

    void collectionDropped(StringData ns, bool databaseDropped = false);

    /**
     * Appends the collection-level latency statistics
     */
    void appendLatencyStats(StringData ns, bool includeHistograms, BSONObjBuilder* builder);

    /**
<<<<<<< HEAD
     * Increments the global histogram.
     */
    void incrementGlobalLatencyStats(OperationContext* txn,
=======
     * Increments the global histogram only if the operation came from a user.
     */
    void incrementGlobalLatencyStats(OperationContext* opCtx,
>>>>>>> f378d467
                                     uint64_t latency,
                                     Command::ReadWriteType readWriteType);

    /**
<<<<<<< HEAD
=======
     * Increments the global transactions histogram.
     */
    void incrementGlobalTransactionLatencyStats(uint64_t latency);

    /**
>>>>>>> f378d467
     * Appends the global latency statistics.
     */
    void appendGlobalLatencyStats(bool includeHistograms, BSONObjBuilder* builder);

private:
    void _appendToUsageMap(BSONObjBuilder& b, const UsageMap& map) const;

    void _appendStatsEntry(BSONObjBuilder& b, const char* statsName, const UsageData& map) const;

<<<<<<< HEAD
    void _record(OperationContext* txn,
                 CollectionData& c,
                 LogicalOp logicalOp,
                 int lockType,
                 long long micros,
                 Command::ReadWriteType readWriteType);

    void _incrementHistogram(OperationContext* txn,
=======
    void _record(OperationContext* opCtx,
                 CollectionData& c,
                 LogicalOp logicalOp,
                 LockType lockType,
                 long long micros,
                 Command::ReadWriteType readWriteType);

    void _incrementHistogram(OperationContext* opCtx,
>>>>>>> f378d467
                             long long latency,
                             OperationLatencyHistogram* histogram,
                             Command::ReadWriteType readWriteType);

    mutable SimpleMutex _lock;
    OperationLatencyHistogram _globalHistogramStats;
    UsageMap _usage;
    std::string _lastDropped;
};

}  // namespace mongo<|MERGE_RESOLUTION|>--- conflicted
+++ resolved
@@ -84,31 +84,21 @@
         UsageData remove;
         UsageData commands;
         OperationLatencyHistogram opLatencyHistogram;
-<<<<<<< HEAD
-=======
     };
 
     enum class LockType {
         ReadLocked,
         WriteLocked,
         NotLocked,
->>>>>>> f378d467
     };
 
     typedef StringMap<CollectionData> UsageMap;
 
 public:
-<<<<<<< HEAD
-    void record(OperationContext* txn,
-                StringData ns,
-                LogicalOp logicalOp,
-                int lockType,
-=======
     void record(OperationContext* opCtx,
                 StringData ns,
                 LogicalOp logicalOp,
                 LockType lockType,
->>>>>>> f378d467
                 long long micros,
                 bool command,
                 Command::ReadWriteType readWriteType);
@@ -125,27 +115,18 @@
     void appendLatencyStats(StringData ns, bool includeHistograms, BSONObjBuilder* builder);
 
     /**
-<<<<<<< HEAD
-     * Increments the global histogram.
-     */
-    void incrementGlobalLatencyStats(OperationContext* txn,
-=======
      * Increments the global histogram only if the operation came from a user.
      */
     void incrementGlobalLatencyStats(OperationContext* opCtx,
->>>>>>> f378d467
                                      uint64_t latency,
                                      Command::ReadWriteType readWriteType);
 
     /**
-<<<<<<< HEAD
-=======
      * Increments the global transactions histogram.
      */
     void incrementGlobalTransactionLatencyStats(uint64_t latency);
 
     /**
->>>>>>> f378d467
      * Appends the global latency statistics.
      */
     void appendGlobalLatencyStats(bool includeHistograms, BSONObjBuilder* builder);
@@ -155,16 +136,6 @@
 
     void _appendStatsEntry(BSONObjBuilder& b, const char* statsName, const UsageData& map) const;
 
-<<<<<<< HEAD
-    void _record(OperationContext* txn,
-                 CollectionData& c,
-                 LogicalOp logicalOp,
-                 int lockType,
-                 long long micros,
-                 Command::ReadWriteType readWriteType);
-
-    void _incrementHistogram(OperationContext* txn,
-=======
     void _record(OperationContext* opCtx,
                  CollectionData& c,
                  LogicalOp logicalOp,
@@ -173,7 +144,6 @@
                  Command::ReadWriteType readWriteType);
 
     void _incrementHistogram(OperationContext* opCtx,
->>>>>>> f378d467
                              long long latency,
                              OperationLatencyHistogram* histogram,
                              Command::ReadWriteType readWriteType);
