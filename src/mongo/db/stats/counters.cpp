--- conflicted
+++ resolved
@@ -136,40 +136,6 @@
     return b.obj();
 }
 
-<<<<<<< HEAD
-void NetworkCounter::hitPhysical(long long bytesIn, long long bytesOut) {
-    const int64_t MAX = 1ULL << 60;
-
-    // don't care about the race as its just a counter
-    bool overflow = _physicalBytesIn.loadRelaxed() > MAX || _physicalBytesOut.loadRelaxed() > MAX;
-
-    if (overflow) {
-        _physicalBytesIn.store(bytesIn);
-        _physicalBytesOut.store(bytesOut);
-    } else {
-        _physicalBytesIn.fetchAndAdd(bytesIn);
-        _physicalBytesOut.fetchAndAdd(bytesOut);
-    }
-}
-
-void NetworkCounter::hitLogical(long long bytesIn, long long bytesOut) {
-    const int64_t MAX = 1ULL << 60;
-
-    // don't care about the race as its just a counter
-    bool overflow = _logicalBytesIn.loadRelaxed() > MAX || _logicalBytesOut.loadRelaxed() > MAX;
-
-    if (overflow) {
-        _logicalBytesIn.store(bytesIn);
-        _logicalBytesOut.store(bytesOut);
-        // The requests field only gets incremented here (and not in hitPhysical) because the
-        // hitLogical and hitPhysical are each called for each operation. Incrementing it in both
-        // functions would double-count the number of operations.
-        _requests.store(1);
-    } else {
-        _logicalBytesIn.fetchAndAdd(bytesIn);
-        _logicalBytesOut.fetchAndAdd(bytesOut);
-        _requests.fetchAndAdd(1);
-=======
 void NetworkCounter::hitPhysicalIn(long long bytes) {
     static const int64_t MAX = 1ULL << 60;
 
@@ -224,24 +190,15 @@
         _logicalBytesOut.store(bytes);
     } else {
         _logicalBytesOut.fetchAndAdd(bytes);
->>>>>>> f378d467
     }
 }
 
 void NetworkCounter::append(BSONObjBuilder& b) {
-<<<<<<< HEAD
-    b.append("bytesIn", static_cast<long long>(_logicalBytesIn.loadRelaxed()));
-    b.append("bytesOut", static_cast<long long>(_logicalBytesOut.loadRelaxed()));
-    b.append("physicalBytesIn", static_cast<long long>(_physicalBytesIn.loadRelaxed()));
-    b.append("physicalBytesOut", static_cast<long long>(_physicalBytesOut.loadRelaxed()));
-    b.append("numRequests", static_cast<long long>(_requests.loadRelaxed()));
-=======
     b.append("bytesIn", static_cast<long long>(_together.logicalBytesIn.loadRelaxed()));
     b.append("bytesOut", static_cast<long long>(_logicalBytesOut.loadRelaxed()));
     b.append("physicalBytesIn", static_cast<long long>(_physicalBytesIn.loadRelaxed()));
     b.append("physicalBytesOut", static_cast<long long>(_physicalBytesOut.loadRelaxed()));
     b.append("numRequests", static_cast<long long>(_together.requests.loadRelaxed()));
->>>>>>> f378d467
 }
 
 
