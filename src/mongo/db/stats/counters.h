--- conflicted
+++ resolved
@@ -34,16 +34,10 @@
 #include "mongo/db/jsobj.h"
 #include "mongo/platform/atomic_word.h"
 #include "mongo/platform/basic.h"
-<<<<<<< HEAD
-#include "mongo/util/concurrency/spin_lock.h"
-#include "mongo/util/net/message.h"
-#include "mongo/util/processinfo.h"
-=======
 #include "mongo/rpc/message.h"
 #include "mongo/util/concurrency/spin_lock.h"
 #include "mongo/util/processinfo.h"
 #include "mongo/util/with_alignment.h"
->>>>>>> f378d467
 
 namespace mongo {
 
@@ -103,21 +97,6 @@
 class NetworkCounter {
 public:
     // Increment the counters for the number of bytes read directly off the wire
-<<<<<<< HEAD
-    void hitPhysical(long long bytesIn, long long bytesOut);
-    // Increment the counters for the number of bytes passed out of the TransportLayer to the
-    // server
-    void hitLogical(long long bytesIn, long long bytesOut);
-    void append(BSONObjBuilder& b);
-
-private:
-    AtomicInt64 _physicalBytesIn{0};
-    AtomicInt64 _physicalBytesOut{0};
-    AtomicInt64 _logicalBytesIn{0};
-    AtomicInt64 _logicalBytesOut{0};
-
-    AtomicInt64 _requests{0};
-=======
     void hitPhysicalIn(long long bytes);
     void hitPhysicalOut(long long bytes);
 
@@ -143,7 +122,6 @@
                   "cache line spill");
 
     CacheAligned<AtomicInt64> _logicalBytesOut{0};
->>>>>>> f378d467
 };
 
 extern NetworkCounter networkCounter;
