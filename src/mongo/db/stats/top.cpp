// top.cpp

/**
 *    Copyright (C) 2018-present MongoDB, Inc.
 *
 *    This program is free software: you can redistribute it and/or modify
 *    it under the terms of the Server Side Public License, version 1,
 *    as published by MongoDB, Inc.
 *
 *    This program is distributed in the hope that it will be useful,
 *    but WITHOUT ANY WARRANTY; without even the implied warranty of
 *    MERCHANTABILITY or FITNESS FOR A PARTICULAR PURPOSE.  See the
 *    Server Side Public License for more details.
 *
 *    You should have received a copy of the Server Side Public License
 *    along with this program. If not, see
 *    <http://www.mongodb.com/licensing/server-side-public-license>.
 *
 *    As a special exception, the copyright holders give permission to link the
 *    code of portions of this program with the OpenSSL library under certain
 *    conditions as described in each individual source file and distribute
 *    linked combinations including the program with the OpenSSL library. You
 *    must comply with the Server Side Public License in all respects for
 *    all of the code used other than as permitted herein. If you modify file(s)
 *    with this exception, you may extend this exception to your version of the
 *    file(s), but you are not obligated to do so. If you do not wish to do so,
 *    delete this exception statement from your version. If you delete this
 *    exception statement from all source files in the program, then also delete
 *    it in the license file.
 */

#define MONGO_LOG_DEFAULT_COMPONENT ::mongo::logger::LogComponent::kDefault

#include "mongo/platform/basic.h"

#include "mongo/db/stats/top.h"

#include "mongo/db/jsobj.h"
#include "mongo/db/service_context.h"
#include "mongo/util/log.h"

namespace mongo {

using std::endl;
using std::string;
using std::stringstream;
using std::vector;

namespace {

const auto getTop = ServiceContext::declareDecoration<Top>();

}  // namespace

Top::UsageData::UsageData(const UsageData& older, const UsageData& newer) {
    // this won't be 100% accurate on rollovers and drop(), but at least it won't be negative
    time = (newer.time >= older.time) ? (newer.time - older.time) : newer.time;
    count = (newer.count >= older.count) ? (newer.count - older.count) : newer.count;
}

Top::CollectionData::CollectionData(const CollectionData& older, const CollectionData& newer)
    : total(older.total, newer.total),
      readLock(older.readLock, newer.readLock),
      writeLock(older.writeLock, newer.writeLock),
      queries(older.queries, newer.queries),
      getmore(older.getmore, newer.getmore),
      insert(older.insert, newer.insert),
      update(older.update, newer.update),
      remove(older.remove, newer.remove),
      commands(older.commands, newer.commands) {}

// static
Top& Top::get(ServiceContext* service) {
    return getTop(service);
}

<<<<<<< HEAD
void Top::record(OperationContext* txn,
                 StringData ns,
                 LogicalOp logicalOp,
                 int lockType,
=======
void Top::record(OperationContext* opCtx,
                 StringData ns,
                 LogicalOp logicalOp,
                 LockType lockType,
>>>>>>> f378d467
                 long long micros,
                 bool command,
                 Command::ReadWriteType readWriteType) {
    if (ns[0] == '?')
        return;

    auto hashedNs = UsageMap::HashedKey(ns);
    stdx::lock_guard<SimpleMutex> lk(_lock);

    if ((command || logicalOp == LogicalOp::opQuery) && ns == _lastDropped) {
        _lastDropped = "";
        return;
    }

    CollectionData& coll = _usage[hashedNs];
<<<<<<< HEAD
    _record(txn, coll, logicalOp, lockType, micros, readWriteType);
}

void Top::_record(OperationContext* txn,
                  CollectionData& c,
                  LogicalOp logicalOp,
                  int lockType,
                  long long micros,
                  Command::ReadWriteType readWriteType) {

    _incrementHistogram(txn, micros, &c.opLatencyHistogram, readWriteType);
=======
    _record(opCtx, coll, logicalOp, lockType, micros, readWriteType);
}

void Top::_record(OperationContext* opCtx,
                  CollectionData& c,
                  LogicalOp logicalOp,
                  LockType lockType,
                  long long micros,
                  Command::ReadWriteType readWriteType) {

    _incrementHistogram(opCtx, micros, &c.opLatencyHistogram, readWriteType);
>>>>>>> f378d467

    c.total.inc(micros);

    if (lockType == LockType::WriteLocked)
        c.writeLock.inc(micros);
    else if (lockType == LockType::ReadLocked)
        c.readLock.inc(micros);

    switch (logicalOp) {
        case LogicalOp::opInvalid:
            // use 0 for unknown, non-specific
            break;
        case LogicalOp::opUpdate:
            c.update.inc(micros);
            break;
        case LogicalOp::opInsert:
            c.insert.inc(micros);
            break;
        case LogicalOp::opQuery:
            c.queries.inc(micros);
            break;
        case LogicalOp::opGetMore:
            c.getmore.inc(micros);
            break;
        case LogicalOp::opDelete:
            c.remove.inc(micros);
            break;
        case LogicalOp::opKillCursors:
            break;
        case LogicalOp::opCommand:
            c.commands.inc(micros);
            break;
        default:
            MONGO_UNREACHABLE;
    }
}

void Top::collectionDropped(StringData ns, bool databaseDropped) {
    stdx::lock_guard<SimpleMutex> lk(_lock);
    _usage.erase(ns);
    if (!databaseDropped) {
        // If a collection drop occurred, there will be a subsequent call to record for this
        // collection namespace which must be ignored. This does not apply to a database drop.
        _lastDropped = ns.toString();
    }
}

void Top::cloneMap(Top::UsageMap& out) const {
    stdx::lock_guard<SimpleMutex> lk(_lock);
    out = _usage;
}

void Top::append(BSONObjBuilder& b) {
    stdx::lock_guard<SimpleMutex> lk(_lock);
    _appendToUsageMap(b, _usage);
}

void Top::_appendToUsageMap(BSONObjBuilder& b, const UsageMap& map) const {
    // pull all the names into a vector so we can sort them for the user

    vector<string> names;
    for (UsageMap::const_iterator i = map.begin(); i != map.end(); ++i) {
        names.push_back(i->first);
    }

    std::sort(names.begin(), names.end());

    for (size_t i = 0; i < names.size(); i++) {
        BSONObjBuilder bb(b.subobjStart(names[i]));

        const CollectionData& coll = map.find(names[i])->second;

        _appendStatsEntry(b, "total", coll.total);

        _appendStatsEntry(b, "readLock", coll.readLock);
        _appendStatsEntry(b, "writeLock", coll.writeLock);

        _appendStatsEntry(b, "queries", coll.queries);
        _appendStatsEntry(b, "getmore", coll.getmore);
        _appendStatsEntry(b, "insert", coll.insert);
        _appendStatsEntry(b, "update", coll.update);
        _appendStatsEntry(b, "remove", coll.remove);
        _appendStatsEntry(b, "commands", coll.commands);

        bb.done();
    }
}

void Top::_appendStatsEntry(BSONObjBuilder& b, const char* statsName, const UsageData& map) const {
    BSONObjBuilder bb(b.subobjStart(statsName));
    bb.appendNumber("time", map.time);
    bb.appendNumber("count", map.count);
    bb.done();
}

void Top::appendLatencyStats(StringData ns, bool includeHistograms, BSONObjBuilder* builder) {
    auto hashedNs = UsageMap::HashedKey(ns);
    stdx::lock_guard<SimpleMutex> lk(_lock);
    BSONObjBuilder latencyStatsBuilder;
    _usage[hashedNs].opLatencyHistogram.append(includeHistograms, &latencyStatsBuilder);
    builder->append("ns", ns);
    builder->append("latencyStats", latencyStatsBuilder.obj());
}

<<<<<<< HEAD
void Top::incrementGlobalLatencyStats(OperationContext* txn,
                                      uint64_t latency,
                                      Command::ReadWriteType readWriteType) {
    stdx::lock_guard<SimpleMutex> guard(_lock);
    _incrementHistogram(txn, latency, &_globalHistogramStats, readWriteType);
=======
void Top::incrementGlobalLatencyStats(OperationContext* opCtx,
                                      uint64_t latency,
                                      Command::ReadWriteType readWriteType) {
    stdx::lock_guard<SimpleMutex> guard(_lock);
    _incrementHistogram(opCtx, latency, &_globalHistogramStats, readWriteType);
>>>>>>> f378d467
}

void Top::appendGlobalLatencyStats(bool includeHistograms, BSONObjBuilder* builder) {
    stdx::lock_guard<SimpleMutex> guard(_lock);
    _globalHistogramStats.append(includeHistograms, builder);
}

<<<<<<< HEAD
void Top::_incrementHistogram(OperationContext* txn,
=======
void Top::incrementGlobalTransactionLatencyStats(uint64_t latency) {
    stdx::lock_guard<SimpleMutex> guard(_lock);
    _globalHistogramStats.increment(latency, Command::ReadWriteType::kTransaction);
}

void Top::_incrementHistogram(OperationContext* opCtx,
>>>>>>> f378d467
                              long long latency,
                              OperationLatencyHistogram* histogram,
                              Command::ReadWriteType readWriteType) {
    // Only update histogram if operation came from a user.
<<<<<<< HEAD
    Client* client = txn->getClient();
=======
    Client* client = opCtx->getClient();
>>>>>>> f378d467
    if (client->isFromUserConnection() && !client->isInDirectClient()) {
        histogram->increment(latency, readWriteType);
    }
}
}  // namespace mongo<|MERGE_RESOLUTION|>--- conflicted
+++ resolved
@@ -74,17 +74,10 @@
     return getTop(service);
 }
 
-<<<<<<< HEAD
-void Top::record(OperationContext* txn,
-                 StringData ns,
-                 LogicalOp logicalOp,
-                 int lockType,
-=======
 void Top::record(OperationContext* opCtx,
                  StringData ns,
                  LogicalOp logicalOp,
                  LockType lockType,
->>>>>>> f378d467
                  long long micros,
                  bool command,
                  Command::ReadWriteType readWriteType) {
@@ -100,19 +93,6 @@
     }
 
     CollectionData& coll = _usage[hashedNs];
-<<<<<<< HEAD
-    _record(txn, coll, logicalOp, lockType, micros, readWriteType);
-}
-
-void Top::_record(OperationContext* txn,
-                  CollectionData& c,
-                  LogicalOp logicalOp,
-                  int lockType,
-                  long long micros,
-                  Command::ReadWriteType readWriteType) {
-
-    _incrementHistogram(txn, micros, &c.opLatencyHistogram, readWriteType);
-=======
     _record(opCtx, coll, logicalOp, lockType, micros, readWriteType);
 }
 
@@ -124,7 +104,6 @@
                   Command::ReadWriteType readWriteType) {
 
     _incrementHistogram(opCtx, micros, &c.opLatencyHistogram, readWriteType);
->>>>>>> f378d467
 
     c.total.inc(micros);
 
@@ -229,19 +208,11 @@
     builder->append("latencyStats", latencyStatsBuilder.obj());
 }
 
-<<<<<<< HEAD
-void Top::incrementGlobalLatencyStats(OperationContext* txn,
-                                      uint64_t latency,
-                                      Command::ReadWriteType readWriteType) {
-    stdx::lock_guard<SimpleMutex> guard(_lock);
-    _incrementHistogram(txn, latency, &_globalHistogramStats, readWriteType);
-=======
 void Top::incrementGlobalLatencyStats(OperationContext* opCtx,
                                       uint64_t latency,
                                       Command::ReadWriteType readWriteType) {
     stdx::lock_guard<SimpleMutex> guard(_lock);
     _incrementHistogram(opCtx, latency, &_globalHistogramStats, readWriteType);
->>>>>>> f378d467
 }
 
 void Top::appendGlobalLatencyStats(bool includeHistograms, BSONObjBuilder* builder) {
@@ -249,25 +220,17 @@
     _globalHistogramStats.append(includeHistograms, builder);
 }
 
-<<<<<<< HEAD
-void Top::_incrementHistogram(OperationContext* txn,
-=======
 void Top::incrementGlobalTransactionLatencyStats(uint64_t latency) {
     stdx::lock_guard<SimpleMutex> guard(_lock);
     _globalHistogramStats.increment(latency, Command::ReadWriteType::kTransaction);
 }
 
 void Top::_incrementHistogram(OperationContext* opCtx,
->>>>>>> f378d467
                               long long latency,
                               OperationLatencyHistogram* histogram,
                               Command::ReadWriteType readWriteType) {
     // Only update histogram if operation came from a user.
-<<<<<<< HEAD
-    Client* client = txn->getClient();
-=======
     Client* client = opCtx->getClient();
->>>>>>> f378d467
     if (client->isFromUserConnection() && !client->isInDirectClient()) {
         histogram->increment(latency, readWriteType);
     }
