--- conflicted
+++ resolved
@@ -61,29 +61,15 @@
  * Calculates the keep alive interval based on the given ReplSetConfig.
  */
 Milliseconds calculateKeepAliveInterval(const ReplSetConfig& rsConfig) {
-<<<<<<< HEAD
-    return rsConfig.getElectionTimeoutPeriod() / 2;
-=======
     return std::min((rsConfig.getElectionTimeoutPeriod() / 2), maximumKeepAliveIntervalMS);
->>>>>>> f378d467
 }
 
 /**
  * Returns function to prepare update command
  */
 Reporter::PrepareReplSetUpdatePositionCommandFn makePrepareReplSetUpdatePositionCommandFn(
-<<<<<<< HEAD
-    ReplicationCoordinator* replCoord,
-    stdx::mutex& mtx,
-    const HostAndPort& syncTarget,
-    BackgroundSync* bgsync) {
-    return [&mtx, syncTarget, replCoord, bgsync](
-               ReplicationCoordinator::ReplSetUpdatePositionCommandStyle
-                   commandStyle) -> StatusWith<BSONObj> {
-=======
     ReplicationCoordinator* replCoord, const HostAndPort& syncTarget, BackgroundSync* bgsync) {
     return [syncTarget, replCoord, bgsync]() -> StatusWith<BSONObj> {
->>>>>>> f378d467
         auto currentSyncTarget = bgsync->getSyncTarget();
         if (currentSyncTarget != syncTarget) {
             if (currentSyncTarget.empty()) {
@@ -105,11 +91,7 @@
                           "Currently primary - no one to send updates to");
         }
 
-<<<<<<< HEAD
-        return replCoord->prepareReplSetUpdatePositionCommand(commandStyle);
-=======
         return replCoord->prepareReplSetUpdatePositionCommand();
->>>>>>> f378d467
     };
 }
 
@@ -130,13 +112,7 @@
     }
 }
 
-<<<<<<< HEAD
-Status SyncSourceFeedback::_updateUpstream(ReplicationCoordinator* replCoord,
-                                           BackgroundSync* bgsync,
-                                           Reporter* reporter) {
-=======
 Status SyncSourceFeedback::_updateUpstream(Reporter* reporter) {
->>>>>>> f378d467
     auto syncTarget = reporter->getTarget();
 
     auto triggerStatus = reporter->trigger();
@@ -150,25 +126,6 @@
 
     if (!status.isOK()) {
         log() << "SyncSourceFeedback error sending update to " << syncTarget << ": " << status;
-<<<<<<< HEAD
-
-        // Some errors should not cause result in blacklisting the sync source.
-        if (status != ErrorCodes::InvalidSyncSource) {
-            // The command could not be created because the node is now primary.
-        } else if (status != ErrorCodes::NodeNotFound) {
-            // The command could not be created, likely because this node was removed from the set.
-        } else {
-            // Blacklist sync target for .5 seconds and find a new one.
-            stdx::lock_guard<stdx::mutex> lock(_mtx);
-            const auto blacklistDuration = Milliseconds{500};
-            const auto until = Date_t::now() + blacklistDuration;
-            log() << "Blacklisting " << syncTarget << " due to error: '" << status << "' for "
-                  << blacklistDuration << " until: " << until;
-            replCoord->blacklistSyncSource(syncTarget, until);
-            bgsync->clearSyncTarget();
-        }
-=======
->>>>>>> f378d467
     }
 
     // Sync source blacklisting will be done in BackgroundSync and SyncSourceResolver.
@@ -258,20 +215,11 @@
             }
         }
 
-<<<<<<< HEAD
-        Reporter reporter(
-            executor,
-            makePrepareReplSetUpdatePositionCommandFn(replCoord, _mtx, syncTarget, bgsync),
-            syncTarget,
-            keepAliveInterval,
-            syncSourceFeedbackNetworkTimeoutSecs);
-=======
         Reporter reporter(executor,
                           makePrepareReplSetUpdatePositionCommandFn(replCoord, syncTarget, bgsync),
                           syncTarget,
                           keepAliveInterval,
                           syncSourceFeedbackNetworkTimeoutSecs);
->>>>>>> f378d467
         {
             stdx::lock_guard<stdx::mutex> lock(_mtx);
             if (_shutdownSignaled) {
@@ -284,11 +232,7 @@
             _reporter = nullptr;
         });
 
-<<<<<<< HEAD
-        auto status = _updateUpstream(replCoord, bgsync, &reporter);
-=======
         auto status = _updateUpstream(&reporter);
->>>>>>> f378d467
         if (!status.isOK()) {
             LOG(1) << "The replication progress command (replSetUpdatePosition) failed and will be "
                       "retried: "
