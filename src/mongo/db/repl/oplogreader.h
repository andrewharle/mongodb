--- conflicted
+++ resolved
@@ -111,46 +111,6 @@
     BSONObj nextSafe() {
         return cursor->nextSafe();
     }
-<<<<<<< HEAD
-    BSONObj next() {
-        return cursor->next();
-    }
-
-
-    // master/slave only
-    void peek(std::vector<BSONObj>& v, int n) {
-        if (cursor.get())
-            cursor->peek(v, n);
-    }
-
-    // master/slave only
-    void putBack(BSONObj op) {
-        cursor->putBack(op);
-    }
-
-    HostAndPort getHost() const;
-
-    /**
-     * Connects this OplogReader to a valid sync source, using the provided lastOpTimeFetched
-     * and ReplicationCoordinator objects.
-     * If this function fails to connect to a sync source that is viable, this OplogReader
-     * is left unconnected, where this->conn() equals NULL.
-     * In the process of connecting, this function may add items to the repl coordinator's
-     * sync source blacklist.
-     * This function may throw DB exceptions.
-     */
-    void connectToSyncSource(OperationContext* txn,
-                             const OpTime& lastOpTimeFetched,
-                             const OpTime& requiredOpTime,
-                             ReplicationCoordinator* replCoord);
-
-private:
-    /**
-     * Checks query response for required optime.
-     */
-    Status _compareRequiredOpTimeWithQueryResponse(const OpTime& requiredOpTime);
-=======
->>>>>>> f378d467
 };
 
 }  // namespace repl
