
/**
 *    Copyright (C) 2018-present MongoDB, Inc.
 *
 *    This program is free software: you can redistribute it and/or modify
 *    it under the terms of the Server Side Public License, version 1,
 *    as published by MongoDB, Inc.
 *
 *    This program is distributed in the hope that it will be useful,
 *    but WITHOUT ANY WARRANTY; without even the implied warranty of
 *    MERCHANTABILITY or FITNESS FOR A PARTICULAR PURPOSE.  See the
 *    Server Side Public License for more details.
 *
 *    You should have received a copy of the Server Side Public License
 *    along with this program. If not, see
 *    <http://www.mongodb.com/licensing/server-side-public-license>.
 *
 *    As a special exception, the copyright holders give permission to link the
 *    code of portions of this program with the OpenSSL library under certain
 *    conditions as described in each individual source file and distribute
 *    linked combinations including the program with the OpenSSL library. You
 *    must comply with the Server Side Public License in all respects for
 *    all of the code used other than as permitted herein. If you modify file(s)
 *    with this exception, you may extend this exception to your version of the
 *    file(s), but you are not obligated to do so. If you do not wish to do so,
 *    delete this exception statement from your version. If you delete this
 *    exception statement from all source files in the program, then also delete
 *    it in the license file.
 */

#define MONGO_LOG_DEFAULT_COMPONENT ::mongo::logger::LogComponent::kReplication

#include "mongo/platform/basic.h"

#include "mongo/bson/json.h"
#include "mongo/db/jsobj.h"
#include "mongo/db/operation_context_noop.h"
#include "mongo/db/repl/repl_set_config.h"
#include "mongo/db/repl/repl_set_heartbeat_args.h"
#include "mongo/db/repl/repl_set_heartbeat_args_v1.h"
#include "mongo/db/repl/replication_coordinator_external_state_mock.h"
#include "mongo/db/repl/replication_coordinator_impl.h"
#include "mongo/db/repl/replication_coordinator_test_fixture.h"
#include "mongo/db/repl/topology_coordinator.h"
#include "mongo/executor/network_interface_mock.h"
#include "mongo/rpc/metadata/repl_set_metadata.h"
#include "mongo/unittest/unittest.h"
#include "mongo/util/log.h"

namespace mongo {
namespace repl {
namespace {

using executor::NetworkInterfaceMock;
using executor::RemoteCommandRequest;
using executor::RemoteCommandResponse;

class ReplCoordHBV1Test : public ReplCoordTest {
protected:
    void assertMemberState(MemberState expected, std::string msg = "");
    ReplSetHeartbeatResponse receiveHeartbeatFrom(const ReplSetConfig& rsConfig,
                                                  int sourceId,
                                                  const HostAndPort& source);
};

void ReplCoordHBV1Test::assertMemberState(const MemberState expected, std::string msg) {
    const MemberState actual = getReplCoord()->getMemberState();
    ASSERT(expected == actual) << "Expected coordinator to report state " << expected.toString()
                               << " but found " << actual.toString() << " - " << msg;
}

ReplSetHeartbeatResponse ReplCoordHBV1Test::receiveHeartbeatFrom(const ReplSetConfig& rsConfig,
                                                                 int sourceId,
                                                                 const HostAndPort& source) {
    ReplSetHeartbeatArgsV1 hbArgs;
    hbArgs.setConfigVersion(rsConfig.getConfigVersion());
    hbArgs.setSetName(rsConfig.getReplSetName());
    hbArgs.setSenderHost(source);
    hbArgs.setSenderId(sourceId);
    hbArgs.setTerm(1);
    ASSERT(hbArgs.isInitialized());

    ReplSetHeartbeatResponse response;
    ASSERT_OK(getReplCoord()->processHeartbeatV1(hbArgs, &response));
    return response;
}

TEST_F(ReplCoordHBV1Test,
       NodeJoinsExistingReplSetWhenReceivingAConfigContainingTheNodeViaHeartbeat) {
    logger::globalLogDomain()->setMinimumLoggedSeverity(logger::LogSeverity::Debug(3));
    ReplSetConfig rsConfig = assertMakeRSConfig(BSON("_id"
                                                     << "mySet"
                                                     << "version"
                                                     << 3
                                                     << "members"
                                                     << BSON_ARRAY(BSON("_id" << 1 << "host"
                                                                              << "h1:1")
                                                                   << BSON("_id" << 2 << "host"
                                                                                 << "h2:1")
                                                                   << BSON("_id" << 3 << "host"
                                                                                 << "h3:1"))
                                                     << "protocolVersion"
                                                     << 1));
    init("mySet");
    addSelf(HostAndPort("h2", 1));
    const Date_t startDate = getNet()->now();
    start();
    enterNetwork();
    assertMemberState(MemberState::RS_STARTUP);
    NetworkInterfaceMock* net = getNet();
    ASSERT_FALSE(net->hasReadyRequests());
    exitNetwork();
    receiveHeartbeatFrom(rsConfig, 1, HostAndPort("h1", 1));

    enterNetwork();
    NetworkInterfaceMock::NetworkOperationIterator noi = net->getNextReadyRequest();
    const RemoteCommandRequest& request = noi->getRequest();
    ASSERT_EQUALS(HostAndPort("h1", 1), request.target);
    ReplSetHeartbeatArgsV1 hbArgs;
    ASSERT_OK(hbArgs.initialize(request.cmdObj));
    ASSERT_EQUALS("mySet", hbArgs.getSetName());
    ASSERT_EQUALS(-2, hbArgs.getConfigVersion());
    ASSERT_EQUALS(OpTime::kInitialTerm, hbArgs.getTerm());
    ReplSetHeartbeatResponse hbResp;
    hbResp.setSetName("mySet");
    hbResp.setState(MemberState::RS_PRIMARY);
    hbResp.setConfigVersion(rsConfig.getConfigVersion());
    hbResp.setConfig(rsConfig);
    BSONObjBuilder responseBuilder;
    responseBuilder << "ok" << 1;
    hbResp.addToBSON(&responseBuilder, true);
    net->scheduleResponse(
        noi, startDate + Milliseconds(200), makeResponseStatus(responseBuilder.obj()));
    assertRunUntil(startDate + Milliseconds(200));

    // Because the new config is stored using an out-of-band thread, we need to perform some
    // extra synchronization to let the executor finish the heartbeat reconfig.  We know that
    // after the out-of-band thread completes, it schedules new heartbeats.  We assume that no
    // other network operations get scheduled during or before the reconfig, though this may
    // cease to be true in the future.
    noi = net->getNextReadyRequest();

    assertMemberState(MemberState::RS_STARTUP2);
<<<<<<< HEAD
    OperationContextNoop txn;
=======
    OperationContextNoop opCtx;
>>>>>>> f378d467
    ReplSetConfig storedConfig;
    ASSERT_OK(storedConfig.initialize(
        unittest::assertGet(getExternalState()->loadLocalConfigDocument(&opCtx))));
    ASSERT_OK(storedConfig.validate());
    ASSERT_EQUALS(3, storedConfig.getConfigVersion());
    ASSERT_EQUALS(3, storedConfig.getNumMembers());
    exitNetwork();

    ASSERT_TRUE(getExternalState()->threadsStarted());
}

TEST_F(ReplCoordHBV1Test,
       ArbiterJoinsExistingReplSetWhenReceivingAConfigContainingTheArbiterViaHeartbeat) {
    logger::globalLogDomain()->setMinimumLoggedSeverity(logger::LogSeverity::Debug(3));
    ReplSetConfig rsConfig = assertMakeRSConfig(BSON("_id"
                                                     << "mySet"
                                                     << "version"
                                                     << 3
                                                     << "members"
                                                     << BSON_ARRAY(BSON("_id" << 1 << "host"
                                                                              << "h1:1")
                                                                   << BSON("_id" << 2 << "host"
                                                                                 << "h2:1"
                                                                                 << "arbiterOnly"
                                                                                 << true)
                                                                   << BSON("_id" << 3 << "host"
                                                                                 << "h3:1"))
                                                     << "protocolVersion"
                                                     << 1));
    init("mySet");
    addSelf(HostAndPort("h2", 1));
    const Date_t startDate = getNet()->now();
    start();
    enterNetwork();
    assertMemberState(MemberState::RS_STARTUP);
    NetworkInterfaceMock* net = getNet();
    ASSERT_FALSE(net->hasReadyRequests());
    exitNetwork();
    receiveHeartbeatFrom(rsConfig, 1, HostAndPort("h1", 1));

    enterNetwork();
    NetworkInterfaceMock::NetworkOperationIterator noi = net->getNextReadyRequest();
    const RemoteCommandRequest& request = noi->getRequest();
    ASSERT_EQUALS(HostAndPort("h1", 1), request.target);
    ReplSetHeartbeatArgsV1 hbArgs;
    ASSERT_OK(hbArgs.initialize(request.cmdObj));
    ASSERT_EQUALS("mySet", hbArgs.getSetName());
    ASSERT_EQUALS(-2, hbArgs.getConfigVersion());
    ASSERT_EQUALS(OpTime::kInitialTerm, hbArgs.getTerm());
    ReplSetHeartbeatResponse hbResp;
    hbResp.setSetName("mySet");
    hbResp.setState(MemberState::RS_PRIMARY);
    hbResp.setConfigVersion(rsConfig.getConfigVersion());
    hbResp.setConfig(rsConfig);
    BSONObjBuilder responseBuilder;
    responseBuilder << "ok" << 1;
    hbResp.addToBSON(&responseBuilder, true);
    net->scheduleResponse(
        noi, startDate + Milliseconds(200), makeResponseStatus(responseBuilder.obj()));
    assertRunUntil(startDate + Milliseconds(200));

    // Because the new config is stored using an out-of-band thread, we need to perform some
    // extra synchronization to let the executor finish the heartbeat reconfig.  We know that
    // after the out-of-band thread completes, it schedules new heartbeats.  We assume that no
    // other network operations get scheduled during or before the reconfig, though this may
    // cease to be true in the future.
    noi = net->getNextReadyRequest();

    assertMemberState(MemberState::RS_ARBITER);
<<<<<<< HEAD
    OperationContextNoop txn;
=======
    OperationContextNoop opCtx;
>>>>>>> f378d467
    ReplSetConfig storedConfig;
    ASSERT_OK(storedConfig.initialize(
        unittest::assertGet(getExternalState()->loadLocalConfigDocument(&opCtx))));
    ASSERT_OK(storedConfig.validate());
    ASSERT_EQUALS(3, storedConfig.getConfigVersion());
    ASSERT_EQUALS(3, storedConfig.getNumMembers());
    exitNetwork();

    ASSERT_FALSE(getExternalState()->threadsStarted());
}

TEST_F(ReplCoordHBV1Test,
       NodeDoesNotJoinExistingReplSetWhenReceivingAConfigNotContainingTheNodeViaHeartbeat) {
    // Tests that a node in RS_STARTUP will not transition to RS_REMOVED if it receives a
    // configuration that does not contain it.
    logger::globalLogDomain()->setMinimumLoggedSeverity(logger::LogSeverity::Debug(3));
    ReplSetConfig rsConfig = assertMakeRSConfig(BSON("_id"
                                                     << "mySet"
                                                     << "version"
                                                     << 3
                                                     << "members"
                                                     << BSON_ARRAY(BSON("_id" << 1 << "host"
                                                                              << "h1:1")
                                                                   << BSON("_id" << 2 << "host"
                                                                                 << "h2:1")
                                                                   << BSON("_id" << 3 << "host"
                                                                                 << "h3:1"))
                                                     << "protocolVersion"
                                                     << 1));
    init("mySet");
    addSelf(HostAndPort("h4", 1));
    const Date_t startDate = getNet()->now();
    start();
    enterNetwork();
    assertMemberState(MemberState::RS_STARTUP, "1");
    NetworkInterfaceMock* net = getNet();
    ASSERT_FALSE(net->hasReadyRequests());
    exitNetwork();
    receiveHeartbeatFrom(rsConfig, 1, HostAndPort("h1", 1));

    enterNetwork();
    NetworkInterfaceMock::NetworkOperationIterator noi = net->getNextReadyRequest();
    const RemoteCommandRequest& request = noi->getRequest();
    ASSERT_EQUALS(HostAndPort("h1", 1), request.target);
    ReplSetHeartbeatArgsV1 hbArgs;
    ASSERT_OK(hbArgs.initialize(request.cmdObj));
    ASSERT_EQUALS("mySet", hbArgs.getSetName());
    ASSERT_EQUALS(-2, hbArgs.getConfigVersion());
    ASSERT_EQUALS(OpTime::kInitialTerm, hbArgs.getTerm());
    ReplSetHeartbeatResponse hbResp;
    hbResp.setSetName("mySet");
    hbResp.setState(MemberState::RS_PRIMARY);
    hbResp.setConfigVersion(rsConfig.getConfigVersion());
    hbResp.setConfig(rsConfig);
    BSONObjBuilder responseBuilder;
    responseBuilder << "ok" << 1;
    hbResp.addToBSON(&responseBuilder, true);
    net->scheduleResponse(
        noi, startDate + Milliseconds(200), makeResponseStatus(responseBuilder.obj()));
    assertRunUntil(startDate + Milliseconds(2200));

    // Because the new config is stored using an out-of-band thread, we need to perform some
    // extra synchronization to let the executor finish the heartbeat reconfig.  We know that
    // after the out-of-band thread completes, it schedules new heartbeats.  We assume that no
    // other network operations get scheduled during or before the reconfig, though this may
    // cease to be true in the future.
    noi = net->getNextReadyRequest();

    assertMemberState(MemberState::RS_STARTUP, "2");
    OperationContextNoop opCtx;

    StatusWith<BSONObj> loadedConfig(getExternalState()->loadLocalConfigDocument(&opCtx));
    ASSERT_NOT_OK(loadedConfig.getStatus()) << loadedConfig.getValue();
    exitNetwork();
}

TEST_F(ReplCoordHBV1Test,
       NodeReturnsNotYetInitializedInResponseToAHeartbeatReceivedPriorToAConfig) {
    // ensure that if we've yet to receive an initial config, we return NotYetInitialized
    init("mySet");
    ReplSetHeartbeatArgsV1 hbArgs;
    hbArgs.setConfigVersion(3);
    hbArgs.setSetName("mySet");
    hbArgs.setSenderHost(HostAndPort("h1:1"));
    hbArgs.setSenderId(1);
    hbArgs.setTerm(1);
    ASSERT(hbArgs.isInitialized());

    ReplSetHeartbeatResponse response;
    Status status = getReplCoord()->processHeartbeatV1(hbArgs, &response);
    ASSERT_EQUALS(ErrorCodes::NotYetInitialized, status.code());
}

TEST_F(ReplCoordHBV1Test,
       NodeChangesToRecoveringStateWhenAllNodesRespondToHeartbeatsWithUnauthorized) {
    // Tests that a node that only has auth error heartbeats is recovering
    logger::globalLogDomain()->setMinimumLoggedSeverity(logger::LogSeverity::Debug(3));
    assertStartSuccess(BSON("_id"
                            << "mySet"
                            << "version"
                            << 1
                            << "members"
                            << BSON_ARRAY(BSON("_id" << 1 << "host"
                                                     << "node1:12345")
                                          << BSON("_id" << 2 << "host"
                                                        << "node2:12345"))),
                       HostAndPort("node1", 12345));
    ASSERT_OK(getReplCoord()->setFollowerMode(MemberState::RS_SECONDARY));

    // process heartbeat
    enterNetwork();
    const NetworkInterfaceMock::NetworkOperationIterator noi = getNet()->getNextReadyRequest();
    const RemoteCommandRequest& request = noi->getRequest();
    log() << request.target.toString() << " processing " << request.cmdObj;
    getNet()->scheduleResponse(noi,
                               getNet()->now(),
                               makeResponseStatus(BSON("ok" << 0.0 << "errmsg"
                                                            << "unauth'd"
                                                            << "code"
                                                            << ErrorCodes::Unauthorized)));

    if (request.target != HostAndPort("node2", 12345) &&
        request.cmdObj.firstElement().fieldNameStringData() != "replSetHeartbeat") {
        error() << "Black holing unexpected request to " << request.target << ": "
                << request.cmdObj;
        getNet()->blackHole(noi);
    }
    getNet()->runReadyNetworkOperations();
    exitNetwork();

    ASSERT_TRUE(getTopoCoord().getMemberState().recovering());
    assertMemberState(MemberState::RS_RECOVERING, "0");
}

TEST_F(ReplCoordHBV1Test, IgnoreTheContentsOfMetadataWhenItsReplicaSetIdDoesNotMatchOurs) {
    // Tests that a secondary node will not update its committed optime from the heartbeat metadata
    // if the replica set ID is inconsistent with the existing configuration.
    HostAndPort host2("node2:12345");
    assertStartSuccess(BSON("_id"
                            << "mySet"
                            << "version"
                            << 1
                            << "members"
                            << BSON_ARRAY(BSON("_id" << 1 << "host"
                                                     << "node1:12345")
                                          << BSON("_id" << 2 << "host" << host2.toString()))
                            << "settings"
                            << BSON("replicaSetId" << OID::gen())
                            << "protocolVersion"
                            << 1),
                       HostAndPort("node1", 12345));
    ASSERT_OK(getReplCoord()->setFollowerMode(MemberState::RS_SECONDARY));

    auto rsConfig = getReplCoord()->getConfig();

    // Prepare heartbeat response.
    OID unexpectedId = OID::gen();
    OpTime opTime{Timestamp{10, 10}, 10};
    RemoteCommandResponse heartbeatResponse(ErrorCodes::InternalError, "not initialized");
    {
        ReplSetHeartbeatResponse hbResp;
        hbResp.setSetName(rsConfig.getReplSetName());
        hbResp.setState(MemberState::RS_PRIMARY);
        hbResp.setConfigVersion(rsConfig.getConfigVersion());

        BSONObjBuilder responseBuilder;
        responseBuilder << "ok" << 1;
        hbResp.addToBSON(&responseBuilder, true);

        rpc::ReplSetMetadata metadata(
            opTime.getTerm(), opTime, opTime, rsConfig.getConfigVersion(), unexpectedId, 1, -1);
        BSONObjBuilder metadataBuilder;
        metadata.writeToMetadata(&metadataBuilder).transitional_ignore();

        heartbeatResponse = makeResponseStatus(responseBuilder.obj(), metadataBuilder.obj());
    }

    // process heartbeat
    enterNetwork();
    auto net = getNet();
    while (net->hasReadyRequests()) {
        const NetworkInterfaceMock::NetworkOperationIterator noi = net->getNextReadyRequest();
        const RemoteCommandRequest& request = noi->getRequest();
        if (request.target == host2 &&
            request.cmdObj.firstElement().fieldNameStringData() == "replSetHeartbeat") {
            log() << request.target.toString() << " processing " << request.cmdObj;
            net->scheduleResponse(noi, net->now(), heartbeatResponse);
        } else {
            log() << "blackholing request to " << request.target.toString() << ": "
                  << request.cmdObj;
            net->blackHole(noi);
        }
        net->runReadyNetworkOperations();
    }
    exitNetwork();

    ASSERT_NOT_EQUALS(opTime, getReplCoord()->getLastCommittedOpTime());
    ASSERT_NOT_EQUALS(opTime.getTerm(), getTopoCoord().getTerm());

    BSONObjBuilder statusBuilder;
    ASSERT_OK(getReplCoord()->processReplSetGetStatus(
        &statusBuilder, ReplicationCoordinator::ReplSetGetStatusResponseStyle::kBasic));
    auto statusObj = statusBuilder.obj();
    unittest::log() << "replica set status = " << statusObj;

    ASSERT_EQ(mongo::Array, statusObj["members"].type());
    auto members = statusObj["members"].Array();
    ASSERT_EQ(2U, members.size());
    ASSERT_TRUE(members[1].isABSONObj());
    auto member = members[1].Obj();
    ASSERT_EQ(host2, HostAndPort(member["name"].String()));
    ASSERT_EQ(MemberState(MemberState::RS_DOWN).toString(),
              MemberState(member["state"].numberInt()).toString());
    ASSERT_EQ(member["lastHeartbeatMessage"].String(),
              std::string(str::stream() << "replica set IDs do not match, ours: "
                                        << rsConfig.getReplicaSetId()
                                        << "; remote node's: "
                                        << unexpectedId));
}

}  // namespace
}  // namespace repl
}  // namespace mongo<|MERGE_RESOLUTION|>--- conflicted
+++ resolved
@@ -141,11 +141,7 @@
     noi = net->getNextReadyRequest();
 
     assertMemberState(MemberState::RS_STARTUP2);
-<<<<<<< HEAD
-    OperationContextNoop txn;
-=======
     OperationContextNoop opCtx;
->>>>>>> f378d467
     ReplSetConfig storedConfig;
     ASSERT_OK(storedConfig.initialize(
         unittest::assertGet(getExternalState()->loadLocalConfigDocument(&opCtx))));
@@ -215,11 +211,7 @@
     noi = net->getNextReadyRequest();
 
     assertMemberState(MemberState::RS_ARBITER);
-<<<<<<< HEAD
-    OperationContextNoop txn;
-=======
     OperationContextNoop opCtx;
->>>>>>> f378d467
     ReplSetConfig storedConfig;
     ASSERT_OK(storedConfig.initialize(
         unittest::assertGet(getExternalState()->loadLocalConfigDocument(&opCtx))));
