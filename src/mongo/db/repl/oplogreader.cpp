--- conflicted
+++ resolved
@@ -41,14 +41,6 @@
 #include "mongo/db/auth/authorization_manager_global.h"
 #include "mongo/db/auth/authorization_session.h"
 #include "mongo/db/auth/internal_user_auth.h"
-<<<<<<< HEAD
-#include "mongo/db/dbhelpers.h"
-#include "mongo/db/jsobj.h"
-#include "mongo/db/repl/oplog.h"
-#include "mongo/db/repl/replication_coordinator.h"
-#include "mongo/db/repl/storage_interface.h"
-=======
->>>>>>> f378d467
 #include "mongo/executor/network_interface.h"
 #include "mongo/util/log.h"
 
@@ -60,11 +52,6 @@
 
 namespace repl {
 
-<<<<<<< HEAD
-const BSONObj reverseNaturalObj = BSON("$natural" << -1);
-
-=======
->>>>>>> f378d467
 bool replAuthenticate(DBClientBase* conn) {
     if (isInternalAuthSet())
         return conn->authenticateInternalUser();
@@ -94,12 +81,7 @@
             error() << errmsg << endl;
             return false;
         }
-<<<<<<< HEAD
-        _conn->port().setTag(_conn->port().getTag() |
-                             executor::NetworkInterface::kMessagingPortKeepOpen);
-=======
         _conn->setTags(executor::NetworkInterface::kMessagingPortKeepOpen);
->>>>>>> f378d467
         _host = host;
     }
     return true;
@@ -118,147 +100,5 @@
     cursor.reset(_conn->query(ns, query, 0, 0, nullptr, _tailingQueryOptions).release());
 }
 
-<<<<<<< HEAD
-void OplogReader::tailingQueryGTE(const char* ns, Timestamp optime) {
-    BSONObjBuilder gte;
-    gte.append("$gte", optime);
-    BSONObjBuilder query;
-    query.append("ts", gte.done());
-    tailingQuery(ns, query.done());
-}
-
-HostAndPort OplogReader::getHost() const {
-    return _host;
-}
-
-Status OplogReader::_compareRequiredOpTimeWithQueryResponse(const OpTime& requiredOpTime) {
-    auto containsMinValid = more();
-    if (!containsMinValid) {
-        return Status(
-            ErrorCodes::NoMatchingDocument,
-            "remote oplog does not contain entry with optime matching our required optime");
-    }
-    auto doc = nextSafe();
-    const auto opTime = fassertStatusOK(40351, OpTime::parseFromOplogEntry(doc));
-    if (requiredOpTime != opTime) {
-        return Status(ErrorCodes::BadValue,
-                      str::stream() << "remote oplog contain entry with matching timestamp "
-                                    << opTime.getTimestamp().toString()
-                                    << " but optime "
-                                    << opTime.toString()
-                                    << " does not "
-                                       "match our required optime");
-    }
-    if (requiredOpTime.getTerm() != opTime.getTerm()) {
-        return Status(ErrorCodes::BadValue,
-                      str::stream() << "remote oplog contain entry with term " << opTime.getTerm()
-                                    << " that does not "
-                                       "match the term in our required optime");
-    }
-    return Status::OK();
-}
-
-void OplogReader::connectToSyncSource(OperationContext* txn,
-                                      const OpTime& lastOpTimeFetched,
-                                      const OpTime& requiredOpTime,
-                                      ReplicationCoordinator* replCoord) {
-    const Timestamp sentinelTimestamp(duration_cast<Seconds>(Date_t::now().toDurationSinceEpoch()),
-                                      0);
-    const OpTime sentinel(sentinelTimestamp, std::numeric_limits<long long>::max());
-    OpTime oldestOpTimeSeen = sentinel;
-
-    invariant(conn() == NULL);
-
-    while (true) {
-        HostAndPort candidate = replCoord->chooseNewSyncSource(lastOpTimeFetched);
-
-        if (candidate.empty()) {
-            if (oldestOpTimeSeen == sentinel) {
-                // If, in this invocation of connectToSyncSource(), we did not successfully
-                // connect to any node ahead of us,
-                // we apparently have no sync sources to connect to.
-                // This situation is common; e.g. if there are no writes to the primary at
-                // the moment.
-                return;
-            }
-
-            // Connected to at least one member, but in all cases we were too stale to use them
-            // as a sync source.
-            error() << "too stale to catch up -- entering maintenance mode";
-            log() << "our last optime : " << lastOpTimeFetched;
-            log() << "oldest available is " << oldestOpTimeSeen;
-            log() << "See http://dochub.mongodb.org/core/resyncingaverystalereplicasetmember";
-            auto status = replCoord->setMaintenanceMode(true);
-            if (!status.isOK()) {
-                warning() << "Failed to transition into maintenance mode: " << status;
-            }
-            bool worked = replCoord->setFollowerMode(MemberState::RS_RECOVERING);
-            if (!worked) {
-                warning() << "Failed to transition into " << MemberState(MemberState::RS_RECOVERING)
-                          << ". Current state: " << replCoord->getMemberState();
-            }
-            return;
-        }
-
-        if (!connect(candidate)) {
-            LOG(2) << "can't connect to " << candidate.toString() << " to read operations";
-            resetConnection();
-            replCoord->blacklistSyncSource(candidate, Date_t::now() + Seconds(10));
-            continue;
-        }
-        // Read the first (oldest) op and confirm that it's not newer than our last
-        // fetched op. Otherwise, we have fallen off the back of that source's oplog.
-        BSONObj remoteOldestOp(findOne(rsOplogName.c_str(), Query()));
-        OpTime remoteOldOpTime =
-            fassertStatusOK(28776, OpTime::parseFromOplogEntry(remoteOldestOp));
-
-        // remoteOldOpTime may come from a very old config, so we cannot compare their terms.
-        if (!lastOpTimeFetched.isNull() &&
-            lastOpTimeFetched.getTimestamp() < remoteOldOpTime.getTimestamp()) {
-            // We're too stale to use this sync source.
-            resetConnection();
-            replCoord->blacklistSyncSource(candidate, Date_t::now() + Minutes(1));
-            if (oldestOpTimeSeen.getTimestamp() > remoteOldOpTime.getTimestamp()) {
-                warning() << "we are too stale to use " << candidate.toString()
-                          << " as a sync source";
-                oldestOpTimeSeen = remoteOldOpTime;
-            }
-            continue;
-        }
-
-        // Check if sync source contains required optime.
-        if (!requiredOpTime.isNull()) {
-            // This query is structured so that it is executed on the sync source using the oplog
-            // start hack (oplogReplay=true and $gt/$gte predicate over "ts").
-            auto ts = requiredOpTime.getTimestamp();
-            tailingQuery(rsOplogName.c_str(), BSON("ts" << BSON("$gte" << ts << "$lte" << ts)));
-            auto status = _compareRequiredOpTimeWithQueryResponse(requiredOpTime);
-            if (!status.isOK()) {
-                const auto blacklistDuration = Seconds(60);
-                const auto until = Date_t::now() + blacklistDuration;
-                warning() << "We cannot use " << candidate.toString()
-                          << " as a sync source because it does not contain the necessary "
-                             "operations for us to reach a consistent state: "
-                          << status << " last fetched optime: " << lastOpTimeFetched
-                          << ". required optime: " << requiredOpTime
-                          << ". Blacklisting this sync source for " << blacklistDuration
-                          << " until: " << until;
-                resetConnection();
-                replCoord->blacklistSyncSource(candidate, until);
-                continue;
-            }
-            resetCursor();
-        }
-
-        // TODO: If we were too stale (recovering with maintenance mode on), then turn it off, to
-        //       allow becoming secondary/etc.
-
-        // Got a valid sync source.
-        return;
-    }  // while (true)
-}
-
-=======
->>>>>>> f378d467
 }  // namespace repl
 }  // namespace mongo