--- conflicted
+++ resolved
@@ -40,66 +40,7 @@
 
 namespace mongo {
 namespace repl {
-void StorageInterfaceMock::startup() {}
-void StorageInterfaceMock::shutdown() {}
-bool StorageInterfaceMock::getInitialSyncFlag(OperationContext* txn) const {
-    stdx::lock_guard<stdx::mutex> lock(_initialSyncFlagMutex);
-    return _initialSyncFlag;
-}
 
-<<<<<<< HEAD
-void StorageInterfaceMock::setInitialSyncFlag(OperationContext* txn) {
-    stdx::lock_guard<stdx::mutex> lock(_initialSyncFlagMutex);
-    _initialSyncFlag = true;
-}
-
-void StorageInterfaceMock::clearInitialSyncFlag(OperationContext* txn) {
-    stdx::lock_guard<stdx::mutex> lock(_initialSyncFlagMutex);
-    _initialSyncFlag = false;
-}
-
-OpTime StorageInterfaceMock::getMinValid(OperationContext* txn) const {
-    stdx::lock_guard<stdx::mutex> lock(_minValidBoundariesMutex);
-    return _minValid;
-}
-
-void StorageInterfaceMock::setMinValid(OperationContext* txn, const OpTime& minValid) {
-    stdx::lock_guard<stdx::mutex> lock(_minValidBoundariesMutex);
-    _minValid = minValid;
-}
-
-void StorageInterfaceMock::setMinValidToAtLeast(OperationContext* txn, const OpTime& minValid) {
-    stdx::lock_guard<stdx::mutex> lock(_minValidBoundariesMutex);
-    _minValid = std::max(_minValid, minValid);
-}
-
-void StorageInterfaceMock::setOplogDeleteFromPoint(OperationContext* txn,
-                                                   const Timestamp& timestamp) {
-    stdx::lock_guard<stdx::mutex> lock(_minValidBoundariesMutex);
-    _oplogDeleteFromPoint = timestamp;
-}
-
-Timestamp StorageInterfaceMock::getOplogDeleteFromPoint(OperationContext* txn) {
-    stdx::lock_guard<stdx::mutex> lock(_minValidBoundariesMutex);
-    return _oplogDeleteFromPoint;
-}
-
-void StorageInterfaceMock::setAppliedThrough(OperationContext* txn, const OpTime& optime) {
-    stdx::lock_guard<stdx::mutex> lock(_minValidBoundariesMutex);
-    _appliedThrough = optime;
-}
-
-OpTime StorageInterfaceMock::getAppliedThrough(OperationContext* txn) {
-    stdx::lock_guard<stdx::mutex> lock(_minValidBoundariesMutex);
-    return _appliedThrough;
-}
-
-Status CollectionBulkLoaderMock::init(Collection* coll,
-                                      const std::vector<BSONObj>& secondaryIndexSpecs) {
-    LOG(1) << "CollectionBulkLoaderMock::init called";
-    stats->initCalled = true;
-    return initFn(coll, secondaryIndexSpecs);
-=======
 StatusWith<int> StorageInterfaceMock::getRollbackID(OperationContext* opCtx) {
     stdx::lock_guard<stdx::mutex> lock(_mutex);
     if (!_rbidInitialized) {
@@ -166,7 +107,6 @@
     LOG(1) << "CollectionBulkLoaderMock::init called";
     stats->initCalled = true;
     return Status::OK();
->>>>>>> f378d467
 };
 
 Status CollectionBulkLoaderMock::insertDocuments(const std::vector<BSONObj>::const_iterator begin,
