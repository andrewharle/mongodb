--- conflicted
+++ resolved
@@ -35,10 +35,7 @@
 #include "mongo/db/repl/bgsync.h"
 
 #include "mongo/base/counter.h"
-<<<<<<< HEAD
-=======
 #include "mongo/base/string_data.h"
->>>>>>> f378d467
 #include "mongo/bson/util/bson_extract.h"
 #include "mongo/client/connection_pool.h"
 #include "mongo/db/auth/authorization_session.h"
@@ -50,29 +47,18 @@
 #include "mongo/db/repl/data_replicator_external_state_impl.h"
 #include "mongo/db/repl/oplog.h"
 #include "mongo/db/repl/oplog_interface_local.h"
-<<<<<<< HEAD
-#include "mongo/db/repl/replication_coordinator_global.h"
-=======
 #include "mongo/db/repl/oplog_interface_remote.h"
 #include "mongo/db/repl/replication_coordinator.h"
->>>>>>> f378d467
 #include "mongo/db/repl/replication_coordinator_impl.h"
 #include "mongo/db/repl/replication_process.h"
 #include "mongo/db/repl/rollback_source_impl.h"
 #include "mongo/db/repl/rs_rollback.h"
 #include "mongo/db/repl/storage_interface.h"
 #include "mongo/db/s/shard_identity_rollback_notifier.h"
-<<<<<<< HEAD
-#include "mongo/rpc/get_status_from_command_result.h"
-#include "mongo/rpc/metadata/repl_set_metadata.h"
-#include "mongo/stdx/memory.h"
-#include "mongo/util/fail_point_service.h"
-=======
 #include "mongo/db/server_parameters.h"
 #include "mongo/rpc/get_status_from_command_result.h"
 #include "mongo/rpc/metadata/repl_set_metadata.h"
 #include "mongo/stdx/memory.h"
->>>>>>> f378d467
 #include "mongo/util/log.h"
 #include "mongo/util/mongoutils/str.h"
 #include "mongo/util/time_support.h"
@@ -88,8 +74,6 @@
 const int kSleepToAllowBatchingMillis = 2;
 const int kSmallBatchLimitBytes = 40000;
 const Milliseconds kRollbackOplogSocketTimeout(10 * 60 * 1000);
-<<<<<<< HEAD
-=======
 // 16MB max batch size / 12 byte min doc size * 10 (for good measure) = defaultBatchSize to use.
 const auto defaultBatchSize = (16 * 1024 * 1024) / 12 * 10;
 
@@ -116,7 +100,6 @@
 // the storage engine supports rollback via recover to timestamp.
 constexpr bool forceRollbackViaRefetchByDefault = false;
 MONGO_EXPORT_SERVER_PARAMETER(forceRollbackViaRefetch, bool, forceRollbackViaRefetchByDefault);
->>>>>>> f378d467
 
 /**
  * Extends DataReplicatorExternalStateImpl to be member state aware.
@@ -160,11 +143,7 @@
 }  // namespace
 
 // Failpoint which causes rollback to hang before starting.
-<<<<<<< HEAD
-MONGO_FP_DECLARE(rollbackHangBeforeStart);
-=======
 MONGO_FAIL_POINT_DEFINE(rollbackHangBeforeStart);
->>>>>>> f378d467
 
 // The count of items in the buffer
 static Counter64 bufferCountGauge;
@@ -179,8 +158,6 @@
 static Counter64 bufferMaxSizeGauge;
 static ServerStatusMetricField<Counter64> displayBufferMaxSize("repl.buffer.maxSizeBytes",
                                                                &bufferMaxSizeGauge);
-<<<<<<< HEAD
-=======
 
 
 BackgroundSync::BackgroundSync(
@@ -196,39 +173,15 @@
     // max size.
     bufferMaxSizeGauge.increment(_oplogBuffer->getMaxSize() - bufferMaxSizeGauge.get());
 }
->>>>>>> f378d467
 
 void BackgroundSync::startup(OperationContext* opCtx) {
     invariant(!_producerThread);
     _producerThread.reset(new stdx::thread([this] { _run(); }));
 }
 
-<<<<<<< HEAD
-BackgroundSync::BackgroundSync(
-    ReplicationCoordinatorExternalState* replicationCoordinatorExternalState,
-    std::unique_ptr<OplogBuffer> oplogBuffer)
-    : _oplogBuffer(std::move(oplogBuffer)),
-      _replCoord(getGlobalReplicationCoordinator()),
-      _replicationCoordinatorExternalState(replicationCoordinatorExternalState) {
-    // Update "repl.buffer.maxSizeBytes" server status metric to reflect the current oplog buffer's
-    // max size.
-    bufferMaxSizeGauge.increment(_oplogBuffer->getMaxSize() - bufferMaxSizeGauge.get());
-}
-
-void BackgroundSync::startup(OperationContext* txn) {
-    _oplogBuffer->startup(txn);
-
-    invariant(!_producerThread);
-    _producerThread.reset(new stdx::thread(stdx::bind(&BackgroundSync::_run, this)));
-}
-
-void BackgroundSync::shutdown(OperationContext* txn) {
+void BackgroundSync::shutdown(OperationContext* opCtx) {
     stdx::lock_guard<stdx::mutex> lock(_mutex);
 
-    // Clear the buffer. This unblocks the OplogFetcher if it is blocked with a full queue, but
-    // ensures that it won't add anything. It will also unblock the OpApplier pipeline if it is
-    // waiting for an operation to be past the slaveDelay point.
-    clearBuffer(txn);
     _state = ProducerState::Stopped;
 
     if (_syncSourceResolver) {
@@ -239,28 +192,6 @@
         _oplogFetcher->shutdown();
     }
 
-    _inShutdown = true;
-}
-
-void BackgroundSync::join(OperationContext* txn) {
-    _producerThread->join();
-    _oplogBuffer->shutdown(txn);
-}
-
-=======
-void BackgroundSync::shutdown(OperationContext* opCtx) {
-    stdx::lock_guard<stdx::mutex> lock(_mutex);
-
-    _state = ProducerState::Stopped;
-
-    if (_syncSourceResolver) {
-        _syncSourceResolver->shutdown();
-    }
-
-    if (_oplogFetcher) {
-        _oplogFetcher->shutdown();
-    }
-
     if (_rollback) {
         _rollback->shutdown();
     }
@@ -272,7 +203,6 @@
     _producerThread->join();
 }
 
->>>>>>> f378d467
 bool BackgroundSync::inShutdown() const {
     stdx::lock_guard<stdx::mutex> lock(_mutex);
     return _inShutdown_inlock();
@@ -284,11 +214,7 @@
 
 void BackgroundSync::_run() {
     Client::initThread("rsBackgroundSync");
-<<<<<<< HEAD
-    AuthorizationSession::get(cc())->grantInternalAuthorization();
-=======
     AuthorizationSession::get(cc())->grantInternalAuthorization(&cc());
->>>>>>> f378d467
 
     while (!inShutdown()) {
         try {
@@ -304,38 +230,19 @@
             fassertFailed(28546);
         }
     }
-<<<<<<< HEAD
-    stop(true);
-=======
     // No need to reset optimes here because we are shutting down.
     stop(false);
->>>>>>> f378d467
 }
 
 void BackgroundSync::_runProducer() {
     if (getState() == ProducerState::Stopped) {
-<<<<<<< HEAD
         sleepsecs(1);
         return;
     }
 
-    // TODO(spencer): Use a condition variable to await loading a config.
-    // TODO(siyuan): Control bgsync with producer state.
-    if (_replCoord->getMemberState().startup()) {
-        // Wait for a config to be loaded
-=======
->>>>>>> f378d467
-        sleepsecs(1);
-        return;
-    }
-
-<<<<<<< HEAD
-    invariant(!_replCoord->getMemberState().rollback());
-=======
     auto memberState = _replCoord->getMemberState();
     invariant(!memberState.rollback());
     invariant(!memberState.startup());
->>>>>>> f378d467
 
     // We need to wait until initial sync has started.
     if (_replCoord->getMyLastAppliedOpTime().isNull()) {
@@ -393,23 +300,11 @@
     }
 
     // find a target to sync from the last optime fetched
-<<<<<<< HEAD
-    OpTime lastOpTimeFetched;
-    HostAndPort source;
-    HostAndPort oldSource = _syncSourceHost;
-    SyncSourceResolverResponse syncSourceResp;
-=======
->>>>>>> f378d467
     {
         OpTime minValidSaved;
         {
             auto opCtx = cc().makeOperationContext();
-<<<<<<< HEAD
-            auto storageInterface = StorageInterface::get(opCtx.get());
-            minValidSaved = storageInterface->getMinValid(opCtx.get());
-=======
             minValidSaved = _replicationProcess->getConsistencyMarkers()->getMinValid(opCtx.get());
->>>>>>> f378d467
         }
         stdx::lock_guard<stdx::mutex> lock(_mutex);
         if (_state != ProducerState::Running) {
@@ -417,12 +312,9 @@
         }
         const auto requiredOpTime = (minValidSaved > _lastOpTimeFetched) ? minValidSaved : OpTime();
         lastOpTimeFetched = _lastOpTimeFetched;
-<<<<<<< HEAD
-=======
         if (!_syncSourceHost.empty()) {
             log() << "Clearing sync source " << _syncSourceHost << " to choose a new one.";
         }
->>>>>>> f378d467
         _syncSourceHost = HostAndPort();
         _syncSourceResolver = stdx::make_unique<SyncSourceResolver>(
             _replicationCoordinatorExternalState->getTaskExecutor(),
@@ -441,11 +333,7 @@
     if (ErrorCodes::CallbackCanceled == status || ErrorCodes::isShutdownError(status.code())) {
         return;
     }
-<<<<<<< HEAD
-    fassertStatusOK(40349, status);
-=======
     fassert(40349, status);
->>>>>>> f378d467
     _syncSourceResolver->join();
     {
         stdx::lock_guard<stdx::mutex> lock(_mutex);
@@ -459,11 +347,7 @@
             log() << "Our newest OpTime : " << lastOpTimeFetched;
             log() << "Earliest OpTime available is " << syncSourceResp.earliestOpTimeSeen
                   << " from " << syncSourceResp.getSyncSource();
-<<<<<<< HEAD
-            _replCoord->abortCatchupIfNeeded();
-=======
             _replCoord->abortCatchupIfNeeded().transitional_ignore();
->>>>>>> f378d467
             return;
         }
 
@@ -475,13 +359,10 @@
         // Mark yourself as too stale.
         _tooStale = true;
 
-<<<<<<< HEAD
-=======
         // Need to take global X lock to transition out of SECONDARY.
         auto opCtx = cc().makeOperationContext();
         Lock::GlobalWrite globalWriteLock(opCtx.get());
 
->>>>>>> f378d467
         error() << "too stale to catch up -- entering maintenance mode";
         log() << "Our newest OpTime : " << lastOpTimeFetched;
         log() << "Earliest OpTime available is " << syncSourceResp.earliestOpTimeSeen;
@@ -492,17 +373,10 @@
         if (!status.isOK()) {
             warning() << "Failed to transition into maintenance mode: " << status;
         }
-<<<<<<< HEAD
-        bool worked = _replCoord->setFollowerMode(MemberState::RS_RECOVERING);
-        if (!worked) {
-            warning() << "Failed to transition into " << MemberState(MemberState::RS_RECOVERING)
-                      << ". Current state: " << _replCoord->getMemberState();
-=======
         status = _replCoord->setFollowerMode(MemberState::RS_RECOVERING);
         if (!status.isOK()) {
             warning() << "Failed to transition into " << MemberState(MemberState::RS_RECOVERING)
                       << ". Current state: " << _replCoord->getMemberState() << causedBy(status);
->>>>>>> f378d467
         }
         return;
     } else if (syncSourceResp.isOK() && !syncSourceResp.getSyncSource().empty()) {
@@ -519,13 +393,10 @@
                   << ". Sleeping for 1 second to avoid immediately choosing a new sync source for "
                      "the same reason as last time.";
             sleepsecs(1);
-<<<<<<< HEAD
-=======
         } else {
             log() << "Changed sync source from "
                   << (oldSource.empty() ? std::string("empty") : oldSource.toString()) << " to "
                   << source;
->>>>>>> f378d467
         }
     } else {
         if (!syncSourceResp.isOK()) {
@@ -543,11 +414,7 @@
 
         _tooStale = false;
 
-<<<<<<< HEAD
-        log() << "No longer too stale. Able to sync from " << _syncSourceHost;
-=======
         log() << "No longer too stale. Able to sync from " << source;
->>>>>>> f378d467
 
         auto status = _replCoord->setMaintenanceMode(false);
         if (!status.isOK()) {
@@ -574,15 +441,9 @@
     // before the OplogWriter gets a chance to append to the oplog.
     {
         auto opCtx = cc().makeOperationContext();
-<<<<<<< HEAD
-        auto storageInterface = StorageInterface::get(opCtx.get());
-        if (storageInterface->getAppliedThrough(opCtx.get()).isNull()) {
-            storageInterface->setAppliedThrough(opCtx.get(), _replCoord->getMyLastAppliedOpTime());
-=======
         if (_replicationProcess->getConsistencyMarkers()->getAppliedThrough(opCtx.get()).isNull()) {
             _replicationProcess->getConsistencyMarkers()->setAppliedThrough(
                 opCtx.get(), _replCoord->getMyLastAppliedOpTime());
->>>>>>> f378d467
         }
     }
 
@@ -592,61 +453,32 @@
         _replCoord, _replicationCoordinatorExternalState, this);
     OplogFetcher* oplogFetcher;
     try {
-<<<<<<< HEAD
-        auto onOplogFetcherShutdownCallbackFn =
-            [&fetcherReturnStatus](const Status& status, const OpTimeWithHash& lastFetched) {
-                fetcherReturnStatus = status;
-            };
-=======
         auto onOplogFetcherShutdownCallbackFn = [&fetcherReturnStatus](const Status& status) {
             fetcherReturnStatus = status;
         };
->>>>>>> f378d467
         // The construction of OplogFetcher has to be outside bgsync mutex, because it calls
         // replication coordinator.
         auto oplogFetcherPtr = stdx::make_unique<OplogFetcher>(
             _replicationCoordinatorExternalState->getTaskExecutor(),
             OpTimeWithHash(lastHashFetched, lastOpTimeFetched),
             source,
-<<<<<<< HEAD
-            NamespaceString(rsOplogName),
-=======
             NamespaceString::kRsOplogNamespace,
->>>>>>> f378d467
             _replCoord->getConfig(),
             _replicationCoordinatorExternalState->getOplogFetcherSteadyStateMaxFetcherRestarts(),
             syncSourceResp.rbid,
             true /* requireFresherSyncSource */,
             &dataReplicatorExternalState,
-<<<<<<< HEAD
-            stdx::bind(&BackgroundSync::_enqueueDocuments,
-                       this,
-                       stdx::placeholders::_1,
-                       stdx::placeholders::_2,
-                       stdx::placeholders::_3),
-            onOplogFetcherShutdownCallbackFn);
-=======
             [this](const auto& a1, const auto& a2, const auto& a3) {
                 return this->_enqueueDocuments(a1, a2, a3);
             },
             onOplogFetcherShutdownCallbackFn,
             bgSyncOplogFetcherBatchSize);
->>>>>>> f378d467
         stdx::lock_guard<stdx::mutex> lock(_mutex);
         if (_state != ProducerState::Running) {
             return;
         }
         _oplogFetcher = std::move(oplogFetcherPtr);
         oplogFetcher = _oplogFetcher.get();
-<<<<<<< HEAD
-    } catch (const mongo::DBException& ex) {
-        fassertFailedWithStatus(34440, exceptionToStatus());
-    }
-
-    const auto logLevel = Command::testCommandsEnabled ? 0 : 1;
-    LOG(logLevel) << "scheduling fetcher to read remote oplog on " << _syncSourceHost
-                  << " starting at " << oplogFetcher->getCommandObject_forTest()["filter"];
-=======
     } catch (const mongo::DBException&) {
         fassertFailedWithStatus(34440, exceptionToStatus());
     }
@@ -654,7 +486,6 @@
     const auto logLevel = getTestCommandsEnabled() ? 0 : 1;
     LOG(logLevel) << "scheduling fetcher to read remote oplog on " << source << " starting at "
                   << oplogFetcher->getFindQuery_forTest()["filter"];
->>>>>>> f378d467
     auto scheduleStatus = oplogFetcher->startup();
     if (!scheduleStatus.isOK()) {
         warning() << "unable to schedule fetcher to read remote oplog on " << source << ": "
@@ -683,80 +514,10 @@
         // if it can't return a matching oplog start from the last fetch oplog ts field.
         return;
     } else if (fetcherReturnStatus.code() == ErrorCodes::OplogStartMissing) {
-<<<<<<< HEAD
-        if (_replCoord->getMemberState().primary()) {
-            warning() << "Rollback situation detected in catch-up mode. Aborting catch-up mode.";
-            _replCoord->abortCatchupIfNeeded();
-            return;
-        }
-
-        // Rollback is a synchronous operation that uses the task executor and may not be
-        // executed inside the fetcher callback.
-        const int messagingPortTags = 0;
-        ConnectionPool connectionPool(messagingPortTags);
-        std::unique_ptr<ConnectionPool::ConnectionPtr> connection;
-        auto getConnection = [&connection, &connectionPool, source]() -> DBClientBase* {
-            if (!connection.get()) {
-                connection.reset(new ConnectionPool::ConnectionPtr(
-                    &connectionPool, source, Date_t::now(), kRollbackOplogSocketTimeout));
-            };
-            return connection->get();
-        };
-
-        {
-            stdx::lock_guard<stdx::mutex> lock(_mutex);
-            lastOpTimeFetched = _lastOpTimeFetched;
-        }
-
-        log() << "Starting rollback due to " << redact(fetcherReturnStatus);
-
-        // TODO: change this to call into the Applier directly to block until the applier is
-        // drained.
-        //
-        // Wait till all buffered oplog entries have drained and been applied.
-        auto lastApplied = _replCoord->getMyLastAppliedOpTime();
-        if (lastApplied != lastOpTimeFetched) {
-            log() << "Waiting for all operations from " << lastApplied << " until "
-                  << lastOpTimeFetched << " to be applied before starting rollback.";
-            while (lastOpTimeFetched > (lastApplied = _replCoord->getMyLastAppliedOpTime())) {
-                sleepmillis(10);
-                if (getState() != ProducerState::Running) {
-                    return;
-                }
-            }
-        }
-
-        if (MONGO_FAIL_POINT(rollbackHangBeforeStart)) {
-            // This log output is used in js tests so please leave it.
-            log() << "rollback - rollbackHangBeforeStart fail point "
-                     "enabled. Blocking until fail point is disabled.";
-            while (MONGO_FAIL_POINT(rollbackHangBeforeStart) && !inShutdown()) {
-                mongo::sleepsecs(1);
-            }
-        }
-
-        {
-            auto opCtx = cc().makeOperationContext();
-            OplogInterfaceLocal localOplog(opCtx.get(), rsOplogName);
-            RollbackSourceImpl rollbackSource(getConnection, source, rsOplogName);
-            auto storageInterface = StorageInterface::get(opCtx.get());
-            rollback(opCtx.get(),
-                     localOplog,
-                     rollbackSource,
-                     syncSourceResp.rbid,
-                     _replCoord,
-                     storageInterface);
-        }
-
-        // Reset the producer to clear the sync source and the last optime fetched.
-        stop(true);
-        startProducerIfStopped();
-=======
         auto opCtx = cc().makeOperationContext();
         auto storageInterface = StorageInterface::get(opCtx.get());
         _runRollback(
             opCtx.get(), fetcherReturnStatus, source, syncSourceResp.rbid, storageInterface);
->>>>>>> f378d467
     } else if (fetcherReturnStatus == ErrorCodes::InvalidBSON) {
         Seconds blacklistDuration(60);
         warning() << "Fetcher got invalid BSON while querying oplog. Blacklisting sync source "
@@ -778,17 +539,10 @@
         return Status::OK();  // Nothing to do.
     }
 
-<<<<<<< HEAD
-    auto txn = cc().makeOperationContext();
-
-    // Wait for enough space.
-    _oplogBuffer->waitForSpace(txn.get(), info.toApplyDocumentBytes);
-=======
     auto opCtx = cc().makeOperationContext();
 
     // Wait for enough space.
     _oplogBuffer->waitForSpace(opCtx.get(), info.toApplyDocumentBytes);
->>>>>>> f378d467
 
     {
         // Don't add more to the buffer if we are in shutdown. Continue holding the lock until we
@@ -805,11 +559,7 @@
         }
 
         // Buffer docs for later application.
-<<<<<<< HEAD
-        _oplogBuffer->pushAllNonBlocking(txn.get(), begin, end);
-=======
         _oplogBuffer->pushAllNonBlocking(opCtx.get(), begin, end);
->>>>>>> f378d467
 
         // Update last fetched info.
         _lastFetchedHash = info.lastDocument.value;
@@ -830,34 +580,6 @@
         // The inference here is basically if the batch is really small, we are "caught up".
         sleepmillis(kSleepToAllowBatchingMillis);
     }
-<<<<<<< HEAD
-
-    return Status::OK();
-}
-
-bool BackgroundSync::peek(OperationContext* txn, BSONObj* op) {
-    return _oplogBuffer->peek(txn, op);
-}
-
-void BackgroundSync::waitForMore() {
-    // Block for one second before timing out.
-    _oplogBuffer->waitForData(Seconds(1));
-}
-
-void BackgroundSync::consume(OperationContext* txn) {
-    // this is just to get the op off the queue, it's been peeked at
-    // and queued for application already
-    BSONObj op;
-    if (_oplogBuffer->tryPop(txn, &op)) {
-        bufferCountGauge.decrement(1);
-        bufferSizeGauge.decrement(getSize(op));
-    } else {
-        invariant(inShutdown());
-        // This means that shutdown() was called between the consumer's calls to peek() and
-        // consume(). shutdown() cleared the buffer so there is nothing for us to consume here.
-        // Since our postcondition is already met, it is safe to return successfully.
-    }
-=======
 
     return Status::OK();
 }
@@ -999,7 +721,6 @@
                                       rollbackRemoteOplogQueryBatchSize.load());
 
     rollback(opCtx, *localOplog, rollbackSource, requiredRBID, _replCoord, _replicationProcess);
->>>>>>> f378d467
 }
 
 HostAndPort BackgroundSync::getSyncTarget() const {
@@ -1017,20 +738,14 @@
     stdx::lock_guard<stdx::mutex> lock(_mutex);
 
     _state = ProducerState::Stopped;
-<<<<<<< HEAD
-=======
     log() << "Stopping replication producer";
 
->>>>>>> f378d467
     _syncSourceHost = HostAndPort();
     if (resetLastFetchedOptime) {
         invariant(_oplogBuffer->isEmpty());
         _lastOpTimeFetched = OpTime();
         _lastFetchedHash = 0;
-<<<<<<< HEAD
-=======
         log() << "Resetting last fetched optimes in bgsync";
->>>>>>> f378d467
     }
 
     if (_syncSourceResolver) {
@@ -1042,27 +757,6 @@
     }
 }
 
-<<<<<<< HEAD
-void BackgroundSync::start(OperationContext* txn) {
-    OpTimeWithHash lastAppliedOpTimeWithHash;
-    do {
-        lastAppliedOpTimeWithHash = _readLastAppliedOpTimeWithHash(txn);
-        stdx::lock_guard<stdx::mutex> lk(_mutex);
-        // Double check the state after acquiring the mutex.
-        if (_state != ProducerState::Starting) {
-            return;
-        }
-        // If a node steps down during drain mode, then the buffer may not be empty at the beginning
-        // of secondary state.
-        if (!_oplogBuffer->isEmpty()) {
-            log() << "going to start syncing, but buffer is not empty";
-        }
-        _state = ProducerState::Running;
-
-        // When a node steps down during drain mode, the last fetched optime would be newer than
-        // the last applied.
-        if (_lastOpTimeFetched <= lastAppliedOpTimeWithHash.opTime) {
-=======
 void BackgroundSync::start(OperationContext* opCtx) {
     OpTimeWithHash lastAppliedOpTimeWithHash;
     ShouldNotConflictWithSecondaryBatchApplicationBlock noConflict(opCtx->lockState());
@@ -1090,7 +784,6 @@
             LOG(1) << "Setting bgsync _lastOpTimeFetched=" << lastAppliedOpTimeWithHash.opTime
                    << " and _lastFetchedHash=" << lastAppliedOpTimeWithHash.value
                    << ". Previous _lastOpTimeFetched: " << _lastOpTimeFetched;
->>>>>>> f378d467
             _lastOpTimeFetched = lastAppliedOpTimeWithHash.opTime;
             _lastFetchedHash = lastAppliedOpTimeWithHash.value;
         }
@@ -1100,32 +793,13 @@
     LOG(1) << "bgsync fetch queue set to: " << _lastOpTimeFetched << " " << _lastFetchedHash;
 }
 
-<<<<<<< HEAD
-void BackgroundSync::clearBuffer(OperationContext* txn) {
-    _oplogBuffer->clear(txn);
-=======
 void BackgroundSync::onBufferCleared() {
->>>>>>> f378d467
     const auto count = bufferCountGauge.get();
     bufferCountGauge.decrement(count);
     const auto size = bufferSizeGauge.get();
     bufferSizeGauge.decrement(size);
 }
 
-<<<<<<< HEAD
-OpTimeWithHash BackgroundSync::_readLastAppliedOpTimeWithHash(OperationContext* txn) {
-    BSONObj oplogEntry;
-    try {
-        MONGO_WRITE_CONFLICT_RETRY_LOOP_BEGIN {
-            ScopedTransaction transaction(txn, MODE_IX);
-            Lock::DBLock lk(txn->lockState(), "local", MODE_X);
-            bool success = Helpers::getLast(txn, rsOplogName.c_str(), oplogEntry);
-            if (!success) {
-                // This can happen when we are to do an initial sync.  lastHash will be set
-                // after the initial sync is complete.
-                return OpTimeWithHash(0);
-            }
-=======
 OpTimeWithHash BackgroundSync::_readLastAppliedOpTimeWithHash(OperationContext* opCtx) {
     BSONObj oplogEntry;
     try {
@@ -1140,31 +814,17 @@
             // This can happen when we are to do an initial sync.  lastHash will be set
             // after the initial sync is complete.
             return OpTimeWithHash(0);
->>>>>>> f378d467
         }
     } catch (const ExceptionForCat<ErrorCategory::ShutdownError>&) {
         throw;
     } catch (const DBException& ex) {
-<<<<<<< HEAD
-        severe() << "Problem reading " << rsOplogName << ": " << redact(ex);
-=======
         severe() << "Problem reading " << NamespaceString::kRsOplogNamespace.ns() << ": "
                  << redact(ex);
->>>>>>> f378d467
         fassertFailed(18904);
     }
     long long hash;
     auto status = bsonExtractIntegerField(oplogEntry, kHashFieldName, &hash);
     if (!status.isOK()) {
-<<<<<<< HEAD
-        severe() << "Most recent entry in " << rsOplogName << " is missing or has invalid \""
-                 << kHashFieldName << "\" field. Oplog entry: " << redact(oplogEntry) << ": "
-                 << redact(status);
-        fassertFailed(18902);
-    }
-    OplogEntry parsedEntry(oplogEntry);
-    return OpTimeWithHash(hash, parsedEntry.getOpTime());
-=======
         severe() << "Most recent entry in " << NamespaceString::kRsOplogNamespace.ns()
                  << " is missing or has invalid \"" << kHashFieldName
                  << "\" field. Oplog entry: " << redact(oplogEntry) << ": " << redact(status);
@@ -1175,7 +835,6 @@
     auto lastOptime = OpTimeWithHash(hash, parsedEntry.getOpTime());
     LOG(1) << "Successfully read last entry of oplog while starting bgsync: " << redact(oplogEntry);
     return lastOptime;
->>>>>>> f378d467
 }
 
 bool BackgroundSync::shouldStopFetching() const {
@@ -1191,16 +850,6 @@
                   "source.";
         return true;
     }
-<<<<<<< HEAD
-
-    return false;
-}
-
-void BackgroundSync::pushTestOpToBuffer(OperationContext* txn, const BSONObj& op) {
-    _oplogBuffer->push(txn, op);
-    bufferCountGauge.increment();
-    bufferSizeGauge.increment(op.objsize());
-=======
 
     return false;
 }
@@ -1216,20 +865,6 @@
     if (_state == ProducerState::Stopped) {
         _state = ProducerState::Starting;
     }
->>>>>>> f378d467
-}
-
-BackgroundSync::ProducerState BackgroundSync::getState() const {
-    stdx::lock_guard<stdx::mutex> lock(_mutex);
-    return _state;
-}
-
-void BackgroundSync::startProducerIfStopped() {
-    stdx::lock_guard<stdx::mutex> lock(_mutex);
-    // Let producer run if it's already running.
-    if (_state == ProducerState::Stopped) {
-        _state = ProducerState::Starting;
-    }
 }
 
 
