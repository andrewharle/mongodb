--- conflicted
+++ resolved
@@ -67,27 +67,14 @@
 
 namespace {
 
-<<<<<<< HEAD
-using CallbackArgs = executor::TaskExecutor::CallbackArgs;
-using CBHandle = ReplicationExecutor::CallbackHandle;
-using CBHStatus = StatusWith<CBHandle>;
-using LockGuard = stdx::lock_guard<stdx::mutex>;
-
-MONGO_FP_DECLARE(blockHeartbeatStepdown);
-=======
 MONGO_FAIL_POINT_DEFINE(blockHeartbeatStepdown);
 MONGO_FAIL_POINT_DEFINE(blockHeartbeatReconfigFinish);
->>>>>>> f378d467
 
 }  // namespace
 
 using executor::RemoteCommandRequest;
 
-<<<<<<< HEAD
-Milliseconds ReplicationCoordinatorImpl::_getRandomizedElectionOffset() {
-=======
 Milliseconds ReplicationCoordinatorImpl::_getRandomizedElectionOffset_inlock() {
->>>>>>> f378d467
     long long electionTimeout = durationCount<Milliseconds>(_rsConfig.getElectionTimeoutPeriod());
     long long randomOffsetUpperBound =
         electionTimeout * _externalState->getElectionTimeoutOffsetLimitFraction();
@@ -97,26 +84,15 @@
         return Milliseconds(0);
     }
 
-<<<<<<< HEAD
-    int64_t randomOffset = _replExecutor.nextRandomInt64(randomOffsetUpperBound);
-    return Milliseconds(randomOffset);
-=======
     return Milliseconds{_nextRandomInt64_inlock(randomOffsetUpperBound)};
->>>>>>> f378d467
 }
 
 void ReplicationCoordinatorImpl::_doMemberHeartbeat(executor::TaskExecutor::CallbackArgs cbData,
                                                     const HostAndPort& target,
                                                     int targetIndex) {
-<<<<<<< HEAD
-    LockGuard topoLock(_topoMutex);
-
-    _untrackHeartbeatHandle(cbData.myHandle);
-=======
     stdx::lock_guard<stdx::mutex> lk(_mutex);
 
     _untrackHeartbeatHandle_inlock(cbData.myHandle);
->>>>>>> f378d467
     if (cbData.status == ErrorCodes::CallbackCanceled) {
         return;
     }
@@ -138,15 +114,6 @@
 
     const RemoteCommandRequest request(
         target, "admin", heartbeatObj, BSON(rpc::kReplSetMetadataFieldName << 1), nullptr, timeout);
-<<<<<<< HEAD
-    const ReplicationExecutor::RemoteCommandCallbackFn callback =
-        stdx::bind(&ReplicationCoordinatorImpl::_handleHeartbeatResponse,
-                   this,
-                   stdx::placeholders::_1,
-                   targetIndex);
-
-    _trackHeartbeatHandle(_replExecutor.scheduleRemoteCommand(request, callback));
-=======
     const executor::TaskExecutor::RemoteCommandCallbackFn callback =
         [=](const executor::TaskExecutor::RemoteCommandCallbackArgs& cbData) {
             return _handleHeartbeatResponse(cbData, targetIndex);
@@ -155,7 +122,6 @@
     LOG_FOR_HEARTBEATS(2) << "Sending heartbeat (requestId: " << request.id << ") to " << target
                           << ", " << heartbeatObj;
     _trackHeartbeatHandle_inlock(_replExecutor->scheduleRemoteCommand(request, callback));
->>>>>>> f378d467
 }
 
 void ReplicationCoordinatorImpl::_scheduleHeartbeatToTarget_inlock(const HostAndPort& target,
@@ -170,13 +136,8 @@
 }
 
 void ReplicationCoordinatorImpl::_handleHeartbeatResponse(
-<<<<<<< HEAD
-    const ReplicationExecutor::RemoteCommandCallbackArgs& cbData, int targetIndex) {
-    LockGuard topoLock(_topoMutex);
-=======
     const executor::TaskExecutor::RemoteCommandCallbackArgs& cbData, int targetIndex) {
     stdx::unique_lock<stdx::mutex> lk(_mutex);
->>>>>>> f378d467
 
     // remove handle from queued heartbeats
     _untrackHeartbeatHandle_inlock(cbData.myHandle);
@@ -184,11 +145,8 @@
     // Parse and validate the response.  At the end of this step, if responseStatus is OK then
     // hbResponse is valid.
     Status responseStatus = cbData.response.status;
-<<<<<<< HEAD
-=======
     const HostAndPort& target = cbData.request.target;
 
->>>>>>> f378d467
     if (responseStatus == ErrorCodes::CallbackCanceled) {
         LOG_FOR_HEARTBEATS(2) << "Received response to heartbeat (requestId: " << cbData.request.id
                               << ") from " << target << " but the heartbeat was cancelled.";
@@ -202,12 +160,9 @@
         responseStatus = hbResponse.initialize(resp, _topCoord->getTerm());
         StatusWith<rpc::ReplSetMetadata> replMetadata =
             rpc::ReplSetMetadata::readFromMetadata(cbData.response.metadata);
-<<<<<<< HEAD
-=======
 
         LOG_FOR_HEARTBEATS(2) << "Received response to heartbeat (requestId: " << cbData.request.id
                               << ") from " << target << ", " << resp;
->>>>>>> f378d467
 
         // Reject heartbeat responses (and metadata) from nodes with mismatched replica set IDs.
         // It is problematic to perform this check in the heartbeat reconfiguring logic because it
@@ -228,21 +183,12 @@
         }
         if (replMetadata.isOK()) {
             // Arbiters are the only nodes allowed to advance their commit point via heartbeats.
-<<<<<<< HEAD
-            if (getMemberState().arbiter()) {
-                advanceCommitPoint(replMetadata.getValue().getLastOpCommitted());
-            }
-            // Asynchronous stepdown could happen, but it will wait for _topoMutex and execute
-            // after this function, so we cannot and don't need to wait for it to finish.
-            _processReplSetMetadata_incallback(replMetadata.getValue());
-=======
             if (_getMemberState_inlock().arbiter()) {
                 _advanceCommitPoint_inlock(replMetadata.getValue().getLastOpCommitted());
             }
             // Asynchronous stepdown could happen, but it will wait for _mutex and execute
             // after this function, so we cannot and don't need to wait for it to finish.
             _processReplSetMetadata_inlock(replMetadata.getValue());
->>>>>>> f378d467
         }
     }
     const Date_t now = _replExecutor->now();
@@ -271,34 +217,6 @@
         _topCoord->processHeartbeatResponse(now, networkTime, target, hbStatusResponse);
 
     if (action.getAction() == HeartbeatResponseAction::NoAction && hbStatusResponse.isOK() &&
-<<<<<<< HEAD
-        targetIndex >= 0 && hbStatusResponse.getValue().hasState() &&
-        hbStatusResponse.getValue().getState() != MemberState::RS_PRIMARY) {
-        ReplSetHeartbeatResponse hbResp = hbStatusResponse.getValue();
-        if (hbResp.hasAppliedOpTime()) {
-            stdx::unique_lock<stdx::mutex> lk(_mutex);
-            if (hbResp.getConfigVersion() == _rsConfig.getConfigVersion()) {
-                _updateOpTimesFromHeartbeat_inlock(
-                    targetIndex,
-                    hbResp.hasDurableOpTime() ? hbResp.getDurableOpTime() : OpTime(),
-                    hbResp.getAppliedOpTime());
-            }
-        }
-    }
-
-    // Wake the stepdown waiter when our updated OpTime allows it to finish stepping down.
-    _signalStepDownWaiter_inlock();
-
-    {
-        LockGuard lk(_mutex);
-        // Abort catchup if we have caught up to the latest known optime after heartbeat refreshing.
-        if (_catchupState) {
-            _catchupState->signalHeartbeatUpdate_inlock();
-        }
-    }
-    _scheduleHeartbeatToTarget(
-        target, targetIndex, std::max(now, action.getNextHeartbeatStartDate()));
-=======
         hbStatusResponse.getValue().hasState() &&
         hbStatusResponse.getValue().getState() != MemberState::RS_PRIMARY &&
         action.getAdvancedOpTime()) {
@@ -309,7 +227,6 @@
     if (_catchupState) {
         _catchupState->signalHeartbeatUpdate_inlock();
     }
->>>>>>> f378d467
 
     // Cancel catchup takeover if the last applied write by any node in the replica set was made
     // in the current term, which implies that the primary has caught up.
@@ -371,22 +288,6 @@
             break;
         }
         case HeartbeatResponseAction::PriorityTakeover: {
-<<<<<<< HEAD
-            stdx::unique_lock<stdx::mutex> lk(_mutex);
-            // Don't schedule a takeover if one is already scheduled.
-            if (!_priorityTakeoverCbh.isValid()) {
-
-                // Add randomized offset to calculated priority takeover delay.
-                Milliseconds priorityTakeoverDelay = _rsConfig.getPriorityTakeoverDelay(_selfIndex);
-                Milliseconds randomOffset = _getRandomizedElectionOffset();
-                _priorityTakeoverWhen = _replExecutor.now() + priorityTakeoverDelay + randomOffset;
-                log() << "Scheduling priority takeover at " << _priorityTakeoverWhen;
-                _priorityTakeoverCbh = _scheduleWorkAt(
-                    _priorityTakeoverWhen,
-                    stdx::bind(&ReplicationCoordinatorImpl::_startElectSelfIfEligibleV1,
-                               this,
-                               StartElectionV1Reason::kPriorityTakeover));
-=======
             // Don't schedule a priority takeover if any takeover is already scheduled.
             if (!_priorityTakeoverCbh.isValid() && !_catchupTakeoverCbh.isValid()) {
 
@@ -414,7 +315,6 @@
                         _startElectSelfIfEligibleV1(
                             TopologyCoordinator::StartElectionReason::kCatchupTakeover);
                     });
->>>>>>> f378d467
             }
             break;
         }
@@ -426,11 +326,7 @@
 /**
  * This callback is purely for logging and has no effect on any other operations
  */
-<<<<<<< HEAD
-void remoteStepdownCallback(const ReplicationExecutor::RemoteCommandCallbackArgs& cbData) {
-=======
 void remoteStepdownCallback(const executor::TaskExecutor::RemoteCommandCallbackArgs& cbData) {
->>>>>>> f378d467
     const Status status = cbData.response.status;
     if (status == ErrorCodes::CallbackCanceled) {
         return;
@@ -500,13 +396,6 @@
         }
     }
 
-<<<<<<< HEAD
-    LockGuard topoLock(_topoMutex);
-
-    invariant(cbData.txn);
-    // TODO Add invariant that we've got global shared or global exclusive lock, when supported
-    // by lock manager.
-=======
     auto opCtx = cc().makeOperationContext();
     Lock::GlobalLock globalExclusiveLock{opCtx.get(),
                                          MODE_X,
@@ -517,7 +406,6 @@
     globalExclusiveLock.waitForLockUntil(Date_t::max());
     invariant(globalExclusiveLock.isLocked());
 
->>>>>>> f378d467
     stdx::unique_lock<stdx::mutex> lk(_mutex);
 
     _topCoord->finishUnconditionalStepDown();
@@ -541,12 +429,7 @@
     _replExecutor->signalEvent(finishedEvent);
 }
 
-<<<<<<< HEAD
-void ReplicationCoordinatorImpl::_scheduleHeartbeatReconfig(const ReplSetConfig& newConfig) {
-    stdx::lock_guard<stdx::mutex> lk(_mutex);
-=======
 void ReplicationCoordinatorImpl::_scheduleHeartbeatReconfig_inlock(const ReplSetConfig& newConfig) {
->>>>>>> f378d467
     if (_inShutdown) {
         return;
     }
@@ -574,48 +457,6 @@
     _setConfigState_inlock(kConfigHBReconfiguring);
     invariant(!_rsConfig.isInitialized() ||
               _rsConfig.getConfigVersion() < newConfig.getConfigVersion());
-<<<<<<< HEAD
-    if (_freshnessChecker) {
-        _freshnessChecker->cancel();
-        if (_electCmdRunner) {
-            _electCmdRunner->cancel();
-        }
-        _replExecutor.onEvent(
-            _electionFinishedEvent,
-            stdx::bind(&ReplicationCoordinatorImpl::_heartbeatReconfigAfterElectionCanceled,
-                       this,
-                       stdx::placeholders::_1,
-                       newConfig));
-        return;
-    }
-    _replExecutor.scheduleDBWork(stdx::bind(&ReplicationCoordinatorImpl::_heartbeatReconfigStore,
-                                            this,
-                                            stdx::placeholders::_1,
-                                            newConfig));
-}
-
-void ReplicationCoordinatorImpl::_heartbeatReconfigAfterElectionCanceled(
-    const ReplicationExecutor::CallbackArgs& cbData, const ReplSetConfig& newConfig) {
-    if (cbData.status == ErrorCodes::CallbackCanceled) {
-        return;
-    }
-
-    LockGuard topoLock(_topoMutex);
-    fassert(18911, cbData.status);
-    stdx::lock_guard<stdx::mutex> lk(_mutex);
-    if (_inShutdown) {
-        return;
-    }
-
-    _replExecutor.scheduleDBWork(stdx::bind(&ReplicationCoordinatorImpl::_heartbeatReconfigStore,
-                                            this,
-                                            stdx::placeholders::_1,
-                                            newConfig));
-}
-
-void ReplicationCoordinatorImpl::_heartbeatReconfigStore(
-    const ReplicationExecutor::CallbackArgs& cbd, const ReplSetConfig& newConfig) {
-=======
     if (auto electionFinishedEvent = _cancelElectionIfNeeded_inlock()) {
         LOG_FOR_HEARTBEATS(2) << "Rescheduling heartbeat reconfig to version "
                               << newConfig.getConfigVersion()
@@ -639,18 +480,12 @@
 void ReplicationCoordinatorImpl::_heartbeatReconfigStore(
     const executor::TaskExecutor::CallbackArgs& cbd, const ReplSetConfig& newConfig) {
 
->>>>>>> f378d467
     if (cbd.status.code() == ErrorCodes::CallbackCanceled) {
         log() << "The callback to persist the replica set configuration was canceled - "
               << "the configuration was not persisted but was used: " << newConfig.toBSON();
         return;
     }
 
-<<<<<<< HEAD
-    stdx::unique_lock<stdx::mutex> lk(_mutex, stdx::defer_lock);
-
-=======
->>>>>>> f378d467
     const StatusWith<int> myIndex = validateConfigForHeartbeatReconfig(
         _externalState.get(), newConfig, getGlobalServiceContext());
 
@@ -674,20 +509,6 @@
                      "it is invalid: "
                   << myIndex.getStatus();
     } else {
-<<<<<<< HEAD
-        Status status = _externalState->storeLocalConfigDocument(cbd.txn, newConfig.toBSON());
-
-        lk.lock();
-        if (!status.isOK()) {
-            error() << "Ignoring new configuration in heartbeat response because we failed to"
-                       " write it to stable storage; "
-                    << status;
-            invariant(_rsConfigState == kConfigHBReconfiguring);
-            if (_rsConfig.isInitialized()) {
-                _setConfigState_inlock(kConfigSteady);
-            } else {
-                _setConfigState_inlock(kConfigUninitialized);
-=======
         LOG_FOR_HEARTBEATS(2) << "Config with version " << newConfig.getConfigVersion()
                               << " validated for reconfig; persisting to disk.";
 
@@ -708,19 +529,8 @@
                     _setConfigState_inlock(kConfigSteady);
                 }
                 return;
->>>>>>> f378d467
             }
         }
-<<<<<<< HEAD
-        auto isFirstConfig = !_rsConfig.isInitialized();
-        lk.unlock();
-
-        bool isArbiter = myIndex.isOK() && myIndex.getValue() != -1 &&
-            newConfig.getMemberAt(myIndex.getValue()).isArbiter();
-        if (!isArbiter && isFirstConfig) {
-            _externalState->startThreads(_settings);
-            _startDataReplication(cbd.txn);
-=======
 
         bool isArbiter = myIndex.isOK() && myIndex.getValue() != -1 &&
             newConfig.getMemberAt(myIndex.getValue()).isArbiter();
@@ -730,7 +540,6 @@
             if (auto validator = LogicalTimeValidator::get(getGlobalServiceContext())) {
                 validator->stopKeyManager();
             }
->>>>>>> f378d467
         }
 
         if (!isArbiter && isFirstConfig) {
@@ -741,16 +550,7 @@
                               << " persisted to local storage; installing new config in memory";
     }
 
-<<<<<<< HEAD
-    const CallbackFn reconfigFinishFn(
-        stdx::bind(&ReplicationCoordinatorImpl::_heartbeatReconfigFinish,
-                   this,
-                   stdx::placeholders::_1,
-                   newConfig,
-                   myIndex));
-=======
     _heartbeatReconfigFinish(cbd, newConfig, myIndex);
->>>>>>> f378d467
 
     // Start data replication after the config has been installed.
     if (shouldStartDataReplication) {
@@ -762,11 +562,7 @@
 }
 
 void ReplicationCoordinatorImpl::_heartbeatReconfigFinish(
-<<<<<<< HEAD
-    const ReplicationExecutor::CallbackArgs& cbData,
-=======
     const executor::TaskExecutor::CallbackArgs& cbData,
->>>>>>> f378d467
     const ReplSetConfig& newConfig,
     StatusWith<int> myIndex) {
 
@@ -774,11 +570,6 @@
         return;
     }
 
-<<<<<<< HEAD
-    LockGuard topoLock(_topoMutex);
-
-    stdx::unique_lock<stdx::mutex> lk(_mutex);
-=======
     if (MONGO_FAIL_POINT(blockHeartbeatReconfigFinish)) {
         LOG_FOR_HEARTBEATS(0) << "blockHeartbeatReconfigFinish fail point enabled. Rescheduling "
                                  "_heartbeatReconfigFinish until fail point is disabled.";
@@ -803,7 +594,6 @@
         lk.lock();
     }
 
->>>>>>> f378d467
     invariant(_rsConfigState == kConfigHBReconfiguring);
     invariant(!_rsConfig.isInitialized() ||
               _rsConfig.getConfigVersion() < newConfig.getConfigVersion());
@@ -820,28 +610,6 @@
                           _heartbeatReconfigFinish(cbData, newConfig, myIndex);
                       })
             .status_with_transitional_ignore();
-        return;
-    }
-
-    // Do not conduct an election during a reconfig, as the node may not be electable post-reconfig.
-    if (_topCoord->getRole() == TopologyCoordinator::Role::candidate) {
-        if (isV1ElectionProtocol()) {
-            invariant(_voteRequester);
-            _voteRequester->cancel();
-        } else {
-            invariant(_freshnessChecker);
-            _freshnessChecker->cancel();
-            if (_electCmdRunner) {
-                _electCmdRunner->cancel();
-            }
-        }
-        // Wait for the election to complete and the node's Role to be set to follower.
-        _replExecutor.onEvent(_electionFinishedEvent,
-                              stdx::bind(&ReplicationCoordinatorImpl::_heartbeatReconfigFinish,
-                                         this,
-                                         stdx::placeholders::_1,
-                                         newConfig,
-                                         myIndex));
         return;
     }
 
@@ -868,16 +636,6 @@
     // If we do not have an index, we should pass -1 as our index to avoid falsely adding ourself to
     // the data structures inside of the TopologyCoordinator.
     const int myIndexValue = myIndex.getStatus().isOK() ? myIndex.getValue() : -1;
-<<<<<<< HEAD
-    const PostMemberStateUpdateAction action = _setCurrentRSConfig_inlock(newConfig, myIndexValue);
-    lk.unlock();
-    auto evh = _resetElectionInfoOnProtocolVersionUpgrade(oldConfig, newConfig);
-    if (evh) {
-        _replExecutor.onEvent(evh, [this, action](const CallbackArgs& cbArgs) {
-            LockGuard topoLock(_topoMutex);
-            _performPostMemberStateUpdateAction(action);
-        });
-=======
     const PostMemberStateUpdateAction action =
         _setCurrentRSConfig_inlock(opCtx.get(), newConfig, myIndexValue);
 
@@ -886,7 +644,6 @@
     if (action == kActionWinElection) {
         lk.lock();
         _postWonElectionUpdateMemberState_inlock();
->>>>>>> f378d467
     } else {
         _performPostMemberStateUpdateAction(action);
     }
@@ -929,11 +686,7 @@
 }
 
 void ReplicationCoordinatorImpl::_startHeartbeats_inlock() {
-<<<<<<< HEAD
-    const Date_t now = _replExecutor.now();
-=======
     const Date_t now = _replExecutor->now();
->>>>>>> f378d467
     _seedList.clear();
     for (int i = 0; i < _rsConfig.getNumMembers(); ++i) {
         if (i == _selfIndex) {
@@ -945,27 +698,14 @@
     _topCoord->restartHeartbeats();
 
     if (isV1ElectionProtocol()) {
-<<<<<<< HEAD
-        for (auto&& slaveInfo : _slaveInfo) {
-            slaveInfo.lastUpdate = _replExecutor.now();
-            slaveInfo.down = false;
-        }
-=======
         _topCoord->resetAllMemberTimeouts(_replExecutor->now());
->>>>>>> f378d467
         _scheduleNextLivenessUpdate_inlock();
     }
 }
 
 void ReplicationCoordinatorImpl::_handleLivenessTimeout(
-<<<<<<< HEAD
-    const ReplicationExecutor::CallbackArgs& cbData) {
-    LockGuard topoLock(_topoMutex);
-    stdx::lock_guard<stdx::mutex> lk(_mutex);
-=======
     const executor::TaskExecutor::CallbackArgs& cbData) {
     stdx::unique_lock<stdx::mutex> lk(_mutex);
->>>>>>> f378d467
     // Only reset the callback handle if it matches, otherwise more will be coming through
     if (cbData.myHandle == _handleLivenessTimeoutCbh) {
         _handleLivenessTimeoutCbh = CallbackHandle();
@@ -978,43 +718,6 @@
     }
 
     // Scan liveness table for problems and mark nodes as down by calling into topocoord.
-<<<<<<< HEAD
-    auto now(_replExecutor.now());
-    for (auto&& slaveInfo : _slaveInfo) {
-        if (slaveInfo.self) {
-            continue;
-        }
-        if (slaveInfo.down) {
-            continue;
-        }
-
-        if (now - slaveInfo.lastUpdate >= _rsConfig.getElectionTimeoutPeriod()) {
-            int memberIndex = _rsConfig.findMemberIndexByConfigId(slaveInfo.memberId);
-            if (memberIndex == -1) {
-                continue;
-            }
-
-            slaveInfo.down = true;
-
-            if (_memberState.primary()) {
-                // Only adjust hbdata if we are primary, since only the primary has a full view
-                // of the entire cluster.
-                // Secondaries might not see other secondaries in the cluster if they are not
-                // downstream.
-                HeartbeatResponseAction action =
-                    _topCoord->setMemberAsDown(now, memberIndex, _getMyLastDurableOpTime_inlock());
-                // Don't mind potential asynchronous stepdown as this is the last step of
-                // liveness check.
-                _handleHeartbeatResponseAction(action,
-                                               makeStatusWith<ReplSetHeartbeatResponse>(),
-                                               true /*we're holding _mutex*/);
-            }
-        }
-    }
-    _scheduleNextLivenessUpdate_inlock();
-}
-
-=======
     HeartbeatResponseAction action = _topCoord->checkMemberTimeouts(_replExecutor->now());
     // Don't mind potential asynchronous stepdown as this is the last step of
     // liveness check.
@@ -1024,7 +727,6 @@
     _scheduleNextLivenessUpdate_inlock();
 }
 
->>>>>>> f378d467
 void ReplicationCoordinatorImpl::_scheduleNextLivenessUpdate_inlock() {
     if (!isV1ElectionProtocol()) {
         return;
@@ -1050,27 +752,16 @@
     LOG(3) << "scheduling next check at " << nextTimeout;
 
     // It is possible we will schedule the next timeout in the past.
-<<<<<<< HEAD
-    // ReplicationExecutor::_scheduleWorkAt() schedules its work immediately if it's given a
-=======
     // ThreadPoolTaskExecutor::_scheduleWorkAt() schedules its work immediately if it's given a
->>>>>>> f378d467
     // time <= now().
     // If we missed the timeout, it means that on our last check the earliest live member was
     // just barely fresh and it has become stale since then. We must schedule another liveness
     // check to continue conducting liveness checks and be able to step down from primary if we
     // lose contact with a majority of nodes.
-<<<<<<< HEAD
-    auto cbh = _scheduleWorkAt(nextTimeout,
-                               stdx::bind(&ReplicationCoordinatorImpl::_handleLivenessTimeout,
-                                          this,
-                                          stdx::placeholders::_1));
-=======
     auto cbh =
         _scheduleWorkAt(nextTimeout, [=](const executor::TaskExecutor::CallbackArgs& cbData) {
             _handleLivenessTimeout(cbData);
         });
->>>>>>> f378d467
     if (!cbh) {
         return;
     }
@@ -1134,29 +825,13 @@
         return;
     }
 
-<<<<<<< HEAD
-    Milliseconds randomOffset = _getRandomizedElectionOffset();
-    auto now = _replExecutor.now();
-=======
     Milliseconds randomOffset = _getRandomizedElectionOffset_inlock();
     auto now = _replExecutor->now();
->>>>>>> f378d467
     auto when = now + _rsConfig.getElectionTimeoutPeriod() + randomOffset;
     invariant(when > now);
     LOG(4) << "Scheduling election timeout callback at " << when;
     _handleElectionTimeoutWhen = when;
     _handleElectionTimeoutCbh =
-<<<<<<< HEAD
-        _scheduleWorkAt(when,
-                        stdx::bind(&ReplicationCoordinatorImpl::_startElectSelfIfEligibleV1,
-                                   this,
-                                   StartElectionV1Reason::kElectionTimeout));
-}
-
-void ReplicationCoordinatorImpl::_startElectSelfIfEligibleV1(StartElectionV1Reason reason) {
-    LockGuard topoLock(_topoMutex);
-
-=======
         _scheduleWorkAt(when, [=](const mongo::executor::TaskExecutor::CallbackArgs&) {
             _startElectSelfIfEligibleV1(TopologyCoordinator::StartElectionReason::kElectionTimeout);
         });
@@ -1164,7 +839,6 @@
 
 void ReplicationCoordinatorImpl::_startElectSelfIfEligibleV1(
     TopologyCoordinator::StartElectionReason reason) {
->>>>>>> f378d467
     if (!isV1ElectionProtocol()) {
         return;
     }
@@ -1187,26 +861,6 @@
         }
     }
 
-<<<<<<< HEAD
-    const auto status =
-        _topCoord->becomeCandidateIfElectable(_replExecutor.now(),
-                                              getMyLastAppliedOpTime(),
-                                              reason == StartElectionV1Reason::kPriorityTakeover);
-    if (!status.isOK()) {
-        switch (reason) {
-            case StartElectionV1Reason::kElectionTimeout:
-                log() << "Not starting an election, since we are not electable due to: "
-                      << status.reason();
-                break;
-            case StartElectionV1Reason::kPriorityTakeover:
-                log() << "Not starting an election for a priority takeover, "
-                      << "since we are not electable due to: " << status.reason();
-                break;
-            case StartElectionV1Reason::kStepUpRequest:
-                log() << "Not starting an election for a replSetStepUp request, "
-                      << "since we are not electable due to: " << status.reason();
-                break;
-=======
     const auto status = _topCoord->becomeCandidateIfElectable(_replExecutor->now(), reason);
     if (!status.isOK()) {
         switch (reason) {
@@ -1231,28 +885,11 @@
                 log() << "Not starting an election for a single node replica set prompt election, "
                       << "since we are not electable due to: " << status.reason();
                 break;
->>>>>>> f378d467
         }
         return;
     }
 
     switch (reason) {
-<<<<<<< HEAD
-        case StartElectionV1Reason::kElectionTimeout: {
-            stdx::lock_guard<stdx::mutex> lock(_mutex);
-            log() << "Starting an election, since we've seen no PRIMARY in the past "
-                  << _rsConfig.getElectionTimeoutPeriod();
-        } break;
-        case StartElectionV1Reason::kPriorityTakeover:
-            log() << "Starting an election for a priority takeover";
-            break;
-        case StartElectionV1Reason::kStepUpRequest:
-            log() << "Starting an election due to step up request";
-            break;
-    }
-
-    _startElectSelfV1();
-=======
         case TopologyCoordinator::StartElectionReason::kElectionTimeout:
             log() << "Starting an election, since we've seen no PRIMARY in the past "
                   << _rsConfig.getElectionTimeoutPeriod();
@@ -1273,7 +910,6 @@
     }
 
     _startElectSelfV1_inlock(reason);
->>>>>>> f378d467
 }
 
 }  // namespace repl
