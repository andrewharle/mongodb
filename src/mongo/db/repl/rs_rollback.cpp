--- conflicted
+++ resolved
@@ -41,10 +41,6 @@
 #include "mongo/bson/util/bson_extract.h"
 #include "mongo/db/auth/authorization_manager.h"
 #include "mongo/db/auth/authorization_manager_global.h"
-<<<<<<< HEAD
-#include "mongo/db/catalog/collection.h"
-=======
->>>>>>> f378d467
 #include "mongo/db/catalog/collection_catalog_entry.h"
 #include "mongo/db/catalog/database_holder.h"
 #include "mongo/db/catalog/document_validation.h"
@@ -58,21 +54,15 @@
 #include "mongo/db/db_raii.h"
 #include "mongo/db/dbhelpers.h"
 #include "mongo/db/exec/working_set_common.h"
-<<<<<<< HEAD
-=======
 #include "mongo/db/logical_session_id.h"
 #include "mongo/db/logical_time_validator.h"
->>>>>>> f378d467
 #include "mongo/db/ops/delete.h"
 #include "mongo/db/ops/update.h"
 #include "mongo/db/ops/update_lifecycle_impl.h"
 #include "mongo/db/ops/update_request.h"
 #include "mongo/db/query/internal_plans.h"
 #include "mongo/db/repl/bgsync.h"
-<<<<<<< HEAD
-=======
 #include "mongo/db/repl/drop_pending_collection_reaper.h"
->>>>>>> f378d467
 #include "mongo/db/repl/oplog.h"
 #include "mongo/db/repl/oplog_interface.h"
 #include "mongo/db/repl/replication_coordinator.h"
@@ -81,13 +71,8 @@
 #include "mongo/db/repl/roll_back_local_operations.h"
 #include "mongo/db/repl/rollback_source.h"
 #include "mongo/db/repl/rslog.h"
-<<<<<<< HEAD
-#include "mongo/db/repl/storage_interface.h"
-#include "mongo/db/s/shard_identity_rollback_notifier.h"
-=======
 #include "mongo/db/s/shard_identity_rollback_notifier.h"
 #include "mongo/db/session_catalog.h"
->>>>>>> f378d467
 #include "mongo/util/exit.h"
 #include "mongo/util/fail_point_service.h"
 #include "mongo/util/log.h"
@@ -261,14 +246,6 @@
                << redact(oplogEntry.toBSON());
     }
 
-<<<<<<< HEAD
-    DocID doc;
-    doc.ownedObj = ourObj.getOwned();
-    doc.ns = doc.ownedObj.getStringField("ns");
-    if (*doc.ns == '\0') {
-        throw RSFatalException(str::stream() << "local op on rollback has no ns: "
-                                             << redact(doc.ownedObj));
-=======
     // Extract the op's collection namespace and UUID.
     NamespaceString nss = oplogEntry.getNamespace();
     auto uuid = oplogEntry.getUuid();
@@ -279,18 +256,12 @@
     if (oplogEntry.getNamespace().isEmpty()) {
         throw RSFatalException(str::stream() << "Local op on rollback has no ns: "
                                              << redact(oplogEntry.toBSON()));
->>>>>>> f378d467
     }
 
     auto obj = oplogEntry.getOperationToApply();
     if (obj.isEmpty()) {
-<<<<<<< HEAD
-        throw RSFatalException(str::stream() << "local op on rollback has no object field: "
-                                             << redact(doc.ownedObj));
-=======
         throw RSFatalException(str::stream() << "Local op on rollback has no object field: "
                                              << redact(oplogEntry.toBSON()));
->>>>>>> f378d467
     }
 
     // If the operation being rolled back has a txnNumber, then the corresponding entry in the
@@ -419,18 +390,6 @@
                         "Missing index name in createIndexes operation on rollback.");
                 }
 
-<<<<<<< HEAD
-                severe() << "cannot rollback a collMod command: " << redact(obj);
-                throw RSFatalException();
-            }
-            return Status::OK();
-        } else if (cmdname == "applyOps") {
-            if (first.type() != Array) {
-                std::string message = str::stream()
-                    << "Expected applyOps argument to be an array; found " << redact(first);
-                severe() << message;
-                return Status(ErrorCodes::UnrecoverableRollbackError, message);
-=======
                 // Checks if a drop was previously done on this index. If so, we remove it from the
                 // indexesToCreate because a dropIndex and createIndex operation on the same
                 // collection for the same index cancel each other out. We do not record the
@@ -521,7 +480,6 @@
                 // a 'dropDatabase' oplog entry, this will always create an empty database.
                 // Creating an empty database doesn't mean anything, so we do nothing.
                 return Status::OK();
->>>>>>> f378d467
             }
             case OplogEntry::CommandType::kCollMod: {
                 for (auto field : obj) {
@@ -575,12 +533,7 @@
                 // }
                 if (first.type() != Array) {
                     std::string message = str::stream()
-<<<<<<< HEAD
-                        << "Expected applyOps operations to be of Object type, but found "
-                        << redact(subopElement);
-=======
                         << "Expected applyOps argument to be an array; found " << redact(first);
->>>>>>> f378d467
                     severe() << message;
                     return Status(ErrorCodes::UnrecoverableRollbackError, message);
                 }
@@ -610,72 +563,18 @@
                 severe() << message << " document: " << redact(obj);
                 throw RSFatalException(message);
             }
-<<<<<<< HEAD
-            return Status::OK();
-        } else {
-            severe() << "can't rollback this command yet: " << redact(obj);
-            log() << "cmdname=" << cmdname;
-            throw RSFatalException();
-        }
-    }
-
-    NamespaceString nss(doc.ns);
-    if (nss.isSystemDotIndexes()) {
-        if (*op != 'i') {
-            severe() << "Unexpected operation type '" << *op << "' on system.indexes operation, "
-                     << "document: " << redact(doc.ownedObj);
-            throw RSFatalException();
-        }
-        string objNs;
-        auto status = bsonExtractStringField(obj, "ns", &objNs);
-        if (!status.isOK()) {
-            severe() << "Missing collection namespace in system.indexes operation, document: "
-                     << redact(doc.ownedObj);
-            throw RSFatalException();
-        }
-        NamespaceString objNss(objNs);
-        if (!objNss.isValid()) {
-            severe() << "Invalid collection namespace in system.indexes operation, document: "
-                     << redact(doc.ownedObj);
-            throw RSFatalException();
-        }
-        string indexName;
-        status = bsonExtractStringField(obj, "name", &indexName);
-        if (!status.isOK()) {
-            severe() << "Missing index name in system.indexes operation, document: "
-                     << redact(doc.ownedObj);
-            throw RSFatalException();
-        }
-        using ValueType = multimap<string, string>::value_type;
-        ValueType pairToInsert = std::make_pair(objNs, indexName);
-        auto lowerBound = fixUpInfo.indexesToDrop.lower_bound(objNs);
-        auto upperBound = fixUpInfo.indexesToDrop.upper_bound(objNs);
-        auto matcher = [pairToInsert](const ValueType& pair) { return pair == pairToInsert; };
-        if (!std::count_if(lowerBound, upperBound, matcher)) {
-            fixUpInfo.indexesToDrop.insert(pairToInsert);
-        }
-        return Status::OK();
-    }
-=======
         }
     }
 
     // If we are inserting/updating/deleting a document in the oplog entry, we will update
     // the doc._id field when we actually insert the docID into the docsToRefetch set.
     DocID doc = DocID(fixedObj, BSONElement(), *uuid);
->>>>>>> f378d467
 
     doc._id = oplogEntry.getIdElement();
     if (doc._id.eoo()) {
-<<<<<<< HEAD
-        severe() << "cannot rollback op with no _id. ns: " << doc.ns
-                 << ", document: " << redact(doc.ownedObj);
-        throw RSFatalException();
-=======
         std::string message = str::stream() << "Cannot roll back op with no _id. ns: " << nss.ns();
         severe() << message << ", document: " << redact(oplogEntry.toBSON());
         throw RSFatalException(message);
->>>>>>> f378d467
     }
     fixUpInfo.docsToRefetch.insert(doc);
     return Status::OK();
@@ -691,22 +590,12 @@
 void checkRbidAndUpdateMinValid(OperationContext* opCtx,
                                 const int rbid,
                                 const RollbackSource& rollbackSource,
-<<<<<<< HEAD
-                                StorageInterface* storageInterface) {
-    // It is important that the steps are performed in order to avoid racing with upstream rollbacks
-    //
-    // 1) Get the last doc in their oplog.
-    // 2) Get their RBID and fail if it has changed.
-    // 3) Set our minValid to the previously fetched OpTime of the top of their oplog.
-
-=======
                                 ReplicationProcess* replicationProcess) {
     // It is important that the steps are performed in order to avoid racing with upstream
     // rollbacks.
     // 1. Gets the last doc in their oplog.
     // 2. Gets their RBID and fail if it has changed.
     // 3. Sets our minValid to the previously fetched OpTime of the top of their oplog.
->>>>>>> f378d467
     const auto newMinValidDoc = rollbackSource.getLastOperation();
     if (newMinValidDoc.isEmpty()) {
         uasserted(40500, "rollback error newest oplog entry on source is missing or empty");
@@ -722,17 +611,12 @@
 
     OpTime minValid = fassert(40492, OpTime::parseFromOplogEntry(newMinValidDoc));
     log() << "Setting minvalid to " << minValid;
-<<<<<<< HEAD
-    storageInterface->setAppliedThrough(opCtx, {});  // Use top of oplog.
-    storageInterface->setMinValid(opCtx, minValid);
-=======
 
     // This method is only used with storage engines that do not support recover to stable
     // timestamp. As a result, the timestamp on the 'appliedThrough' update does not matter.
     invariant(!opCtx->getServiceContext()->getStorageEngine()->supportsRecoverToStableTimestamp());
     replicationProcess->getConsistencyMarkers()->clearAppliedThrough(opCtx, {});
     replicationProcess->getConsistencyMarkers()->setMinValid(opCtx, minValid);
->>>>>>> f378d467
 
     if (MONGO_FAIL_POINT(rollbackHangThenFailAfterWritingMinValid)) {
 
@@ -748,14 +632,6 @@
     }
 }
 
-<<<<<<< HEAD
-void syncFixUp(OperationContext* opCtx,
-               const FixUpInfo& fixUpInfo,
-               const RollbackSource& rollbackSource,
-               ReplicationCoordinator* replCoord,
-               StorageInterface* storageInterface) {
-    // fetch all first so we needn't handle interruption in a fancy way
-=======
 /**
  * Drops an index from the collection based on its name by removing it from the indexCatalog of the
  * collection.
@@ -1092,7 +968,6 @@
 }
 
 }  // namespace
->>>>>>> f378d467
 
 void rollback_internal::syncFixUp(OperationContext* opCtx,
                                   const FixUpInfo& fixUpInfo,
@@ -1158,12 +1033,6 @@
             // If the collection turned into a view, we might get an error trying to
             // refetch documents, but these errors should be ignored, as we'll be creating
             // the view during oplog replay.
-<<<<<<< HEAD
-            if (ex.getCode() == ErrorCodes::CommandNotSupportedOnView)
-                continue;
-
-            log() << "rollback couldn't re-get from ns: " << doc.ns << " _id: " << redact(doc._id)
-=======
             // Collection may be dropped on the sync source, in which case it will be dropped during
             // oplog replay. So it is safe to ignore NamespaceNotFound errors while trying to
             // refetch documents.
@@ -1172,22 +1041,16 @@
                 continue;
 
             log() << "Rollback couldn't re-fetch from uuid: " << uuid << " _id: " << redact(doc._id)
->>>>>>> f378d467
                   << ' ' << numFetched << '/' << fixUpInfo.docsToRefetch.size() << ": "
                   << redact(ex);
             throw;
         }
     }
 
-<<<<<<< HEAD
-    log() << "rollback 3.5";
-    checkRbidAndUpdateMinValid(opCtx, fixUpInfo.rbid, rollbackSource, storageInterface);
-=======
     log() << "Finished refetching documents. Total size of documents refetched: "
           << goodVersions.size();
 
     log() << "Checking the RollbackID and updating the MinValid if necessary";
->>>>>>> f378d467
 
     checkRbidAndUpdateMinValid(opCtx, fixUpInfo.rbid, rollbackSource, replicationProcess);
 
@@ -1213,19 +1076,6 @@
 
     log() << "Dropping collections to roll back create operations";
 
-<<<<<<< HEAD
-            {
-                ScopedTransaction transaction(opCtx, MODE_IX);
-                Lock::DBLock dbLock(opCtx->lockState(), nss.db(), MODE_X);
-                Database* db = dbHolder().openDb(opCtx, nss.db().toString());
-                invariant(db);
-                WriteUnitOfWork wunit(opCtx);
-                fassertStatusOK(40359, db->dropCollectionEvenIfSystem(opCtx, nss));
-                wunit.commit();
-            }
-
-            rollbackSource.copyCollectionFromRemote(opCtx, nss);
-=======
     // Drops collections before updating individual documents. We drop these collections before
     // rolling back any other commands to prevent namespace collisions that may occur
     // when undoing renameCollection operations.
@@ -1248,7 +1098,6 @@
             Collection* collection = UUIDCatalog::get(opCtx).lookupCollectionByUUID(uuid);
             dropCollection(opCtx, nss, collection, db);
             LOG(1) << "Dropped collection: " << nss << ", UUID: " << uuid;
->>>>>>> f378d467
         }
     }
 
@@ -1258,12 +1107,6 @@
     for (auto it = fixUpInfo.collectionsToRename.begin(); it != fixUpInfo.collectionsToRename.end();
          it++) {
 
-<<<<<<< HEAD
-            const NamespaceString nss(ns);
-            ScopedTransaction transaction(opCtx, MODE_IX);
-            Lock::DBLock dbLock(opCtx->lockState(), nss.db(), MODE_X);
-            auto db = dbHolder().openDb(opCtx, nss.db().toString());
-=======
         UUID uuid = it->first;
         RenameCollectionInfo info = it->second;
 
@@ -1301,7 +1144,6 @@
             Lock::DBLock dbLock(opCtx, nss.db(), MODE_X);
 
             auto db = DatabaseHolder::getDatabaseHolder().openDb(opCtx, nss.db().toString());
->>>>>>> f378d467
             invariant(db);
 
             Collection* collection = UUIDCatalog::get(opCtx).lookupCollectionByUUID(uuid);
@@ -1353,27 +1195,6 @@
             }
 
             WriteUnitOfWork wuow(opCtx);
-<<<<<<< HEAD
-            if (options.flagsSet || cce->getCollectionOptions(opCtx).flagsSet) {
-                cce->updateFlags(opCtx, options.flags);
-            }
-
-            auto status = collection->setValidator(opCtx, options.validator);
-            if (!status.isOK()) {
-                throw RSFatalException(str::stream() << "Failed to set validator: "
-                                                     << status.toString());
-            }
-            status = collection->setValidationAction(opCtx, options.validationAction);
-            if (!status.isOK()) {
-                throw RSFatalException(str::stream() << "Failed to set validationAction: "
-                                                     << status.toString());
-            }
-
-            status = collection->setValidationLevel(opCtx, options.validationLevel);
-            if (!status.isOK()) {
-                throw RSFatalException(str::stream() << "Failed to set validationLevel: "
-                                                     << status.toString());
-=======
 
             // Set collection to whatever temp status is on the sync source.
             cce->setIsTemp(opCtx, options.temp);
@@ -1396,7 +1217,6 @@
                                   << redact(info)
                                   << ". Got: "
                                   << validatorStatus.toString());
->>>>>>> f378d467
             }
 
             wuow.commit();
@@ -1406,18 +1226,11 @@
                    << ", to: " << redact(cce->getCollectionOptions(opCtx).toBSON());
         }
 
-<<<<<<< HEAD
-        // we did more reading from primary, so check it again for a rollback (which would mess
-        // us up), and make minValid newer.
-        log() << "rollback 4.2";
-        checkRbidAndUpdateMinValid(opCtx, fixUpInfo.rbid, rollbackSource, storageInterface);
-=======
         // Since we read from the sync source to retrieve the metadata of the
         // collection, we must check if the sync source rolled back as well as update
         // minValid if necessary.
         log() << "Rechecking the Rollback ID and minValid";
         checkRbidAndUpdateMinValid(opCtx, fixUpInfo.rbid, rollbackSource, replicationProcess);
->>>>>>> f378d467
     }
 
     // Rolls back dropIndexes commands by re-creating the indexes that were dropped.
@@ -1427,93 +1240,11 @@
         UUID uuid = it->first;
         std::map<std::string, BSONObj> indexNames = it->second;
 
-<<<<<<< HEAD
-        ScopedTransaction transaction(opCtx, MODE_IX);
-        const NamespaceString nss(*it);
-        Lock::DBLock dbLock(opCtx->lockState(), nss.db(), MODE_X);
-        Database* db = dbHolder().get(opCtx, nsToDatabaseSubstring(*it));
-        if (db) {
-            Helpers::RemoveSaver removeSaver("rollback", "", *it);
-
-            // perform a collection scan and write all documents in the collection to disk
-            std::unique_ptr<PlanExecutor> exec(InternalPlanner::collectionScan(
-                opCtx, *it, db->getCollection(*it), PlanExecutor::YIELD_AUTO));
-            BSONObj curObj;
-            PlanExecutor::ExecState execState;
-            while (PlanExecutor::ADVANCED == (execState = exec->getNext(&curObj, NULL))) {
-                auto status = removeSaver.goingToDelete(curObj);
-                if (!status.isOK()) {
-                    severe() << "rolling back createCollection on " << *it
-                             << " failed to write document to remove saver file: " << status;
-                    throw RSFatalException();
-                }
-            }
-            if (execState != PlanExecutor::IS_EOF) {
-                if (execState == PlanExecutor::FAILURE &&
-                    WorkingSetCommon::isValidStatusMemberObject(curObj)) {
-                    Status errorStatus = WorkingSetCommon::getMemberObjectStatus(curObj);
-                    severe() << "rolling back createCollection on " << *it << " failed with "
-                             << errorStatus << ". A full resync is necessary.";
-                } else {
-                    severe() << "rolling back createCollection on " << *it
-                             << " failed. A full resync is necessary.";
-                }
-
-                throw RSFatalException();
-            }
-
-            WriteUnitOfWork wunit(opCtx);
-            fassertStatusOK(40360, db->dropCollectionEvenIfSystem(opCtx, nss));
-            wunit.commit();
-        }
-    }
-
-    // Drop indexes.
-    for (auto it = fixUpInfo.indexesToDrop.begin(); it != fixUpInfo.indexesToDrop.end(); it++) {
-        const NamespaceString nss(it->first);
-        const string& indexName = it->second;
-        log() << "rollback drop index: collection: " << nss.toString() << ". index: " << indexName;
-
-        ScopedTransaction transaction(opCtx, MODE_IX);
-        Lock::DBLock dbLock(opCtx->lockState(), nss.db(), MODE_X);
-        auto db = dbHolder().get(opCtx, nss.db());
-        if (!db) {
-            continue;
-        }
-        auto collection = db->getCollection(nss.toString());
-        if (!collection) {
-            continue;
-        }
-        auto indexCatalog = collection->getIndexCatalog();
-        if (!indexCatalog) {
-            continue;
-        }
-        bool includeUnfinishedIndexes = false;
-        auto indexDescriptor =
-            indexCatalog->findIndexByName(opCtx, indexName, includeUnfinishedIndexes);
-        if (!indexDescriptor) {
-            warning() << "rollback failed to drop index " << indexName << " in " << nss.toString()
-                      << ": index not found";
-            continue;
-        }
-        WriteUnitOfWork wunit(opCtx);
-        auto status = indexCatalog->dropIndex(opCtx, indexDescriptor);
-        if (!status.isOK()) {
-            severe() << "rollback failed to drop index " << indexName << " in " << nss.toString()
-                     << ": " << status;
-            throw RSFatalException();
-        }
-        wunit.commit();
-    }
-
-    log() << "rollback 4.7";
-=======
         rollbackDropIndexes(opCtx, uuid, indexNames);
     }
 
     log() << "Deleting and updating documents to roll back insert, update and remove "
              "operations";
->>>>>>> f378d467
     unsigned deletes = 0, updates = 0;
     time_t lastProgressUpdate = time(0);
     time_t progressUpdateGap = 10;
@@ -1548,15 +1279,9 @@
 
                 // TODO: Lots of overhead in context. This can be faster.
                 const NamespaceString docNss(doc.ns);
-<<<<<<< HEAD
-                ScopedTransaction transaction(opCtx, MODE_IX);
-                Lock::DBLock docDbLock(opCtx->lockState(), docNss.db(), MODE_X);
-                OldClientContext ctx(opCtx, doc.ns);
-=======
                 Lock::DBLock docDbLock(opCtx, docNss.db(), MODE_X);
                 OldClientContext ctx(opCtx, doc.ns.toString());
                 Collection* collection = catalog.lookupCollectionByUUID(uuid);
->>>>>>> f378d467
 
                 // Adds the doc to our rollback file if the collection was not dropped while
                 // rolling back createCollection operations. Does not log an error when
@@ -1570,18 +1295,12 @@
                     if (found) {
                         auto status = removeSaver->goingToDelete(obj);
                         if (!status.isOK()) {
-<<<<<<< HEAD
-                            severe() << "rollback cannot write document in namespace " << doc.ns
-                                     << " to archive file: " << redact(status);
-                            throw RSFatalException();
-=======
                             severe() << "Rollback cannot write document in namespace " << nss.ns()
                                      << " to archive file: " << redact(status);
                             throw RSFatalException(str::stream()
                                                    << "Rollback cannot write document in namespace "
                                                    << nss.ns()
                                                    << " to archive file.");
->>>>>>> f378d467
                         }
                     } else {
                         error() << "Rollback cannot find object: " << pattern << " in namespace "
@@ -1604,31 +1323,19 @@
 
                             try {
                                 // TODO: IIRC cappedTruncateAfter does not handle completely
-<<<<<<< HEAD
-                                // empty.
-                                // this will crazy slow if no _id index.
-=======
                                 // empty. This will be slow if there is no _id index in
                                 // the collection.
 
->>>>>>> f378d467
                                 const auto clock = opCtx->getServiceContext()->getFastClockSource();
                                 const auto findOneStart = clock->now();
                                 RecordId loc = Helpers::findOne(opCtx, collection, pattern, false);
                                 if (clock->now() - findOneStart > Milliseconds(200))
-<<<<<<< HEAD
-                                    warning() << "roll back slow no _id index for " << doc.ns
-=======
                                     warning() << "Roll back slow no _id index for " << nss.ns()
->>>>>>> f378d467
                                               << " perhaps?";
                                 // Would be faster but requires index:
                                 // RecordId loc = Helpers::findById(nsd, pattern);
                                 if (!loc.isNull()) {
                                     try {
-<<<<<<< HEAD
-                                        collection->temp_cappedTruncateAfter(opCtx, loc, true);
-=======
                                         writeConflictRetry(opCtx,
                                                            "cappedTruncateAfter",
                                                            collection->ns().ns(),
@@ -1638,26 +1345,15 @@
                                                                    opCtx, loc, true);
                                                                wunit.commit();
                                                            });
->>>>>>> f378d467
                                     } catch (const DBException& e) {
                                         if (e.code() == 13415) {
                                             // hack: need to just make cappedTruncate do this...
-<<<<<<< HEAD
-                                            MONGO_WRITE_CONFLICT_RETRY_LOOP_BEGIN {
-                                                WriteUnitOfWork wunit(opCtx);
-                                                uassertStatusOK(collection->truncate(opCtx));
-                                                wunit.commit();
-                                            }
-                                            MONGO_WRITE_CONFLICT_RETRY_LOOP_END(
-                                                opCtx, "truncate", collection->ns().ns());
-=======
                                             writeConflictRetry(
                                                 opCtx, "truncate", collection->ns().ns(), [&] {
                                                     WriteUnitOfWork wunit(opCtx);
                                                     uassertStatusOK(collection->truncate(opCtx));
                                                     wunit.commit();
                                                 });
->>>>>>> f378d467
                                         } else {
                                             throw;
                                         }
@@ -1667,14 +1363,9 @@
                                 // Replicated capped collections have many ways to become
                                 // inconsistent. We rely on age-out to make these problems go away
                                 // eventually.
-<<<<<<< HEAD
-                                warning() << "ignoring failure to roll back change to capped "
-                                          << "collection " << doc.ns << " with _id "
-=======
 
                                 warning() << "Ignoring failure to roll back change to capped "
                                           << "collection " << nss.ns() << " with _id "
->>>>>>> f378d467
                                           << redact(idAndDoc.first._id.toString(
                                                  /*includeFieldName*/ false))
                                           << ": " << redact(e);
@@ -1701,21 +1392,13 @@
                     request.setUpdates(idAndDoc.second);
                     request.setGod();
                     request.setUpsert();
-<<<<<<< HEAD
-                    UpdateLifecycleImpl updateLifecycle(requestNs);
-=======
                     UpdateLifecycleImpl updateLifecycle(nss);
->>>>>>> f378d467
                     request.setLifecycle(&updateLifecycle);
 
                     update(opCtx, ctx.db(), request);
                 }
             } catch (const DBException& e) {
-<<<<<<< HEAD
-                log() << "exception in rollback ns:" << doc.ns << ' ' << pattern.toString() << ' '
-=======
                 log() << "Exception in rollback ns:" << nss.ns() << ' ' << pattern.toString() << ' '
->>>>>>> f378d467
                       << redact(e) << " ndeletes:" << deletes;
                 throw;
             }
@@ -1728,17 +1411,6 @@
     log() << "Truncating the oplog at " << fixUpInfo.commonPoint.toString() << " ("
           << fixUpInfo.commonPointOurDiskloc << "), non-inclusive";
 
-<<<<<<< HEAD
-    // clean up oplog
-    LOG(2) << "rollback truncate oplog after " << fixUpInfo.commonPoint.toString();
-    {
-        const NamespaceString oplogNss(rsOplogName);
-        ScopedTransaction transaction(opCtx, MODE_IX);
-        Lock::DBLock oplogDbLock(opCtx->lockState(), oplogNss.db(), MODE_IX);
-        Lock::CollectionLock oplogCollectionLoc(opCtx->lockState(), oplogNss.ns(), MODE_X);
-        OldClientContext ctx(opCtx, rsOplogName);
-        Collection* oplogCollection = ctx.db()->getCollection(rsOplogName);
-=======
     // Cleans up the oplog.
     {
         const NamespaceString oplogNss(NamespaceString::kRsOplogNamespace);
@@ -1746,7 +1418,6 @@
         Lock::CollectionLock oplogCollectionLoc(opCtx->lockState(), oplogNss.ns(), MODE_X);
         OldClientContext ctx(opCtx, oplogNss.ns());
         Collection* oplogCollection = ctx.db()->getCollection(opCtx, oplogNss);
->>>>>>> f378d467
         if (!oplogCollection) {
             fassertFailedWithStatusNoTrace(
                 40495,
@@ -1754,11 +1425,7 @@
                        str::stream() << "Can't find " << NamespaceString::kRsOplogNamespace.ns()));
         }
         // TODO: fatal error if this throws?
-<<<<<<< HEAD
-        oplogCollection->temp_cappedTruncateAfter(opCtx, fixUpInfo.commonPointOurDiskloc, false);
-=======
         oplogCollection->cappedTruncateAfter(opCtx, fixUpInfo.commonPointOurDiskloc, false);
->>>>>>> f378d467
     }
 
     Status status = getGlobalAuthorizationManager()->initialize(opCtx);
@@ -1777,26 +1444,6 @@
     }
 
     // Reload the lastAppliedOpTime and lastDurableOpTime value in the replcoord and the
-<<<<<<< HEAD
-    // lastAppliedHash value in bgsync to reflect our new last op.
-    replCoord->resetLastOpTimesFromOplog(opCtx);
-    log() << "rollback done";
-}
-
-Status _syncRollback(OperationContext* opCtx,
-                     const OplogInterface& localOplog,
-                     const RollbackSource& rollbackSource,
-                     int requiredRBID,
-                     ReplicationCoordinator* replCoord,
-                     StorageInterface* storageInterface) {
-    invariant(!opCtx->lockState()->isLocked());
-
-    FixUpInfo how;
-    log() << "rollback 1";
-    how.rbid = rollbackSource.getRollbackId();
-    uassert(
-        40362, "Upstream node rolled back. Need to retry our rollback.", how.rbid == requiredRBID);
-=======
     // lastAppliedHash value in bgsync to reflect our new last op. The rollback common point does
     // not necessarily represent a consistent database state. For example, on a secondary, we may
     // have rolled back to an optime that fell in the middle of an oplog application batch. We make
@@ -1819,33 +1466,10 @@
     UnreplicatedWritesBlock replicationDisabler(opCtx);
     Status status = _syncRollback(
         opCtx, localOplog, rollbackSource, requiredRBID, replCoord, replicationProcess);
->>>>>>> f378d467
 
     log() << "Rollback finished. The final minValid is: "
           << replicationProcess->getConsistencyMarkers()->getMinValid(opCtx) << rsLog;
 
-<<<<<<< HEAD
-        how.commonPoint = res.getValue().first;
-        how.commonPointOurDiskloc = res.getValue().second;
-        how.removeRedundantOperations();
-    } catch (const RSFatalException& e) {
-        return Status(ErrorCodes::UnrecoverableRollbackError,
-                      str::stream()
-                          << "need to rollback, but unable to determine common point between"
-                             " local and remote oplog: "
-                          << e.what(),
-                      18752);
-    }
-
-    log() << "rollback common point is " << how.commonPoint;
-    log() << "rollback 3 fixup";
-    try {
-        ON_BLOCK_EXIT([&] { replCoord->incrementRollbackID(); });
-        syncFixUp(opCtx, how, rollbackSource, replCoord, storageInterface);
-    } catch (const RSFatalException& e) {
-        return Status(ErrorCodes::UnrecoverableRollbackError, e.what(), 18753);
-    }
-=======
     return status;
 }
 
@@ -1867,7 +1491,6 @@
     // cause us to roll back to the same common point, which is fine. If we succeeded, we will be
     // consistent as soon as we apply up to/through MinValid and SyncTail will make us SECONDARY
     // then.
->>>>>>> f378d467
 
     {
         Lock::GlobalWrite globalWrite(opCtx);
@@ -1879,21 +1502,6 @@
         }
     }
 
-<<<<<<< HEAD
-    return Status::OK();
-}
-
-}  // namespace
-
-Status syncRollback(OperationContext* opCtx,
-                    const OplogInterface& localOplog,
-                    const RollbackSource& rollbackSource,
-                    int requiredRBID,
-                    ReplicationCoordinator* replCoord,
-                    StorageInterface* storageInterface) {
-    invariant(opCtx);
-    invariant(replCoord);
-=======
     try {
         auto status = syncRollback(
             opCtx, localOplog, rollbackSource, requiredRBID, replCoord, replicationProcess);
@@ -1906,7 +1514,6 @@
                      << redact(status);
             fassertFailedNoTrace(40507);
         }
->>>>>>> f378d467
 
         // In other cases, we log the message contained in the error status and retry later.
         uassertStatusOK(status);
@@ -1927,12 +1534,6 @@
         std::terminate();
     }
 
-<<<<<<< HEAD
-    DisableDocumentValidation validationDisabler(opCtx);
-    UnreplicatedWritesBlock replicationDisabler(opCtx);
-    Status status =
-        _syncRollback(opCtx, localOplog, rollbackSource, requiredRBID, replCoord, storageInterface);
-=======
     // At this point we are about to leave rollback.  Before we do, wait for any writes done
     // as part of rollback to be durable, and then do any necessary checks that we didn't
     // wind up rolling back something illegal.  We must wait for the rollback to be durable
@@ -1950,7 +1551,6 @@
                     "to a healthy state";
         fassertFailedNoTrace(40498);
     }
->>>>>>> f378d467
 
     auto status = replCoord->setFollowerMode(MemberState::RS_RECOVERING);
     if (!status.isOK()) {
@@ -1961,91 +1561,5 @@
     }
 }
 
-void rollback(OperationContext* opCtx,
-              const OplogInterface& localOplog,
-              const RollbackSource& rollbackSource,
-              int requiredRBID,
-              ReplicationCoordinator* replCoord,
-              StorageInterface* storageInterface,
-              stdx::function<void(int)> sleepSecsFn) {
-    // Set state to ROLLBACK while we are in this function. This prevents serving reads, even from
-    // the oplog. This can fail if we are elected PRIMARY, in which case we better not do any
-    // rolling back. If we successfully enter ROLLBACK we will only exit this function fatally or
-    // after transitioning to RECOVERING. We always transition to RECOVERING regardless of success
-    // or (recoverable) failure since we may be in an inconsistent state. If rollback failed before
-    // writing anything, SyncTail will quickly take us to SECONDARY since are are still at our
-    // original MinValid, which is fine because we may choose a sync source that doesn't require
-    // rollback. If it failed after we wrote to MinValid, then we will pick a sync source that will
-    // cause us to roll back to the same common point, which is fine. If we succeeded, we will be
-    // consistent as soon as we apply up to/through MinValid and SyncTail will make us SECONDARY
-    // then.
-    {
-        log() << "rollback 0";
-        Lock::GlobalWrite globalWrite(opCtx->lockState());
-        if (!replCoord->setFollowerMode(MemberState::RS_ROLLBACK)) {
-            log() << "Cannot transition from " << replCoord->getMemberState().toString() << " to "
-                  << MemberState(MemberState::RS_ROLLBACK).toString();
-            return;
-        }
-    }
-
-    try {
-        auto status = syncRollback(
-            opCtx, localOplog, rollbackSource, requiredRBID, replCoord, storageInterface);
-
-        // Abort only when syncRollback detects we are in a unrecoverable state.
-        // WARNING: these statuses sometimes have location codes which are lost with uassertStatusOK
-        // so we need to check here first.
-        if (ErrorCodes::UnrecoverableRollbackError == status.code()) {
-            severe() << "Unable to complete rollback. A full resync may be needed: "
-                     << redact(status);
-            fassertFailedNoTrace(28723);
-        }
-
-        // In other cases, we log the message contained in the error status and retry later.
-        uassertStatusOK(status);
-    } catch (const DBException& ex) {
-        // UnrecoverableRollbackError should only come from a returned status which is handled
-        // above.
-        invariant(ex.getCode() != ErrorCodes::UnrecoverableRollbackError);
-
-        warning() << "rollback cannot complete at this time (retrying later): " << redact(ex)
-                  << " appliedThrough=" << replCoord->getMyLastAppliedOpTime()
-                  << " minvalid=" << storageInterface->getMinValid(opCtx);
-
-        // Sleep a bit to allow upstream node to coalesce, if that was the cause of the failure. If
-        // we failed in a way that will keep failing, but wasn't flagged as a fatal failure, this
-        // will also prevent us from hot-looping and putting too much load on upstream nodes.
-        sleepSecsFn(5);  // 5 seconds was chosen as a completely arbitrary amount of time.
-    } catch (...) {
-        std::terminate();
-    }
-
-    // At this point we are about to leave rollback.  Before we do, wait for any writes done
-    // as part of rollback to be durable, and then do any necessary checks that we didn't
-    // wind up rolling back something illegal.  We must wait for the rollback to be durable
-    // so that if we wind up shutting down uncleanly in response to something we rolled back
-    // we know that we won't wind up right back in the same situation when we start back up
-    // because the rollback wasn't durable.
-    opCtx->recoveryUnit()->waitUntilDurable();
-
-    // If we detected that we rolled back the shardIdentity document as part of this rollback
-    // then we must shut down to clear the in-memory ShardingState associated with the
-    // shardIdentity document.
-    if (ShardIdentityRollbackNotifier::get(opCtx)->didRollbackHappen()) {
-        severe() << "shardIdentity document rollback detected.  Shutting down to clear "
-                    "in-memory sharding state.  Restarting this process should safely return it "
-                    "to a healthy state";
-        fassertFailedNoTrace(40276);
-    }
-
-    if (!replCoord->setFollowerMode(MemberState::RS_RECOVERING)) {
-        severe() << "Failed to transition into " << MemberState(MemberState::RS_RECOVERING)
-                 << "; expected to be in state " << MemberState(MemberState::RS_ROLLBACK)
-                 << " but found self in " << replCoord->getMemberState();
-        fassertFailedNoTrace(40364);
-    }
-}
-
 }  // namespace repl
 }  // namespace mongo