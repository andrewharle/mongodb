--- conflicted
+++ resolved
@@ -40,10 +40,7 @@
 #include "mongo/db/repl/repl_set_heartbeat_args.h"
 #include "mongo/db/repl/repl_set_heartbeat_args_v1.h"
 #include "mongo/db/repl/repl_settings.h"
-<<<<<<< HEAD
-=======
 #include "mongo/db/repl/replication_consistency_markers_mock.h"
->>>>>>> f378d467
 #include "mongo/db/repl/replication_coordinator_external_state_mock.h"
 #include "mongo/db/repl/replication_coordinator_impl.h"
 #include "mongo/db/repl/replication_process.h"
@@ -68,13 +65,10 @@
 using executor::RemoteCommandRequest;
 using executor::RemoteCommandResponse;
 
-<<<<<<< HEAD
-=======
 executor::TaskExecutor* ReplCoordTest::getReplExec() {
     return _replExec;
 }
 
->>>>>>> f378d467
 ReplSetConfig ReplCoordTest::assertMakeRSConfig(const BSONObj& configBson) {
     ReplSetConfig config;
     ASSERT_OK(config.initialize(configBson));
@@ -82,13 +76,6 @@
     return config;
 }
 
-<<<<<<< HEAD
-ReplSetConfig ReplCoordTest::assertMakeRSConfigV0(const BSONObj& configBson) {
-    return assertMakeRSConfig(addProtocolVersion(configBson, 0));
-}
-
-=======
->>>>>>> f378d467
 BSONObj ReplCoordTest::addProtocolVersion(const BSONObj& configDoc, int protocolVersion) {
     BSONObjBuilder builder;
     builder << "protocolVersion" << protocolVersion;
@@ -106,13 +93,8 @@
         ->setMode(FailPoint::off);
 
     if (_callShutdown) {
-<<<<<<< HEAD
-        auto txn = makeOperationContext();
-        shutdown(txn.get());
-=======
         auto opCtx = makeOperationContext();
         shutdown(opCtx.get());
->>>>>>> f378d467
     }
 }
 
@@ -137,29 +119,6 @@
     invariant(!_repl);
     invariant(!_callShutdown);
 
-<<<<<<< HEAD
-    auto serviceContext = getGlobalServiceContext();
-    StorageInterface* storageInterface = new StorageInterfaceMock();
-    StorageInterface::set(serviceContext, std::unique_ptr<StorageInterface>(storageInterface));
-    ASSERT_TRUE(storageInterface == StorageInterface::get(serviceContext));
-    // PRNG seed for tests.
-    const int64_t seed = 0;
-
-    TopologyCoordinatorImpl::Options settings;
-    _topo = new TopologyCoordinatorImpl(settings);
-    stdx::function<bool()> _durablityLambda = [this]() -> bool { return _isStorageEngineDurable; };
-    _net = new NetworkInterfaceMock;
-    _replExec = stdx::make_unique<ReplicationExecutor>(_net, seed);
-    _externalState = new ReplicationCoordinatorExternalStateMock;
-    _repl.reset(new ReplicationCoordinatorImpl(_settings,
-                                               _externalState,
-                                               _topo,
-                                               storageInterface,
-                                               _replExec.get(),
-                                               seed,
-                                               &_durablityLambda));
-    auto service = getGlobalServiceContext();
-=======
     auto service = getGlobalServiceContext();
     _storageInterface = new StorageInterfaceMock();
     StorageInterface::set(service, std::unique_ptr<StorageInterface>(_storageInterface));
@@ -199,7 +158,6 @@
                                                           replicationProcess,
                                                           _storageInterface,
                                                           seed);
->>>>>>> f378d467
     service->setFastClockSource(stdx::make_unique<executor::NetworkInterfaceMockClockSource>(_net));
     service->setPreciseClockSource(
         stdx::make_unique<executor::NetworkInterfaceMockClockSource>(_net));
@@ -222,13 +180,8 @@
         init();
     }
 
-<<<<<<< HEAD
-    const auto txn = makeOperationContext();
-    _repl->startup(txn.get());
-=======
     const auto opCtx = makeOperationContext();
     _repl->startup(opCtx.get());
->>>>>>> f378d467
     _repl->waitForStartUpComplete_forTest();
     _callShutdown = true;
 }
@@ -285,36 +238,6 @@
         ReplSetHeartbeatArgsV1 hbArgs;
         ReplSetHeartbeatArgs hbArgsPV0;
         if (hbArgs.initialize(request.cmdObj).isOK()) {
-            ReplSetHeartbeatResponse hbResp;
-            hbResp.setSetName(rsConfig.getReplSetName());
-            hbResp.setState(MemberState::RS_SECONDARY);
-            hbResp.setConfigVersion(rsConfig.getConfigVersion());
-            hbResp.setAppliedOpTime(OpTime(Timestamp(100, 2), 0));
-            BSONObjBuilder respObj;
-            net->scheduleResponse(noi, net->now(), makeResponseStatus(hbResp.toBSON(true)));
-        } else {
-            error() << "Black holing unexpected request to " << request.target << ": "
-                    << request.cmdObj;
-            net->blackHole(noi);
-        }
-        net->runReadyNetworkOperations();
-    }
-    net->exitNetwork();
-}
-
-void ReplCoordTest::simulateEnoughHeartbeatsForAllNodesUp() {
-    ReplicationCoordinatorImpl* replCoord = getReplCoord();
-    ReplSetConfig rsConfig = replCoord->getReplicaSetConfig_forTest();
-    NetworkInterfaceMock* net = getNet();
-    net->enterNetwork();
-    for (int i = 0; i < rsConfig.getNumMembers() - 1; ++i) {
-        const NetworkInterfaceMock::NetworkOperationIterator noi = net->getNextReadyRequest();
-        const RemoteCommandRequest& request = noi->getRequest();
-        log() << request.target.toString() << " processing " << request.cmdObj;
-        ReplSetHeartbeatArgsV1 hbArgs;
-        ReplSetHeartbeatArgs hbArgsPV0;
-        if (hbArgs.initialize(request.cmdObj).isOK() ||
-            hbArgsPV0.initialize(request.cmdObj).isOK()) {
             ReplSetHeartbeatResponse hbResp;
             hbResp.setSetName(rsConfig.getReplSetName());
             hbResp.setState(MemberState::RS_SECONDARY);
@@ -395,11 +318,7 @@
     simulateSuccessfulV1ElectionAt(electionTimeoutWhen);
 }
 
-<<<<<<< HEAD
-void ReplCoordTest::simulateSuccessfulV1ElectionAt(Date_t electionTime) {
-=======
 void ReplCoordTest::simulateSuccessfulV1ElectionWithoutExitingDrainMode(Date_t electionTime) {
->>>>>>> f378d467
     ReplicationCoordinatorImpl* replCoord = getReplCoord();
     NetworkInterfaceMock* net = getNet();
 
@@ -444,14 +363,6 @@
             net->blackHole(noi);
         }
         net->runReadyNetworkOperations();
-<<<<<<< HEAD
-        // Successful elections need to write the last vote to disk, which is done by DB worker.
-        // Wait until DB worker finishes its job to ensure the synchronization with the
-        // executor.
-        getReplExec()->waitForDBWork_forTest();
-        net->runReadyNetworkOperations();
-=======
->>>>>>> f378d467
         hasReadyRequests = net->hasReadyRequests();
         getNet()->exitNetwork();
     }
@@ -462,72 +373,11 @@
     replCoord->fillIsMasterForReplSet(&imResponse, {});
     ASSERT_FALSE(imResponse.isMaster()) << imResponse.toBSON().toString();
     ASSERT_TRUE(imResponse.isSecondary()) << imResponse.toBSON().toString();
-<<<<<<< HEAD
-    {
-        auto txn = makeOperationContext();
-        replCoord->signalDrainComplete(txn.get(), replCoord->getTerm());
-    }
-    ASSERT(replCoord->getApplierState() == ReplicationCoordinator::ApplierState::Stopped);
-    replCoord->fillIsMasterForReplSet(&imResponse);
-    ASSERT_TRUE(imResponse.isMaster()) << imResponse.toBSON().toString();
-    ASSERT_FALSE(imResponse.isSecondary()) << imResponse.toBSON().toString();
-
-    ASSERT(replCoord->getMemberState().primary()) << replCoord->getMemberState().toString();
-}
-
-void ReplCoordTest::simulateSuccessfulElection() {
-    ReplicationCoordinatorImpl* replCoord = getReplCoord();
-    NetworkInterfaceMock* net = getNet();
-    ReplSetConfig rsConfig = replCoord->getReplicaSetConfig_forTest();
-    ASSERT(replCoord->getMemberState().secondary()) << replCoord->getMemberState().toString();
-    bool hasReadyRequests = true;
-    // Process requests until we're primary and consume the heartbeats for the notification
-    // of election win.
-    while (!replCoord->getMemberState().primary() || hasReadyRequests) {
-        log() << "Waiting on network in state " << replCoord->getMemberState();
-        getNet()->enterNetwork();
-        const NetworkInterfaceMock::NetworkOperationIterator noi = net->getNextReadyRequest();
-        const RemoteCommandRequest& request = noi->getRequest();
-        log() << request.target.toString() << " processing " << request.cmdObj;
-        ReplSetHeartbeatArgs hbArgs;
-        if (hbArgs.initialize(request.cmdObj).isOK()) {
-            ReplSetHeartbeatResponse hbResp;
-            hbResp.setSetName(rsConfig.getReplSetName());
-            hbResp.setState(MemberState::RS_SECONDARY);
-            hbResp.setConfigVersion(rsConfig.getConfigVersion());
-            BSONObjBuilder respObj;
-            respObj << "ok" << 1;
-            hbResp.addToBSON(&respObj, false);
-            net->scheduleResponse(noi, net->now(), makeResponseStatus(respObj.obj()));
-        } else if (request.cmdObj.firstElement().fieldNameStringData() == "replSetFresh") {
-            net->scheduleResponse(
-                noi,
-                net->now(),
-                makeResponseStatus(BSON(
-                    "ok" << 1 << "fresher" << false << "opTime" << Date_t() << "veto" << false)));
-        } else if (request.cmdObj.firstElement().fieldNameStringData() == "replSetElect") {
-            net->scheduleResponse(noi,
-                                  net->now(),
-                                  makeResponseStatus(BSON("ok" << 1 << "vote" << 1 << "round"
-                                                               << request.cmdObj["round"].OID())));
-        } else {
-            error() << "Black holing unexpected request to " << request.target << ": "
-                    << request.cmdObj;
-            net->blackHole(noi);
-        }
-        net->runReadyNetworkOperations();
-        hasReadyRequests = net->hasReadyRequests();
-        getNet()->exitNetwork();
-    }
-    ASSERT(replCoord->getApplierState() == ReplicationCoordinator::ApplierState::Draining);
-    ASSERT(replCoord->getMemberState().primary()) << replCoord->getMemberState().toString();
-=======
 }
 
 void ReplCoordTest::simulateSuccessfulV1ElectionAt(Date_t electionTime) {
     simulateSuccessfulV1ElectionWithoutExitingDrainMode(electionTime);
     ReplicationCoordinatorImpl* replCoord = getReplCoord();
->>>>>>> f378d467
 
     {
         auto opCtx = makeOperationContext();
@@ -535,30 +385,11 @@
     }
     ASSERT(replCoord->getApplierState() == ReplicationCoordinator::ApplierState::Stopped);
     IsMasterResponse imResponse;
-<<<<<<< HEAD
-    replCoord->fillIsMasterForReplSet(&imResponse);
-    ASSERT_FALSE(imResponse.isMaster()) << imResponse.toBSON().toString();
-    ASSERT_TRUE(imResponse.isSecondary()) << imResponse.toBSON().toString();
-    {
-        auto txn = makeOperationContext();
-        replCoord->signalDrainComplete(txn.get(), replCoord->getTerm());
-    }
-    replCoord->fillIsMasterForReplSet(&imResponse);
-=======
     replCoord->fillIsMasterForReplSet(&imResponse, {});
->>>>>>> f378d467
     ASSERT_TRUE(imResponse.isMaster()) << imResponse.toBSON().toString();
     ASSERT_FALSE(imResponse.isSecondary()) << imResponse.toBSON().toString();
 
     ASSERT(replCoord->getMemberState().primary()) << replCoord->getMemberState().toString();
-<<<<<<< HEAD
-}
-
-void ReplCoordTest::shutdown(OperationContext* txn) {
-    invariant(_callShutdown);
-    _net->exitNetwork();
-    _repl->shutdown(txn);
-=======
 }
 
 void ReplCoordTest::signalDrainComplete(OperationContext* opCtx) {
@@ -583,7 +414,6 @@
     invariant(_callShutdown);
     _net->exitNetwork();
     _repl->shutdown(opCtx);
->>>>>>> f378d467
     _callShutdown = false;
 }
 
@@ -610,14 +440,6 @@
 void ReplCoordTest::replyToReceivedHeartbeatV1() {
     NetworkInterfaceMock* net = getNet();
     net->enterNetwork();
-<<<<<<< HEAD
-    const NetworkInterfaceMock::NetworkOperationIterator noi = net->getNextReadyRequest();
-    const RemoteCommandRequest& request = noi->getRequest();
-    const ReplSetConfig rsConfig = getReplCoord()->getReplicaSetConfig_forTest();
-    repl::ReplSetHeartbeatArgsV1 hbArgs;
-    ASSERT_OK(hbArgs.initialize(request.cmdObj));
-    repl::ReplSetHeartbeatResponse hbResp;
-=======
     ASSERT(consumeHeartbeatV1(net->getNextReadyRequest()));
     net->runReadyNetworkOperations();
     getNet()->exitNetwork();
@@ -634,7 +456,6 @@
     OpTime lastApplied(Timestamp(100, 1), 0);
     ReplSetHeartbeatResponse hbResp;
     auto rsConfig = getReplCoord()->getReplicaSetConfig_forTest();
->>>>>>> f378d467
     hbResp.setSetName(rsConfig.getReplSetName());
     hbResp.setState(MemberState::RS_SECONDARY);
     hbResp.setConfigVersion(rsConfig.getConfigVersion());
