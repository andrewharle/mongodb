--- conflicted
+++ resolved
@@ -59,36 +59,6 @@
     ReplicationCoordinatorExternalStateMock();
     virtual ~ReplicationCoordinatorExternalStateMock();
     virtual void startThreads(const ReplSettings& settings) override;
-<<<<<<< HEAD
-    virtual void startInitialSync(OnInitialSyncFinishedFn finished) override;
-    virtual void startSteadyStateReplication(OperationContext* txn,
-                                             ReplicationCoordinator* replCoord) override;
-    virtual void stopDataReplication(OperationContext* txn) override;
-    virtual void runOnInitialSyncThread(stdx::function<void(OperationContext* txn)> run) override;
-    virtual bool isInitialSyncFlagSet(OperationContext* txn) override;
-
-    virtual void startMasterSlave(OperationContext*);
-    virtual void shutdown(OperationContext* txn);
-    virtual executor::TaskExecutor* getTaskExecutor() const override;
-    virtual OldThreadPool* getDbWorkThreadPool() const override;
-    virtual Status runRepairOnLocalDB(OperationContext* txn) override;
-    virtual Status initializeReplSetStorage(OperationContext* txn, const BSONObj& config);
-    void onDrainComplete(OperationContext* txn) override;
-    OpTime onTransitionToPrimary(OperationContext* txn, bool isV1ElectionProtocol) override;
-    virtual void forwardSlaveProgress();
-    virtual OID ensureMe(OperationContext*);
-    virtual bool isSelf(const HostAndPort& host, ServiceContext* ctx);
-    virtual HostAndPort getClientHostAndPort(const OperationContext* txn);
-    virtual StatusWith<BSONObj> loadLocalConfigDocument(OperationContext* txn);
-    virtual Status storeLocalConfigDocument(OperationContext* txn, const BSONObj& config);
-    virtual StatusWith<LastVote> loadLocalLastVoteDocument(OperationContext* txn);
-    virtual Status storeLocalLastVoteDocument(OperationContext* txn, const LastVote& lastVote);
-    virtual void setGlobalTimestamp(const Timestamp& newTime);
-    virtual StatusWith<OpTime> loadLastOpTime(OperationContext* txn);
-    virtual void cleanUpLastApplyBatch(OperationContext* txn);
-    virtual void closeConnections();
-    virtual void killAllUserOperations(OperationContext* txn);
-=======
     virtual void startSteadyStateReplication(OperationContext* opCtx,
                                              ReplicationCoordinator* replCoord) override;
     virtual void stopDataReplication(OperationContext* opCtx) override;
@@ -114,7 +84,6 @@
     virtual StatusWith<OpTime> loadLastOpTime(OperationContext* opCtx);
     virtual void closeConnections();
     virtual void killAllUserOperations(OperationContext* opCtx);
->>>>>>> f378d467
     virtual void shardingOnStepDownHook();
     virtual void signalApplierToChooseNewSyncSource();
     virtual void stopProducer();
@@ -126,24 +95,8 @@
     virtual void notifyOplogMetadataWaiters(const OpTime& committedOpTime);
     boost::optional<OpTime> getEarliestDropPendingOpTime() const final;
     virtual double getElectionTimeoutOffsetLimitFraction() const;
-<<<<<<< HEAD
-    virtual bool isReadCommittedSupportedByStorageEngine(OperationContext* txn) const;
-    virtual StatusWith<OpTime> multiApply(OperationContext* txn,
-                                          MultiApplier::Operations ops,
-                                          MultiApplier::ApplyOperationFn applyOperation) override;
-    virtual Status multiSyncApply(MultiApplier::OperationPtrs* ops) override;
-    virtual Status multiInitialSyncApply(MultiApplier::OperationPtrs* ops,
-                                         const HostAndPort& source,
-                                         AtomicUInt32* fetchCount) override;
-    virtual std::unique_ptr<OplogBuffer> makeInitialSyncOplogBuffer(
-        OperationContext* txn) const override;
-    virtual std::unique_ptr<OplogBuffer> makeSteadyStateOplogBuffer(
-        OperationContext* txn) const override;
-    virtual bool shouldUseDataReplicatorInitialSync() const override;
-=======
     virtual bool isReadCommittedSupportedByStorageEngine(OperationContext* opCtx) const;
     virtual bool isReadConcernSnapshotSupportedByStorageEngine(OperationContext* opCtx) const;
->>>>>>> f378d467
     virtual std::size_t getOplogFetcherSteadyStateMaxFetcherRestarts() const override;
     virtual std::size_t getOplogFetcherInitialSyncMaxFetcherRestarts() const override;
 
@@ -196,11 +149,8 @@
      */
     void setStoreLocalLastVoteDocumentToHang(bool hang);
 
-<<<<<<< HEAD
-=======
     void setFirstOpTimeOfMyTerm(const OpTime& opTime);
 
->>>>>>> f378d467
     /**
      * Returns true if startThreads() has been called.
      */
@@ -217,14 +167,11 @@
     void setAreSnapshotsEnabled(bool val);
 
     /**
-<<<<<<< HEAD
-=======
      * Sets the election timeout offset limit. Default is 0.15.
      */
     void setElectionTimeoutOffsetLimitFraction(double val);
 
     /**
->>>>>>> f378d467
      * Noop
      */
     virtual void setupNoopWriter(Seconds waitTime);
