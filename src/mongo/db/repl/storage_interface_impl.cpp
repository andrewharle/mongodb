--- conflicted
+++ resolved
@@ -43,23 +43,16 @@
 #include "mongo/base/string_data.h"
 #include "mongo/bson/bsonobj.h"
 #include "mongo/bson/bsonobjbuilder.h"
-<<<<<<< HEAD
-=======
 #include "mongo/bson/util/bson_extract.h"
 #include "mongo/db/auth/authorization_manager.h"
 #include "mongo/db/catalog/coll_mod.h"
->>>>>>> f378d467
 #include "mongo/db/catalog/collection.h"
 #include "mongo/db/catalog/collection_catalog_entry.h"
 #include "mongo/db/catalog/database.h"
 #include "mongo/db/catalog/document_validation.h"
-<<<<<<< HEAD
-#include "mongo/db/catalog/index_create.h"
-=======
 #include "mongo/db/catalog/index_catalog.h"
 #include "mongo/db/catalog/index_create.h"
 #include "mongo/db/catalog/uuid_catalog.h"
->>>>>>> f378d467
 #include "mongo/db/client.h"
 #include "mongo/db/concurrency/d_concurrency.h"
 #include "mongo/db/concurrency/write_conflict_exception.h"
@@ -67,11 +60,6 @@
 #include "mongo/db/db_raii.h"
 #include "mongo/db/dbhelpers.h"
 #include "mongo/db/exec/delete.h"
-<<<<<<< HEAD
-#include "mongo/db/jsobj.h"
-#include "mongo/db/keypattern.h"
-#include "mongo/db/operation_context.h"
-=======
 #include "mongo/db/exec/update.h"
 #include "mongo/db/exec/working_set_common.h"
 #include "mongo/db/jsobj.h"
@@ -82,368 +70,26 @@
 #include "mongo/db/ops/parsed_update.h"
 #include "mongo/db/ops/update_request.h"
 #include "mongo/db/query/get_executor.h"
->>>>>>> f378d467
 #include "mongo/db/query/internal_plans.h"
 #include "mongo/db/repl/collection_bulk_loader_impl.h"
 #include "mongo/db/repl/oplog.h"
 #include "mongo/db/repl/replication_coordinator.h"
-<<<<<<< HEAD
-#include "mongo/db/repl/replication_coordinator_global.h"
-#include "mongo/db/repl/rs_initialsync.h"
-#include "mongo/db/repl/task_runner.h"
-#include "mongo/db/service_context.h"
-#include "mongo/util/assert_util.h"
-#include "mongo/util/concurrency/old_thread_pool.h"
-#include "mongo/util/destructor_guard.h"
-=======
 #include "mongo/db/repl/rollback_gen.h"
 #include "mongo/db/service_context.h"
 #include "mongo/util/assert_util.h"
->>>>>>> f378d467
 #include "mongo/util/log.h"
 #include "mongo/util/mongoutils/str.h"
 
 namespace mongo {
 namespace repl {
 
-<<<<<<< HEAD
-const char StorageInterfaceImpl::kDefaultMinValidNamespace[] = "local.replset.minvalid";
-const char StorageInterfaceImpl::kInitialSyncFlagFieldName[] = "doingInitialSync";
-const char StorageInterfaceImpl::kBeginFieldName[] = "begin";
-const char StorageInterfaceImpl::kOplogDeleteFromPointFieldName[] = "oplogDeleteFromPoint";
-=======
 const char StorageInterfaceImpl::kDefaultRollbackIdNamespace[] = "local.system.rollback.id";
 const char StorageInterfaceImpl::kRollbackIdFieldName[] = "rollbackId";
 const char StorageInterfaceImpl::kRollbackIdDocumentId[] = "rollbackId";
->>>>>>> f378d467
 
 namespace {
 using UniqueLock = stdx::unique_lock<stdx::mutex>;
 
-<<<<<<< HEAD
-const BSONObj kInitialSyncFlag(BSON(StorageInterfaceImpl::kInitialSyncFlagFieldName << true));
-}  // namespace
-
-StorageInterfaceImpl::StorageInterfaceImpl()
-    : StorageInterfaceImpl(NamespaceString(StorageInterfaceImpl::kDefaultMinValidNamespace)) {}
-
-StorageInterfaceImpl::StorageInterfaceImpl(const NamespaceString& minValidNss)
-    : _minValidNss(minValidNss) {}
-
-StorageInterfaceImpl::~StorageInterfaceImpl() {
-    DESTRUCTOR_GUARD(shutdown(););
-}
-
-void StorageInterfaceImpl::startup() {}
-
-void StorageInterfaceImpl::shutdown() {}
-
-NamespaceString StorageInterfaceImpl::getMinValidNss() const {
-    return _minValidNss;
-}
-
-BSONObj StorageInterfaceImpl::getMinValidDocument(OperationContext* txn) const {
-    MONGO_WRITE_CONFLICT_RETRY_LOOP_BEGIN {
-        ScopedTransaction transaction(txn, MODE_IS);
-        Lock::DBLock dblk(txn->lockState(), _minValidNss.db(), MODE_IS);
-        Lock::CollectionLock lk(txn->lockState(), _minValidNss.ns(), MODE_IS);
-        BSONObj doc;
-        bool found = Helpers::getSingleton(txn, _minValidNss.ns().c_str(), doc);
-        invariant(found || doc.isEmpty());
-        return doc;
-    }
-    MONGO_WRITE_CONFLICT_RETRY_LOOP_END(
-        txn, "StorageInterfaceImpl::getMinValidDocument", _minValidNss.ns());
-
-    MONGO_UNREACHABLE;
-}
-
-void StorageInterfaceImpl::updateMinValidDocument(OperationContext* txn,
-                                                  const BSONObj& updateSpec) {
-    MONGO_WRITE_CONFLICT_RETRY_LOOP_BEGIN {
-        ScopedTransaction transaction(txn, MODE_IX);
-        // For now this needs to be MODE_X because it sometimes creates the collection.
-        Lock::DBLock dblk(txn->lockState(), _minValidNss.db(), MODE_X);
-        Helpers::putSingleton(txn, _minValidNss.ns().c_str(), updateSpec);
-    }
-    MONGO_WRITE_CONFLICT_RETRY_LOOP_END(
-        txn, "StorageInterfaceImpl::updateMinValidDocument", _minValidNss.ns());
-}
-
-bool StorageInterfaceImpl::getInitialSyncFlag(OperationContext* txn) const {
-    const BSONObj doc = getMinValidDocument(txn);
-    const auto flag = doc[kInitialSyncFlagFieldName].trueValue();
-    LOG(3) << "returning initial sync flag value of " << flag;
-    return flag;
-}
-
-void StorageInterfaceImpl::setInitialSyncFlag(OperationContext* txn) {
-    LOG(3) << "setting initial sync flag";
-    updateMinValidDocument(txn, BSON("$set" << kInitialSyncFlag));
-    txn->recoveryUnit()->waitUntilDurable();
-}
-
-void StorageInterfaceImpl::clearInitialSyncFlag(OperationContext* txn) {
-    LOG(3) << "clearing initial sync flag";
-
-    auto replCoord = repl::ReplicationCoordinator::get(txn);
-    OpTime time = replCoord->getMyLastAppliedOpTime();
-    updateMinValidDocument(
-        txn,
-        BSON("$unset" << kInitialSyncFlag << "$set"
-                      << BSON("ts" << time.getTimestamp() << "t" << time.getTerm()
-                                   << kBeginFieldName
-                                   << time.toBSON())));
-
-    if (getGlobalServiceContext()->getGlobalStorageEngine()->isDurable()) {
-        txn->recoveryUnit()->waitUntilDurable();
-        replCoord->setMyLastDurableOpTime(time);
-    }
-}
-
-OpTime StorageInterfaceImpl::getMinValid(OperationContext* txn) const {
-    const BSONObj doc = getMinValidDocument(txn);
-    const auto opTimeStatus = OpTime::parseFromOplogEntry(doc);
-    // If any of the keys (fields) are missing from the minvalid document, we return
-    // a null OpTime.
-    if (opTimeStatus == ErrorCodes::NoSuchKey) {
-        return {};
-    }
-
-    if (!opTimeStatus.isOK()) {
-        severe() << "Error parsing minvalid entry: " << redact(doc)
-                 << ", with status:" << opTimeStatus.getStatus();
-        fassertFailedNoTrace(40052);
-    }
-
-    OpTime minValid = opTimeStatus.getValue();
-    LOG(3) << "returning minvalid: " << minValid.toString() << "(" << minValid.toBSON() << ")";
-
-    return minValid;
-}
-
-void StorageInterfaceImpl::setMinValid(OperationContext* txn, const OpTime& minValid) {
-    LOG(3) << "setting minvalid to exactly: " << minValid.toString() << "(" << minValid.toBSON()
-           << ")";
-    updateMinValidDocument(
-        txn, BSON("$set" << BSON("ts" << minValid.getTimestamp() << "t" << minValid.getTerm())));
-}
-
-void StorageInterfaceImpl::setMinValidToAtLeast(OperationContext* txn, const OpTime& minValid) {
-    LOG(3) << "setting minvalid to at least: " << minValid.toString() << "(" << minValid.toBSON()
-           << ")";
-    updateMinValidDocument(
-        txn, BSON("$max" << BSON("ts" << minValid.getTimestamp() << "t" << minValid.getTerm())));
-}
-
-void StorageInterfaceImpl::setOplogDeleteFromPoint(OperationContext* txn,
-                                                   const Timestamp& timestamp) {
-    LOG(3) << "setting oplog delete from point to: " << timestamp.toStringPretty();
-    updateMinValidDocument(txn, BSON("$set" << BSON(kOplogDeleteFromPointFieldName << timestamp)));
-}
-
-Timestamp StorageInterfaceImpl::getOplogDeleteFromPoint(OperationContext* txn) {
-    const BSONObj doc = getMinValidDocument(txn);
-    Timestamp out = {};
-    if (auto field = doc[kOplogDeleteFromPointFieldName]) {
-        out = field.timestamp();
-    }
-
-    LOG(3) << "returning oplog delete from point: " << out;
-    return out;
-}
-
-void StorageInterfaceImpl::setAppliedThrough(OperationContext* txn, const OpTime& optime) {
-    LOG(3) << "setting appliedThrough to: " << optime.toString() << "(" << optime.toBSON() << ")";
-    if (optime.isNull()) {
-        updateMinValidDocument(txn, BSON("$unset" << BSON(kBeginFieldName << 1)));
-    } else {
-        updateMinValidDocument(txn, BSON("$set" << BSON(kBeginFieldName << optime.toBSON())));
-    }
-}
-
-OpTime StorageInterfaceImpl::getAppliedThrough(OperationContext* txn) {
-    const BSONObj doc = getMinValidDocument(txn);
-    const auto opTimeStatus = OpTime::parseFromOplogEntry(doc.getObjectField(kBeginFieldName));
-    if (!opTimeStatus.isOK()) {
-        // Return null OpTime on any parse failure, including if "begin" is missing.
-        return {};
-    }
-
-    OpTime appliedThrough = opTimeStatus.getValue();
-    LOG(3) << "returning appliedThrough: " << appliedThrough.toString() << "("
-           << appliedThrough.toBSON() << ")";
-
-    return appliedThrough;
-}
-
-StatusWith<std::unique_ptr<CollectionBulkLoader>>
-StorageInterfaceImpl::createCollectionForBulkLoading(
-    const NamespaceString& nss,
-    const CollectionOptions& options,
-    const BSONObj idIndexSpec,
-    const std::vector<BSONObj>& secondaryIndexSpecs) {
-
-    LOG(2) << "StorageInterfaceImpl::createCollectionForBulkLoading called for ns: " << nss.ns();
-    auto threadPool =
-        stdx::make_unique<OldThreadPool>(1, str::stream() << "InitialSyncInserters-" << nss.ns());
-    std::unique_ptr<TaskRunner> runner = stdx::make_unique<TaskRunner>(threadPool.get());
-
-    // Setup cond_var for signalling when done.
-    std::unique_ptr<CollectionBulkLoader> loaderToReturn;
-    Collection* collection;
-
-    auto status = runner->runSynchronousTask([&](OperationContext* txn) -> Status {
-        // We are not replicating nor validating writes under this OperationContext*.
-        // The OperationContext* is used for all writes to the (newly) cloned collection.
-        txn->setReplicatedWrites(false);
-        documentValidationDisabled(txn) = true;
-
-        // Retry if WCE.
-        MONGO_WRITE_CONFLICT_RETRY_LOOP_BEGIN {
-            // Get locks and create the collection.
-            ScopedTransaction transaction(txn, MODE_IX);
-            auto db = stdx::make_unique<AutoGetOrCreateDb>(txn, nss.db(), MODE_IX);
-            auto coll = stdx::make_unique<AutoGetCollection>(txn, nss, MODE_X);
-            collection = coll->getCollection();
-
-            if (collection) {
-                return {ErrorCodes::NamespaceExists, "Collection already exists."};
-            }
-
-            // Create the collection.
-            WriteUnitOfWork wunit(txn);
-            collection = db->getDb()->createCollection(txn, nss.ns(), options, false);
-            invariant(collection);
-            wunit.commit();
-
-            // Build empty capped indexes.  Capped indexes cannot be build by the MultiIndexBlock
-            // because the cap might delete documents off the back while we are inserting them into
-            // the front.
-            if (options.capped) {
-                WriteUnitOfWork wunit(txn);
-                if (!idIndexSpec.isEmpty()) {
-                    auto status = collection->getIndexCatalog()->createIndexOnEmptyCollection(
-                        txn, idIndexSpec);
-                    if (!status.getStatus().isOK()) {
-                        return status.getStatus();
-                    }
-                }
-                for (auto&& spec : secondaryIndexSpecs) {
-                    auto status =
-                        collection->getIndexCatalog()->createIndexOnEmptyCollection(txn, spec);
-                    if (!status.getStatus().isOK()) {
-                        return status.getStatus();
-                    }
-                }
-                wunit.commit();
-            }
-
-            coll = stdx::make_unique<AutoGetCollection>(txn, nss, MODE_IX);
-
-            // Move locks into loader, so it now controls their lifetime.
-            auto loader = stdx::make_unique<CollectionBulkLoaderImpl>(txn,
-                                                                      collection,
-                                                                      options.capped ? BSONObj()
-                                                                                     : idIndexSpec,
-                                                                      std::move(threadPool),
-                                                                      std::move(runner),
-                                                                      std::move(db),
-                                                                      std::move(coll));
-
-            // Move the loader into the StatusWith.
-            loaderToReturn = std::move(loader);
-            return Status::OK();
-        }
-        MONGO_WRITE_CONFLICT_RETRY_LOOP_END(txn, "beginCollectionClone", nss.ns());
-        MONGO_UNREACHABLE;
-    });
-
-    if (!status.isOK()) {
-        return status;
-    }
-
-    invariant(collection);
-    status = loaderToReturn->init(collection,
-                                  options.capped ? std::vector<BSONObj>() : secondaryIndexSpecs);
-    if (!status.isOK()) {
-        return status;
-    }
-    return std::move(loaderToReturn);
-}
-
-
-Status StorageInterfaceImpl::insertDocument(OperationContext* txn,
-                                            const NamespaceString& nss,
-                                            const BSONObj& doc) {
-    return insertDocuments(txn, nss, {doc});
-}
-
-namespace {
-
-Status insertDocumentsSingleBatch(OperationContext* txn,
-                                  const NamespaceString& nss,
-                                  std::vector<BSONObj>::const_iterator begin,
-                                  std::vector<BSONObj>::const_iterator end) {
-    ScopedTransaction transaction(txn, MODE_IX);
-    AutoGetCollection autoColl(txn, nss, MODE_IX);
-    auto collection = autoColl.getCollection();
-    if (!collection) {
-        return {ErrorCodes::NamespaceNotFound,
-                str::stream() << "The collection must exist before inserting documents, ns:"
-                              << nss.ns()};
-    }
-
-    WriteUnitOfWork wunit(txn);
-    OpDebug* const nullOpDebug = nullptr;
-    auto status = collection->insertDocuments(txn, begin, end, nullOpDebug, false);
-    if (!status.isOK()) {
-        return status;
-    }
-    wunit.commit();
-
-    return Status::OK();
-}
-
-}  // namespace
-
-Status StorageInterfaceImpl::insertDocuments(OperationContext* txn,
-                                             const NamespaceString& nss,
-                                             const std::vector<BSONObj>& docs) {
-    if (docs.size() > 1U) {
-        try {
-            if (insertDocumentsSingleBatch(txn, nss, docs.cbegin(), docs.cend()).isOK()) {
-                return Status::OK();
-            }
-        } catch (...) {
-            // Ignore this failure and behave as-if we never tried to do the combined batch insert.
-            // The loop below will handle reporting any non-transient errors.
-        }
-    }
-
-    // Try to insert the batch one-at-a-time because the batch failed all-at-once inserting.
-    for (auto it = docs.cbegin(); it != docs.cend(); ++it) {
-        MONGO_WRITE_CONFLICT_RETRY_LOOP_BEGIN {
-            auto status = insertDocumentsSingleBatch(txn, nss, it, it + 1);
-            if (!status.isOK()) {
-                return status;
-            }
-        }
-        MONGO_WRITE_CONFLICT_RETRY_LOOP_END(txn, "StorageInterfaceImpl::insertDocuments", nss.ns());
-    }
-
-    return Status::OK();
-}
-
-Status StorageInterfaceImpl::dropReplicatedDatabases(OperationContext* txn) {
-    dropAllDatabasesExceptLocal(txn);
-    return Status::OK();
-}
-
-Status StorageInterfaceImpl::createOplog(OperationContext* txn, const NamespaceString& nss) {
-    mongo::repl::createOplog(txn, nss.ns(), true);
-    return Status::OK();
-=======
 const auto kIdIndexName = "_id_"_sd;
 
 }  // namespace
@@ -470,7 +116,6 @@
     }
 
     MONGO_UNREACHABLE;
->>>>>>> f378d467
 }
 
 StatusWith<int> StorageInterfaceImpl::initializeRollbackID(OperationContext* opCtx) {
@@ -753,37 +398,6 @@
     return options.cappedSize;
 }
 
-<<<<<<< HEAD
-Status StorageInterfaceImpl::createCollection(OperationContext* txn,
-                                              const NamespaceString& nss,
-                                              const CollectionOptions& options) {
-    MONGO_WRITE_CONFLICT_RETRY_LOOP_BEGIN {
-        ScopedTransaction transaction(txn, MODE_IX);
-        AutoGetOrCreateDb databaseWriteGuard(txn, nss.db(), MODE_X);
-        auto db = databaseWriteGuard.getDb();
-        invariant(db);
-        if (db->getCollection(nss)) {
-            return {ErrorCodes::NamespaceExists,
-                    str::stream() << "Collection " << nss.ns() << " already exists."};
-        }
-        WriteUnitOfWork wuow(txn);
-        try {
-            auto coll = db->createCollection(txn, nss.ns(), options);
-            invariant(coll);
-        } catch (const UserException& ex) {
-            return ex.toStatus();
-        }
-        wuow.commit();
-    }
-    MONGO_WRITE_CONFLICT_RETRY_LOOP_END(txn, "StorageInterfaceImpl::createCollection", nss.ns());
-    return Status::OK();
-}
-
-Status StorageInterfaceImpl::dropCollection(OperationContext* txn, const NamespaceString& nss) {
-    MONGO_WRITE_CONFLICT_RETRY_LOOP_BEGIN {
-        ScopedTransaction transaction(txn, MODE_IX);
-        AutoGetDb autoDB(txn, nss.db(), MODE_X);
-=======
 Status StorageInterfaceImpl::createCollection(OperationContext* opCtx,
                                               const NamespaceString& nss,
                                               const CollectionOptions& options) {
@@ -813,21 +427,10 @@
     return writeConflictRetry(opCtx, "StorageInterfaceImpl::dropCollection", nss.ns(), [&] {
         UninterruptibleLockGuard noInterrupt(opCtx->lockState());
         AutoGetDb autoDB(opCtx, nss.db(), MODE_X);
->>>>>>> f378d467
         if (!autoDB.getDb()) {
             // Database does not exist - nothing to do.
             return Status::OK();
         }
-<<<<<<< HEAD
-        WriteUnitOfWork wunit(txn);
-        const auto status = autoDB.getDb()->dropCollection(txn, nss.ns());
-        if (status.isOK()) {
-            wunit.commit();
-        }
-        return status;
-    }
-    MONGO_WRITE_CONFLICT_RETRY_LOOP_END(txn, "StorageInterfaceImpl::dropCollection", nss.ns());
-=======
         WriteUnitOfWork wunit(opCtx);
         const auto status = autoDB.getDb()->dropCollectionEvenIfSystem(opCtx, nss);
         if (!status.isOK()) {
@@ -935,7 +538,6 @@
         wunit.commit();
         return Status::OK();
     });
->>>>>>> f378d467
 }
 
 namespace {
@@ -951,17 +553,6 @@
 }
 
 /**
-<<<<<<< HEAD
- * Shared implementation between findDocuments and deleteDocuments.
- */
-enum class FindDeleteMode { kFind, kDelete };
-StatusWith<std::vector<BSONObj>> _findOrDeleteDocuments(
-    OperationContext* txn,
-    const NamespaceString& nss,
-    boost::optional<StringData> indexName,
-    StorageInterface::ScanDirection scanDirection,
-    const BSONObj& startKey,
-=======
  * Shared implementation between findDocuments, deleteDocuments, and _findOrDeleteById.
  * _findOrDeleteById is used by findById, and deleteById.
  */
@@ -973,113 +564,10 @@
     StorageInterface::ScanDirection scanDirection,
     const BSONObj& startKey,
     const BSONObj& endKey,
->>>>>>> f378d467
     BoundInclusion boundInclusion,
     std::size_t limit,
     FindDeleteMode mode) {
     auto isFind = mode == FindDeleteMode::kFind;
-<<<<<<< HEAD
-    auto opStr = isFind ? "StorageInterfaceImpl::findOne" : "StorageInterfaceImpl::deleteOne";
-
-    MONGO_WRITE_CONFLICT_RETRY_LOOP_BEGIN {
-        auto collectionAccessMode = isFind ? MODE_IS : MODE_IX;
-        ScopedTransaction transaction(txn, collectionAccessMode);
-        AutoGetCollection collectionGuard(txn, nss, collectionAccessMode);
-        auto collection = collectionGuard.getCollection();
-        if (!collection) {
-            return {ErrorCodes::NamespaceNotFound,
-                    str::stream() << "Collection not found, ns:" << nss.ns()};
-        }
-
-        auto isForward = scanDirection == StorageInterface::ScanDirection::kForward;
-        auto direction = isForward ? InternalPlanner::FORWARD : InternalPlanner::BACKWARD;
-
-        std::unique_ptr<PlanExecutor> planExecutor;
-        if (!indexName) {
-            if (!startKey.isEmpty()) {
-                return {ErrorCodes::NoSuchKey,
-                        "non-empty startKey not allowed for collection scan"};
-            }
-            if (boundInclusion != BoundInclusion::kIncludeStartKeyOnly) {
-                return {ErrorCodes::InvalidOptions,
-                        "bound inclusion must be BoundInclusion::kIncludeStartKeyOnly for "
-                        "collection scan"};
-            }
-            // Use collection scan.
-            planExecutor = isFind
-                ? InternalPlanner::collectionScan(
-                      txn, nss.ns(), collection, PlanExecutor::YIELD_MANUAL, direction)
-                : InternalPlanner::deleteWithCollectionScan(
-                      txn,
-                      collection,
-                      makeDeleteStageParamsForDeleteDocuments(),
-                      PlanExecutor::YIELD_MANUAL,
-                      direction);
-        } else {
-            // Use index scan.
-            auto indexCatalog = collection->getIndexCatalog();
-            invariant(indexCatalog);
-            bool includeUnfinishedIndexes = false;
-            IndexDescriptor* indexDescriptor =
-                indexCatalog->findIndexByName(txn, *indexName, includeUnfinishedIndexes);
-            if (!indexDescriptor) {
-                return {ErrorCodes::IndexNotFound,
-                        str::stream() << "Index not found, ns:" << nss.ns() << ", index: "
-                                      << *indexName};
-            }
-            if (indexDescriptor->isPartial()) {
-                return {ErrorCodes::IndexOptionsConflict,
-                        str::stream() << "Partial index is not allowed for this operation, ns:"
-                                      << nss.ns()
-                                      << ", index: "
-                                      << *indexName};
-            }
-
-            KeyPattern keyPattern(indexDescriptor->keyPattern());
-            auto minKey = Helpers::toKeyFormat(keyPattern.extendRangeBound({}, false));
-            auto maxKey = Helpers::toKeyFormat(keyPattern.extendRangeBound({}, true));
-            auto bounds =
-                isForward ? std::make_pair(minKey, maxKey) : std::make_pair(maxKey, minKey);
-            if (!startKey.isEmpty()) {
-                bounds.first = startKey;
-            }
-            planExecutor = isFind
-                ? InternalPlanner::indexScan(txn,
-                                             collection,
-                                             indexDescriptor,
-                                             bounds.first,
-                                             bounds.second,
-                                             boundInclusion,
-                                             PlanExecutor::YIELD_MANUAL,
-                                             direction,
-                                             InternalPlanner::IXSCAN_FETCH)
-                : InternalPlanner::deleteWithIndexScan(txn,
-                                                       collection,
-                                                       makeDeleteStageParamsForDeleteDocuments(),
-                                                       indexDescriptor,
-                                                       bounds.first,
-                                                       bounds.second,
-                                                       boundInclusion,
-                                                       PlanExecutor::YIELD_MANUAL,
-                                                       direction);
-        }
-
-        std::vector<BSONObj> docs;
-        while (docs.size() < limit) {
-            BSONObj doc;
-            auto state = planExecutor->getNext(&doc, nullptr);
-            if (PlanExecutor::ADVANCED == state) {
-                docs.push_back(doc.getOwned());
-            } else {
-                invariant(PlanExecutor::IS_EOF == state);
-                break;
-            }
-        }
-        return docs;
-    }
-    MONGO_WRITE_CONFLICT_RETRY_LOOP_END(txn, opStr, nss.ns());
-    MONGO_UNREACHABLE;
-=======
     auto opStr = isFind ? "StorageInterfaceImpl::find" : "StorageInterfaceImpl::delete";
 
     return writeConflictRetry(
@@ -1224,31 +712,18 @@
     }
 
     return docs.front();
->>>>>>> f378d467
 }
 
 }  // namespace
 
 StatusWith<std::vector<BSONObj>> StorageInterfaceImpl::findDocuments(
-<<<<<<< HEAD
-    OperationContext* txn,
-=======
     OperationContext* opCtx,
->>>>>>> f378d467
     const NamespaceString& nss,
     boost::optional<StringData> indexName,
     ScanDirection scanDirection,
     const BSONObj& startKey,
     BoundInclusion boundInclusion,
     std::size_t limit) {
-<<<<<<< HEAD
-    return _findOrDeleteDocuments(
-        txn, nss, indexName, scanDirection, startKey, boundInclusion, limit, FindDeleteMode::kFind);
-}
-
-StatusWith<std::vector<BSONObj>> StorageInterfaceImpl::deleteDocuments(
-    OperationContext* txn,
-=======
     return _findOrDeleteDocuments(opCtx,
                                   nss,
                                   indexName,
@@ -1262,37 +737,23 @@
 
 StatusWith<std::vector<BSONObj>> StorageInterfaceImpl::deleteDocuments(
     OperationContext* opCtx,
->>>>>>> f378d467
     const NamespaceString& nss,
     boost::optional<StringData> indexName,
     ScanDirection scanDirection,
     const BSONObj& startKey,
     BoundInclusion boundInclusion,
     std::size_t limit) {
-<<<<<<< HEAD
-    return _findOrDeleteDocuments(txn,
-=======
     return _findOrDeleteDocuments(opCtx,
->>>>>>> f378d467
                                   nss,
                                   indexName,
                                   scanDirection,
                                   startKey,
-<<<<<<< HEAD
-=======
                                   {},
->>>>>>> f378d467
                                   boundInclusion,
                                   limit,
                                   FindDeleteMode::kDelete);
 }
 
-<<<<<<< HEAD
-Status StorageInterfaceImpl::isAdminDbValid(OperationContext* txn) {
-    ScopedTransaction transaction(txn, MODE_IX);
-    AutoGetDb autoDB(txn, "admin", MODE_X);
-    return checkAdminDatabase(txn, autoDB.getDb());
-=======
 StatusWith<BSONObj> StorageInterfaceImpl::findSingleton(OperationContext* opCtx,
                                                         const NamespaceString& nss) {
     auto result = findDocuments(opCtx,
@@ -1726,7 +1187,6 @@
     auto readTimestamp = opCtx->recoveryUnit()->getPointInTimeReadTimestamp();
     invariant(readTimestamp);
     return *readTimestamp;
->>>>>>> f378d467
 }
 
 }  // namespace repl
