--- conflicted
+++ resolved
@@ -38,10 +38,6 @@
 #include "mongo/db/repl/is_master_response.h"
 #include "mongo/db/repl/read_concern_args.h"
 #include "mongo/db/repl/sync_source_resolver.h"
-<<<<<<< HEAD
-#include "mongo/db/storage/snapshot_name.h"
-=======
->>>>>>> f378d467
 #include "mongo/db/write_concern_options.h"
 #include "mongo/util/assert_util.h"
 
@@ -69,19 +65,8 @@
 ReplicationCoordinatorMock::ReplicationCoordinatorMock(ServiceContext* service)
     : ReplicationCoordinatorMock(service, createReplSettingsForSingleNodeReplSet()) {}
 
-<<<<<<< HEAD
-ReplicationCoordinatorMock::ReplicationCoordinatorMock(const ReplSettings& settings)
-    : _settings(settings) {}
-
 ReplicationCoordinatorMock::~ReplicationCoordinatorMock() {}
 
-void ReplicationCoordinatorMock::startup(OperationContext* txn) {
-    // TODO
-}
-
-=======
-ReplicationCoordinatorMock::~ReplicationCoordinatorMock() {}
-
 void ReplicationCoordinatorMock::startup(OperationContext* opCtx) {
     // TODO
 }
@@ -90,7 +75,6 @@
     // TODO
 }
 
->>>>>>> f378d467
 void ReplicationCoordinatorMock::shutdown(OperationContext*) {
     // TODO
 }
@@ -152,23 +136,15 @@
     return true;
 }
 
-<<<<<<< HEAD
-bool ReplicationCoordinatorMock::canAcceptWritesForDatabase(StringData dbName) {
-=======
 bool ReplicationCoordinatorMock::canAcceptWritesForDatabase(OperationContext* opCtx,
                                                             StringData dbName) {
->>>>>>> f378d467
     // Return true if we allow writes explicitly even when not in primary state, as in sharding
     // unit tests, so that the op observers can fire but the tests don't have to set all the states
     // as if it's in primary.
     if (_alwaysAllowWrites) {
         return true;
     }
-<<<<<<< HEAD
-    return dbName == "local" || _memberState.primary() || _settings.isMaster();
-=======
     return dbName == "local" || _memberState.primary();
->>>>>>> f378d467
 }
 
 bool ReplicationCoordinatorMock::canAcceptWritesForDatabase_UNSAFE(OperationContext* opCtx,
@@ -194,15 +170,10 @@
     return Status::OK();
 }
 
-<<<<<<< HEAD
-bool ReplicationCoordinatorMock::shouldRelaxIndexConstraints(const NamespaceString& ns) {
-    return !canAcceptWritesFor(ns);
-=======
 Status ReplicationCoordinatorMock::checkCanServeReadsFor_UNSAFE(OperationContext* opCtx,
                                                                 const NamespaceString& ns,
                                                                 bool slaveOk) {
     return checkCanServeReadsFor(opCtx, ns, slaveOk);
->>>>>>> f378d467
 }
 
 bool ReplicationCoordinatorMock::shouldRelaxIndexConstraints(OperationContext* opCtx,
@@ -247,11 +218,7 @@
     return _myLastDurableOpTime;
 }
 
-<<<<<<< HEAD
-Status ReplicationCoordinatorMock::waitUntilOpTimeForRead(OperationContext* txn,
-=======
 Status ReplicationCoordinatorMock::waitUntilOpTimeForRead(OperationContext* opCtx,
->>>>>>> f378d467
                                                           const ReadConcernArgs& settings) {
     return Status::OK();
 }
@@ -293,20 +260,11 @@
 
 void ReplicationCoordinatorMock::signalUpstreamUpdater() {}
 
-<<<<<<< HEAD
-Status ReplicationCoordinatorMock::resyncData(OperationContext* txn, bool waitUntilCompleted) {
-    return Status::OK();
-}
-
-StatusWith<BSONObj> ReplicationCoordinatorMock::prepareReplSetUpdatePositionCommand(
-    ReplicationCoordinator::ReplSetUpdatePositionCommandStyle commandStyle) const {
-=======
 Status ReplicationCoordinatorMock::resyncData(OperationContext* opCtx, bool waitUntilCompleted) {
     return Status::OK();
 }
 
 StatusWith<BSONObj> ReplicationCoordinatorMock::prepareReplSetUpdatePositionCommand() const {
->>>>>>> f378d467
     BSONObjBuilder cmdBuilder;
     cmdBuilder.append("replSetUpdatePosition", 1);
     return cmdBuilder.obj();
@@ -335,12 +293,8 @@
     return Status::OK();
 }
 
-<<<<<<< HEAD
-void ReplicationCoordinatorMock::fillIsMasterForReplSet(IsMasterResponse* result) {
-=======
 void ReplicationCoordinatorMock::fillIsMasterForReplSet(IsMasterResponse* result,
                                                         const SplitHorizon::Parameters&) {
->>>>>>> f378d467
     result->setReplSetVersion(_getConfigReturnValue.getConfigVersion());
     result->setIsMaster(true);
     result->setIsSecondary(false);
@@ -361,11 +315,7 @@
     return false;
 }
 
-<<<<<<< HEAD
-Status ReplicationCoordinatorMock::processReplSetSyncFrom(OperationContext* txn,
-=======
 Status ReplicationCoordinatorMock::processReplSetSyncFrom(OperationContext* opCtx,
->>>>>>> f378d467
                                                           const HostAndPort& target,
                                                           BSONObjBuilder* resultObj) {
     // TODO
@@ -450,22 +400,15 @@
     _resetLastOpTimesCalled = true;
 }
 
-<<<<<<< HEAD
-=======
 bool ReplicationCoordinatorMock::lastOpTimesWereReset() const {
     return _resetLastOpTimesCalled;
 }
 
->>>>>>> f378d467
 bool ReplicationCoordinatorMock::shouldChangeSyncSource(
     const HostAndPort& currentSource,
     const rpc::ReplSetMetadata& replMetadata,
     boost::optional<rpc::OplogQueryMetadata> oqMetadata) {
-<<<<<<< HEAD
-    invariant(false);
-=======
     MONGO_UNREACHABLE;
->>>>>>> f378d467
 }
 
 OpTime ReplicationCoordinatorMock::getLastCommittedOpTime() const {
@@ -538,11 +481,7 @@
 void ReplicationCoordinatorMock::setIndexPrefetchConfig(
     const ReplSettings::IndexPrefetchConfig cfg) {}
 
-<<<<<<< HEAD
-Status ReplicationCoordinatorMock::stepUpIfEligible() {
-=======
 Status ReplicationCoordinatorMock::stepUpIfEligible(bool skipDryRun) {
->>>>>>> f378d467
     return Status::OK();
 }
 
@@ -554,10 +493,7 @@
     return Status::OK();
 }
 
-<<<<<<< HEAD
-=======
 void ReplicationCoordinatorMock::signalDropPendingCollectionsRemovedFromStorage() {}
 
->>>>>>> f378d467
 }  // namespace repl
 }  // namespace mongo