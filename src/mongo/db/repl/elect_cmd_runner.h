--- conflicted
+++ resolved
@@ -35,10 +35,6 @@
 #include "mongo/base/disallow_copying.h"
 #include "mongo/bson/oid.h"
 #include "mongo/db/repl/repl_set_config.h"
-<<<<<<< HEAD
-#include "mongo/db/repl/replication_executor.h"
-=======
->>>>>>> f378d467
 #include "mongo/db/repl/scatter_gather_algorithm.h"
 #include "mongo/executor/task_executor.h"
 
@@ -96,17 +92,10 @@
      *
      * Returned handle can be used to schedule a callback when the process is complete.
      */
-<<<<<<< HEAD
-    StatusWith<ReplicationExecutor::EventHandle> start(ReplicationExecutor* executor,
-                                                       const ReplSetConfig& currentConfig,
-                                                       int selfIndex,
-                                                       const std::vector<HostAndPort>& targets);
-=======
     StatusWith<executor::TaskExecutor::EventHandle> start(executor::TaskExecutor* executor,
                                                           const ReplSetConfig& currentConfig,
                                                           int selfIndex,
                                                           const std::vector<HostAndPort>& targets);
->>>>>>> f378d467
 
     /**
      * Informs the ElectCmdRunner to cancel further processing.
