
/**
 *    Copyright (C) 2018-present MongoDB, Inc.
 *
 *    This program is free software: you can redistribute it and/or modify
 *    it under the terms of the Server Side Public License, version 1,
 *    as published by MongoDB, Inc.
 *
 *    This program is distributed in the hope that it will be useful,
 *    but WITHOUT ANY WARRANTY; without even the implied warranty of
 *    MERCHANTABILITY or FITNESS FOR A PARTICULAR PURPOSE.  See the
 *    Server Side Public License for more details.
 *
 *    You should have received a copy of the Server Side Public License
 *    along with this program. If not, see
 *    <http://www.mongodb.com/licensing/server-side-public-license>.
 *
 *    As a special exception, the copyright holders give permission to link the
 *    code of portions of this program with the OpenSSL library under certain
 *    conditions as described in each individual source file and distribute
 *    linked combinations including the program with the OpenSSL library. You
 *    must comply with the Server Side Public License in all respects for
 *    all of the code used other than as permitted herein. If you modify file(s)
 *    with this exception, you may extend this exception to your version of the
 *    file(s), but you are not obligated to do so. If you do not wish to do so,
 *    delete this exception statement from your version. If you delete this
 *    exception statement from all source files in the program, then also delete
 *    it in the license file.
 */

#include "mongo/platform/basic.h"

#include <memory>

#include "mongo/base/status.h"
#include "mongo/db/commands.h"
#include "mongo/db/jsobj.h"
#include "mongo/db/repl/repl_set_request_votes_args.h"
<<<<<<< HEAD
#include "mongo/db/repl/replication_executor.h"
#include "mongo/db/repl/vote_requester.h"
#include "mongo/executor/network_interface_mock.h"
=======
#include "mongo/db/repl/vote_requester.h"
#include "mongo/executor/remote_command_request.h"
#include "mongo/executor/remote_command_response.h"
>>>>>>> f378d467
#include "mongo/stdx/functional.h"
#include "mongo/unittest/unittest.h"
#include "mongo/util/mongoutils/str.h"

namespace mongo {
namespace repl {
namespace {

using executor::RemoteCommandRequest;
using executor::RemoteCommandResponse;
using unittest::assertGet;

bool stringContains(const std::string& haystack, const std::string& needle) {
    return haystack.find(needle) != std::string::npos;
}


class VoteRequesterTest : public mongo::unittest::Test {
public:
    virtual void setUp() {
        ReplSetConfig config;
        ASSERT_OK(config.initialize(BSON("_id"
                                         << "rs0"
                                         << "version"
                                         << 2
<<<<<<< HEAD
=======
                                         << "protocolVersion"
                                         << 1
>>>>>>> f378d467
                                         << "members"
                                         << BSON_ARRAY(BSON("_id" << 0 << "host"
                                                                  << "host0")
                                                       << BSON("_id" << 1 << "host"
                                                                     << "host1")
                                                       << BSON("_id" << 2 << "host"
                                                                     << "host2")
                                                       << BSON("_id" << 3 << "host"
                                                                     << "host3"
                                                                     << "votes"
                                                                     << 0
                                                                     << "priority"
                                                                     << 0)
                                                       << BSON("_id" << 4 << "host"
                                                                     << "host4"
                                                                     << "votes"
                                                                     << 0
                                                                     << "priority"
                                                                     << 0)))));
        ASSERT_OK(config.validate());
        long long candidateId = 0;
        long long term = 2;
        OpTime lastOplogEntry = OpTime(Timestamp(999, 0), 1);

        _requester.reset(new VoteRequester::Algorithm(config,
                                                      candidateId,
                                                      term,
                                                      false,  // not a dryRun
                                                      lastOplogEntry,
                                                      -1));
    }

    virtual void tearDown() {
        _requester.reset(NULL);
    }

protected:
    int64_t countLogLinesContaining(const std::string& needle) {
        const auto& msgs = getCapturedLogMessages();
        return std::count_if(
            msgs.begin(), msgs.end(), [&](const auto& s) { return stringContains(s, needle); });
    }

    bool hasReceivedSufficientResponses() {
        return _requester->hasReceivedSufficientResponses();
    }

<<<<<<< HEAD
    void processResponse(const RemoteCommandRequest& request, const ResponseStatus& response) {
=======
    void processResponse(const RemoteCommandRequest& request,
                         const RemoteCommandResponse& response) {
>>>>>>> f378d467
        if (!response.isOK()) {
            _requester->processResponse(request, response);
            return;
        }
<<<<<<< HEAD
        BSONObjBuilder builder;
        builder.appendElements(response.data);
        // Appends ok:1.0 (status ok) to response data if 'ok' field is missing.
        Command::appendCommandStatus(builder, Status::OK());
        ResponseStatus responseWithCmdStatus = response;
=======
        BSONObjBuilder builder(response.data);
        // Appends ok:1.0 (status ok) to response data if 'ok' field is missing.
        CommandHelpers::appendCommandStatusNoThrow(builder, Status::OK());
        RemoteCommandResponse responseWithCmdStatus = response;
>>>>>>> f378d467
        responseWithCmdStatus.data = builder.obj();
        _requester->processResponse(request, responseWithCmdStatus);
    }

    int getNumResponders() {
        return _requester->getResponders().size();
    }

    VoteRequester::Result getResult() {
        return _requester->getResult();
    }

    RemoteCommandRequest requestFrom(std::string hostname) {
        return RemoteCommandRequest(HostAndPort(hostname),
                                    "",  // fields do not matter in VoteRequester
                                    BSONObj(),
                                    nullptr,
                                    Milliseconds(0));
    }

    RemoteCommandResponse badRemoteCommandResponse() {
        return RemoteCommandResponse(ErrorCodes::NodeNotFound, "not on my watch");
    }

    RemoteCommandResponse callbackCanceledCommandResponse() {
        return RemoteCommandResponse(ErrorCodes::CallbackCanceled, "Testing canceled callback");
    }

    RemoteCommandResponse votedYes() {
        ReplSetRequestVotesResponse response;
        response.setVoteGranted(true);
        response.setTerm(1);
        return RemoteCommandResponse(response.toBSON(), BSONObj(), Milliseconds(10));
    }

    RemoteCommandResponse votedYesStatusNotOkBecauseFailedToStoreLastVote() {
        ReplSetRequestVotesResponse response;
        BSONObjBuilder result;
        response.setVoteGranted(true);
        response.setTerm(1);
        response.addToBSON(&result);
        auto status =
            Status(ErrorCodes::InterruptedDueToReplStateChange, "operation was interrupted");
        CommandHelpers::appendCommandStatusNoThrow(result, status);
        return RemoteCommandResponse(result.obj(), BSONObj(), Milliseconds(10));
    }

<<<<<<< HEAD
    ResponseStatus votedYesStatusNotOkBecauseFailedToStoreLastVote() {
        ReplSetRequestVotesResponse response;
        BSONObjBuilder result;
        response.setVoteGranted(true);
        response.setTerm(1);
        response.addToBSON(&result);
        auto status =
            Status(ErrorCodes::InterruptedDueToReplStateChange, "operation was interrupted");
        Command::appendCommandStatus(result, status);
        return ResponseStatus(
            NetworkInterfaceMock::Response(result.obj(), BSONObj(), Milliseconds(10)));
    }

    ResponseStatus votedNoBecauseConfigVersionDoesNotMatch() {
=======
    RemoteCommandResponse votedNoBecauseConfigVersionDoesNotMatch() {
>>>>>>> f378d467
        ReplSetRequestVotesResponse response;
        response.setVoteGranted(false);
        response.setTerm(1);
        response.setReason("candidate's config version differs from mine");
        return RemoteCommandResponse(response.toBSON(), BSONObj(), Milliseconds(10));
    }

    RemoteCommandResponse votedNoBecauseSetNameDiffers() {
        ReplSetRequestVotesResponse response;
        response.setVoteGranted(false);
        response.setTerm(1);
        response.setReason("candidate's set name differs from mine");
        return RemoteCommandResponse(response.toBSON(), BSONObj(), Milliseconds(10));
    }

    RemoteCommandResponse votedNoBecauseLastOpTimeIsGreater() {
        ReplSetRequestVotesResponse response;
        response.setVoteGranted(false);
        response.setTerm(1);
        response.setReason("candidate's data is staler than mine");
        return RemoteCommandResponse(response.toBSON(), BSONObj(), Milliseconds(10));
    }

    RemoteCommandResponse votedNoBecauseTermIsGreater() {
        ReplSetRequestVotesResponse response;
        response.setVoteGranted(false);
        response.setTerm(3);
        response.setReason("candidate's term is lower than mine");
        return RemoteCommandResponse(response.toBSON(), BSONObj(), Milliseconds(10));
    }

    RemoteCommandResponse votedNoBecauseAlreadyVoted() {
        ReplSetRequestVotesResponse response;
        response.setVoteGranted(false);
        response.setTerm(2);
        response.setReason("already voted for another candidate this term");
        return RemoteCommandResponse(response.toBSON(), BSONObj(), Milliseconds(10));
    }

    std::unique_ptr<VoteRequester::Algorithm> _requester;
};

class VoteRequesterDryRunTest : public VoteRequesterTest {
public:
    virtual void setUp() {
        ReplSetConfig config;
        ASSERT_OK(config.initialize(BSON("_id"
                                         << "rs0"
                                         << "version"
                                         << 2
<<<<<<< HEAD
=======
                                         << "protocolVersion"
                                         << 1
>>>>>>> f378d467
                                         << "members"
                                         << BSON_ARRAY(BSON("_id" << 0 << "host"
                                                                  << "host0")
                                                       << BSON("_id" << 1 << "host"
                                                                     << "host1")
                                                       << BSON("_id" << 2 << "host"
                                                                     << "host2")
                                                       << BSON("_id" << 3 << "host"
                                                                     << "host3"
                                                                     << "votes"
                                                                     << 0
                                                                     << "priority"
                                                                     << 0)
                                                       << BSON("_id" << 4 << "host"
                                                                     << "host4"
                                                                     << "votes"
                                                                     << 0
                                                                     << "priority"
                                                                     << 0)))));
<<<<<<< HEAD
=======
        ASSERT_OK(config.validate());
        long long candidateId = 0;
        long long term = 2;
        OpTime lastOplogEntry = OpTime(Timestamp(999, 0), 1);

        _requester.reset(new VoteRequester::Algorithm(config,
                                                      candidateId,
                                                      term,
                                                      true,  // dryRun
                                                      lastOplogEntry,
                                                      -1));
    }
};

class VoteRequesterCatchupTakeoverDryRunTest : public VoteRequesterTest {
public:
    virtual void setUp() {
        ReplSetConfig config;
        ASSERT_OK(config.initialize(BSON("_id"
                                         << "rs0"
                                         << "version"
                                         << 2
                                         << "protocolVersion"
                                         << 1
                                         << "members"
                                         << BSON_ARRAY(BSON("_id" << 0 << "host"
                                                                  << "host0")
                                                       << BSON("_id" << 1 << "host"
                                                                     << "host1")
                                                       << BSON("_id" << 2 << "host"
                                                                     << "host2")
                                                       << BSON("_id" << 3 << "host"
                                                                     << "host3")
                                                       << BSON("_id" << 4 << "host"
                                                                     << "host4")))));
>>>>>>> f378d467
        ASSERT_OK(config.validate());
        long long candidateId = 0;
        long long term = 2;
        int primaryIndex = 1;
        OpTime lastOplogEntry = OpTime(Timestamp(999, 0), 1);

        _requester.reset(new VoteRequester::Algorithm(config,
                                                      candidateId,
                                                      term,
                                                      true,  // dryRun
                                                      lastOplogEntry,
                                                      primaryIndex));
    }
};

TEST_F(VoteRequesterTest, ImmediateGoodResponseWinElection) {
    ASSERT_FALSE(hasReceivedSufficientResponses());
    processResponse(requestFrom("host1"), votedYes());
    ASSERT_TRUE(hasReceivedSufficientResponses());
    ASSERT(VoteRequester::Result::kSuccessfullyElected == getResult());
    ASSERT_EQUALS(1, getNumResponders());
}

TEST_F(VoteRequesterTest, VoterFailedToStoreLastVote) {
    startCapturingLogMessages();
    ASSERT_FALSE(hasReceivedSufficientResponses());
    processResponse(requestFrom("host1"), votedYesStatusNotOkBecauseFailedToStoreLastVote());
    ASSERT_FALSE(hasReceivedSufficientResponses());
    ASSERT_EQUALS(1, countLogLinesContaining("received an invalid response from host1:27017"));
    processResponse(requestFrom("host2"), votedYes());
    ASSERT_TRUE(hasReceivedSufficientResponses());
    ASSERT(VoteRequester::Result::kSuccessfullyElected == getResult());
    ASSERT_EQUALS(2, getNumResponders());
    stopCapturingLogMessages();
}

TEST_F(VoteRequesterTest, BadConfigVersionWinElection) {
    startCapturingLogMessages();
    ASSERT_FALSE(hasReceivedSufficientResponses());
    processResponse(requestFrom("host1"), votedNoBecauseConfigVersionDoesNotMatch());
    ASSERT_FALSE(hasReceivedSufficientResponses());
    ASSERT_EQUALS(1, countLogLinesContaining("received a no vote from host1:27017"));
    processResponse(requestFrom("host2"), votedYes());
    ASSERT_TRUE(hasReceivedSufficientResponses());
    ASSERT(VoteRequester::Result::kSuccessfullyElected == getResult());
    ASSERT_EQUALS(2, getNumResponders());
    stopCapturingLogMessages();
}

TEST_F(VoteRequesterTest, SetNameDiffersWinElection) {
    startCapturingLogMessages();
    ASSERT_FALSE(hasReceivedSufficientResponses());
    processResponse(requestFrom("host1"), votedNoBecauseSetNameDiffers());
    ASSERT_FALSE(hasReceivedSufficientResponses());
    ASSERT_EQUALS(1, countLogLinesContaining("received a no vote from host1:27017"));
    processResponse(requestFrom("host2"), votedYes());
    ASSERT_TRUE(hasReceivedSufficientResponses());
    ASSERT(VoteRequester::Result::kSuccessfullyElected == getResult());
    ASSERT_EQUALS(2, getNumResponders());
    stopCapturingLogMessages();
}

TEST_F(VoteRequesterTest, LastOpTimeIsGreaterWinElection) {
    startCapturingLogMessages();
    ASSERT_FALSE(hasReceivedSufficientResponses());
    processResponse(requestFrom("host1"), votedNoBecauseLastOpTimeIsGreater());
    ASSERT_FALSE(hasReceivedSufficientResponses());
    ASSERT_EQUALS(1, countLogLinesContaining("received a no vote from host1:27017"));
    processResponse(requestFrom("host2"), votedYes());
    ASSERT_TRUE(hasReceivedSufficientResponses());
    ASSERT(VoteRequester::Result::kSuccessfullyElected == getResult());
    ASSERT_EQUALS(2, getNumResponders());
    stopCapturingLogMessages();
}

TEST_F(VoteRequesterTest, FailedToContactWinElection) {
    startCapturingLogMessages();
    ASSERT_FALSE(hasReceivedSufficientResponses());
    processResponse(requestFrom("host1"), badRemoteCommandResponse());
    ASSERT_FALSE(hasReceivedSufficientResponses());
    ASSERT_EQUALS(1, countLogLinesContaining("failed to receive response from host1:27017"));
    processResponse(requestFrom("host2"), votedYes());
    ASSERT_TRUE(hasReceivedSufficientResponses());
    ASSERT(VoteRequester::Result::kSuccessfullyElected == getResult());
    ASSERT_EQUALS(1, getNumResponders());
    stopCapturingLogMessages();
}

TEST_F(VoteRequesterTest, AlreadyVotedWinElection) {
    startCapturingLogMessages();
    ASSERT_FALSE(hasReceivedSufficientResponses());
    processResponse(requestFrom("host1"), votedNoBecauseAlreadyVoted());
    ASSERT_FALSE(hasReceivedSufficientResponses());
    ASSERT_EQUALS(1, countLogLinesContaining("received a no vote from host1:27017"));
    processResponse(requestFrom("host2"), votedYes());
    ASSERT_TRUE(hasReceivedSufficientResponses());
    ASSERT(VoteRequester::Result::kSuccessfullyElected == getResult());
    ASSERT_EQUALS(2, getNumResponders());
    stopCapturingLogMessages();
}

TEST_F(VoteRequesterTest, StaleTermLoseElection) {
    startCapturingLogMessages();
    ASSERT_FALSE(hasReceivedSufficientResponses());
    processResponse(requestFrom("host1"), votedNoBecauseTermIsGreater());
    ASSERT_EQUALS(1, countLogLinesContaining("received a no vote from host1:27017"));
    ASSERT_TRUE(hasReceivedSufficientResponses());
    ASSERT(VoteRequester::Result::kStaleTerm == getResult());
    ASSERT_EQUALS(1, getNumResponders());
    stopCapturingLogMessages();
}

TEST_F(VoteRequesterTest, NotEnoughVotesLoseElection) {
    startCapturingLogMessages();
    ASSERT_FALSE(hasReceivedSufficientResponses());
    processResponse(requestFrom("host1"), votedNoBecauseSetNameDiffers());
    ASSERT_FALSE(hasReceivedSufficientResponses());
    ASSERT_EQUALS(1, countLogLinesContaining("received a no vote from host1:27017"));
<<<<<<< HEAD
    processResponse(requestFrom("host2"), badResponseStatus());
=======
    processResponse(requestFrom("host2"), badRemoteCommandResponse());
>>>>>>> f378d467
    ASSERT_EQUALS(1, countLogLinesContaining("failed to receive response from host2:27017"));
    ASSERT_TRUE(hasReceivedSufficientResponses());
    ASSERT(VoteRequester::Result::kInsufficientVotes == getResult());
    ASSERT_EQUALS(1, getNumResponders());
    stopCapturingLogMessages();
}

TEST_F(VoteRequesterTest, CallbackCanceledNotEnoughVotesLoseElection) {
    startCapturingLogMessages();
    ASSERT_FALSE(hasReceivedSufficientResponses());
    processResponse(requestFrom("host1"), votedNoBecauseAlreadyVoted());
    ASSERT_FALSE(hasReceivedSufficientResponses());
    ASSERT_EQUALS(1, countLogLinesContaining("received a no vote from host1:27017"));
    processResponse(requestFrom("host2"), callbackCanceledCommandResponse());
    ASSERT_EQUALS(1, countLogLinesContaining("failed to receive response from host2:27017"));
    // Make sure processing the callbackCanceled Response was necessary to get sufficient responses.
    ASSERT_TRUE(hasReceivedSufficientResponses());
    // Because of the CallbackCanceled Response, host2 doesn't count as a responder.
    ASSERT_EQUALS(1, getNumResponders());
    ASSERT(VoteRequester::Result::kInsufficientVotes == getResult());
    stopCapturingLogMessages();
}

TEST_F(VoteRequesterDryRunTest, ImmediateGoodResponseWinElection) {
    ASSERT_FALSE(hasReceivedSufficientResponses());
    processResponse(requestFrom("host1"), votedYes());
    ASSERT_TRUE(hasReceivedSufficientResponses());
    ASSERT(VoteRequester::Result::kSuccessfullyElected == getResult());
    ASSERT_EQUALS(1, getNumResponders());
}

TEST_F(VoteRequesterDryRunTest, BadConfigVersionWinElection) {
    startCapturingLogMessages();
    ASSERT_FALSE(hasReceivedSufficientResponses());
    processResponse(requestFrom("host1"), votedNoBecauseConfigVersionDoesNotMatch());
    ASSERT_FALSE(hasReceivedSufficientResponses());
    ASSERT_EQUALS(1, countLogLinesContaining("received a no vote from host1:27017"));
    processResponse(requestFrom("host2"), votedYes());
    ASSERT_TRUE(hasReceivedSufficientResponses());
    ASSERT(VoteRequester::Result::kSuccessfullyElected == getResult());
    ASSERT_EQUALS(2, getNumResponders());
    stopCapturingLogMessages();
}

TEST_F(VoteRequesterDryRunTest, SetNameDiffersWinElection) {
    startCapturingLogMessages();
    ASSERT_FALSE(hasReceivedSufficientResponses());
    processResponse(requestFrom("host1"), votedNoBecauseSetNameDiffers());
    ASSERT_FALSE(hasReceivedSufficientResponses());
    ASSERT_EQUALS(1, countLogLinesContaining("received a no vote from host1:27017"));
    processResponse(requestFrom("host2"), votedYes());
    ASSERT_TRUE(hasReceivedSufficientResponses());
    ASSERT(VoteRequester::Result::kSuccessfullyElected == getResult());
    ASSERT_EQUALS(2, getNumResponders());
    stopCapturingLogMessages();
}

TEST_F(VoteRequesterDryRunTest, LastOpTimeIsGreaterWinElection) {
    startCapturingLogMessages();
    ASSERT_FALSE(hasReceivedSufficientResponses());
    processResponse(requestFrom("host1"), votedNoBecauseLastOpTimeIsGreater());
    ASSERT_FALSE(hasReceivedSufficientResponses());
    ASSERT_EQUALS(1, countLogLinesContaining("received a no vote from host1:27017"));
    processResponse(requestFrom("host2"), votedYes());
    ASSERT_TRUE(hasReceivedSufficientResponses());
    ASSERT(VoteRequester::Result::kSuccessfullyElected == getResult());
    ASSERT_EQUALS(2, getNumResponders());
    stopCapturingLogMessages();
}

TEST_F(VoteRequesterDryRunTest, FailedToContactWinElection) {
    startCapturingLogMessages();
    ASSERT_FALSE(hasReceivedSufficientResponses());
    processResponse(requestFrom("host1"), badRemoteCommandResponse());
    ASSERT_FALSE(hasReceivedSufficientResponses());
    ASSERT_EQUALS(1, countLogLinesContaining("failed to receive response from host1:27017"));
    processResponse(requestFrom("host2"), votedYes());
    ASSERT_TRUE(hasReceivedSufficientResponses());
    ASSERT(VoteRequester::Result::kSuccessfullyElected == getResult());
    ASSERT_EQUALS(1, getNumResponders());
    stopCapturingLogMessages();
}

TEST_F(VoteRequesterDryRunTest, AlreadyVotedWinElection) {
    startCapturingLogMessages();
    ASSERT_FALSE(hasReceivedSufficientResponses());
    processResponse(requestFrom("host1"), votedNoBecauseAlreadyVoted());
    ASSERT_FALSE(hasReceivedSufficientResponses());
    ASSERT_EQUALS(1, countLogLinesContaining("received a no vote from host1:27017"));
    processResponse(requestFrom("host2"), votedYes());
    ASSERT_TRUE(hasReceivedSufficientResponses());
    ASSERT(VoteRequester::Result::kSuccessfullyElected == getResult());
    ASSERT_EQUALS(2, getNumResponders());
    stopCapturingLogMessages();
}

TEST_F(VoteRequesterDryRunTest, StaleTermLoseElection) {
    startCapturingLogMessages();
    ASSERT_FALSE(hasReceivedSufficientResponses());
    processResponse(requestFrom("host1"), votedNoBecauseTermIsGreater());
    ASSERT_EQUALS(1, countLogLinesContaining("received a no vote from host1:27017"));
    ASSERT_TRUE(hasReceivedSufficientResponses());
    ASSERT(VoteRequester::Result::kStaleTerm == getResult());
    ASSERT_EQUALS(1, getNumResponders());
    stopCapturingLogMessages();
}

TEST_F(VoteRequesterDryRunTest, NotEnoughVotesLoseElection) {
    startCapturingLogMessages();
    ASSERT_FALSE(hasReceivedSufficientResponses());
    processResponse(requestFrom("host1"), votedNoBecauseSetNameDiffers());
    ASSERT_FALSE(hasReceivedSufficientResponses());
    ASSERT_EQUALS(1, countLogLinesContaining("received a no vote from host1:27017"));
<<<<<<< HEAD
    processResponse(requestFrom("host2"), badResponseStatus());
=======
    processResponse(requestFrom("host2"), badRemoteCommandResponse());
>>>>>>> f378d467
    ASSERT_EQUALS(1, countLogLinesContaining("failed to receive response from host2:27017"));
    ASSERT_TRUE(hasReceivedSufficientResponses());
    ASSERT(VoteRequester::Result::kInsufficientVotes == getResult());
    ASSERT_EQUALS(1, getNumResponders());
    stopCapturingLogMessages();
}

TEST_F(VoteRequesterCatchupTakeoverDryRunTest, CatchupTakeoverPrimarySaysYesWinElection) {
    ASSERT_FALSE(hasReceivedSufficientResponses());
    processResponse(requestFrom("host1"), votedYes());
    processResponse(requestFrom("host2"), votedYes());
    ASSERT_TRUE(hasReceivedSufficientResponses());
    ASSERT(VoteRequester::Result::kSuccessfullyElected == getResult());
    ASSERT_EQUALS(2, getNumResponders());
}

TEST_F(VoteRequesterCatchupTakeoverDryRunTest, CatchupTakeoverPrimarySaysYesButNotEnoughVotes) {
    ASSERT_FALSE(hasReceivedSufficientResponses());
    processResponse(requestFrom("host1"), votedYes());
    ASSERT(VoteRequester::Result::kInsufficientVotes == getResult());
    processResponse(requestFrom("host2"), votedNoBecauseLastOpTimeIsGreater());
    processResponse(requestFrom("host3"), votedNoBecauseLastOpTimeIsGreater());
    processResponse(requestFrom("host4"), votedNoBecauseLastOpTimeIsGreater());
    ASSERT_TRUE(hasReceivedSufficientResponses());
    ASSERT(VoteRequester::Result::kInsufficientVotes == getResult());
    ASSERT_EQUALS(4, getNumResponders());
}

TEST_F(VoteRequesterCatchupTakeoverDryRunTest, CatchupTakeoverPrimarySaysNoLoseElection) {
    startCapturingLogMessages();
    ASSERT_FALSE(hasReceivedSufficientResponses());
    processResponse(requestFrom("host2"), votedYes());
    processResponse(requestFrom("host3"), votedYes());

    // This covers the case that the Vote Requester is cancelled partway through
    // the dry run before the primary responded.
    ASSERT(VoteRequester::Result::kPrimaryRespondedNo == getResult());

    // It also tests that even if a majority of yes votes have already been received,
    // it still needs to wait for a yes response from the primary.
    ASSERT_FALSE(hasReceivedSufficientResponses());

    processResponse(requestFrom("host1"), votedNoBecauseLastOpTimeIsGreater());
    ASSERT_EQUALS(1, countLogLinesContaining("received a no vote from host1:27017"));
    ASSERT_TRUE(hasReceivedSufficientResponses());
    ASSERT(VoteRequester::Result::kPrimaryRespondedNo == getResult());
    ASSERT_EQUALS(3, getNumResponders());
    stopCapturingLogMessages();
}

}  // namespace
}  // namespace repl
}  // namespace mongo<|MERGE_RESOLUTION|>--- conflicted
+++ resolved
@@ -36,15 +36,9 @@
 #include "mongo/db/commands.h"
 #include "mongo/db/jsobj.h"
 #include "mongo/db/repl/repl_set_request_votes_args.h"
-<<<<<<< HEAD
-#include "mongo/db/repl/replication_executor.h"
-#include "mongo/db/repl/vote_requester.h"
-#include "mongo/executor/network_interface_mock.h"
-=======
 #include "mongo/db/repl/vote_requester.h"
 #include "mongo/executor/remote_command_request.h"
 #include "mongo/executor/remote_command_response.h"
->>>>>>> f378d467
 #include "mongo/stdx/functional.h"
 #include "mongo/unittest/unittest.h"
 #include "mongo/util/mongoutils/str.h"
@@ -70,11 +64,8 @@
                                          << "rs0"
                                          << "version"
                                          << 2
-<<<<<<< HEAD
-=======
                                          << "protocolVersion"
                                          << 1
->>>>>>> f378d467
                                          << "members"
                                          << BSON_ARRAY(BSON("_id" << 0 << "host"
                                                                   << "host0")
@@ -122,28 +113,16 @@
         return _requester->hasReceivedSufficientResponses();
     }
 
-<<<<<<< HEAD
-    void processResponse(const RemoteCommandRequest& request, const ResponseStatus& response) {
-=======
     void processResponse(const RemoteCommandRequest& request,
                          const RemoteCommandResponse& response) {
->>>>>>> f378d467
         if (!response.isOK()) {
             _requester->processResponse(request, response);
             return;
         }
-<<<<<<< HEAD
-        BSONObjBuilder builder;
-        builder.appendElements(response.data);
-        // Appends ok:1.0 (status ok) to response data if 'ok' field is missing.
-        Command::appendCommandStatus(builder, Status::OK());
-        ResponseStatus responseWithCmdStatus = response;
-=======
         BSONObjBuilder builder(response.data);
         // Appends ok:1.0 (status ok) to response data if 'ok' field is missing.
         CommandHelpers::appendCommandStatusNoThrow(builder, Status::OK());
         RemoteCommandResponse responseWithCmdStatus = response;
->>>>>>> f378d467
         responseWithCmdStatus.data = builder.obj();
         _requester->processResponse(request, responseWithCmdStatus);
     }
@@ -191,24 +170,7 @@
         return RemoteCommandResponse(result.obj(), BSONObj(), Milliseconds(10));
     }
 
-<<<<<<< HEAD
-    ResponseStatus votedYesStatusNotOkBecauseFailedToStoreLastVote() {
-        ReplSetRequestVotesResponse response;
-        BSONObjBuilder result;
-        response.setVoteGranted(true);
-        response.setTerm(1);
-        response.addToBSON(&result);
-        auto status =
-            Status(ErrorCodes::InterruptedDueToReplStateChange, "operation was interrupted");
-        Command::appendCommandStatus(result, status);
-        return ResponseStatus(
-            NetworkInterfaceMock::Response(result.obj(), BSONObj(), Milliseconds(10)));
-    }
-
-    ResponseStatus votedNoBecauseConfigVersionDoesNotMatch() {
-=======
     RemoteCommandResponse votedNoBecauseConfigVersionDoesNotMatch() {
->>>>>>> f378d467
         ReplSetRequestVotesResponse response;
         response.setVoteGranted(false);
         response.setTerm(1);
@@ -259,11 +221,8 @@
                                          << "rs0"
                                          << "version"
                                          << 2
-<<<<<<< HEAD
-=======
                                          << "protocolVersion"
                                          << 1
->>>>>>> f378d467
                                          << "members"
                                          << BSON_ARRAY(BSON("_id" << 0 << "host"
                                                                   << "host0")
@@ -283,8 +242,6 @@
                                                                      << 0
                                                                      << "priority"
                                                                      << 0)))));
-<<<<<<< HEAD
-=======
         ASSERT_OK(config.validate());
         long long candidateId = 0;
         long long term = 2;
@@ -320,7 +277,6 @@
                                                                      << "host3")
                                                        << BSON("_id" << 4 << "host"
                                                                      << "host4")))));
->>>>>>> f378d467
         ASSERT_OK(config.validate());
         long long candidateId = 0;
         long long term = 2;
@@ -439,11 +395,7 @@
     processResponse(requestFrom("host1"), votedNoBecauseSetNameDiffers());
     ASSERT_FALSE(hasReceivedSufficientResponses());
     ASSERT_EQUALS(1, countLogLinesContaining("received a no vote from host1:27017"));
-<<<<<<< HEAD
-    processResponse(requestFrom("host2"), badResponseStatus());
-=======
     processResponse(requestFrom("host2"), badRemoteCommandResponse());
->>>>>>> f378d467
     ASSERT_EQUALS(1, countLogLinesContaining("failed to receive response from host2:27017"));
     ASSERT_TRUE(hasReceivedSufficientResponses());
     ASSERT(VoteRequester::Result::kInsufficientVotes == getResult());
@@ -557,11 +509,7 @@
     processResponse(requestFrom("host1"), votedNoBecauseSetNameDiffers());
     ASSERT_FALSE(hasReceivedSufficientResponses());
     ASSERT_EQUALS(1, countLogLinesContaining("received a no vote from host1:27017"));
-<<<<<<< HEAD
-    processResponse(requestFrom("host2"), badResponseStatus());
-=======
     processResponse(requestFrom("host2"), badRemoteCommandResponse());
->>>>>>> f378d467
     ASSERT_EQUALS(1, countLogLinesContaining("failed to receive response from host2:27017"));
     ASSERT_TRUE(hasReceivedSufficientResponses());
     ASSERT(VoteRequester::Result::kInsufficientVotes == getResult());
