--- conflicted
+++ resolved
@@ -35,10 +35,7 @@
 
 #include "mongo/base/status.h"
 #include "mongo/db/repl/repl_set_tag.h"
-<<<<<<< HEAD
-=======
 #include "mongo/db/repl/split_horizon.h"
->>>>>>> f378d467
 #include "mongo/util/net/hostandport.h"
 #include "mongo/util/string_map.h"
 #include "mongo/util/time_support.h"
@@ -78,11 +75,7 @@
      * have the effect of altering "tagConfig" when "mcfg" describes a
      * tag not previously added to "tagConfig".
      */
-<<<<<<< HEAD
-    Status initialize(const BSONObj& mcfg, ReplSetTagConfig* tagConfig);
-=======
     MemberConfig(const BSONObj& mcfg, ReplSetTagConfig* tagConfig);
->>>>>>> f378d467
 
     /**
      * Performs basic consistency checks on the member configuration.
@@ -231,11 +224,8 @@
     bool _hidden;                   // if set, don't advertise to drivers in isMaster.
     bool _buildIndexes;             // if false, do not create any non-_id indexes
     std::vector<ReplSetTag> _tags;  // tagging for data center, rack, etc.
-<<<<<<< HEAD
-=======
 
     SplitHorizon _splitHorizon;
->>>>>>> f378d467
 };
 
 }  // namespace repl
