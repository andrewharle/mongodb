--- conflicted
+++ resolved
@@ -59,11 +59,7 @@
      *
      * "rsConfig" must stay in scope until QuorumChecker's destructor completes.
      */
-<<<<<<< HEAD
-    QuorumChecker(const ReplSetConfig* rsConfig, int myIndex);
-=======
     QuorumChecker(const ReplSetConfig* rsConfig, int myIndex, long long term);
->>>>>>> f378d467
     virtual ~QuorumChecker();
 
     virtual std::vector<executor::RemoteCommandRequest> getRequests() const;
@@ -136,16 +132,10 @@
  * - No nodes are already joined to a replica set.
  * - No node reports a replica set name other than the one in "rsConfig".
  */
-<<<<<<< HEAD
-Status checkQuorumForInitiate(ReplicationExecutor* executor,
-                              const ReplSetConfig& rsConfig,
-                              const int myIndex);
-=======
 Status checkQuorumForInitiate(executor::TaskExecutor* executor,
                               const ReplSetConfig& rsConfig,
                               const int myIndex,
                               long long term);
->>>>>>> f378d467
 
 /**
  * Performs a quorum call to determine if a sufficient number of nodes are up
@@ -162,16 +152,10 @@
  * - No responding node reports a replica set name other than the one in "rsConfig".
  * - All responding nodes report a config version less than the one in "rsConfig".
  */
-<<<<<<< HEAD
-Status checkQuorumForReconfig(ReplicationExecutor* executor,
-                              const ReplSetConfig& rsConfig,
-                              const int myIndex);
-=======
 Status checkQuorumForReconfig(executor::TaskExecutor* executor,
                               const ReplSetConfig& rsConfig,
                               const int myIndex,
                               long long term);
->>>>>>> f378d467
 
 }  // namespace repl
 }  // namespace mongo