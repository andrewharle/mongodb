--- conflicted
+++ resolved
@@ -35,26 +35,14 @@
 #include "mongo/base/disallow_copying.h"
 #include "mongo/db/concurrency/d_concurrency.h"
 #include "mongo/db/repl/bgsync.h"
-<<<<<<< HEAD
-=======
 #include "mongo/db/repl/oplog_applier.h"
->>>>>>> f378d467
 #include "mongo/db/repl/replication_coordinator_external_state.h"
-#include "mongo/db/repl/rs_sync.h"
 #include "mongo/db/repl/sync_source_feedback.h"
-<<<<<<< HEAD
-#include "mongo/db/repl/sync_tail.h"
-=======
->>>>>>> f378d467
 #include "mongo/db/repl/task_runner.h"
 #include "mongo/db/storage/journal_listener.h"
 #include "mongo/db/storage/snapshot_manager.h"
 #include "mongo/stdx/mutex.h"
-<<<<<<< HEAD
-#include "mongo/util/concurrency/old_thread_pool.h"
-=======
 #include "mongo/util/concurrency/thread_pool.h"
->>>>>>> f378d467
 
 namespace mongo {
 class ServiceContext;
@@ -64,12 +52,8 @@
 using UniqueLock = stdx::unique_lock<stdx::mutex>;
 }  // namespace
 
-<<<<<<< HEAD
-class SnapshotThread;
-=======
 class DropPendingCollectionReaper;
 class ReplicationProcess;
->>>>>>> f378d467
 class StorageInterface;
 class NoopWriter;
 
@@ -78,40 +62,6 @@
     MONGO_DISALLOW_COPYING(ReplicationCoordinatorExternalStateImpl);
 
 public:
-<<<<<<< HEAD
-    ReplicationCoordinatorExternalStateImpl(StorageInterface* storageInterface);
-    virtual ~ReplicationCoordinatorExternalStateImpl();
-    virtual void startThreads(const ReplSettings& settings) override;
-    virtual void startInitialSync(OnInitialSyncFinishedFn finished) override;
-    virtual void startSteadyStateReplication(OperationContext* txn,
-                                             ReplicationCoordinator* replCoord) override;
-    virtual void stopDataReplication(OperationContext* txn) override;
-    virtual void runOnInitialSyncThread(stdx::function<void(OperationContext* txn)> run) override;
-
-    virtual bool isInitialSyncFlagSet(OperationContext* txn) override;
-
-    virtual void startMasterSlave(OperationContext* txn);
-    virtual void shutdown(OperationContext* txn);
-    virtual executor::TaskExecutor* getTaskExecutor() const override;
-    virtual OldThreadPool* getDbWorkThreadPool() const override;
-    virtual Status runRepairOnLocalDB(OperationContext* txn) override;
-    virtual Status initializeReplSetStorage(OperationContext* txn, const BSONObj& config);
-    void onDrainComplete(OperationContext* txn) override;
-    OpTime onTransitionToPrimary(OperationContext* txn, bool isV1ElectionProtocol) override;
-    virtual void forwardSlaveProgress();
-    virtual OID ensureMe(OperationContext* txn);
-    virtual bool isSelf(const HostAndPort& host, ServiceContext* ctx);
-    virtual StatusWith<BSONObj> loadLocalConfigDocument(OperationContext* txn);
-    virtual Status storeLocalConfigDocument(OperationContext* txn, const BSONObj& config);
-    virtual StatusWith<LastVote> loadLocalLastVoteDocument(OperationContext* txn);
-    virtual Status storeLocalLastVoteDocument(OperationContext* txn, const LastVote& lastVote);
-    virtual void setGlobalTimestamp(const Timestamp& newTime);
-    virtual StatusWith<OpTime> loadLastOpTime(OperationContext* txn);
-    virtual void cleanUpLastApplyBatch(OperationContext* txn);
-    virtual HostAndPort getClientHostAndPort(const OperationContext* txn);
-    virtual void closeConnections();
-    virtual void killAllUserOperations(OperationContext* txn);
-=======
     ReplicationCoordinatorExternalStateImpl(
         ServiceContext* service,
         DropPendingCollectionReaper* dropPendingCollectionReaper,
@@ -146,7 +96,6 @@
     virtual HostAndPort getClientHostAndPort(const OperationContext* opCtx);
     virtual void closeConnections();
     virtual void killAllUserOperations(OperationContext* opCtx);
->>>>>>> f378d467
     virtual void shardingOnStepDownHook();
     virtual void signalApplierToChooseNewSyncSource();
     virtual void stopProducer();
@@ -158,24 +107,8 @@
     virtual void notifyOplogMetadataWaiters(const OpTime& committedOpTime);
     boost::optional<OpTime> getEarliestDropPendingOpTime() const final;
     virtual double getElectionTimeoutOffsetLimitFraction() const;
-<<<<<<< HEAD
-    virtual bool isReadCommittedSupportedByStorageEngine(OperationContext* txn) const;
-    virtual StatusWith<OpTime> multiApply(OperationContext* txn,
-                                          MultiApplier::Operations ops,
-                                          MultiApplier::ApplyOperationFn applyOperation) override;
-    virtual Status multiSyncApply(MultiApplier::OperationPtrs* ops) override;
-    virtual Status multiInitialSyncApply(MultiApplier::OperationPtrs* ops,
-                                         const HostAndPort& source,
-                                         AtomicUInt32* fetchCount) override;
-    virtual std::unique_ptr<OplogBuffer> makeInitialSyncOplogBuffer(
-        OperationContext* txn) const override;
-    virtual std::unique_ptr<OplogBuffer> makeSteadyStateOplogBuffer(
-        OperationContext* txn) const override;
-    virtual bool shouldUseDataReplicatorInitialSync() const override;
-=======
     virtual bool isReadCommittedSupportedByStorageEngine(OperationContext* opCtx) const;
     virtual bool isReadConcernSnapshotSupportedByStorageEngine(OperationContext* opCtx) const;
->>>>>>> f378d467
     virtual std::size_t getOplogFetcherSteadyStateMaxFetcherRestarts() const override;
     virtual std::size_t getOplogFetcherInitialSyncMaxFetcherRestarts() const override;
 
@@ -191,11 +124,7 @@
     /**
      * Stops data replication and returns with 'lock' locked.
      */
-<<<<<<< HEAD
-    void _stopDataReplication_inlock(OperationContext* txn, UniqueLock* lock);
-=======
     void _stopDataReplication_inlock(OperationContext* opCtx, UniqueLock* lock);
->>>>>>> f378d467
 
     /**
      * Called when the instance transitions to primary in order to notify a potentially sharded host
@@ -203,27 +132,17 @@
      *
      * Throws on errors.
      */
-<<<<<<< HEAD
-    void _shardingOnTransitionToPrimaryHook(OperationContext* txn);
-=======
     void _shardingOnTransitionToPrimaryHook(OperationContext* opCtx);
->>>>>>> f378d467
 
     /**
     * Drops all temporary collections on all databases except "local".
     *
     * The implementation may assume that the caller has acquired the global exclusive lock
-<<<<<<< HEAD
-    * for "txn".
-    */
-    void _dropAllTempCollections(OperationContext* txn);
-=======
     * for "opCtx".
     */
     void _dropAllTempCollections(OperationContext* opCtx);
 
     ServiceContext* _service;
->>>>>>> f378d467
 
     // Guards starting threads and setting _startedThreads
     stdx::mutex _threadMutex;
@@ -232,11 +151,6 @@
     bool _stoppingDataReplication = false;
     stdx::condition_variable _dataReplicationStopped;
 
-<<<<<<< HEAD
-    StorageInterface* _storageInterface;
-    // True when the threads have been started
-    bool _startedThreads = false;
-=======
     // Used to clean up drop-pending collections with drop optimes before the current replica set
     // committed OpTime.
     DropPendingCollectionReaper* _dropPendingCollectionReaper;
@@ -250,21 +164,17 @@
 
     // Set to true when we are in the process of shutting down replication.
     bool _inShutdown = false;
->>>>>>> f378d467
 
     // The SyncSourceFeedback class is responsible for sending replSetUpdatePosition commands
     // for forwarding replication progress information upstream when there is chained
     // replication.
     SyncSourceFeedback _syncSourceFeedback;
 
-<<<<<<< HEAD
-=======
     // The OplogBuffer is used to hold operations read from the sync source.
     // BackgroundSync adds operations to the OplogBuffer while the applier thread consumes these
     // operations in batches during oplog application.
     std::unique_ptr<OplogBuffer> _oplogBuffer;
 
->>>>>>> f378d467
     // The BackgroundSync class is responsible for pulling ops off the network from the sync source
     // and into a BlockingQueue.
     // We can't create it on construction because it needs a fully constructed
@@ -275,37 +185,15 @@
     // Thread running SyncSourceFeedback::run().
     std::unique_ptr<stdx::thread> _syncSourceFeedbackThread;
 
-<<<<<<< HEAD
-    // Thread running runSyncThread().
-    std::unique_ptr<RSDataSync> _applierThread;
-=======
     // Thread running oplog application.
     std::unique_ptr<executor::TaskExecutor> _oplogApplierTaskExecutor;
     std::unique_ptr<OplogApplier> _oplogApplier;
     Future<void> _oplogApplierShutdownFuture;
->>>>>>> f378d467
 
     // Mutex guarding the _nextThreadId value to prevent concurrent incrementing.
     stdx::mutex _nextThreadIdMutex;
     // Number used to uniquely name threads.
     long long _nextThreadId = 0;
-<<<<<<< HEAD
-
-    std::unique_ptr<SnapshotThread> _snapshotThread;
-
-    // Initial sync stuff
-    StartInitialSyncFn _startInitialSyncIfNeededFn;
-    StartSteadyReplicationFn _startSteadReplicationFn;
-    OldThreadPool _initialSyncThreadPool;
-    TaskRunner _initialSyncRunner;
-
-    // Task executor used to run replication tasks.
-    std::unique_ptr<executor::TaskExecutor> _taskExecutor;
-
-    // Used by repl::multiApply() to apply the sync source's operations in parallel.
-    std::unique_ptr<OldThreadPool> _writerPool;
-
-=======
 
     // Task executor used to run replication tasks.
     std::unique_ptr<executor::TaskExecutor> _taskExecutor;
@@ -316,7 +204,6 @@
     // this thread pool.
     std::unique_ptr<ThreadPool> _writerPool;
 
->>>>>>> f378d467
     // Writes a noop every 10 seconds.
     std::unique_ptr<NoopWriter> _noopWriter;
 };
