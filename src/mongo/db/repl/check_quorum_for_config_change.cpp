--- conflicted
+++ resolved
@@ -52,11 +52,7 @@
 
 using executor::RemoteCommandRequest;
 
-<<<<<<< HEAD
-QuorumChecker::QuorumChecker(const ReplSetConfig* rsConfig, int myIndex)
-=======
 QuorumChecker::QuorumChecker(const ReplSetConfig* rsConfig, int myIndex, long long term)
->>>>>>> f378d467
     : _rsConfig(rsConfig),
       _myIndex(myIndex),
       _term(term),
@@ -305,20 +301,12 @@
     return true;
 }
 
-<<<<<<< HEAD
-Status checkQuorumGeneral(ReplicationExecutor* executor,
-                          const ReplSetConfig& rsConfig,
-                          const int myIndex) {
-    QuorumChecker checker(&rsConfig, myIndex);
-    ScatterGatherRunner runner(&checker, executor);
-=======
 Status checkQuorumGeneral(executor::TaskExecutor* executor,
                           const ReplSetConfig& rsConfig,
                           const int myIndex,
                           long long term) {
     auto checker = std::make_shared<QuorumChecker>(&rsConfig, myIndex, term);
     ScatterGatherRunner runner(checker, executor);
->>>>>>> f378d467
     Status status = runner.run();
     if (!status.isOK()) {
         return status;
@@ -327,30 +315,18 @@
     return checker->getFinalStatus();
 }
 
-<<<<<<< HEAD
-Status checkQuorumForInitiate(ReplicationExecutor* executor,
-                              const ReplSetConfig& rsConfig,
-                              const int myIndex) {
-=======
 Status checkQuorumForInitiate(executor::TaskExecutor* executor,
                               const ReplSetConfig& rsConfig,
                               const int myIndex,
                               long long term) {
->>>>>>> f378d467
     invariant(rsConfig.getConfigVersion() == 1);
     return checkQuorumGeneral(executor, rsConfig, myIndex, term);
 }
 
-<<<<<<< HEAD
-Status checkQuorumForReconfig(ReplicationExecutor* executor,
-                              const ReplSetConfig& rsConfig,
-                              const int myIndex) {
-=======
 Status checkQuorumForReconfig(executor::TaskExecutor* executor,
                               const ReplSetConfig& rsConfig,
                               const int myIndex,
                               long long term) {
->>>>>>> f378d467
     invariant(rsConfig.getConfigVersion() > 1);
     return checkQuorumGeneral(executor, rsConfig, myIndex, term);
 }
