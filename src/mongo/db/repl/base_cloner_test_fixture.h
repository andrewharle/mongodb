--- conflicted
+++ resolved
@@ -39,19 +39,12 @@
 #include "mongo/db/namespace_string.h"
 #include "mongo/db/repl/collection_cloner.h"
 #include "mongo/db/repl/storage_interface_mock.h"
-<<<<<<< HEAD
-=======
 #include "mongo/db/service_context_test_fixture.h"
->>>>>>> f378d467
 #include "mongo/executor/network_interface_mock.h"
 #include "mongo/executor/thread_pool_task_executor_test_fixture.h"
 #include "mongo/stdx/condition_variable.h"
 #include "mongo/stdx/mutex.h"
-<<<<<<< HEAD
-#include "mongo/util/concurrency/old_thread_pool.h"
-=======
 #include "mongo/util/concurrency/thread_pool.h"
->>>>>>> f378d467
 #include "mongo/util/net/hostandport.h"
 
 namespace mongo {
@@ -63,12 +56,8 @@
 
 class BaseCloner;
 
-<<<<<<< HEAD
-class BaseClonerTest : public executor::ThreadPoolExecutorTest {
-=======
 class BaseClonerTest : public executor::ThreadPoolExecutorTest,
                        public ScopedGlobalServiceContextForTest {
->>>>>>> f378d467
 public:
     typedef executor::NetworkInterfaceMock::NetworkOperationIterator NetworkOperationIterator;
 
@@ -143,11 +132,7 @@
     void tearDown() override;
 
     std::unique_ptr<StorageInterfaceMock> storageInterface;
-<<<<<<< HEAD
-    std::unique_ptr<OldThreadPool> dbWorkThreadPool;
-=======
     std::unique_ptr<ThreadPool> dbWorkThreadPool;
->>>>>>> f378d467
 
 private:
     // Protects member data of this base cloner fixture.
