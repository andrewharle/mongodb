--- conflicted
+++ resolved
@@ -36,10 +36,7 @@
 #include "mongo/base/status_with.h"
 #include "mongo/base/string_data.h"
 #include "mongo/bson/bsonobj.h"
-<<<<<<< HEAD
-=======
 #include "mongo/bson/timestamp.h"
->>>>>>> f378d467
 #include "mongo/db/catalog/index_create.h"
 #include "mongo/db/namespace_string.h"
 #include "mongo/db/repl/storage_interface.h"
@@ -51,37 +48,15 @@
     MONGO_DISALLOW_COPYING(StorageInterfaceImpl);
 
 public:
-<<<<<<< HEAD
-    static const char kDefaultMinValidNamespace[];
-    static const char kInitialSyncFlagFieldName[];
-    static const char kBeginFieldName[];
-    static const char kOplogDeleteFromPointFieldName[];
+    static const char kDefaultRollbackIdNamespace[];
+    static const char kRollbackIdFieldName[];
+    static const char kRollbackIdDocumentId[];
 
     StorageInterfaceImpl();
-    explicit StorageInterfaceImpl(const NamespaceString& minValidNss);
-    virtual ~StorageInterfaceImpl();
-
-    void startup() override;
-    void shutdown() override;
-
-    /**
-     * Returns namespace of collection containing the minvalid boundaries and initial sync flag.
-     */
-    NamespaceString getMinValidNss() const;
-
-    bool getInitialSyncFlag(OperationContext* txn) const override;
-
-    void setInitialSyncFlag(OperationContext* txn) override;
-
-    void clearInitialSyncFlag(OperationContext* txn) override;
-
-    OpTime getMinValid(OperationContext* txn) const override;
-    void setMinValid(OperationContext* txn, const OpTime& minValid) override;
-    void setMinValidToAtLeast(OperationContext* txn, const OpTime& endOpTime) override;
-    void setOplogDeleteFromPoint(OperationContext* txn, const Timestamp& timestamp) override;
-    Timestamp getOplogDeleteFromPoint(OperationContext* txn) override;
-    void setAppliedThrough(OperationContext* txn, const OpTime& optime) override;
-    OpTime getAppliedThrough(OperationContext* txn) override;
+
+    StatusWith<int> getRollbackID(OperationContext* opCtx) override;
+    StatusWith<int> initializeRollbackID(OperationContext* opCtx) override;
+    StatusWith<int> incrementRollbackID(OperationContext* opCtx) override;
 
     /**
      *  Allocates a new TaskRunner for use by the passed in collection.
@@ -92,69 +67,6 @@
         const BSONObj idIndexSpec,
         const std::vector<BSONObj>& secondaryIndexSpecs) override;
 
-    Status insertDocument(OperationContext* txn,
-                          const NamespaceString& nss,
-                          const BSONObj& doc) override;
-
-    Status insertDocuments(OperationContext* txn,
-                           const NamespaceString& nss,
-                           const std::vector<BSONObj>& docs) override;
-
-    Status dropReplicatedDatabases(OperationContext* txn) override;
-
-    Status createOplog(OperationContext* txn, const NamespaceString& nss) override;
-    StatusWith<size_t> getOplogMaxSize(OperationContext* txn, const NamespaceString& nss) override;
-
-    Status createCollection(OperationContext* txn,
-                            const NamespaceString& nss,
-                            const CollectionOptions& options) override;
-
-    Status dropCollection(OperationContext* txn, const NamespaceString& nss) override;
-
-    StatusWith<std::vector<BSONObj>> findDocuments(OperationContext* txn,
-                                                   const NamespaceString& nss,
-                                                   boost::optional<StringData> indexName,
-                                                   ScanDirection scanDirection,
-                                                   const BSONObj& startKey,
-                                                   BoundInclusion boundInclusion,
-                                                   std::size_t limit) override;
-
-    StatusWith<std::vector<BSONObj>> deleteDocuments(OperationContext* txn,
-                                                     const NamespaceString& nss,
-                                                     boost::optional<StringData> indexName,
-                                                     ScanDirection scanDirection,
-                                                     const BSONObj& startKey,
-                                                     BoundInclusion boundInclusion,
-                                                     std::size_t limit) override;
-
-    Status isAdminDbValid(OperationContext* txn) override;
-
-private:
-    // Returns empty document if not present.
-    BSONObj getMinValidDocument(OperationContext* txn) const;
-    void updateMinValidDocument(OperationContext* txn, const BSONObj& updateSpec);
-
-    const NamespaceString _minValidNss;
-=======
-    static const char kDefaultRollbackIdNamespace[];
-    static const char kRollbackIdFieldName[];
-    static const char kRollbackIdDocumentId[];
-
-    StorageInterfaceImpl();
-
-    StatusWith<int> getRollbackID(OperationContext* opCtx) override;
-    StatusWith<int> initializeRollbackID(OperationContext* opCtx) override;
-    StatusWith<int> incrementRollbackID(OperationContext* opCtx) override;
-
-    /**
-     *  Allocates a new TaskRunner for use by the passed in collection.
-     */
-    StatusWith<std::unique_ptr<CollectionBulkLoader>> createCollectionForBulkLoading(
-        const NamespaceString& nss,
-        const CollectionOptions& options,
-        const BSONObj idIndexSpec,
-        const std::vector<BSONObj>& secondaryIndexSpecs) override;
-
     Status insertDocument(OperationContext* opCtx,
                           const NamespaceStringOrUUID& nsOrUUID,
                           const TimestampedBSONObj& doc,
@@ -283,7 +195,6 @@
 
 private:
     const NamespaceString _rollbackIdNss;
->>>>>>> f378d467
 };
 
 }  // namespace repl
