
/**
 *    Copyright (C) 2018-present MongoDB, Inc.
 *
 *    This program is free software: you can redistribute it and/or modify
 *    it under the terms of the Server Side Public License, version 1,
 *    as published by MongoDB, Inc.
 *
 *    This program is distributed in the hope that it will be useful,
 *    but WITHOUT ANY WARRANTY; without even the implied warranty of
 *    MERCHANTABILITY or FITNESS FOR A PARTICULAR PURPOSE.  See the
 *    Server Side Public License for more details.
 *
 *    You should have received a copy of the Server Side Public License
 *    along with this program. If not, see
 *    <http://www.mongodb.com/licensing/server-side-public-license>.
 *
 *    As a special exception, the copyright holders give permission to link the
 *    code of portions of this program with the OpenSSL library under certain
 *    conditions as described in each individual source file and distribute
 *    linked combinations including the program with the OpenSSL library. You
 *    must comply with the Server Side Public License in all respects for
 *    all of the code used other than as permitted herein. If you modify file(s)
 *    with this exception, you may extend this exception to your version of the
 *    file(s), but you are not obligated to do so. If you do not wish to do so,
 *    delete this exception statement from your version. If you delete this
 *    exception statement from all source files in the program, then also delete
 *    it in the license file.
 */

#define MONGO_LOG_DEFAULT_COMPONENT ::mongo::logger::LogComponent::kReplication

#include "mongo/platform/basic.h"

#include "mongo/db/repl/task_runner.h"

#include <memory>

<<<<<<< HEAD
#include "mongo/db/auth/authorization_manager_global.h"
=======
#include "mongo/db/auth/authorization_manager.h"
>>>>>>> f378d467
#include "mongo/db/auth/authorization_session.h"
#include "mongo/db/client.h"
#include "mongo/db/operation_context.h"
#include "mongo/db/service_context.h"
#include "mongo/util/assert_util.h"
<<<<<<< HEAD
#include "mongo/util/concurrency/old_thread_pool.h"
=======
>>>>>>> f378d467
#include "mongo/util/concurrency/thread_name.h"
#include "mongo/util/destructor_guard.h"
#include "mongo/util/log.h"
#include "mongo/util/mongoutils/str.h"

namespace mongo {
namespace repl {

namespace {
using UniqueLock = stdx::unique_lock<stdx::mutex>;
using LockGuard = stdx::lock_guard<stdx::mutex>;


/**
 * Runs a single task runner task.
 * Any exceptions thrown by the task will be logged and converted into a
 * next action of kCancel.
 */
TaskRunner::NextAction runSingleTask(const TaskRunner::Task& task,
                                     OperationContext* opCtx,
                                     const Status& status) {
    try {
        return task(opCtx, status);
    } catch (...) {
        log() << "Unhandled exception in task runner: " << redact(exceptionToStatus());
    }
    return TaskRunner::NextAction::kCancel;
}

}  // namespace

// static
TaskRunner::Task TaskRunner::makeCancelTask() {
    return [](OperationContext* opCtx, const Status& status) { return NextAction::kCancel; };
}

<<<<<<< HEAD
TaskRunner::TaskRunner(OldThreadPool* threadPool)
=======
TaskRunner::TaskRunner(ThreadPool* threadPool)
>>>>>>> f378d467
    : _threadPool(threadPool), _active(false), _cancelRequested(false) {
    uassert(ErrorCodes::BadValue, "null thread pool", threadPool);
}

TaskRunner::~TaskRunner() {
    DESTRUCTOR_GUARD(cancel(); join(););
}

std::string TaskRunner::getDiagnosticString() const {
    stdx::lock_guard<stdx::mutex> lk(_mutex);
    str::stream output;
    output << "TaskRunner";
    output << " scheduled tasks: " << _tasks.size();
    output << " active: " << _active;
    output << " cancel requested: " << _cancelRequested;
    return output;
}

bool TaskRunner::isActive() const {
    stdx::lock_guard<stdx::mutex> lk(_mutex);
    return _active;
}

void TaskRunner::schedule(const Task& task) {
    invariant(task);

    stdx::lock_guard<stdx::mutex> lk(_mutex);

    _tasks.push_back(task);
    _condition.notify_all();

    if (_active) {
        return;
    }

    invariant(_threadPool->schedule([this] { _runTasks(); }));

    _active = true;
    _cancelRequested = false;
}

void TaskRunner::cancel() {
    stdx::lock_guard<stdx::mutex> lk(_mutex);
    _cancelRequested = true;
    _condition.notify_all();
}

void TaskRunner::join() {
    UniqueLock lk(_mutex);
    _condition.wait(lk, [this]() { return !_active; });
}

void TaskRunner::_runTasks() {
    // We initialize cc() because ServiceContextMongoD::_newOpCtx() expects cc() to be equal to the
    // client used to create the operation context.
    Client::initThreadIfNotAlready();
    Client* client = &cc();
    if (AuthorizationManager::get(client->getServiceContext())->isAuthEnabled()) {
<<<<<<< HEAD
        AuthorizationSession::get(client)->grantInternalAuthorization();
    }
    ServiceContext::UniqueOperationContext txn;

    while (Task task = _waitForNextTask()) {
        if (!txn) {
            txn = client->makeOperationContext();
=======
        AuthorizationSession::get(client)->grantInternalAuthorization(client);
    }
    ServiceContext::UniqueOperationContext opCtx;

    while (Task task = _waitForNextTask()) {
        if (!opCtx) {
            opCtx = client->makeOperationContext();
>>>>>>> f378d467
        }

        NextAction nextAction = runSingleTask(task, opCtx.get(), Status::OK());

        if (nextAction != NextAction::kKeepOperationContext) {
            opCtx.reset();
        }

        if (nextAction == NextAction::kCancel) {
            break;
        }
        // Release thread back to pool after disposing if no scheduled tasks in queue.
        if (nextAction == NextAction::kDisposeOperationContext ||
            nextAction == NextAction::kInvalid) {
            stdx::lock_guard<stdx::mutex> lk(_mutex);
            if (_tasks.empty()) {
                _finishRunTasks_inlock();
                return;
            }
        }
    }
    opCtx.reset();

    std::list<Task> tasks;
    UniqueLock lk{_mutex};

    auto cancelTasks = [&]() {
        tasks.swap(_tasks);
        lk.unlock();
        // Cancel remaining tasks with a CallbackCanceled status.
        for (auto task : tasks) {
            runSingleTask(task,
                          nullptr,
                          Status(ErrorCodes::CallbackCanceled,
                                 "this task has been canceled by a previously invoked task"));
        }
        tasks.clear();

    };
    cancelTasks();

    lk.lock();
    _finishRunTasks_inlock();
    cancelTasks();
}

void TaskRunner::_finishRunTasks_inlock() {
    _active = false;
    _cancelRequested = false;
    _condition.notify_all();
}

TaskRunner::Task TaskRunner::_waitForNextTask() {
    UniqueLock lk(_mutex);

    while (_tasks.empty() && !_cancelRequested) {
        _condition.wait(lk);
    }

    if (_cancelRequested) {
        return Task();
    }

    Task task = _tasks.front();
    _tasks.pop_front();
    return task;
}

Status TaskRunner::runSynchronousTask(SynchronousTask func, TaskRunner::NextAction nextAction) {
    // Setup cond_var for signaling when done.
    bool done = false;
    stdx::mutex mutex;
    stdx::condition_variable waitTillDoneCond;

    Status returnStatus{Status::OK()};
<<<<<<< HEAD
    this->schedule([&](OperationContext* txn, const Status taskStatus) {
=======
    this->schedule([&](OperationContext* opCtx, const Status taskStatus) {
>>>>>>> f378d467
        if (!taskStatus.isOK()) {
            returnStatus = taskStatus;
        } else {
            // Run supplied function.
            try {
<<<<<<< HEAD
                returnStatus = func(txn);
=======
                returnStatus = func(opCtx);
>>>>>>> f378d467
            } catch (...) {
                returnStatus = exceptionToStatus();
                error() << "Exception thrown in runSynchronousTask: " << redact(returnStatus);
            }
        }

        // Signal done.
        LockGuard lk2{mutex};
        done = true;
        waitTillDoneCond.notify_all();

        // return nextAction based on status from supplied function.
        if (returnStatus.isOK()) {
            return nextAction;
        }
        return TaskRunner::NextAction::kCancel;
    });

    UniqueLock lk{mutex};
    waitTillDoneCond.wait(lk, [&done] { return done; });
    return returnStatus;
}
}  // namespace repl
}  // namespace mongo<|MERGE_RESOLUTION|>--- conflicted
+++ resolved
@@ -36,20 +36,12 @@
 
 #include <memory>
 
-<<<<<<< HEAD
-#include "mongo/db/auth/authorization_manager_global.h"
-=======
 #include "mongo/db/auth/authorization_manager.h"
->>>>>>> f378d467
 #include "mongo/db/auth/authorization_session.h"
 #include "mongo/db/client.h"
 #include "mongo/db/operation_context.h"
 #include "mongo/db/service_context.h"
 #include "mongo/util/assert_util.h"
-<<<<<<< HEAD
-#include "mongo/util/concurrency/old_thread_pool.h"
-=======
->>>>>>> f378d467
 #include "mongo/util/concurrency/thread_name.h"
 #include "mongo/util/destructor_guard.h"
 #include "mongo/util/log.h"
@@ -86,11 +78,7 @@
     return [](OperationContext* opCtx, const Status& status) { return NextAction::kCancel; };
 }
 
-<<<<<<< HEAD
-TaskRunner::TaskRunner(OldThreadPool* threadPool)
-=======
 TaskRunner::TaskRunner(ThreadPool* threadPool)
->>>>>>> f378d467
     : _threadPool(threadPool), _active(false), _cancelRequested(false) {
     uassert(ErrorCodes::BadValue, "null thread pool", threadPool);
 }
@@ -149,15 +137,6 @@
     Client::initThreadIfNotAlready();
     Client* client = &cc();
     if (AuthorizationManager::get(client->getServiceContext())->isAuthEnabled()) {
-<<<<<<< HEAD
-        AuthorizationSession::get(client)->grantInternalAuthorization();
-    }
-    ServiceContext::UniqueOperationContext txn;
-
-    while (Task task = _waitForNextTask()) {
-        if (!txn) {
-            txn = client->makeOperationContext();
-=======
         AuthorizationSession::get(client)->grantInternalAuthorization(client);
     }
     ServiceContext::UniqueOperationContext opCtx;
@@ -165,7 +144,6 @@
     while (Task task = _waitForNextTask()) {
         if (!opCtx) {
             opCtx = client->makeOperationContext();
->>>>>>> f378d467
         }
 
         NextAction nextAction = runSingleTask(task, opCtx.get(), Status::OK());
@@ -241,21 +219,13 @@
     stdx::condition_variable waitTillDoneCond;
 
     Status returnStatus{Status::OK()};
-<<<<<<< HEAD
-    this->schedule([&](OperationContext* txn, const Status taskStatus) {
-=======
     this->schedule([&](OperationContext* opCtx, const Status taskStatus) {
->>>>>>> f378d467
         if (!taskStatus.isOK()) {
             returnStatus = taskStatus;
         } else {
             // Run supplied function.
             try {
-<<<<<<< HEAD
-                returnStatus = func(txn);
-=======
                 returnStatus = func(opCtx);
->>>>>>> f378d467
             } catch (...) {
                 returnStatus = exceptionToStatus();
                 error() << "Exception thrown in runSynchronousTask: " << redact(returnStatus);
