--- conflicted
+++ resolved
@@ -77,13 +77,7 @@
     /* Inform the sync target of our current position in the oplog, as well as the positions
      * of all secondaries chained through us.
      */
-<<<<<<< HEAD
-    Status _updateUpstream(ReplicationCoordinator* replCoord,
-                           BackgroundSync* bgsync,
-                           Reporter* reporter);
-=======
     Status _updateUpstream(Reporter* reporter);
->>>>>>> f378d467
 
     // protects cond, _shutdownSignaled, _keepAliveInterval, and _positionChanged.
     stdx::mutex _mtx;
