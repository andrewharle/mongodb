--- conflicted
+++ resolved
@@ -37,10 +37,6 @@
 #include "mongo/bson/timestamp.h"
 #include "mongo/db/repl/optime.h"
 #include "mongo/db/repl/repl_set_config.h"
-<<<<<<< HEAD
-#include "mongo/db/repl/replication_executor.h"
-=======
->>>>>>> f378d467
 #include "mongo/db/repl/scatter_gather_algorithm.h"
 #include "mongo/db/repl/scatter_gather_runner.h"
 #include "mongo/stdx/functional.h"
@@ -53,11 +49,6 @@
 
 namespace repl {
 
-<<<<<<< HEAD
-class ScatterGatherRunner;
-
-=======
->>>>>>> f378d467
 class VoteRequester {
     MONGO_DISALLOW_COPYING(VoteRequester);
 
@@ -91,11 +82,8 @@
         stdx::unordered_set<HostAndPort> getResponders() const;
 
     private:
-<<<<<<< HEAD
-=======
         enum class PrimaryVote { Pending, Yes, No };
 
->>>>>>> f378d467
         const ReplSetConfig _rsConfig;
         const long long _candidateIndex;
         const long long _term;
@@ -122,14 +110,6 @@
      * evh can be used to schedule a callback when the process is complete.
      * If this function returns Status::OK(), evh is then guaranteed to be signaled.
      **/
-<<<<<<< HEAD
-    StatusWith<ReplicationExecutor::EventHandle> start(ReplicationExecutor* executor,
-                                                       const ReplSetConfig& rsConfig,
-                                                       long long candidateIndex,
-                                                       long long term,
-                                                       bool dryRun,
-                                                       OpTime lastDurableOpTime);
-=======
     StatusWith<executor::TaskExecutor::EventHandle> start(executor::TaskExecutor* executor,
                                                           const ReplSetConfig& rsConfig,
                                                           long long candidateIndex,
@@ -137,7 +117,6 @@
                                                           bool dryRun,
                                                           OpTime lastDurableOpTime,
                                                           int primaryIndex);
->>>>>>> f378d467
 
     /**
      * Informs the VoteRequester to cancel further processing.
