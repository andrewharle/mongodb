
/**
 *    Copyright (C) 2018-present MongoDB, Inc.
 *
 *    This program is free software: you can redistribute it and/or modify
 *    it under the terms of the Server Side Public License, version 1,
 *    as published by MongoDB, Inc.
 *
 *    This program is distributed in the hope that it will be useful,
 *    but WITHOUT ANY WARRANTY; without even the implied warranty of
 *    MERCHANTABILITY or FITNESS FOR A PARTICULAR PURPOSE.  See the
 *    Server Side Public License for more details.
 *
 *    You should have received a copy of the Server Side Public License
 *    along with this program. If not, see
 *    <http://www.mongodb.com/licensing/server-side-public-license>.
 *
 *    As a special exception, the copyright holders give permission to link the
 *    code of portions of this program with the OpenSSL library under certain
 *    conditions as described in each individual source file and distribute
 *    linked combinations including the program with the OpenSSL library. You
 *    must comply with the Server Side Public License in all respects for
 *    all of the code used other than as permitted herein. If you modify file(s)
 *    with this exception, you may extend this exception to your version of the
 *    file(s), but you are not obligated to do so. If you do not wish to do so,
 *    delete this exception statement from your version. If you delete this
 *    exception statement from all source files in the program, then also delete
 *    it in the license file.
 */

#include "mongo/platform/basic.h"

#include "mongo/db/repl/task_runner_test_fixture.h"

#include "mongo/db/auth/authorization_manager.h"
#include "mongo/db/repl/task_runner.h"
#include "mongo/stdx/functional.h"
#include "mongo/stdx/memory.h"
<<<<<<< HEAD
#include "mongo/util/concurrency/old_thread_pool.h"
=======
>>>>>>> f378d467

namespace mongo {
namespace repl {

using namespace mongo;
using namespace mongo::repl;

<<<<<<< HEAD
namespace {

const int kNumThreads = 3;

}  // namespace

=======
>>>>>>> f378d467
Status TaskRunnerTest::getDetectableErrorStatus() {
    return Status(ErrorCodes::InternalError, "Not mutated");
}

TaskRunner& TaskRunnerTest::getTaskRunner() const {
    ASSERT(_taskRunner.get());
    return *_taskRunner;
}

ThreadPool& TaskRunnerTest::getThreadPool() const {
    ASSERT(_threadPool.get());
    return *_threadPool;
}

void TaskRunnerTest::destroyTaskRunner() {
    _taskRunner.reset();
}

void TaskRunnerTest::setUp() {
<<<<<<< HEAD
    _threadPool = stdx::make_unique<OldThreadPool>(kNumThreads, "TaskRunnerTest-");
=======
    ThreadPool::Options options;
    options.poolName = "TaskRunnerTest";
    _threadPool = stdx::make_unique<ThreadPool>(options);
    _threadPool->startup();

>>>>>>> f378d467
    _taskRunner = stdx::make_unique<TaskRunner>(_threadPool.get());
}

void TaskRunnerTest::tearDown() {
    destroyTaskRunner();
    _threadPool.reset();
}

}  // namespace repl
}  // namespace mongo<|MERGE_RESOLUTION|>--- conflicted
+++ resolved
@@ -36,10 +36,6 @@
 #include "mongo/db/repl/task_runner.h"
 #include "mongo/stdx/functional.h"
 #include "mongo/stdx/memory.h"
-<<<<<<< HEAD
-#include "mongo/util/concurrency/old_thread_pool.h"
-=======
->>>>>>> f378d467
 
 namespace mongo {
 namespace repl {
@@ -47,15 +43,6 @@
 using namespace mongo;
 using namespace mongo::repl;
 
-<<<<<<< HEAD
-namespace {
-
-const int kNumThreads = 3;
-
-}  // namespace
-
-=======
->>>>>>> f378d467
 Status TaskRunnerTest::getDetectableErrorStatus() {
     return Status(ErrorCodes::InternalError, "Not mutated");
 }
@@ -75,15 +62,11 @@
 }
 
 void TaskRunnerTest::setUp() {
-<<<<<<< HEAD
-    _threadPool = stdx::make_unique<OldThreadPool>(kNumThreads, "TaskRunnerTest-");
-=======
     ThreadPool::Options options;
     options.poolName = "TaskRunnerTest";
     _threadPool = stdx::make_unique<ThreadPool>(options);
     _threadPool->startup();
 
->>>>>>> f378d467
     _taskRunner = stdx::make_unique<TaskRunner>(_threadPool.get());
 }
 
