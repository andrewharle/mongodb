--- conflicted
+++ resolved
@@ -37,8 +37,6 @@
 #include "mongo/db/repl/optime.h"
 #include "mongo/stdx/functional.h"
 #include "mongo/util/time_support.h"
-<<<<<<< HEAD
-=======
 #include "mongo/util/uuid.h"
 
 /**
@@ -122,7 +120,6 @@
  *            the minValid
  * 6.   Transition node R from RECOVERING to SECONDARY state.
  */
->>>>>>> f378d467
 
 namespace mongo {
 
@@ -135,17 +132,12 @@
 class ReplicationCoordinator;
 class ReplicationProcess;
 class RollbackSource;
-class StorageInterface;
 
 /**
  * Entry point to rollback process.
  * Set state to ROLLBACK while we are in this function. This prevents serving reads, even from
  * the oplog. This can fail if we are elected PRIMARY, in which case we better not do any
-<<<<<<< HEAD
- * rolling back. If we successfully enter ROLLBACK we will only exit this function fatally or
-=======
  * rolling back. If we successfully enter ROLLBACK, we will only exit this function fatally or
->>>>>>> f378d467
  * after transition to RECOVERING.
  *
  * 'sleepSecsFn' is an optional testing-only argument for overriding mongo::sleepsecs().
@@ -156,11 +148,7 @@
               const RollbackSource& rollbackSource,
               int requiredRBID,
               ReplicationCoordinator* replCoord,
-<<<<<<< HEAD
-              StorageInterface* storageInterface,
-=======
               ReplicationProcess* replicationProcess,
->>>>>>> f378d467
               stdx::function<void(int)> sleepSecsFn = [](int secs) { sleepsecs(secs); });
 
 /**
@@ -177,15 +165,9 @@
  * @param localOplog: reads the oplog on this server.
  * @param rollbackSource: Interface for sync source. Provides the oplog and
  *            supports fetching documents and copying collections.
-<<<<<<< HEAD
- * @param requiredRBID Rollback ID we are required to have throughout rollback.
- * @param replCoord Used to track the rollback ID and to change the follower state
- * @param storageInterface Used to update minValid.
-=======
  * @param requiredRBID: Rollback ID we are required to have throughout rollback.
  * @param replCoord: Used to track the rollback ID and to change the follower state.
  * @param replicationProcess: Used to update minValid.
->>>>>>> f378d467
  *
  * If requiredRBID is supplied, we error if the upstream node has a different RBID (i.e. it rolled
  * back) after fetching any information from it.
@@ -199,9 +181,6 @@
                     const RollbackSource& rollbackSource,
                     int requiredRBID,
                     ReplicationCoordinator* replCoord,
-<<<<<<< HEAD
-                    StorageInterface* storageInterface);
-=======
                     ReplicationProcess* replicationProcess);
 
 
@@ -230,7 +209,6 @@
       b.   Rollback ends.
 */
 
->>>>>>> f378d467
 
 /**
  * This namespace contains internal details of the rollback system. It is only exposed in a header
