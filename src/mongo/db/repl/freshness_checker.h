
/**
 *    Copyright (C) 2018-present MongoDB, Inc.
 *
 *    This program is free software: you can redistribute it and/or modify
 *    it under the terms of the Server Side Public License, version 1,
 *    as published by MongoDB, Inc.
 *
 *    This program is distributed in the hope that it will be useful,
 *    but WITHOUT ANY WARRANTY; without even the implied warranty of
 *    MERCHANTABILITY or FITNESS FOR A PARTICULAR PURPOSE.  See the
 *    Server Side Public License for more details.
 *
 *    You should have received a copy of the Server Side Public License
 *    along with this program. If not, see
 *    <http://www.mongodb.com/licensing/server-side-public-license>.
 *
 *    As a special exception, the copyright holders give permission to link the
 *    code of portions of this program with the OpenSSL library under certain
 *    conditions as described in each individual source file and distribute
 *    linked combinations including the program with the OpenSSL library. You
 *    must comply with the Server Side Public License in all respects for
 *    all of the code used other than as permitted herein. If you modify file(s)
 *    with this exception, you may extend this exception to your version of the
 *    file(s), but you are not obligated to do so. If you do not wish to do so,
 *    delete this exception statement from your version. If you delete this
 *    exception statement from all source files in the program, then also delete
 *    it in the license file.
 */

#pragma once

#include <vector>

#include "mongo/base/disallow_copying.h"
#include "mongo/bson/timestamp.h"
#include "mongo/db/repl/repl_set_config.h"
<<<<<<< HEAD
#include "mongo/db/repl/replication_executor.h"
=======
>>>>>>> f378d467
#include "mongo/db/repl/scatter_gather_algorithm.h"
#include "mongo/executor/task_executor.h"

namespace mongo {

class Status;

namespace repl {

class ReplSetConfig;
class ScatterGatherRunner;

class FreshnessChecker {
    MONGO_DISALLOW_COPYING(FreshnessChecker);

public:
    enum ElectionAbortReason {
        None = 0,
        FresherNodeFound,  // Freshness check found fresher node
        FreshnessTie,  // Freshness check resulted in one or more nodes with our lastAppliedOpTime
        QuorumUnavailable,  // Not enough up voters
        QuorumUnreachable   // Too many failed voter responses
    };

    class Algorithm : public ScatterGatherAlgorithm {
    public:
        Algorithm(Timestamp lastOpTimeApplied,
                  const ReplSetConfig& rsConfig,
                  int selfIndex,
                  const std::vector<HostAndPort>& targets);
        virtual ~Algorithm();
        virtual std::vector<executor::RemoteCommandRequest> getRequests() const;
        virtual void processResponse(const executor::RemoteCommandRequest& request,
                                     const executor::RemoteCommandResponse& response);
        virtual bool hasReceivedSufficientResponses() const;
        ElectionAbortReason shouldAbortElection() const;

    private:
        // Returns true if the number of failed votes is over _losableVotes()
        bool hadTooManyFailedVoterResponses() const;

        // Returns true if the member, by host and port, has a vote.
        bool _isVotingMember(const HostAndPort host) const;

        // Number of responses received so far.
        int _responsesProcessed;

        // Number of failed voter responses so far.
        int _failedVoterResponses;

        // Last Timestamp applied by the caller; used in the Fresh command
        const Timestamp _lastOpTimeApplied;

        // Config to use for this check
        const ReplSetConfig _rsConfig;

        // Our index position in _rsConfig
        const int _selfIndex;

        // The UP members we are checking
        const std::vector<HostAndPort> _targets;

        // Number of voting targets
        int _votingTargets;

        // Number of voting nodes which can error
        int _losableVoters;

        // 1 if I have a vote, otherwise 0
        int _myVote;

        // Reason to abort, start with None
        ElectionAbortReason _abortReason;
    };

    FreshnessChecker();
    virtual ~FreshnessChecker();

    /**
     * Begins the process of sending replSetFresh commands to all non-DOWN nodes
     * in currentConfig, with the intention of determining whether the current node
     * is freshest.
     * evh can be used to schedule a callback when the process is complete.
     * If this function returns Status::OK(), evh is then guaranteed to be signaled.
     **/
<<<<<<< HEAD
    StatusWith<ReplicationExecutor::EventHandle> start(ReplicationExecutor* executor,
                                                       const Timestamp& lastOpTimeApplied,
                                                       const ReplSetConfig& currentConfig,
                                                       int selfIndex,
                                                       const std::vector<HostAndPort>& targets);
=======
    StatusWith<executor::TaskExecutor::EventHandle> start(executor::TaskExecutor* executor,
                                                          const Timestamp& lastOpTimeApplied,
                                                          const ReplSetConfig& currentConfig,
                                                          int selfIndex,
                                                          const std::vector<HostAndPort>& targets);
>>>>>>> f378d467

    /**
     * Informs the freshness checker to cancel further processing.
     */
    void cancel();

    /**
     * Returns true if cancel() was called on this instance.
     */
    bool isCanceled() const {
        return _isCanceled;
    }

    /**
     * 'None' if the election should continue, otherwise the reason to abort
     */
    ElectionAbortReason shouldAbortElection() const;

    /**
     * Returns the config version supplied in the config when start() was called.
     * Useful for determining if the the config version has changed.
     */
    long long getOriginalConfigVersion() const;

private:
    std::shared_ptr<Algorithm> _algorithm;
    std::unique_ptr<ScatterGatherRunner> _runner;
    long long _originalConfigVersion;
    bool _isCanceled;
};

}  // namespace repl
}  // namespace mongo<|MERGE_RESOLUTION|>--- conflicted
+++ resolved
@@ -35,10 +35,6 @@
 #include "mongo/base/disallow_copying.h"
 #include "mongo/bson/timestamp.h"
 #include "mongo/db/repl/repl_set_config.h"
-<<<<<<< HEAD
-#include "mongo/db/repl/replication_executor.h"
-=======
->>>>>>> f378d467
 #include "mongo/db/repl/scatter_gather_algorithm.h"
 #include "mongo/executor/task_executor.h"
 
@@ -124,19 +120,11 @@
      * evh can be used to schedule a callback when the process is complete.
      * If this function returns Status::OK(), evh is then guaranteed to be signaled.
      **/
-<<<<<<< HEAD
-    StatusWith<ReplicationExecutor::EventHandle> start(ReplicationExecutor* executor,
-                                                       const Timestamp& lastOpTimeApplied,
-                                                       const ReplSetConfig& currentConfig,
-                                                       int selfIndex,
-                                                       const std::vector<HostAndPort>& targets);
-=======
     StatusWith<executor::TaskExecutor::EventHandle> start(executor::TaskExecutor* executor,
                                                           const Timestamp& lastOpTimeApplied,
                                                           const ReplSetConfig& currentConfig,
                                                           int selfIndex,
                                                           const std::vector<HostAndPort>& targets);
->>>>>>> f378d467
 
     /**
      * Informs the freshness checker to cancel further processing.
