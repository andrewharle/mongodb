
/**
 *    Copyright (C) 2018-present MongoDB, Inc.
 *
 *    This program is free software: you can redistribute it and/or modify
 *    it under the terms of the Server Side Public License, version 1,
 *    as published by MongoDB, Inc.
 *
 *    This program is distributed in the hope that it will be useful,
 *    but WITHOUT ANY WARRANTY; without even the implied warranty of
 *    MERCHANTABILITY or FITNESS FOR A PARTICULAR PURPOSE.  See the
 *    Server Side Public License for more details.
 *
 *    You should have received a copy of the Server Side Public License
 *    along with this program. If not, see
 *    <http://www.mongodb.com/licensing/server-side-public-license>.
 *
 *    As a special exception, the copyright holders give permission to link the
 *    code of portions of this program with the OpenSSL library under certain
 *    conditions as described in each individual source file and distribute
 *    linked combinations including the program with the OpenSSL library. You
 *    must comply with the Server Side Public License in all respects for
 *    all of the code used other than as permitted herein. If you modify file(s)
 *    with this exception, you may extend this exception to your version of the
 *    file(s), but you are not obligated to do so. If you do not wish to do so,
 *    delete this exception statement from your version. If you delete this
 *    exception statement from all source files in the program, then also delete
 *    it in the license file.
 */

#pragma once

#include <string>

#include "mongo/db/commands.h"

namespace mongo {

class Status;
class Client;
class BSONObj;

namespace repl {

/**
 * Base class for repl set commands.
 */
class ReplSetCommand : public BasicCommand {
protected:
    ReplSetCommand(const char* s) : BasicCommand(s) {}

    AllowedOnSecondary secondaryAllowed(ServiceContext*) const override {
        return AllowedOnSecondary::kAlways;
    }

    bool adminOnly() const override {
        return true;
    }

    virtual bool supportsWriteConcern(const BSONObj& cmd) const override {
        return false;
    }

    Status checkAuthForCommand(Client* client,
                               const std::string& dbname,
<<<<<<< HEAD
                               const BSONObj& cmdObj) override;
=======
                               const BSONObj& cmdObj) const override;
>>>>>>> f378d467

    virtual ActionSet getAuthActionSet() const {
        return ActionSet{ActionType::internal};
    }
};

}  // namespace repl
}  // namespace mongo<|MERGE_RESOLUTION|>--- conflicted
+++ resolved
@@ -63,11 +63,7 @@
 
     Status checkAuthForCommand(Client* client,
                                const std::string& dbname,
-<<<<<<< HEAD
-                               const BSONObj& cmdObj) override;
-=======
                                const BSONObj& cmdObj) const override;
->>>>>>> f378d467
 
     virtual ActionSet getAuthActionSet() const {
         return ActionSet{ActionType::internal};
