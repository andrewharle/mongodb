
/**
 *    Copyright (C) 2018-present MongoDB, Inc.
 *
 *    This program is free software: you can redistribute it and/or modify
 *    it under the terms of the Server Side Public License, version 1,
 *    as published by MongoDB, Inc.
 *
 *    This program is distributed in the hope that it will be useful,
 *    but WITHOUT ANY WARRANTY; without even the implied warranty of
 *    MERCHANTABILITY or FITNESS FOR A PARTICULAR PURPOSE.  See the
 *    Server Side Public License for more details.
 *
 *    You should have received a copy of the Server Side Public License
 *    along with this program. If not, see
 *    <http://www.mongodb.com/licensing/server-side-public-license>.
 *
 *    As a special exception, the copyright holders give permission to link the
 *    code of portions of this program with the OpenSSL library under certain
 *    conditions as described in each individual source file and distribute
 *    linked combinations including the program with the OpenSSL library. You
 *    must comply with the Server Side Public License in all respects for
 *    all of the code used other than as permitted herein. If you modify file(s)
 *    with this exception, you may extend this exception to your version of the
 *    file(s), but you are not obligated to do so. If you do not wish to do so,
 *    delete this exception statement from your version. If you delete this
 *    exception statement from all source files in the program, then also delete
 *    it in the license file.
 */

#include "mongo/platform/basic.h"

#include "mongo/db/jsobj.h"
#include "mongo/db/repl/read_concern_args.h"
#include "mongo/unittest/unittest.h"

namespace mongo {
namespace repl {
namespace {

<<<<<<< HEAD
TEST(ReadAfterParse, ReadAfterOnly) {
    ReadConcernArgs readAfterOpTime;
    ASSERT_OK(readAfterOpTime.initialize(BSON(
=======
TEST(ReadAfterParse, OpTimeOnly) {
    ReadConcernArgs readConcern;
    ASSERT_OK(readConcern.initialize(BSON(
>>>>>>> f378d467
        "find"
        << "test"
        << ReadConcernArgs::kReadConcernFieldName
        << BSON(ReadConcernArgs::kAfterOpTimeFieldName
                << BSON(OpTime::kTimestampFieldName << Timestamp(20, 30) << OpTime::kTermFieldName
                                                    << 2)))));
<<<<<<< HEAD
=======

    ASSERT_TRUE(readConcern.getArgsOpTime());
    ASSERT_TRUE(!readConcern.getArgsAfterClusterTime());
    auto argsOpTime = readConcern.getArgsOpTime();
    ASSERT_EQ(Timestamp(20, 30), argsOpTime->getTimestamp());
    ASSERT_EQ(2, argsOpTime->getTerm());
    ASSERT(ReadConcernLevel::kLocalReadConcern == readConcern.getLevel());
}

TEST(ReadAfterParse, AfterClusterTimeOnly) {
    ReadConcernArgs readConcern;
    auto afterClusterTime = LogicalTime(Timestamp(20, 30));
    ASSERT_OK(readConcern.initialize(BSON("find"
                                          << "test"
                                          << ReadConcernArgs::kReadConcernFieldName
                                          << BSON(ReadConcernArgs::kAfterClusterTimeFieldName
                                                  << afterClusterTime.asTimestamp()))));
    auto argsAfterClusterTime = readConcern.getArgsAfterClusterTime();
    ASSERT_TRUE(argsAfterClusterTime);
    ASSERT_TRUE(!readConcern.getArgsOpTime());
    ASSERT_TRUE(afterClusterTime == *argsAfterClusterTime);
}

TEST(ReadAfterParse, AfterClusterTimeAndLevelLocal) {
    ReadConcernArgs readConcern;
    // Must have level=majority
    auto afterClusterTime = LogicalTime(Timestamp(20, 30));
    ASSERT_OK(readConcern.initialize(BSON("find"
                                          << "test"
                                          << ReadConcernArgs::kReadConcernFieldName
                                          << BSON(ReadConcernArgs::kAfterClusterTimeFieldName
                                                  << afterClusterTime.asTimestamp()
                                                  << ReadConcernArgs::kLevelFieldName
                                                  << "local"))));
    auto argsAfterClusterTime = readConcern.getArgsAfterClusterTime();
    ASSERT_TRUE(argsAfterClusterTime);
    ASSERT_TRUE(!readConcern.getArgsOpTime());
    ASSERT_TRUE(afterClusterTime == *argsAfterClusterTime);
    ASSERT(ReadConcernLevel::kLocalReadConcern == readConcern.getLevel());
}

TEST(ReadAfterParse, AfterClusterTimeAndLevelMajority) {
    ReadConcernArgs readConcern;
    // Must have level=majority
    auto afterClusterTime = LogicalTime(Timestamp(20, 30));
    ASSERT_OK(readConcern.initialize(BSON("find"
                                          << "test"
                                          << ReadConcernArgs::kReadConcernFieldName
                                          << BSON(ReadConcernArgs::kAfterClusterTimeFieldName
                                                  << afterClusterTime.asTimestamp()
                                                  << ReadConcernArgs::kLevelFieldName
                                                  << "majority"))));
    auto argsAfterClusterTime = readConcern.getArgsAfterClusterTime();
    ASSERT_TRUE(argsAfterClusterTime);
    ASSERT_TRUE(!readConcern.getArgsOpTime());
    ASSERT_TRUE(afterClusterTime == *argsAfterClusterTime);
    ASSERT(ReadConcernLevel::kMajorityReadConcern == readConcern.getLevel());
}

TEST(ReadAfterParse, AfterClusterTimeAndLevelSnapshot) {
    ReadConcernArgs readConcern;
    auto afterClusterTime = LogicalTime(Timestamp(20, 30));
    ASSERT_OK(readConcern.initialize(BSON("find"
                                          << "test"
                                          << ReadConcernArgs::kReadConcernFieldName
                                          << BSON(ReadConcernArgs::kAfterClusterTimeFieldName
                                                  << afterClusterTime.asTimestamp()
                                                  << ReadConcernArgs::kLevelFieldName
                                                  << "snapshot"))));
    auto argsAfterClusterTime = readConcern.getArgsAfterClusterTime();
    ASSERT_TRUE(argsAfterClusterTime);
    ASSERT_TRUE(!readConcern.getArgsOpTime());
    ASSERT_TRUE(afterClusterTime == *argsAfterClusterTime);
    ASSERT(ReadConcernLevel::kSnapshotReadConcern == readConcern.getLevel());
}

TEST(ReadAfterParse, AtClusterTimeOnly) {
    ReadConcernArgs readConcern;
    auto atClusterTime = LogicalTime(Timestamp(20, 30));
    ASSERT_EQ(ErrorCodes::InvalidOptions,
              readConcern.initialize(BSON("find"
                                          << "test"
                                          << ReadConcernArgs::kReadConcernFieldName
                                          << BSON(ReadConcernArgs::kAtClusterTimeFieldName
                                                  << atClusterTime.asTimestamp()))));
}

TEST(ReadAfterParse, AtClusterTimeAndLevelSnapshot) {
    ReadConcernArgs readConcern;
    auto atClusterTime = LogicalTime(Timestamp(20, 30));
    ASSERT_OK(readConcern.initialize(BSON("find"
                                          << "test"
                                          << ReadConcernArgs::kReadConcernFieldName
                                          << BSON(ReadConcernArgs::kAtClusterTimeFieldName
                                                  << atClusterTime.asTimestamp()
                                                  << ReadConcernArgs::kLevelFieldName
                                                  << "snapshot"))));
    auto argsAtClusterTime = readConcern.getArgsAtClusterTime();
    ASSERT_TRUE(argsAtClusterTime);
    ASSERT_FALSE(readConcern.getArgsOpTime());
    ASSERT_FALSE(readConcern.getArgsAfterClusterTime());
    ASSERT(ReadConcernLevel::kSnapshotReadConcern == readConcern.getLevel());
}

TEST(ReadAfterParse, AtClusterTimeAndLevelMajority) {
    ReadConcernArgs readConcern;
    auto atClusterTime = LogicalTime(Timestamp(20, 30));
    ASSERT_EQ(ErrorCodes::InvalidOptions,
              readConcern.initialize(BSON("find"
                                          << "test"
                                          << ReadConcernArgs::kReadConcernFieldName
                                          << BSON(ReadConcernArgs::kAtClusterTimeFieldName
                                                  << atClusterTime.asTimestamp()
                                                  << ReadConcernArgs::kLevelFieldName
                                                  << "majority"))));
}

TEST(ReadAfterParse, AtClusterTimeAndLevelLocal) {
    ReadConcernArgs readConcern;
    auto atClusterTime = LogicalTime(Timestamp(20, 30));
    ASSERT_EQ(ErrorCodes::InvalidOptions,
              readConcern.initialize(BSON("find"
                                          << "test"
                                          << ReadConcernArgs::kReadConcernFieldName
                                          << BSON(ReadConcernArgs::kAtClusterTimeFieldName
                                                  << atClusterTime.asTimestamp()
                                                  << ReadConcernArgs::kLevelFieldName
                                                  << "local"))));
}

TEST(ReadAfterParse, AtClusterTimeAndLevelAvailable) {
    ReadConcernArgs readConcern;
    auto atClusterTime = LogicalTime(Timestamp(20, 30));
    ASSERT_EQ(ErrorCodes::InvalidOptions,
              readConcern.initialize(BSON("find"
                                          << "test"
                                          << ReadConcernArgs::kReadConcernFieldName
                                          << BSON(ReadConcernArgs::kAtClusterTimeFieldName
                                                  << atClusterTime.asTimestamp()
                                                  << ReadConcernArgs::kLevelFieldName
                                                  << "available"))));
}
>>>>>>> f378d467

TEST(ReadAfterParse, AtClusterTimeAndLevelLinearizable) {
    ReadConcernArgs readConcern;
    auto atClusterTime = LogicalTime(Timestamp(20, 30));
    ASSERT_EQ(ErrorCodes::InvalidOptions,
              readConcern.initialize(BSON("find"
                                          << "test"
                                          << ReadConcernArgs::kReadConcernFieldName
                                          << BSON(ReadConcernArgs::kAtClusterTimeFieldName
                                                  << atClusterTime.asTimestamp()
                                                  << ReadConcernArgs::kLevelFieldName
                                                  << "linearizable"))));
}

TEST(ReadAfterParse, LevelMajorityOnly) {
    ReadConcernArgs readConcern;
    ASSERT_OK(
<<<<<<< HEAD
        readAfterOpTime.initialize(BSON("find"
                                        << "test"
                                        << ReadConcernArgs::kReadConcernFieldName
                                        << BSON(ReadConcernArgs::kLevelFieldName << "majority"))));
=======
        readConcern.initialize(BSON("find"
                                    << "test"
                                    << ReadConcernArgs::kReadConcernFieldName
                                    << BSON(ReadConcernArgs::kLevelFieldName << "majority"))));

    ASSERT_TRUE(!readConcern.getArgsOpTime());
    ASSERT_TRUE(!readConcern.getArgsAfterClusterTime());
    ASSERT_TRUE(ReadConcernLevel::kMajorityReadConcern == readConcern.getLevel());
}
>>>>>>> f378d467

TEST(ReadAfterParse, LevelSnapshotOnly) {
    ReadConcernArgs readConcern;
    ASSERT_OK(
        readConcern.initialize(BSON("find"
                                    << "test"
                                    << ReadConcernArgs::kReadConcernFieldName
                                    << BSON(ReadConcernArgs::kLevelFieldName << "snapshot"))));

    ASSERT_TRUE(!readConcern.getArgsOpTime());
    ASSERT_TRUE(!readConcern.getArgsAfterClusterTime());
    ASSERT_TRUE(!readConcern.getArgsAtClusterTime());
    ASSERT_TRUE(ReadConcernLevel::kSnapshotReadConcern == readConcern.getLevel());
}

TEST(ReadAfterParse, ReadCommittedFullSpecification) {
<<<<<<< HEAD
    ReadConcernArgs readAfterOpTime;
    ASSERT_OK(readAfterOpTime.initialize(BSON(
=======
    ReadConcernArgs readConcern;
    auto afterClusterTime = LogicalTime(Timestamp(100, 200));
    ASSERT_NOT_OK(readConcern.initialize(BSON(
>>>>>>> f378d467
        "find"
        << "test"
        << ReadConcernArgs::kReadConcernFieldName
        << BSON(ReadConcernArgs::kAfterOpTimeFieldName
                << BSON(OpTime::kTimestampFieldName << Timestamp(20, 30) << OpTime::kTermFieldName
                                                    << 2)
<<<<<<< HEAD
                << ReadConcernArgs::kLevelFieldName
                << "majority"))));

    ASSERT_EQ(Timestamp(20, 30), readAfterOpTime.getOpTime().getTimestamp());
    ASSERT_EQ(2, readAfterOpTime.getOpTime().getTerm());
    ASSERT(ReadConcernLevel::kMajorityReadConcern == readAfterOpTime.getLevel());
=======
                << ReadConcernArgs::kAfterClusterTimeFieldName
                << afterClusterTime.asTimestamp()
                << ReadConcernArgs::kLevelFieldName
                << "majority"))));
>>>>>>> f378d467
}

TEST(ReadAfterParse, Empty) {
    ReadConcernArgs readConcern;
    ASSERT_OK(readConcern.initialize(BSON("find"
                                          << "test")));

    ASSERT_TRUE(!readConcern.getArgsOpTime());
    ASSERT_TRUE(!readConcern.getArgsAfterClusterTime());
    ASSERT(ReadConcernLevel::kLocalReadConcern == readConcern.getLevel());
}

TEST(ReadAfterParse, BadRootType) {
<<<<<<< HEAD
    ReadConcernArgs readAfterOpTime;
    ASSERT_NOT_OK(readAfterOpTime.initialize(BSON("find"
                                                  << "test"
                                                  << ReadConcernArgs::kReadConcernFieldName
                                                  << "x")));
=======
    ReadConcernArgs readConcern;
    ASSERT_NOT_OK(readConcern.initialize(BSON("find"
                                              << "test"
                                              << ReadConcernArgs::kReadConcernFieldName
                                              << "x")));
}

TEST(ReadAfterParse, BadAtClusterTimeType) {
    ReadConcernArgs readConcern;
    ASSERT_EQ(ErrorCodes::TypeMismatch,
              readConcern.initialize(BSON("find"
                                          << "test"
                                          << ReadConcernArgs::kReadConcernFieldName
                                          << BSON(ReadConcernArgs::kAtClusterTimeFieldName
                                                  << 2
                                                  << ReadConcernArgs::kLevelFieldName
                                                  << "snapshot"))));
}

TEST(ReadAfterParse, BadAtClusterTimeValue) {
    ReadConcernArgs readConcern;
    ASSERT_EQ(ErrorCodes::InvalidOptions,
              readConcern.initialize(BSON("find"
                                          << "test"
                                          << ReadConcernArgs::kReadConcernFieldName
                                          << BSON(ReadConcernArgs::kAtClusterTimeFieldName
                                                  << LogicalTime::kUninitialized.asTimestamp()
                                                  << ReadConcernArgs::kLevelFieldName
                                                  << "snapshot"))));
>>>>>>> f378d467
}

TEST(ReadAfterParse, BadOpTimeType) {
    ReadConcernArgs readConcern;
    ASSERT_NOT_OK(
<<<<<<< HEAD
        readAfterOpTime.initialize(BSON("find"
                                        << "test"
                                        << ReadConcernArgs::kReadConcernFieldName
                                        << BSON(ReadConcernArgs::kAfterOpTimeFieldName << 2))));
}

TEST(ReadAfterParse, OpTimeNotNeededForValidReadConcern) {
    ReadConcernArgs readAfterOpTime;
    ASSERT_OK(readAfterOpTime.initialize(BSON("find"
                                              << "test"
                                              << ReadConcernArgs::kReadConcernFieldName
                                              << BSONObj())));
}

TEST(ReadAfterParse, NoOpTimeTS) {
    ReadConcernArgs readAfterOpTime;
    ASSERT_NOT_OK(
        readAfterOpTime.initialize(BSON("find"
                                        << "test"
                                        << ReadConcernArgs::kReadConcernFieldName
                                        << BSON(ReadConcernArgs::kAfterOpTimeFieldName
                                                << BSON(OpTime::kTimestampFieldName << 2)))));
}

TEST(ReadAfterParse, NoOpTimeTerm) {
    ReadConcernArgs readAfterOpTime;
    ASSERT_NOT_OK(readAfterOpTime.initialize(BSON("find"
                                                  << "test"
                                                  << ReadConcernArgs::kReadConcernFieldName
                                                  << BSON(ReadConcernArgs::kAfterOpTimeFieldName
                                                          << BSON(OpTime::kTermFieldName << 2)))));
}

TEST(ReadAfterParse, BadOpTimeTSType) {
    ReadConcernArgs readAfterOpTime;
    ASSERT_NOT_OK(readAfterOpTime.initialize(
=======
        readConcern.initialize(BSON("find"
                                    << "test"
                                    << ReadConcernArgs::kReadConcernFieldName
                                    << BSON(ReadConcernArgs::kAfterOpTimeFieldName << 2))));
}

TEST(ReadAfterParse, OpTimeNotNeededForValidReadConcern) {
    ReadConcernArgs readConcern;
    ASSERT_OK(readConcern.initialize(BSON("find"
                                          << "test"
                                          << ReadConcernArgs::kReadConcernFieldName
                                          << BSONObj())));
}

TEST(ReadAfterParse, NoOpTimeTS) {
    ReadConcernArgs readConcern;
    ASSERT_NOT_OK(readConcern.initialize(BSON("find"
                                              << "test"
                                              << ReadConcernArgs::kReadConcernFieldName
                                              << BSON(ReadConcernArgs::kAfterOpTimeFieldName
                                                      << BSON(OpTime::kTimestampFieldName << 2)))));
}

TEST(ReadAfterParse, NoOpTimeTerm) {
    ReadConcernArgs readConcern;
    ASSERT_NOT_OK(readConcern.initialize(BSON("find"
                                              << "test"
                                              << ReadConcernArgs::kReadConcernFieldName
                                              << BSON(ReadConcernArgs::kAfterOpTimeFieldName
                                                      << BSON(OpTime::kTermFieldName << 2)))));
}

TEST(ReadAfterParse, BadOpTimeTSType) {
    ReadConcernArgs readConcern;
    ASSERT_NOT_OK(readConcern.initialize(
>>>>>>> f378d467
        BSON("find"
             << "test"
             << ReadConcernArgs::kReadConcernFieldName
             << BSON(ReadConcernArgs::kAfterOpTimeFieldName
                     << BSON(OpTime::kTimestampFieldName << BSON("x" << 1) << OpTime::kTermFieldName
                                                         << 2)))));
}

TEST(ReadAfterParse, BadOpTimeTermType) {
<<<<<<< HEAD
    ReadConcernArgs readAfterOpTime;
    ASSERT_NOT_OK(readAfterOpTime.initialize(BSON(
=======
    ReadConcernArgs readConcern;
    ASSERT_NOT_OK(readConcern.initialize(BSON(
>>>>>>> f378d467
        "find"
        << "test"
        << ReadConcernArgs::kReadConcernFieldName
        << BSON(ReadConcernArgs::kAfterOpTimeFieldName
                << BSON(OpTime::kTimestampFieldName << Timestamp(1, 0) << OpTime::kTermFieldName
                                                    << "y")))));
}

TEST(ReadAfterParse, BadLevelType) {
    ReadConcernArgs readConcern;
    ASSERT_EQ(ErrorCodes::TypeMismatch,
<<<<<<< HEAD
              readAfterOpTime.initialize(BSON("find"
                                              << "test"
                                              << ReadConcernArgs::kReadConcernFieldName
                                              << BSON(ReadConcernArgs::kLevelFieldName << 7))));
=======
              readConcern.initialize(BSON("find"
                                          << "test"
                                          << ReadConcernArgs::kReadConcernFieldName
                                          << BSON(ReadConcernArgs::kLevelFieldName << 7))));
>>>>>>> f378d467
}

TEST(ReadAfterParse, BadLevelValue) {
    ReadConcernArgs readConcern;
    ASSERT_EQ(ErrorCodes::FailedToParse,
<<<<<<< HEAD
              readAfterOpTime.initialize(BSON("find"
                                              << "test"
                                              << ReadConcernArgs::kReadConcernFieldName
                                              << BSON(ReadConcernArgs::kLevelFieldName
                                                      << "seven is not a real level"))));
=======
              readConcern.initialize(BSON("find"
                                          << "test"
                                          << ReadConcernArgs::kReadConcernFieldName
                                          << BSON(ReadConcernArgs::kLevelFieldName
                                                  << "seven is not a real level"))));
>>>>>>> f378d467
}

TEST(ReadAfterParse, BadOption) {
    ReadConcernArgs readConcern;
    ASSERT_EQ(ErrorCodes::InvalidOptions,
              readConcern.initialize(BSON("find"
                                          << "test"
                                          << ReadConcernArgs::kReadConcernFieldName
                                          << BSON("asdf" << 1))));
}

TEST(ReadAfterParse, AtClusterTimeAndAfterClusterTime) {
    ReadConcernArgs readConcern;
    auto clusterTime = LogicalTime(Timestamp(20, 30));
    ASSERT_EQ(ErrorCodes::InvalidOptions,
<<<<<<< HEAD
              readAfterOpTime.initialize(BSON("find"
                                              << "test"
                                              << ReadConcernArgs::kReadConcernFieldName
                                              << BSON("asdf" << 1))));
=======
              readConcern.initialize(BSON("find"
                                          << "test"
                                          << ReadConcernArgs::kReadConcernFieldName
                                          << BSON(ReadConcernArgs::kAtClusterTimeFieldName
                                                  << clusterTime.asTimestamp()
                                                  << ReadConcernArgs::kAfterClusterTimeFieldName
                                                  << clusterTime.asTimestamp()
                                                  << ReadConcernArgs::kLevelFieldName
                                                  << "snapshot"))));
}

TEST(ReadAfterParse, AfterOpTimeAndLevelSnapshot) {
    ReadConcernArgs readConcern;
    ASSERT_EQ(ErrorCodes::InvalidOptions,
              readConcern.initialize(BSON("find"
                                          << "test"
                                          << ReadConcernArgs::kReadConcernFieldName
                                          << BSON(ReadConcernArgs::kAfterOpTimeFieldName
                                                  << BSON(OpTime::kTimestampFieldName
                                                          << Timestamp(20, 30)
                                                          << OpTime::kTermFieldName
                                                          << 2)
                                                  << ReadConcernArgs::kLevelFieldName
                                                  << "snapshot"))));
>>>>>>> f378d467
}

TEST(ReadAfterSerialize, Empty) {
    BSONObjBuilder builder;
    ReadConcernArgs readConcern;
    readConcern.appendInfo(&builder);

    BSONObj obj(builder.done());

    ASSERT_BSONOBJ_EQ(BSON(ReadConcernArgs::kReadConcernFieldName << BSONObj()), obj);
}

TEST(ReadAfterSerialize, AfterClusterTimeOnly) {
    BSONObjBuilder builder;
    auto afterClusterTime = LogicalTime(Timestamp(20, 30));
    ReadConcernArgs readConcern(afterClusterTime, boost::none);
    readConcern.appendInfo(&builder);

    BSONObj expectedObj(BSON(
<<<<<<< HEAD
        ReadConcernArgs::kReadConcernFieldName << BSON(
            ReadConcernArgs::kAfterOpTimeFieldName << BSON(
                OpTime::kTimestampFieldName << Timestamp(20, 30) << OpTime::kTermFieldName << 2))));

=======
        ReadConcernArgs::kReadConcernFieldName
        << BSON(ReadConcernArgs::kAfterClusterTimeFieldName << afterClusterTime.asTimestamp())));

    ASSERT_BSONOBJ_EQ(expectedObj, builder.done());
}

TEST(ReadAfterSerialize, AfterOpTimeOnly) {
    BSONObjBuilder builder;
    ReadConcernArgs readConcern(OpTime(Timestamp(20, 30), 2), boost::none);
    readConcern.appendInfo(&builder);

    BSONObj expectedObj(BSON(
        ReadConcernArgs::kReadConcernFieldName << BSON(
            ReadConcernArgs::kAfterOpTimeFieldName << BSON(
                OpTime::kTimestampFieldName << Timestamp(20, 30) << OpTime::kTermFieldName << 2))));

>>>>>>> f378d467
    ASSERT_BSONOBJ_EQ(expectedObj, builder.done());
}

TEST(ReadAfterSerialize, CommitLevelOnly) {
    BSONObjBuilder builder;
    ReadConcernArgs readConcern(ReadConcernLevel::kLocalReadConcern);
    readConcern.appendInfo(&builder);

    BSONObj expectedObj(BSON(ReadConcernArgs::kReadConcernFieldName
                             << BSON(ReadConcernArgs::kLevelFieldName << "local")));

    ASSERT_BSONOBJ_EQ(expectedObj, builder.done());
<<<<<<< HEAD
=======
}

TEST(ReadAfterSerialize, iAfterCLusterTimeAndLevel) {
    BSONObjBuilder builder;
    auto afterClusterTime = LogicalTime(Timestamp(20, 30));
    ReadConcernArgs readConcern(afterClusterTime, ReadConcernLevel::kMajorityReadConcern);
    readConcern.appendInfo(&builder);

    BSONObj expectedObj(
        BSON(ReadConcernArgs::kReadConcernFieldName
             << BSON(ReadConcernArgs::kLevelFieldName << "majority"
                                                      << ReadConcernArgs::kAfterClusterTimeFieldName
                                                      << afterClusterTime.asTimestamp())));

    ASSERT_BSONOBJ_EQ(expectedObj, builder.done());
}

TEST(ReadAfterSerialize, AfterOpTimeAndLevel) {
    BSONObjBuilder builder;
    ReadConcernArgs readConcern(OpTime(Timestamp(20, 30), 2),
                                ReadConcernLevel::kMajorityReadConcern);
    readConcern.appendInfo(&builder);

    BSONObj expectedObj(BSON(
        ReadConcernArgs::kReadConcernFieldName
        << BSON(ReadConcernArgs::kLevelFieldName
                << "majority"
                << ReadConcernArgs::kAfterOpTimeFieldName
                << BSON(OpTime::kTimestampFieldName << Timestamp(20, 30) << OpTime::kTermFieldName
                                                    << 2))));

    ASSERT_BSONOBJ_EQ(expectedObj, builder.done());
>>>>>>> f378d467
}

TEST(ReadAfterSerialize, AtClusterTimeAndLevelSnapshot) {
    BSONObjBuilder builder;
    ReadConcernArgs readConcern;
    auto atClusterTime = LogicalTime(Timestamp(20, 30));
    ASSERT_OK(readConcern.initialize(BSON("find"
                                          << "test"
                                          << ReadConcernArgs::kReadConcernFieldName
                                          << BSON(ReadConcernArgs::kLevelFieldName
                                                  << "snapshot"
                                                  << ReadConcernArgs::kAtClusterTimeFieldName
                                                  << atClusterTime.asTimestamp()))));

    readConcern.appendInfo(&builder);

    BSONObj expectedObj(
        BSON(ReadConcernArgs::kReadConcernFieldName
             << BSON(ReadConcernArgs::kLevelFieldName << "snapshot"
                                                      << ReadConcernArgs::kAtClusterTimeFieldName
                                                      << atClusterTime.asTimestamp())));

    ASSERT_BSONOBJ_EQ(expectedObj, builder.done());
}

TEST(UpconvertReadConcernLevelToSnapshot, EmptyLevel) {
    ReadConcernArgs readConcern;
    ASSERT(ReadConcernLevel::kLocalReadConcern == readConcern.getLevel());

    ASSERT_OK(readConcern.upconvertReadConcernLevelToSnapshot());
    ASSERT(ReadConcernLevel::kSnapshotReadConcern == readConcern.getLevel());
    ASSERT(ReadConcernLevel::kLocalReadConcern == readConcern.getOriginalLevel());
}

TEST(UpconvertReadConcernLevelToSnapshot, LevelLocal) {
    ReadConcernArgs readConcern;
    ASSERT_OK(readConcern.initialize(BSON("find"
                                          << "test"
                                          << ReadConcernArgs::kReadConcernFieldName
                                          << BSON(ReadConcernArgs::kLevelFieldName << "local"))));
    ASSERT(ReadConcernLevel::kLocalReadConcern == readConcern.getLevel());

    ASSERT_OK(readConcern.upconvertReadConcernLevelToSnapshot());
    ASSERT(ReadConcernLevel::kSnapshotReadConcern == readConcern.getLevel());
    ASSERT(ReadConcernLevel::kLocalReadConcern == readConcern.getOriginalLevel());
}

TEST(UpconvertReadConcernLevelToSnapshot, LevelMajority) {
    ReadConcernArgs readConcern;
    ASSERT_OK(
        readConcern.initialize(BSON("find"
                                    << "test"
                                    << ReadConcernArgs::kReadConcernFieldName
                                    << BSON(ReadConcernArgs::kLevelFieldName << "majority"))));
    ASSERT(ReadConcernLevel::kMajorityReadConcern == readConcern.getLevel());

    ASSERT_OK(readConcern.upconvertReadConcernLevelToSnapshot());
    ASSERT(ReadConcernLevel::kSnapshotReadConcern == readConcern.getLevel());
    ASSERT(ReadConcernLevel::kMajorityReadConcern == readConcern.getOriginalLevel());
}

TEST(UpconvertReadConcernLevelToSnapshot, LevelSnapshot) {
    ReadConcernArgs readConcern;
    ASSERT_OK(
        readConcern.initialize(BSON("find"
                                    << "test"
                                    << ReadConcernArgs::kReadConcernFieldName
                                    << BSON(ReadConcernArgs::kLevelFieldName << "snapshot"))));
    ASSERT(ReadConcernLevel::kSnapshotReadConcern == readConcern.getLevel());

    ASSERT_OK(readConcern.upconvertReadConcernLevelToSnapshot());
    ASSERT(ReadConcernLevel::kSnapshotReadConcern == readConcern.getLevel());
    ASSERT(ReadConcernLevel::kSnapshotReadConcern == readConcern.getOriginalLevel());
}

TEST(UpconvertReadConcernLevelToSnapshot, LevelSnapshotWithAtClusterTime) {
    ReadConcernArgs readConcern;
    auto atClusterTime = LogicalTime(Timestamp(20, 30));
    ASSERT_OK(readConcern.initialize(BSON("find"
                                          << "test"
                                          << ReadConcernArgs::kReadConcernFieldName
                                          << BSON(ReadConcernArgs::kLevelFieldName
                                                  << "snapshot"
                                                  << ReadConcernArgs::kAtClusterTimeFieldName
                                                  << atClusterTime.asTimestamp()))));
    ASSERT(ReadConcernLevel::kSnapshotReadConcern == readConcern.getLevel());
    ASSERT_TRUE(readConcern.getArgsAtClusterTime());

    ASSERT_OK(readConcern.upconvertReadConcernLevelToSnapshot());
    ASSERT(ReadConcernLevel::kSnapshotReadConcern == readConcern.getLevel());
    ASSERT(ReadConcernLevel::kSnapshotReadConcern == readConcern.getOriginalLevel());
    ASSERT_TRUE(readConcern.getArgsAtClusterTime());
}

TEST(UpconvertReadConcernLevelToSnapshot, AfterClusterTime) {
    ReadConcernArgs readConcern;
    auto afterClusterTime = LogicalTime(Timestamp(20, 30));
    ASSERT_OK(readConcern.initialize(BSON("find"
                                          << "test"
                                          << ReadConcernArgs::kReadConcernFieldName
                                          << BSON(ReadConcernArgs::kAfterClusterTimeFieldName
                                                  << afterClusterTime.asTimestamp()))));
    ASSERT(ReadConcernLevel::kLocalReadConcern == readConcern.getLevel());
    ASSERT_TRUE(readConcern.getArgsAfterClusterTime());

    ASSERT_OK(readConcern.upconvertReadConcernLevelToSnapshot());
    ASSERT(ReadConcernLevel::kSnapshotReadConcern == readConcern.getLevel());
    ASSERT(ReadConcernLevel::kLocalReadConcern == readConcern.getOriginalLevel());
    ASSERT_TRUE(readConcern.getArgsAfterClusterTime());
}

<<<<<<< HEAD
    BSONObj expectedObj(BSON(
        ReadConcernArgs::kReadConcernFieldName
        << BSON(ReadConcernArgs::kLevelFieldName
                << "majority"
                << ReadConcernArgs::kAfterOpTimeFieldName
                << BSON(OpTime::kTimestampFieldName << Timestamp(20, 30) << OpTime::kTermFieldName
                                                    << 2))));

    ASSERT_BSONOBJ_EQ(expectedObj, builder.done());
=======
TEST(UpconvertReadConcernLevelToSnapshot, LevelAvailable) {
    ReadConcernArgs readConcern;
    ASSERT_OK(
        readConcern.initialize(BSON("find"
                                    << "test"
                                    << ReadConcernArgs::kReadConcernFieldName
                                    << BSON(ReadConcernArgs::kLevelFieldName << "available"))));
    ASSERT(ReadConcernLevel::kAvailableReadConcern == readConcern.getLevel());

    ASSERT_NOT_OK(readConcern.upconvertReadConcernLevelToSnapshot());
    ASSERT(ReadConcernLevel::kAvailableReadConcern == readConcern.getLevel());
    ASSERT(ReadConcernLevel::kAvailableReadConcern == readConcern.getOriginalLevel());
}

TEST(UpconvertReadConcernLevelToSnapshot, LevelLinearizable) {
    ReadConcernArgs readConcern;
    ASSERT_OK(
        readConcern.initialize(BSON("find"
                                    << "test"
                                    << ReadConcernArgs::kReadConcernFieldName
                                    << BSON(ReadConcernArgs::kLevelFieldName << "linearizable"))));
    ASSERT(ReadConcernLevel::kLinearizableReadConcern == readConcern.getLevel());

    ASSERT_NOT_OK(readConcern.upconvertReadConcernLevelToSnapshot());
    ASSERT(ReadConcernLevel::kLinearizableReadConcern == readConcern.getLevel());
    ASSERT(ReadConcernLevel::kLinearizableReadConcern == readConcern.getOriginalLevel());
}

TEST(UpconvertReadConcernLevelToSnapshot, AfterOpTime) {
    ReadConcernArgs readConcern;
    ASSERT_OK(readConcern.initialize(BSON(
        "find"
        << "test"
        << ReadConcernArgs::kReadConcernFieldName
        << BSON(ReadConcernArgs::kAfterOpTimeFieldName
                << BSON(OpTime::kTimestampFieldName << Timestamp(20, 30) << OpTime::kTermFieldName
                                                    << 2)))));
    ASSERT(ReadConcernLevel::kLocalReadConcern == readConcern.getLevel());
    ASSERT_TRUE(readConcern.getArgsOpTime());

    ASSERT_NOT_OK(readConcern.upconvertReadConcernLevelToSnapshot());
    ASSERT(ReadConcernLevel::kLocalReadConcern == readConcern.getLevel());
    ASSERT(ReadConcernLevel::kLocalReadConcern == readConcern.getOriginalLevel());
    ASSERT_TRUE(readConcern.getArgsOpTime());
>>>>>>> f378d467
}

}  // unnamed namespace
}  // namespace repl
}  // namespace mongo<|MERGE_RESOLUTION|>--- conflicted
+++ resolved
@@ -38,23 +38,15 @@
 namespace repl {
 namespace {
 
-<<<<<<< HEAD
-TEST(ReadAfterParse, ReadAfterOnly) {
-    ReadConcernArgs readAfterOpTime;
-    ASSERT_OK(readAfterOpTime.initialize(BSON(
-=======
 TEST(ReadAfterParse, OpTimeOnly) {
     ReadConcernArgs readConcern;
     ASSERT_OK(readConcern.initialize(BSON(
->>>>>>> f378d467
         "find"
         << "test"
         << ReadConcernArgs::kReadConcernFieldName
         << BSON(ReadConcernArgs::kAfterOpTimeFieldName
                 << BSON(OpTime::kTimestampFieldName << Timestamp(20, 30) << OpTime::kTermFieldName
                                                     << 2)))));
-<<<<<<< HEAD
-=======
 
     ASSERT_TRUE(readConcern.getArgsOpTime());
     ASSERT_TRUE(!readConcern.getArgsAfterClusterTime());
@@ -197,7 +189,6 @@
                                                   << ReadConcernArgs::kLevelFieldName
                                                   << "available"))));
 }
->>>>>>> f378d467
 
 TEST(ReadAfterParse, AtClusterTimeAndLevelLinearizable) {
     ReadConcernArgs readConcern;
@@ -215,12 +206,6 @@
 TEST(ReadAfterParse, LevelMajorityOnly) {
     ReadConcernArgs readConcern;
     ASSERT_OK(
-<<<<<<< HEAD
-        readAfterOpTime.initialize(BSON("find"
-                                        << "test"
-                                        << ReadConcernArgs::kReadConcernFieldName
-                                        << BSON(ReadConcernArgs::kLevelFieldName << "majority"))));
-=======
         readConcern.initialize(BSON("find"
                                     << "test"
                                     << ReadConcernArgs::kReadConcernFieldName
@@ -230,7 +215,6 @@
     ASSERT_TRUE(!readConcern.getArgsAfterClusterTime());
     ASSERT_TRUE(ReadConcernLevel::kMajorityReadConcern == readConcern.getLevel());
 }
->>>>>>> f378d467
 
 TEST(ReadAfterParse, LevelSnapshotOnly) {
     ReadConcernArgs readConcern;
@@ -247,33 +231,19 @@
 }
 
 TEST(ReadAfterParse, ReadCommittedFullSpecification) {
-<<<<<<< HEAD
-    ReadConcernArgs readAfterOpTime;
-    ASSERT_OK(readAfterOpTime.initialize(BSON(
-=======
     ReadConcernArgs readConcern;
     auto afterClusterTime = LogicalTime(Timestamp(100, 200));
     ASSERT_NOT_OK(readConcern.initialize(BSON(
->>>>>>> f378d467
         "find"
         << "test"
         << ReadConcernArgs::kReadConcernFieldName
         << BSON(ReadConcernArgs::kAfterOpTimeFieldName
                 << BSON(OpTime::kTimestampFieldName << Timestamp(20, 30) << OpTime::kTermFieldName
                                                     << 2)
-<<<<<<< HEAD
-                << ReadConcernArgs::kLevelFieldName
-                << "majority"))));
-
-    ASSERT_EQ(Timestamp(20, 30), readAfterOpTime.getOpTime().getTimestamp());
-    ASSERT_EQ(2, readAfterOpTime.getOpTime().getTerm());
-    ASSERT(ReadConcernLevel::kMajorityReadConcern == readAfterOpTime.getLevel());
-=======
                 << ReadConcernArgs::kAfterClusterTimeFieldName
                 << afterClusterTime.asTimestamp()
                 << ReadConcernArgs::kLevelFieldName
                 << "majority"))));
->>>>>>> f378d467
 }
 
 TEST(ReadAfterParse, Empty) {
@@ -287,13 +257,6 @@
 }
 
 TEST(ReadAfterParse, BadRootType) {
-<<<<<<< HEAD
-    ReadConcernArgs readAfterOpTime;
-    ASSERT_NOT_OK(readAfterOpTime.initialize(BSON("find"
-                                                  << "test"
-                                                  << ReadConcernArgs::kReadConcernFieldName
-                                                  << "x")));
-=======
     ReadConcernArgs readConcern;
     ASSERT_NOT_OK(readConcern.initialize(BSON("find"
                                               << "test"
@@ -323,50 +286,11 @@
                                                   << LogicalTime::kUninitialized.asTimestamp()
                                                   << ReadConcernArgs::kLevelFieldName
                                                   << "snapshot"))));
->>>>>>> f378d467
 }
 
 TEST(ReadAfterParse, BadOpTimeType) {
     ReadConcernArgs readConcern;
     ASSERT_NOT_OK(
-<<<<<<< HEAD
-        readAfterOpTime.initialize(BSON("find"
-                                        << "test"
-                                        << ReadConcernArgs::kReadConcernFieldName
-                                        << BSON(ReadConcernArgs::kAfterOpTimeFieldName << 2))));
-}
-
-TEST(ReadAfterParse, OpTimeNotNeededForValidReadConcern) {
-    ReadConcernArgs readAfterOpTime;
-    ASSERT_OK(readAfterOpTime.initialize(BSON("find"
-                                              << "test"
-                                              << ReadConcernArgs::kReadConcernFieldName
-                                              << BSONObj())));
-}
-
-TEST(ReadAfterParse, NoOpTimeTS) {
-    ReadConcernArgs readAfterOpTime;
-    ASSERT_NOT_OK(
-        readAfterOpTime.initialize(BSON("find"
-                                        << "test"
-                                        << ReadConcernArgs::kReadConcernFieldName
-                                        << BSON(ReadConcernArgs::kAfterOpTimeFieldName
-                                                << BSON(OpTime::kTimestampFieldName << 2)))));
-}
-
-TEST(ReadAfterParse, NoOpTimeTerm) {
-    ReadConcernArgs readAfterOpTime;
-    ASSERT_NOT_OK(readAfterOpTime.initialize(BSON("find"
-                                                  << "test"
-                                                  << ReadConcernArgs::kReadConcernFieldName
-                                                  << BSON(ReadConcernArgs::kAfterOpTimeFieldName
-                                                          << BSON(OpTime::kTermFieldName << 2)))));
-}
-
-TEST(ReadAfterParse, BadOpTimeTSType) {
-    ReadConcernArgs readAfterOpTime;
-    ASSERT_NOT_OK(readAfterOpTime.initialize(
-=======
         readConcern.initialize(BSON("find"
                                     << "test"
                                     << ReadConcernArgs::kReadConcernFieldName
@@ -402,7 +326,6 @@
 TEST(ReadAfterParse, BadOpTimeTSType) {
     ReadConcernArgs readConcern;
     ASSERT_NOT_OK(readConcern.initialize(
->>>>>>> f378d467
         BSON("find"
              << "test"
              << ReadConcernArgs::kReadConcernFieldName
@@ -412,13 +335,8 @@
 }
 
 TEST(ReadAfterParse, BadOpTimeTermType) {
-<<<<<<< HEAD
-    ReadConcernArgs readAfterOpTime;
-    ASSERT_NOT_OK(readAfterOpTime.initialize(BSON(
-=======
     ReadConcernArgs readConcern;
     ASSERT_NOT_OK(readConcern.initialize(BSON(
->>>>>>> f378d467
         "find"
         << "test"
         << ReadConcernArgs::kReadConcernFieldName
@@ -430,35 +348,20 @@
 TEST(ReadAfterParse, BadLevelType) {
     ReadConcernArgs readConcern;
     ASSERT_EQ(ErrorCodes::TypeMismatch,
-<<<<<<< HEAD
-              readAfterOpTime.initialize(BSON("find"
-                                              << "test"
-                                              << ReadConcernArgs::kReadConcernFieldName
-                                              << BSON(ReadConcernArgs::kLevelFieldName << 7))));
-=======
               readConcern.initialize(BSON("find"
                                           << "test"
                                           << ReadConcernArgs::kReadConcernFieldName
                                           << BSON(ReadConcernArgs::kLevelFieldName << 7))));
->>>>>>> f378d467
 }
 
 TEST(ReadAfterParse, BadLevelValue) {
     ReadConcernArgs readConcern;
     ASSERT_EQ(ErrorCodes::FailedToParse,
-<<<<<<< HEAD
-              readAfterOpTime.initialize(BSON("find"
-                                              << "test"
-                                              << ReadConcernArgs::kReadConcernFieldName
-                                              << BSON(ReadConcernArgs::kLevelFieldName
-                                                      << "seven is not a real level"))));
-=======
               readConcern.initialize(BSON("find"
                                           << "test"
                                           << ReadConcernArgs::kReadConcernFieldName
                                           << BSON(ReadConcernArgs::kLevelFieldName
                                                   << "seven is not a real level"))));
->>>>>>> f378d467
 }
 
 TEST(ReadAfterParse, BadOption) {
@@ -474,12 +377,6 @@
     ReadConcernArgs readConcern;
     auto clusterTime = LogicalTime(Timestamp(20, 30));
     ASSERT_EQ(ErrorCodes::InvalidOptions,
-<<<<<<< HEAD
-              readAfterOpTime.initialize(BSON("find"
-                                              << "test"
-                                              << ReadConcernArgs::kReadConcernFieldName
-                                              << BSON("asdf" << 1))));
-=======
               readConcern.initialize(BSON("find"
                                           << "test"
                                           << ReadConcernArgs::kReadConcernFieldName
@@ -504,7 +401,6 @@
                                                           << 2)
                                                   << ReadConcernArgs::kLevelFieldName
                                                   << "snapshot"))));
->>>>>>> f378d467
 }
 
 TEST(ReadAfterSerialize, Empty) {
@@ -524,12 +420,6 @@
     readConcern.appendInfo(&builder);
 
     BSONObj expectedObj(BSON(
-<<<<<<< HEAD
-        ReadConcernArgs::kReadConcernFieldName << BSON(
-            ReadConcernArgs::kAfterOpTimeFieldName << BSON(
-                OpTime::kTimestampFieldName << Timestamp(20, 30) << OpTime::kTermFieldName << 2))));
-
-=======
         ReadConcernArgs::kReadConcernFieldName
         << BSON(ReadConcernArgs::kAfterClusterTimeFieldName << afterClusterTime.asTimestamp())));
 
@@ -546,7 +436,6 @@
             ReadConcernArgs::kAfterOpTimeFieldName << BSON(
                 OpTime::kTimestampFieldName << Timestamp(20, 30) << OpTime::kTermFieldName << 2))));
 
->>>>>>> f378d467
     ASSERT_BSONOBJ_EQ(expectedObj, builder.done());
 }
 
@@ -559,8 +448,6 @@
                              << BSON(ReadConcernArgs::kLevelFieldName << "local")));
 
     ASSERT_BSONOBJ_EQ(expectedObj, builder.done());
-<<<<<<< HEAD
-=======
 }
 
 TEST(ReadAfterSerialize, iAfterCLusterTimeAndLevel) {
@@ -593,7 +480,6 @@
                                                     << 2))));
 
     ASSERT_BSONOBJ_EQ(expectedObj, builder.done());
->>>>>>> f378d467
 }
 
 TEST(ReadAfterSerialize, AtClusterTimeAndLevelSnapshot) {
@@ -705,17 +591,6 @@
     ASSERT_TRUE(readConcern.getArgsAfterClusterTime());
 }
 
-<<<<<<< HEAD
-    BSONObj expectedObj(BSON(
-        ReadConcernArgs::kReadConcernFieldName
-        << BSON(ReadConcernArgs::kLevelFieldName
-                << "majority"
-                << ReadConcernArgs::kAfterOpTimeFieldName
-                << BSON(OpTime::kTimestampFieldName << Timestamp(20, 30) << OpTime::kTermFieldName
-                                                    << 2))));
-
-    ASSERT_BSONOBJ_EQ(expectedObj, builder.done());
-=======
 TEST(UpconvertReadConcernLevelToSnapshot, LevelAvailable) {
     ReadConcernArgs readConcern;
     ASSERT_OK(
@@ -760,7 +635,6 @@
     ASSERT(ReadConcernLevel::kLocalReadConcern == readConcern.getLevel());
     ASSERT(ReadConcernLevel::kLocalReadConcern == readConcern.getOriginalLevel());
     ASSERT_TRUE(readConcern.getArgsOpTime());
->>>>>>> f378d467
 }
 
 }  // unnamed namespace
