--- conflicted
+++ resolved
@@ -45,16 +45,6 @@
 
 using executor::RemoteCommandRequest;
 using LockGuard = stdx::lock_guard<stdx::mutex>;
-<<<<<<< HEAD
-using CallbackHandle = ReplicationExecutor::CallbackHandle;
-using EventHandle = ReplicationExecutor::EventHandle;
-using RemoteCommandCallbackArgs = ReplicationExecutor::RemoteCommandCallbackArgs;
-using RemoteCommandCallbackFn = ReplicationExecutor::RemoteCommandCallbackFn;
-
-ScatterGatherRunner::ScatterGatherRunner(ScatterGatherAlgorithm* algorithm,
-                                         ReplicationExecutor* executor)
-    : _executor(executor), _impl(std::make_shared<RunnerImpl>(algorithm, executor)) {}
-=======
 using CallbackHandle = executor::TaskExecutor::CallbackHandle;
 using EventHandle = executor::TaskExecutor::EventHandle;
 using RemoteCommandCallbackArgs = executor::TaskExecutor::RemoteCommandCallbackArgs;
@@ -63,7 +53,6 @@
 ScatterGatherRunner::ScatterGatherRunner(std::shared_ptr<ScatterGatherAlgorithm> algorithm,
                                          executor::TaskExecutor* executor)
     : _executor(executor), _impl(std::make_shared<RunnerImpl>(std::move(algorithm), executor)) {}
->>>>>>> f378d467
 
 Status ScatterGatherRunner::run() {
     auto finishEvh = start();
@@ -92,15 +81,9 @@
 /**
  * Scatter gather runner implementation.
  */
-<<<<<<< HEAD
-ScatterGatherRunner::RunnerImpl::RunnerImpl(ScatterGatherAlgorithm* algorithm,
-                                            ReplicationExecutor* executor)
-    : _executor(executor), _algorithm(algorithm) {}
-=======
 ScatterGatherRunner::RunnerImpl::RunnerImpl(std::shared_ptr<ScatterGatherAlgorithm> algorithm,
                                             executor::TaskExecutor* executor)
     : _executor(executor), _algorithm(std::move(algorithm)) {}
->>>>>>> f378d467
 
 StatusWith<EventHandle> ScatterGatherRunner::RunnerImpl::start(
     const RemoteCommandCallbackFn processResponseCB) {
@@ -143,11 +126,7 @@
 }
 
 void ScatterGatherRunner::RunnerImpl::processResponse(
-<<<<<<< HEAD
-    const ReplicationExecutor::RemoteCommandCallbackArgs& cbData) {
-=======
     const executor::TaskExecutor::RemoteCommandCallbackArgs& cbData) {
->>>>>>> f378d467
     LockGuard lk(_mutex);
 
     if (!_sufficientResponsesReceived.isValid()) {
@@ -161,13 +140,6 @@
     std::swap(*iter, _callbacks.back());
     _callbacks.pop_back();
 
-<<<<<<< HEAD
-    if (cbData.response.status == ErrorCodes::CallbackCanceled) {
-        return;
-    }
-
-=======
->>>>>>> f378d467
     _algorithm->processResponse(cbData.request, cbData.response);
     if (_algorithm->hasReceivedSufficientResponses()) {
         _signalSufficientResponsesReceived();
@@ -178,15 +150,9 @@
 
 void ScatterGatherRunner::RunnerImpl::_signalSufficientResponsesReceived() {
     if (_sufficientResponsesReceived.isValid()) {
-<<<<<<< HEAD
-        std::for_each(_callbacks.begin(),
-                      _callbacks.end(),
-                      stdx::bind(&ReplicationExecutor::cancel, _executor, stdx::placeholders::_1));
-=======
         for (const CallbackHandle& cbh : _callbacks) {
             _executor->cancel(cbh);
         };
->>>>>>> f378d467
         // Clear _callbacks to break the cycle of shared_ptr.
         _callbacks.clear();
         _executor->signalEvent(_sufficientResponsesReceived);
