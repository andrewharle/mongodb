
/**
 *    Copyright (C) 2018-present MongoDB, Inc.
 *
 *    This program is free software: you can redistribute it and/or modify
 *    it under the terms of the Server Side Public License, version 1,
 *    as published by MongoDB, Inc.
 *
 *    This program is distributed in the hope that it will be useful,
 *    but WITHOUT ANY WARRANTY; without even the implied warranty of
 *    MERCHANTABILITY or FITNESS FOR A PARTICULAR PURPOSE.  See the
 *    Server Side Public License for more details.
 *
 *    You should have received a copy of the Server Side Public License
 *    along with this program. If not, see
 *    <http://www.mongodb.com/licensing/server-side-public-license>.
 *
 *    As a special exception, the copyright holders give permission to link the
 *    code of portions of this program with the OpenSSL library under certain
 *    conditions as described in each individual source file and distribute
 *    linked combinations including the program with the OpenSSL library. You
 *    must comply with the Server Side Public License in all respects for
 *    all of the code used other than as permitted herein. If you modify file(s)
 *    with this exception, you may extend this exception to your version of the
 *    file(s), but you are not obligated to do so. If you do not wish to do so,
 *    delete this exception statement from your version. If you delete this
 *    exception statement from all source files in the program, then also delete
 *    it in the license file.
 */

#define MONGO_LOG_DEFAULT_COMPONENT ::mongo::logger::LogComponent::kReplication

#include "mongo/platform/basic.h"

#include "mongo/base/disallow_copying.h"
#include "mongo/db/repl/elect_cmd_runner.h"
#include "mongo/db/repl/freshness_checker.h"
#include "mongo/db/repl/replication_coordinator_impl.h"
<<<<<<< HEAD
#include "mongo/db/repl/topology_coordinator_impl.h"
=======
#include "mongo/db/repl/topology_coordinator.h"
>>>>>>> f378d467
#include "mongo/stdx/mutex.h"
#include "mongo/util/log.h"
#include "mongo/util/scopeguard.h"

namespace mongo {
namespace repl {

using LockGuard = stdx::lock_guard<stdx::mutex>;

namespace {
class LoseElectionGuard {
    MONGO_DISALLOW_COPYING(LoseElectionGuard);

public:
    LoseElectionGuard(TopologyCoordinator* topCoord,
                      executor::TaskExecutor* executor,
                      std::unique_ptr<FreshnessChecker>* freshnessChecker,
                      std::unique_ptr<ElectCmdRunner>* electCmdRunner,
                      executor::TaskExecutor::EventHandle* electionFinishedEvent)
        : _topCoord(topCoord),
          _executor(executor),
          _freshnessChecker(freshnessChecker),
          _electCmdRunner(electCmdRunner),
          _electionFinishedEvent(electionFinishedEvent),
          _dismissed(false) {}

    ~LoseElectionGuard() {
        if (_dismissed) {
            return;
        }
        _topCoord->processLoseElection();
        _freshnessChecker->reset(NULL);
        _electCmdRunner->reset(NULL);
        if (_electionFinishedEvent->isValid()) {
            _executor->signalEvent(*_electionFinishedEvent);
        }
    }

    void dismiss() {
        _dismissed = true;
    }

private:
    TopologyCoordinator* const _topCoord;
    executor::TaskExecutor* const _executor;
    std::unique_ptr<FreshnessChecker>* const _freshnessChecker;
    std::unique_ptr<ElectCmdRunner>* const _electCmdRunner;
    const executor::TaskExecutor::EventHandle* _electionFinishedEvent;
    bool _dismissed;
};

}  // namespace

void ReplicationCoordinatorImpl::_startElectSelf_inlock() {
    invariant(!_freshnessChecker);
    invariant(!_electCmdRunner);

    switch (_rsConfigState) {
        case kConfigSteady:
            break;
        case kConfigInitiating:
        case kConfigReconfiguring:
        case kConfigHBReconfiguring:
            LOG(2) << "Not standing for election; processing a configuration change";
            // Transition out of candidate role.
            _topCoord->processLoseElection();
            return;
        default:
            severe() << "Entered replica set election code while in illegal config state "
                     << int(_rsConfigState);
            fassertFailed(18913);
    }

    log() << "Standing for election";
    const StatusWith<executor::TaskExecutor::EventHandle> finishEvh = _replExecutor->makeEvent();
    if (finishEvh.getStatus() == ErrorCodes::ShutdownInProgress) {
        return;
    }
    fassert(18680, finishEvh.getStatus());
    _electionFinishedEvent = finishEvh.getValue();
    LoseElectionGuard lossGuard(_topCoord.get(),
                                _replExecutor.get(),
                                &_freshnessChecker,
                                &_electCmdRunner,
                                &_electionFinishedEvent);


    invariant(_rsConfig.getMemberAt(_selfIndex).isElectable());
    OpTime lastOpTimeApplied(_getMyLastAppliedOpTime_inlock());

    if (lastOpTimeApplied.isNull()) {
        log() << "not trying to elect self, "
                 "do not yet have a complete set of data from any point in time"
                 " -- lastAppliedOpTime is null";
        return;
    }

    _freshnessChecker.reset(new FreshnessChecker);

<<<<<<< HEAD
    // This is necessary because the freshnessChecker may call directly into winning an
    // election, if there are no other MaybeUp nodes.  Winning an election attempts to lock
    // _mutex again.
    lk.unlock();

    StatusWith<ReplicationExecutor::EventHandle> nextPhaseEvh =
        _freshnessChecker->start(&_replExecutor,
=======
    StatusWith<executor::TaskExecutor::EventHandle> nextPhaseEvh =
        _freshnessChecker->start(_replExecutor.get(),
>>>>>>> f378d467
                                 lastOpTimeApplied.getTimestamp(),
                                 _rsConfig,
                                 _selfIndex,
                                 _topCoord->getMaybeUpHostAndPorts());
    if (nextPhaseEvh.getStatus() == ErrorCodes::ShutdownInProgress) {
        return;
    }
    fassert(18681, nextPhaseEvh.getStatus());
<<<<<<< HEAD
    _replExecutor.onEvent(nextPhaseEvh.getValue(),
                          stdx::bind(&ReplicationCoordinatorImpl::_onFreshnessCheckComplete, this));
=======
    _replExecutor
        ->onEvent(nextPhaseEvh.getValue(),
                  [this](const mongo::executor::TaskExecutor::CallbackArgs&) {
                      _onFreshnessCheckComplete();
                  })
        .status_with_transitional_ignore();
>>>>>>> f378d467
    lossGuard.dismiss();
}

void ReplicationCoordinatorImpl::_onFreshnessCheckComplete() {
    stdx::lock_guard<stdx::mutex> lk(_mutex);
    invariant(_freshnessChecker);
    invariant(!_electCmdRunner);
    LoseElectionGuard lossGuard(_topCoord.get(),
                                _replExecutor.get(),
                                &_freshnessChecker,
                                &_electCmdRunner,
                                &_electionFinishedEvent);
    LockGuard lk(_topoMutex);

    if (_freshnessChecker->isCanceled()) {
        LOG(2) << "Election canceled during freshness check phase";
        return;
    }

    const Date_t now(_replExecutor->now());
    const FreshnessChecker::ElectionAbortReason abortReason =
        _freshnessChecker->shouldAbortElection();

    // need to not sleep after last time sleeping,
    switch (abortReason) {
        case FreshnessChecker::None:
            break;
        case FreshnessChecker::FreshnessTie:
            if ((_selfIndex != 0) && !_sleptLastElection) {
                const auto ms = Milliseconds(_nextRandomInt64_inlock(1000) + 50);
                const Date_t nextCandidateTime = now + ms;
                log() << "possible election tie; sleeping " << ms << " until "
                      << dateToISOStringLocal(nextCandidateTime);
                _topCoord->setElectionSleepUntil(nextCandidateTime);
                _scheduleWorkAt(nextCandidateTime,
<<<<<<< HEAD
                                stdx::bind(&ReplicationCoordinatorImpl::_recoverFromElectionTie,
                                           this,
                                           stdx::placeholders::_1));
=======
                                [=](const executor::TaskExecutor::CallbackArgs& cbData) {
                                    _recoverFromElectionTie(cbData);
                                });
>>>>>>> f378d467
                _sleptLastElection = true;
                return;
            }
            _sleptLastElection = false;
            break;
        case FreshnessChecker::FresherNodeFound:
            log() << "not electing self, we are not freshest";
            return;
        case FreshnessChecker::QuorumUnreachable:
            log() << "not electing self, we could not contact enough voting members";
            return;
        default:
            log() << "not electing self due to election abort message :"
                  << static_cast<int>(abortReason);
            return;
    }

    log() << "running for election"
          << (abortReason == FreshnessChecker::FreshnessTie
                  ? "; slept last election, so running regardless of possible tie"
                  : "");

    // Secure our vote for ourself first
    if (!_topCoord->voteForMyself(now)) {
        return;
    }

    _electCmdRunner.reset(new ElectCmdRunner);
<<<<<<< HEAD
    StatusWith<ReplicationExecutor::EventHandle> nextPhaseEvh = _electCmdRunner->start(
        &_replExecutor, _rsConfig, _selfIndex, _topCoord->getMaybeUpHostAndPorts());
=======
    StatusWith<executor::TaskExecutor::EventHandle> nextPhaseEvh = _electCmdRunner->start(
        _replExecutor.get(), _rsConfig, _selfIndex, _topCoord->getMaybeUpHostAndPorts());
>>>>>>> f378d467
    if (nextPhaseEvh.getStatus() == ErrorCodes::ShutdownInProgress) {
        return;
    }
    fassert(18685, nextPhaseEvh.getStatus());

<<<<<<< HEAD
    _replExecutor.onEvent(nextPhaseEvh.getValue(),
                          stdx::bind(&ReplicationCoordinatorImpl::_onElectCmdRunnerComplete, this));
=======
    _replExecutor
        ->onEvent(nextPhaseEvh.getValue(),
                  [=](const executor::TaskExecutor::CallbackArgs&) { _onElectCmdRunnerComplete(); })
        .status_with_transitional_ignore();
>>>>>>> f378d467
    lossGuard.dismiss();
}

void ReplicationCoordinatorImpl::_onElectCmdRunnerComplete() {
    stdx::unique_lock<stdx::mutex> lk(_mutex);
    LoseElectionGuard lossGuard(_topCoord.get(),
                                _replExecutor.get(),
                                &_freshnessChecker,
                                &_electCmdRunner,
                                &_electionFinishedEvent);
    LockGuard lk(_topoMutex);

    invariant(_freshnessChecker);
    invariant(_electCmdRunner);
    if (_electCmdRunner->isCanceled()) {
        LOG(2) << "Election canceled during elect self phase";
        return;
    }

    const int receivedVotes = _electCmdRunner->getReceivedVotes();

    if (receivedVotes < _rsConfig.getMajorityVoteCount()) {
        log() << "couldn't elect self, only received " << receivedVotes
              << " votes, but needed at least " << _rsConfig.getMajorityVoteCount();
        // Suppress ourselves from standing for election again, giving other nodes a chance
        // to win their elections.
        const auto ms = Milliseconds(_nextRandomInt64_inlock(1000) + 50);
        const Date_t now(_replExecutor->now());
        const Date_t nextCandidateTime = now + ms;
        log() << "waiting until " << nextCandidateTime << " before standing for election again";
        _topCoord->setElectionSleepUntil(nextCandidateTime);
<<<<<<< HEAD
        _scheduleWorkAt(nextCandidateTime,
                        stdx::bind(&ReplicationCoordinatorImpl::_recoverFromElectionTie,
                                   this,
                                   stdx::placeholders::_1));
=======
        _scheduleWorkAt(nextCandidateTime, [=](const executor::TaskExecutor::CallbackArgs& cbData) {
            _recoverFromElectionTie(cbData);
        });
>>>>>>> f378d467
        return;
    }

    if (_rsConfig.getConfigVersion() != _freshnessChecker->getOriginalConfigVersion()) {
        log() << "config version changed during our election, ignoring result";
        return;
    }

    log() << "election succeeded, assuming primary role";

    lossGuard.dismiss();
    _freshnessChecker.reset(NULL);
    _electCmdRunner.reset(NULL);
    auto electionFinishedEvent = _electionFinishedEvent;
    _postWonElectionUpdateMemberState_inlock();
    _replExecutor->signalEvent(electionFinishedEvent);
}

void ReplicationCoordinatorImpl::_recoverFromElectionTie(
<<<<<<< HEAD
    const ReplicationExecutor::CallbackArgs& cbData) {
    LockGuard topoLock(_topoMutex);

    auto now = _replExecutor.now();
    auto lastOpApplied = getMyLastAppliedOpTime();
    const auto status = _topCoord->checkShouldStandForElection(now, lastOpApplied);
    if (!status.isOK()) {
        LOG(2) << "ReplicationCoordinatorImpl::_recoverFromElectionTie -- " << status.reason();
    } else {
        fassertStatusOK(28817, _topCoord->becomeCandidateIfElectable(now, lastOpApplied, false));
        _startElectSelf();
=======
    const executor::TaskExecutor::CallbackArgs& cbData) {
    stdx::unique_lock<stdx::mutex> lk(_mutex);

    auto now = _replExecutor->now();
    const auto status = _topCoord->checkShouldStandForElection(now);
    if (!status.isOK()) {
        LOG(2) << "ReplicationCoordinatorImpl::_recoverFromElectionTie -- " << status.reason();
    } else {
        fassert(28817,
                _topCoord->becomeCandidateIfElectable(
                    now, TopologyCoordinator::StartElectionReason::kElectionTimeout));
        _startElectSelf_inlock();
>>>>>>> f378d467
    }
}

}  // namespace repl
}  // namespace mongo<|MERGE_RESOLUTION|>--- conflicted
+++ resolved
@@ -36,19 +36,13 @@
 #include "mongo/db/repl/elect_cmd_runner.h"
 #include "mongo/db/repl/freshness_checker.h"
 #include "mongo/db/repl/replication_coordinator_impl.h"
-<<<<<<< HEAD
-#include "mongo/db/repl/topology_coordinator_impl.h"
-=======
 #include "mongo/db/repl/topology_coordinator.h"
->>>>>>> f378d467
 #include "mongo/stdx/mutex.h"
 #include "mongo/util/log.h"
 #include "mongo/util/scopeguard.h"
 
 namespace mongo {
 namespace repl {
-
-using LockGuard = stdx::lock_guard<stdx::mutex>;
 
 namespace {
 class LoseElectionGuard {
@@ -140,18 +134,8 @@
 
     _freshnessChecker.reset(new FreshnessChecker);
 
-<<<<<<< HEAD
-    // This is necessary because the freshnessChecker may call directly into winning an
-    // election, if there are no other MaybeUp nodes.  Winning an election attempts to lock
-    // _mutex again.
-    lk.unlock();
-
-    StatusWith<ReplicationExecutor::EventHandle> nextPhaseEvh =
-        _freshnessChecker->start(&_replExecutor,
-=======
     StatusWith<executor::TaskExecutor::EventHandle> nextPhaseEvh =
         _freshnessChecker->start(_replExecutor.get(),
->>>>>>> f378d467
                                  lastOpTimeApplied.getTimestamp(),
                                  _rsConfig,
                                  _selfIndex,
@@ -160,17 +144,12 @@
         return;
     }
     fassert(18681, nextPhaseEvh.getStatus());
-<<<<<<< HEAD
-    _replExecutor.onEvent(nextPhaseEvh.getValue(),
-                          stdx::bind(&ReplicationCoordinatorImpl::_onFreshnessCheckComplete, this));
-=======
     _replExecutor
         ->onEvent(nextPhaseEvh.getValue(),
                   [this](const mongo::executor::TaskExecutor::CallbackArgs&) {
                       _onFreshnessCheckComplete();
                   })
         .status_with_transitional_ignore();
->>>>>>> f378d467
     lossGuard.dismiss();
 }
 
@@ -183,7 +162,6 @@
                                 &_freshnessChecker,
                                 &_electCmdRunner,
                                 &_electionFinishedEvent);
-    LockGuard lk(_topoMutex);
 
     if (_freshnessChecker->isCanceled()) {
         LOG(2) << "Election canceled during freshness check phase";
@@ -206,15 +184,9 @@
                       << dateToISOStringLocal(nextCandidateTime);
                 _topCoord->setElectionSleepUntil(nextCandidateTime);
                 _scheduleWorkAt(nextCandidateTime,
-<<<<<<< HEAD
-                                stdx::bind(&ReplicationCoordinatorImpl::_recoverFromElectionTie,
-                                           this,
-                                           stdx::placeholders::_1));
-=======
                                 [=](const executor::TaskExecutor::CallbackArgs& cbData) {
                                     _recoverFromElectionTie(cbData);
                                 });
->>>>>>> f378d467
                 _sleptLastElection = true;
                 return;
             }
@@ -243,27 +215,17 @@
     }
 
     _electCmdRunner.reset(new ElectCmdRunner);
-<<<<<<< HEAD
-    StatusWith<ReplicationExecutor::EventHandle> nextPhaseEvh = _electCmdRunner->start(
-        &_replExecutor, _rsConfig, _selfIndex, _topCoord->getMaybeUpHostAndPorts());
-=======
     StatusWith<executor::TaskExecutor::EventHandle> nextPhaseEvh = _electCmdRunner->start(
         _replExecutor.get(), _rsConfig, _selfIndex, _topCoord->getMaybeUpHostAndPorts());
->>>>>>> f378d467
     if (nextPhaseEvh.getStatus() == ErrorCodes::ShutdownInProgress) {
         return;
     }
     fassert(18685, nextPhaseEvh.getStatus());
 
-<<<<<<< HEAD
-    _replExecutor.onEvent(nextPhaseEvh.getValue(),
-                          stdx::bind(&ReplicationCoordinatorImpl::_onElectCmdRunnerComplete, this));
-=======
     _replExecutor
         ->onEvent(nextPhaseEvh.getValue(),
                   [=](const executor::TaskExecutor::CallbackArgs&) { _onElectCmdRunnerComplete(); })
         .status_with_transitional_ignore();
->>>>>>> f378d467
     lossGuard.dismiss();
 }
 
@@ -274,7 +236,6 @@
                                 &_freshnessChecker,
                                 &_electCmdRunner,
                                 &_electionFinishedEvent);
-    LockGuard lk(_topoMutex);
 
     invariant(_freshnessChecker);
     invariant(_electCmdRunner);
@@ -295,16 +256,9 @@
         const Date_t nextCandidateTime = now + ms;
         log() << "waiting until " << nextCandidateTime << " before standing for election again";
         _topCoord->setElectionSleepUntil(nextCandidateTime);
-<<<<<<< HEAD
-        _scheduleWorkAt(nextCandidateTime,
-                        stdx::bind(&ReplicationCoordinatorImpl::_recoverFromElectionTie,
-                                   this,
-                                   stdx::placeholders::_1));
-=======
         _scheduleWorkAt(nextCandidateTime, [=](const executor::TaskExecutor::CallbackArgs& cbData) {
             _recoverFromElectionTie(cbData);
         });
->>>>>>> f378d467
         return;
     }
 
@@ -324,19 +278,6 @@
 }
 
 void ReplicationCoordinatorImpl::_recoverFromElectionTie(
-<<<<<<< HEAD
-    const ReplicationExecutor::CallbackArgs& cbData) {
-    LockGuard topoLock(_topoMutex);
-
-    auto now = _replExecutor.now();
-    auto lastOpApplied = getMyLastAppliedOpTime();
-    const auto status = _topCoord->checkShouldStandForElection(now, lastOpApplied);
-    if (!status.isOK()) {
-        LOG(2) << "ReplicationCoordinatorImpl::_recoverFromElectionTie -- " << status.reason();
-    } else {
-        fassertStatusOK(28817, _topCoord->becomeCandidateIfElectable(now, lastOpApplied, false));
-        _startElectSelf();
-=======
     const executor::TaskExecutor::CallbackArgs& cbData) {
     stdx::unique_lock<stdx::mutex> lk(_mutex);
 
@@ -349,7 +290,6 @@
                 _topCoord->becomeCandidateIfElectable(
                     now, TopologyCoordinator::StartElectionReason::kElectionTimeout));
         _startElectSelf_inlock();
->>>>>>> f378d467
     }
 }
 
