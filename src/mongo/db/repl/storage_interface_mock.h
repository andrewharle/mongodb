
/**
 *    Copyright (C) 2018-present MongoDB, Inc.
 *
 *    This program is free software: you can redistribute it and/or modify
 *    it under the terms of the Server Side Public License, version 1,
 *    as published by MongoDB, Inc.
 *
 *    This program is distributed in the hope that it will be useful,
 *    but WITHOUT ANY WARRANTY; without even the implied warranty of
 *    MERCHANTABILITY or FITNESS FOR A PARTICULAR PURPOSE.  See the
 *    Server Side Public License for more details.
 *
 *    You should have received a copy of the Server Side Public License
 *    along with this program. If not, see
 *    <http://www.mongodb.com/licensing/server-side-public-license>.
 *
 *    As a special exception, the copyright holders give permission to link the
 *    code of portions of this program with the OpenSSL library under certain
 *    conditions as described in each individual source file and distribute
 *    linked combinations including the program with the OpenSSL library. You
 *    must comply with the Server Side Public License in all respects for
 *    all of the code used other than as permitted herein. If you modify file(s)
 *    with this exception, you may extend this exception to your version of the
 *    file(s), but you are not obligated to do so. If you do not wish to do so,
 *    delete this exception statement from your version. If you delete this
 *    exception statement from all source files in the program, then also delete
 *    it in the license file.
 */


#pragma once

#include "mongo/base/disallow_copying.h"
#include "mongo/base/status.h"
#include "mongo/base/status_with.h"
#include "mongo/base/string_data.h"
#include "mongo/bson/bsonobj.h"
<<<<<<< HEAD
=======
#include "mongo/bson/timestamp.h"
>>>>>>> f378d467
#include "mongo/db/namespace_string.h"
#include "mongo/db/repl/storage_interface.h"
#include "mongo/stdx/mutex.h"

namespace mongo {
namespace repl {
<<<<<<< HEAD

struct CollectionMockStats {
    bool initCalled = false;
    int insertCount = 0;
    bool commitCalled = false;
};

class CollectionBulkLoaderMock : public CollectionBulkLoader {
    MONGO_DISALLOW_COPYING(CollectionBulkLoaderMock);

public:
    CollectionBulkLoaderMock(CollectionMockStats* collStats) : stats(collStats){};
    virtual ~CollectionBulkLoaderMock() = default;
    virtual Status init(Collection* coll, const std::vector<BSONObj>& secondaryIndexSpecs) override;
=======

struct CollectionMockStats {
    bool initCalled = false;
    int insertCount = 0;
    bool commitCalled = false;
};

class CollectionBulkLoaderMock : public CollectionBulkLoader {
    MONGO_DISALLOW_COPYING(CollectionBulkLoaderMock);

public:
    CollectionBulkLoaderMock(CollectionMockStats* collStats) : stats(collStats){};
    virtual ~CollectionBulkLoaderMock() = default;
    virtual Status init(const std::vector<BSONObj>& secondaryIndexSpecs) override;
>>>>>>> f378d467

    virtual Status insertDocuments(const std::vector<BSONObj>::const_iterator begin,
                                   const std::vector<BSONObj>::const_iterator end) override;
    virtual Status commit() override;

    std::string toString() const override {
        return toBSON().toString();
    };
    BSONObj toBSON() const override {
        return BSONObj();
    };

    CollectionMockStats* stats;

    // Override functions.
    stdx::function<Status(const std::vector<BSONObj>::const_iterator begin,
                          const std::vector<BSONObj>::const_iterator end)>
        insertDocsFn = [](const std::vector<BSONObj>::const_iterator,
                          const std::vector<BSONObj>::const_iterator) { return Status::OK(); };
    stdx::function<Status()> abortFn = []() { return Status::OK(); };
    stdx::function<Status()> commitFn = []() { return Status::OK(); };
<<<<<<< HEAD
    stdx::function<Status(Collection* coll, const std::vector<BSONObj>& secondaryIndexSpecs)>
        initFn = [](Collection*, const std::vector<BSONObj>&) { return Status::OK(); };
=======
>>>>>>> f378d467
};

class StorageInterfaceMock : public StorageInterface {
    MONGO_DISALLOW_COPYING(StorageInterfaceMock);

public:
    // Used for testing.

    using CreateCollectionForBulkFn =
        stdx::function<StatusWith<std::unique_ptr<CollectionBulkLoader>>(
            const NamespaceString& nss,
            const CollectionOptions& options,
            const BSONObj idIndexSpec,
            const std::vector<BSONObj>& secondaryIndexSpecs)>;
<<<<<<< HEAD
    using InsertDocumentFn = stdx::function<Status(
        OperationContext* txn, const NamespaceString& nss, const BSONObj& doc)>;
    using InsertDocumentsFn = stdx::function<Status(
        OperationContext* txn, const NamespaceString& nss, const std::vector<BSONObj>& docs)>;
    using DropUserDatabasesFn = stdx::function<Status(OperationContext* txn)>;
    using CreateOplogFn = stdx::function<Status(OperationContext* txn, const NamespaceString& nss)>;
    using CreateCollectionFn = stdx::function<Status(
        OperationContext* txn, const NamespaceString& nss, const CollectionOptions& options)>;
    using DropCollectionFn =
        stdx::function<Status(OperationContext* txn, const NamespaceString& nss)>;
    using FindDocumentsFn =
        stdx::function<StatusWith<std::vector<BSONObj>>(OperationContext* txn,
=======
    using InsertDocumentFn = stdx::function<Status(OperationContext* opCtx,
                                                   const NamespaceStringOrUUID& nsOrUUID,
                                                   const TimestampedBSONObj& doc,
                                                   long long term)>;
    using InsertDocumentsFn = stdx::function<Status(OperationContext* opCtx,
                                                    const NamespaceStringOrUUID& nsOrUUID,
                                                    const std::vector<InsertStatement>& docs)>;
    using DropUserDatabasesFn = stdx::function<Status(OperationContext* opCtx)>;
    using CreateOplogFn =
        stdx::function<Status(OperationContext* opCtx, const NamespaceString& nss)>;
    using CreateCollectionFn = stdx::function<Status(
        OperationContext* opCtx, const NamespaceString& nss, const CollectionOptions& options)>;
    using TruncateCollectionFn =
        stdx::function<Status(OperationContext* opCtx, const NamespaceString& nss)>;
    using DropCollectionFn =
        stdx::function<Status(OperationContext* opCtx, const NamespaceString& nss)>;
    using FindDocumentsFn =
        stdx::function<StatusWith<std::vector<BSONObj>>(OperationContext* opCtx,
>>>>>>> f378d467
                                                        const NamespaceString& nss,
                                                        boost::optional<StringData> indexName,
                                                        ScanDirection scanDirection,
                                                        const BSONObj& startKey,
                                                        BoundInclusion boundInclusion,
                                                        std::size_t limit)>;
    using DeleteDocumentsFn =
<<<<<<< HEAD
        stdx::function<StatusWith<std::vector<BSONObj>>(OperationContext* txn,
=======
        stdx::function<StatusWith<std::vector<BSONObj>>(OperationContext* opCtx,
>>>>>>> f378d467
                                                        const NamespaceString& nss,
                                                        boost::optional<StringData> indexName,
                                                        ScanDirection scanDirection,
                                                        const BSONObj& startKey,
                                                        BoundInclusion boundInclusion,
                                                        std::size_t limit)>;
<<<<<<< HEAD
    using IsAdminDbValidFn = stdx::function<Status(OperationContext* txn)>;

    StorageInterfaceMock() = default;

    void startup() override;
    void shutdown() override;

    bool getInitialSyncFlag(OperationContext* txn) const override;
    void setInitialSyncFlag(OperationContext* txn) override;
    void clearInitialSyncFlag(OperationContext* txn) override;

    OpTime getMinValid(OperationContext* txn) const override;
    void setMinValid(OperationContext* txn, const OpTime& minValid) override;
    void setMinValidToAtLeast(OperationContext* txn, const OpTime& minValid) override;
    void setOplogDeleteFromPoint(OperationContext* txn, const Timestamp& timestamp) override;
    Timestamp getOplogDeleteFromPoint(OperationContext* txn) override;
    void setAppliedThrough(OperationContext* txn, const OpTime& optime) override;
    OpTime getAppliedThrough(OperationContext* txn) override;

    StatusWith<std::unique_ptr<CollectionBulkLoader>> createCollectionForBulkLoading(
        const NamespaceString& nss,
        const CollectionOptions& options,
        const BSONObj idIndexSpec,
        const std::vector<BSONObj>& secondaryIndexSpecs) override {
        return createCollectionForBulkFn(nss, options, idIndexSpec, secondaryIndexSpecs);
    };

    Status insertDocument(OperationContext* txn,
                          const NamespaceString& nss,
                          const BSONObj& doc) override {
        return insertDocumentFn(txn, nss, doc);
    };

    Status insertDocuments(OperationContext* txn,
                           const NamespaceString& nss,
                           const std::vector<BSONObj>& docs) override {
        return insertDocumentsFn(txn, nss, docs);
    }

    Status dropReplicatedDatabases(OperationContext* txn) override {
        return dropUserDBsFn(txn);
    };

    Status createOplog(OperationContext* txn, const NamespaceString& nss) override {
        return createOplogFn(txn, nss);
    };
=======
    using IsAdminDbValidFn = stdx::function<Status(OperationContext* opCtx)>;
    using GetCollectionUUIDFn = stdx::function<StatusWith<OptionalCollectionUUID>(
        OperationContext* opCtx, const NamespaceString& nss)>;
    using UpgradeNonReplicatedUniqueIndexesFn = stdx::function<Status(OperationContext* opCtx)>;

    StorageInterfaceMock() = default;

    StatusWith<int> getRollbackID(OperationContext* opCtx) override;
    StatusWith<int> initializeRollbackID(OperationContext* opCtx) override;
    StatusWith<int> incrementRollbackID(OperationContext* opCtx) override;
>>>>>>> f378d467

    StatusWith<std::unique_ptr<CollectionBulkLoader>> createCollectionForBulkLoading(
        const NamespaceString& nss,
        const CollectionOptions& options,
        const BSONObj idIndexSpec,
        const std::vector<BSONObj>& secondaryIndexSpecs) override {
        return createCollectionForBulkFn(nss, options, idIndexSpec, secondaryIndexSpecs);
    };

    Status insertDocument(OperationContext* opCtx,
                          const NamespaceStringOrUUID& nsOrUUID,
                          const TimestampedBSONObj& doc,
                          long long term) override {
        return insertDocumentFn(opCtx, nsOrUUID, doc, term);
    };

    Status insertDocuments(OperationContext* opCtx,
                           const NamespaceStringOrUUID& nsOrUUID,
                           const std::vector<InsertStatement>& docs) override {
        return insertDocumentsFn(opCtx, nsOrUUID, docs);
    }

    Status dropReplicatedDatabases(OperationContext* opCtx) override {
        return dropUserDBsFn(opCtx);
    };

    Status createOplog(OperationContext* opCtx, const NamespaceString& nss) override {
        return createOplogFn(opCtx, nss);
    };

    StatusWith<size_t> getOplogMaxSize(OperationContext* opCtx,
                                       const NamespaceString& nss) override {
        return 1024 * 1024 * 1024;
    }

<<<<<<< HEAD
    Status createCollection(OperationContext* txn,
                            const NamespaceString& nss,
                            const CollectionOptions& options) override {
        return createCollFn(txn, nss, options);
    }

    Status dropCollection(OperationContext* txn, const NamespaceString& nss) override {
        return dropCollFn(txn, nss);
    };

    StatusWith<std::vector<BSONObj>> findDocuments(OperationContext* txn,
=======
    Status createCollection(OperationContext* opCtx,
                            const NamespaceString& nss,
                            const CollectionOptions& options) override {
        return createCollFn(opCtx, nss, options);
    }

    Status dropCollection(OperationContext* opCtx, const NamespaceString& nss) override {
        return dropCollFn(opCtx, nss);
    };

    Status truncateCollection(OperationContext* opCtx, const NamespaceString& nss) override {
        return truncateCollFn(opCtx, nss);
    }

    Status renameCollection(OperationContext* opCtx,
                            const NamespaceString& fromNS,
                            const NamespaceString& toNS,
                            bool stayTemp) override {

        return Status{ErrorCodes::IllegalOperation, "renameCollection not implemented."};
    }

    Status setIndexIsMultikey(OperationContext* opCtx,
                              const NamespaceString& nss,
                              const std::string& indexName,
                              const MultikeyPaths& paths,
                              Timestamp ts) override {

        return Status{ErrorCodes::IllegalOperation, "setIndexIsMultikey not implemented."};
    }

    StatusWith<std::vector<BSONObj>> findDocuments(OperationContext* opCtx,
>>>>>>> f378d467
                                                   const NamespaceString& nss,
                                                   boost::optional<StringData> indexName,
                                                   ScanDirection scanDirection,
                                                   const BSONObj& startKey,
                                                   BoundInclusion boundInclusion,
                                                   std::size_t limit) override {
<<<<<<< HEAD
        return findDocumentsFn(txn, nss, indexName, scanDirection, startKey, boundInclusion, limit);
    }

    StatusWith<std::vector<BSONObj>> deleteDocuments(OperationContext* txn,
=======
        return findDocumentsFn(
            opCtx, nss, indexName, scanDirection, startKey, boundInclusion, limit);
    }

    StatusWith<std::vector<BSONObj>> deleteDocuments(OperationContext* opCtx,
>>>>>>> f378d467
                                                     const NamespaceString& nss,
                                                     boost::optional<StringData> indexName,
                                                     ScanDirection scanDirection,
                                                     const BSONObj& startKey,
                                                     BoundInclusion boundInclusion,
                                                     std::size_t limit) override {
        return deleteDocumentsFn(
<<<<<<< HEAD
            txn, nss, indexName, scanDirection, startKey, boundInclusion, limit);
    }

    Status isAdminDbValid(OperationContext* txn) override {
        return isAdminDbValidFn(txn);
    };

=======
            opCtx, nss, indexName, scanDirection, startKey, boundInclusion, limit);
    }

    StatusWith<BSONObj> findSingleton(OperationContext* opCtx,
                                      const NamespaceString& nss) override {
        return Status{ErrorCodes::IllegalOperation, "findSingleton not implemented."};
    }

    Status putSingleton(OperationContext* opCtx,
                        const NamespaceString& nss,
                        const TimestampedBSONObj& update) override {
        return Status{ErrorCodes::IllegalOperation, "putSingleton not implemented."};
    }

    Status updateSingleton(OperationContext* opCtx,
                           const NamespaceString& nss,
                           const BSONObj& query,
                           const TimestampedBSONObj& update) override {
        return Status{ErrorCodes::IllegalOperation, "updateSingleton not implemented."};
    }

    StatusWith<BSONObj> findById(OperationContext* opCtx,
                                 const NamespaceStringOrUUID&,
                                 const BSONElement& idKey) override {
        return Status{ErrorCodes::IllegalOperation, "findById not implemented."};
    }

    StatusWith<BSONObj> deleteById(OperationContext* opCtx,
                                   const NamespaceStringOrUUID&,
                                   const BSONElement& idKey) override {
        return Status{ErrorCodes::IllegalOperation, "deleteById not implemented."};
    }

    Status upsertById(OperationContext* opCtx,
                      const NamespaceStringOrUUID& nsOrUUID,
                      const BSONElement& idKey,
                      const BSONObj& update) override {
        return Status{ErrorCodes::IllegalOperation, "upsertById not implemented."};
    }

    Status deleteByFilter(OperationContext* opCtx,
                          const NamespaceString& nss,
                          const BSONObj& filter) override {
        return Status{ErrorCodes::IllegalOperation, "deleteByFilter not implemented."};
    }

    StatusWith<StorageInterface::CollectionSize> getCollectionSize(
        OperationContext* opCtx, const NamespaceString& nss) override {
        return 0;
    }

    StatusWith<StorageInterface::CollectionCount> getCollectionCount(
        OperationContext* opCtx, const NamespaceStringOrUUID& nsOrUUID) override {
        return 0;
    }

    Status setCollectionCount(OperationContext* opCtx,
                              const NamespaceStringOrUUID& nsOrUUID,
                              long long newCount) override {
        return Status{ErrorCodes::IllegalOperation, "setCollectionCount not implemented."};
    }

    StatusWith<OptionalCollectionUUID> getCollectionUUID(OperationContext* opCtx,
                                                         const NamespaceString& nss) override {
        return getCollectionUUIDFn(opCtx, nss);
    }

    Status upgradeNonReplicatedUniqueIndexes(OperationContext* opCtx) override {
        return upgradeNonReplicatedUniqueIndexesFn(opCtx);
    }
    void setStableTimestamp(ServiceContext* serviceCtx, Timestamp snapshotName) override;

    void setInitialDataTimestamp(ServiceContext* serviceCtx, Timestamp snapshotName) override;

    Timestamp getStableTimestamp() const;

    Timestamp getInitialDataTimestamp() const;

    StatusWith<Timestamp> recoverToStableTimestamp(OperationContext* opCtx) override {
        return Status{ErrorCodes::IllegalOperation, "recoverToStableTimestamp not implemented."};
    }

    bool supportsRecoverToStableTimestamp(ServiceContext* serviceCtx) const override {
        return false;
    }

    bool supportsRecoveryTimestamp(ServiceContext* serviceCtx) const override {
        return false;
    }

    boost::optional<Timestamp> getRecoveryTimestamp(ServiceContext* serviceCtx) const override {
        return boost::none;
    }

    Timestamp getAllCommittedTimestamp(ServiceContext* serviceCtx) const override;

    Timestamp getOldestOpenReadTimestamp(ServiceContext* serviceCtx) const override;

    bool supportsDocLocking(ServiceContext* serviceCtx) const override;

    Status isAdminDbValid(OperationContext* opCtx) override {
        return isAdminDbValidFn(opCtx);
    };

    void waitForAllEarlierOplogWritesToBeVisible(OperationContext* opCtx) override {
        return;
    }

    void oplogDiskLocRegister(OperationContext* opCtx,
                              const Timestamp& ts,
                              bool orderedCommit) override {
        return;
    }

    boost::optional<Timestamp> getLastStableCheckpointTimestamp(
        ServiceContext* serviceCtx) const override {
        return boost::none;
    }

    Timestamp getPointInTimeReadTimestamp(OperationContext* opCtx) const override {
        return {};
    }
>>>>>>> f378d467

    // Testing functions.
    CreateCollectionForBulkFn createCollectionForBulkFn =
        [](const NamespaceString& nss,
           const CollectionOptions& options,
           const BSONObj idIndexSpec,
           const std::vector<BSONObj>&
               secondaryIndexSpecs) -> StatusWith<std::unique_ptr<CollectionBulkLoader>> {
        return Status{ErrorCodes::IllegalOperation, "CreateCollectionForBulkFn not implemented."};
    };
<<<<<<< HEAD
    InsertDocumentFn insertDocumentFn =
        [](OperationContext* txn, const NamespaceString& nss, const BSONObj& doc) {
            return Status{ErrorCodes::IllegalOperation, "InsertDocumentFn not implemented."};
        };
    InsertDocumentsFn insertDocumentsFn =
        [](OperationContext* txn, const NamespaceString& nss, const std::vector<BSONObj>& docs) {
            return Status{ErrorCodes::IllegalOperation, "InsertDocumentsFn not implemented."};
        };
    DropUserDatabasesFn dropUserDBsFn = [](OperationContext* txn) {
        return Status{ErrorCodes::IllegalOperation, "DropUserDatabasesFn not implemented."};
    };
    CreateOplogFn createOplogFn = [](OperationContext* txn, const NamespaceString& nss) {
        return Status{ErrorCodes::IllegalOperation, "CreateOplogFn not implemented."};
    };
    CreateCollectionFn createCollFn =
        [](OperationContext* txn, const NamespaceString& nss, const CollectionOptions& options) {
            return Status{ErrorCodes::IllegalOperation, "CreateCollectionFn not implemented."};
        };
    DropCollectionFn dropCollFn = [](OperationContext* txn, const NamespaceString& nss) {
        return Status{ErrorCodes::IllegalOperation, "DropCollectionFn not implemented."};
    };
    FindDocumentsFn findDocumentsFn = [](OperationContext* txn,
=======
    InsertDocumentFn insertDocumentFn = [](OperationContext* opCtx,
                                           const NamespaceStringOrUUID& nsOrUUID,
                                           const TimestampedBSONObj& doc,
                                           long long term) {
        return Status{ErrorCodes::IllegalOperation, "InsertDocumentFn not implemented."};
    };
    InsertDocumentsFn insertDocumentsFn = [](OperationContext* opCtx,
                                             const NamespaceStringOrUUID& nsOrUUID,
                                             const std::vector<InsertStatement>& docs) {
        return Status{ErrorCodes::IllegalOperation, "InsertDocumentsFn not implemented."};
    };
    DropUserDatabasesFn dropUserDBsFn = [](OperationContext* opCtx) {
        return Status{ErrorCodes::IllegalOperation, "DropUserDatabasesFn not implemented."};
    };
    CreateOplogFn createOplogFn = [](OperationContext* opCtx, const NamespaceString& nss) {
        return Status{ErrorCodes::IllegalOperation, "CreateOplogFn not implemented."};
    };
    CreateCollectionFn createCollFn =
        [](OperationContext* opCtx, const NamespaceString& nss, const CollectionOptions& options) {
            return Status{ErrorCodes::IllegalOperation, "CreateCollectionFn not implemented."};
        };
    TruncateCollectionFn truncateCollFn = [](OperationContext* opCtx, const NamespaceString& nss) {
        return Status{ErrorCodes::IllegalOperation, "TruncateCollectionFn not implemented."};
    };
    DropCollectionFn dropCollFn = [](OperationContext* opCtx, const NamespaceString& nss) {
        return Status{ErrorCodes::IllegalOperation, "DropCollectionFn not implemented."};
    };
    FindDocumentsFn findDocumentsFn = [](OperationContext* opCtx,
>>>>>>> f378d467
                                         const NamespaceString& nss,
                                         boost::optional<StringData> indexName,
                                         ScanDirection scanDirection,
                                         const BSONObj& startKey,
                                         BoundInclusion boundInclusion,
                                         std::size_t limit) {
        return Status{ErrorCodes::IllegalOperation, "FindOneFn not implemented."};
    };
<<<<<<< HEAD
    DeleteDocumentsFn deleteDocumentsFn = [](OperationContext* txn,
=======
    DeleteDocumentsFn deleteDocumentsFn = [](OperationContext* opCtx,
>>>>>>> f378d467
                                             const NamespaceString& nss,
                                             boost::optional<StringData> indexName,
                                             ScanDirection scanDirection,
                                             const BSONObj& startKey,
                                             BoundInclusion boundInclusion,
                                             std::size_t limit) {
        return Status{ErrorCodes::IllegalOperation, "DeleteOneFn not implemented."};
    };
    IsAdminDbValidFn isAdminDbValidFn = [](OperationContext*) {
        return Status{ErrorCodes::IllegalOperation, "IsAdminDbValidFn not implemented."};
    };
<<<<<<< HEAD

private:
    mutable stdx::mutex _initialSyncFlagMutex;
    bool _initialSyncFlag = false;

    mutable stdx::mutex _minValidBoundariesMutex;
    OpTime _appliedThrough;
    OpTime _minValid;
    Timestamp _oplogDeleteFromPoint;
=======
    GetCollectionUUIDFn getCollectionUUIDFn = [](
        OperationContext* opCtx, const NamespaceString& nss) -> StatusWith<OptionalCollectionUUID> {
        return Status{ErrorCodes::IllegalOperation, "GetCollectionUUIDFn not implemented."};
    };
    UpgradeNonReplicatedUniqueIndexesFn upgradeNonReplicatedUniqueIndexesFn =
        [](OperationContext* opCtx) -> Status {
        return Status{ErrorCodes::IllegalOperation,
                      "upgradeNonReplicatedUniqueIndexesFn not implemented."};
    };

    bool supportsDocLockingBool = false;
    Timestamp allCommittedTimestamp = Timestamp::min();
    Timestamp oldestOpenReadTimestamp = Timestamp::min();

private:
    mutable stdx::mutex _mutex;
    int _rbid;
    bool _rbidInitialized = false;
    Timestamp _stableTimestamp = Timestamp::min();
    Timestamp _initialDataTimestamp = Timestamp::min();
    OptionalCollectionUUID _uuid;
    bool _schemaUpgraded;
>>>>>>> f378d467
};

}  // namespace repl
}  // namespace mongo<|MERGE_RESOLUTION|>--- conflicted
+++ resolved
@@ -36,17 +36,13 @@
 #include "mongo/base/status_with.h"
 #include "mongo/base/string_data.h"
 #include "mongo/bson/bsonobj.h"
-<<<<<<< HEAD
-=======
 #include "mongo/bson/timestamp.h"
->>>>>>> f378d467
 #include "mongo/db/namespace_string.h"
 #include "mongo/db/repl/storage_interface.h"
 #include "mongo/stdx/mutex.h"
 
 namespace mongo {
 namespace repl {
-<<<<<<< HEAD
 
 struct CollectionMockStats {
     bool initCalled = false;
@@ -60,23 +56,7 @@
 public:
     CollectionBulkLoaderMock(CollectionMockStats* collStats) : stats(collStats){};
     virtual ~CollectionBulkLoaderMock() = default;
-    virtual Status init(Collection* coll, const std::vector<BSONObj>& secondaryIndexSpecs) override;
-=======
-
-struct CollectionMockStats {
-    bool initCalled = false;
-    int insertCount = 0;
-    bool commitCalled = false;
-};
-
-class CollectionBulkLoaderMock : public CollectionBulkLoader {
-    MONGO_DISALLOW_COPYING(CollectionBulkLoaderMock);
-
-public:
-    CollectionBulkLoaderMock(CollectionMockStats* collStats) : stats(collStats){};
-    virtual ~CollectionBulkLoaderMock() = default;
     virtual Status init(const std::vector<BSONObj>& secondaryIndexSpecs) override;
->>>>>>> f378d467
 
     virtual Status insertDocuments(const std::vector<BSONObj>::const_iterator begin,
                                    const std::vector<BSONObj>::const_iterator end) override;
@@ -98,11 +78,6 @@
                           const std::vector<BSONObj>::const_iterator) { return Status::OK(); };
     stdx::function<Status()> abortFn = []() { return Status::OK(); };
     stdx::function<Status()> commitFn = []() { return Status::OK(); };
-<<<<<<< HEAD
-    stdx::function<Status(Collection* coll, const std::vector<BSONObj>& secondaryIndexSpecs)>
-        initFn = [](Collection*, const std::vector<BSONObj>&) { return Status::OK(); };
-=======
->>>>>>> f378d467
 };
 
 class StorageInterfaceMock : public StorageInterface {
@@ -117,20 +92,6 @@
             const CollectionOptions& options,
             const BSONObj idIndexSpec,
             const std::vector<BSONObj>& secondaryIndexSpecs)>;
-<<<<<<< HEAD
-    using InsertDocumentFn = stdx::function<Status(
-        OperationContext* txn, const NamespaceString& nss, const BSONObj& doc)>;
-    using InsertDocumentsFn = stdx::function<Status(
-        OperationContext* txn, const NamespaceString& nss, const std::vector<BSONObj>& docs)>;
-    using DropUserDatabasesFn = stdx::function<Status(OperationContext* txn)>;
-    using CreateOplogFn = stdx::function<Status(OperationContext* txn, const NamespaceString& nss)>;
-    using CreateCollectionFn = stdx::function<Status(
-        OperationContext* txn, const NamespaceString& nss, const CollectionOptions& options)>;
-    using DropCollectionFn =
-        stdx::function<Status(OperationContext* txn, const NamespaceString& nss)>;
-    using FindDocumentsFn =
-        stdx::function<StatusWith<std::vector<BSONObj>>(OperationContext* txn,
-=======
     using InsertDocumentFn = stdx::function<Status(OperationContext* opCtx,
                                                    const NamespaceStringOrUUID& nsOrUUID,
                                                    const TimestampedBSONObj& doc,
@@ -149,7 +110,6 @@
         stdx::function<Status(OperationContext* opCtx, const NamespaceString& nss)>;
     using FindDocumentsFn =
         stdx::function<StatusWith<std::vector<BSONObj>>(OperationContext* opCtx,
->>>>>>> f378d467
                                                         const NamespaceString& nss,
                                                         boost::optional<StringData> indexName,
                                                         ScanDirection scanDirection,
@@ -157,36 +117,23 @@
                                                         BoundInclusion boundInclusion,
                                                         std::size_t limit)>;
     using DeleteDocumentsFn =
-<<<<<<< HEAD
-        stdx::function<StatusWith<std::vector<BSONObj>>(OperationContext* txn,
-=======
         stdx::function<StatusWith<std::vector<BSONObj>>(OperationContext* opCtx,
->>>>>>> f378d467
                                                         const NamespaceString& nss,
                                                         boost::optional<StringData> indexName,
                                                         ScanDirection scanDirection,
                                                         const BSONObj& startKey,
                                                         BoundInclusion boundInclusion,
                                                         std::size_t limit)>;
-<<<<<<< HEAD
-    using IsAdminDbValidFn = stdx::function<Status(OperationContext* txn)>;
+    using IsAdminDbValidFn = stdx::function<Status(OperationContext* opCtx)>;
+    using GetCollectionUUIDFn = stdx::function<StatusWith<OptionalCollectionUUID>(
+        OperationContext* opCtx, const NamespaceString& nss)>;
+    using UpgradeNonReplicatedUniqueIndexesFn = stdx::function<Status(OperationContext* opCtx)>;
 
     StorageInterfaceMock() = default;
 
-    void startup() override;
-    void shutdown() override;
-
-    bool getInitialSyncFlag(OperationContext* txn) const override;
-    void setInitialSyncFlag(OperationContext* txn) override;
-    void clearInitialSyncFlag(OperationContext* txn) override;
-
-    OpTime getMinValid(OperationContext* txn) const override;
-    void setMinValid(OperationContext* txn, const OpTime& minValid) override;
-    void setMinValidToAtLeast(OperationContext* txn, const OpTime& minValid) override;
-    void setOplogDeleteFromPoint(OperationContext* txn, const Timestamp& timestamp) override;
-    Timestamp getOplogDeleteFromPoint(OperationContext* txn) override;
-    void setAppliedThrough(OperationContext* txn, const OpTime& optime) override;
-    OpTime getAppliedThrough(OperationContext* txn) override;
+    StatusWith<int> getRollbackID(OperationContext* opCtx) override;
+    StatusWith<int> initializeRollbackID(OperationContext* opCtx) override;
+    StatusWith<int> incrementRollbackID(OperationContext* opCtx) override;
 
     StatusWith<std::unique_ptr<CollectionBulkLoader>> createCollectionForBulkLoading(
         const NamespaceString& nss,
@@ -196,46 +143,6 @@
         return createCollectionForBulkFn(nss, options, idIndexSpec, secondaryIndexSpecs);
     };
 
-    Status insertDocument(OperationContext* txn,
-                          const NamespaceString& nss,
-                          const BSONObj& doc) override {
-        return insertDocumentFn(txn, nss, doc);
-    };
-
-    Status insertDocuments(OperationContext* txn,
-                           const NamespaceString& nss,
-                           const std::vector<BSONObj>& docs) override {
-        return insertDocumentsFn(txn, nss, docs);
-    }
-
-    Status dropReplicatedDatabases(OperationContext* txn) override {
-        return dropUserDBsFn(txn);
-    };
-
-    Status createOplog(OperationContext* txn, const NamespaceString& nss) override {
-        return createOplogFn(txn, nss);
-    };
-=======
-    using IsAdminDbValidFn = stdx::function<Status(OperationContext* opCtx)>;
-    using GetCollectionUUIDFn = stdx::function<StatusWith<OptionalCollectionUUID>(
-        OperationContext* opCtx, const NamespaceString& nss)>;
-    using UpgradeNonReplicatedUniqueIndexesFn = stdx::function<Status(OperationContext* opCtx)>;
-
-    StorageInterfaceMock() = default;
-
-    StatusWith<int> getRollbackID(OperationContext* opCtx) override;
-    StatusWith<int> initializeRollbackID(OperationContext* opCtx) override;
-    StatusWith<int> incrementRollbackID(OperationContext* opCtx) override;
->>>>>>> f378d467
-
-    StatusWith<std::unique_ptr<CollectionBulkLoader>> createCollectionForBulkLoading(
-        const NamespaceString& nss,
-        const CollectionOptions& options,
-        const BSONObj idIndexSpec,
-        const std::vector<BSONObj>& secondaryIndexSpecs) override {
-        return createCollectionForBulkFn(nss, options, idIndexSpec, secondaryIndexSpecs);
-    };
-
     Status insertDocument(OperationContext* opCtx,
                           const NamespaceStringOrUUID& nsOrUUID,
                           const TimestampedBSONObj& doc,
@@ -262,19 +169,6 @@
         return 1024 * 1024 * 1024;
     }
 
-<<<<<<< HEAD
-    Status createCollection(OperationContext* txn,
-                            const NamespaceString& nss,
-                            const CollectionOptions& options) override {
-        return createCollFn(txn, nss, options);
-    }
-
-    Status dropCollection(OperationContext* txn, const NamespaceString& nss) override {
-        return dropCollFn(txn, nss);
-    };
-
-    StatusWith<std::vector<BSONObj>> findDocuments(OperationContext* txn,
-=======
     Status createCollection(OperationContext* opCtx,
                             const NamespaceString& nss,
                             const CollectionOptions& options) override {
@@ -307,25 +201,17 @@
     }
 
     StatusWith<std::vector<BSONObj>> findDocuments(OperationContext* opCtx,
->>>>>>> f378d467
                                                    const NamespaceString& nss,
                                                    boost::optional<StringData> indexName,
                                                    ScanDirection scanDirection,
                                                    const BSONObj& startKey,
                                                    BoundInclusion boundInclusion,
                                                    std::size_t limit) override {
-<<<<<<< HEAD
-        return findDocumentsFn(txn, nss, indexName, scanDirection, startKey, boundInclusion, limit);
-    }
-
-    StatusWith<std::vector<BSONObj>> deleteDocuments(OperationContext* txn,
-=======
         return findDocumentsFn(
             opCtx, nss, indexName, scanDirection, startKey, boundInclusion, limit);
     }
 
     StatusWith<std::vector<BSONObj>> deleteDocuments(OperationContext* opCtx,
->>>>>>> f378d467
                                                      const NamespaceString& nss,
                                                      boost::optional<StringData> indexName,
                                                      ScanDirection scanDirection,
@@ -333,15 +219,6 @@
                                                      BoundInclusion boundInclusion,
                                                      std::size_t limit) override {
         return deleteDocumentsFn(
-<<<<<<< HEAD
-            txn, nss, indexName, scanDirection, startKey, boundInclusion, limit);
-    }
-
-    Status isAdminDbValid(OperationContext* txn) override {
-        return isAdminDbValidFn(txn);
-    };
-
-=======
             opCtx, nss, indexName, scanDirection, startKey, boundInclusion, limit);
     }
 
@@ -464,7 +341,6 @@
     Timestamp getPointInTimeReadTimestamp(OperationContext* opCtx) const override {
         return {};
     }
->>>>>>> f378d467
 
     // Testing functions.
     CreateCollectionForBulkFn createCollectionForBulkFn =
@@ -475,30 +351,6 @@
                secondaryIndexSpecs) -> StatusWith<std::unique_ptr<CollectionBulkLoader>> {
         return Status{ErrorCodes::IllegalOperation, "CreateCollectionForBulkFn not implemented."};
     };
-<<<<<<< HEAD
-    InsertDocumentFn insertDocumentFn =
-        [](OperationContext* txn, const NamespaceString& nss, const BSONObj& doc) {
-            return Status{ErrorCodes::IllegalOperation, "InsertDocumentFn not implemented."};
-        };
-    InsertDocumentsFn insertDocumentsFn =
-        [](OperationContext* txn, const NamespaceString& nss, const std::vector<BSONObj>& docs) {
-            return Status{ErrorCodes::IllegalOperation, "InsertDocumentsFn not implemented."};
-        };
-    DropUserDatabasesFn dropUserDBsFn = [](OperationContext* txn) {
-        return Status{ErrorCodes::IllegalOperation, "DropUserDatabasesFn not implemented."};
-    };
-    CreateOplogFn createOplogFn = [](OperationContext* txn, const NamespaceString& nss) {
-        return Status{ErrorCodes::IllegalOperation, "CreateOplogFn not implemented."};
-    };
-    CreateCollectionFn createCollFn =
-        [](OperationContext* txn, const NamespaceString& nss, const CollectionOptions& options) {
-            return Status{ErrorCodes::IllegalOperation, "CreateCollectionFn not implemented."};
-        };
-    DropCollectionFn dropCollFn = [](OperationContext* txn, const NamespaceString& nss) {
-        return Status{ErrorCodes::IllegalOperation, "DropCollectionFn not implemented."};
-    };
-    FindDocumentsFn findDocumentsFn = [](OperationContext* txn,
-=======
     InsertDocumentFn insertDocumentFn = [](OperationContext* opCtx,
                                            const NamespaceStringOrUUID& nsOrUUID,
                                            const TimestampedBSONObj& doc,
@@ -527,7 +379,6 @@
         return Status{ErrorCodes::IllegalOperation, "DropCollectionFn not implemented."};
     };
     FindDocumentsFn findDocumentsFn = [](OperationContext* opCtx,
->>>>>>> f378d467
                                          const NamespaceString& nss,
                                          boost::optional<StringData> indexName,
                                          ScanDirection scanDirection,
@@ -536,11 +387,7 @@
                                          std::size_t limit) {
         return Status{ErrorCodes::IllegalOperation, "FindOneFn not implemented."};
     };
-<<<<<<< HEAD
-    DeleteDocumentsFn deleteDocumentsFn = [](OperationContext* txn,
-=======
     DeleteDocumentsFn deleteDocumentsFn = [](OperationContext* opCtx,
->>>>>>> f378d467
                                              const NamespaceString& nss,
                                              boost::optional<StringData> indexName,
                                              ScanDirection scanDirection,
@@ -552,17 +399,6 @@
     IsAdminDbValidFn isAdminDbValidFn = [](OperationContext*) {
         return Status{ErrorCodes::IllegalOperation, "IsAdminDbValidFn not implemented."};
     };
-<<<<<<< HEAD
-
-private:
-    mutable stdx::mutex _initialSyncFlagMutex;
-    bool _initialSyncFlag = false;
-
-    mutable stdx::mutex _minValidBoundariesMutex;
-    OpTime _appliedThrough;
-    OpTime _minValid;
-    Timestamp _oplogDeleteFromPoint;
-=======
     GetCollectionUUIDFn getCollectionUUIDFn = [](
         OperationContext* opCtx, const NamespaceString& nss) -> StatusWith<OptionalCollectionUUID> {
         return Status{ErrorCodes::IllegalOperation, "GetCollectionUUIDFn not implemented."};
@@ -585,7 +421,6 @@
     Timestamp _initialDataTimestamp = Timestamp::min();
     OptionalCollectionUUID _uuid;
     bool _schemaUpgraded;
->>>>>>> f378d467
 };
 
 }  // namespace repl
