--- conflicted
+++ resolved
@@ -34,10 +34,7 @@
 #include <memory>
 #include <utility>
 
-<<<<<<< HEAD
-=======
 #include "mongo/db/catalog/collection_options.h"
->>>>>>> f378d467
 #include "mongo/db/commands/list_collections_filter.h"
 #include "mongo/db/jsobj.h"
 #include "mongo/db/repl/base_cloner_test_fixture.h"
@@ -46,10 +43,7 @@
 #include "mongo/unittest/task_executor_proxy.h"
 #include "mongo/unittest/unittest.h"
 #include "mongo/util/mongoutils/str.h"
-<<<<<<< HEAD
-=======
 #include "mongo/util/uuid.h"
->>>>>>> f378d467
 
 namespace {
 
@@ -67,10 +61,6 @@
 
 class DatabaseClonerTest : public BaseClonerTest {
 public:
-<<<<<<< HEAD
-    void collectionWork(const Status& status, const NamespaceString& sourceNss);
-=======
->>>>>>> f378d467
     void clear() override;
     BaseCloner* getCloner() const override;
 
@@ -90,27 +80,6 @@
     std::map<NamespaceString, CollectionCloneInfo> _collections;
     std::unique_ptr<DatabaseCloner> _databaseCloner;
 };
-<<<<<<< HEAD
-void DatabaseClonerTest::collectionWork(const Status& status, const NamespaceString& srcNss) {
-    _collections[srcNss].status = status;
-}
-
-void DatabaseClonerTest::setUp() {
-    BaseClonerTest::setUp();
-    _databaseCloner.reset(new DatabaseCloner(
-        &getExecutor(),
-        dbWorkThreadPool.get(),
-        target,
-        dbname,
-        BSONObj(),
-        DatabaseCloner::ListCollectionsPredicateFn(),
-        storageInterface.get(),
-        stdx::bind(&DatabaseClonerTest::collectionWork,
-                   this,
-                   stdx::placeholders::_1,
-                   stdx::placeholders::_2),
-        stdx::bind(&DatabaseClonerTest::setStatus, this, stdx::placeholders::_1)));
-=======
 
 void DatabaseClonerTest::setUp() {
     BaseClonerTest::setUp();
@@ -124,7 +93,6 @@
                                           storageInterface.get(),
                                           makeCollectionWorkClosure(),
                                           makeSetStatusClosure());
->>>>>>> f378d467
     _databaseCloner->setScheduleDbWorkFn_forTest(
         [this](const executor::TaskExecutor::CallbackFn& work) {
             return getExecutor().scheduleWork(work);
@@ -137,12 +105,8 @@
                const std::vector<BSONObj>& secondaryIndexSpecs) {
             const auto collInfo = &_collections[nss];
             (collInfo->loader = new CollectionBulkLoaderMock(&collInfo->stats))
-<<<<<<< HEAD
-                ->init(nullptr, secondaryIndexSpecs);
-=======
                 ->init(secondaryIndexSpecs)
                 .transitional_ignore();
->>>>>>> f378d467
 
             return StatusWith<std::unique_ptr<CollectionBulkLoader>>(
                 std::unique_ptr<CollectionBulkLoader>(collInfo->loader));
@@ -167,47 +131,27 @@
     const BSONObj filter;
     DatabaseCloner::ListCollectionsPredicateFn pred;
     StorageInterface* si = storageInterface.get();
-<<<<<<< HEAD
-    namespace stdxph = stdx::placeholders;
-    const DatabaseCloner::CollectionCallbackFn ccb =
-        stdx::bind(&DatabaseClonerTest::collectionWork, this, stdxph::_1, stdxph::_2);
-
-    const auto& cb = [](const Status&) { FAIL("should not reach here"); };
-=======
     auto ccb = makeCollectionWorkClosure();
     auto cb = [](const Status&) { FAIL("should not reach here"); };
->>>>>>> f378d467
 
     // Null executor -- error from Fetcher, not _databaseCloner.
     ASSERT_THROWS_CODE_AND_WHAT(
         DatabaseCloner(nullptr, dbWorkThreadPool.get(), target, dbname, filter, pred, si, ccb, cb),
-<<<<<<< HEAD
-        UserException,
-=======
         AssertionException,
->>>>>>> f378d467
         ErrorCodes::BadValue,
         "task executor cannot be null");
 
     // Null db worker thread pool.
     ASSERT_THROWS_CODE_AND_WHAT(
         DatabaseCloner(&executor, nullptr, target, dbname, filter, pred, si, ccb, cb),
-<<<<<<< HEAD
-        UserException,
-=======
         AssertionException,
->>>>>>> f378d467
         ErrorCodes::BadValue,
         "db worker thread pool cannot be null");
 
     // Empty database name -- error from Fetcher, not _databaseCloner.
     ASSERT_THROWS_CODE_AND_WHAT(
         DatabaseCloner(&executor, dbWorkThreadPool.get(), target, "", filter, pred, si, ccb, cb),
-<<<<<<< HEAD
-        UserException,
-=======
         AssertionException,
->>>>>>> f378d467
         ErrorCodes::BadValue,
         "database name in remote command request cannot be empty");
 
@@ -215,11 +159,7 @@
     ASSERT_THROWS_CODE_AND_WHAT(
         DatabaseCloner(
             &executor, dbWorkThreadPool.get(), target, dbname, filter, pred, si, ccb, nullptr),
-<<<<<<< HEAD
-        UserException,
-=======
         AssertionException,
->>>>>>> f378d467
         ErrorCodes::BadValue,
         "callback function cannot be null");
 
@@ -227,11 +167,7 @@
     ASSERT_THROWS_CODE_AND_WHAT(
         DatabaseCloner(
             &executor, dbWorkThreadPool.get(), target, dbname, filter, pred, nullptr, ccb, cb),
-<<<<<<< HEAD
-        UserException,
-=======
         AssertionException,
->>>>>>> f378d467
         ErrorCodes::BadValue,
         "storage interface cannot be null");
 
@@ -239,11 +175,7 @@
     ASSERT_THROWS_CODE_AND_WHAT(
         DatabaseCloner(
             &executor, dbWorkThreadPool.get(), target, dbname, filter, pred, si, nullptr, cb),
-<<<<<<< HEAD
-        UserException,
-=======
         AssertionException,
->>>>>>> f378d467
         ErrorCodes::BadValue,
         "collection callback function cannot be null");
 
@@ -251,11 +183,7 @@
     ASSERT_THROWS_CODE_AND_WHAT(
         DatabaseCloner(
             &executor, dbWorkThreadPool.get(), target, dbname, filter, pred, si, ccb, nullptr),
-<<<<<<< HEAD
-        UserException,
-=======
         AssertionException,
->>>>>>> f378d467
         ErrorCodes::BadValue,
         "callback function cannot be null");
 }
@@ -280,14 +208,6 @@
                                                    ShouldFailRequestFn shouldFailRequest)
         : unittest::TaskExecutorProxy(executor), _shouldFailRequest(shouldFailRequest) {}
 
-<<<<<<< HEAD
-    StatusWith<CallbackHandle> scheduleRemoteCommand(const executor::RemoteCommandRequest& request,
-                                                     const RemoteCommandCallbackFn& cb) override {
-        if (_shouldFailRequest(request)) {
-            return Status(ErrorCodes::OperationFailed, "failed to schedule remote command");
-        }
-        return getExecutor()->scheduleRemoteCommand(request, cb);
-=======
     StatusWith<CallbackHandle> scheduleRemoteCommand(
         const executor::RemoteCommandRequest& request,
         const RemoteCommandCallbackFn& cb,
@@ -296,7 +216,6 @@
             return Status(ErrorCodes::OperationFailed, "failed to schedule remote command");
         }
         return getExecutor()->scheduleRemoteCommand(request, cb, baton);
->>>>>>> f378d467
     }
 
 private:
@@ -350,21 +269,6 @@
 TEST_F(DatabaseClonerTest, FirstRemoteCommandWithFilter) {
     const BSONObj listCollectionsFilter = BSON("name"
                                                << "coll");
-<<<<<<< HEAD
-    _databaseCloner.reset(new DatabaseCloner(
-        &getExecutor(),
-        dbWorkThreadPool.get(),
-        target,
-        dbname,
-        listCollectionsFilter,
-        DatabaseCloner::ListCollectionsPredicateFn(),
-        storageInterface.get(),
-        stdx::bind(&DatabaseClonerTest::collectionWork,
-                   this,
-                   stdx::placeholders::_1,
-                   stdx::placeholders::_2),
-        stdx::bind(&DatabaseClonerTest::setStatus, this, stdx::placeholders::_1)));
-=======
     _databaseCloner =
         stdx::make_unique<DatabaseCloner>(&getExecutor(),
                                           dbWorkThreadPool.get(),
@@ -375,7 +279,6 @@
                                           storageInterface.get(),
                                           makeCollectionWorkClosure(),
                                           makeSetStatusClosure());
->>>>>>> f378d467
     ASSERT_EQUALS(DatabaseCloner::State::kPreStart, _databaseCloner->getState_forTest());
 
     ASSERT_OK(_databaseCloner->startup());
@@ -448,21 +351,6 @@
     DatabaseCloner::ListCollectionsPredicateFn pred = [](const BSONObj& info) {
         return info["name"].String() != "b";
     };
-<<<<<<< HEAD
-    _databaseCloner.reset(new DatabaseCloner(
-        &getExecutor(),
-        dbWorkThreadPool.get(),
-        target,
-        dbname,
-        BSONObj(),
-        pred,
-        storageInterface.get(),
-        stdx::bind(&DatabaseClonerTest::collectionWork,
-                   this,
-                   stdx::placeholders::_1,
-                   stdx::placeholders::_2),
-        stdx::bind(&DatabaseClonerTest::setStatus, this, stdx::placeholders::_1)));
-=======
     _databaseCloner = stdx::make_unique<DatabaseCloner>(&getExecutor(),
                                                         dbWorkThreadPool.get(),
                                                         target,
@@ -472,7 +360,6 @@
                                                         storageInterface.get(),
                                                         makeCollectionWorkClosure(),
                                                         makeSetStatusClosure());
->>>>>>> f378d467
     ASSERT_EQUALS(DatabaseCloner::State::kPreStart, _databaseCloner->getState_forTest());
 
     ASSERT_OK(_databaseCloner->startup());
@@ -694,24 +581,6 @@
     ASSERT_EQUALS(ErrorCodes::BadValue, getStatus().code());
     ASSERT_FALSE(_databaseCloner->isActive());
     ASSERT_EQUALS(DatabaseCloner::State::kComplete, _databaseCloner->getState_forTest());
-<<<<<<< HEAD
-}
-
-TEST_F(DatabaseClonerTest, ListCollectionsReturnsEmptyCollectionName) {
-    _databaseCloner.reset(new DatabaseCloner(
-        &getExecutor(),
-        dbWorkThreadPool.get(),
-        target,
-        dbname,
-        BSONObj(),
-        DatabaseCloner::ListCollectionsPredicateFn(),
-        storageInterface.get(),
-        stdx::bind(&DatabaseClonerTest::collectionWork,
-                   this,
-                   stdx::placeholders::_1,
-                   stdx::placeholders::_2),
-        stdx::bind(&DatabaseClonerTest::setStatus, this, stdx::placeholders::_1)));
-=======
 }
 
 TEST_F(DatabaseClonerTest, DatabaseClonerResendsListCollectionsRequestOnRetriableError) {
@@ -749,7 +618,6 @@
                                           storageInterface.get(),
                                           makeCollectionWorkClosure(),
                                           makeSetStatusClosure());
->>>>>>> f378d467
     ASSERT_EQUALS(DatabaseCloner::State::kPreStart, _databaseCloner->getState_forTest());
 
     ASSERT_OK(_databaseCloner->startup());
@@ -768,8 +636,6 @@
     ASSERT_STRING_CONTAINS(getStatus().reason(), "invalid collection namespace: db.");
     ASSERT_FALSE(_databaseCloner->isActive());
     ASSERT_EQUALS(DatabaseCloner::State::kComplete, _databaseCloner->getState_forTest());
-<<<<<<< HEAD
-=======
 }
 
 TEST_F(DatabaseClonerTest, DatabaseClonerAcceptsCollectionOptionsContainUuid) {
@@ -801,7 +667,6 @@
     ASSERT_TRUE(collectionClonerStarted);
     ASSERT_TRUE(_databaseCloner->isActive());
     ASSERT_EQUALS(DatabaseCloner::State::kRunning, _databaseCloner->getState_forTest());
->>>>>>> f378d467
 }
 
 TEST_F(DatabaseClonerTest, StartFirstCollectionClonerFailed) {
