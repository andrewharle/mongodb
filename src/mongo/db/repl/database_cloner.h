--- conflicted
+++ resolved
@@ -49,17 +49,7 @@
 #include "mongo/util/net/hostandport.h"
 
 namespace mongo {
-
-class OldThreadPool;
-
 namespace repl {
-namespace {
-
-using UniqueLock = stdx::unique_lock<stdx::mutex>;
-
-}  // namespace
-
-class StorageInterface;
 
 class StorageInterface;
 
@@ -119,11 +109,7 @@
      * 'listCollectionsFilter' will be extended to include collections only, filtering out views.
      */
     DatabaseCloner(executor::TaskExecutor* executor,
-<<<<<<< HEAD
-                   OldThreadPool* dbWorkThreadPool,
-=======
                    ThreadPool* dbWorkThreadPool,
->>>>>>> f378d467
                    const HostAndPort& source,
                    const std::string& dbname,
                    const BSONObj& listCollectionsFilter,
@@ -138,28 +124,15 @@
      * Returns collection info objects read from listCollections result and will not include views.
      */
     const std::vector<BSONObj>& getCollectionInfos_forTest() const;
-<<<<<<< HEAD
-
-    std::string getDiagnosticString() const override;
-=======
->>>>>>> f378d467
 
     bool isActive() const override;
 
     Status startup() noexcept override;
-<<<<<<< HEAD
 
     void shutdown() override;
 
     void join() override;
 
-=======
-
-    void shutdown() override;
-
-    void join() override;
-
->>>>>>> f378d467
     DatabaseCloner::Stats getStats() const;
 
     std::string getDBName() const;
@@ -199,14 +172,11 @@
 private:
     bool _isActive_inlock() const;
 
-<<<<<<< HEAD
-=======
     /**
      * Returns whether the DatabaseCloner is in shutdown.
      */
     bool _isShuttingDown() const;
 
->>>>>>> f378d467
     /**
      * Read collection names and options from listCollections result.
      */
@@ -229,13 +199,7 @@
     /**
      * Calls the above method after unlocking.
      */
-<<<<<<< HEAD
-    void _finishCallback_inlock(UniqueLock& lk, const Status& status);
-
-    std::string _getDiagnosticString_inlock() const;
-=======
     void _finishCallback_inlock(stdx::unique_lock<stdx::mutex>& lk, const Status& status);
->>>>>>> f378d467
 
     //
     // All member variables are labeled with one of the following codes indicating the
@@ -249,11 +213,7 @@
     mutable stdx::mutex _mutex;
     mutable stdx::condition_variable _condition;                 // (M)
     executor::TaskExecutor* _executor;                           // (R)
-<<<<<<< HEAD
-    OldThreadPool* _dbWorkThreadPool;                            // (R)
-=======
     ThreadPool* _dbWorkThreadPool;                               // (R)
->>>>>>> f378d467
     const HostAndPort _source;                                   // (R)
     const std::string _dbname;                                   // (R)
     const BSONObj _listCollectionsFilter;                        // (R)
