
/**
 *    Copyright (C) 2018-present MongoDB, Inc.
 *
 *    This program is free software: you can redistribute it and/or modify
 *    it under the terms of the Server Side Public License, version 1,
 *    as published by MongoDB, Inc.
 *
 *    This program is distributed in the hope that it will be useful,
 *    but WITHOUT ANY WARRANTY; without even the implied warranty of
 *    MERCHANTABILITY or FITNESS FOR A PARTICULAR PURPOSE.  See the
 *    Server Side Public License for more details.
 *
 *    You should have received a copy of the Server Side Public License
 *    along with this program. If not, see
 *    <http://www.mongodb.com/licensing/server-side-public-license>.
 *
 *    As a special exception, the copyright holders give permission to link the
 *    code of portions of this program with the OpenSSL library under certain
 *    conditions as described in each individual source file and distribute
 *    linked combinations including the program with the OpenSSL library. You
 *    must comply with the Server Side Public License in all respects for
 *    all of the code used other than as permitted herein. If you modify file(s)
 *    with this exception, you may extend this exception to your version of the
 *    file(s), but you are not obligated to do so. If you do not wish to do so,
 *    delete this exception statement from your version. If you delete this
 *    exception statement from all source files in the program, then also delete
 *    it in the license file.
 */

#pragma once

#include <memory>
#include <string>
#include <vector>

#include "mongo/base/disallow_copying.h"
#include "mongo/base/status.h"
#include "mongo/base/string_data.h"
#include "mongo/bson/bsonobj.h"
#include "mongo/client/fetcher.h"
#include "mongo/client/remote_command_retry_scheduler.h"
#include "mongo/db/catalog/collection_options.h"
#include "mongo/db/namespace_string.h"
#include "mongo/db/operation_context.h"
#include "mongo/db/repl/base_cloner.h"
#include "mongo/db/repl/callback_completion_guard.h"
#include "mongo/db/repl/storage_interface.h"
#include "mongo/db/repl/task_runner.h"
#include "mongo/executor/task_executor.h"
<<<<<<< HEAD
#include "mongo/stdx/condition_variable.h"
#include "mongo/stdx/functional.h"
#include "mongo/stdx/mutex.h"
#include "mongo/util/concurrency/old_thread_pool.h"
=======
#include "mongo/s/query/async_results_merger.h"
#include "mongo/stdx/condition_variable.h"
#include "mongo/stdx/functional.h"
#include "mongo/stdx/mutex.h"
#include "mongo/util/concurrency/thread_pool.h"
>>>>>>> f378d467
#include "mongo/util/net/hostandport.h"
#include "mongo/util/progress_meter.h"

namespace mongo {

class OldThreadPool;

namespace repl {

class StorageInterface;

class CollectionCloner : public BaseCloner {
    MONGO_DISALLOW_COPYING(CollectionCloner);

public:
    /**
     * Callback completion guard for CollectionCloner.
     */
<<<<<<< HEAD
=======
    using RemoteCommandCallbackArgs = executor::TaskExecutor::RemoteCommandCallbackArgs;
>>>>>>> f378d467
    using OnCompletionGuard = CallbackCompletionGuard<Status>;

    struct Stats {
        static constexpr StringData kDocumentsToCopyFieldName = "documentsToCopy"_sd;
        static constexpr StringData kDocumentsCopiedFieldName = "documentsCopied"_sd;

        std::string ns;
        Date_t start;
        Date_t end;
        size_t documentToCopy{0};
        size_t documentsCopied{0};
        size_t indexes{0};
        size_t fetchBatches{0};

        std::string toString() const;
        BSONObj toBSON() const;
        void append(BSONObjBuilder* builder) const;
    };
    /**
     * Type of function to schedule storage interface tasks with the executor.
     *
     * Used for testing only.
     */
    using ScheduleDbWorkFn = stdx::function<StatusWith<executor::TaskExecutor::CallbackHandle>(
        const executor::TaskExecutor::CallbackFn&)>;

    /**
     * Creates CollectionCloner task in inactive state. Use start() to activate cloner.
     *
     * The cloner calls 'onCompletion' when the collection cloning has completed or failed.
     *
     * 'onCompletion' will be called exactly once.
     *
     * Takes ownership of the passed StorageInterface object.
     */
    CollectionCloner(executor::TaskExecutor* executor,
<<<<<<< HEAD
                     OldThreadPool* dbWorkThreadPool,
=======
                     ThreadPool* dbWorkThreadPool,
>>>>>>> f378d467
                     const HostAndPort& source,
                     const NamespaceString& sourceNss,
                     const CollectionOptions& options,
                     const CallbackFn& onCompletion,
                     StorageInterface* storageInterface,
                     const int batchSize,
                     const int maxNumClonerCursors);

    virtual ~CollectionCloner();

    const NamespaceString& getSourceNamespace() const;

    bool isActive() const override;

    Status startup() noexcept override;
<<<<<<< HEAD

    void shutdown() override;

    void join() override;

=======

    void shutdown() override;

    void join() override;

>>>>>>> f378d467
    CollectionCloner::Stats getStats() const;

    //
    // Testing only functions below.
    //

    /**
     * Waits for database worker to complete.
     * Returns immediately if collection cloner is not active.
     *
     * For testing only.
     */
    void waitForDbWorker();

    /**
     * Overrides how executor schedules database work.
     *
     * For testing only.
     */
    void setScheduleDbWorkFn_forTest(const ScheduleDbWorkFn& scheduleDbWorkFn);
<<<<<<< HEAD
=======

    /**
     * Returns the documents currently stored in the '_documents' buffer that is intended
     * to be inserted through the collection loader.
     *
     * For testing only.
     */
    std::vector<BSONObj> getDocumentsToInsert_forTest();
>>>>>>> f378d467

private:
    bool _isActive_inlock() const;

    /**
     * Returns whether the CollectionCloner is in shutdown.
     */
    bool _isShuttingDown() const;

    /**
     * Cancels all outstanding work.
     * Used by shutdown() and CompletionGuard::setResultAndCancelRemainingWork().
     */
    void _cancelRemainingWork_inlock();

    /**
     * Read number of documents in collection from count result.
     */
    void _countCallback(const executor::TaskExecutor::RemoteCommandCallbackArgs& args);

    /**
     * Read index specs from listIndexes result.
     */
    void _listIndexesCallback(const StatusWith<Fetcher::QueryResponse>& fetchResult,
                              Fetcher::NextAction* nextAction,
                              BSONObjBuilder* getMoreBob);

    /**
<<<<<<< HEAD
     * Read collection documents from find result.
     */
    void _findCallback(const StatusWith<Fetcher::QueryResponse>& fetchResult,
                       Fetcher::NextAction* nextAction,
                       BSONObjBuilder* getMoreBob,
                       std::shared_ptr<OnCompletionGuard> onCompletionGuard);

    /**
=======
>>>>>>> f378d467
     * Request storage interface to create collection.
     *
     * Called multiple times if there are more than one batch of responses from listIndexes
     * cursor.
     *
     * 'nextAction' is an in/out arg indicating the next action planned and to be taken
     *  by the fetcher.
     */
    void _beginCollectionCallback(const executor::TaskExecutor::CallbackArgs& callbackData);

    /**
     * The possible command types that can be used to establish the initial cursors on the
     * remote collection.
     */
<<<<<<< HEAD
    void _insertDocumentsCallback(const executor::TaskExecutor::CallbackArgs& callbackData,
                                  bool lastBatch,
                                  std::shared_ptr<OnCompletionGuard> onCompletionGuard);
=======
    enum EstablishCursorsCommand { Find, ParallelCollScan };
>>>>>>> f378d467

    /**
     * Parses the cursor responses from the 'find' or 'parallelCollectionScan' command
     * and passes them into the 'AsyncResultsMerger'.
     */
<<<<<<< HEAD
=======
    void _establishCollectionCursorsCallback(const RemoteCommandCallbackArgs& rcbd,
                                             EstablishCursorsCommand cursorCommand);

    /**
     * Parses the response from a 'parallelCollectionScan' command into a vector of cursor
     * elements.
     */
    StatusWith<std::vector<BSONElement>> _parseParallelCollectionScanResponse(BSONObj resp);

    /**
     * Takes a cursors buffer and parses the 'parallelCollectionScan' response into cursor
     * responses that are pushed onto the buffer.
     */
    Status _parseCursorResponse(BSONObj response,
                                std::vector<CursorResponse>* cursors,
                                EstablishCursorsCommand cursorCommand);

    /**
     * Calls to get the next event from the 'AsyncResultsMerger'. This schedules
     * '_handleAsyncResultsCallback' to be run when the event is signaled successfully.
     */
    Status _scheduleNextARMResultsCallback(std::shared_ptr<OnCompletionGuard> onCompletionGuard);

    /**
     * Runs for each time a new batch of documents can be retrieved from the 'AsyncResultsMerger'.
     * Buffers the documents retrieved for insertion and schedules a '_insertDocumentsCallback'
     * to insert the contents of the buffer.
     */
    void _handleARMResultsCallback(const executor::TaskExecutor::CallbackArgs& cbd,
                                   std::shared_ptr<OnCompletionGuard> onCompletionGuard);

    /**
     * Pull all ready results from the ARM into a buffer to be inserted.
     */
    Status _bufferNextBatchFromArm(WithLock lock);

    /**
     * Called whenever there is a new batch of documents ready from the 'AsyncResultsMerger'.
     * On the last batch, 'lastBatch' will be true.
     *
     * Each document returned will be inserted via the storage interfaceRequest storage
     * interface.
     */
    void _insertDocumentsCallback(const executor::TaskExecutor::CallbackArgs& cbd,
                                  bool lastBatch,
                                  std::shared_ptr<OnCompletionGuard> onCompletionGuard);

    /**
     * Verifies that an error from the ARM was the result of a collection drop.  If
     * so, cloning is stopped with no error.  Otherwise it is stopped with the given error.
     */
    void _verifyCollectionWasDropped(const stdx::unique_lock<stdx::mutex>& lk,
                                     Status batchStatus,
                                     std::shared_ptr<OnCompletionGuard> onCompletionGuard,
                                     OperationContext* opCtx);

    /**
     * Reports completion status.
     * Commits/aborts collection building.
     * Sets cloner to inactive.
     */
>>>>>>> f378d467
    void _finishCallback(const Status& status);

    //
    // All member variables are labeled with one of the following codes indicating the
    // synchronization rules for accessing them.
    //
    // (R)  Read-only in concurrent operation; no synchronization required.
    // (M)  Reads and writes guarded by _mutex
    // (S)  Self-synchronizing; access in any way from any context.
    // (RT)  Read-only in concurrent operation; synchronized externally by tests
    //
    mutable stdx::mutex _mutex;
    mutable stdx::condition_variable _condition;        // (M)
    executor::TaskExecutor* _executor;                  // (R) Not owned by us.
<<<<<<< HEAD
    OldThreadPool* _dbWorkThreadPool;                   // (R) Not owned by us.
=======
    ThreadPool* _dbWorkThreadPool;                      // (R) Not owned by us.
>>>>>>> f378d467
    HostAndPort _source;                                // (R)
    NamespaceString _sourceNss;                         // (R)
    NamespaceString _destNss;                           // (R)
    CollectionOptions _options;                         // (R)
    std::unique_ptr<CollectionBulkLoader> _collLoader;  // (M)
    CallbackFn _onCompletion;             // (M) Invoked once when cloning completes or fails.
    StorageInterface* _storageInterface;  // (R) Not owned by us.
    RemoteCommandRetryScheduler _countScheduler;  // (S)
    Fetcher _listIndexesFetcher;                  // (S)
<<<<<<< HEAD
    std::unique_ptr<Fetcher> _findFetcher;        // (M)
    std::vector<BSONObj> _indexSpecs;             // (M)
    BSONObj _idIndexSpec;                         // (M)
    std::vector<BSONObj> _documents;              // (M) Documents read from fetcher to insert.
    TaskRunner _dbWorkTaskRunner;                 // (R)
=======
    std::vector<BSONObj> _indexSpecs;             // (M)
    BSONObj _idIndexSpec;                         // (M)
    std::vector<BSONObj>
        _documentsToInsert;        // (M) Documents read from 'AsyncResultsMerger' to insert.
    TaskRunner _dbWorkTaskRunner;  // (R)
>>>>>>> f378d467
    ScheduleDbWorkFn
        _scheduleDbWorkFn;         // (RT) Function for scheduling database work using the executor.
    Stats _stats;                  // (M) stats for this instance.
    ProgressMeter _progressMeter;  // (M) progress meter for this instance.
<<<<<<< HEAD
=======
    const int _collectionCloningBatchSize;  // (R) The size of the batches of documents returned in
                                            // collection cloning.

    // (R) The maximum number of cursors to use in the collection cloning process.
    const int _maxNumClonerCursors;
    // (M) Component responsible for fetching the documents from the collection cloner cursor(s).
    std::unique_ptr<AsyncResultsMerger> _arm;

    // (M) The event handle for the 'kill' event of the 'AsyncResultsMerger'.
    executor::TaskExecutor::EventHandle _killArmHandle;

    // (M) Scheduler used to establish the initial cursor or set of cursors.
    std::unique_ptr<RemoteCommandRetryScheduler> _establishCollectionCursorsScheduler;

    // (M) Scheduler used to determine if a cursor was closed because the collection was dropped.
    std::unique_ptr<RemoteCommandRetryScheduler> _verifyCollectionDroppedScheduler;
>>>>>>> f378d467

    // State transitions:
    // PreStart --> Running --> ShuttingDown --> Complete
    // It is possible to skip intermediate states. For example,
    // Calling shutdown() when the cloner has not started will transition from PreStart directly
    // to Complete.
    enum class State { kPreStart, kRunning, kShuttingDown, kComplete };
    State _state = State::kPreStart;  // (M)
};

}  // namespace repl
}  // namespace mongo<|MERGE_RESOLUTION|>--- conflicted
+++ resolved
@@ -48,25 +48,15 @@
 #include "mongo/db/repl/storage_interface.h"
 #include "mongo/db/repl/task_runner.h"
 #include "mongo/executor/task_executor.h"
-<<<<<<< HEAD
-#include "mongo/stdx/condition_variable.h"
-#include "mongo/stdx/functional.h"
-#include "mongo/stdx/mutex.h"
-#include "mongo/util/concurrency/old_thread_pool.h"
-=======
 #include "mongo/s/query/async_results_merger.h"
 #include "mongo/stdx/condition_variable.h"
 #include "mongo/stdx/functional.h"
 #include "mongo/stdx/mutex.h"
 #include "mongo/util/concurrency/thread_pool.h"
->>>>>>> f378d467
 #include "mongo/util/net/hostandport.h"
 #include "mongo/util/progress_meter.h"
 
 namespace mongo {
-
-class OldThreadPool;
-
 namespace repl {
 
 class StorageInterface;
@@ -78,10 +68,7 @@
     /**
      * Callback completion guard for CollectionCloner.
      */
-<<<<<<< HEAD
-=======
     using RemoteCommandCallbackArgs = executor::TaskExecutor::RemoteCommandCallbackArgs;
->>>>>>> f378d467
     using OnCompletionGuard = CallbackCompletionGuard<Status>;
 
     struct Stats {
@@ -118,11 +105,7 @@
      * Takes ownership of the passed StorageInterface object.
      */
     CollectionCloner(executor::TaskExecutor* executor,
-<<<<<<< HEAD
-                     OldThreadPool* dbWorkThreadPool,
-=======
                      ThreadPool* dbWorkThreadPool,
->>>>>>> f378d467
                      const HostAndPort& source,
                      const NamespaceString& sourceNss,
                      const CollectionOptions& options,
@@ -138,19 +121,11 @@
     bool isActive() const override;
 
     Status startup() noexcept override;
-<<<<<<< HEAD
 
     void shutdown() override;
 
     void join() override;
 
-=======
-
-    void shutdown() override;
-
-    void join() override;
-
->>>>>>> f378d467
     CollectionCloner::Stats getStats() const;
 
     //
@@ -171,8 +146,6 @@
      * For testing only.
      */
     void setScheduleDbWorkFn_forTest(const ScheduleDbWorkFn& scheduleDbWorkFn);
-<<<<<<< HEAD
-=======
 
     /**
      * Returns the documents currently stored in the '_documents' buffer that is intended
@@ -181,7 +154,6 @@
      * For testing only.
      */
     std::vector<BSONObj> getDocumentsToInsert_forTest();
->>>>>>> f378d467
 
 private:
     bool _isActive_inlock() const;
@@ -210,17 +182,6 @@
                               BSONObjBuilder* getMoreBob);
 
     /**
-<<<<<<< HEAD
-     * Read collection documents from find result.
-     */
-    void _findCallback(const StatusWith<Fetcher::QueryResponse>& fetchResult,
-                       Fetcher::NextAction* nextAction,
-                       BSONObjBuilder* getMoreBob,
-                       std::shared_ptr<OnCompletionGuard> onCompletionGuard);
-
-    /**
-=======
->>>>>>> f378d467
      * Request storage interface to create collection.
      *
      * Called multiple times if there are more than one batch of responses from listIndexes
@@ -235,20 +196,12 @@
      * The possible command types that can be used to establish the initial cursors on the
      * remote collection.
      */
-<<<<<<< HEAD
-    void _insertDocumentsCallback(const executor::TaskExecutor::CallbackArgs& callbackData,
-                                  bool lastBatch,
-                                  std::shared_ptr<OnCompletionGuard> onCompletionGuard);
-=======
     enum EstablishCursorsCommand { Find, ParallelCollScan };
->>>>>>> f378d467
 
     /**
      * Parses the cursor responses from the 'find' or 'parallelCollectionScan' command
      * and passes them into the 'AsyncResultsMerger'.
      */
-<<<<<<< HEAD
-=======
     void _establishCollectionCursorsCallback(const RemoteCommandCallbackArgs& rcbd,
                                              EstablishCursorsCommand cursorCommand);
 
@@ -310,7 +263,6 @@
      * Commits/aborts collection building.
      * Sets cloner to inactive.
      */
->>>>>>> f378d467
     void _finishCallback(const Status& status);
 
     //
@@ -325,11 +277,7 @@
     mutable stdx::mutex _mutex;
     mutable stdx::condition_variable _condition;        // (M)
     executor::TaskExecutor* _executor;                  // (R) Not owned by us.
-<<<<<<< HEAD
-    OldThreadPool* _dbWorkThreadPool;                   // (R) Not owned by us.
-=======
     ThreadPool* _dbWorkThreadPool;                      // (R) Not owned by us.
->>>>>>> f378d467
     HostAndPort _source;                                // (R)
     NamespaceString _sourceNss;                         // (R)
     NamespaceString _destNss;                           // (R)
@@ -339,25 +287,15 @@
     StorageInterface* _storageInterface;  // (R) Not owned by us.
     RemoteCommandRetryScheduler _countScheduler;  // (S)
     Fetcher _listIndexesFetcher;                  // (S)
-<<<<<<< HEAD
-    std::unique_ptr<Fetcher> _findFetcher;        // (M)
-    std::vector<BSONObj> _indexSpecs;             // (M)
-    BSONObj _idIndexSpec;                         // (M)
-    std::vector<BSONObj> _documents;              // (M) Documents read from fetcher to insert.
-    TaskRunner _dbWorkTaskRunner;                 // (R)
-=======
     std::vector<BSONObj> _indexSpecs;             // (M)
     BSONObj _idIndexSpec;                         // (M)
     std::vector<BSONObj>
         _documentsToInsert;        // (M) Documents read from 'AsyncResultsMerger' to insert.
     TaskRunner _dbWorkTaskRunner;  // (R)
->>>>>>> f378d467
     ScheduleDbWorkFn
         _scheduleDbWorkFn;         // (RT) Function for scheduling database work using the executor.
     Stats _stats;                  // (M) stats for this instance.
     ProgressMeter _progressMeter;  // (M) progress meter for this instance.
-<<<<<<< HEAD
-=======
     const int _collectionCloningBatchSize;  // (R) The size of the batches of documents returned in
                                             // collection cloning.
 
@@ -374,7 +312,6 @@
 
     // (M) Scheduler used to determine if a cursor was closed because the collection was dropped.
     std::unique_ptr<RemoteCommandRetryScheduler> _verifyCollectionDroppedScheduler;
->>>>>>> f378d467
 
     // State transitions:
     // PreStart --> Running --> ShuttingDown --> Complete
