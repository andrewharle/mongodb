
/**
 *    Copyright (C) 2018-present MongoDB, Inc.
 *
 *    This program is free software: you can redistribute it and/or modify
 *    it under the terms of the Server Side Public License, version 1,
 *    as published by MongoDB, Inc.
 *
 *    This program is distributed in the hope that it will be useful,
 *    but WITHOUT ANY WARRANTY; without even the implied warranty of
 *    MERCHANTABILITY or FITNESS FOR A PARTICULAR PURPOSE.  See the
 *    Server Side Public License for more details.
 *
 *    You should have received a copy of the Server Side Public License
 *    along with this program. If not, see
 *    <http://www.mongodb.com/licensing/server-side-public-license>.
 *
 *    As a special exception, the copyright holders give permission to link the
 *    code of portions of this program with the OpenSSL library under certain
 *    conditions as described in each individual source file and distribute
 *    linked combinations including the program with the OpenSSL library. You
 *    must comply with the Server Side Public License in all respects for
 *    all of the code used other than as permitted herein. If you modify file(s)
 *    with this exception, you may extend this exception to your version of the
 *    file(s), but you are not obligated to do so. If you do not wish to do so,
 *    delete this exception statement from your version. If you delete this
 *    exception statement from all source files in the program, then also delete
 *    it in the license file.
 */

#define MONGO_LOG_DEFAULT_COMPONENT ::mongo::logger::LogComponent::kReplication

#include "mongo/platform/basic.h"

#include "mongo/db/repl/repl_settings.h"
<<<<<<< HEAD

#include <string>
=======
#include "mongo/db/server_parameters.h"

#include "mongo/util/log.h"
>>>>>>> f378d467

#include "mongo/db/repl/bgsync.h"
#include "mongo/util/log.h"

namespace mongo {
namespace repl {
namespace {

// Tells the server to perform replication recovery as a standalone.
constexpr bool recoverFromOplogAsStandaloneDefault = false;
MONGO_EXPORT_STARTUP_SERVER_PARAMETER(recoverFromOplogAsStandalone,
                                      bool,
                                      recoverFromOplogAsStandaloneDefault);

}  // namespace

std::string ReplSettings::ourSetName() const {
    size_t sl = _replSetString.find('/');
    if (sl == std::string::npos)
        return _replSetString;
    return _replSetString.substr(0, sl);
}

bool ReplSettings::usingReplSets() const {
    return !_replSetString.empty();
}

/**
 * Getters
 */

long long ReplSettings::getOplogSizeBytes() const {
    return _oplogSizeBytes;
}

std::string ReplSettings::getReplSetString() const {
    return _replSetString;
}

<<<<<<< HEAD
=======
bool ReplSettings::shouldRecoverFromOplogAsStandalone() {
    return recoverFromOplogAsStandalone;
}

>>>>>>> f378d467
ReplSettings::IndexPrefetchConfig ReplSettings::getPrefetchIndexMode() const {
    return _prefetchIndexMode;
}

bool ReplSettings::isPrefetchIndexModeSet() const {
    return _prefetchIndexMode != IndexPrefetchConfig::UNINITIALIZED;
}

/**
 * Setters
 */

void ReplSettings::setOplogSizeBytes(long long oplogSizeBytes) {
    _oplogSizeBytes = oplogSizeBytes;
}

void ReplSettings::setReplSetString(std::string replSetString) {
    _replSetString = replSetString;
}

void ReplSettings::setPrefetchIndexMode(std::string prefetchIndexModeString) {
    if (prefetchIndexModeString.empty()) {
        _prefetchIndexMode = IndexPrefetchConfig::UNINITIALIZED;
    } else {
        if (prefetchIndexModeString == "none")
            _prefetchIndexMode = IndexPrefetchConfig::PREFETCH_NONE;
        else if (prefetchIndexModeString == "_id_only")
            _prefetchIndexMode = IndexPrefetchConfig::PREFETCH_ID_ONLY;
        else if (prefetchIndexModeString == "all")
            _prefetchIndexMode = IndexPrefetchConfig::PREFETCH_ALL;
        else {
            _prefetchIndexMode = IndexPrefetchConfig::PREFETCH_ALL;
            warning() << "unrecognized indexPrefetchMode setting \"" << prefetchIndexModeString
                      << "\", defaulting to \"all\"";
        }
    }
}

}  // namespace repl
}  // namespace mongo<|MERGE_RESOLUTION|>--- conflicted
+++ resolved
@@ -33,16 +33,8 @@
 #include "mongo/platform/basic.h"
 
 #include "mongo/db/repl/repl_settings.h"
-<<<<<<< HEAD
-
-#include <string>
-=======
 #include "mongo/db/server_parameters.h"
 
-#include "mongo/util/log.h"
->>>>>>> f378d467
-
-#include "mongo/db/repl/bgsync.h"
 #include "mongo/util/log.h"
 
 namespace mongo {
@@ -80,13 +72,10 @@
     return _replSetString;
 }
 
-<<<<<<< HEAD
-=======
 bool ReplSettings::shouldRecoverFromOplogAsStandalone() {
     return recoverFromOplogAsStandalone;
 }
 
->>>>>>> f378d467
 ReplSettings::IndexPrefetchConfig ReplSettings::getPrefetchIndexMode() const {
     return _prefetchIndexMode;
 }
