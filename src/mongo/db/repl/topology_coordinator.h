
/**
 *    Copyright (C) 2018-present MongoDB, Inc.
 *
 *    This program is free software: you can redistribute it and/or modify
 *    it under the terms of the Server Side Public License, version 1,
 *    as published by MongoDB, Inc.
 *
 *    This program is distributed in the hope that it will be useful,
 *    but WITHOUT ANY WARRANTY; without even the implied warranty of
 *    MERCHANTABILITY or FITNESS FOR A PARTICULAR PURPOSE.  See the
 *    Server Side Public License for more details.
 *
 *    You should have received a copy of the Server Side Public License
 *    along with this program. If not, see
 *    <http://www.mongodb.com/licensing/server-side-public-license>.
 *
 *    As a special exception, the copyright holders give permission to link the
 *    code of portions of this program with the OpenSSL library under certain
 *    conditions as described in each individual source file and distribute
 *    linked combinations including the program with the OpenSSL library. You
 *    must comply with the Server Side Public License in all respects for
 *    all of the code used other than as permitted herein. If you modify file(s)
 *    with this exception, you may extend this exception to your version of the
 *    file(s), but you are not obligated to do so. If you do not wish to do so,
 *    delete this exception statement from your version. If you delete this
 *    exception statement from all source files in the program, then also delete
 *    it in the license file.
 */

#pragma once

#include <iosfwd>
#include <string>

#include "mongo/base/disallow_copying.h"
#include "mongo/db/repl/last_vote.h"
#include "mongo/db/repl/repl_set_heartbeat_response.h"
#include "mongo/db/repl/replication_coordinator.h"
#include "mongo/db/repl/split_horizon.h"
#include "mongo/db/repl/update_position_args.h"
#include "mongo/db/server_options.h"
#include "mongo/stdx/functional.h"
#include "mongo/util/net/hostandport.h"
#include "mongo/util/time_support.h"

namespace mongo {
class Timestamp;

namespace repl {
class HeartbeatResponseAction;
class MemberData;
class OpTime;
class ReplSetHeartbeatArgs;
class ReplSetConfig;
class TagSubgroup;
struct MemberState;

// Maximum number of retries for a failed heartbeat.
const int kMaxHeartbeatRetries = 2;

/**
 * Replication Topology Coordinator
 *
 * This object is responsible for managing the topology of the cluster.
 * Tasks include consensus and leader election, chaining, and configuration management.
 * Methods of this class should be non-blocking.
 */
class TopologyCoordinator {
    MONGO_DISALLOW_COPYING(TopologyCoordinator);

public:
    /**
     * Type that denotes the role of a node in the replication protocol.
     *
     * The role is distinct from MemberState, in that it only deals with the
     * roles a node plays in the basic protocol -- leader, follower and candidate.
     * The mapping between MemberState and Role is complex -- several MemberStates
     * map to the follower role, and MemberState::RS_SECONDARY maps to either
     * follower or candidate roles, e.g.
     */
    enum class Role { kLeader = 0, kFollower = 1, kCandidate = 2 };

    struct Options {
        // A sync source is re-evaluated after it lags behind further than this amount.
        Seconds maxSyncSourceLagSecs{0};

        // Whether or not this node is running as a config server.
        ClusterRole clusterRole{ClusterRole::None};
    };

    /**
     * Constructs a Topology Coordinator object.
     **/
    TopologyCoordinator(Options options);


    ~TopologyCoordinator();

    ////////////////////////////////////////////////////////////
    //
    // State inspection methods.
    //
    ////////////////////////////////////////////////////////////

    /**
     * Gets the role of this member in the replication protocol.
     */
    Role getRole() const;

    /**
     * Gets the MemberState of this member in the replica set.
     */
    MemberState getMemberState() const;

    /**
     * Returns whether this node should be allowed to accept writes.
     */
    bool canAcceptWrites() const;

    /**
     * Returns true if this node is in the process of stepping down.  Note that this can be
     * due to an unconditional stepdown that must succeed (for instance from learning about a new
     * term) or due to a stepdown attempt that could fail (for instance from a stepdown cmd that
     * could fail if not enough nodes are caught up).
     */
    bool isSteppingDown() const;

    /**
     * Returns the address of the current sync source, or an empty HostAndPort if there is no
     * current sync source.
     */
    HostAndPort getSyncSourceAddress() const;

    /**
     * Retrieves a vector of HostAndPorts containing all nodes that are neither DOWN nor
     * ourself.
     */
    std::vector<HostAndPort> getMaybeUpHostAndPorts() const;

    /**
     * Gets the earliest time the current node will stand for election.
     */
    Date_t getStepDownTime() const;

    /**
     * Gets the current value of the maintenance mode counter.
     */
    int getMaintenanceCount() const;

    /**
     * Gets the latest term this member is aware of. If this member is the primary,
     * it's the current term of the replica set.
     */
    long long getTerm() const;

    enum class UpdateTermResult { kAlreadyUpToDate, kTriggerStepDown, kUpdatedTerm };

    ////////////////////////////////////////////////////////////
    //
    // Basic state manipulation methods.
    //
    ////////////////////////////////////////////////////////////

    /**
     * Sets the latest term this member is aware of to the higher of its current value and
     * the value passed in as "term".
     * Returns the result of setting the term value, or if a stepdown should be triggered.
     */
    UpdateTermResult updateTerm(long long term, Date_t now);

    /**
     * Sets the index into the config used when we next choose a sync source
     */
    void setForceSyncSourceIndex(int index);

    enum class ChainingPreference { kAllowChaining, kUseConfiguration };

    enum class ChainingPreference { kAllowChaining, kUseConfiguration };

    /**
     * Chooses and sets a new sync source, based on our current knowledge of the world.
     */
<<<<<<< HEAD
    virtual HostAndPort chooseNewSyncSource(Date_t now,
                                            const OpTime& lastOpTimeFetched,
                                            ChainingPreference chainingPreference) = 0;
=======
    HostAndPort chooseNewSyncSource(Date_t now,
                                    const OpTime& lastOpTimeFetched,
                                    ChainingPreference chainingPreference);
>>>>>>> f378d467

    /**
     * Suppresses selecting "host" as sync source until "until".
     */
    void blacklistSyncSource(const HostAndPort& host, Date_t until);

    /**
     * Removes a single entry "host" from the list of potential sync sources which we
     * have blacklisted, if it is supposed to be unblacklisted by "now".
     */
    void unblacklistSyncSource(const HostAndPort& host, Date_t now);

    /**
     * Clears the list of potential sync sources we have blacklisted.
     */
    void clearSyncSourceBlacklist();

    /**
     * Determines if a new sync source should be chosen, if a better candidate sync source is
     * available.  If the current sync source's last optime ("syncSourceLastOpTime" under
     * protocolVersion 1, but pulled from the MemberData in protocolVersion 0) is more than
     * _maxSyncSourceLagSecs behind any syncable source, this function returns true. If we are
     * running in ProtocolVersion 1, our current sync source is not primary, has no sync source
     * ("syncSourceHasSyncSource" is false), and only has data up to "myLastOpTime", returns true.
     *
     * "now" is used to skip over currently blacklisted sync sources.
     *
     * TODO (SERVER-27668): Make OplogQueryMetadata non-optional in mongodb 3.8.
     */
<<<<<<< HEAD
    virtual bool shouldChangeSyncSource(const HostAndPort& currentSource,
                                        const OpTime& myLastOpTime,
                                        const rpc::ReplSetMetadata& replMetadata,
                                        boost::optional<rpc::OplogQueryMetadata> oqMetadata,
                                        Date_t now) const = 0;
=======
    bool shouldChangeSyncSource(const HostAndPort& currentSource,
                                const rpc::ReplSetMetadata& replMetadata,
                                boost::optional<rpc::OplogQueryMetadata> oqMetadata,
                                Date_t now) const;
>>>>>>> f378d467

    /**
     * Checks whether we are a single node set and we are not in a stepdown period.  If so,
     * puts us into candidate mode, otherwise does nothing.  This is used to ensure that
     * nodes in a single node replset become primary again when their stepdown period ends.
     */
    bool becomeCandidateIfStepdownPeriodOverAndSingleNodeSet(Date_t now);

    /**
     * Sets the earliest time the current node will stand for election to "newTime".
     *
     * Until this time, while the node may report itself as electable, it will not stand
     * for election.
     */
    void setElectionSleepUntil(Date_t newTime);

    /**
     * Sets the reported mode of this node to one of RS_SECONDARY, RS_STARTUP2, RS_ROLLBACK or
     * RS_RECOVERING, when getRole() == Role::follower.  This is the interface by which the
     * applier changes the reported member state of the current node, and enables or suppresses
     * electability of the current node.  All modes but RS_SECONDARY indicate an unelectable
     * follower state (one that cannot transition to candidate).
     */
    void setFollowerMode(MemberState::MS newMode);

    /**
     * Scan the memberData and determine the highest last applied or last
     * durable optime present on a majority of servers; set _lastCommittedOpTime to this
     * new entry.
     * Whether the last applied or last durable op time is used depends on whether
     * the config getWriteConcernMajorityShouldJournal is set.
     * Returns true if the _lastCommittedOpTime was changed.
     */
    bool updateLastCommittedOpTime();

    /**
     * Updates _lastCommittedOpTime to min(committedOpTime, lastApplied) if it is more recent than
     * the current last committed OpTime.  Returns true if _lastCommittedOpTime is changed.
     */
    bool advanceLastCommittedOpTime(OpTime committedOpTime);

    /**
     * Returns the OpTime of the latest majority-committed op known to this server.
     */
    OpTime getLastCommittedOpTime() const;

    /**
     * Returns true if it's safe to transition to LeaderMode::kMaster.
     */
    bool canCompleteTransitionToPrimary(long long termWhenDrainCompleted) const;

    /**
     * Called by the ReplicationCoordinator to signal that we have finished catchup and drain modes
     * and are ready to fully become primary and start accepting writes.
     * "firstOpTimeOfTerm" is a floor on the OpTimes this node will be allowed to consider committed
     * for this tenure as primary. This prevents entries from before our election from counting as
     * committed in our view, until our election (the "firstOpTimeOfTerm" op) has been committed.
     * Returns PrimarySteppedDown if this node is no longer eligible to begin accepting writes.
     */
    Status completeTransitionToPrimary(const OpTime& firstOpTimeOfTerm);

    /**
     * Adjusts the maintenance mode count by "inc".
     *
     * It is an error to call this method if getRole() does not return Role::follower.
     * It is an error to allow the maintenance count to go negative.
     */
    void adjustMaintenanceCountBy(int inc);

    ////////////////////////////////////////////////////////////
    //
    // Methods that prepare responses to command requests.
    //
    ////////////////////////////////////////////////////////////

    // produces a reply to a replSetSyncFrom command
<<<<<<< HEAD
    virtual void prepareSyncFromResponse(const HostAndPort& target,
                                         const OpTime& lastOpApplied,
                                         BSONObjBuilder* response,
                                         Status* result) = 0;
=======
    void prepareSyncFromResponse(const HostAndPort& target,
                                 BSONObjBuilder* response,
                                 Status* result);
>>>>>>> f378d467

    // produce a reply to a replSetFresh command
    void prepareFreshResponse(const ReplicationCoordinator::ReplSetFreshArgs& args,
                              Date_t now,
                              BSONObjBuilder* response,
                              Status* result);

    // produce a reply to a received electCmd
    void prepareElectResponse(const ReplicationCoordinator::ReplSetElectArgs& args,
                              Date_t now,
                              BSONObjBuilder* response,
                              Status* result);

    // produce a reply to a heartbeat
    Status prepareHeartbeatResponse(Date_t now,
                                    const ReplSetHeartbeatArgs& args,
                                    const std::string& ourSetName,
                                    ReplSetHeartbeatResponse* response);

    // produce a reply to a V1 heartbeat
    Status prepareHeartbeatResponseV1(Date_t now,
                                      const ReplSetHeartbeatArgsV1& args,
                                      const std::string& ourSetName,
                                      ReplSetHeartbeatResponse* response);

    struct ReplSetStatusArgs {
        Date_t now;
        unsigned selfUptime;
        const OpTime& readConcernMajorityOpTime;
        const BSONObj& initialSyncStatus;

        // boost::none if the storage engine does not support recovering to a
        // timestamp. Timestamp::min() if a stable checkpoint is yet to be taken.
        const boost::optional<Timestamp> lastStableCheckpointTimestamp;
    };

    struct ReplSetStatusArgs {
        Date_t now;
        unsigned selfUptime;
        const OpTime& lastOpApplied;
        const OpTime& lastOpDurable;
        const OpTime& lastCommittedOpTime;
        const OpTime& readConcernMajorityOpTime;
        const BSONObj& initialSyncStatus;
    };

    // produce a reply to a status request
<<<<<<< HEAD
    virtual void prepareStatusResponse(const ReplSetStatusArgs& rsStatusArgs,
                                       BSONObjBuilder* response,
                                       Status* result) = 0;
=======
    void prepareStatusResponse(const ReplSetStatusArgs& rsStatusArgs,
                               BSONObjBuilder* response,
                               Status* result);

    // Produce a replSetUpdatePosition command to be sent to the node's sync source.
    StatusWith<BSONObj> prepareReplSetUpdatePositionCommand(
        OpTime currentCommittedSnapshotOpTime) const;

    // Produce a reply to an ismaster request.  It is only valid to call this if we are a
    // replset.  Drivers interpret the isMaster fields according to the Server Discovery and
    // Monitoring Spec, see the "Parsing an isMaster response" section.
    void fillIsMasterForReplSet(IsMasterResponse* response,
                                const SplitHorizon::Parameters& horizonParams);
>>>>>>> f378d467

    // Produce member data for the serverStatus command and diagnostic logging.
    void fillMemberData(BSONObjBuilder* result);

<<<<<<< HEAD
    enum class PrepareFreezeResponseResult { kNoAction, kElectSelf };
=======
    enum class PrepareFreezeResponseResult { kNoAction, kSingleNodeSelfElect };
>>>>>>> f378d467

    /**
     * Produce a reply to a freeze request. Returns a PostMemberStateUpdateAction on success that
     * may trigger state changes in the caller.
     */
<<<<<<< HEAD
    virtual StatusWith<PrepareFreezeResponseResult> prepareFreezeResponse(
        Date_t now, int secs, BSONObjBuilder* response) = 0;
=======
    StatusWith<PrepareFreezeResponseResult> prepareFreezeResponse(Date_t now,
                                                                  int secs,
                                                                  BSONObjBuilder* response);
>>>>>>> f378d467

    ////////////////////////////////////////////////////////////
    //
    // Methods for sending and receiving heartbeats,
    // reconfiguring and handling the results of standing for
    // election.
    //
    ////////////////////////////////////////////////////////////

    /**
     * Updates the topology coordinator's notion of the replica set configuration.
     *
     * "newConfig" is the new configuration, and "selfIndex" is the index of this
     * node's configuration information in "newConfig", or "selfIndex" is -1 to
     * indicate that this node is not a member of "newConfig".
     *
     * newConfig.isInitialized() should be true, though implementations may accept
     * configurations where this is not true, for testing purposes.
     */
<<<<<<< HEAD
    virtual void updateConfig(const ReplSetConfig& newConfig,
                              int selfIndex,
                              Date_t now,
                              const OpTime& lastOpApplied) = 0;
=======
    void updateConfig(const ReplSetConfig& newConfig, int selfIndex, Date_t now);
>>>>>>> f378d467

    /**
     * Prepares a heartbeat request appropriate for sending to "target", assuming the
     * current time is "now".  "ourSetName" is used as the name for our replica set if
     * the topology coordinator does not have a valid configuration installed.
     *
     * The returned pair contains proper arguments for a replSetHeartbeat command, and
     * an amount of time to wait for the response.
     *
     * This call should be paired (with intervening network communication) with a call to
     * processHeartbeatResponse for the same "target".
     */
    std::pair<ReplSetHeartbeatArgs, Milliseconds> prepareHeartbeatRequest(
        Date_t now, const std::string& ourSetName, const HostAndPort& target);
    std::pair<ReplSetHeartbeatArgsV1, Milliseconds> prepareHeartbeatRequestV1(
        Date_t now, const std::string& ourSetName, const HostAndPort& target);

    /**
     * Processes a heartbeat response from "target" that arrived around "now", having
     * spent "networkRoundTripTime" millis on the network.
     *
     * Updates internal topology coordinator state, and returns instructions about what action
     * to take next.
     *
     * If the next action indicates StartElection, the topology coordinator has transitioned to
     * the "candidate" role, and will remain there until processWinElection or
     * processLoseElection are called.
     *
     * If the next action indicates "StepDownSelf", the topology coordinator has transitioned
     * to the "follower" role from "leader", and the caller should take any necessary actions
     * to become a follower.
     *
     * If the next action indicates "StepDownRemotePrimary", the caller should take steps to
     * cause the specified remote host to step down from primary to secondary.
     *
     * If the next action indicates "Reconfig", the caller should verify the configuration in
     * hbResponse is acceptable, perform any other reconfiguration actions it must, and call
     * updateConfig with the new configuration and the appropriate value for "selfIndex".  It
     * must also wrap up any outstanding elections (by calling processLoseElection or
     * processWinElection) before calling updateConfig.
     *
     * This call should be paired (with intervening network communication) with a call to
     * prepareHeartbeatRequest for the same "target".
     */
    HeartbeatResponseAction processHeartbeatResponse(
        Date_t now,
        Milliseconds networkRoundTripTime,
        const HostAndPort& target,
        const StatusWith<ReplSetHeartbeatResponse>& hbResponse);

    /**
     *  Returns whether or not at least 'numNodes' have reached the given opTime.
     * "durablyWritten" indicates whether the operation has to be durably applied.
     */
    bool haveNumNodesReachedOpTime(const OpTime& opTime, int numNodes, bool durablyWritten);

    /**
     * Returns whether or not at least one node matching the tagPattern has reached
     * the given opTime.
     * "durablyWritten" indicates whether the operation has to be durably applied.
     */
    bool haveTaggedNodesReachedOpTime(const OpTime& opTime,
                                      const ReplSetTagPattern& tagPattern,
                                      bool durablyWritten);

    /**
     * Returns a vector of members that have applied the operation with OpTime 'op'.
     * "durablyWritten" indicates whether the operation has to be durably applied.
     * "skipSelf" means to exclude this node whether or not the op has been applied.
     */
    std::vector<HostAndPort> getHostsWrittenTo(const OpTime& op, bool durablyWritten);

    /**
     * Marks a member as down from our perspective and returns a bool which indicates if we can no
     * longer see a majority of the nodes and thus should step down.
     */
    bool setMemberAsDown(Date_t now, const int memberIndex);

    /**
     * Goes through the memberData and determines which member that is currently live
     * has the stalest (earliest) last update time.  Returns (-1, Date_t::max()) if there are
     * no other members.
     */
    std::pair<int, Date_t> getStalestLiveMember() const;

    /**
     * Go through the memberData, and mark nodes which haven't been updated
     * recently (within an election timeout) as "down".  Returns a HeartbeatResponseAction, which
     * will be StepDownSelf if we can no longer see a majority of the nodes, otherwise NoAction.
     */
    HeartbeatResponseAction checkMemberTimeouts(Date_t now);

    /**
     * Set all nodes in memberData to not stale with a lastUpdate of "now".
     */
    void resetAllMemberTimeouts(Date_t now);

    /**
     * Set all nodes in memberData that are present in member_set
     * to not stale with a lastUpdate of "now".
     */
    void resetMemberTimeouts(Date_t now, const stdx::unordered_set<HostAndPort>& member_set);

    /*
     * Returns the last optime that this node has applied, whether or not it has been journaled.
     */
    OpTime getMyLastAppliedOpTime() const;

    /*
     * Sets the last optime that this node has applied, whether or not it has been journaled. Fails
     * with an invariant if 'isRollbackAllowed' is false and we're attempting to set the optime
     * backwards. The Date_t 'now' is used to track liveness; setting a node's applied optime
     * updates its liveness information.
     */
    void setMyLastAppliedOpTime(OpTime opTime, Date_t now, bool isRollbackAllowed);

    /*
     * Returns the last optime that this node has applied and journaled.
     */
    OpTime getMyLastDurableOpTime() const;

    /*
     * Sets the last optime that this node has applied and journaled. Fails with an invariant if
     * 'isRollbackAllowed' is false and we're attempting to set the optime backwards. The Date_t
     * 'now' is used to track liveness; setting a node's durable optime updates its liveness
     * information.
     */
    void setMyLastDurableOpTime(OpTime opTime, Date_t now, bool isRollbackAllowed);

    /*
     * Sets the last optimes for a node, other than this node, based on the data from a
     * replSetUpdatePosition command.
     *
     * Returns a Status if the position could not be set, false if the last optimes for the node
     * did not change, or true if either the last applied or last durable optime did change.
     */
    StatusWith<bool> setLastOptime(const UpdatePositionArgs::UpdateInfo& args,
                                   Date_t now,
                                   long long* configVersion);

    /**
     * If getRole() == Role::candidate and this node has not voted too recently, updates the
     * lastVote tracker and returns true.  Otherwise, returns false.
     */
    bool voteForMyself(Date_t now);

    /**
     * Sets lastVote to be for ourself in this term.
     */
    void voteForMyselfV1();

    /**
     * Sets election id and election optime.
     */
    void setElectionInfo(OID electionId, Timestamp electionOpTime);

    /**
     * Performs state updates associated with winning an election.
     *
     * It is an error to call this if the topology coordinator is not in candidate mode.
     *
     * Exactly one of either processWinElection or processLoseElection must be called if
     * processHeartbeatResponse returns StartElection, to exit candidate mode.
     */
    void processWinElection(OID electionId, Timestamp electionOpTime);

    /**
     * Performs state updates associated with losing an election.
     *
     * It is an error to call this if the topology coordinator is not in candidate mode.
     *
     * Exactly one of either processWinElection or processLoseElection must be called if
     * processHeartbeatResponse returns StartElection, to exit candidate mode.
     */
    void processLoseElection();


    using StepDownAttemptAbortFn = stdx::function<void()>;
    /**
     * Readies the TopologyCoordinator for an attempt to stepdown that may fail.  This is used
     * when we receive a stepdown command (which can fail if not enough secondaries are caught up)
     * to ensure that we never process more than one stepdown request at a time.
     * Returns OK if it is safe to continue with the stepdown attempt, or returns:
     * - NotMaster if this node is not a leader.
     * - ConflictingOperationInProgess if this node is already processing a stepdown request of any
     * kind.
     * On an OK return status also returns a function object that can be called to abort the
     * pending stepdown attempt and return this node to normal primary/master state.
     */
    StatusWith<StepDownAttemptAbortFn> prepareForStepDownAttempt();

    /**
     * Tries to transition the coordinator from the leader role to the follower role.
     *
     * A step down succeeds based on the following conditions:
     *
     *      C1. 'force' is true and now > waitUntil
     *
     *      C2. A majority set of nodes, M, in the replica set have optimes greater than or
     *      equal to the last applied optime of the primary.
     *
     *      C3. There exists at least one electable secondary node in the majority set M.
     *
<<<<<<< HEAD
     * C1 should already be checked in ReplicationCoordinator. This method checks C2.
     *
     * If C2 holds, a step down occurs and this method returns true. Else, the step down
     * fails and this method returns false.
=======
>>>>>>> f378d467
     *
     * If C1 is true, or if both C2 and C3 are true, then the stepdown occurs and this method
     * returns true. If the conditions for successful stepdown aren't met yet, but waiting for more
     * time to pass could make it succeed, returns false.  If the whole stepdown attempt should be
     * abandoned (for example because the time limit expired or because we've already stepped down),
     * throws an exception.
     * TODO(spencer): Unify with the finishUnconditionalStepDown() method.
     */
    bool attemptStepDown(
        long long termAtStart, Date_t now, Date_t waitUntil, Date_t stepDownUntil, bool force);

    /**
     * Returns whether it is safe for a stepdown attempt to complete, ignoring the 'force' argument.
     * This is essentially checking conditions C2 and C3 as described in the comment to
     * attemptStepDown().
     */
<<<<<<< HEAD
    virtual bool stepDown(Date_t until, bool force, const OpTime& lastOpApplied) = 0;
=======
    bool isSafeToStepDown();

    /**
     * Readies the TopologyCoordinator for stepdown.  Returns false if we're already in the process
     * of an unconditional step down.  If we are in the middle of a stepdown command attempt when
     * this is called then this unconditional stepdown will supersede the stepdown attempt, which
     * will cause the stepdown to fail.  When this returns true it must be followed by a call to
     * finishUnconditionalStepDown() that is called when holding the global X lock.
     */
    bool prepareForUnconditionalStepDown();
>>>>>>> f378d467

    /**
     * Sometimes a request to step down comes in (like via a heartbeat), but we don't have the
     * global exclusive lock so we can't actually stepdown at that moment. When that happens
     * we record that a stepdown request is pending (by calling prepareForUnconditionalStepDown())
     * and schedule work to stepdown in the global X lock.  This method is called after holding the
     * global lock to perform the actual stepdown.
     * TODO(spencer): Unify with the finishAttemptedStepDown() method.
     */
    void finishUnconditionalStepDown();

    /**
     * Returns the index of the most suitable candidate for an election handoff. The node must be
     * caught up and electable. Ties are resolved first by highest priority, then by lowest member
     * id.
     */
    int chooseElectionHandoffCandidate();

    /**
     * Considers whether or not this node should stand for election, and returns true
     * if the node has transitioned to candidate role as a result of the call.
     */
    Status checkShouldStandForElection(Date_t now) const;

    /**
     * Set the outgoing heartbeat message from self
     */
    void setMyHeartbeatMessage(const Date_t now, const std::string& s);

    /**
     * Prepares a ReplSetMetadata object describing the current term, primary, and lastOp
     * information.
<<<<<<< HEAD
     */
    virtual rpc::ReplSetMetadata prepareReplSetMetadata(
        const OpTime& lastVisibleOpTime, const OpTime& lastCommittedOpTime) const = 0;

    /**
     * Prepares an OplogQueryMetadata object describing the current sync source, rbid, primary,
     * lastOpApplied, and lastOpCommitted.
     */
    virtual rpc::OplogQueryMetadata prepareOplogQueryMetadata(const OpTime& lastCommittedOpTime,
                                                              const OpTime& lastAppliedOpTime,
                                                              int rbid) const = 0;
=======
     */
    rpc::ReplSetMetadata prepareReplSetMetadata(const OpTime& lastVisibleOpTime) const;
>>>>>>> f378d467

    /**
     * Prepares an OplogQueryMetadata object describing the current sync source, rbid, primary,
     * lastOpApplied, and lastOpCommitted.
     */
    rpc::OplogQueryMetadata prepareOplogQueryMetadata(int rbid) const;

    /**
     * Writes into 'output' all the information needed to generate a summary of the current
     * replication state for use by the web interface.
     */
    void summarizeAsHtml(ReplSetHtmlSummary* output);

    /**
<<<<<<< HEAD
=======
     * Prepares a ReplSetRequestVotesResponse.
     */
    void processReplSetRequestVotes(const ReplSetRequestVotesArgs& args,
                                    ReplSetRequestVotesResponse* response);

    /**
>>>>>>> f378d467
     * Loads an initial LastVote document, which was read from local storage.
     *
     * Called only during replication startup. All other updates are done internally.
     */
    void loadLastVote(const LastVote& lastVote);

    /**
     * Updates the current primary index.
     */
    void setPrimaryIndex(long long primaryIndex);

    /**
     * Returns the current primary index.
     */
    int getCurrentPrimaryIndex() const;

    enum StartElectionReason {
        kElectionTimeout,
        kPriorityTakeover,
        kStepUpRequest,
        kStepUpRequestSkipDryRun,
        kCatchupTakeover,
        kSingleNodePromptElection
    };

    /**
     * Transitions to the candidate role if the node is electable.
     */
<<<<<<< HEAD
    virtual Status becomeCandidateIfElectable(const Date_t now,
                                              const OpTime& lastOpApplied,
                                              bool isPriorityTakeover) = 0;
=======
    Status becomeCandidateIfElectable(const Date_t now, StartElectionReason reason);
>>>>>>> f378d467

    /**
     * Updates the storage engine read committed support in the TopologyCoordinator options after
     * creation.
     */
    void setStorageEngineSupportsReadCommitted(bool supported);

    /**
     * Reset the booleans to record the last heartbeat restart.
     */
    void restartHeartbeats();

    /**
     * Scans through all members that are 'up' and return the latest known optime, if we have
     * received (successful or failed) heartbeats from all nodes since heartbeat restart.
     *
     * Returns boost::none if any node hasn't responded to a heartbeat since we last restarted
     * heartbeats.
     * Returns OpTime(Timestamp(0, 0), 0), the smallest OpTime in PV1, if other nodes are all down.
     */
    boost::optional<OpTime> latestKnownOpTimeSinceHeartbeatRestart() const;

<<<<<<< HEAD
    /**
     * Reset the booleans to record the last heartbeat restart.
     */
    virtual void restartHeartbeats() = 0;

    /**
     * Scans through all members that are 'up' and return the latest known optime, if we have
     * received (successful or failed) heartbeats from all nodes since heartbeat restart.
     *
     * Returns boost::none if any node hasn't responded to a heartbeat since we last restarted
     * heartbeats.
     * Returns OpTime(Timestamp(0, 0), 0), the smallest OpTime in PV1, if other nodes are all down.
     */
    virtual boost::optional<OpTime> latestKnownOpTimeSinceHeartbeatRestart() const = 0;

protected:
    TopologyCoordinator() {}
=======
    ////////////////////////////////////////////////////////////
    //
    // Test support methods
    //
    ////////////////////////////////////////////////////////////

    // Changes _memberState to newMemberState.  Only for testing.
    void changeMemberState_forTest(const MemberState& newMemberState,
                                   const Timestamp& electionTime = Timestamp(0, 0));

    // Sets "_electionTime" to "newElectionTime".  Only for testing.
    void _setElectionTime(const Timestamp& newElectionTime);

    // Sets _currentPrimaryIndex to the given index.  Should only be used in unit tests!
    // TODO(spencer): Remove this once we can easily call for an election in unit tests to
    // set the current primary.
    void setCurrentPrimary_forTest(int primaryIndex,
                                   const Timestamp& electionTime = Timestamp(0, 0));

    // Returns _electionTime.  Only used in unittests.
    Timestamp getElectionTime() const;

    // Returns _electionId.  Only used in unittests.
    OID getElectionId() const;

    // Returns the name for a role.  Only used in unittests.
    static std::string roleToString(TopologyCoordinator::Role role);

private:
    typedef int UnelectableReasonMask;
    class PingStats;

    /**
     * Different modes a node can be in while still reporting itself as in state PRIMARY.
     *
     * Valid transitions:
     *
     *       kNotLeader <----------------------------------
     *          |                                         |
     *          |                                         |
     *          |                                         |
     *          v                                         |
     *       kLeaderElect-----------------                |
     *          |    ^  |                |                |
     *          |    |  |                |                |
     *          v    |  |                |                |
     *       kMaster --------------------------           |
     *        |  ^   |  |                |    |           |
     *        |  |   |  |                |    |           |
     *        |  |   |  |                |    |           |
     *        v  |   |  v                v    v           |
     *  kAttemptingStepDown----------->kSteppingDown      |
     *        |                              |            |
     *        |                              |            |
     *        |                              |            |
     *        ---------------------------------------------
     *
     */
    enum class LeaderMode {
        kNotLeader,           // This node is not currently a leader.
        kLeaderElect,         // This node has been elected leader, but can't yet accept writes.
        kMaster,              // This node reports ismaster:true and can accept writes.
        kSteppingDown,        // This node is in the middle of a (hb) stepdown that must complete.
        kAttemptingStepDown,  // This node is in the middle of a stepdown (cmd) that might fail.
    };

    enum UnelectableReason {
        None = 0,
        CannotSeeMajority = 1 << 0,
        NotCloseEnoughToLatestOptime = 1 << 1,
        ArbiterIAm = 1 << 2,
        NotSecondary = 1 << 3,
        NoPriority = 1 << 4,
        StepDownPeriodActive = 1 << 5,
        NoData = 1 << 6,
        NotInitialized = 1 << 7,
        VotedTooRecently = 1 << 8,
        RefusesToStand = 1 << 9,
        NotCloseEnoughToLatestForPriorityTakeover = 1 << 10,
        NotFreshEnoughForCatchupTakeover = 1 << 11,
    };

    // Set what type of PRIMARY this node currently is.
    void _setLeaderMode(LeaderMode mode);

    // Returns the number of heartbeat pings which have occurred.
    int _getTotalPings();

    // Returns the current "ping" value for the given member by their address
    Milliseconds _getPing(const HostAndPort& host);

    // Determines if we will veto the member specified by "args.id".
    // If we veto, the errmsg will be filled in with a reason
    bool _shouldVetoMember(const ReplicationCoordinator::ReplSetFreshArgs& args,
                           const Date_t& now,
                           std::string* errmsg) const;

    // Returns the index of the member with the matching id, or -1 if none match.
    int _getMemberIndex(int id) const;

    // Sees if a majority number of votes are held by members who are currently "up"
    bool _aMajoritySeemsToBeUp() const;

    // Checks if the node can see a healthy primary of equal or greater priority to the
    // candidate. If so, returns the index of that node. Otherwise returns -1.
    int _findHealthyPrimaryOfEqualOrGreaterPriority(const int candidateIndex) const;

    // Is otherOpTime close enough (within 10 seconds) to the latest known optime to qualify
    // for an election
    bool _isOpTimeCloseEnoughToLatestToElect(const OpTime& otherOpTime) const;

    // Is our optime close enough to the latest known optime to call for a priority takeover.
    bool _amIFreshEnoughForPriorityTakeover() const;

    // Is the primary node still in catchup mode and is our optime the latest
    // known optime of all the up nodes.
    bool _amIFreshEnoughForCatchupTakeover() const;

    // Returns reason why "self" member is unelectable
    UnelectableReasonMask _getMyUnelectableReason(const Date_t now,
                                                  StartElectionReason reason) const;

    // Returns reason why memberIndex is unelectable
    UnelectableReasonMask _getUnelectableReason(int memberIndex) const;

    // Returns the nice text of why the node is unelectable
    std::string _getUnelectableReasonString(UnelectableReasonMask ur) const;

    // Return true if we are currently primary
    bool _iAmPrimary() const;

    // Scans through all members that are 'up' and return the latest known optime.
    OpTime _latestKnownOpTime() const;

    // Scans the electable set and returns the highest priority member index
    int _getHighestPriorityElectableIndex(Date_t now) const;

    // Returns true if "one" member is higher priority than "two" member
    bool _isMemberHigherPriority(int memberOneIndex, int memberTwoIndex) const;

    // Helper shortcut to self config
    const MemberConfig& _selfConfig() const;

    // Helper shortcut to self member data for const members.
    const MemberData& _selfMemberData() const;

    // Helper shortcut to self member data for non-const members.
    MemberData& _selfMemberData();

    // Index of self member in member data.
    const int _selfMemberDataIndex() const;

    /*
     * Returns information we have on the state of the node identified by memberId.  Returns
     * nullptr if memberId is not found in the configuration.
     */
    MemberData* _findMemberDataByMemberId(const int memberId);

    // Returns NULL if there is no primary, or the MemberConfig* for the current primary
    const MemberConfig* _currentPrimaryMember() const;

    /**
     * Performs updating "_currentPrimaryIndex" for processHeartbeatResponse(), and determines if an
     * election or stepdown should commence.
     * _updatePrimaryFromHBDataV1() is a simplified version of _updatePrimaryFromHBData() to be used
     * when in ProtocolVersion1.
     */
    HeartbeatResponseAction _updatePrimaryFromHBData(int updatedConfigIndex,
                                                     const MemberState& originalState,
                                                     Date_t now);
    HeartbeatResponseAction _updatePrimaryFromHBDataV1(int updatedConfigIndex,
                                                       const MemberState& originalState,
                                                       Date_t now);

    /**
     * Updates _memberData based on the newConfig, ensuring that every member in the newConfig
     * has an entry in _memberData.  If any nodes in the newConfig are also present in
     * _currentConfig, copies their heartbeat info into the corresponding entry in the updated
     * _memberData vector.
     */
    void _updateHeartbeatDataForReconfig(const ReplSetConfig& newConfig, int selfIndex, Date_t now);

    /**
     * Returns whether a stepdown attempt should be allowed to proceed.  See the comment for
     * attemptStepDown() for more details on the rules of when stepdown attempts succeed or fail.
     */
    bool _canCompleteStepDownAttempt(Date_t now, Date_t waitUntil, bool force);

    /**
     * Returns true if a node is both caught up to our last applied opTime and electable.
     */
    bool _isCaughtUpAndElectable(int memberIndex, OpTime lastApplied);

    void _stepDownSelfAndReplaceWith(int newPrimary);

    /**
     * Looks up the provided member in the blacklist and returns true if the member's blacklist
     * expire time is after 'now'.  If the member is found but the expire time is before 'now',
     * the function returns false.  If the member is not found in the blacklist, the function
     * returns false.
     **/
    bool _memberIsBlacklisted(const MemberConfig& memberConfig, Date_t now) const;

    /**
     * Returns true if we are a one-node replica set, we're the one member,
     * we're electable, we're not in maintenance mode, and we are currently in followerMode
     * SECONDARY.
     *
     * This is used to decide if we should transition to Role::candidate in a one-node replica set.
     */
    bool _isElectableNodeInSingleNodeReplicaSet() const;

    // This node's role in the replication protocol.
    Role _role;

    // This is a unique id that is generated and set each time we transition to PRIMARY, as the
    // result of an election.
    OID _electionId;
    // The time at which the current PRIMARY was elected.
    Timestamp _electionTime;

    // This node's election term.  The term is used as part of the consensus algorithm to elect
    // and maintain one primary (leader) node in the cluster.
    long long _term;

    // the index of the member we currently believe is primary, if one exists, otherwise -1
    int _currentPrimaryIndex;

    // the hostandport we are currently syncing from
    // empty if no sync source (we are primary, or we cannot connect to anyone yet)
    HostAndPort _syncSource;
    // These members are not chosen as sync sources for a period of time, due to connection
    // issues with them
    std::map<HostAndPort, Date_t> _syncSourceBlacklist;
    // The next sync source to be chosen, requested via a replSetSyncFrom command
    int _forceSyncSourceIndex;

    // Options for this TopologyCoordinator
    Options _options;

    // "heartbeat message"
    // sent in requestHeartbeat respond in field "hbm"
    std::string _hbmsg;
    Date_t _hbmsgTime;  // when it was logged

    // heartbeat msg to send to others; descriptive diagnostic info
    std::string _getHbmsg(Date_t now) const;

    int _selfIndex;  // this node's index in _members and _currentConfig

    ReplSetConfig _rsConfig;  // The current config, including a vector of MemberConfigs

    // Heartbeat, current applied/durable optime, and other state data for each member.  It is
    // guaranteed that this vector will be maintained in the same order as the MemberConfigs in
    // _currentConfig, therefore the member config index can be used to index into this vector as
    // well.
    std::vector<MemberData> _memberData;

    // Time when stepDown command expires
    Date_t _stepDownUntil;

    // A time before which this node will not stand for election.
    // In protocol version 1, this is used to prevent running for election after seeing
    // a new term.
    Date_t _electionSleepUntil;

    // OpTime of the latest committed operation.
    OpTime _lastCommittedOpTime;

    // OpTime representing our transition to PRIMARY and the start of our term.
    // _lastCommittedOpTime cannot be set to an earlier OpTime.
    OpTime _firstOpTimeOfMyTerm;

    // The number of calls we have had to enter maintenance mode
    int _maintenanceModeCalls;

    // The sub-mode of follower that we are in.  Legal values are RS_SECONDARY, RS_RECOVERING,
    // RS_STARTUP2 (initial sync) and RS_ROLLBACK.  Only meaningful if _role == Role::follower.
    // Configured via setFollowerMode().  If the sub-mode is RS_SECONDARY, then the effective
    // sub-mode is either RS_SECONDARY or RS_RECOVERING, depending on _maintenanceModeCalls.
    // Rather than accesing this variable direclty, one should use the getMemberState() method,
    // which computes the replica set node state on the fly.
    MemberState::MS _followerMode;

    // What type of PRIMARY this node currently is.  Don't set this directly, call _setLeaderMode
    // instead.
    LeaderMode _leaderMode = LeaderMode::kNotLeader;

    typedef std::map<HostAndPort, PingStats> PingMap;
    // Ping stats for each member by HostAndPort;
    PingMap _pings;

    // Last vote info from the election
    struct VoteLease {
        static const Seconds leaseTime;

        Date_t when;
        int whoId = -1;
        HostAndPort whoHostAndPort;
    } _voteLease;

    // V1 last vote info for elections
    LastVote _lastVote{OpTime::kInitialTerm, -1};

    enum class ReadCommittedSupport {
        kUnknown,
        kNo,
        kYes,
    };

    // Whether or not the storage engine supports read committed.
    ReadCommittedSupport _storageEngineSupportsReadCommitted{ReadCommittedSupport::kUnknown};
>>>>>>> f378d467
};

/**
 * A PingStats object stores data about heartbeat attempts to a particular target node. Over the
 * course of its lifetime, it may be used for multiple rounds of heartbeats. This allows for the
 * collection of statistics like average heartbeat latency to a target. The heartbeat latency
 * measurement it stores for each replica set member is an average weighted 80% to the old value,
 * and 20% to the new value.
 *
 */
class TopologyCoordinator::PingStats {
public:
    /**
     * Starts a new round of heartbeat attempts by transitioning to 'TRYING' and resetting the
     * failure count. Also records that a new heartbeat request started at "now".
     */
    void start(Date_t now);

    /**
     * Records that a heartbeat request completed successfully, and that "millis" milliseconds
     * were spent for a single network roundtrip plus remote processing time.
     */
    void hit(Milliseconds millis);

    /**
     * Records that a heartbeat request failed.
     */
    void miss();

    /**
     * Gets the number of hit() calls.
     */
    unsigned int getCount() const {
        return hitCount;
    }

    /**
     * Gets the weighted average round trip time for heartbeat messages to the target.
     * Returns 0 if there have been no pings recorded yet.
     */
    Milliseconds getMillis() const {
        return averagePingTimeMs == UninitializedPingTime ? Milliseconds(0) : averagePingTimeMs;
    }

    /**
     * Gets the date at which start() was last called, which is used to determine if
     * a heartbeat should be retried or if the time limit has expired.
     */
    Date_t getLastHeartbeatStartDate() const {
        return _lastHeartbeatStartDate;
    }

    /**
     * Returns true if the number of failed heartbeats for the most recent round of attempts has
     * exceeded the max number of heartbeat retries.
     */
    bool failed() const {
        return _state == FAILED;
    }

    /**
     * Returns true if a good heartbeat has been received for the most recent round of heartbeat
     * attempts before the maximum number of retries has been exceeded. Returns false otherwise.
     */
    bool succeeded() const {
        return _state == SUCCEEDED;
    }

    /**
     * Returns true if a heartbeat attempt is currently in progress and there are still retries
     * left.
     */
    bool trying() const {
        return _state == TRYING;
    }

    /**
     * Returns true if 'start' has never been called on this instance of PingStats. Otherwise
     * returns false.
     */
    bool uninitialized() const {
        return _state == UNINITIALIZED;
    }

    /**
     * Gets the number of retries left for this heartbeat attempt. Invalid to call if the current
     * state is 'UNINITIALIZED'.
    */
    int retriesLeft() const {
        return kMaxHeartbeatRetries - _numFailuresSinceLastStart;
    }

private:
    /**
     * Represents the current state of this PingStats object.
     *
     * At creation time, a PingStats object is in the 'UNINITIALIZED' state, and will remain so
     * until the first heartbeat attempt is initiated. Heartbeat attempts are initiated by calls to
     * 'start', which puts the object into 'TRYING' state. If all heartbeat retries are used up
     * before receiving a good response, it will enter the 'FAILED' state. If a good heartbeat
     * response is received before exceeding the maximum number of retries, the object enters the
     * 'SUCCEEDED' state. From either the 'SUCCEEDED' or 'FAILED' state, the object can go back into
     * 'TRYING' state, to begin a new heartbeat attempt. The following is a simple state transition
     * table illustrating this behavior:
     *
     * UNINITIALIZED:   [TRYING]
     * TRYING:          [SUCCEEDED, FAILED]
     * SUCCEEDED:       [TRYING]
     * FAILED:          [TRYING]
     *
     */
    enum HeartbeatState { UNINITIALIZED, TRYING, SUCCEEDED, FAILED };

    // The current state of this PingStats object.
    HeartbeatState _state = UNINITIALIZED;

    // Represents the uninitialized value of a counter that should only ever be >=0 after
    // initialization.
    static constexpr int UninitializedCount{-1};

    // The value of 'averagePingTimeMs' before any good heartbeats have been received.
    static constexpr Milliseconds UninitializedPingTime{UninitializedCount};

    // The number of successful heartbeats that have ever been received i.e. the total number of
    // calls to 'PingStats::hit'.
    unsigned int hitCount = 0;

    // The running, weighted average round trip time for heartbeat messages to the target node.
    // Weighted 80% to the old round trip ping time, and 20% to the new round trip ping time.
    Milliseconds averagePingTimeMs = UninitializedPingTime;

    // The time of the most recent call to 'PingStats::start'.
    Date_t _lastHeartbeatStartDate;

    // The number of failed heartbeat attempts since the most recent call to 'PingStats::start'.
    int _numFailuresSinceLastStart = UninitializedCount;
};

//
// Convenience method for unittest code. Please use accessors otherwise.
//

std::ostream& operator<<(std::ostream& os, TopologyCoordinator::Role role);
std::ostream& operator<<(std::ostream& os, TopologyCoordinator::PrepareFreezeResponseResult result);

}  // namespace repl
}  // namespace mongo<|MERGE_RESOLUTION|>--- conflicted
+++ resolved
@@ -176,20 +176,12 @@
 
     enum class ChainingPreference { kAllowChaining, kUseConfiguration };
 
-    enum class ChainingPreference { kAllowChaining, kUseConfiguration };
-
     /**
      * Chooses and sets a new sync source, based on our current knowledge of the world.
      */
-<<<<<<< HEAD
-    virtual HostAndPort chooseNewSyncSource(Date_t now,
-                                            const OpTime& lastOpTimeFetched,
-                                            ChainingPreference chainingPreference) = 0;
-=======
     HostAndPort chooseNewSyncSource(Date_t now,
                                     const OpTime& lastOpTimeFetched,
                                     ChainingPreference chainingPreference);
->>>>>>> f378d467
 
     /**
      * Suppresses selecting "host" as sync source until "until".
@@ -219,18 +211,10 @@
      *
      * TODO (SERVER-27668): Make OplogQueryMetadata non-optional in mongodb 3.8.
      */
-<<<<<<< HEAD
-    virtual bool shouldChangeSyncSource(const HostAndPort& currentSource,
-                                        const OpTime& myLastOpTime,
-                                        const rpc::ReplSetMetadata& replMetadata,
-                                        boost::optional<rpc::OplogQueryMetadata> oqMetadata,
-                                        Date_t now) const = 0;
-=======
     bool shouldChangeSyncSource(const HostAndPort& currentSource,
                                 const rpc::ReplSetMetadata& replMetadata,
                                 boost::optional<rpc::OplogQueryMetadata> oqMetadata,
                                 Date_t now) const;
->>>>>>> f378d467
 
     /**
      * Checks whether we are a single node set and we are not in a stepdown period.  If so,
@@ -307,16 +291,9 @@
     ////////////////////////////////////////////////////////////
 
     // produces a reply to a replSetSyncFrom command
-<<<<<<< HEAD
-    virtual void prepareSyncFromResponse(const HostAndPort& target,
-                                         const OpTime& lastOpApplied,
-                                         BSONObjBuilder* response,
-                                         Status* result) = 0;
-=======
     void prepareSyncFromResponse(const HostAndPort& target,
                                  BSONObjBuilder* response,
                                  Status* result);
->>>>>>> f378d467
 
     // produce a reply to a replSetFresh command
     void prepareFreshResponse(const ReplicationCoordinator::ReplSetFreshArgs& args,
@@ -353,22 +330,7 @@
         const boost::optional<Timestamp> lastStableCheckpointTimestamp;
     };
 
-    struct ReplSetStatusArgs {
-        Date_t now;
-        unsigned selfUptime;
-        const OpTime& lastOpApplied;
-        const OpTime& lastOpDurable;
-        const OpTime& lastCommittedOpTime;
-        const OpTime& readConcernMajorityOpTime;
-        const BSONObj& initialSyncStatus;
-    };
-
     // produce a reply to a status request
-<<<<<<< HEAD
-    virtual void prepareStatusResponse(const ReplSetStatusArgs& rsStatusArgs,
-                                       BSONObjBuilder* response,
-                                       Status* result) = 0;
-=======
     void prepareStatusResponse(const ReplSetStatusArgs& rsStatusArgs,
                                BSONObjBuilder* response,
                                Status* result);
@@ -382,29 +344,19 @@
     // Monitoring Spec, see the "Parsing an isMaster response" section.
     void fillIsMasterForReplSet(IsMasterResponse* response,
                                 const SplitHorizon::Parameters& horizonParams);
->>>>>>> f378d467
 
     // Produce member data for the serverStatus command and diagnostic logging.
     void fillMemberData(BSONObjBuilder* result);
 
-<<<<<<< HEAD
-    enum class PrepareFreezeResponseResult { kNoAction, kElectSelf };
-=======
     enum class PrepareFreezeResponseResult { kNoAction, kSingleNodeSelfElect };
->>>>>>> f378d467
 
     /**
      * Produce a reply to a freeze request. Returns a PostMemberStateUpdateAction on success that
      * may trigger state changes in the caller.
      */
-<<<<<<< HEAD
-    virtual StatusWith<PrepareFreezeResponseResult> prepareFreezeResponse(
-        Date_t now, int secs, BSONObjBuilder* response) = 0;
-=======
     StatusWith<PrepareFreezeResponseResult> prepareFreezeResponse(Date_t now,
                                                                   int secs,
                                                                   BSONObjBuilder* response);
->>>>>>> f378d467
 
     ////////////////////////////////////////////////////////////
     //
@@ -424,14 +376,7 @@
      * newConfig.isInitialized() should be true, though implementations may accept
      * configurations where this is not true, for testing purposes.
      */
-<<<<<<< HEAD
-    virtual void updateConfig(const ReplSetConfig& newConfig,
-                              int selfIndex,
-                              Date_t now,
-                              const OpTime& lastOpApplied) = 0;
-=======
     void updateConfig(const ReplSetConfig& newConfig, int selfIndex, Date_t now);
->>>>>>> f378d467
 
     /**
      * Prepares a heartbeat request appropriate for sending to "target", assuming the
@@ -635,13 +580,6 @@
      *
      *      C3. There exists at least one electable secondary node in the majority set M.
      *
-<<<<<<< HEAD
-     * C1 should already be checked in ReplicationCoordinator. This method checks C2.
-     *
-     * If C2 holds, a step down occurs and this method returns true. Else, the step down
-     * fails and this method returns false.
-=======
->>>>>>> f378d467
      *
      * If C1 is true, or if both C2 and C3 are true, then the stepdown occurs and this method
      * returns true. If the conditions for successful stepdown aren't met yet, but waiting for more
@@ -658,9 +596,6 @@
      * This is essentially checking conditions C2 and C3 as described in the comment to
      * attemptStepDown().
      */
-<<<<<<< HEAD
-    virtual bool stepDown(Date_t until, bool force, const OpTime& lastOpApplied) = 0;
-=======
     bool isSafeToStepDown();
 
     /**
@@ -671,7 +606,6 @@
      * finishUnconditionalStepDown() that is called when holding the global X lock.
      */
     bool prepareForUnconditionalStepDown();
->>>>>>> f378d467
 
     /**
      * Sometimes a request to step down comes in (like via a heartbeat), but we don't have the
@@ -704,27 +638,13 @@
     /**
      * Prepares a ReplSetMetadata object describing the current term, primary, and lastOp
      * information.
-<<<<<<< HEAD
-     */
-    virtual rpc::ReplSetMetadata prepareReplSetMetadata(
-        const OpTime& lastVisibleOpTime, const OpTime& lastCommittedOpTime) const = 0;
+     */
+    rpc::ReplSetMetadata prepareReplSetMetadata(const OpTime& lastVisibleOpTime) const;
 
     /**
      * Prepares an OplogQueryMetadata object describing the current sync source, rbid, primary,
      * lastOpApplied, and lastOpCommitted.
      */
-    virtual rpc::OplogQueryMetadata prepareOplogQueryMetadata(const OpTime& lastCommittedOpTime,
-                                                              const OpTime& lastAppliedOpTime,
-                                                              int rbid) const = 0;
-=======
-     */
-    rpc::ReplSetMetadata prepareReplSetMetadata(const OpTime& lastVisibleOpTime) const;
->>>>>>> f378d467
-
-    /**
-     * Prepares an OplogQueryMetadata object describing the current sync source, rbid, primary,
-     * lastOpApplied, and lastOpCommitted.
-     */
     rpc::OplogQueryMetadata prepareOplogQueryMetadata(int rbid) const;
 
     /**
@@ -734,15 +654,12 @@
     void summarizeAsHtml(ReplSetHtmlSummary* output);
 
     /**
-<<<<<<< HEAD
-=======
      * Prepares a ReplSetRequestVotesResponse.
      */
     void processReplSetRequestVotes(const ReplSetRequestVotesArgs& args,
                                     ReplSetRequestVotesResponse* response);
 
     /**
->>>>>>> f378d467
      * Loads an initial LastVote document, which was read from local storage.
      *
      * Called only during replication startup. All other updates are done internally.
@@ -771,13 +688,7 @@
     /**
      * Transitions to the candidate role if the node is electable.
      */
-<<<<<<< HEAD
-    virtual Status becomeCandidateIfElectable(const Date_t now,
-                                              const OpTime& lastOpApplied,
-                                              bool isPriorityTakeover) = 0;
-=======
     Status becomeCandidateIfElectable(const Date_t now, StartElectionReason reason);
->>>>>>> f378d467
 
     /**
      * Updates the storage engine read committed support in the TopologyCoordinator options after
@@ -800,25 +711,6 @@
      */
     boost::optional<OpTime> latestKnownOpTimeSinceHeartbeatRestart() const;
 
-<<<<<<< HEAD
-    /**
-     * Reset the booleans to record the last heartbeat restart.
-     */
-    virtual void restartHeartbeats() = 0;
-
-    /**
-     * Scans through all members that are 'up' and return the latest known optime, if we have
-     * received (successful or failed) heartbeats from all nodes since heartbeat restart.
-     *
-     * Returns boost::none if any node hasn't responded to a heartbeat since we last restarted
-     * heartbeats.
-     * Returns OpTime(Timestamp(0, 0), 0), the smallest OpTime in PV1, if other nodes are all down.
-     */
-    virtual boost::optional<OpTime> latestKnownOpTimeSinceHeartbeatRestart() const = 0;
-
-protected:
-    TopologyCoordinator() {}
-=======
     ////////////////////////////////////////////////////////////
     //
     // Test support methods
@@ -1131,7 +1023,6 @@
 
     // Whether or not the storage engine supports read committed.
     ReadCommittedSupport _storageEngineSupportsReadCommitted{ReadCommittedSupport::kUnknown};
->>>>>>> f378d467
 };
 
 /**
