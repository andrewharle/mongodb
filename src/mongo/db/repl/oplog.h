--- conflicted
+++ resolved
@@ -36,11 +36,8 @@
 #include "mongo/base/status.h"
 #include "mongo/bson/bsonobj.h"
 #include "mongo/bson/timestamp.h"
-<<<<<<< HEAD
-=======
 #include "mongo/db/catalog/collection_options.h"
 #include "mongo/db/logical_session_id.h"
->>>>>>> f378d467
 #include "mongo/db/repl/optime.h"
 #include "mongo/db/repl/replication_coordinator.h"
 #include "mongo/stdx/functional.h"
@@ -50,8 +47,6 @@
 class Database;
 class NamespaceString;
 class OperationContext;
-<<<<<<< HEAD
-=======
 class OperationSessionInfo;
 class Session;
 
@@ -77,7 +72,6 @@
     OplogSlot oplogSlot;
     BSONObj doc;
 };
->>>>>>> f378d467
 
 namespace repl {
 class ReplSettings;
@@ -95,24 +89,12 @@
  * If the collection already exists (and isReplSet is false),
  * set the 'last' Timestamp from the last entry of the oplog collection (side effect!)
  */
-<<<<<<< HEAD
-void createOplog(OperationContext* txn, const std::string& oplogCollectionName, bool isReplSet);
-=======
 void createOplog(OperationContext* opCtx, const std::string& oplogCollectionName, bool isReplSet);
->>>>>>> f378d467
 
 /*
  * Shortcut for above function using oplogCollectionName = _oplogCollectionName,
  * and replEnabled = replCoord::isReplSet();
  */
-<<<<<<< HEAD
-void createOplog(OperationContext* txn);
-
-extern std::string rsOplogName;
-extern std::string masterSlaveOplogName;
-
-extern int OPLOG_VERSION;
-=======
 void createOplog(OperationContext* opCtx);
 
 /**
@@ -127,7 +109,6 @@
                                  std::vector<InsertStatement>::const_iterator end,
                                  bool fromMigrate,
                                  Date_t wallClockTime);
->>>>>>> f378d467
 
 /**
  * @param opstr
@@ -169,21 +150,6 @@
 // Used by the closeDatabase command to ensure we don't cache closed things.
 void oplogCheckCloseDatabase(OperationContext* opCtx, Database* db);
 
-<<<<<<< HEAD
-/* For 'u' records, 'obj' captures the mutation made to the object but not
- * the object itself. 'o2' captures the the criteria for the object that will be modified.
- */
-void logOp(OperationContext* txn,
-           const char* opstr,
-           const char* ns,
-           const BSONObj& obj,
-           const BSONObj* o2,
-           bool fromMigrate);
-
-// Flush out the cached pointers to the local database and oplog.
-// Used by the closeDatabase command to ensure we don't cache closed things.
-void oplogCheckCloseDatabase(OperationContext* txn, Database* db);
-=======
 /**
  * Establish the cached pointer to the local oplog.
  */
@@ -247,39 +213,20 @@
 inline std::ostream& operator<<(std::ostream& s, OplogApplication::Mode mode) {
     return (s << OplogApplication::modeToString(mode));
 }
->>>>>>> f378d467
-
-using IncrementOpsAppliedStatsFn = stdx::function<void()>;
-/**
- * Take the object field of a BSONObj, the BSONObj, and the namespace of
- * the operation and perform necessary validation to ensure the BSONObj is a
- * properly-formed command to insert into system.indexes. This is only to
- * be used for insert operations into system.indexes. It is called via applyOps.
- */
-std::pair<BSONObj, NamespaceString> prepForApplyOpsIndexInsert(const BSONElement& fieldO,
-                                                               const BSONObj& op,
-                                                               const NamespaceString& requestNss);
+
 /**
  * Take a non-command op and apply it locally
  * Used for applying from an oplog
-<<<<<<< HEAD
- * @param inSteadyStateReplication convert some updates to upserts for idempotency reasons
-=======
  * @param alwaysUpsert convert some updates to upserts for idempotency reasons
  * @param mode specifies what oplog application mode we are in
->>>>>>> f378d467
  * @param incrementOpsAppliedStats is called whenever an op is applied.
  * Returns failure status if the op was an update that could not be applied.
  */
 Status applyOperation_inlock(OperationContext* opCtx,
                              Database* db,
                              const BSONObj& op,
-<<<<<<< HEAD
-                             bool inSteadyStateReplication = false,
-=======
                              bool alwaysUpsert,
                              OplogApplication::Mode mode,
->>>>>>> f378d467
                              IncrementOpsAppliedStatsFn incrementOpsAppliedStats = {});
 
 /**
