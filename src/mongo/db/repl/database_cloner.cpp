--- conflicted
+++ resolved
@@ -43,17 +43,10 @@
 #include "mongo/db/commands/list_collections_filter.h"
 #include "mongo/db/repl/storage_interface.h"
 #include "mongo/db/server_parameters.h"
-<<<<<<< HEAD
-#include "mongo/rpc/metadata/server_selection_metadata.h"
-#include "mongo/stdx/functional.h"
-#include "mongo/util/assert_util.h"
-#include "mongo/util/destructor_guard.h"
-=======
 #include "mongo/stdx/functional.h"
 #include "mongo/util/assert_util.h"
 #include "mongo/util/destructor_guard.h"
 #include "mongo/util/fail_point_service.h"
->>>>>>> f378d467
 #include "mongo/util/log.h"
 #include "mongo/util/mongoutils/str.h"
 
@@ -67,10 +60,7 @@
 
 using LockGuard = stdx::lock_guard<stdx::mutex>;
 using UniqueLock = stdx::unique_lock<stdx::mutex>;
-<<<<<<< HEAD
-=======
 using executor::RemoteCommandRequest;
->>>>>>> f378d467
 
 const char* kNameFieldName = "name";
 const char* kOptionsFieldName = "options";
@@ -90,9 +80,6 @@
 // Failpoint which causes initial sync to hang right after listCollections, but before cloning
 // any colelctions in the 'database' database.
 MONGO_FAIL_POINT_DEFINE(initialSyncHangAfterListCollections);
-
-// The number of attempts for the listCollections commands.
-MONGO_EXPORT_SERVER_PARAMETER(numInitialSyncListCollectionsAttempts, int, 3);
 
 /**
  * Default listCollections predicate.
@@ -116,11 +103,7 @@
 }  // namespace
 
 DatabaseCloner::DatabaseCloner(executor::TaskExecutor* executor,
-<<<<<<< HEAD
-                               OldThreadPool* dbWorkThreadPool,
-=======
                                ThreadPool* dbWorkThreadPool,
->>>>>>> f378d467
                                const HostAndPort& source,
                                const std::string& dbname,
                                const BSONObj& listCollectionsFilter,
@@ -144,18 +127,6 @@
                               _source,
                               _dbname,
                               createListCollectionsCommandObject(_listCollectionsFilter),
-<<<<<<< HEAD
-                              stdx::bind(&DatabaseCloner::_listCollectionsCallback,
-                                         this,
-                                         stdx::placeholders::_1,
-                                         stdx::placeholders::_2,
-                                         stdx::placeholders::_3),
-                              rpc::ServerSelectionMetadata(true, boost::none).toBSON(),
-                              RemoteCommandRequest::kNoTimeout /* find network timeout */,
-                              RemoteCommandRequest::kNoTimeout /* getMore network timeout */,
-                              RemoteCommandRetryScheduler::makeRetryPolicy(
-                                  numInitialSyncListCollectionsAttempts,
-=======
                               [=](const StatusWith<Fetcher::QueryResponse>& result,
                                   Fetcher::NextAction * nextAction,
                                   BSONObjBuilder * getMoreBob) {
@@ -166,7 +137,6 @@
                               RemoteCommandRequest::kNoTimeout /* getMore network timeout */,
                               RemoteCommandRetryScheduler::makeRetryPolicy(
                                   numInitialSyncListCollectionsAttempts.load(),
->>>>>>> f378d467
                                   executor::RemoteCommandRequest::kNoTimeout,
                                   RemoteCommandRetryScheduler::kAllRetriableErrors)),
       _startCollectionCloner([](CollectionCloner& cloner) { return cloner.startup(); }) {
@@ -190,48 +160,6 @@
     return _collectionInfos;
 }
 
-<<<<<<< HEAD
-std::string DatabaseCloner::getDiagnosticString() const {
-    LockGuard lk(_mutex);
-    return _getDiagnosticString_inlock();
-}
-
-std::string DatabaseCloner::_getDiagnosticString_inlock() const {
-    str::stream output;
-    output << "DatabaseCloner";
-    output << " executor: " << _executor->getDiagnosticString();
-    output << " source: " << _source.toString();
-    output << " database: " << _dbname;
-    output << " listCollections filter" << _listCollectionsFilter;
-    output << " active: " << _isActive_inlock();
-    output << " collection info objects (empty if listCollections is in progress): "
-           << _collectionInfos.size();
-    return output;
-}
-
-bool DatabaseCloner::isActive() const {
-    LockGuard lk(_mutex);
-    return _isActive_inlock();
-}
-
-bool DatabaseCloner::_isActive_inlock() const {
-    return State::kRunning == _state || State::kShuttingDown == _state;
-}
-
-Status DatabaseCloner::startup() noexcept {
-    LockGuard lk(_mutex);
-
-    switch (_state) {
-        case State::kPreStart:
-            _state = State::kRunning;
-            break;
-        case State::kRunning:
-            return Status(ErrorCodes::InternalError, "database cloner already started");
-        case State::kShuttingDown:
-            return Status(ErrorCodes::ShutdownInProgress, "database cloner shutting down");
-        case State::kComplete:
-            return Status(ErrorCodes::ShutdownInProgress, "database cloner completed");
-=======
 bool DatabaseCloner::isActive() const {
     LockGuard lk(_mutex);
     return _isActive_inlock();
@@ -273,7 +201,6 @@
             }
             lk.lock();
         }
->>>>>>> f378d467
     }
 
     _stats.start = _executor->now();
@@ -295,7 +222,6 @@
         case State::kPreStart:
             // Transition directly from PreStart to Complete if not started yet.
             _state = State::kComplete;
-<<<<<<< HEAD
             return;
         case State::kRunning:
             _state = State::kShuttingDown;
@@ -310,22 +236,6 @@
         collectionCloner.shutdown();
     }
 
-=======
-            return;
-        case State::kRunning:
-            _state = State::kShuttingDown;
-            break;
-        case State::kShuttingDown:
-        case State::kComplete:
-            // Nothing to do if we are already in ShuttingDown or Complete state.
-            return;
-    }
-
-    for (auto&& collectionCloner : _collectionCloners) {
-        collectionCloner.shutdown();
-    }
-
->>>>>>> f378d467
     _listCollectionsFetcher.shutdown();
 }
 
@@ -363,20 +273,10 @@
                                               Fetcher::NextAction* nextAction,
                                               BSONObjBuilder* getMoreBob) {
     if (!result.isOK()) {
-<<<<<<< HEAD
-        _finishCallback({result.getStatus().code(),
-                         str::stream() << "While issuing listCollections on db '" << _dbname
-                                       << "' (host:"
-                                       << _source.toString()
-                                       << ") there was an error '"
-                                       << result.getStatus().reason()
-                                       << "'"});
-=======
         _finishCallback(result.getStatus().withContext(
             str::stream() << "Error issuing listCollections on db '" << _dbname << "' (host:"
                           << _source.toString()
                           << ")"));
->>>>>>> f378d467
         return;
     }
 
@@ -502,18 +402,11 @@
                 _source,
                 nss,
                 options,
-<<<<<<< HEAD
-                stdx::bind(
-                    &DatabaseCloner::_collectionClonerCallback, this, stdx::placeholders::_1, nss),
-                _storageInterface);
-        } catch (const UserException& ex) {
-=======
                 [=](const Status& status) { return _collectionClonerCallback(status, nss); },
                 _storageInterface,
                 collectionClonerBatchSize,
                 maxNumInitialSyncCollectionClonerCursors.load());
         } catch (const AssertionException& ex) {
->>>>>>> f378d467
             _finishCallback_inlock(lk, ex.toStatus());
             return;
         }
@@ -544,16 +437,8 @@
 
     UniqueLock lk(_mutex);
     if (!status.isOK()) {
-<<<<<<< HEAD
-        newStatus = {status.code(),
-                     str::stream() << "While cloning collection '" << nss.toString()
-                                   << "' there was an error '"
-                                   << status.reason()
-                                   << "'"};
-=======
         newStatus = status.withContext(
             str::stream() << "Error cloning collection '" << nss.toString() << "'");
->>>>>>> f378d467
         _failedNamespaces.push_back({newStatus, nss});
     }
     ++_stats.clonedCollections;
