--- conflicted
+++ resolved
@@ -50,11 +50,7 @@
 TEST_F(TaskRunnerTest, InvalidConstruction) {
     // Null thread pool.
     ASSERT_THROWS_CODE_AND_WHAT(
-<<<<<<< HEAD
-        TaskRunner(nullptr), UserException, ErrorCodes::BadValue, "null thread pool");
-=======
         TaskRunner(nullptr), AssertionException, ErrorCodes::BadValue, "null thread pool");
->>>>>>> f378d467
 }
 
 TEST_F(TaskRunnerTest, GetDiagnosticString) {
