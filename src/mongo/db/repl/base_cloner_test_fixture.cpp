
/**
 *    Copyright (C) 2018-present MongoDB, Inc.
 *
 *    This program is free software: you can redistribute it and/or modify
 *    it under the terms of the Server Side Public License, version 1,
 *    as published by MongoDB, Inc.
 *
 *    This program is distributed in the hope that it will be useful,
 *    but WITHOUT ANY WARRANTY; without even the implied warranty of
 *    MERCHANTABILITY or FITNESS FOR A PARTICULAR PURPOSE.  See the
 *    Server Side Public License for more details.
 *
 *    You should have received a copy of the Server Side Public License
 *    along with this program. If not, see
 *    <http://www.mongodb.com/licensing/server-side-public-license>.
 *
 *    As a special exception, the copyright holders give permission to link the
 *    code of portions of this program with the OpenSSL library under certain
 *    conditions as described in each individual source file and distribute
 *    linked combinations including the program with the OpenSSL library. You
 *    must comply with the Server Side Public License in all respects for
 *    all of the code used other than as permitted herein. If you modify file(s)
 *    with this exception, you may extend this exception to your version of the
 *    file(s), but you are not obligated to do so. If you do not wish to do so,
 *    delete this exception statement from your version. If you delete this
 *    exception statement from all source files in the program, then also delete
 *    it in the license file.
 */

#include "mongo/platform/basic.h"

#include "mongo/db/repl/base_cloner_test_fixture.h"

#include <memory>

#include "mongo/db/jsobj.h"
#include "mongo/stdx/thread.h"
#include "mongo/util/mongoutils/str.h"

namespace mongo {
namespace repl {
using executor::RemoteCommandRequest;
using executor::RemoteCommandResponse;
using namespace unittest;

const HostAndPort BaseClonerTest::target("localhost", -1);
const NamespaceString BaseClonerTest::nss("db.coll");
const BSONObj BaseClonerTest::idIndexSpec = BSON("v" << 1 << "key" << BSON("_id" << 1) << "name"
                                                     << "_id_"
                                                     << "ns"
                                                     << nss.ns());

// static
BSONObj BaseClonerTest::createCountResponse(int documentCount) {
    return BSON("n" << documentCount << "ok" << 1);
}

// static
BSONObj BaseClonerTest::createCursorResponse(CursorId cursorId,
                                             const std::string& ns,
                                             const BSONArray& docs,
                                             const char* batchFieldName) {
    return BSON("cursor" << BSON("id" << cursorId << "ns" << ns << batchFieldName << docs) << "ok"
                         << 1);
}

// static
BSONObj BaseClonerTest::createCursorResponse(CursorId cursorId,
                                             const BSONArray& docs,
                                             const char* batchFieldName) {
    return createCursorResponse(cursorId, nss.toString(), docs, batchFieldName);
}

// static
BSONObj BaseClonerTest::createCursorResponse(CursorId cursorId, const BSONArray& docs) {
    return createCursorResponse(cursorId, docs, "firstBatch");
}

// static
BSONObj BaseClonerTest::createFinalCursorResponse(const BSONArray& docs) {
    return createCursorResponse(0, docs, "nextBatch");
}

// static
BSONObj BaseClonerTest::createListCollectionsResponse(CursorId cursorId,
                                                      const BSONArray& colls,
                                                      const char* fieldName) {
    return createCursorResponse(cursorId, "test.$cmd.listCollections.coll", colls, fieldName);
}

// static
BSONObj BaseClonerTest::createListCollectionsResponse(CursorId cursorId, const BSONArray& colls) {
    return createListCollectionsResponse(cursorId, colls, "firstBatch");
}

// static
BSONObj BaseClonerTest::createListIndexesResponse(CursorId cursorId,
                                                  const BSONArray& specs,
                                                  const char* batchFieldName) {
    return createCursorResponse(cursorId, "test.$cmd.listIndexes.coll", specs, batchFieldName);
}

// static
BSONObj BaseClonerTest::createListIndexesResponse(CursorId cursorId, const BSONArray& specs) {
    return createListIndexesResponse(cursorId, specs, "firstBatch");
}

namespace {
struct EnsureClientHasBeenInitialized : public executor::ThreadPoolMock::Options {
    EnsureClientHasBeenInitialized() : executor::ThreadPoolMock::Options() {
        onCreateThread = []() { Client::initThread("CollectionClonerTestThread"); };
    }
};
}  // namespace

BaseClonerTest::BaseClonerTest()
    : ThreadPoolExecutorTest(EnsureClientHasBeenInitialized()),
      _mutex(),
      _setStatusCondition(),
      _status(getDetectableErrorStatus()) {}

void BaseClonerTest::setUp() {
    executor::ThreadPoolExecutorTest::setUp();
    clear();
    launchExecutorThread();
<<<<<<< HEAD
    dbWorkThreadPool = stdx::make_unique<OldThreadPool>(1);
=======

    Client::initThread("CollectionClonerTest");
    ThreadPool::Options options;
    options.minThreads = 1U;
    options.maxThreads = 1U;
    options.onCreateThread = [](StringData threadName) { Client::initThread(threadName); };
    dbWorkThreadPool = stdx::make_unique<ThreadPool>(options);
    dbWorkThreadPool->startup();

>>>>>>> f378d467
    storageInterface.reset(new StorageInterfaceMock());
}

void BaseClonerTest::tearDown() {
<<<<<<< HEAD
    executor::ThreadPoolExecutorTest::shutdownExecutorThread();
    executor::ThreadPoolExecutorTest::joinExecutorThread();

    storageInterface.reset();
    dbWorkThreadPool->join();
    dbWorkThreadPool.reset();

    executor::ThreadPoolExecutorTest::tearDown();
=======
    getExecutor().shutdown();
    getExecutor().join();

    storageInterface.reset();

    dbWorkThreadPool.reset();
    Client::releaseCurrent();
>>>>>>> f378d467
}

void BaseClonerTest::clear() {
    _status = getDetectableErrorStatus();
}

void BaseClonerTest::setStatus(const Status& status) {
    stdx::unique_lock<stdx::mutex> lk(_mutex);
    _status = status;
    _setStatusCondition.notify_all();
}

const Status& BaseClonerTest::getStatus() const {
    stdx::unique_lock<stdx::mutex> lk(_mutex);
    return _status;
}

void BaseClonerTest::scheduleNetworkResponse(NetworkOperationIterator noi, const BSONObj& obj) {
    auto net = getNet();
    Milliseconds millis(0);
    RemoteCommandResponse response(obj, BSONObj(), millis);
<<<<<<< HEAD
    executor::TaskExecutor::ResponseStatus responseStatus(response);
    log() << "Scheduling response to request:" << noi->getDiagnosticString() << " -- resp:" << obj;
    net->scheduleResponse(noi, net->now(), responseStatus);
=======
    log() << "Scheduling response to request:" << noi->getDiagnosticString() << " -- resp:" << obj;
    net->scheduleResponse(noi, net->now(), response);
>>>>>>> f378d467
}

void BaseClonerTest::scheduleNetworkResponse(NetworkOperationIterator noi,
                                             ErrorCodes::Error code,
                                             const std::string& reason) {
    auto net = getNet();
<<<<<<< HEAD
    executor::TaskExecutor::ResponseStatus responseStatus(code, reason);
=======
    RemoteCommandResponse responseStatus(code, reason);
>>>>>>> f378d467
    log() << "Scheduling error response to request:" << noi->getDiagnosticString()
          << " -- status:" << responseStatus.status.toString();
    net->scheduleResponse(noi, net->now(), responseStatus);
}

void BaseClonerTest::scheduleNetworkResponse(const BSONObj& obj) {
    if (!getNet()->hasReadyRequests()) {
<<<<<<< HEAD
        log() << "Expected network request for resp: " << obj;
        log() << "      replExec: " << getExecutor().getDiagnosticString();
=======
        BSONObjBuilder b;
        getExecutor().appendDiagnosticBSON(&b);
        log() << "Expected network request for resp: " << obj;
        log() << "      replExec: " << b.done();
>>>>>>> f378d467
        log() << "      net:" << getNet()->getDiagnosticString();
    }
    if (getStatus() != getDetectableErrorStatus()) {
        log() << "Status has changed during network response playback to: " << getStatus();
        return;
    }
    ASSERT_TRUE(getNet()->hasReadyRequests());
    scheduleNetworkResponse(getNet()->getNextReadyRequest(), obj);
}

void BaseClonerTest::scheduleNetworkResponse(ErrorCodes::Error code, const std::string& reason) {
    ASSERT_TRUE(getNet()->hasReadyRequests());
    scheduleNetworkResponse(getNet()->getNextReadyRequest(), code, reason);
}

void BaseClonerTest::processNetworkResponse(const BSONObj& obj) {
    scheduleNetworkResponse(obj);
    finishProcessingNetworkResponse();
}

void BaseClonerTest::processNetworkResponse(ErrorCodes::Error code, const std::string& reason) {
    scheduleNetworkResponse(code, reason);
    finishProcessingNetworkResponse();
}

void BaseClonerTest::finishProcessingNetworkResponse() {
    clear();
    getNet()->runReadyNetworkOperations();
}

void BaseClonerTest::testLifeCycle() {
    // IsActiveAfterStart
    ASSERT_FALSE(getCloner()->isActive());
    ASSERT_OK(getCloner()->startup());
    ASSERT_TRUE(getCloner()->isActive());
    tearDown();

    // StartWhenActive
    setUp();
    ASSERT_OK(getCloner()->startup());
    ASSERT_TRUE(getCloner()->isActive());
    ASSERT_NOT_OK(getCloner()->startup());
    ASSERT_TRUE(getCloner()->isActive());
    tearDown();

    // CancelWithoutStart
    setUp();
    ASSERT_FALSE(getCloner()->isActive());
    getCloner()->shutdown();
    ASSERT_FALSE(getCloner()->isActive());
    tearDown();

    // WaitWithoutStart
    setUp();
    ASSERT_FALSE(getCloner()->isActive());
    getCloner()->join();
    ASSERT_FALSE(getCloner()->isActive());
    tearDown();

    // ShutdownBeforeStart
    setUp();
    getExecutor().shutdown();
    ASSERT_NOT_OK(getCloner()->startup());
    ASSERT_FALSE(getCloner()->isActive());
    tearDown();

    // StartAndCancel
    setUp();
    ASSERT_OK(getCloner()->startup());
    getCloner()->shutdown();
    {
        executor::NetworkInterfaceMock::InNetworkGuard guard(getNet());
        finishProcessingNetworkResponse();
    }
    ASSERT_EQUALS(ErrorCodes::CallbackCanceled, getStatus().code());
    ASSERT_FALSE(getCloner()->isActive());
    tearDown();

    // StartButShutdown
    setUp();
    ASSERT_OK(getCloner()->startup());
    {
        executor::NetworkInterfaceMock::InNetworkGuard guard(getNet());
        scheduleNetworkResponse(BSON("ok" << 1));
        // Network interface should not deliver mock response to callback.
        getExecutor().shutdown();
        finishProcessingNetworkResponse();
    }
    ASSERT_EQUALS(ErrorCodes::CallbackCanceled, getStatus().code());
    ASSERT_FALSE(getCloner()->isActive());
}

}  // namespace repl
}  // namespace mongo<|MERGE_RESOLUTION|>--- conflicted
+++ resolved
@@ -124,9 +124,6 @@
     executor::ThreadPoolExecutorTest::setUp();
     clear();
     launchExecutorThread();
-<<<<<<< HEAD
-    dbWorkThreadPool = stdx::make_unique<OldThreadPool>(1);
-=======
 
     Client::initThread("CollectionClonerTest");
     ThreadPool::Options options;
@@ -136,21 +133,10 @@
     dbWorkThreadPool = stdx::make_unique<ThreadPool>(options);
     dbWorkThreadPool->startup();
 
->>>>>>> f378d467
     storageInterface.reset(new StorageInterfaceMock());
 }
 
 void BaseClonerTest::tearDown() {
-<<<<<<< HEAD
-    executor::ThreadPoolExecutorTest::shutdownExecutorThread();
-    executor::ThreadPoolExecutorTest::joinExecutorThread();
-
-    storageInterface.reset();
-    dbWorkThreadPool->join();
-    dbWorkThreadPool.reset();
-
-    executor::ThreadPoolExecutorTest::tearDown();
-=======
     getExecutor().shutdown();
     getExecutor().join();
 
@@ -158,7 +144,6 @@
 
     dbWorkThreadPool.reset();
     Client::releaseCurrent();
->>>>>>> f378d467
 }
 
 void BaseClonerTest::clear() {
@@ -180,25 +165,15 @@
     auto net = getNet();
     Milliseconds millis(0);
     RemoteCommandResponse response(obj, BSONObj(), millis);
-<<<<<<< HEAD
-    executor::TaskExecutor::ResponseStatus responseStatus(response);
-    log() << "Scheduling response to request:" << noi->getDiagnosticString() << " -- resp:" << obj;
-    net->scheduleResponse(noi, net->now(), responseStatus);
-=======
     log() << "Scheduling response to request:" << noi->getDiagnosticString() << " -- resp:" << obj;
     net->scheduleResponse(noi, net->now(), response);
->>>>>>> f378d467
 }
 
 void BaseClonerTest::scheduleNetworkResponse(NetworkOperationIterator noi,
                                              ErrorCodes::Error code,
                                              const std::string& reason) {
     auto net = getNet();
-<<<<<<< HEAD
-    executor::TaskExecutor::ResponseStatus responseStatus(code, reason);
-=======
     RemoteCommandResponse responseStatus(code, reason);
->>>>>>> f378d467
     log() << "Scheduling error response to request:" << noi->getDiagnosticString()
           << " -- status:" << responseStatus.status.toString();
     net->scheduleResponse(noi, net->now(), responseStatus);
@@ -206,15 +181,10 @@
 
 void BaseClonerTest::scheduleNetworkResponse(const BSONObj& obj) {
     if (!getNet()->hasReadyRequests()) {
-<<<<<<< HEAD
-        log() << "Expected network request for resp: " << obj;
-        log() << "      replExec: " << getExecutor().getDiagnosticString();
-=======
         BSONObjBuilder b;
         getExecutor().appendDiagnosticBSON(&b);
         log() << "Expected network request for resp: " << obj;
         log() << "      replExec: " << b.done();
->>>>>>> f378d467
         log() << "      net:" << getNet()->getDiagnosticString();
     }
     if (getStatus() != getDetectableErrorStatus()) {
