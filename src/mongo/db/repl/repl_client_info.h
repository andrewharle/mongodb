--- conflicted
+++ resolved
@@ -56,24 +56,6 @@
     // Resets the last op on this client; should only be used in testing.
     void clearLastOp_forTest() {
         _lastOp = OpTime();
-<<<<<<< HEAD
-    }
-
-    void setLastSnapshot(SnapshotName name) {
-        _lastSnapshot = name;
-    }
-    SnapshotName getLastSnapshot() const {
-        return _lastSnapshot;
-    }
-
-    // Only used for master/slave
-    void setRemoteID(OID rid) {
-        _remoteId = rid;
-    }
-    OID getRemoteID() const {
-        return _remoteId;
-=======
->>>>>>> f378d467
     }
 
     /**
