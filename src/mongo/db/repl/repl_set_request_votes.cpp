--- conflicted
+++ resolved
@@ -58,37 +58,11 @@
 
         ReplSetRequestVotesArgs parsedArgs;
         status = parsedArgs.initialize(cmdObj);
-<<<<<<< HEAD
-        if (!status.isOK()) {
-            return appendCommandStatus(result, status);
-        }
-
-        // We want to keep request vote connection open when relinquishing primary.
-        // Tag it here.
-        transport::Session::TagMask originalTag = 0;
-        auto session = txn->getClient()->session();
-        if (session) {
-            originalTag = session->getTags();
-            session->replaceTags(originalTag | transport::Session::kKeepOpen);
-        }
-
-        // Untag the connection on exit.
-        ON_BLOCK_EXIT([session, originalTag]() {
-            if (session) {
-                session->replaceTags(originalTag);
-            }
-        });
-
-        ReplSetRequestVotesResponse response;
-        status = getGlobalReplicationCoordinator()->processReplSetRequestVotes(
-            txn, parsedArgs, &response);
-=======
         uassertStatusOK(status);
 
         ReplSetRequestVotesResponse response;
         status = ReplicationCoordinator::get(opCtx)->processReplSetRequestVotes(
             opCtx, parsedArgs, &response);
->>>>>>> f378d467
         uassertStatusOK(status);
 
         response.addToBSON(&result);
