--- conflicted
+++ resolved
@@ -77,10 +77,6 @@
      * Constructs a ReplSetConfig from the given BSON, or raises a test failure exception.
      */
     static ReplSetConfig assertMakeRSConfig(const BSONObj& configBSON);
-<<<<<<< HEAD
-    static ReplSetConfig assertMakeRSConfigV0(const BSONObj& configBson);
-=======
->>>>>>> f378d467
 
     /**
      * Adds { protocolVersion: 0 or 1 } to the config.
@@ -135,27 +131,6 @@
      */
     ReplicationCoordinatorExternalStateMock* getExternalState() {
         return _externalState;
-    }
-
-    /**
-     * Makes a new OperationContext on the default Client for this test.
-     */
-    ServiceContext::UniqueOperationContext makeOperationContext() {
-        return _client->makeOperationContext();
-    }
-
-    /**
-     * Returns the ServiceContext for this test.
-     */
-    ServiceContext* getServiceContext() {
-        return getGlobalServiceContext();
-    }
-
-    /**
-     * Returns the default Client for this test.
-     */
-    Client* getClient() {
-        return _client.get();
     }
 
     /**
@@ -260,11 +235,7 @@
     /**
      * Shuts down the objects under test.
      */
-<<<<<<< HEAD
-    void shutdown(OperationContext* txn);
-=======
     void shutdown(OperationContext* opCtx);
->>>>>>> f378d467
 
     /**
      * Receive the heartbeat request from replication coordinator and reply with a response.
@@ -300,10 +271,6 @@
     TopologyCoordinator* _topo = nullptr;
     // Owned by executor
     executor::NetworkInterfaceMock* _net = nullptr;
-<<<<<<< HEAD
-    std::unique_ptr<ReplicationExecutor> _replExec;
-=======
->>>>>>> f378d467
     // Owned by ReplicationCoordinatorImpl
     ReplicationCoordinatorExternalStateMock* _externalState = nullptr;
     // Owned by ReplicationCoordinatorImpl
@@ -313,11 +280,6 @@
 
     ReplSettings _settings;
     bool _callShutdown = false;
-<<<<<<< HEAD
-    bool _isStorageEngineDurable = true;
-    ServiceContext::UniqueClient _client = getGlobalServiceContext()->makeClient("testClient");
-=======
->>>>>>> f378d467
 };
 
 }  // namespace repl
