--- conflicted
+++ resolved
@@ -33,10 +33,6 @@
 #include <string>
 
 #include "mongo/db/jsobj.h"
-<<<<<<< HEAD
-#include "mongo/util/concurrency/mutex.h"
-=======
->>>>>>> f378d467
 
 namespace mongo {
 namespace repl {
@@ -64,14 +60,11 @@
     std::string getReplSetString() const;
 
     /**
-<<<<<<< HEAD
-=======
      * Static getter for the 'recoverFromOplogAsStandalone' server parameter.
      */
     static bool shouldRecoverFromOplogAsStandalone();
 
     /**
->>>>>>> f378d467
      * Note: _prefetchIndexMode is initialized to UNINITIALIZED by default.
      * To check whether _prefetchIndexMode has been set to a valid value, call
      * isPrefetchIndexModeSet().
