--- conflicted
+++ resolved
@@ -97,11 +97,7 @@
                                                << saslCommandUserFieldName
                                                << internalSecurity.user->getName().getUser()
                                                << saslCommandPasswordFieldName
-<<<<<<< HEAD
-                                               << credentials.password
-=======
                                                << password
->>>>>>> f378d467
                                                << saslCommandDigestPasswordFieldName
                                                << false));
     }
