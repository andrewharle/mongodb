
/**
 *    Copyright (C) 2018-present MongoDB, Inc.
 *
 *    This program is free software: you can redistribute it and/or modify
 *    it under the terms of the Server Side Public License, version 1,
 *    as published by MongoDB, Inc.
 *
 *    This program is distributed in the hope that it will be useful,
 *    but WITHOUT ANY WARRANTY; without even the implied warranty of
 *    MERCHANTABILITY or FITNESS FOR A PARTICULAR PURPOSE.  See the
 *    Server Side Public License for more details.
 *
 *    You should have received a copy of the Server Side Public License
 *    along with this program. If not, see
 *    <http://www.mongodb.com/licensing/server-side-public-license>.
 *
 *    As a special exception, the copyright holders give permission to link the
 *    code of portions of this program with the OpenSSL library under certain
 *    conditions as described in each individual source file and distribute
 *    linked combinations including the program with the OpenSSL library. You
 *    must comply with the Server Side Public License in all respects for
 *    all of the code used other than as permitted herein. If you modify file(s)
 *    with this exception, you may extend this exception to your version of the
 *    file(s), but you are not obligated to do so. If you do not wish to do so,
 *    delete this exception statement from your version. If you delete this
 *    exception statement from all source files in the program, then also delete
 *    it in the license file.
 */

#define MONGO_LOG_DEFAULT_COMPONENT ::mongo::logger::LogComponent::kAccessControl

#include "mongo/platform/basic.h"

#include <memory>

#include "mongo/base/init.h"
#include "mongo/base/status.h"
#include "mongo/base/string_data.h"
#include "mongo/bson/mutable/algorithm.h"
#include "mongo/bson/mutable/document.h"
#include "mongo/bson/util/bson_extract.h"
#include "mongo/client/sasl_client_authenticate.h"
#include "mongo/db/audit.h"
#include "mongo/db/auth/authentication_session.h"
#include "mongo/db/auth/authorization_session.h"
#include "mongo/db/auth/authz_manager_external_state_mock.h"
#include "mongo/db/auth/authz_session_external_state_mock.h"
#include "mongo/db/auth/sasl_command_constants.h"
#include "mongo/db/auth/sasl_options.h"
#include "mongo/db/client.h"
#include "mongo/db/commands.h"
#include "mongo/db/commands/authentication_commands.h"
#include "mongo/db/server_options.h"
#include "mongo/util/base64.h"
#include "mongo/util/log.h"
#include "mongo/util/mongoutils/str.h"
#include "mongo/util/sequence_util.h"
#include "mongo/util/stringutils.h"

namespace mongo {
namespace {

using std::stringstream;

const bool autoAuthorizeDefault = true;

class CmdSaslStart : public BasicCommand {
public:
    CmdSaslStart();
    virtual ~CmdSaslStart();

    virtual void addRequiredPrivileges(const std::string&,
                                       const BSONObj&,
                                       std::vector<Privilege>*) const {}

    void redactForLogging(mutablebson::Document* cmdObj) const override;

    virtual bool run(OperationContext* opCtx,
                     const std::string& db,
                     const BSONObj& cmdObj,
                     BSONObjBuilder& result);

<<<<<<< HEAD
    virtual void help(stringstream& help) const;
=======
    virtual std::string help() const override;
>>>>>>> f378d467
    virtual bool supportsWriteConcern(const BSONObj& cmd) const override {
        return false;
    }
    AllowedOnSecondary secondaryAllowed(ServiceContext*) const override {
        return AllowedOnSecondary::kAlways;
    }
    bool requiresAuth() const override {
        return false;
    }
};

class CmdSaslContinue : public BasicCommand {
public:
    CmdSaslContinue();
    virtual ~CmdSaslContinue();

    virtual void addRequiredPrivileges(const std::string&,
                                       const BSONObj&,
                                       std::vector<Privilege>*) const {}

    virtual bool run(OperationContext* opCtx,
                     const std::string& db,
                     const BSONObj& cmdObj,
                     BSONObjBuilder& result);

<<<<<<< HEAD
    virtual void help(stringstream& help) const;
=======
    std::string help() const override;
>>>>>>> f378d467
    virtual bool supportsWriteConcern(const BSONObj& cmd) const override {
        return false;
    }
    AllowedOnSecondary secondaryAllowed(ServiceContext*) const override {
        return AllowedOnSecondary::kAlways;
    }
    bool requiresAuth() const override {
        return false;
    }
};

CmdSaslStart cmdSaslStart;
CmdSaslContinue cmdSaslContinue;
Status buildResponse(const AuthenticationSession* session,
                     const std::string& responsePayload,
                     BSONType responsePayloadType,
                     BSONObjBuilder* result) {
    result->appendIntOrLL(saslCommandConversationIdFieldName, 1);
    result->appendBool(saslCommandDoneFieldName, session->getMechanism().isSuccess());

    if (responsePayload.size() > size_t(std::numeric_limits<int>::max())) {
        return Status(ErrorCodes::InvalidLength, "Response payload too long");
    }
    if (responsePayloadType == BinData) {
        result->appendBinData(saslCommandPayloadFieldName,
                              int(responsePayload.size()),
                              BinDataGeneral,
                              responsePayload.data());
    } else if (responsePayloadType == String) {
        result->append(saslCommandPayloadFieldName, base64::encode(responsePayload));
    } else {
        fassertFailed(4003);
    }

    return Status::OK();
}

Status extractConversationId(const BSONObj& cmdObj, int64_t* conversationId) {
    BSONElement element;
    Status status = bsonExtractField(cmdObj, saslCommandConversationIdFieldName, &element);
    if (!status.isOK())
        return status;

    if (!element.isNumber()) {
        return Status(ErrorCodes::TypeMismatch,
                      str::stream() << "Wrong type for field; expected number for " << element);
    }
    *conversationId = element.numberLong();
    return Status::OK();
}

Status extractMechanism(const BSONObj& cmdObj, std::string* mechanism) {
    return bsonExtractStringField(cmdObj, saslCommandMechanismFieldName, mechanism);
}

<<<<<<< HEAD
Status doSaslStep(const Client* client,
                  SaslAuthenticationSession* session,
=======
Status doSaslStep(OperationContext* opCtx,
                  AuthenticationSession* session,
>>>>>>> f378d467
                  const BSONObj& cmdObj,
                  BSONObjBuilder* result) {
    std::string payload;
    BSONType type = EOO;
    Status status = saslExtractPayload(cmdObj, &payload, &type);
    if (!status.isOK()) {
        return status;
    }

    auto& mechanism = session->getMechanism();

    // Passing in a payload and extracting a responsePayload
    StatusWith<std::string> swResponse = mechanism.step(opCtx, payload);

<<<<<<< HEAD
    if (!status.isOK()) {
        log() << session->getMechanism() << " authentication failed for "
              << session->getPrincipalId() << " on " << session->getAuthenticationDatabase()
              << " from client " << client->getRemote().toString() << " ; " << redact(status);
=======
    if (!swResponse.isOK()) {
        log() << "SASL " << mechanism.mechanismName() << " authentication failed for "
              << mechanism.getPrincipalName() << " on " << mechanism.getAuthenticationDatabase()
              << " from client " << opCtx->getClient()->getRemote().toString() << " ; "
              << redact(swResponse.getStatus());
>>>>>>> f378d467

        sleepmillis(saslGlobalParams.authFailedDelay.load());
        // All the client needs to know is that authentication has failed.
        return AuthorizationManager::authenticationFailedStatus;
    }

    status = buildResponse(session, swResponse.getValue(), type, result);
    if (!status.isOK()) {
        return status;
    }

    if (mechanism.isSuccess()) {
        UserName userName(mechanism.getPrincipalName(), mechanism.getAuthenticationDatabase());
        status =
            AuthorizationSession::get(opCtx->getClient())->addAndAuthorizeUser(opCtx, userName);
        if (!status.isOK()) {
            return status;
        }

        if (!serverGlobalParams.quiet.load()) {
            log() << "Successfully authenticated as principal " << mechanism.getPrincipalName()
                  << " on " << mechanism.getAuthenticationDatabase() << " from client "
                  << opCtx->getClient()->session()->remote();
        }
    }
    return Status::OK();
}

<<<<<<< HEAD
Status doSaslStart(const Client* client,
                   SaslAuthenticationSession* session,
                   const std::string& db,
                   const BSONObj& cmdObj,
                   BSONObjBuilder* result) {
=======
StatusWith<std::unique_ptr<AuthenticationSession>> doSaslStart(OperationContext* opCtx,
                                                               const std::string& db,
                                                               const BSONObj& cmdObj,
                                                               BSONObjBuilder* result,
                                                               std::string* principalName) {
>>>>>>> f378d467
    bool autoAuthorize = false;
    Status status = bsonExtractBooleanFieldWithDefault(
        cmdObj, saslCommandAutoAuthorizeFieldName, autoAuthorizeDefault, &autoAuthorize);
    if (!status.isOK())
        return status;

    std::string mechanismName;
    status = extractMechanism(cmdObj, &mechanismName);
    if (!status.isOK())
        return status;

    StatusWith<std::unique_ptr<ServerMechanismBase>> swMech =
        SASLServerMechanismRegistry::get(opCtx->getServiceContext())
            .getServerMechanism(mechanismName, db);

    if (!swMech.isOK()) {
        return swMech.getStatus();
    }

    auto session = std::make_unique<AuthenticationSession>(std::move(swMech.getValue()));
    Status statusStep = doSaslStep(opCtx, session.get(), cmdObj, result);

    if (!statusStep.isOK() || session->getMechanism().isSuccess()) {
        // Only attempt to populate principal name if we're done (successfully or not).
        *principalName = session->getMechanism().getPrincipalName().toString();
    }

    if (!statusStep.isOK()) {
        return statusStep;
    }

    return std::move(session);
}

<<<<<<< HEAD
Status doSaslContinue(const Client* client,
                      SaslAuthenticationSession* session,
=======
Status doSaslContinue(OperationContext* opCtx,
                      AuthenticationSession* session,
>>>>>>> f378d467
                      const BSONObj& cmdObj,
                      BSONObjBuilder* result) {
    int64_t conversationId = 0;
    Status status = extractConversationId(cmdObj, &conversationId);
    if (!status.isOK())
        return status;
    if (conversationId != 1)
        return Status(ErrorCodes::ProtocolError, "sasl: Mismatched conversation id");

    return doSaslStep(opCtx, session, cmdObj, result);
}

CmdSaslStart::CmdSaslStart() : BasicCommand(saslStartCommandName) {}
CmdSaslStart::~CmdSaslStart() {}

std::string CmdSaslStart::help() const {
    return "First step in a SASL authentication conversation.";
}

void CmdSaslStart::redactForLogging(mutablebson::Document* cmdObj) const {
    mutablebson::Element element = mutablebson::findFirstChildNamed(cmdObj->root(), "payload");
    if (element.ok()) {
        element.setValueString("xxx").transitional_ignore();
    }
}

bool CmdSaslStart::run(OperationContext* opCtx,
                       const std::string& db,
                       const BSONObj& cmdObj,
                       BSONObjBuilder& result) {
<<<<<<< HEAD
    Client* client = Client::getCurrent();
=======
    Client* client = opCtx->getClient();
>>>>>>> f378d467
    AuthenticationSession::set(client, std::unique_ptr<AuthenticationSession>());

    std::string mechanismName;
    if (!extractMechanism(cmdObj, &mechanismName).isOK()) {
        return false;
    }

<<<<<<< HEAD
    SaslAuthenticationSession* session =
        SaslAuthenticationSession::create(AuthorizationSession::get(client), db, mechanism);

    std::unique_ptr<AuthenticationSession> sessionGuard(session);

    session->setOpCtxt(txn);

    Status status = doSaslStart(client, session, db, cmdObj, &result);
    appendCommandStatus(result, status);

    if (session->isDone()) {
        audit::logAuthentication(client,
                                 session->getMechanism(),
                                 UserName(session->getPrincipalId(), db),
                                 status.code());
=======
    std::string principalName;
    auto swSession = doSaslStart(opCtx, db, cmdObj, &result, &principalName);

    if (!swSession.isOK() || swSession.getValue()->getMechanism().isSuccess()) {
        audit::logAuthentication(
            client, mechanismName, UserName(principalName, db), swSession.getStatus().code());
        uassertStatusOK(swSession.getStatus());
>>>>>>> f378d467
    } else {
        auto session = std::move(swSession.getValue());
        AuthenticationSession::swap(client, session);
    }

    return true;
}

CmdSaslContinue::CmdSaslContinue() : BasicCommand(saslContinueCommandName) {}
CmdSaslContinue::~CmdSaslContinue() {}

std::string CmdSaslContinue::help() const {
    return "Subsequent steps in a SASL authentication conversation.";
}

bool CmdSaslContinue::run(OperationContext* opCtx,
                          const std::string& db,
                          const BSONObj& cmdObj,
                          BSONObjBuilder& result) {
    Client* client = Client::getCurrent();
    std::unique_ptr<AuthenticationSession> sessionGuard;
    AuthenticationSession::swap(client, sessionGuard);

<<<<<<< HEAD
    if (!sessionGuard || sessionGuard->getType() != AuthenticationSession::SESSION_TYPE_SASL) {
        return appendCommandStatus(
            result, Status(ErrorCodes::ProtocolError, "No SASL session state found"));
=======
    if (!sessionGuard) {
        uasserted(ErrorCodes::ProtocolError, "No SASL session state found");
>>>>>>> f378d467
    }

    AuthenticationSession* session = static_cast<AuthenticationSession*>(sessionGuard.get());

    auto& mechanism = session->getMechanism();
    // Authenticating the __system@local user to the admin database on mongos is required
    // by the auth passthrough test suite.
<<<<<<< HEAD
    if (session->getAuthenticationDatabase() != db && !Command::testCommandsEnabled) {
        return appendCommandStatus(
            result,
            Status(ErrorCodes::ProtocolError,
                   "Attempt to switch database target during SASL authentication."));
    }

    session->setOpCtxt(txn);

    Status status = doSaslContinue(client, session, cmdObj, &result);
    appendCommandStatus(result, status);
=======
    if (mechanism.getAuthenticationDatabase() != db && !getTestCommandsEnabled()) {
        uasserted(ErrorCodes::ProtocolError,
                  "Attempt to switch database target during SASL authentication.");
    }

    Status status = doSaslContinue(opCtx, session, cmdObj, &result);
    CommandHelpers::appendCommandStatusNoThrow(result, status);
>>>>>>> f378d467

    if (mechanism.isSuccess() || !status.isOK()) {
        audit::logAuthentication(
            client,
            mechanism.mechanismName(),
            UserName(mechanism.getPrincipalName(), mechanism.getAuthenticationDatabase()),
            status.code());
    } else {
        AuthenticationSession::swap(client, sessionGuard);
    }

    return status.isOK();
}

// The CyrusSaslCommands Enterprise initializer is dependent on PreSaslCommands
MONGO_INITIALIZER(PreSaslCommands)
(InitializerContext*) {
    if (!sequenceContains(saslGlobalParams.authenticationMechanisms, kX509AuthMechanism))
        disableAuthMechanism(kX509AuthMechanism);

    return Status::OK();
}

}  // namespace
}  // namespace mongo<|MERGE_RESOLUTION|>--- conflicted
+++ resolved
@@ -81,11 +81,7 @@
                      const BSONObj& cmdObj,
                      BSONObjBuilder& result);
 
-<<<<<<< HEAD
-    virtual void help(stringstream& help) const;
-=======
     virtual std::string help() const override;
->>>>>>> f378d467
     virtual bool supportsWriteConcern(const BSONObj& cmd) const override {
         return false;
     }
@@ -111,11 +107,7 @@
                      const BSONObj& cmdObj,
                      BSONObjBuilder& result);
 
-<<<<<<< HEAD
-    virtual void help(stringstream& help) const;
-=======
     std::string help() const override;
->>>>>>> f378d467
     virtual bool supportsWriteConcern(const BSONObj& cmd) const override {
         return false;
     }
@@ -171,13 +163,8 @@
     return bsonExtractStringField(cmdObj, saslCommandMechanismFieldName, mechanism);
 }
 
-<<<<<<< HEAD
-Status doSaslStep(const Client* client,
-                  SaslAuthenticationSession* session,
-=======
 Status doSaslStep(OperationContext* opCtx,
                   AuthenticationSession* session,
->>>>>>> f378d467
                   const BSONObj& cmdObj,
                   BSONObjBuilder* result) {
     std::string payload;
@@ -192,18 +179,11 @@
     // Passing in a payload and extracting a responsePayload
     StatusWith<std::string> swResponse = mechanism.step(opCtx, payload);
 
-<<<<<<< HEAD
-    if (!status.isOK()) {
-        log() << session->getMechanism() << " authentication failed for "
-              << session->getPrincipalId() << " on " << session->getAuthenticationDatabase()
-              << " from client " << client->getRemote().toString() << " ; " << redact(status);
-=======
     if (!swResponse.isOK()) {
         log() << "SASL " << mechanism.mechanismName() << " authentication failed for "
               << mechanism.getPrincipalName() << " on " << mechanism.getAuthenticationDatabase()
               << " from client " << opCtx->getClient()->getRemote().toString() << " ; "
               << redact(swResponse.getStatus());
->>>>>>> f378d467
 
         sleepmillis(saslGlobalParams.authFailedDelay.load());
         // All the client needs to know is that authentication has failed.
@@ -232,19 +212,11 @@
     return Status::OK();
 }
 
-<<<<<<< HEAD
-Status doSaslStart(const Client* client,
-                   SaslAuthenticationSession* session,
-                   const std::string& db,
-                   const BSONObj& cmdObj,
-                   BSONObjBuilder* result) {
-=======
 StatusWith<std::unique_ptr<AuthenticationSession>> doSaslStart(OperationContext* opCtx,
                                                                const std::string& db,
                                                                const BSONObj& cmdObj,
                                                                BSONObjBuilder* result,
                                                                std::string* principalName) {
->>>>>>> f378d467
     bool autoAuthorize = false;
     Status status = bsonExtractBooleanFieldWithDefault(
         cmdObj, saslCommandAutoAuthorizeFieldName, autoAuthorizeDefault, &autoAuthorize);
@@ -279,13 +251,8 @@
     return std::move(session);
 }
 
-<<<<<<< HEAD
-Status doSaslContinue(const Client* client,
-                      SaslAuthenticationSession* session,
-=======
 Status doSaslContinue(OperationContext* opCtx,
                       AuthenticationSession* session,
->>>>>>> f378d467
                       const BSONObj& cmdObj,
                       BSONObjBuilder* result) {
     int64_t conversationId = 0;
@@ -316,11 +283,7 @@
                        const std::string& db,
                        const BSONObj& cmdObj,
                        BSONObjBuilder& result) {
-<<<<<<< HEAD
-    Client* client = Client::getCurrent();
-=======
     Client* client = opCtx->getClient();
->>>>>>> f378d467
     AuthenticationSession::set(client, std::unique_ptr<AuthenticationSession>());
 
     std::string mechanismName;
@@ -328,23 +291,6 @@
         return false;
     }
 
-<<<<<<< HEAD
-    SaslAuthenticationSession* session =
-        SaslAuthenticationSession::create(AuthorizationSession::get(client), db, mechanism);
-
-    std::unique_ptr<AuthenticationSession> sessionGuard(session);
-
-    session->setOpCtxt(txn);
-
-    Status status = doSaslStart(client, session, db, cmdObj, &result);
-    appendCommandStatus(result, status);
-
-    if (session->isDone()) {
-        audit::logAuthentication(client,
-                                 session->getMechanism(),
-                                 UserName(session->getPrincipalId(), db),
-                                 status.code());
-=======
     std::string principalName;
     auto swSession = doSaslStart(opCtx, db, cmdObj, &result, &principalName);
 
@@ -352,7 +298,6 @@
         audit::logAuthentication(
             client, mechanismName, UserName(principalName, db), swSession.getStatus().code());
         uassertStatusOK(swSession.getStatus());
->>>>>>> f378d467
     } else {
         auto session = std::move(swSession.getValue());
         AuthenticationSession::swap(client, session);
@@ -376,14 +321,8 @@
     std::unique_ptr<AuthenticationSession> sessionGuard;
     AuthenticationSession::swap(client, sessionGuard);
 
-<<<<<<< HEAD
-    if (!sessionGuard || sessionGuard->getType() != AuthenticationSession::SESSION_TYPE_SASL) {
-        return appendCommandStatus(
-            result, Status(ErrorCodes::ProtocolError, "No SASL session state found"));
-=======
     if (!sessionGuard) {
         uasserted(ErrorCodes::ProtocolError, "No SASL session state found");
->>>>>>> f378d467
     }
 
     AuthenticationSession* session = static_cast<AuthenticationSession*>(sessionGuard.get());
@@ -391,19 +330,6 @@
     auto& mechanism = session->getMechanism();
     // Authenticating the __system@local user to the admin database on mongos is required
     // by the auth passthrough test suite.
-<<<<<<< HEAD
-    if (session->getAuthenticationDatabase() != db && !Command::testCommandsEnabled) {
-        return appendCommandStatus(
-            result,
-            Status(ErrorCodes::ProtocolError,
-                   "Attempt to switch database target during SASL authentication."));
-    }
-
-    session->setOpCtxt(txn);
-
-    Status status = doSaslContinue(client, session, cmdObj, &result);
-    appendCommandStatus(result, status);
-=======
     if (mechanism.getAuthenticationDatabase() != db && !getTestCommandsEnabled()) {
         uasserted(ErrorCodes::ProtocolError,
                   "Attempt to switch database target during SASL authentication.");
@@ -411,7 +337,6 @@
 
     Status status = doSaslContinue(opCtx, session, cmdObj, &result);
     CommandHelpers::appendCommandStatusNoThrow(result, status);
->>>>>>> f378d467
 
     if (mechanism.isSuccess() || !status.isOK()) {
         audit::logAuthentication(
