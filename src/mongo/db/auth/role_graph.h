
/**
 *    Copyright (C) 2018-present MongoDB, Inc.
 *
 *    This program is free software: you can redistribute it and/or modify
 *    it under the terms of the Server Side Public License, version 1,
 *    as published by MongoDB, Inc.
 *
 *    This program is distributed in the hope that it will be useful,
 *    but WITHOUT ANY WARRANTY; without even the implied warranty of
 *    MERCHANTABILITY or FITNESS FOR A PARTICULAR PURPOSE.  See the
 *    Server Side Public License for more details.
 *
 *    You should have received a copy of the Server Side Public License
 *    along with this program. If not, see
 *    <http://www.mongodb.com/licensing/server-side-public-license>.
 *
 *    As a special exception, the copyright holders give permission to link the
 *    code of portions of this program with the OpenSSL library under certain
 *    conditions as described in each individual source file and distribute
 *    linked combinations including the program with the OpenSSL library. You
 *    must comply with the Server Side Public License in all respects for
 *    all of the code used other than as permitted herein. If you modify file(s)
 *    with this exception, you may extend this exception to your version of the
 *    file(s), but you are not obligated to do so. If you do not wish to do so,
 *    delete this exception statement from your version. If you delete this
 *    exception statement from all source files in the program, then also delete
 *    it in the license file.
 */

#pragma once

#include <algorithm>
#include <set>
#include <vector>

#include "mongo/base/status.h"
#include "mongo/bson/mutable/element.h"
#include "mongo/db/auth/privilege.h"
#include "mongo/db/auth/restriction_set.h"
#include "mongo/db/auth/role_name.h"
#include "mongo/db/namespace_string.h"
#include "mongo/stdx/unordered_map.h"
#include "mongo/stdx/unordered_set.h"

namespace mongo {

class OperationContext;

/**
 * A graph of role and privilege relationships.
 *
 * This structure is used to store an in-memory representation of the admin.system.roledata
 * collection, specifically the graph of which roles are members of other roles and what
 * privileges each role has, both directly and transitively through membership in other roles.
 * There are some restrictions on calls to getAllPrivileges(), specifically, one must call
 * recomputePrivilegeData() before calling getAllPrivileges() if any of the mutation methods
 * have been called on the instance since the later of its construction or the last call to
 * recomputePrivilegeData() on the object.
 */
class RoleGraph {
public:
    RoleGraph() = default;

    // Explicitly make RoleGraph movable
    RoleGraph(RoleGraph&&) = default;
    RoleGraph& operator=(RoleGraph&&) = default;

    /**
     * Adds to "privileges" the privileges associated with the named built-in role, and returns
     * true. Returns false if "role" does not name a built-in role, and does not modify
     * "privileges".  Addition of new privileges is done as with
     * Privilege::addPrivilegeToPrivilegeVector.
     */
    static bool addPrivilegesForBuiltinRole(const RoleName& role, PrivilegeVector* privileges);

    // Built-in roles for backwards compatibility with 2.2 and prior
    static const std::string BUILTIN_ROLE_V0_READ;
    static const std::string BUILTIN_ROLE_V0_READ_WRITE;
    static const std::string BUILTIN_ROLE_V0_ADMIN_READ;
    static const std::string BUILTIN_ROLE_V0_ADMIN_READ_WRITE;

    // Swaps the contents of this RoleGraph with those of "other"
    void swap(RoleGraph& other);

    /**
     * Adds to "privileges" the necessary privileges to do absolutely anything on the system.
     */
    static void generateUniversalPrivileges(PrivilegeVector* privileges);

    /**
     * Takes a role name and a role graph and fills the output param "result" with a BSON
     * representation of the role object.
     * This function does no locking - it is up to the caller to synchronize access to the
     * role graph.
     * Note: The passed in RoleGraph can't be marked const because some of its accessors can
     * actually modify it internally (to set up built-in roles).
     */
    static Status getBSONForRole(/*const*/ RoleGraph* graph,
                                 const RoleName& roleName,
                                 mutablebson::Element result);


    /**
     * Returns an iterator over the RoleNames of the "members" of the given role.
     * Members of a role are roles that have been granted this role directly (roles that are
     * members transitively through another role are not included).  These are the "parents" of
     * this node in the graph.
     */
    RoleNameIterator getDirectMembers(const RoleName& role);

    /**
     * Returns an iterator over the RoleNames of the "subordinates" of the given role.
     * Subordinate roles are the roles that this role has been granted directly (roles
     * that have been granted transitively through another role are not included).  These are
     * the "children" of this node in the graph.
     */
    RoleNameIterator getDirectSubordinates(const RoleName& role);

    /**
     * Returns an iterator that can be used to get a full list of roles that this role inherits
     * privileges from.  This includes its direct subordinate roles as well as the subordinates
     * of its subordinates, and so on.
     */
    RoleNameIterator getIndirectSubordinates(const RoleName& role);

    /**
     * Returns an iterator that can be used to get a full list of roles (in lexicographical
     * order) that are defined on the given database.
     */
    RoleNameIterator getRolesForDatabase(const std::string& dbname);

    /**
     * Returns a vector of the privileges that the given role has been directly granted.
     * Privileges that have been granted transitively through this role's subordinate roles are
     * not included.
     */
    const PrivilegeVector& getDirectPrivileges(const RoleName& role);

    /**
     * Returns a vector of all privileges that the given role contains.  This includes both the
     * privileges that have been granted to this role directly, as well as any privileges
     * inherited from the role's subordinate roles.
     */
    const PrivilegeVector& getAllPrivileges(const RoleName& role);

    /**
     * Returns the RestrictionDocument (if any) attached to the given role.
     * Restrictions applied transitively through this role's subordinate roles
     * are not included.
     */
    const SharedRestrictionDocument& getDirectAuthenticationRestrictions(const RoleName& role) {
        return _directRestrictionsForRole[role];
    }

    /**
     * Returns a vector of all restriction documents that the given role contains.
     * This includes both the restrictions set on this role directly,
     * as well as any restrictions inherited from the role's subordinate roles.
     */
    const std::vector<SharedRestrictionDocument>& getAllAuthenticationRestrictions(
        const RoleName& role) {
        return _allRestrictionsForRole[role];
    }

    /**
     * Returns whether or not the given role exists in the role graph.  Will implicitly
     * add the role to the graph if it is a built-in role and isn't already in the graph.
     */
    bool roleExists(const RoleName& role);

    /**
     * Returns whether the given role corresponds to a built-in role.
     */
    static bool isBuiltinRole(const RoleName& role);

    // Mutation functions

    /**
     * Puts an entry into the RoleGraph for the given RoleName.
     * Returns DuplicateKey if the role already exists.
     */
    Status createRole(const RoleName& role);

    /**
     * Deletes the given role by first removing it from the members/subordinates arrays for
     * all other roles, and then by removing its own entries in the 4 member maps.
     * Returns RoleNotFound if the role doesn't exist.
     * Returns InvalidRoleModification if "role" is a built-in role.
     */
    Status deleteRole(const RoleName& role);

    /**
     * Grants "role" to "recipient". This leaves "recipient" as a member of "role" and "role"
     * as a subordinate of "recipient".
     * Returns RoleNotFound if either of "role" or "recipient" doesn't exist in
     * the RoleGraph.
     * Returns InvalidRoleModification if "recipient" is a built-in role.
     */
    Status addRoleToRole(const RoleName& recipient, const RoleName& role);

    /**
     * Revokes "role" from "recipient".
     * Returns RoleNotFound if either of "role" or "recipient" doesn't exist in
     * the RoleGraph.  Returns RolesNotRelated if "recipient" is not currently a
     * member of "role".
     * Returns InvalidRoleModification if "role" is a built-in role.
     */
    Status removeRoleFromRole(const RoleName& recipient, const RoleName& role);

    /**
     * Removes all roles held by "victim".
     * Returns RoleNotFound if "victim" doesn't exist in the role graph.
     * Returns InvalidRoleModification if "victim" is a built-in role.
     */
    Status removeAllRolesFromRole(const RoleName& victim);

    /**
     * Grants "privilegeToAdd" to "role".
     * Returns RoleNotFound if "role" doesn't exist in the role graph.
     * Returns InvalidRoleModification if "role" is a built-in role.
     */
    Status addPrivilegeToRole(const RoleName& role, const Privilege& privilegeToAdd);

    /**
     * Grants Privileges from "privilegesToAdd" to "role".
     * Returns RoleNotFound if "role" doesn't exist in the role graph.
     * Returns InvalidRoleModification if "role" is a built-in role.
     */
    Status addPrivilegesToRole(const RoleName& role, const PrivilegeVector& privilegesToAdd);

    /**
     * Removes "privilegeToRemove" from "role".
     * Returns RoleNotFound if "role" doesn't exist in the role graph.
     * Returns PrivilegeNotFound if "role" doesn't contain the full privilege being removed.
     * Returns InvalidRoleModification if "role" is a built-in role.
     */
    Status removePrivilegeFromRole(const RoleName& role, const Privilege& privilegeToRemove);

    /**
     * Removes all privileges in the "privilegesToRemove" vector from "role".
     * Returns RoleNotFound if "role" doesn't exist in the role graph.
     * Returns InvalidRoleModification if "role" is a built-in role.
     * Returns PrivilegeNotFound if "role" is missing any of the privileges being removed.  If
     * PrivilegeNotFound is returned then the graph may be in an inconsistent state and needs to
     * be abandoned.
     */
    Status removePrivilegesFromRole(const RoleName& role,
                                    const PrivilegeVector& privilegesToRemove);

    /**
     * Removes all privileges from "role".
     * Returns RoleNotFound if "role" doesn't exist in the role graph.
     * Returns InvalidRoleModification if "role" is a built-in role.
     */
    Status removeAllPrivilegesFromRole(const RoleName& role);

    /**
     * Replace all restrictions on a role with a new Document
     * Returns RoleNotFound if "role" doesn't exist in the role graph.
     * Returns InvalidRoleModification if "role" is a built-in role.
     */
    Status replaceRestrictionsForRole(const RoleName& role, SharedRestrictionDocument restrictions);

    /**
     * Updates the RoleGraph by adding the role named "roleName", with the given role
     * memberships, privileges, and authentication restrictions.
     * If the name "roleName" already exists, it is replaced.
     * Any subordinate roles mentioned in role.roles are created, if needed,
     * with empty privilege, restriction, and subordinate role lists.
     *
     * Should _only_ fail if the role to replace is a builtin role, in which
     * case it will return ErrorCodes::InvalidRoleModification.
     */
    Status replaceRole(const RoleName& roleName,
                       const std::vector<RoleName>& roles,
                       const PrivilegeVector& privileges,
                       SharedRestrictionDocument restrictions);

    /**
     * Adds the role described in "doc" the role graph.
     */
    Status addRoleFromDocument(const BSONObj& doc);

    /**
     * Applies to the RoleGraph the oplog operation described by the parameters.
     *
     * Returns Status::OK() on success, ErrorCodes::OplogOperationUnsupported if the oplog
     * operation is not supported, and other codes (typically BadValue) if the oplog operation
     * is ill-described.
     */
<<<<<<< HEAD
    Status handleLogOp(OperationContext* txn,
=======
    Status handleLogOp(OperationContext* opCtx,
>>>>>>> f378d467
                       const char* op,
                       const NamespaceString& ns,
                       const BSONObj& o,
                       const BSONObj* o2);

    /**
     * Recomputes the indirect (getAllPrivileges) data for this graph.
     *
     * Must be called between calls to any of the mutation functions and calls
     * to getAllPrivileges().
     *
     * Returns Status::OK() on success.  If a cycle is detected, returns
     * ErrorCodes::GraphContainsCycle, and the status message reveals the cycle.
     */
    Status recomputePrivilegeData();

private:
    // Helper method doing a topological DFS to compute the indirect privilege
    // data and look for cycles
    Status _recomputePrivilegeDataHelper(const RoleName& currentRole,
                                         stdx::unordered_set<RoleName>& visitedRoles);

    /**
     * If the role name given is not a built-in role, or it is but it's already in the role
     * graph, then this does nothing.  If it *is* a built-in role and this is the first time
     * this function has been called for this role, it will add the role into the role graph.
     */
    void _createBuiltinRoleIfNeeded(const RoleName& role);

    /**
     * Adds the built-in roles for the given database name to the role graph if they aren't
     * already present.
     */
    void _createBuiltinRolesForDBIfNeeded(const std::string& dbname);

    /**
     * Returns whether or not the given role exists strictly within the role graph.
     */
    bool _roleExistsDontCreateBuiltin(const RoleName& role);

    /**
     * Just creates the role in the role graph, without checking whether or not the role already
     * exists.
     */
    void _createRoleDontCheckIfRoleExists(const RoleName& role);

    /**
     * Grants "privilegeToAdd" to "role".
     * Doesn't do any checking as to whether the role exists or is a built-in role.
     */
    void _addPrivilegeToRoleNoChecks(const RoleName& role, const Privilege& privilegeToAdd);


    // Represents all the outgoing edges to other roles from any given role.
    using EdgeSet = stdx::unordered_map<RoleName, std::vector<RoleName>>;
    // Maps a role name to a list of privileges associated with that role.
    using RolePrivilegeMap = stdx::unordered_map<RoleName, PrivilegeVector>;

    // Maps a role name to a restriction document.
    using RestrictionDocumentMap = stdx::unordered_map<RoleName, SharedRestrictionDocument>;
    // Maps a role name to all restriction documents from self and subordinates.
    using RestrictionDocumentsMap =
        stdx::unordered_map<RoleName, std::vector<SharedRestrictionDocument>>;

    EdgeSet _roleToSubordinates;
    stdx::unordered_map<RoleName, stdx::unordered_set<RoleName>> _roleToIndirectSubordinates;
    EdgeSet _roleToMembers;
    RolePrivilegeMap _directPrivilegesForRole;
    RolePrivilegeMap _allPrivilegesForRole;
    RestrictionDocumentMap _directRestrictionsForRole;
    RestrictionDocumentsMap _allRestrictionsForRole;
    std::set<RoleName> _allRoles;
};

inline void swap(RoleGraph& lhs, RoleGraph& rhs) {
    lhs.swap(rhs);
}

}  // namespace mongo<|MERGE_RESOLUTION|>--- conflicted
+++ resolved
@@ -289,11 +289,7 @@
      * operation is not supported, and other codes (typically BadValue) if the oplog operation
      * is ill-described.
      */
-<<<<<<< HEAD
-    Status handleLogOp(OperationContext* txn,
-=======
     Status handleLogOp(OperationContext* opCtx,
->>>>>>> f378d467
                        const char* op,
                        const NamespaceString& ns,
                        const BSONObj& o,
