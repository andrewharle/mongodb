
/**
 *    Copyright (C) 2018-present MongoDB, Inc.
 *
 *    This program is free software: you can redistribute it and/or modify
 *    it under the terms of the Server Side Public License, version 1,
 *    as published by MongoDB, Inc.
 *
 *    This program is distributed in the hope that it will be useful,
 *    but WITHOUT ANY WARRANTY; without even the implied warranty of
 *    MERCHANTABILITY or FITNESS FOR A PARTICULAR PURPOSE.  See the
 *    Server Side Public License for more details.
 *
 *    You should have received a copy of the Server Side Public License
 *    along with this program. If not, see
 *    <http://www.mongodb.com/licensing/server-side-public-license>.
 *
 *    As a special exception, the copyright holders give permission to link the
 *    code of portions of this program with the OpenSSL library under certain
 *    conditions as described in each individual source file and distribute
 *    linked combinations including the program with the OpenSSL library. You
 *    must comply with the Server Side Public License in all respects for
 *    all of the code used other than as permitted herein. If you modify file(s)
 *    with this exception, you may extend this exception to your version of the
 *    file(s), but you are not obligated to do so. If you do not wish to do so,
 *    delete this exception statement from your version. If you delete this
 *    exception statement from all source files in the program, then also delete
 *    it in the license file.
 */

#define MONGO_LOG_DEFAULT_COMPONENT ::mongo::logger::LogComponent::kAccessControl

#include "mongo/platform/basic.h"

#include "mongo/db/auth/authz_manager_external_state_s.h"

#include <string>
#include <vector>

#include "mongo/db/auth/authorization_manager.h"
#include "mongo/db/auth/authorization_manager_global.h"
#include "mongo/db/auth/authz_session_external_state_s.h"
#include "mongo/db/auth/user_document_parser.h"
#include "mongo/db/auth/user_management_commands_parser.h"
#include "mongo/db/auth/user_name.h"
#include "mongo/db/jsobj.h"
#include "mongo/db/operation_context.h"
#include "mongo/rpc/get_status_from_command_result.h"
<<<<<<< HEAD
#include "mongo/s/catalog/sharding_catalog_client.h"
#include "mongo/s/grid.h"
#include "mongo/stdx/memory.h"
#include "mongo/util/mongoutils/str.h"
=======
#include "mongo/s/grid.h"
#include "mongo/stdx/memory.h"
#include "mongo/util/mongoutils/str.h"
#include "mongo/util/net/ssl_types.h"
>>>>>>> f378d467
#include "mongo/util/stringutils.h"

namespace mongo {

<<<<<<< HEAD
=======
MONGO_REGISTER_SHIM(AuthzManagerExternalState::create)
()->std::unique_ptr<AuthzManagerExternalState> {
    return std::make_unique<AuthzManagerExternalStateMongos>();
}

>>>>>>> f378d467
namespace {

/**
 * Returns the top level field which is expected to be returned by rolesInfo.
 */
std::string rolesFieldName(PrivilegeFormat showPrivileges) {
    if (showPrivileges == PrivilegeFormat::kShowAsUserFragment) {
        return "userFragment";
    }
    return "roles";
}

/**
 * Attches a string representation of a PrivilegeFormat to the provided BSONObjBuilder.
 */
<<<<<<< HEAD
void addShowPrivilegesToBuilder(BSONObjBuilder* builder, PrivilegeFormat showPrivileges) {
    if (showPrivileges == PrivilegeFormat::kShowSeparate) {
        builder->append("showPrivileges", true);
    } else if (showPrivileges == PrivilegeFormat::kShowAsUserFragment) {
        builder->append("showPrivileges", "asUserfragment");
    } else {
        builder->append("showPrivileges", false);
=======
void addShowToBuilder(BSONObjBuilder* builder,
                      PrivilegeFormat showPrivileges,
                      AuthenticationRestrictionsFormat showRestrictions) {
    if (showPrivileges == PrivilegeFormat::kShowAsUserFragment) {
        builder->append("showPrivileges", "asUserfragment");
    } else {
        builder->append("showPrivileges", showPrivileges == PrivilegeFormat::kShowSeparate);
        builder->append("showAuthenticationRestrictions",
                        showRestrictions == AuthenticationRestrictionsFormat::kShow);
>>>>>>> f378d467
    }
}

}  // namespace

AuthzManagerExternalStateMongos::AuthzManagerExternalStateMongos() = default;

AuthzManagerExternalStateMongos::~AuthzManagerExternalStateMongos() = default;

Status AuthzManagerExternalStateMongos::initialize(OperationContext* opCtx) {
    return Status::OK();
}

std::unique_ptr<AuthzSessionExternalState>
AuthzManagerExternalStateMongos::makeAuthzSessionExternalState(AuthorizationManager* authzManager) {
    return stdx::make_unique<AuthzSessionExternalStateMongos>(authzManager);
}

Status AuthzManagerExternalStateMongos::getStoredAuthorizationVersion(OperationContext* opCtx,
                                                                      int* outVersion) {
    // Note: we are treating
    // { 'getParameter' : 1, <authSchemaVersionServerParameter> : 1 }
    // as a user management command since this is the *only* part of mongos
    // that runs this command
    BSONObj getParameterCmd = BSON("getParameter" << 1 << authSchemaVersionServerParameter << 1);
    BSONObjBuilder builder;
<<<<<<< HEAD
    const bool ok = Grid::get(txn)->catalogClient(txn)->runUserManagementReadCommand(
        txn, "admin", getParameterCmd, &builder);
=======
    const bool ok = Grid::get(opCtx)->catalogClient()->runUserManagementReadCommand(
        opCtx, "admin", getParameterCmd, &builder);
>>>>>>> f378d467
    BSONObj cmdResult = builder.obj();
    if (!ok) {
        return getStatusFromCommandResult(cmdResult);
    }

    BSONElement versionElement = cmdResult[authSchemaVersionServerParameter];
    if (versionElement.eoo()) {
        return Status(ErrorCodes::UnknownError, "getParameter misbehaved.");
    }
    *outVersion = versionElement.numberInt();

    return Status::OK();
}

Status AuthzManagerExternalStateMongos::getUserDescription(OperationContext* opCtx,
                                                           const UserName& userName,
                                                           BSONObj* result) {
<<<<<<< HEAD
    if (!shouldUseRolesFromConnection(txn, userName)) {
=======
    if (!shouldUseRolesFromConnection(opCtx, userName)) {
>>>>>>> f378d467
        BSONObj usersInfoCmd =
            BSON("usersInfo" << BSON_ARRAY(BSON(AuthorizationManager::USER_NAME_FIELD_NAME
                                                << userName.getUser()
                                                << AuthorizationManager::USER_DB_FIELD_NAME
                                                << userName.getDB()))
                             << "showPrivileges"
                             << true
                             << "showCredentials"
<<<<<<< HEAD
                             << true);
        BSONObjBuilder builder;
        const bool ok = Grid::get(txn)->catalogClient(txn)->runUserManagementReadCommand(
            txn, "admin", usersInfoCmd, &builder);
=======
                             << true
                             << "showAuthenticationRestrictions"
                             << true);
        BSONObjBuilder builder;
        const bool ok = Grid::get(opCtx)->catalogClient()->runUserManagementReadCommand(
            opCtx, "admin", usersInfoCmd, &builder);
>>>>>>> f378d467
        BSONObj cmdResult = builder.obj();
        if (!ok) {
            return getStatusFromCommandResult(cmdResult);
        }
<<<<<<< HEAD

        std::vector<BSONElement> foundUsers = cmdResult["users"].Array();
        if (foundUsers.size() == 0) {
            return Status(ErrorCodes::UserNotFound,
                          "User \"" + userName.toString() + "\" not found");
        }

        if (foundUsers.size() > 1) {
            return Status(ErrorCodes::UserDataInconsistent,
                          str::stream() << "Found multiple users on the \"" << userName.getDB()
                                        << "\" database with name \""
                                        << userName.getUser()
                                        << "\"");
        }
        *result = foundUsers[0].Obj().getOwned();
        return Status::OK();
    } else {
        // Obtain privilege information from the config servers for all roles acquired from the X509
        // certificate.
        BSONArrayBuilder userRolesBuilder;
        for (const RoleName& role : txn->getClient()->session()->getX509PeerInfo().roles) {
            userRolesBuilder.append(BSON(AuthorizationManager::ROLE_NAME_FIELD_NAME
                                         << role.getRole()
                                         << AuthorizationManager::ROLE_DB_FIELD_NAME
                                         << role.getDB()));
        }
        BSONArray providedRoles = userRolesBuilder.arr();

        BSONObj rolesInfoCmd = BSON("rolesInfo" << providedRoles << "showPrivileges"
                                                << "asUserFragment");

        BSONObjBuilder cmdResultBuilder;
        const bool cmdOk = Grid::get(txn)->catalogClient(txn)->runUserManagementReadCommand(
            txn, "admin", rolesInfoCmd, &cmdResultBuilder);
        BSONObj cmdResult = cmdResultBuilder.obj();
        if (!cmdOk || !cmdResult["userFragment"].ok()) {
            return Status(ErrorCodes::FailedToParse,
                          "Unable to get resolved X509 roles from config server: " +
                              getStatusFromCommandResult(cmdResult).toString());
        }
        cmdResult = cmdResult["userFragment"].Obj().getOwned();
        BSONElement userRoles = cmdResult["roles"];
        BSONElement userInheritedRoles = cmdResult["inheritedRoles"];
        BSONElement userInheritedPrivileges = cmdResult["inheritedPrivileges"];

        if (userRoles.eoo() || userInheritedRoles.eoo() || userInheritedPrivileges.eoo() ||
            !userRoles.isABSONObj() || !userInheritedRoles.isABSONObj() ||
            !userInheritedPrivileges.isABSONObj()) {
            return Status(
                ErrorCodes::UserDataInconsistent,
                "Recieved malformed response to request for X509 roles from config server");
        }

        *result = BSON("_id" << userName.getUser() << "user" << userName.getUser() << "db"
                             << userName.getDB()
                             << "credentials"
                             << BSON("external" << true)
                             << "roles"
                             << BSONArray(cmdResult["roles"].Obj())
                             << "inheritedRoles"
                             << BSONArray(cmdResult["inheritedRoles"].Obj())
                             << "inheritedPrivileges"
                             << BSONArray(cmdResult["inheritedPrivileges"].Obj()));
        return Status::OK();
    }
=======

        std::vector<BSONElement> foundUsers = cmdResult["users"].Array();
        if (foundUsers.size() == 0) {
            return Status(ErrorCodes::UserNotFound,
                          "User \"" + userName.toString() + "\" not found");
        }

        if (foundUsers.size() > 1) {
            return Status(ErrorCodes::UserDataInconsistent,
                          str::stream() << "Found multiple users on the \"" << userName.getDB()
                                        << "\" database with name \""
                                        << userName.getUser()
                                        << "\"");
        }
        *result = foundUsers[0].Obj().getOwned();
        return Status::OK();
    } else {
        // Obtain privilege information from the config servers for all roles acquired from the X509
        // certificate.
        BSONArrayBuilder userRolesBuilder;
        auto& sslPeerInfo = SSLPeerInfo::forSession(opCtx->getClient()->session());
        for (const RoleName& role : sslPeerInfo.roles) {
            userRolesBuilder.append(BSON(AuthorizationManager::ROLE_NAME_FIELD_NAME
                                         << role.getRole()
                                         << AuthorizationManager::ROLE_DB_FIELD_NAME
                                         << role.getDB()));
        }
        BSONArray providedRoles = userRolesBuilder.arr();

        BSONObj rolesInfoCmd = BSON("rolesInfo" << providedRoles << "showPrivileges"
                                                << "asUserFragment");

        BSONObjBuilder cmdResultBuilder;
        const bool cmdOk = Grid::get(opCtx)->catalogClient()->runUserManagementReadCommand(
            opCtx, "admin", rolesInfoCmd, &cmdResultBuilder);
        BSONObj cmdResult = cmdResultBuilder.obj();
        if (!cmdOk || !cmdResult["userFragment"].ok()) {
            return Status(ErrorCodes::FailedToParse,
                          "Unable to get resolved X509 roles from config server: " +
                              getStatusFromCommandResult(cmdResult).toString());
        }
        cmdResult = cmdResult["userFragment"].Obj().getOwned();
        BSONElement userRoles = cmdResult["roles"];
        BSONElement userInheritedRoles = cmdResult["inheritedRoles"];
        BSONElement userInheritedPrivileges = cmdResult["inheritedPrivileges"];

        if (userRoles.eoo() || userInheritedRoles.eoo() || userInheritedPrivileges.eoo() ||
            !userRoles.isABSONObj() || !userInheritedRoles.isABSONObj() ||
            !userInheritedPrivileges.isABSONObj()) {
            return Status(
                ErrorCodes::UserDataInconsistent,
                "Recieved malformed response to request for X509 roles from config server");
        }

        *result = BSON("_id" << userName.getUser() << "user" << userName.getUser() << "db"
                             << userName.getDB()
                             << "credentials"
                             << BSON("external" << true)
                             << "roles"
                             << BSONArray(cmdResult["roles"].Obj())
                             << "inheritedRoles"
                             << BSONArray(cmdResult["inheritedRoles"].Obj())
                             << "inheritedPrivileges"
                             << BSONArray(cmdResult["inheritedPrivileges"].Obj()));
        return Status::OK();
    }
}

Status AuthzManagerExternalStateMongos::getRoleDescription(
    OperationContext* opCtx,
    const RoleName& roleName,
    PrivilegeFormat showPrivileges,
    AuthenticationRestrictionsFormat showRestrictions,
    BSONObj* result) {
    BSONObjBuilder rolesInfoCmd;
    rolesInfoCmd.append("rolesInfo",
                        BSON_ARRAY(BSON(AuthorizationManager::ROLE_NAME_FIELD_NAME
                                        << roleName.getRole()
                                        << AuthorizationManager::ROLE_DB_FIELD_NAME
                                        << roleName.getDB())));
    addShowToBuilder(&rolesInfoCmd, showPrivileges, showRestrictions);

    BSONObjBuilder builder;
    const bool ok = Grid::get(opCtx)->catalogClient()->runUserManagementReadCommand(
        opCtx, "admin", rolesInfoCmd.obj(), &builder);
    BSONObj cmdResult = builder.obj();
    if (!ok) {
        return getStatusFromCommandResult(cmdResult);
    }

    std::vector<BSONElement> foundRoles = cmdResult[rolesFieldName(showPrivileges)].Array();
    if (foundRoles.size() == 0) {
        return Status(ErrorCodes::RoleNotFound, "Role \"" + roleName.toString() + "\" not found");
    }

    if (foundRoles.size() > 1) {
        return Status(ErrorCodes::RoleDataInconsistent,
                      str::stream() << "Found multiple roles on the \"" << roleName.getDB()
                                    << "\" database with name \""
                                    << roleName.getRole()
                                    << "\"");
    }
    *result = foundRoles[0].Obj().getOwned();
    return Status::OK();
>>>>>>> f378d467
}
Status AuthzManagerExternalStateMongos::getRolesDescription(
    OperationContext* opCtx,
    const std::vector<RoleName>& roles,
    PrivilegeFormat showPrivileges,
    AuthenticationRestrictionsFormat showRestrictions,
    BSONObj* result) {
    BSONArrayBuilder rolesInfoCmdArray;

    for (const RoleName& roleName : roles) {
        rolesInfoCmdArray << BSON(AuthorizationManager::ROLE_NAME_FIELD_NAME
                                  << roleName.getRole()
                                  << AuthorizationManager::ROLE_DB_FIELD_NAME
                                  << roleName.getDB());
    }

    BSONObjBuilder rolesInfoCmd;
    rolesInfoCmd.append("rolesInfo", rolesInfoCmdArray.arr());
    addShowToBuilder(&rolesInfoCmd, showPrivileges, showRestrictions);

<<<<<<< HEAD
Status AuthzManagerExternalStateMongos::getRoleDescription(OperationContext* txn,
                                                           const RoleName& roleName,
                                                           PrivilegeFormat showPrivileges,
                                                           BSONObj* result) {
    BSONObjBuilder rolesInfoCmd;
    rolesInfoCmd.append("rolesInfo",
                        BSON_ARRAY(BSON(AuthorizationManager::ROLE_NAME_FIELD_NAME
                                        << roleName.getRole()
                                        << AuthorizationManager::ROLE_DB_FIELD_NAME
                                        << roleName.getDB())));
    addShowPrivilegesToBuilder(&rolesInfoCmd, showPrivileges);

    BSONObjBuilder builder;
    const bool ok = Grid::get(txn)->catalogClient(txn)->runUserManagementReadCommand(
        txn, "admin", rolesInfoCmd.obj(), &builder);
=======
    BSONObjBuilder builder;
    const bool ok = Grid::get(opCtx)->catalogClient()->runUserManagementReadCommand(
        opCtx, "admin", rolesInfoCmd.obj(), &builder);
>>>>>>> f378d467
    BSONObj cmdResult = builder.obj();
    if (!ok) {
        return getStatusFromCommandResult(cmdResult);
    }

    std::vector<BSONElement> foundRoles = cmdResult[rolesFieldName(showPrivileges)].Array();
    if (foundRoles.size() == 0) {
        return Status(ErrorCodes::RoleNotFound, "Roles not found");
    }

<<<<<<< HEAD
    if (foundRoles.size() > 1) {
        return Status(ErrorCodes::RoleDataInconsistent,
                      str::stream() << "Found multiple roles on the \"" << roleName.getDB()
                                    << "\" database with name \""
                                    << roleName.getRole()
                                    << "\"");
    }
=======
>>>>>>> f378d467
    *result = foundRoles[0].Obj().getOwned();

    return Status::OK();
}
<<<<<<< HEAD
Status AuthzManagerExternalStateMongos::getRolesDescription(OperationContext* txn,
                                                            const std::vector<RoleName>& roles,
                                                            PrivilegeFormat showPrivileges,
                                                            BSONObj* result) {
    BSONArrayBuilder rolesInfoCmdArray;

    for (const RoleName& roleName : roles) {
        rolesInfoCmdArray << BSON(AuthorizationManager::ROLE_NAME_FIELD_NAME
                                  << roleName.getRole()
                                  << AuthorizationManager::ROLE_DB_FIELD_NAME
                                  << roleName.getDB());
    }

    BSONObjBuilder rolesInfoCmd;
    rolesInfoCmd.append("rolesInfo", rolesInfoCmdArray.arr());
    addShowPrivilegesToBuilder(&rolesInfoCmd, showPrivileges);

    BSONObjBuilder builder;
    const bool ok = Grid::get(txn)->catalogClient(txn)->runUserManagementReadCommand(
        txn, "admin", rolesInfoCmd.obj(), &builder);
    BSONObj cmdResult = builder.obj();
    if (!ok) {
        return getStatusFromCommandResult(cmdResult);
    }

    std::vector<BSONElement> foundRoles = cmdResult[rolesFieldName(showPrivileges)].Array();
    if (foundRoles.size() == 0) {
        return Status(ErrorCodes::RoleNotFound, "Roles not found");
    }

    *result = foundRoles[0].Obj().getOwned();

    return Status::OK();
}
Status AuthzManagerExternalStateMongos::getRoleDescriptionsForDB(OperationContext* txn,
                                                                 const std::string dbname,
                                                                 PrivilegeFormat showPrivileges,
                                                                 bool showBuiltinRoles,
                                                                 std::vector<BSONObj>* result) {
    BSONObjBuilder rolesInfoCmd;
    rolesInfoCmd << "rolesInfo" << 1 << "showBuiltinRoles" << showBuiltinRoles;
    addShowPrivilegesToBuilder(&rolesInfoCmd, showPrivileges);

    BSONObjBuilder builder;
    const bool ok = Grid::get(txn)->catalogClient(txn)->runUserManagementReadCommand(
        txn, dbname, rolesInfoCmd.obj(), &builder);
=======
Status AuthzManagerExternalStateMongos::getRoleDescriptionsForDB(
    OperationContext* opCtx,
    const std::string& dbname,
    PrivilegeFormat showPrivileges,
    AuthenticationRestrictionsFormat showRestrictions,
    bool showBuiltinRoles,
    std::vector<BSONObj>* result) {
    BSONObjBuilder rolesInfoCmd;
    rolesInfoCmd << "rolesInfo" << 1 << "showBuiltinRoles" << showBuiltinRoles;
    addShowToBuilder(&rolesInfoCmd, showPrivileges, showRestrictions);

    BSONObjBuilder builder;
    const bool ok = Grid::get(opCtx)->catalogClient()->runUserManagementReadCommand(
        opCtx, dbname, rolesInfoCmd.obj(), &builder);
>>>>>>> f378d467
    BSONObj cmdResult = builder.obj();
    if (!ok) {
        return getStatusFromCommandResult(cmdResult);
    }

    for (BSONObjIterator it(cmdResult[rolesFieldName(showPrivileges)].Obj()); it.more();
         it.next()) {
        result->push_back((*it).Obj().getOwned());
    }
    return Status::OK();
}

bool AuthzManagerExternalStateMongos::hasAnyPrivilegeDocuments(OperationContext* opCtx) {
    BSONObj usersInfoCmd = BSON("usersInfo" << 1);
    BSONObjBuilder userBuilder;
<<<<<<< HEAD
    bool ok = Grid::get(txn)->catalogClient(txn)->runUserManagementReadCommand(
        txn, "admin", usersInfoCmd, &userBuilder);
=======
    bool ok = Grid::get(opCtx)->catalogClient()->runUserManagementReadCommand(
        opCtx, "admin", usersInfoCmd, &userBuilder);
>>>>>>> f378d467
    if (!ok) {
        // If we were unable to complete the query,
        // it's best to assume that there _are_ privilege documents.  This might happen
        // if the node contaning the users collection becomes transiently unavailable.
        // See SERVER-12616, for example.
        return true;
    }

    BSONObj cmdResult = userBuilder.obj();
    std::vector<BSONElement> foundUsers = cmdResult["users"].Array();
    if (foundUsers.size() > 0) {
        return true;
    }

    BSONObj rolesInfoCmd = BSON("rolesInfo" << 1);
    BSONObjBuilder roleBuilder;
<<<<<<< HEAD
    ok = Grid::get(txn)->catalogClient(txn)->runUserManagementReadCommand(
        txn, "admin", rolesInfoCmd, &roleBuilder);
=======
    ok = Grid::get(opCtx)->catalogClient()->runUserManagementReadCommand(
        opCtx, "admin", rolesInfoCmd, &roleBuilder);
>>>>>>> f378d467
    if (!ok) {
        return true;
    }
    cmdResult = roleBuilder.obj();
    std::vector<BSONElement> foundRoles = cmdResult["roles"].Array();
    return foundRoles.size() > 0;
}

}  // namespace mongo<|MERGE_RESOLUTION|>--- conflicted
+++ resolved
@@ -46,29 +46,19 @@
 #include "mongo/db/jsobj.h"
 #include "mongo/db/operation_context.h"
 #include "mongo/rpc/get_status_from_command_result.h"
-<<<<<<< HEAD
-#include "mongo/s/catalog/sharding_catalog_client.h"
-#include "mongo/s/grid.h"
-#include "mongo/stdx/memory.h"
-#include "mongo/util/mongoutils/str.h"
-=======
 #include "mongo/s/grid.h"
 #include "mongo/stdx/memory.h"
 #include "mongo/util/mongoutils/str.h"
 #include "mongo/util/net/ssl_types.h"
->>>>>>> f378d467
 #include "mongo/util/stringutils.h"
 
 namespace mongo {
 
-<<<<<<< HEAD
-=======
 MONGO_REGISTER_SHIM(AuthzManagerExternalState::create)
 ()->std::unique_ptr<AuthzManagerExternalState> {
     return std::make_unique<AuthzManagerExternalStateMongos>();
 }
 
->>>>>>> f378d467
 namespace {
 
 /**
@@ -84,15 +74,6 @@
 /**
  * Attches a string representation of a PrivilegeFormat to the provided BSONObjBuilder.
  */
-<<<<<<< HEAD
-void addShowPrivilegesToBuilder(BSONObjBuilder* builder, PrivilegeFormat showPrivileges) {
-    if (showPrivileges == PrivilegeFormat::kShowSeparate) {
-        builder->append("showPrivileges", true);
-    } else if (showPrivileges == PrivilegeFormat::kShowAsUserFragment) {
-        builder->append("showPrivileges", "asUserfragment");
-    } else {
-        builder->append("showPrivileges", false);
-=======
 void addShowToBuilder(BSONObjBuilder* builder,
                       PrivilegeFormat showPrivileges,
                       AuthenticationRestrictionsFormat showRestrictions) {
@@ -102,7 +83,6 @@
         builder->append("showPrivileges", showPrivileges == PrivilegeFormat::kShowSeparate);
         builder->append("showAuthenticationRestrictions",
                         showRestrictions == AuthenticationRestrictionsFormat::kShow);
->>>>>>> f378d467
     }
 }
 
@@ -129,13 +109,8 @@
     // that runs this command
     BSONObj getParameterCmd = BSON("getParameter" << 1 << authSchemaVersionServerParameter << 1);
     BSONObjBuilder builder;
-<<<<<<< HEAD
-    const bool ok = Grid::get(txn)->catalogClient(txn)->runUserManagementReadCommand(
-        txn, "admin", getParameterCmd, &builder);
-=======
     const bool ok = Grid::get(opCtx)->catalogClient()->runUserManagementReadCommand(
         opCtx, "admin", getParameterCmd, &builder);
->>>>>>> f378d467
     BSONObj cmdResult = builder.obj();
     if (!ok) {
         return getStatusFromCommandResult(cmdResult);
@@ -153,11 +128,7 @@
 Status AuthzManagerExternalStateMongos::getUserDescription(OperationContext* opCtx,
                                                            const UserName& userName,
                                                            BSONObj* result) {
-<<<<<<< HEAD
-    if (!shouldUseRolesFromConnection(txn, userName)) {
-=======
     if (!shouldUseRolesFromConnection(opCtx, userName)) {
->>>>>>> f378d467
         BSONObj usersInfoCmd =
             BSON("usersInfo" << BSON_ARRAY(BSON(AuthorizationManager::USER_NAME_FIELD_NAME
                                                 << userName.getUser()
@@ -166,90 +137,16 @@
                              << "showPrivileges"
                              << true
                              << "showCredentials"
-<<<<<<< HEAD
-                             << true);
-        BSONObjBuilder builder;
-        const bool ok = Grid::get(txn)->catalogClient(txn)->runUserManagementReadCommand(
-            txn, "admin", usersInfoCmd, &builder);
-=======
                              << true
                              << "showAuthenticationRestrictions"
                              << true);
         BSONObjBuilder builder;
         const bool ok = Grid::get(opCtx)->catalogClient()->runUserManagementReadCommand(
             opCtx, "admin", usersInfoCmd, &builder);
->>>>>>> f378d467
         BSONObj cmdResult = builder.obj();
         if (!ok) {
             return getStatusFromCommandResult(cmdResult);
         }
-<<<<<<< HEAD
-
-        std::vector<BSONElement> foundUsers = cmdResult["users"].Array();
-        if (foundUsers.size() == 0) {
-            return Status(ErrorCodes::UserNotFound,
-                          "User \"" + userName.toString() + "\" not found");
-        }
-
-        if (foundUsers.size() > 1) {
-            return Status(ErrorCodes::UserDataInconsistent,
-                          str::stream() << "Found multiple users on the \"" << userName.getDB()
-                                        << "\" database with name \""
-                                        << userName.getUser()
-                                        << "\"");
-        }
-        *result = foundUsers[0].Obj().getOwned();
-        return Status::OK();
-    } else {
-        // Obtain privilege information from the config servers for all roles acquired from the X509
-        // certificate.
-        BSONArrayBuilder userRolesBuilder;
-        for (const RoleName& role : txn->getClient()->session()->getX509PeerInfo().roles) {
-            userRolesBuilder.append(BSON(AuthorizationManager::ROLE_NAME_FIELD_NAME
-                                         << role.getRole()
-                                         << AuthorizationManager::ROLE_DB_FIELD_NAME
-                                         << role.getDB()));
-        }
-        BSONArray providedRoles = userRolesBuilder.arr();
-
-        BSONObj rolesInfoCmd = BSON("rolesInfo" << providedRoles << "showPrivileges"
-                                                << "asUserFragment");
-
-        BSONObjBuilder cmdResultBuilder;
-        const bool cmdOk = Grid::get(txn)->catalogClient(txn)->runUserManagementReadCommand(
-            txn, "admin", rolesInfoCmd, &cmdResultBuilder);
-        BSONObj cmdResult = cmdResultBuilder.obj();
-        if (!cmdOk || !cmdResult["userFragment"].ok()) {
-            return Status(ErrorCodes::FailedToParse,
-                          "Unable to get resolved X509 roles from config server: " +
-                              getStatusFromCommandResult(cmdResult).toString());
-        }
-        cmdResult = cmdResult["userFragment"].Obj().getOwned();
-        BSONElement userRoles = cmdResult["roles"];
-        BSONElement userInheritedRoles = cmdResult["inheritedRoles"];
-        BSONElement userInheritedPrivileges = cmdResult["inheritedPrivileges"];
-
-        if (userRoles.eoo() || userInheritedRoles.eoo() || userInheritedPrivileges.eoo() ||
-            !userRoles.isABSONObj() || !userInheritedRoles.isABSONObj() ||
-            !userInheritedPrivileges.isABSONObj()) {
-            return Status(
-                ErrorCodes::UserDataInconsistent,
-                "Recieved malformed response to request for X509 roles from config server");
-        }
-
-        *result = BSON("_id" << userName.getUser() << "user" << userName.getUser() << "db"
-                             << userName.getDB()
-                             << "credentials"
-                             << BSON("external" << true)
-                             << "roles"
-                             << BSONArray(cmdResult["roles"].Obj())
-                             << "inheritedRoles"
-                             << BSONArray(cmdResult["inheritedRoles"].Obj())
-                             << "inheritedPrivileges"
-                             << BSONArray(cmdResult["inheritedPrivileges"].Obj()));
-        return Status::OK();
-    }
-=======
 
         std::vector<BSONElement> foundUsers = cmdResult["users"].Array();
         if (foundUsers.size() == 0) {
@@ -354,7 +251,6 @@
     }
     *result = foundRoles[0].Obj().getOwned();
     return Status::OK();
->>>>>>> f378d467
 }
 Status AuthzManagerExternalStateMongos::getRolesDescription(
     OperationContext* opCtx,
@@ -375,27 +271,9 @@
     rolesInfoCmd.append("rolesInfo", rolesInfoCmdArray.arr());
     addShowToBuilder(&rolesInfoCmd, showPrivileges, showRestrictions);
 
-<<<<<<< HEAD
-Status AuthzManagerExternalStateMongos::getRoleDescription(OperationContext* txn,
-                                                           const RoleName& roleName,
-                                                           PrivilegeFormat showPrivileges,
-                                                           BSONObj* result) {
-    BSONObjBuilder rolesInfoCmd;
-    rolesInfoCmd.append("rolesInfo",
-                        BSON_ARRAY(BSON(AuthorizationManager::ROLE_NAME_FIELD_NAME
-                                        << roleName.getRole()
-                                        << AuthorizationManager::ROLE_DB_FIELD_NAME
-                                        << roleName.getDB())));
-    addShowPrivilegesToBuilder(&rolesInfoCmd, showPrivileges);
-
-    BSONObjBuilder builder;
-    const bool ok = Grid::get(txn)->catalogClient(txn)->runUserManagementReadCommand(
-        txn, "admin", rolesInfoCmd.obj(), &builder);
-=======
     BSONObjBuilder builder;
     const bool ok = Grid::get(opCtx)->catalogClient()->runUserManagementReadCommand(
         opCtx, "admin", rolesInfoCmd.obj(), &builder);
->>>>>>> f378d467
     BSONObj cmdResult = builder.obj();
     if (!ok) {
         return getStatusFromCommandResult(cmdResult);
@@ -406,68 +284,10 @@
         return Status(ErrorCodes::RoleNotFound, "Roles not found");
     }
 
-<<<<<<< HEAD
-    if (foundRoles.size() > 1) {
-        return Status(ErrorCodes::RoleDataInconsistent,
-                      str::stream() << "Found multiple roles on the \"" << roleName.getDB()
-                                    << "\" database with name \""
-                                    << roleName.getRole()
-                                    << "\"");
-    }
-=======
->>>>>>> f378d467
     *result = foundRoles[0].Obj().getOwned();
 
     return Status::OK();
 }
-<<<<<<< HEAD
-Status AuthzManagerExternalStateMongos::getRolesDescription(OperationContext* txn,
-                                                            const std::vector<RoleName>& roles,
-                                                            PrivilegeFormat showPrivileges,
-                                                            BSONObj* result) {
-    BSONArrayBuilder rolesInfoCmdArray;
-
-    for (const RoleName& roleName : roles) {
-        rolesInfoCmdArray << BSON(AuthorizationManager::ROLE_NAME_FIELD_NAME
-                                  << roleName.getRole()
-                                  << AuthorizationManager::ROLE_DB_FIELD_NAME
-                                  << roleName.getDB());
-    }
-
-    BSONObjBuilder rolesInfoCmd;
-    rolesInfoCmd.append("rolesInfo", rolesInfoCmdArray.arr());
-    addShowPrivilegesToBuilder(&rolesInfoCmd, showPrivileges);
-
-    BSONObjBuilder builder;
-    const bool ok = Grid::get(txn)->catalogClient(txn)->runUserManagementReadCommand(
-        txn, "admin", rolesInfoCmd.obj(), &builder);
-    BSONObj cmdResult = builder.obj();
-    if (!ok) {
-        return getStatusFromCommandResult(cmdResult);
-    }
-
-    std::vector<BSONElement> foundRoles = cmdResult[rolesFieldName(showPrivileges)].Array();
-    if (foundRoles.size() == 0) {
-        return Status(ErrorCodes::RoleNotFound, "Roles not found");
-    }
-
-    *result = foundRoles[0].Obj().getOwned();
-
-    return Status::OK();
-}
-Status AuthzManagerExternalStateMongos::getRoleDescriptionsForDB(OperationContext* txn,
-                                                                 const std::string dbname,
-                                                                 PrivilegeFormat showPrivileges,
-                                                                 bool showBuiltinRoles,
-                                                                 std::vector<BSONObj>* result) {
-    BSONObjBuilder rolesInfoCmd;
-    rolesInfoCmd << "rolesInfo" << 1 << "showBuiltinRoles" << showBuiltinRoles;
-    addShowPrivilegesToBuilder(&rolesInfoCmd, showPrivileges);
-
-    BSONObjBuilder builder;
-    const bool ok = Grid::get(txn)->catalogClient(txn)->runUserManagementReadCommand(
-        txn, dbname, rolesInfoCmd.obj(), &builder);
-=======
 Status AuthzManagerExternalStateMongos::getRoleDescriptionsForDB(
     OperationContext* opCtx,
     const std::string& dbname,
@@ -482,7 +302,6 @@
     BSONObjBuilder builder;
     const bool ok = Grid::get(opCtx)->catalogClient()->runUserManagementReadCommand(
         opCtx, dbname, rolesInfoCmd.obj(), &builder);
->>>>>>> f378d467
     BSONObj cmdResult = builder.obj();
     if (!ok) {
         return getStatusFromCommandResult(cmdResult);
@@ -498,13 +317,8 @@
 bool AuthzManagerExternalStateMongos::hasAnyPrivilegeDocuments(OperationContext* opCtx) {
     BSONObj usersInfoCmd = BSON("usersInfo" << 1);
     BSONObjBuilder userBuilder;
-<<<<<<< HEAD
-    bool ok = Grid::get(txn)->catalogClient(txn)->runUserManagementReadCommand(
-        txn, "admin", usersInfoCmd, &userBuilder);
-=======
     bool ok = Grid::get(opCtx)->catalogClient()->runUserManagementReadCommand(
         opCtx, "admin", usersInfoCmd, &userBuilder);
->>>>>>> f378d467
     if (!ok) {
         // If we were unable to complete the query,
         // it's best to assume that there _are_ privilege documents.  This might happen
@@ -521,13 +335,8 @@
 
     BSONObj rolesInfoCmd = BSON("rolesInfo" << 1);
     BSONObjBuilder roleBuilder;
-<<<<<<< HEAD
-    ok = Grid::get(txn)->catalogClient(txn)->runUserManagementReadCommand(
-        txn, "admin", rolesInfoCmd, &roleBuilder);
-=======
     ok = Grid::get(opCtx)->catalogClient()->runUserManagementReadCommand(
         opCtx, "admin", rolesInfoCmd, &roleBuilder);
->>>>>>> f378d467
     if (!ok) {
         return true;
     }
