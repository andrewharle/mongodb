--- conflicted
+++ resolved
@@ -78,24 +78,12 @@
                       "PLAIN mechanism must be used with internal users");
     }
 
-<<<<<<< HEAD
-StatusWith<bool> SaslPLAINServerConversation::step(StringData inputData, std::string* outputData) {
-    if (_saslAuthSession->getAuthenticationDatabase() == "$external") {
-        return Status(ErrorCodes::AuthenticationFailed,
-                      "PLAIN mechanism must be used with internal users");
-    }
-=======
     AuthorizationManager* authManager = AuthorizationManager::get(opCtx->getServiceContext());
->>>>>>> f378d467
 
     // Expecting user input on the form: [authz-id]\0authn-id\0pwd
     std::string input = inputData.toString();
 
-<<<<<<< HEAD
-    SecureString pwd = "";
-=======
     SecureAllocatorAuthDomain::SecureString pwd = "";
->>>>>>> f378d467
     try {
         size_t firstNull = inputData.find('\0');
         if (firstNull == std::string::npos) {
@@ -113,14 +101,6 @@
         }
 
         std::string authorizationIdentity = input.substr(0, firstNull);
-<<<<<<< HEAD
-        _user = input.substr(firstNull + 1, (secondNull - firstNull) - 1);
-        if (_user.empty()) {
-            return Status(ErrorCodes::AuthenticationFailed,
-                          str::stream()
-                              << "Incorrectly formatted PLAIN client message, empty username");
-        } else if (!authorizationIdentity.empty() && authorizationIdentity != _user) {
-=======
         ServerMechanismBase::_principalName =
             input.substr(firstNull + 1, (secondNull - firstNull) - 1);
         if (ServerMechanismBase::_principalName.empty()) {
@@ -129,26 +109,17 @@
                               << "Incorrectly formatted PLAIN client message, empty username");
         } else if (!authorizationIdentity.empty() &&
                    authorizationIdentity != ServerMechanismBase::_principalName) {
->>>>>>> f378d467
             return Status(ErrorCodes::AuthenticationFailed,
                           str::stream()
                               << "SASL authorization identity must match authentication identity");
         }
-<<<<<<< HEAD
-        pwd = SecureString(input.substr(secondNull + 1).c_str());
-=======
         pwd = SecureAllocatorAuthDomain::SecureString(input.substr(secondNull + 1).c_str());
->>>>>>> f378d467
         if (pwd->empty()) {
             return Status(ErrorCodes::AuthenticationFailed,
                           str::stream()
                               << "Incorrectly formatted PLAIN client message, empty password");
         }
-<<<<<<< HEAD
-    } catch (std::out_of_range& exception) {
-=======
     } catch (std::out_of_range&) {
->>>>>>> f378d467
         return Status(ErrorCodes::AuthenticationFailed,
                       mongoutils::str::stream() << "Incorrectly formatted PLAIN client message");
     }
@@ -165,9 +136,6 @@
     const auto creds = userObj->getCredentials();
     authManager->releaseUser(userObj);
 
-<<<<<<< HEAD
-    std::string authDigest = createPasswordDigest(_user, pwd->c_str());
-=======
     const auto sha256Status = trySCRAM<SHA256Block>(creds, pwd->c_str());
     if (!sha256Status.isOK()) {
         return sha256Status.getStatus();
@@ -175,7 +143,6 @@
     if (sha256Status.getValue()) {
         return std::make_tuple(true, std::string());
     }
->>>>>>> f378d467
 
     const auto authDigest = createPasswordDigest(ServerMechanismBase::_principalName, pwd->c_str());
     const auto sha1Status = trySCRAM<SHA1Block>(creds, authDigest);
