
/**
 *    Copyright (C) 2018-present MongoDB, Inc.
 *
 *    This program is free software: you can redistribute it and/or modify
 *    it under the terms of the Server Side Public License, version 1,
 *    as published by MongoDB, Inc.
 *
 *    This program is distributed in the hope that it will be useful,
 *    but WITHOUT ANY WARRANTY; without even the implied warranty of
 *    MERCHANTABILITY or FITNESS FOR A PARTICULAR PURPOSE.  See the
 *    Server Side Public License for more details.
 *
 *    You should have received a copy of the Server Side Public License
 *    along with this program. If not, see
 *    <http://www.mongodb.com/licensing/server-side-public-license>.
 *
 *    As a special exception, the copyright holders give permission to link the
 *    code of portions of this program with the OpenSSL library under certain
 *    conditions as described in each individual source file and distribute
 *    linked combinations including the program with the OpenSSL library. You
 *    must comply with the Server Side Public License in all respects for
 *    all of the code used other than as permitted herein. If you modify file(s)
 *    with this exception, you may extend this exception to your version of the
 *    file(s), but you are not obligated to do so. If you do not wish to do so,
 *    delete this exception statement from your version. If you delete this
 *    exception statement from all source files in the program, then also delete
 *    it in the license file.
 */

#pragma once

#include <memory>
#include <string>
#include <vector>

#include "mongo/base/status.h"
#include "mongo/db/auth/action_set.h"
#include "mongo/db/auth/action_type.h"
#include "mongo/db/auth/authorization_manager.h"
#include "mongo/db/auth/authz_session_external_state.h"
#include "mongo/db/auth/privilege.h"
#include "mongo/db/auth/user_name.h"
#include "mongo/db/auth/user_set.h"
#include "mongo/db/namespace_string.h"
#include "mongo/util/concurrency/with_lock.h"

namespace mongo {

namespace auth {

struct CreateOrUpdateRoleArgs;
<<<<<<< HEAD
}
=======
}  // namespace auth
>>>>>>> f378d467
class Client;

/**
 * Contains all the authorization logic for a single client connection.  It contains a set of
 * the users which have been authenticated, as well as a set of privileges that have been
 * granted to those users to perform various actions.
 *
 * An AuthorizationSession object is present within every mongo::Client object.
 *
 * Users in the _authenticatedUsers cache may get marked as invalid by the AuthorizationManager,
 * for instance if their privileges are changed by a user or role modification command.  At the
 * beginning of every user-initiated operation startRequest() gets called which updates
 * the cached information about any users who have been marked as invalid.  This guarantees that
 * every operation looks at one consistent view of each user for every auth check required over
 * the lifetime of the operation.
 */
class AuthorizationSession {
    AuthorizationSession(const AuthorizationSession&) = delete;
    AuthorizationSession& operator=(const AuthorizationSession&) = delete;

public:
    static MONGO_DECLARE_SHIM(
        (AuthorizationManager * authzManager)->std::unique_ptr<AuthorizationSession>) create;

    AuthorizationSession() = default;

    /**
     * Provides a way to swap out impersonate data for the duration of the ScopedImpersonate's
     * lifetime.
     */
    class ScopedImpersonate {
    public:
        ScopedImpersonate(AuthorizationSession* authSession,
                          std::vector<UserName>* users,
                          std::vector<RoleName>* roles)
            : _authSession(*authSession), _users(*users), _roles(*roles) {
            swap();
        }

        ~ScopedImpersonate() {
            this->swap();
        }

    private:
        void swap();

        AuthorizationSession& _authSession;
        std::vector<UserName>& _users;
        std::vector<RoleName>& _roles;
    };

    friend class ScopedImpersonate;

    /**
     * Gets the AuthorizationSession associated with the given "client", or nullptr.
     *
     * The "client" object continues to own the returned AuthorizationSession.
     */
    static AuthorizationSession* get(Client* client);

    /**
     * Gets the AuthorizationSession associated with the given "client", or nullptr.
     *
     * The "client" object continues to own the returned AuthorizationSession.
     */
    static AuthorizationSession* get(Client& client);

    /**
     * Returns false if AuthorizationSession::get(client) would return nullptr.
     */
    static bool exists(Client* client);

    /**
     * Sets the AuthorizationSession associated with "client" to "session".
     *
     * "session" must not be NULL, and it is only legal to call this function once
     * on each instance of "client".
     */
    static void set(Client* client, std::unique_ptr<AuthorizationSession> session);

    // Takes ownership of the externalState.
<<<<<<< HEAD
    explicit AuthorizationSession(std::unique_ptr<AuthzSessionExternalState> externalState);
    ~AuthorizationSession();
=======
    virtual ~AuthorizationSession() = 0;
>>>>>>> f378d467

    virtual AuthorizationManager& getAuthorizationManager() = 0;

    // Should be called at the beginning of every new request.  This performs the checks
    // necessary to determine if localhost connections should be given full access.
    // TODO: try to eliminate the need for this call.
    virtual void startRequest(OperationContext* opCtx) = 0;

    /**
     * Adds the User identified by "UserName" to the authorization session, acquiring privileges
     * for it in the process.
     */
    virtual Status addAndAuthorizeUser(OperationContext* opCtx, const UserName& userName) = 0;

    // Returns the authenticated user with the given name.  Returns NULL
    // if no such user is found.
    // The user remains in the _authenticatedUsers set for this AuthorizationSession,
    // and ownership of the user stays with the AuthorizationManager
    virtual User* lookupUser(const UserName& name) = 0;

    // Returns the single user on this auth session. If no user is authenticated, or if
    // multiple users are authenticated, this method will throw an exception.
    virtual User* getSingleUser() = 0;

    // Is authenticated as at least one user.
    virtual bool isAuthenticated() = 0;

    // Gets an iterator over the names of all authenticated users stored in this manager.
    virtual UserNameIterator getAuthenticatedUserNames() = 0;

    // Gets an iterator over the roles of all authenticated users stored in this manager.
    virtual RoleNameIterator getAuthenticatedRoleNames() = 0;

    // Returns a std::string representing all logged-in users on the current session.
    // WARNING: this std::string will contain NUL bytes so don't call c_str()!
    virtual std::string getAuthenticatedUserNamesToken() = 0;

    // Removes any authenticated principals whose authorization credentials came from the given
    // database, and revokes any privileges that were granted via that principal. This function
    // modifies state. Synchronizes with the Client lock.
    virtual void logoutDatabase(OperationContext* opCtx, StringData dbname) = 0;

    // Adds the internalSecurity user to the set of authenticated users.
    // Used to grant internal threads full access. Takes in the Client
    // as a parameter so it can take out a lock on the client.
    virtual void grantInternalAuthorization(Client* client) = 0;
    virtual void grantInternalAuthorization(OperationContext* opCtx) = 0;

    // Generates a vector of default privileges that are granted to any user,
    // regardless of which roles that user does or does not possess.
    // If localhost exception is active, the permissions include the ability to create
    // the first user and the ability to run the commands needed to bootstrap the system
    // into a state where the first user can be created.
    virtual PrivilegeVector getDefaultPrivileges() = 0;

    // Checks if this connection has the privileges necessary to perform a find operation
    // on the supplied namespace identifier.
    virtual Status checkAuthForFind(const NamespaceString& ns, bool hasTerm) = 0;

    // Checks if this connection has the privileges necessary to perform a getMore operation on
    // the identified cursor, supposing that cursor is associated with the supplied namespace
    // identifier.
    virtual Status checkAuthForGetMore(const NamespaceString& ns,
                                       long long cursorID,
                                       bool hasTerm) = 0;

    // Checks if this connection has the privileges necessary to perform the given update on the
    // given namespace.
    virtual Status checkAuthForUpdate(OperationContext* opCtx,
                                      const NamespaceString& ns,
                                      const BSONObj& query,
                                      const BSONObj& update,
                                      bool upsert) = 0;

    // Checks if this connection has the privileges necessary to insert the given document
    // to the given namespace.  Correctly interprets inserts to system.indexes and performs
    // the proper auth checks for index building.
    virtual Status checkAuthForInsert(OperationContext* opCtx,
                                      const NamespaceString& ns,
                                      const BSONObj& document) = 0;

    // Checks if this connection has the privileges necessary to perform a delete on the given
    // namespace.
    virtual Status checkAuthForDelete(OperationContext* opCtx,
                                      const NamespaceString& ns,
                                      const BSONObj& query) = 0;

    // Checks if this connection has the privileges necessary to perform a killCursor on
    // the identified cursor, supposing that cursor is associated with the supplied namespace
    // identifier.
    virtual Status checkAuthForKillCursors(const NamespaceString& cursorNss,
                                           UserNameIterator cursorOwner) = 0;

    // Checks if this connection has the privileges necessary to run the aggregation pipeline
    // specified in 'cmdObj' on the namespace 'ns' either directly on mongoD or via mongoS.
    virtual Status checkAuthForAggregate(const NamespaceString& ns,
                                         const BSONObj& cmdObj,
                                         bool isMongos) = 0;

    // Checks if this connection has the privileges necessary to create 'ns' with the options
    // supplied in 'cmdObj' either directly on mongoD or via mongoS.
    virtual Status checkAuthForCreate(const NamespaceString& ns,
                                      const BSONObj& cmdObj,
                                      bool isMongos) = 0;

    // Checks if this connection has the privileges necessary to modify 'ns' with the options
    // supplied in 'cmdObj' either directly on mongoD or via mongoS.
    virtual Status checkAuthForCollMod(const NamespaceString& ns,
                                       const BSONObj& cmdObj,
                                       bool isMongos) = 0;

    // Checks if this connection has the privileges necessary to run the aggregation pipeline
    // specified in 'cmdObj' on the namespace 'ns'.
    Status checkAuthForAggregate(const NamespaceString& ns, const BSONObj& cmdObj);

    // Checks if this connection has the privileges necessary to create 'ns' with the options
    // supplied in 'cmdObj'.
    Status checkAuthForCreate(const NamespaceString& ns, const BSONObj& cmdObj);

    // Checks if this connection has the privileges necessary to modify 'ns' with the options
    // supplied in 'cmdObj'.
    Status checkAuthForCollMod(const NamespaceString& ns, const BSONObj& cmdObj);

    // Checks if this connection has the privileges necessary to grant the given privilege
    // to a role.
    virtual Status checkAuthorizedToGrantPrivilege(const Privilege& privilege) = 0;

    // Checks if this connection has the privileges necessary to revoke the given privilege
    // from a role.
    virtual Status checkAuthorizedToRevokePrivilege(const Privilege& privilege) = 0;

    // Checks if this connection is using the localhost bypass
    virtual bool isUsingLocalhostBypass() = 0;

    // Checks if this connection has the privileges necessary to parse a namespace from a
    // given BSONElement.
    virtual bool isAuthorizedToParseNamespaceElement(const BSONElement& elem) = 0;

    // Checks if this connection has the privileges necessary to create a new role
    virtual bool isAuthorizedToCreateRole(const auth::CreateOrUpdateRoleArgs& args) = 0;

    // Checks if this connection has the privileges necessary to create a new role
    bool isAuthorizedToCreateRole(const auth::CreateOrUpdateRoleArgs& args);

    // Utility function for isAuthorizedForActionsOnResource(
    //         ResourcePattern::forDatabaseName(role.getDB()), ActionType::grantAnyRole)
    virtual bool isAuthorizedToGrantRole(const RoleName& role) = 0;

    // Utility function for isAuthorizedForActionsOnResource(
    //         ResourcePattern::forDatabaseName(role.getDB()), ActionType::grantAnyRole)
    virtual bool isAuthorizedToRevokeRole(const RoleName& role) = 0;

    // Utility function for isAuthorizedToChangeOwnPasswordAsUser and
    // isAuthorizedToChangeOwnCustomDataAsUser
    virtual bool isAuthorizedToChangeAsUser(const UserName& userName, ActionType actionType) = 0;

    // Returns true if the current session is authenticated as the given user and that user
    // is allowed to change his/her own password
    virtual bool isAuthorizedToChangeOwnPasswordAsUser(const UserName& userName) = 0;

    // Returns true if the current session is authorized to list the collections in the given
    // database.
    virtual bool isAuthorizedToListCollections(StringData dbname, const BSONObj& cmdObj) = 0;

    // Returns true if the current session is authenticated as the given user and that user
    // is allowed to change his/her own customData.
    virtual bool isAuthorizedToChangeOwnCustomDataAsUser(const UserName& userName) = 0;

    // Returns true if any of the authenticated users on this session have the given role.
    // NOTE: this does not refresh any of the users even if they are marked as invalid.
    virtual bool isAuthenticatedAsUserWithRole(const RoleName& roleName) = 0;

    // Returns true if this session is authorized for the given Privilege.
    //
    // Contains all the authorization logic including handling things like the localhost
    // exception.
    virtual bool isAuthorizedForPrivilege(const Privilege& privilege) = 0;

    // Like isAuthorizedForPrivilege, above, except returns true if the session is authorized
    // for all of the listed privileges.
    virtual bool isAuthorizedForPrivileges(const std::vector<Privilege>& privileges) = 0;

    // Utility function for isAuthorizedForPrivilege(Privilege(resource, action)).
    virtual bool isAuthorizedForActionsOnResource(const ResourcePattern& resource,
                                                  ActionType action) = 0;

    // Utility function for isAuthorizedForPrivilege(Privilege(resource, actions)).
    virtual bool isAuthorizedForActionsOnResource(const ResourcePattern& resource,
                                                  const ActionSet& actions) = 0;

    // Utility function for
    // isAuthorizedForActionsOnResource(ResourcePattern::forExactNamespace(ns), action).
    virtual bool isAuthorizedForActionsOnNamespace(const NamespaceString& ns,
                                                   ActionType action) = 0;

    // Utility function for
    // isAuthorizedForActionsOnResource(ResourcePattern::forExactNamespace(ns), actions).
    virtual bool isAuthorizedForActionsOnNamespace(const NamespaceString& ns,
                                                   const ActionSet& actions) = 0;

    // Returns true if the current session possesses a privilege which could apply to the
    // database resource, or a specific or arbitrary resource within the database.
    virtual bool isAuthorizedForAnyActionOnAnyResourceInDB(StringData dbname) = 0;

    // Returns true if the current session possesses a privilege which applies to the resource.
    virtual bool isAuthorizedForAnyActionOnResource(const ResourcePattern& resource) = 0;

    // Replaces the data for users that a system user is impersonating with new data.
    // The auditing system adds these users and their roles to each audit record in the log.
    virtual void setImpersonatedUserData(std::vector<UserName> usernames,
                                         std::vector<RoleName> roles) = 0;

    // Gets an iterator over the names of all users that the system user is impersonating.
    virtual UserNameIterator getImpersonatedUserNames() = 0;

    // Gets an iterator over the roles of all users that the system user is impersonating.
    virtual RoleNameIterator getImpersonatedRoleNames() = 0;

    // Clears the data for impersonated users.
    virtual void clearImpersonatedUserData() = 0;

    // Returns true if the session and 'opClient's AuthorizationSession share an
    // authenticated user. If either object has impersonated users,
    // those users will be considered as 'authenticated' for the purpose of this check.
    //
<<<<<<< HEAD
    // The existence of 'opClient' must be guaranteed through locks taken by the caller.
    bool isCoauthorizedWithClient(Client* opClient);
=======
    // The existence of 'opClient' must be guaranteed through locks taken by the caller,
    // as demonstrated by opClientLock which must be a lock taken on opClient.
    //
    // Returns true if the current auth session and the opClient's auth session have users
    // in common.
    virtual bool isCoauthorizedWithClient(Client* opClient, WithLock opClientLock) = 0;

    // Returns true if the session and 'userNameIter' share an authenticated user, or if both have
    // no authenticated users. Impersonated users are not considered as 'authenticated' for the
    // purpose of this check. This always returns true if auth is not enabled.
    virtual bool isCoauthorizedWith(UserNameIterator userNameIter) = 0;
>>>>>>> f378d467

    // Tells whether impersonation is active or not.  This state is set when
    // setImpersonatedUserData is called and cleared when clearImpersonatedUserData is
    // called.
    virtual bool isImpersonating() const = 0;

    // Returns a status encoding whether the current session in the specified `opCtx` has privilege
    // to access a cursor in the specified `cursorSessionId` parameter.  Returns `Status::OK()`,
    // when the session is accessible.  Returns a `mongo::Status` with information regarding the
    // nature of session inaccessibility when the session is not accessible.
    virtual Status checkCursorSessionPrivilege(
        OperationContext* const opCtx, boost::optional<LogicalSessionId> cursorSessionId) = 0;

protected:
<<<<<<< HEAD
    // Builds a vector of all roles held by users who are authenticated on this connection. The
    // vector is stored in _authenticatedRoleNames. This function is called when users are
    // logged in or logged out, as well as when the user cache is determined to be out of date.
    void _buildAuthenticatedRolesVector();

    // All Users who have been authenticated on this connection.
    UserSet _authenticatedUsers;

    // The roles of the authenticated users. This vector is generated when the authenticated
    // users set is changed.
    std::vector<RoleName> _authenticatedRoleNames;

private:
    // If any users authenticated on this session are marked as invalid this updates them with
    // up-to-date information. May require a read lock on the "admin" db to read the user data.
    void _refreshUserInfoAsNeeded(OperationContext* txn);


    // Checks if this connection is authorized for the given Privilege, ignoring whether or not
    // we should even be doing authorization checks in general.  Note: this may acquire a read
    // lock on the admin database (to update out-of-date user privilege information).
    bool _isAuthorizedForPrivilege(const Privilege& privilege);

    // Helper for recursively checking for privileges in an aggregation pipeline.
    void _addPrivilegesForStage(const std::string& db,
                                const BSONObj& cmdObj,
                                PrivilegeVector* requiredPrivileges,
                                BSONObj stageSpec,
                                bool haveRecursed = false);

    std::unique_ptr<AuthzSessionExternalState> _externalState;

    // A vector of impersonated UserNames and a vector of those users' RoleNames.
    // These are used in the auditing system. They are not used for authz checks.
    std::vector<UserName> _impersonatedUserNames;
    std::vector<RoleName> _impersonatedRoleNames;
    bool _impersonationFlag;
=======
    virtual std::tuple<std::vector<UserName>*, std::vector<RoleName>*> _getImpersonations() = 0;
>>>>>>> f378d467
};

// Returns a status encoding whether the current session in the specified `opCtx` has privilege to
// access a cursor in the specified `cursorSessionId` parameter.  Returns `Status::OK()`, when the
// session is accessible.  Returns a `mongo::Status` with information regarding the nature of
// session inaccessibility when the session is not accessible.
inline Status checkCursorSessionPrivilege(OperationContext* const opCtx,
                                          const boost::optional<LogicalSessionId> cursorSessionId) {
    if (!AuthorizationSession::exists(opCtx->getClient())) {
        return Status::OK();
    }
    auto* const authSession = AuthorizationSession::get(opCtx->getClient());
    return authSession->checkCursorSessionPrivilege(opCtx, cursorSessionId);
}

}  // namespace mongo<|MERGE_RESOLUTION|>--- conflicted
+++ resolved
@@ -50,11 +50,7 @@
 namespace auth {
 
 struct CreateOrUpdateRoleArgs;
-<<<<<<< HEAD
-}
-=======
 }  // namespace auth
->>>>>>> f378d467
 class Client;
 
 /**
@@ -136,12 +132,7 @@
     static void set(Client* client, std::unique_ptr<AuthorizationSession> session);
 
     // Takes ownership of the externalState.
-<<<<<<< HEAD
-    explicit AuthorizationSession(std::unique_ptr<AuthzSessionExternalState> externalState);
-    ~AuthorizationSession();
-=======
     virtual ~AuthorizationSession() = 0;
->>>>>>> f378d467
 
     virtual AuthorizationManager& getAuthorizationManager() = 0;
 
@@ -253,18 +244,6 @@
                                        const BSONObj& cmdObj,
                                        bool isMongos) = 0;
 
-    // Checks if this connection has the privileges necessary to run the aggregation pipeline
-    // specified in 'cmdObj' on the namespace 'ns'.
-    Status checkAuthForAggregate(const NamespaceString& ns, const BSONObj& cmdObj);
-
-    // Checks if this connection has the privileges necessary to create 'ns' with the options
-    // supplied in 'cmdObj'.
-    Status checkAuthForCreate(const NamespaceString& ns, const BSONObj& cmdObj);
-
-    // Checks if this connection has the privileges necessary to modify 'ns' with the options
-    // supplied in 'cmdObj'.
-    Status checkAuthForCollMod(const NamespaceString& ns, const BSONObj& cmdObj);
-
     // Checks if this connection has the privileges necessary to grant the given privilege
     // to a role.
     virtual Status checkAuthorizedToGrantPrivilege(const Privilege& privilege) = 0;
@@ -282,9 +261,6 @@
 
     // Checks if this connection has the privileges necessary to create a new role
     virtual bool isAuthorizedToCreateRole(const auth::CreateOrUpdateRoleArgs& args) = 0;
-
-    // Checks if this connection has the privileges necessary to create a new role
-    bool isAuthorizedToCreateRole(const auth::CreateOrUpdateRoleArgs& args);
 
     // Utility function for isAuthorizedForActionsOnResource(
     //         ResourcePattern::forDatabaseName(role.getDB()), ActionType::grantAnyRole)
@@ -367,10 +343,6 @@
     // authenticated user. If either object has impersonated users,
     // those users will be considered as 'authenticated' for the purpose of this check.
     //
-<<<<<<< HEAD
-    // The existence of 'opClient' must be guaranteed through locks taken by the caller.
-    bool isCoauthorizedWithClient(Client* opClient);
-=======
     // The existence of 'opClient' must be guaranteed through locks taken by the caller,
     // as demonstrated by opClientLock which must be a lock taken on opClient.
     //
@@ -382,7 +354,6 @@
     // no authenticated users. Impersonated users are not considered as 'authenticated' for the
     // purpose of this check. This always returns true if auth is not enabled.
     virtual bool isCoauthorizedWith(UserNameIterator userNameIter) = 0;
->>>>>>> f378d467
 
     // Tells whether impersonation is active or not.  This state is set when
     // setImpersonatedUserData is called and cleared when clearImpersonatedUserData is
@@ -397,47 +368,7 @@
         OperationContext* const opCtx, boost::optional<LogicalSessionId> cursorSessionId) = 0;
 
 protected:
-<<<<<<< HEAD
-    // Builds a vector of all roles held by users who are authenticated on this connection. The
-    // vector is stored in _authenticatedRoleNames. This function is called when users are
-    // logged in or logged out, as well as when the user cache is determined to be out of date.
-    void _buildAuthenticatedRolesVector();
-
-    // All Users who have been authenticated on this connection.
-    UserSet _authenticatedUsers;
-
-    // The roles of the authenticated users. This vector is generated when the authenticated
-    // users set is changed.
-    std::vector<RoleName> _authenticatedRoleNames;
-
-private:
-    // If any users authenticated on this session are marked as invalid this updates them with
-    // up-to-date information. May require a read lock on the "admin" db to read the user data.
-    void _refreshUserInfoAsNeeded(OperationContext* txn);
-
-
-    // Checks if this connection is authorized for the given Privilege, ignoring whether or not
-    // we should even be doing authorization checks in general.  Note: this may acquire a read
-    // lock on the admin database (to update out-of-date user privilege information).
-    bool _isAuthorizedForPrivilege(const Privilege& privilege);
-
-    // Helper for recursively checking for privileges in an aggregation pipeline.
-    void _addPrivilegesForStage(const std::string& db,
-                                const BSONObj& cmdObj,
-                                PrivilegeVector* requiredPrivileges,
-                                BSONObj stageSpec,
-                                bool haveRecursed = false);
-
-    std::unique_ptr<AuthzSessionExternalState> _externalState;
-
-    // A vector of impersonated UserNames and a vector of those users' RoleNames.
-    // These are used in the auditing system. They are not used for authz checks.
-    std::vector<UserName> _impersonatedUserNames;
-    std::vector<RoleName> _impersonatedRoleNames;
-    bool _impersonationFlag;
-=======
     virtual std::tuple<std::vector<UserName>*, std::vector<RoleName>*> _getImpersonations() = 0;
->>>>>>> f378d467
 };
 
 // Returns a status encoding whether the current session in the specified `opCtx` has privilege to
