--- conflicted
+++ resolved
@@ -275,100 +275,7 @@
         // "system.users" collection of database "dbname".
         //
         // Returns Status::OK() if the document is good, or Status(ErrorCodes::BadValue), otherwise.
-<<<<<<< HEAD
-        static Status checkValidPrivilegeDocument(const StringData& dbname, const BSONObj& doc);
-
-        // Takes ownership of the externalState.
-        explicit AuthorizationManager(AuthExternalState* externalState);
-        ~AuthorizationManager();
-
-        // Should be called at the beginning of every new request.  This performs the checks
-        // necessary to determine if localhost connections should be given full access.
-        // TODO: try to eliminate the need for this call.
-        void startRequest();
-
-        // Adds "principal" to the authorization manager, and takes ownership of it.
-        void addAuthorizedPrincipal(Principal* principal);
-
-        // Returns the authenticated principal with the given name.  Returns NULL
-        // if no such user is found.
-        // Ownership of the returned Principal remains with _authenticatedPrincipals
-        Principal* lookupPrincipal(const PrincipalName& name);
-
-        // Gets an iterator over the names of all authenticated principals stored in this manager.
-        PrincipalSet::NameIterator getAuthenticatedPrincipalNames();
-
-        // Returns a string representing all logged-in principals on the current session.
-        // WARNING: this string will contain NUL bytes so don't call c_str()!
-        std::string getAuthenticatedPrincipalNamesToken();
-
-        // Removes any authenticated principals whose authorization credentials came from the given
-        // database, and revokes any privileges that were granted via that principal.
-        void logoutDatabase(const std::string& dbname);
-
-        // Grant this connection the given privilege.
-        Status acquirePrivilege(const Privilege& privilege,
-                                const PrincipalName& authorizingPrincipal);
-
-        // Adds a new principal with the given principal name and authorizes it with full access.
-        // Used to grant internal threads full access.
-        void grantInternalAuthorization(const std::string& principalName);
-
-        // Checks if this connection has been authenticated as an internal user.
-        bool hasInternalAuthorization();
-
-        // Checks if this connection has the privileges required to perform the given action
-        // on the given resource.  Contains all the authorization logic including handling things
-        // like the localhost exception.  Returns true if the action may proceed on the resource.
-        // Note: this may acquire a database read lock (for automatic privilege acquisition).
-        bool checkAuthorization(const std::string& resource, ActionType action);
-
-        // Same as above but takes an ActionSet instead of a single ActionType.  Returns true if
-        // all of the actions may proceed on the resource.
-        bool checkAuthorization(const std::string& resource, ActionSet actions);
-
-        // Parses the privilege documents and acquires all privileges that the privilege document
-        // grants
-        Status acquirePrivilegesFromPrivilegeDocument(const std::string& dbname,
-                                                      const PrincipalName& principal,
-                                                      const BSONObj& privilegeDocument);
-
-        // Returns the privilege document with the given user name in the given database. Currently
-        // this information comes from the system.users collection in that database.
-        Status getPrivilegeDocument(const std::string& dbname,
-                                    const PrincipalName& userName,
-                                    BSONObj* result) {
-            return _externalState->getPrivilegeDocument(dbname, userName, result);
-        }
-
-        // Checks if this connection has the privileges necessary to perform a query on the given
-        // namespace.
-        Status checkAuthForQuery(const std::string& ns);
-
-        // Checks if this connection has the privileges necessary to perform an update on the given
-        // namespace.
-        Status checkAuthForUpdate(const std::string& ns, bool upsert);
-
-        // Checks if this connection has the privileges necessary to perform an insert to the given
-        // namespace.
-        Status checkAuthForInsert(const std::string& ns);
-
-        // Checks if this connection has the privileges necessary to perform a delete on the given
-        // namespace.
-        Status checkAuthForDelete(const std::string& ns);
-
-        // Checks if this connection has the privileges necessary to perform a getMore on the given
-        // namespace.
-        Status checkAuthForGetMore(const std::string& ns);
-
-        // Checks if this connection is authorized for the given Privilege.
-        Status checkAuthForPrivilege(const Privilege& privilege);
-
-        // Checks if this connection is authorized for all the given Privileges.
-        Status checkAuthForPrivileges(const vector<Privilege>& privileges);
-=======
         Status checkValidPrivilegeDocument(const StringData& dbname, const BSONObj& doc);
->>>>>>> 374e1947
 
         // Given a database name and a readOnly flag return an ActionSet describing all the actions
         // that an old-style user with those attributes should be given.
