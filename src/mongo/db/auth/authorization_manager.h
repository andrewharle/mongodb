--- conflicted
+++ resolved
@@ -227,11 +227,7 @@
                                       BSONObj* result) = 0;
 
     /**
-<<<<<<< HEAD
-     * Delegates method call to the underlying AuthzManagerExternalState.
-=======
      * Convenience wrapper for getRoleDescription() defaulting formats to kOmit.
->>>>>>> f378d467
      */
     Status getRoleDescription(OperationContext* ctx, const RoleName& roleName, BSONObj* result) {
         return getRoleDescription(
@@ -241,29 +237,6 @@
     /**
      * Delegates method call to the underlying AuthzManagerExternalState.
      */
-<<<<<<< HEAD
-    Status getRoleDescription(OperationContext* txn,
-                              const RoleName& roleName,
-                              PrivilegeFormat privilegeFormat,
-                              BSONObj* result);
-
-    /**
-     * Delegates method call to the underlying AuthzManagerExternalState.
-     */
-    Status getRolesDescription(OperationContext* txn,
-                               const std::vector<RoleName>& roleName,
-                               PrivilegeFormat privilegeFormat,
-                               BSONObj* result);
-
-    /**
-     * Delegates method call to the underlying AuthzManagerExternalState.
-     */
-    Status getRoleDescriptionsForDB(OperationContext* txn,
-                                    const std::string dbname,
-                                    PrivilegeFormat privilegeFormat,
-                                    bool showBuiltinRoles,
-                                    std::vector<BSONObj>* result);
-=======
     virtual Status getRolesDescription(OperationContext* opCtx,
                                        const std::vector<RoleName>& roleName,
                                        PrivilegeFormat privilegeFormat,
@@ -279,7 +252,6 @@
                                             AuthenticationRestrictionsFormat,
                                             bool showBuiltinRoles,
                                             std::vector<BSONObj>* result) = 0;
->>>>>>> f378d467
 
     /**
      *  Returns the User object for the given userName in the out parameter "acquiredUser".
@@ -343,125 +315,11 @@
      * Hook called by replication code to let the AuthorizationManager observe changes
      * to relevant collections.
      */
-<<<<<<< HEAD
-    void logOp(OperationContext* txn,
-               const char* opstr,
-               const char* ns,
-               const BSONObj& obj,
-               const BSONObj* patt);
-
-private:
-    /**
-     * Type used to guard accesses and updates to the user cache.
-     */
-    class CacheGuard;
-    friend class AuthorizationManager::CacheGuard;
-
-    /**
-     * Invalidates all User objects in the cache and removes them from the cache.
-     * Should only be called when already holding _cacheMutex.
-     */
-    void _invalidateUserCache_inlock();
-
-    /**
-     * Given the objects describing an oplog entry that affects authorization data, invalidates
-     * the portion of the user cache that is affected by that operation.  Should only be called
-     * with oplog entries that have been pre-verified to actually affect authorization data.
-     */
-    void _invalidateRelevantCacheData(const char* op,
-                                      const char* ns,
-                                      const BSONObj& o,
-                                      const BSONObj* o2);
-
-    /**
-     * Updates _cacheGeneration to a new OID
-     */
-    void _updateCacheGeneration_inlock();
-
-    /**
-     * Fetches user information from a v2-schema user document for the named user,
-     * and stores a pointer to a new user object into *acquiredUser on success.
-     */
-    Status _fetchUserV2(OperationContext* txn,
-                        const UserName& userName,
-                        std::unique_ptr<User>* acquiredUser);
-
-    /**
-     * True if AuthSchema startup checks should be applied in this AuthorizationManager.
-     *
-     * Defaults to true.  Changes to its value are not synchronized, so it should only be set
-     * at initalization-time.
-     */
-    bool _startupAuthSchemaValidation;
-
-    /**
-     * True if access control enforcement is enabled in this AuthorizationManager.
-     *
-     * Defaults to false.  Changes to its value are not synchronized, so it should only be set
-     * at initalization-time.
-     */
-    bool _authEnabled;
-
-    /**
-     * A cache of whether there are any users set up for the cluster.
-     */
-    bool _privilegeDocsExist;
-
-    // Protects _privilegeDocsExist
-    mutable stdx::mutex _privilegeDocsExistMutex;
-
-    std::unique_ptr<AuthzManagerExternalState> _externalState;
-
-    /**
-     * Cached value of the authorization schema version.
-     *
-     * May be set by acquireUser() and getAuthorizationVersion().  Invalidated by
-     * invalidateUserCache().
-     *
-     * Reads and writes guarded by CacheGuard.
-     */
-    int _version;
-
-    /**
-     * Caches User objects with information about user privileges, to avoid the need to
-     * go to disk to read user privilege documents whenever possible.  Every User object
-     * has a reference count - the AuthorizationManager must not delete a User object in the
-     * cache unless its reference count is zero.
-     */
-    unordered_map<UserName, User*> _userCache;
-
-    /**
-     * Current generation of cached data.  Updated every time part of the cache gets
-     * invalidated.  Protected by CacheGuard.
-     */
-    OID _cacheGeneration;
-
-    /**
-     * True if there is an update to the _userCache in progress, and that update is currently in
-     * the "fetch phase", during which it does not hold the _cacheMutex.
-     *
-     * Manipulated via CacheGuard.
-     */
-    bool _isFetchPhaseBusy;
-
-    /**
-     * Protects _userCache, _cacheGeneration, _version and _isFetchPhaseBusy.  Manipulated
-     * via CacheGuard.
-     */
-    stdx::mutex _cacheMutex;
-
-    /**
-     * Condition used to signal that it is OK for another CacheGuard to enter a fetch phase.
-     * Manipulated via CacheGuard.
-     */
-    stdx::condition_variable _fetchPhaseIsReady;
-=======
     virtual void logOp(OperationContext* opCtx,
                        const char* opstr,
                        const NamespaceString& nss,
                        const BSONObj& obj,
                        const BSONObj* patt) = 0;
->>>>>>> f378d467
 };
 
 }  // namespace mongo