#!/usr/bin/env python
<<<<<<< HEAD

#    Copyright 2012 10gen Inc.
=======
#
# Copyright (C) 2018-present MongoDB, Inc.
>>>>>>> f378d467
#
# This program is free software: you can redistribute it and/or modify
# it under the terms of the Server Side Public License, version 1,
# as published by MongoDB, Inc.
#
# This program is distributed in the hope that it will be useful,
# but WITHOUT ANY WARRANTY; without even the implied warranty of
# MERCHANTABILITY or FITNESS FOR A PARTICULAR PURPOSE.  See the
# Server Side Public License for more details.
#
# You should have received a copy of the Server Side Public License
# along with this program. If not, see
# <http://www.mongodb.com/licensing/server-side-public-license>.
#
# As a special exception, the copyright holders give permission to link the
# code of portions of this program with the OpenSSL library under certain
# conditions as described in each individual source file and distribute
# linked combinations including the program with the OpenSSL library. You
# must comply with the Server Side Public License in all respects for
# all of the code used other than as permitted herein. If you modify file(s)
# with this exception, you may extend this exception to your version of the
# file(s), but you are not obligated to do so. If you do not wish to do so,
# delete this exception statement from your version. If you delete this
# exception statement from all source files in the program, then also delete
# it in the license file.

"""Generate action_type.{h,cpp}

Usage:
    python generate_action_types.py <path to action_types.txt> <header file path> <source file path>
"""

import sys


headerFileTemplate = """// AUTO-GENERATED FILE DO NOT EDIT
// See src/mongo/db/auth/generate_action_types.py
/**
 *    Copyright (C) 2018-present MongoDB, Inc.
 *
 *    This program is free software: you can redistribute it and/or modify
 *    it under the terms of the Server Side Public License, version 1,
 *    as published by MongoDB, Inc.
 *
 *    This program is distributed in the hope that it will be useful,
 *    but WITHOUT ANY WARRANTY; without even the implied warranty of
 *    MERCHANTABILITY or FITNESS FOR A PARTICULAR PURPOSE.  See the
 *    Server Side Public License for more details.
 *
 *    You should have received a copy of the Server Side Public License
 *    along with this program. If not, see
 *    <http://www.mongodb.com/licensing/server-side-public-license>.
 *
 *    As a special exception, the copyright holders give permission to link the
 *    code of portions of this program with the OpenSSL library under certain
 *    conditions as described in each individual source file and distribute
 *    linked combinations including the program with the OpenSSL library. You
 *    must comply with the Server Side Public License in all respects for
 *    all of the code used other than as permitted herein. If you modify file(s)
 *    with this exception, you may extend this exception to your version of the
 *    file(s), but you are not obligated to do so. If you do not wish to do so,
 *    delete this exception statement from your version. If you delete this
 *    exception statement from all source files in the program, then also delete
 *    it in the license file.
 */

#pragma once

#include <cstdint>
#include <iosfwd>
#include <map>
#include <string>

#include "mongo/base/status.h"

namespace mongo {

    struct ActionType {
    public:

        explicit ActionType(uint32_t identifier) : _identifier(identifier) {};
        ActionType() {};

        uint32_t getIdentifier() const {
            return _identifier;
        }

        bool operator==(const ActionType& rhs) const;

        std::string toString() const;

        // Takes the string representation of a single action type and returns the corresponding
        // ActionType enum.
        static Status parseActionFromString(const std::string& actionString, ActionType* result);

        // Takes an ActionType and returns the string representation
        static std::string actionToString(const ActionType& action);

%(actionTypeConstants)s
        enum ActionTypeIdentifier {
%(actionTypeIdentifiers)s
            actionTypeEndValue, // Should always be last in this enum
        };

        static const int NUM_ACTION_TYPES = actionTypeEndValue;

    private:

        uint32_t _identifier; // unique identifier for this action.
    };

    // String stream operator for ActionType
    std::ostream& operator<<(std::ostream& os, const ActionType& at);

} // namespace mongo
"""

sourceFileTemplate = """// AUTO-GENERATED FILE DO NOT EDIT
// See src/mongo/db/auth/generate_action_types.py
/**
 *    Copyright (C) 2018-present MongoDB, Inc.
 *
 *    This program is free software: you can redistribute it and/or modify
 *    it under the terms of the Server Side Public License, version 1,
 *    as published by MongoDB, Inc.
 *
 *    This program is distributed in the hope that it will be useful,
 *    but WITHOUT ANY WARRANTY; without even the implied warranty of
 *    MERCHANTABILITY or FITNESS FOR A PARTICULAR PURPOSE.  See the
 *    Server Side Public License for more details.
 *
 *    You should have received a copy of the Server Side Public License
 *    along with this program. If not, see
 *    <http://www.mongodb.com/licensing/server-side-public-license>.
 *
 *    As a special exception, the copyright holders give permission to link the
 *    code of portions of this program with the OpenSSL library under certain
 *    conditions as described in each individual source file and distribute
 *    linked combinations including the program with the OpenSSL library. You
 *    must comply with the Server Side Public License in all respects for
 *    all of the code used other than as permitted herein. If you modify file(s)
 *    with this exception, you may extend this exception to your version of the
 *    file(s), but you are not obligated to do so. If you do not wish to do so,
 *    delete this exception statement from your version. If you delete this
 *    exception statement from all source files in the program, then also delete
 *    it in the license file.
 */

#include "mongo/platform/basic.h"

#include "mongo/db/auth/action_type.h"

#include <cstdint>
#include <iostream>
#include <string>

#include "mongo/base/status.h"
#include "mongo/util/mongoutils/str.h"

namespace mongo {

%(actionTypeConstants)s
    bool ActionType::operator==(const ActionType& rhs) const {
        return _identifier == rhs._identifier;
    }

    std::ostream& operator<<(std::ostream& os, const ActionType& at) {
        os << ActionType::actionToString(at);
        return os;
    }

    std::string ActionType::toString() const {
        return actionToString(*this);
    }

    Status ActionType::parseActionFromString(const std::string& action, ActionType* result) {
%(fromStringIfStatements)s
        return Status(ErrorCodes::FailedToParse,
                      mongoutils::str::stream() << "Unrecognized action privilege string: "
                                                << action);
    }

    // Takes an ActionType and returns the string representation
    std::string ActionType::actionToString(const ActionType& action) {
        switch (action.getIdentifier()) {
%(toStringCaseStatements)s        default:
            return "";
        }
    }

} // namespace mongo
"""

def writeSourceFile(actionTypes, sourceOutputFile):
    actionTypeConstants = ""
    fromStringIfStatements = ""
    toStringCaseStatements = ""
    for actionType in actionTypes:
        actionTypeConstants += ("    const ActionType ActionType::%(actionType)s"
                                "(%(actionType)sValue);\n" %
                                dict(actionType=actionType))
        fromStringIfStatements += """        if (action == "%(actionType)s") {
            *result = %(actionType)s;
            return Status::OK();
        }\n""" % dict(actionType=actionType)
        toStringCaseStatements += """        case %(actionType)sValue:
            return "%(actionType)s";\n""" % dict(actionType=actionType)
    formattedSourceFile = sourceFileTemplate % dict(actionTypeConstants=actionTypeConstants,
                                                    fromStringIfStatements=fromStringIfStatements,
                                                    toStringCaseStatements=toStringCaseStatements)
    sourceOutputFile.write(formattedSourceFile)

    pass

def writeHeaderFile(actionTypes, headerOutputFile):
    actionTypeConstants = ""
    actionTypeIdentifiers = ""
    for actionType in actionTypes:
        actionTypeConstants += "        static const ActionType %s;\n" % (actionType)
        actionTypeIdentifiers += "            %sValue,\n" % (actionType)
    formattedHeaderFile = headerFileTemplate % dict(actionTypeConstants=actionTypeConstants,
                                                    actionTypeIdentifiers=actionTypeIdentifiers)
    headerOutputFile.write(formattedHeaderFile)

def hasDuplicateActionTypes(actionTypes):
    sortedActionTypes = sorted(actionTypes)

    didFail = False
    prevActionType = sortedActionTypes[0]
    for actionType in sortedActionTypes[1:]:
        if actionType == prevActionType:
            print 'Duplicate actionType %s\n' % actionType
            didFail = True
        prevActionType = actionType

    return didFail

def parseActionTypesFromFile(actionTypesFilename):
    actionTypesFile = open(actionTypesFilename, 'r')
    actionTypes = eval(actionTypesFile.read())
    return actionTypes

if __name__ == "__main__":
    if len(sys.argv) != 4:
        print "Usage: generate_action_types.py <path to action_types.txt> <header file path> <source file path>"
        sys.exit(-1)

    actionTypes = parseActionTypesFromFile(sys.argv[1])
    if hasDuplicateActionTypes(actionTypes):
        sys.exit(-1)

    headerOutputFile = open(sys.argv[2], 'w')
    sourceOutputFile = open(sys.argv[3], 'w')

    writeHeaderFile(actionTypes, headerOutputFile)
    writeSourceFile(actionTypes, sourceOutputFile)<|MERGE_RESOLUTION|>--- conflicted
+++ resolved
@@ -1,11 +1,6 @@
 #!/usr/bin/env python
-<<<<<<< HEAD
-
-#    Copyright 2012 10gen Inc.
-=======
 #
 # Copyright (C) 2018-present MongoDB, Inc.
->>>>>>> f378d467
 #
 # This program is free software: you can redistribute it and/or modify
 # it under the terms of the Server Side Public License, version 1,
