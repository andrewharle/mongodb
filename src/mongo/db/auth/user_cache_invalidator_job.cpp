--- conflicted
+++ resolved
@@ -43,13 +43,8 @@
 #include "mongo/db/client.h"
 #include "mongo/db/commands.h"
 #include "mongo/db/server_parameters.h"
-<<<<<<< HEAD
-#include "mongo/rpc/get_status_from_command_result.h"
-#include "mongo/s/catalog/sharding_catalog_client.h"
-=======
 #include "mongo/platform/compiler.h"
 #include "mongo/rpc/get_status_from_command_result.h"
->>>>>>> f378d467
 #include "mongo/s/grid.h"
 #include "mongo/stdx/mutex.h"
 #include "mongo/util/background.h"
@@ -102,13 +97,8 @@
 StatusWith<OID> getCurrentCacheGeneration(OperationContext* opCtx) {
     try {
         BSONObjBuilder result;
-<<<<<<< HEAD
-        const bool ok = grid.catalogClient(txn)->runUserManagementReadCommand(
-            txn, "admin", BSON("_getUserCacheGeneration" << 1), &result);
-=======
         const bool ok = Grid::get(opCtx)->catalogClient()->runUserManagementReadCommand(
             opCtx, "admin", BSON("_getUserCacheGeneration" << 1), &result);
->>>>>>> f378d467
         if (!ok) {
             return getStatusFromCommandResult(result.obj());
         }
