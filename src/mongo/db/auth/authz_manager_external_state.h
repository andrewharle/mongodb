--- conflicted
+++ resolved
@@ -37,10 +37,7 @@
 #include "mongo/base/disallow_copying.h"
 #include "mongo/base/shim.h"
 #include "mongo/base/status.h"
-<<<<<<< HEAD
-=======
 #include "mongo/db/auth/authorization_manager.h"
->>>>>>> f378d467
 #include "mongo/db/auth/privilege_format.h"
 #include "mongo/db/auth/role_name.h"
 #include "mongo/db/auth/user.h"
@@ -119,10 +116,7 @@
     virtual Status getRoleDescription(OperationContext* opCtx,
                                       const RoleName& roleName,
                                       PrivilegeFormat showPrivileges,
-<<<<<<< HEAD
-=======
                                       AuthenticationRestrictionsFormat,
->>>>>>> f378d467
                                       BSONObj* result) = 0;
 
     /**
@@ -138,16 +132,10 @@
      * inconsistencies.
      */
 
-<<<<<<< HEAD
-    virtual Status getRolesDescription(OperationContext* txn,
-                                       const std::vector<RoleName>& roles,
-                                       PrivilegeFormat showPrivileges,
-=======
     virtual Status getRolesDescription(OperationContext* opCtx,
                                        const std::vector<RoleName>& roles,
                                        PrivilegeFormat showPrivileges,
                                        AuthenticationRestrictionsFormat,
->>>>>>> f378d467
                                        BSONObj* result) = 0;
 
     /**
@@ -162,16 +150,10 @@
      * some of the information in a given role description is inconsistent, the document will
      * contain a "warnings" array, with std::string messages describing inconsistencies.
      */
-<<<<<<< HEAD
-    virtual Status getRoleDescriptionsForDB(OperationContext* txn,
-                                            const std::string dbname,
-                                            PrivilegeFormat showPrivileges,
-=======
     virtual Status getRoleDescriptionsForDB(OperationContext* opCtx,
                                             const std::string& dbname,
                                             PrivilegeFormat showPrivileges,
                                             AuthenticationRestrictionsFormat,
->>>>>>> f378d467
                                             bool showBuiltinRoles,
                                             std::vector<BSONObj>* result) = 0;
 
@@ -180,15 +162,9 @@
      */
     virtual bool hasAnyPrivilegeDocuments(OperationContext* opCtx) = 0;
 
-<<<<<<< HEAD
-    virtual void logOp(OperationContext* txn,
-                       const char* op,
-                       const char* ns,
-=======
     virtual void logOp(OperationContext* opCtx,
                        const char* op,
                        const NamespaceString& ns,
->>>>>>> f378d467
                        const BSONObj& o,
                        const BSONObj* o2) {}
 
@@ -200,11 +176,7 @@
      * Returns true if roles for this user were provided by the client, and can be obtained from
      * the connection.
      */
-<<<<<<< HEAD
-    bool shouldUseRolesFromConnection(OperationContext* txn, const UserName& username);
-=======
     bool shouldUseRolesFromConnection(OperationContext* opCtx, const UserName& username);
->>>>>>> f378d467
 };
 
 }  // namespace mongo