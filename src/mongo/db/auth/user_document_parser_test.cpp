--- conflicted
+++ resolved
@@ -39,10 +39,7 @@
 #include "mongo/db/auth/action_set.h"
 #include "mongo/db/auth/action_type.h"
 #include "mongo/db/auth/authorization_manager.h"
-<<<<<<< HEAD
-=======
 #include "mongo/db/auth/sasl_options.h"
->>>>>>> f378d467
 #include "mongo/db/auth/user_document_parser.h"
 #include "mongo/db/jsobj.h"
 #include "mongo/unittest/unittest.h"
@@ -56,182 +53,6 @@
 
 using std::unique_ptr;
 
-<<<<<<< HEAD
-class V1UserDocumentParsing : public ::mongo::unittest::Test {
-public:
-    V1UserDocumentParsing() {}
-
-    unique_ptr<User> user;
-    unique_ptr<User> adminUser;
-    V1UserDocumentParser v1parser;
-
-    void setUp() {
-        resetUsers();
-    }
-
-    void resetUsers() {
-        user.reset(new User(UserName("spencer", "test")));
-        adminUser.reset(new User(UserName("admin", "admin")));
-    }
-};
-
-TEST_F(V1UserDocumentParsing, testParsingV0UserDocuments) {
-    BSONObj readWrite = BSON("user"
-                             << "spencer"
-                             << "pwd"
-                             << "passwordHash");
-    BSONObj readOnly = BSON("user"
-                            << "spencer"
-                            << "pwd"
-                            << "passwordHash"
-                            << "readOnly"
-                            << true);
-    BSONObj readWriteAdmin = BSON("user"
-                                  << "admin"
-                                  << "pwd"
-                                  << "passwordHash");
-    BSONObj readOnlyAdmin = BSON("user"
-                                 << "admin"
-                                 << "pwd"
-                                 << "passwordHash"
-                                 << "readOnly"
-                                 << true);
-
-    ASSERT_OK(v1parser.initializeUserRolesFromUserDocument(user.get(), readOnly, "test"));
-    RoleNameIterator roles = user->getRoles();
-    ASSERT_EQUALS(RoleName("read", "test"), roles.next());
-    ASSERT_FALSE(roles.more());
-
-    resetUsers();
-    ASSERT_OK(v1parser.initializeUserRolesFromUserDocument(user.get(), readWrite, "test"));
-    roles = user->getRoles();
-    ASSERT_EQUALS(RoleName("dbOwner", "test"), roles.next());
-    ASSERT_FALSE(roles.more());
-
-    resetUsers();
-    ASSERT_OK(
-        v1parser.initializeUserRolesFromUserDocument(adminUser.get(), readOnlyAdmin, "admin"));
-    roles = adminUser->getRoles();
-    ASSERT_EQUALS(RoleName("readAnyDatabase", "admin"), roles.next());
-    ASSERT_FALSE(roles.more());
-
-    resetUsers();
-    ASSERT_OK(
-        v1parser.initializeUserRolesFromUserDocument(adminUser.get(), readWriteAdmin, "admin"));
-    roles = adminUser->getRoles();
-    ASSERT_EQUALS(RoleName("root", "admin"), roles.next());
-    ASSERT_FALSE(roles.more());
-}
-
-TEST_F(V1UserDocumentParsing, VerifyRolesFieldMustBeAnArray) {
-    ASSERT_NOT_OK(v1parser.initializeUserRolesFromUserDocument(user.get(),
-                                                               BSON("user"
-                                                                    << "spencer"
-                                                                    << "pwd"
-                                                                    << ""
-                                                                    << "roles"
-                                                                    << "read"),
-                                                               "test"));
-    ASSERT_FALSE(user->getRoles().more());
-}
-
-TEST_F(V1UserDocumentParsing, VerifySemanticallyInvalidRolesStillParse) {
-    ASSERT_OK(v1parser.initializeUserRolesFromUserDocument(user.get(),
-                                                           BSON("user"
-                                                                << "spencer"
-                                                                << "pwd"
-                                                                << ""
-                                                                << "roles"
-                                                                << BSON_ARRAY("read"
-                                                                              << "frim")),
-                                                           "test"));
-    RoleNameIterator roles = user->getRoles();
-    RoleName role = roles.next();
-    if (role == RoleName("read", "test")) {
-        ASSERT_EQUALS(RoleName("frim", "test"), roles.next());
-    } else {
-        ASSERT_EQUALS(RoleName("frim", "test"), role);
-        ASSERT_EQUALS(RoleName("read", "test"), roles.next());
-    }
-    ASSERT_FALSE(roles.more());
-}
-
-TEST_F(V1UserDocumentParsing, VerifyOtherDBRolesMustBeAnObjectOfArraysOfStrings) {
-    ASSERT_NOT_OK(v1parser.initializeUserRolesFromUserDocument(adminUser.get(),
-                                                               BSON("user"
-                                                                    << "admin"
-                                                                    << "pwd"
-                                                                    << ""
-                                                                    << "roles"
-                                                                    << BSON_ARRAY("read")
-                                                                    << "otherDBRoles"
-                                                                    << BSON_ARRAY("read")),
-                                                               "admin"));
-
-    ASSERT_NOT_OK(v1parser.initializeUserRolesFromUserDocument(adminUser.get(),
-                                                               BSON("user"
-                                                                    << "admin"
-                                                                    << "pwd"
-                                                                    << ""
-                                                                    << "roles"
-                                                                    << BSON_ARRAY("read")
-                                                                    << "otherDBRoles"
-                                                                    << BSON("test2"
-                                                                            << "read")),
-                                                               "admin"));
-}
-
-TEST_F(V1UserDocumentParsing, VerifyCannotGrantPrivilegesOnOtherDatabasesNormally) {
-    // Cannot grant roles on other databases, except from admin database.
-    ASSERT_NOT_OK(
-        v1parser.initializeUserRolesFromUserDocument(user.get(),
-                                                     BSON("user"
-                                                          << "spencer"
-                                                          << "pwd"
-                                                          << ""
-                                                          << "roles"
-                                                          << BSONArrayBuilder().arr()
-                                                          << "otherDBRoles"
-                                                          << BSON("test2" << BSON_ARRAY("read"))),
-                                                     "test"));
-    ASSERT_FALSE(user->getRoles().more());
-}
-
-TEST_F(V1UserDocumentParsing, GrantUserAdminOnTestViaAdmin) {
-    // Grant userAdmin on test via admin.
-    ASSERT_OK(v1parser.initializeUserRolesFromUserDocument(adminUser.get(),
-                                                           BSON("user"
-                                                                << "admin"
-                                                                << "pwd"
-                                                                << ""
-                                                                << "roles"
-                                                                << BSONArrayBuilder().arr()
-                                                                << "otherDBRoles"
-                                                                << BSON("test" << BSON_ARRAY(
-                                                                            "userAdmin"))),
-                                                           "admin"));
-    RoleNameIterator roles = adminUser->getRoles();
-    ASSERT_EQUALS(RoleName("userAdmin", "test"), roles.next());
-    ASSERT_FALSE(roles.more());
-}
-
-TEST_F(V1UserDocumentParsing, MixedV0V1UserDocumentsAreInvalid) {
-    // Try to mix fields from V0 and V1 user documents and make sure it fails.
-    ASSERT_NOT_OK(v1parser.initializeUserRolesFromUserDocument(user.get(),
-                                                               BSON("user"
-                                                                    << "spencer"
-                                                                    << "pwd"
-                                                                    << "passwordHash"
-                                                                    << "readOnly"
-                                                                    << false
-                                                                    << "roles"
-                                                                    << BSON_ARRAY("read")),
-                                                               "test"));
-    ASSERT_FALSE(user->getRoles().more());
-}
-
-=======
->>>>>>> f378d467
 class V2UserDocumentParsing : public ::mongo::unittest::Test {
 public:
     V2UserDocumentParsing() {}
@@ -270,12 +91,7 @@
     ASSERT_NOT_OK(v2parser.checkValidUserDocument(BSON("db"
                                                        << "test"
                                                        << "credentials"
-<<<<<<< HEAD
-                                                       << BSON("MONGODB-CR"
-                                                               << "a")
-=======
                                                        << credentials
->>>>>>> f378d467
                                                        << "roles"
                                                        << emptyArray)));
 
@@ -283,12 +99,7 @@
     ASSERT_NOT_OK(v2parser.checkValidUserDocument(BSON("user"
                                                        << "spencer"
                                                        << "credentials"
-<<<<<<< HEAD
-                                                       << BSON("MONGODB-CR"
-                                                               << "a")
-=======
                                                        << credentials
->>>>>>> f378d467
                                                        << "roles"
                                                        << emptyArray)));
 
@@ -306,10 +117,6 @@
                                                        << "db"
                                                        << "test"
                                                        << "credentials"
-<<<<<<< HEAD
-                                                       << BSON("MONGODB-CR"
-                                                               << "a"))));
-=======
                                                        << credentials)));
 
     // authenticationRestricitons must be an array if it exists
@@ -331,7 +138,6 @@
                                                    << emptyArray
                                                    << "authenticationRestrictions"
                                                    << emptyArray)));
->>>>>>> f378d467
 
     // Empty roles arrays are OK
     ASSERT_OK(v2parser.checkValidUserDocument(BSON("user"
@@ -339,12 +145,7 @@
                                                    << "db"
                                                    << "test"
                                                    << "credentials"
-<<<<<<< HEAD
-                                                   << BSON("MONGODB-CR"
-                                                           << "a")
-=======
                                                    << credentials
->>>>>>> f378d467
                                                    << "roles"
                                                    << emptyArray)));
 
@@ -364,12 +165,7 @@
                                                        << "db"
                                                        << "test"
                                                        << "credentials"
-<<<<<<< HEAD
-                                                       << BSON("MONGODB-CR"
-                                                               << "a")
-=======
                                                        << credentials
->>>>>>> f378d467
                                                        << "roles"
                                                        << BSON_ARRAY("read"))));
 
@@ -379,12 +175,7 @@
                                                        << "db"
                                                        << "test"
                                                        << "credentials"
-<<<<<<< HEAD
-                                                       << BSON("MONGODB-CR"
-                                                               << "a")
-=======
                                                        << credentials
->>>>>>> f378d467
                                                        << "roles"
                                                        << BSON_ARRAY(BSON("db"
                                                                           << "dbA")))));
@@ -395,12 +186,7 @@
                                                        << "db"
                                                        << "test"
                                                        << "credentials"
-<<<<<<< HEAD
-                                                       << BSON("MONGODB-CR"
-                                                               << "a")
-=======
                                                        << credentials
->>>>>>> f378d467
                                                        << "roles"
                                                        << BSON_ARRAY(BSON("role"
                                                                           << "roleA")))));
@@ -412,12 +198,7 @@
                                                    << "db"
                                                    << "test"
                                                    << "credentials"
-<<<<<<< HEAD
-                                                   << BSON("MONGODB-CR"
-                                                           << "a")
-=======
                                                    << credentials
->>>>>>> f378d467
                                                    << "roles"
                                                    << BSON_ARRAY(BSON("role"
                                                                       << "roleA"
@@ -430,12 +211,7 @@
                                                    << "db"
                                                    << "test"
                                                    << "credentials"
-<<<<<<< HEAD
-                                                   << BSON("MONGODB-CR"
-                                                           << "a")
-=======
                                                    << credentials
->>>>>>> f378d467
                                                    << "roles"
                                                    << BSON_ARRAY(BSON("role"
                                                                       << "roleA"
@@ -469,12 +245,7 @@
                                                    << "db"
                                                    << "test"
                                                    << "credentials"
-<<<<<<< HEAD
-                                                   << BSON("MONGODB-CR"
-                                                           << "a")
-=======
                                                    << credentials
->>>>>>> f378d467
                                                    << "extraData"
                                                    << BSON("foo"
                                                            << "bar")
