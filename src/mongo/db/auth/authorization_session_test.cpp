--- conflicted
+++ resolved
@@ -34,13 +34,6 @@
  * Unit tests of the AuthorizationSession type.
  */
 #include "mongo/base/status.h"
-<<<<<<< HEAD
-#include "mongo/db/auth/action_type.h"
-#include "mongo/db/auth/authorization_manager.h"
-#include "mongo/db/auth/authorization_session_for_test.h"
-#include "mongo/db/auth/authz_manager_external_state_mock.h"
-#include "mongo/db/auth/authz_session_external_state_mock.h"
-=======
 #include "mongo/bson/bson_depth.h"
 #include "mongo/crypto/mechanism_scram.h"
 #include "mongo/crypto/sha1_block.h"
@@ -53,7 +46,6 @@
 #include "mongo/db/auth/authz_session_external_state_mock.h"
 #include "mongo/db/auth/restriction_environment.h"
 #include "mongo/db/auth/sasl_options.h"
->>>>>>> f378d467
 #include "mongo/db/jsobj.h"
 #include "mongo/db/json.h"
 #include "mongo/db/namespace_string.h"
@@ -104,14 +96,9 @@
     ServiceContext::UniqueClient client;
     ServiceContext::UniqueOperationContext _opCtx;
     AuthzSessionExternalStateMock* sessionState;
-<<<<<<< HEAD
-    std::unique_ptr<AuthorizationManager> authzManager;
-    std::unique_ptr<AuthorizationSessionForTest> authzSession;
-=======
     AuthorizationManager* authzManager;
     std::unique_ptr<AuthorizationSessionForTest> authzSession;
     BSONObj credentials;
->>>>>>> f378d467
 
     void setUp() {
         session = transportLayer.createSession();
@@ -129,13 +116,9 @@
         AuthorizationManager::set(serviceContext.get(), std::move(uniqueAuthzManager));
         auto localSessionState = std::make_unique<AuthzSessionExternalStateMock>(authzManager);
         sessionState = localSessionState.get();
-<<<<<<< HEAD
-        authzSession = stdx::make_unique<AuthorizationSessionForTest>(std::move(localSessionState));
-=======
         authzSession = std::make_unique<AuthorizationSessionForTest>(
             std::move(localSessionState),
             AuthorizationSessionImpl::InstallMockForTestingOrAuthImpl{});
->>>>>>> f378d467
         authzManager->setAuthEnabled(true);
 
         credentials =
@@ -206,12 +189,7 @@
                                                          << "db"
                                                          << "test"
                                                          << "credentials"
-<<<<<<< HEAD
-                                                         << BSON("MONGODB-CR"
-                                                                 << "a")
-=======
-                                                         << credentials
->>>>>>> f378d467
+                                                         << credentials
                                                          << "roles"
                                                          << BSON_ARRAY(BSON("role"
                                                                             << "readWrite"
@@ -239,12 +217,7 @@
                                                    << "db"
                                                    << "admin"
                                                    << "credentials"
-<<<<<<< HEAD
-                                                   << BSON("MONGODB-CR"
-                                                           << "a")
-=======
                                                    << credentials
->>>>>>> f378d467
                                                    << "roles"
                                                    << BSON_ARRAY(BSON("role"
                                                                       << "readWriteAnyDatabase"
@@ -290,12 +263,7 @@
                                                          << "db"
                                                          << "test"
                                                          << "credentials"
-<<<<<<< HEAD
-                                                         << BSON("MONGODB-CR"
-                                                                 << "a")
-=======
-                                                         << credentials
->>>>>>> f378d467
+                                                         << credentials
                                                          << "roles"
                                                          << BSON_ARRAY(BSON("role"
                                                                             << "readWrite"
@@ -327,12 +295,7 @@
                                                          << "db"
                                                          << "test"
                                                          << "credentials"
-<<<<<<< HEAD
-                                                         << BSON("MONGODB-CR"
-                                                                 << "a")
-=======
-                                                         << credentials
->>>>>>> f378d467
+                                                         << credentials
                                                          << "roles"
                                                          << BSON_ARRAY(BSON("role"
                                                                             << "readWrite"
@@ -349,12 +312,7 @@
                                                          << "db"
                                                          << "test"
                                                          << "credentials"
-<<<<<<< HEAD
-                                                         << BSON("MONGODB-CR"
-                                                                 << "a")
-=======
-                                                         << credentials
->>>>>>> f378d467
+                                                         << credentials
                                                          << "roles"
                                                          << BSON_ARRAY(BSON("role"
                                                                             << "userAdmin"
@@ -368,12 +326,7 @@
                                                    << "db"
                                                    << "test"
                                                    << "credentials"
-<<<<<<< HEAD
-                                                   << BSON("MONGODB-CR"
-                                                           << "a")
-=======
                                                    << credentials
->>>>>>> f378d467
                                                    << "roles"
                                                    << BSON_ARRAY(BSON("role"
                                                                       << "readWriteAnyDatabase"
@@ -391,12 +344,7 @@
                                                    << "db"
                                                    << "test"
                                                    << "credentials"
-<<<<<<< HEAD
-                                                   << BSON("MONGODB-CR"
-                                                           << "a")
-=======
                                                    << credentials
->>>>>>> f378d467
                                                    << "roles"
                                                    << BSON_ARRAY(BSON("role"
                                                                       << "userAdminAnyDatabase"
@@ -491,12 +439,7 @@
                                                          << "db"
                                                          << "test"
                                                          << "credentials"
-<<<<<<< HEAD
-                                                         << BSON("MONGODB-CR"
-                                                                 << "a")
-=======
-                                                         << credentials
->>>>>>> f378d467
+                                                         << credentials
                                                          << "roles"
                                                          << BSON_ARRAY(BSON("role"
                                                                             << "readWrite"
@@ -528,12 +471,7 @@
                                                          << "db"
                                                          << "test"
                                                          << "credentials"
-<<<<<<< HEAD
-                                                         << BSON("MONGODB-CR"
-                                                                 << "a")
-=======
-                                                         << credentials
->>>>>>> f378d467
+                                                         << credentials
                                                          << "roles"
                                                          << BSON_ARRAY(BSON("role"
                                                                             << "read"
@@ -578,12 +516,7 @@
                                                          << "db"
                                                          << "test"
                                                          << "credentials"
-<<<<<<< HEAD
-                                                         << BSON("MONGODB-CR"
-                                                                 << "a")
-=======
-                                                         << credentials
->>>>>>> f378d467
+                                                         << credentials
                                                          << "roles"
                                                          << BSON_ARRAY(BSON("role"
                                                                             << "readWrite"
@@ -616,12 +549,7 @@
                                                          << "db"
                                                          << "test"
                                                          << "credentials"
-<<<<<<< HEAD
-                                                         << BSON("MONGODB-CR"
-                                                                 << "a")
-=======
-                                                         << credentials
->>>>>>> f378d467
+                                                         << credentials
                                                          << "roles"
                                                          << BSON_ARRAY(BSON("role"
                                                                             << "read"
@@ -649,27 +577,6 @@
         authzSession->isAuthorizedForActionsOnResource(testFooCollResource, ActionType::insert));
 }
 
-<<<<<<< HEAD
-TEST_F(AuthorizationSessionTest, CheckAuthForAggregateFailsIfPipelineIsNotAnArray) {
-    BSONObj cmdObjIntPipeline = BSON("aggregate" << testFooNss.coll() << "pipeline" << 7);
-    ASSERT_EQ(ErrorCodes::TypeMismatch,
-              authzSession->checkAuthForAggregate(testFooNss, cmdObjIntPipeline));
-
-    BSONObj cmdObjObjPipeline = BSON("aggregate" << testFooNss.coll() << "pipeline" << BSONObj());
-    ASSERT_EQ(ErrorCodes::TypeMismatch,
-              authzSession->checkAuthForAggregate(testFooNss, cmdObjObjPipeline));
-
-    BSONObj cmdObjNoPipeline = BSON("aggregate" << testFooNss.coll());
-    ASSERT_EQ(ErrorCodes::TypeMismatch,
-              authzSession->checkAuthForAggregate(testFooNss, cmdObjNoPipeline));
-}
-
-TEST_F(AuthorizationSessionTest, CheckAuthForAggregateFailsIfPipelineFirstStageIsNotAnObject) {
-    BSONObj cmdObjFirstStageInt =
-        BSON("aggregate" << testFooNss.coll() << "pipeline" << BSON_ARRAY(7));
-    ASSERT_EQ(ErrorCodes::TypeMismatch,
-              authzSession->checkAuthForAggregate(testFooNss, cmdObjFirstStageInt));
-=======
 TEST_F(AuthorizationSessionTest, AcquireUserObtainsAndValidatesAuthenticationRestrictions) {
     ASSERT_OK(managerState->insertPrivilegeDocument(
         _opCtx.get(),
@@ -777,19 +684,10 @@
         BSON("aggregate" << testFooNss.coll() << "pipeline" << BSON_ARRAY(7));
     ASSERT_EQ(ErrorCodes::TypeMismatch,
               authzSession->checkAuthForAggregate(testFooNss, cmdObjFirstStageInt, false));
->>>>>>> f378d467
 
     BSONObj cmdObjFirstStageArray =
         BSON("aggregate" << testFooNss.coll() << "pipeline" << BSON_ARRAY(BSONArray()));
     ASSERT_EQ(ErrorCodes::TypeMismatch,
-<<<<<<< HEAD
-              authzSession->checkAuthForAggregate(testFooNss, cmdObjFirstStageArray));
-}
-
-TEST_F(AuthorizationSessionTest, CannotAggregateEmptyPipelineWithoutFindAction) {
-    BSONObj cmdObj = BSON("aggregate" << testFooNss.coll() << "pipeline" << BSONArray());
-    ASSERT_EQ(ErrorCodes::Unauthorized, authzSession->checkAuthForAggregate(testFooNss, cmdObj));
-=======
               authzSession->checkAuthForAggregate(testFooNss, cmdObjFirstStageArray, false));
 }
 
@@ -798,20 +696,14 @@
                                       << BSONObj());
     ASSERT_EQ(ErrorCodes::Unauthorized,
               authzSession->checkAuthForAggregate(testFooNss, cmdObj, false));
->>>>>>> f378d467
 }
 
 TEST_F(AuthorizationSessionTest, CanAggregateEmptyPipelineWithFindAction) {
     authzSession->assumePrivilegesForDB(Privilege(testFooCollResource, {ActionType::find}));
 
-<<<<<<< HEAD
-    BSONObj cmdObj = BSON("aggregate" << testFooNss.coll() << "pipeline" << BSONArray());
-    ASSERT_OK(authzSession->checkAuthForAggregate(testFooNss, cmdObj));
-=======
     BSONObj cmdObj = BSON("aggregate" << testFooNss.coll() << "pipeline" << BSONArray() << "cursor"
                                       << BSONObj());
     ASSERT_OK(authzSession->checkAuthForAggregate(testFooNss, cmdObj, false));
->>>>>>> f378d467
 }
 
 TEST_F(AuthorizationSessionTest, CannotAggregateWithoutFindActionIfFirstStageNotIndexOrCollStats) {
@@ -820,96 +712,55 @@
 
     BSONArray pipeline = BSON_ARRAY(BSON("$limit" << 1) << BSON("$collStats" << BSONObj())
                                                         << BSON("$indexStats" << BSONObj()));
-<<<<<<< HEAD
-    BSONObj cmdObj = BSON("aggregate" << testFooNss.coll() << "pipeline" << pipeline);
-    ASSERT_EQ(ErrorCodes::Unauthorized, authzSession->checkAuthForAggregate(testFooNss, cmdObj));
-}
-
-TEST_F(AuthorizationSessionTest, CanAggregateWithFindActionIfFirstStageNotIndexOrCollStats) {
-    authzSession->assumePrivilegesForDB(Privilege(testFooCollResource, {ActionType::find}));
-
+    BSONObj cmdObj =
+        BSON("aggregate" << testFooNss.coll() << "pipeline" << pipeline << "cursor" << BSONObj());
+    ASSERT_EQ(ErrorCodes::Unauthorized,
+              authzSession->checkAuthForAggregate(testFooNss, cmdObj, false));
+}
+
+TEST_F(AuthorizationSessionTest, CannotAggregateWithFindActionIfPipelineContainsIndexOrCollStats) {
+    authzSession->assumePrivilegesForDB(Privilege(testFooCollResource, {ActionType::find}));
     BSONArray pipeline = BSON_ARRAY(BSON("$limit" << 1) << BSON("$collStats" << BSONObj())
                                                         << BSON("$indexStats" << BSONObj()));
-    BSONObj cmdObj = BSON("aggregate" << testFooNss.coll() << "pipeline" << pipeline);
-    ASSERT_OK(authzSession->checkAuthForAggregate(testFooNss, cmdObj));
-=======
-    BSONObj cmdObj =
-        BSON("aggregate" << testFooNss.coll() << "pipeline" << pipeline << "cursor" << BSONObj());
-    ASSERT_EQ(ErrorCodes::Unauthorized,
-              authzSession->checkAuthForAggregate(testFooNss, cmdObj, false));
-}
-
-TEST_F(AuthorizationSessionTest, CannotAggregateWithFindActionIfPipelineContainsIndexOrCollStats) {
-    authzSession->assumePrivilegesForDB(Privilege(testFooCollResource, {ActionType::find}));
-    BSONArray pipeline = BSON_ARRAY(BSON("$limit" << 1) << BSON("$collStats" << BSONObj())
-                                                        << BSON("$indexStats" << BSONObj()));
-    BSONObj cmdObj =
-        BSON("aggregate" << testFooNss.coll() << "pipeline" << pipeline << "cursor" << BSONObj());
-    ASSERT_EQ(ErrorCodes::Unauthorized,
-              authzSession->checkAuthForAggregate(testFooNss, cmdObj, false));
->>>>>>> f378d467
+    BSONObj cmdObj =
+        BSON("aggregate" << testFooNss.coll() << "pipeline" << pipeline << "cursor" << BSONObj());
+    ASSERT_EQ(ErrorCodes::Unauthorized,
+              authzSession->checkAuthForAggregate(testFooNss, cmdObj, false));
 }
 
 TEST_F(AuthorizationSessionTest, CannotAggregateCollStatsWithoutCollStatsAction) {
     authzSession->assumePrivilegesForDB(Privilege(testFooCollResource, {ActionType::find}));
 
     BSONArray pipeline = BSON_ARRAY(BSON("$collStats" << BSONObj()));
-<<<<<<< HEAD
-    BSONObj cmdObj = BSON("aggregate" << testFooNss.coll() << "pipeline" << pipeline);
-    ASSERT_EQ(ErrorCodes::Unauthorized, authzSession->checkAuthForAggregate(testFooNss, cmdObj));
-=======
-    BSONObj cmdObj =
-        BSON("aggregate" << testFooNss.coll() << "pipeline" << pipeline << "cursor" << BSONObj());
-    ASSERT_EQ(ErrorCodes::Unauthorized,
-              authzSession->checkAuthForAggregate(testFooNss, cmdObj, false));
->>>>>>> f378d467
+    BSONObj cmdObj =
+        BSON("aggregate" << testFooNss.coll() << "pipeline" << pipeline << "cursor" << BSONObj());
+    ASSERT_EQ(ErrorCodes::Unauthorized,
+              authzSession->checkAuthForAggregate(testFooNss, cmdObj, false));
 }
 
 TEST_F(AuthorizationSessionTest, CanAggregateCollStatsWithCollStatsAction) {
     authzSession->assumePrivilegesForDB(Privilege(testFooCollResource, {ActionType::collStats}));
 
     BSONArray pipeline = BSON_ARRAY(BSON("$collStats" << BSONObj()));
-<<<<<<< HEAD
-    BSONObj cmdObj = BSON("aggregate" << testFooNss.coll() << "pipeline" << pipeline);
-    ASSERT_OK(authzSession->checkAuthForAggregate(testFooNss, cmdObj));
-=======
     BSONObj cmdObj =
         BSON("aggregate" << testFooNss.coll() << "pipeline" << pipeline << "cursor" << BSONObj());
     ASSERT_OK(authzSession->checkAuthForAggregate(testFooNss, cmdObj, false));
->>>>>>> f378d467
 }
 
 TEST_F(AuthorizationSessionTest, CannotAggregateIndexStatsWithoutIndexStatsAction) {
     authzSession->assumePrivilegesForDB(Privilege(testFooCollResource, {ActionType::find}));
 
     BSONArray pipeline = BSON_ARRAY(BSON("$indexStats" << BSONObj()));
-<<<<<<< HEAD
-    BSONObj cmdObj = BSON("aggregate" << testFooNss.coll() << "pipeline" << pipeline);
-    ASSERT_EQ(ErrorCodes::Unauthorized, authzSession->checkAuthForAggregate(testFooNss, cmdObj));
-=======
-    BSONObj cmdObj =
-        BSON("aggregate" << testFooNss.coll() << "pipeline" << pipeline << "cursor" << BSONObj());
-    ASSERT_EQ(ErrorCodes::Unauthorized,
-              authzSession->checkAuthForAggregate(testFooNss, cmdObj, false));
->>>>>>> f378d467
+    BSONObj cmdObj =
+        BSON("aggregate" << testFooNss.coll() << "pipeline" << pipeline << "cursor" << BSONObj());
+    ASSERT_EQ(ErrorCodes::Unauthorized,
+              authzSession->checkAuthForAggregate(testFooNss, cmdObj, false));
 }
 
 TEST_F(AuthorizationSessionTest, CanAggregateIndexStatsWithIndexStatsAction) {
     authzSession->assumePrivilegesForDB(Privilege(testFooCollResource, {ActionType::indexStats}));
 
     BSONArray pipeline = BSON_ARRAY(BSON("$indexStats" << BSONObj()));
-<<<<<<< HEAD
-    BSONObj cmdObj = BSON("aggregate" << testFooNss.coll() << "pipeline" << pipeline);
-    ASSERT_OK(authzSession->checkAuthForAggregate(testFooNss, cmdObj));
-}
-
-TEST_F(AuthorizationSessionTest, AddPrivilegesForStageFailsIfOutNamespaceIsNotValid) {
-    BSONArray pipeline = BSON_ARRAY(BSON("$out"
-                                         << ""));
-    BSONObj cmdObj = BSON("aggregate" << testFooNss.coll() << "pipeline" << pipeline);
-    ASSERT_THROWS_CODE(
-        authzSession->checkAuthForAggregate(testFooNss, cmdObj), UserException, 17139);
-=======
     BSONObj cmdObj =
         BSON("aggregate" << testFooNss.coll() << "pipeline" << pipeline << "cursor" << BSONObj());
     ASSERT_OK(authzSession->checkAuthForAggregate(testFooNss, cmdObj, false));
@@ -1024,7 +875,6 @@
     ASSERT_THROWS_CODE(authzSession->checkAuthForAggregate(testFooNss, cmdObj, false).ignore(),
                        AssertionException,
                        ErrorCodes::InvalidNamespace);
->>>>>>> f378d467
 }
 
 TEST_F(AuthorizationSessionTest, CannotAggregateOutWithoutInsertAndRemoveOnTargetNamespace) {
@@ -1032,35 +882,22 @@
     authzSession->assumePrivilegesForDB(Privilege(testFooCollResource, {ActionType::find}));
 
     BSONArray pipeline = BSON_ARRAY(BSON("$out" << testBarNss.coll()));
-<<<<<<< HEAD
-    BSONObj cmdObj = BSON("aggregate" << testFooNss.coll() << "pipeline" << pipeline);
-    ASSERT_EQ(ErrorCodes::Unauthorized, authzSession->checkAuthForAggregate(testFooNss, cmdObj));
-=======
-    BSONObj cmdObj =
-        BSON("aggregate" << testFooNss.coll() << "pipeline" << pipeline << "cursor" << BSONObj());
-    ASSERT_EQ(ErrorCodes::Unauthorized,
-              authzSession->checkAuthForAggregate(testFooNss, cmdObj, false));
->>>>>>> f378d467
+    BSONObj cmdObj =
+        BSON("aggregate" << testFooNss.coll() << "pipeline" << pipeline << "cursor" << BSONObj());
+    ASSERT_EQ(ErrorCodes::Unauthorized,
+              authzSession->checkAuthForAggregate(testFooNss, cmdObj, false));
 
     // We have insert but not remove on the $out namespace.
     authzSession->assumePrivilegesForDB({Privilege(testFooCollResource, {ActionType::find}),
                                          Privilege(testBarCollResource, {ActionType::insert})});
-<<<<<<< HEAD
-    ASSERT_EQ(ErrorCodes::Unauthorized, authzSession->checkAuthForAggregate(testFooNss, cmdObj));
-=======
-    ASSERT_EQ(ErrorCodes::Unauthorized,
-              authzSession->checkAuthForAggregate(testFooNss, cmdObj, false));
->>>>>>> f378d467
+    ASSERT_EQ(ErrorCodes::Unauthorized,
+              authzSession->checkAuthForAggregate(testFooNss, cmdObj, false));
 
     // We have remove but not insert on the $out namespace.
     authzSession->assumePrivilegesForDB({Privilege(testFooCollResource, {ActionType::find}),
                                          Privilege(testBarCollResource, {ActionType::remove})});
-<<<<<<< HEAD
-    ASSERT_EQ(ErrorCodes::Unauthorized, authzSession->checkAuthForAggregate(testFooNss, cmdObj));
-=======
-    ASSERT_EQ(ErrorCodes::Unauthorized,
-              authzSession->checkAuthForAggregate(testFooNss, cmdObj, false));
->>>>>>> f378d467
+    ASSERT_EQ(ErrorCodes::Unauthorized,
+              authzSession->checkAuthForAggregate(testFooNss, cmdObj, false));
 }
 
 TEST_F(AuthorizationSessionTest, CanAggregateOutWithInsertAndRemoveOnTargetNamespace) {
@@ -1069,15 +906,6 @@
          Privilege(testBarCollResource, {ActionType::insert, ActionType::remove})});
 
     BSONArray pipeline = BSON_ARRAY(BSON("$out" << testBarNss.coll()));
-<<<<<<< HEAD
-    BSONObj cmdObj = BSON("aggregate" << testFooNss.coll() << "pipeline" << pipeline);
-    ASSERT_OK(authzSession->checkAuthForAggregate(testFooNss, cmdObj));
-
-    BSONObj cmdObjNoBypassDocumentValidation = BSON(
-        "aggregate" << testFooNss.coll() << "pipeline" << pipeline << "bypassDocumentValidation"
-                    << false);
-    ASSERT_OK(authzSession->checkAuthForAggregate(testFooNss, cmdObjNoBypassDocumentValidation));
-=======
     BSONObj cmdObj =
         BSON("aggregate" << testFooNss.coll() << "pipeline" << pipeline << "cursor" << BSONObj());
     ASSERT_OK(authzSession->checkAuthForAggregate(testFooNss, cmdObj, false));
@@ -1089,7 +917,6 @@
                     << BSONObj());
     ASSERT_OK(
         authzSession->checkAuthForAggregate(testFooNss, cmdObjNoBypassDocumentValidation, false));
->>>>>>> f378d467
 }
 
 TEST_F(AuthorizationSessionTest,
@@ -1099,19 +926,12 @@
          Privilege(testBarCollResource, {ActionType::insert, ActionType::remove})});
 
     BSONArray pipeline = BSON_ARRAY(BSON("$out" << testBarNss.coll()));
-<<<<<<< HEAD
-    BSONObj cmdObj = BSON("aggregate" << testFooNss.coll() << "pipeline" << pipeline
-                                      << "bypassDocumentValidation"
-                                      << true);
-    ASSERT_EQ(ErrorCodes::Unauthorized, authzSession->checkAuthForAggregate(testFooNss, cmdObj));
-=======
     BSONObj cmdObj =
         BSON("aggregate" << testFooNss.coll() << "pipeline" << pipeline << "cursor" << BSONObj()
                          << "bypassDocumentValidation"
                          << true);
     ASSERT_EQ(ErrorCodes::Unauthorized,
               authzSession->checkAuthForAggregate(testFooNss, cmdObj, false));
->>>>>>> f378d467
 }
 
 TEST_F(AuthorizationSessionTest,
@@ -1123,33 +943,21 @@
              {ActionType::insert, ActionType::remove, ActionType::bypassDocumentValidation})});
 
     BSONArray pipeline = BSON_ARRAY(BSON("$out" << testBarNss.coll()));
-<<<<<<< HEAD
-    BSONObj cmdObj = BSON("aggregate" << testFooNss.coll() << "pipeline" << pipeline
-                                      << "bypassDocumentValidation"
-                                      << true);
-    ASSERT_OK(authzSession->checkAuthForAggregate(testFooNss, cmdObj));
-=======
     BSONObj cmdObj =
         BSON("aggregate" << testFooNss.coll() << "pipeline" << pipeline << "cursor" << BSONObj()
                          << "bypassDocumentValidation"
                          << true);
     ASSERT_OK(authzSession->checkAuthForAggregate(testFooNss, cmdObj, false));
->>>>>>> f378d467
 }
 
 TEST_F(AuthorizationSessionTest, CannotAggregateLookupWithoutFindOnJoinedNamespace) {
     authzSession->assumePrivilegesForDB(Privilege(testFooCollResource, {ActionType::find}));
 
     BSONArray pipeline = BSON_ARRAY(BSON("$lookup" << BSON("from" << testBarNss.coll())));
-<<<<<<< HEAD
-    BSONObj cmdObj = BSON("aggregate" << testFooNss.coll() << "pipeline" << pipeline);
-    ASSERT_EQ(ErrorCodes::Unauthorized, authzSession->checkAuthForAggregate(testFooNss, cmdObj));
-=======
-    BSONObj cmdObj =
-        BSON("aggregate" << testFooNss.coll() << "pipeline" << pipeline << "cursor" << BSONObj());
-    ASSERT_EQ(ErrorCodes::Unauthorized,
-              authzSession->checkAuthForAggregate(testFooNss, cmdObj, false));
->>>>>>> f378d467
+    BSONObj cmdObj =
+        BSON("aggregate" << testFooNss.coll() << "pipeline" << pipeline << "cursor" << BSONObj());
+    ASSERT_EQ(ErrorCodes::Unauthorized,
+              authzSession->checkAuthForAggregate(testFooNss, cmdObj, false));
 }
 
 TEST_F(AuthorizationSessionTest, CanAggregateLookupWithFindOnJoinedNamespace) {
@@ -1157,12 +965,6 @@
                                          Privilege(testBarCollResource, {ActionType::find})});
 
     BSONArray pipeline = BSON_ARRAY(BSON("$lookup" << BSON("from" << testBarNss.coll())));
-<<<<<<< HEAD
-    BSONObj cmdObj = BSON("aggregate" << testFooNss.coll() << "pipeline" << pipeline);
-    ASSERT_OK(authzSession->checkAuthForAggregate(testFooNss, cmdObj));
-}
-
-=======
     BSONObj cmdObj =
         BSON("aggregate" << testFooNss.coll() << "pipeline" << pipeline << "cursor" << BSONObj());
     ASSERT_OK(authzSession->checkAuthForAggregate(testFooNss, cmdObj, false));
@@ -1237,20 +1039,14 @@
 }
 
 
->>>>>>> f378d467
 TEST_F(AuthorizationSessionTest, CannotAggregateGraphLookupWithoutFindOnJoinedNamespace) {
     authzSession->assumePrivilegesForDB(Privilege(testFooCollResource, {ActionType::find}));
 
     BSONArray pipeline = BSON_ARRAY(BSON("$graphLookup" << BSON("from" << testBarNss.coll())));
-<<<<<<< HEAD
-    BSONObj cmdObj = BSON("aggregate" << testFooNss.coll() << "pipeline" << pipeline);
-    ASSERT_EQ(ErrorCodes::Unauthorized, authzSession->checkAuthForAggregate(testFooNss, cmdObj));
-=======
-    BSONObj cmdObj =
-        BSON("aggregate" << testFooNss.coll() << "pipeline" << pipeline << "cursor" << BSONObj());
-    ASSERT_EQ(ErrorCodes::Unauthorized,
-              authzSession->checkAuthForAggregate(testFooNss, cmdObj, false));
->>>>>>> f378d467
+    BSONObj cmdObj =
+        BSON("aggregate" << testFooNss.coll() << "pipeline" << pipeline << "cursor" << BSONObj());
+    ASSERT_EQ(ErrorCodes::Unauthorized,
+              authzSession->checkAuthForAggregate(testFooNss, cmdObj, false));
 }
 
 TEST_F(AuthorizationSessionTest, CanAggregateGraphLookupWithFindOnJoinedNamespace) {
@@ -1258,14 +1054,9 @@
                                          Privilege(testBarCollResource, {ActionType::find})});
 
     BSONArray pipeline = BSON_ARRAY(BSON("$graphLookup" << BSON("from" << testBarNss.coll())));
-<<<<<<< HEAD
-    BSONObj cmdObj = BSON("aggregate" << testFooNss.coll() << "pipeline" << pipeline);
-    ASSERT_OK(authzSession->checkAuthForAggregate(testFooNss, cmdObj));
-=======
     BSONObj cmdObj =
         BSON("aggregate" << testFooNss.coll() << "pipeline" << pipeline << "cursor" << BSONObj());
     ASSERT_OK(authzSession->checkAuthForAggregate(testFooNss, cmdObj, false));
->>>>>>> f378d467
 }
 
 TEST_F(AuthorizationSessionTest,
@@ -1276,35 +1067,22 @@
     BSONArray pipeline =
         BSON_ARRAY(fromjson("{$facet: {lookup: [{$lookup: {from: 'bar'}}], graphLookup: "
                             "[{$graphLookup: {from: 'qux'}}]}}"));
-<<<<<<< HEAD
-    BSONObj cmdObj = BSON("aggregate" << testFooNss.coll() << "pipeline" << pipeline);
-    ASSERT_EQ(ErrorCodes::Unauthorized, authzSession->checkAuthForAggregate(testFooNss, cmdObj));
-=======
-    BSONObj cmdObj =
-        BSON("aggregate" << testFooNss.coll() << "pipeline" << pipeline << "cursor" << BSONObj());
-    ASSERT_EQ(ErrorCodes::Unauthorized,
-              authzSession->checkAuthForAggregate(testFooNss, cmdObj, false));
->>>>>>> f378d467
+    BSONObj cmdObj =
+        BSON("aggregate" << testFooNss.coll() << "pipeline" << pipeline << "cursor" << BSONObj());
+    ASSERT_EQ(ErrorCodes::Unauthorized,
+              authzSession->checkAuthForAggregate(testFooNss, cmdObj, false));
 
     // We have find on the $lookup namespace but not on the $graphLookup namespace.
     authzSession->assumePrivilegesForDB({Privilege(testFooCollResource, {ActionType::find}),
                                          Privilege(testBarCollResource, {ActionType::find})});
-<<<<<<< HEAD
-    ASSERT_EQ(ErrorCodes::Unauthorized, authzSession->checkAuthForAggregate(testFooNss, cmdObj));
-=======
-    ASSERT_EQ(ErrorCodes::Unauthorized,
-              authzSession->checkAuthForAggregate(testFooNss, cmdObj, false));
->>>>>>> f378d467
+    ASSERT_EQ(ErrorCodes::Unauthorized,
+              authzSession->checkAuthForAggregate(testFooNss, cmdObj, false));
 
     // We have find on the $graphLookup namespace but not on the $lookup namespace.
     authzSession->assumePrivilegesForDB({Privilege(testFooCollResource, {ActionType::find}),
                                          Privilege(testQuxCollResource, {ActionType::find})});
-<<<<<<< HEAD
-    ASSERT_EQ(ErrorCodes::Unauthorized, authzSession->checkAuthForAggregate(testFooNss, cmdObj));
-=======
-    ASSERT_EQ(ErrorCodes::Unauthorized,
-              authzSession->checkAuthForAggregate(testFooNss, cmdObj, false));
->>>>>>> f378d467
+    ASSERT_EQ(ErrorCodes::Unauthorized,
+              authzSession->checkAuthForAggregate(testFooNss, cmdObj, false));
 }
 
 TEST_F(AuthorizationSessionTest,
@@ -1316,11 +1094,6 @@
     BSONArray pipeline =
         BSON_ARRAY(fromjson("{$facet: {lookup: [{$lookup: {from: 'bar'}}], graphLookup: "
                             "[{$graphLookup: {from: 'qux'}}]}}"));
-<<<<<<< HEAD
-    BSONObj cmdObj = BSON("aggregate" << testFooNss.coll() << "pipeline" << pipeline);
-    ASSERT_OK(authzSession->checkAuthForAggregate(testFooNss, cmdObj));
-}
-=======
     BSONObj cmdObj =
         BSON("aggregate" << testFooNss.coll() << "pipeline" << pipeline << "cursor" << BSONObj());
     ASSERT_OK(authzSession->checkAuthForAggregate(testFooNss, cmdObj, false));
@@ -1585,6 +1358,5 @@
 }
 
 
->>>>>>> f378d467
 }  // namespace
 }  // namespace mongo