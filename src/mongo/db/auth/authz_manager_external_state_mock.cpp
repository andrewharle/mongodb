
/**
 *    Copyright (C) 2018-present MongoDB, Inc.
 *
 *    This program is free software: you can redistribute it and/or modify
 *    it under the terms of the Server Side Public License, version 1,
 *    as published by MongoDB, Inc.
 *
 *    This program is distributed in the hope that it will be useful,
 *    but WITHOUT ANY WARRANTY; without even the implied warranty of
 *    MERCHANTABILITY or FITNESS FOR A PARTICULAR PURPOSE.  See the
 *    Server Side Public License for more details.
 *
 *    You should have received a copy of the Server Side Public License
 *    along with this program. If not, see
 *    <http://www.mongodb.com/licensing/server-side-public-license>.
 *
 *    As a special exception, the copyright holders give permission to link the
 *    code of portions of this program with the OpenSSL library under certain
 *    conditions as described in each individual source file and distribute
 *    linked combinations including the program with the OpenSSL library. You
 *    must comply with the Server Side Public License in all respects for
 *    all of the code used other than as permitted herein. If you modify file(s)
 *    with this exception, you may extend this exception to your version of the
 *    file(s), but you are not obligated to do so. If you do not wish to do so,
 *    delete this exception statement from your version. If you delete this
 *    exception statement from all source files in the program, then also delete
 *    it in the license file.
 */

#include "mongo/db/auth/authz_manager_external_state_mock.h"

#include <string>

#include "mongo/base/status.h"
#include "mongo/bson/mutable/algorithm.h"
#include "mongo/bson/mutable/document.h"
#include "mongo/bson/mutable/element.h"
#include "mongo/db/auth/authorization_manager.h"
#include "mongo/db/auth/authz_session_external_state_mock.h"
#include "mongo/db/auth/privilege_parser.h"
#include "mongo/db/jsobj.h"
#include "mongo/db/matcher/expression_parser.h"
#include "mongo/db/matcher/extensions_callback_disallow_extensions.h"
#include "mongo/db/namespace_string.h"
#include "mongo/db/operation_context_noop.h"
#include "mongo/db/update/update_driver.h"
#include "mongo/stdx/memory.h"
#include "mongo/util/map_util.h"
#include "mongo/util/mongoutils/str.h"

namespace mongo {

MONGO_REGISTER_SHIM(AuthzManagerExternalState::create)
()->std::unique_ptr<AuthzManagerExternalState> {
    return std::make_unique<AuthzManagerExternalStateMock>();
}

namespace {
void addRoleNameToObjectElement(mutablebson::Element object, const RoleName& role) {
    fassert(17175, object.appendString(AuthorizationManager::ROLE_NAME_FIELD_NAME, role.getRole()));
    fassert(17176, object.appendString(AuthorizationManager::ROLE_DB_FIELD_NAME, role.getDB()));
}

void addRoleNameObjectsToArrayElement(mutablebson::Element array, RoleNameIterator roles) {
    for (; roles.more(); roles.next()) {
        mutablebson::Element roleElement = array.getDocument().makeElementObject("");
        addRoleNameToObjectElement(roleElement, roles.get());
        fassert(17177, array.pushBack(roleElement));
    }
}

void addPrivilegeObjectsOrWarningsToArrayElement(mutablebson::Element privilegesElement,
                                                 mutablebson::Element warningsElement,
                                                 const PrivilegeVector& privileges) {
    std::string errmsg;
    for (size_t i = 0; i < privileges.size(); ++i) {
        ParsedPrivilege pp;
        if (ParsedPrivilege::privilegeToParsedPrivilege(privileges[i], &pp, &errmsg)) {
            fassert(17178, privilegesElement.appendObject("", pp.toBSON()));
        } else {
            fassert(17179,
                    warningsElement.appendString(
                        "",
                        std::string(mongoutils::str::stream()
                                    << "Skipped privileges on resource "
                                    << privileges[i].getResourcePattern().toString()
                                    << ". Reason: "
                                    << errmsg)));
        }
    }
}
}  // namespace

AuthzManagerExternalStateMock::AuthzManagerExternalStateMock() : _authzManager(NULL) {}
AuthzManagerExternalStateMock::~AuthzManagerExternalStateMock() {}

void AuthzManagerExternalStateMock::setAuthorizationManager(AuthorizationManager* authzManager) {
    _authzManager = authzManager;
}

void AuthzManagerExternalStateMock::setAuthzVersion(int version) {
    OperationContextNoop opCtx;
    uassertStatusOK(
        updateOne(&opCtx,
                  AuthorizationManager::versionCollectionNamespace,
                  AuthorizationManager::versionDocumentQuery,
                  BSON("$set" << BSON(AuthorizationManager::schemaVersionFieldName << version)),
                  true,
                  BSONObj()));
}

std::unique_ptr<AuthzSessionExternalState>
AuthzManagerExternalStateMock::makeAuthzSessionExternalState(AuthorizationManager* authzManager) {
    return stdx::make_unique<AuthzSessionExternalStateMock>(authzManager);
}

Status AuthzManagerExternalStateMock::findOne(OperationContext* opCtx,
                                              const NamespaceString& collectionName,
                                              const BSONObj& query,
                                              BSONObj* result) {
    BSONObjCollection::iterator iter;
    Status status = _findOneIter(opCtx, collectionName, query, &iter);
    if (!status.isOK())
        return status;
    *result = iter->copy();
    return Status::OK();
}

Status AuthzManagerExternalStateMock::query(
    OperationContext* opCtx,
    const NamespaceString& collectionName,
    const BSONObj& query,
    const BSONObj&,
    const stdx::function<void(const BSONObj&)>& resultProcessor) {
    std::vector<BSONObjCollection::iterator> iterVector;
    Status status = _queryVector(opCtx, collectionName, query, &iterVector);
    if (!status.isOK()) {
        return status;
    }
    try {
        for (std::vector<BSONObjCollection::iterator>::iterator it = iterVector.begin();
             it != iterVector.end();
             ++it) {
            resultProcessor(**it);
        }
    } catch (const DBException& ex) {
        status = ex.toStatus();
    }
    return status;
}

Status AuthzManagerExternalStateMock::insert(OperationContext* opCtx,
                                             const NamespaceString& collectionName,
                                             const BSONObj& document,
                                             const BSONObj&) {
    BSONObj toInsert;
    if (document["_id"].eoo()) {
        BSONObjBuilder docWithIdBuilder;
        docWithIdBuilder.append("_id", OID::gen());
        docWithIdBuilder.appendElements(document);
        toInsert = docWithIdBuilder.obj();
    } else {
        toInsert = document.copy();
    }
    _documents[collectionName].push_back(toInsert);

    if (_authzManager) {
        _authzManager->logOp(opCtx, "i", collectionName, toInsert, NULL);
    }

    return Status::OK();
}

Status AuthzManagerExternalStateMock::insertPrivilegeDocument(OperationContext* opCtx,
                                                              const BSONObj& userObj,
                                                              const BSONObj& writeConcern) {
    return insert(opCtx, AuthorizationManager::usersCollectionNamespace, userObj, writeConcern);
}

Status AuthzManagerExternalStateMock::updateOne(OperationContext* opCtx,
                                                const NamespaceString& collectionName,
                                                const BSONObj& query,
                                                const BSONObj& updatePattern,
                                                bool upsert,
                                                const BSONObj& writeConcern) {
    namespace mmb = mutablebson;
    const CollatorInterface* collator = nullptr;
    boost::intrusive_ptr<ExpressionContext> expCtx(new ExpressionContext(opCtx, collator));
    UpdateDriver driver(std::move(expCtx));
    std::map<StringData, std::unique_ptr<ExpressionWithPlaceholder>> arrayFilters;
    Status status = driver.parse(updatePattern, arrayFilters);
    if (!status.isOK())
        return status;

    BSONObjCollection::iterator iter;
    status = _findOneIter(opCtx, collectionName, query, &iter);
    mmb::Document document;
    if (status.isOK()) {
        document.reset(*iter, mmb::Document::kInPlaceDisabled);
        const bool validateForStorage = false;
        const FieldRefSet emptyImmutablePaths;
        BSONObj logObj;
        status = driver.update(
            StringData(), &document, validateForStorage, emptyImmutablePaths, &logObj);
        if (!status.isOK())
            return status;
        BSONObj newObj = document.getObject().copy();
        *iter = newObj;
        BSONObj idQuery = newObj["_id"_sd].Obj();

        if (_authzManager) {
            _authzManager->logOp(opCtx, "u", collectionName, logObj, &idQuery);
        }

        return Status::OK();
    } else if (status == ErrorCodes::NoMatchingDocument && upsert) {
        if (query.hasField("_id")) {
            document.root().appendElement(query["_id"]).transitional_ignore();
        }
<<<<<<< HEAD
        status = driver.populateDocumentWithQueryFields(txn, query, NULL, document);
=======
        const FieldRef idFieldRef("_id");
        FieldRefSet immutablePaths;
        invariant(immutablePaths.insert(&idFieldRef));
        status = driver.populateDocumentWithQueryFields(opCtx, query, immutablePaths, document);
>>>>>>> f378d467
        if (!status.isOK()) {
            return status;
        }

        const bool validateForStorage = false;
        const FieldRefSet emptyImmutablePaths;
        status = driver.update(StringData(), &document, validateForStorage, emptyImmutablePaths);
        if (!status.isOK()) {
            return status;
        }
        return insert(opCtx, collectionName, document.getObject(), writeConcern);
    } else {
        return status;
    }
}

Status AuthzManagerExternalStateMock::update(OperationContext* opCtx,
                                             const NamespaceString& collectionName,
                                             const BSONObj& query,
                                             const BSONObj& updatePattern,
                                             bool upsert,
                                             bool multi,
                                             const BSONObj& writeConcern,
                                             int* nMatched) {
    return Status(ErrorCodes::InternalError,
                  "AuthzManagerExternalStateMock::update not implemented in mock.");
}

Status AuthzManagerExternalStateMock::remove(OperationContext* opCtx,
                                             const NamespaceString& collectionName,
                                             const BSONObj& query,
                                             const BSONObj&,
                                             int* numRemoved) {
    int n = 0;
    BSONObjCollection::iterator iter;
    while (_findOneIter(opCtx, collectionName, query, &iter).isOK()) {
        BSONObj idQuery = (*iter)["_id"].wrap();
        _documents[collectionName].erase(iter);
        ++n;

        if (_authzManager) {
            _authzManager->logOp(opCtx, "d", collectionName, idQuery, NULL);
        }
    }
    *numRemoved = n;
    return Status::OK();
}

std::vector<BSONObj> AuthzManagerExternalStateMock::getCollectionContents(
    const NamespaceString& collectionName) {
    return mapFindWithDefault(_documents, collectionName, std::vector<BSONObj>());
}

Status AuthzManagerExternalStateMock::_findOneIter(OperationContext* opCtx,
                                                   const NamespaceString& collectionName,
                                                   const BSONObj& query,
                                                   BSONObjCollection::iterator* result) {
    std::vector<BSONObjCollection::iterator> iterVector;
    Status status = _queryVector(opCtx, collectionName, query, &iterVector);
    if (!status.isOK()) {
        return status;
    }
    if (!iterVector.size()) {
        return Status(ErrorCodes::NoMatchingDocument, "No matching document");
    }
    *result = iterVector.front();
    return Status::OK();
}

Status AuthzManagerExternalStateMock::_queryVector(
    OperationContext* opCtx,
    const NamespaceString& collectionName,
    const BSONObj& query,
    std::vector<BSONObjCollection::iterator>* result) {
<<<<<<< HEAD
    CollatorInterface* collator = nullptr;
    StatusWithMatchExpression parseResult =
        MatchExpressionParser::parse(query, ExtensionsCallbackDisallowExtensions(), collator);
=======
    const CollatorInterface* collator = nullptr;
    boost::intrusive_ptr<ExpressionContext> expCtx(new ExpressionContext(opCtx, collator));
    StatusWithMatchExpression parseResult = MatchExpressionParser::parse(query, std::move(expCtx));
>>>>>>> f378d467
    if (!parseResult.isOK()) {
        return parseResult.getStatus();
    }
    const std::unique_ptr<MatchExpression> matcher = std::move(parseResult.getValue());

    NamespaceDocumentMap::iterator mapIt = _documents.find(collectionName);
    if (mapIt == _documents.end())
        return Status::OK();

    for (BSONObjCollection::iterator vecIt = mapIt->second.begin(); vecIt != mapIt->second.end();
         ++vecIt) {
        if (matcher->matchesBSON(*vecIt)) {
            result->push_back(vecIt);
        }
    }
    return Status::OK();
}

}  // namespace mongo<|MERGE_RESOLUTION|>--- conflicted
+++ resolved
@@ -41,7 +41,6 @@
 #include "mongo/db/auth/privilege_parser.h"
 #include "mongo/db/jsobj.h"
 #include "mongo/db/matcher/expression_parser.h"
-#include "mongo/db/matcher/extensions_callback_disallow_extensions.h"
 #include "mongo/db/namespace_string.h"
 #include "mongo/db/operation_context_noop.h"
 #include "mongo/db/update/update_driver.h"
@@ -218,14 +217,10 @@
         if (query.hasField("_id")) {
             document.root().appendElement(query["_id"]).transitional_ignore();
         }
-<<<<<<< HEAD
-        status = driver.populateDocumentWithQueryFields(txn, query, NULL, document);
-=======
         const FieldRef idFieldRef("_id");
         FieldRefSet immutablePaths;
         invariant(immutablePaths.insert(&idFieldRef));
         status = driver.populateDocumentWithQueryFields(opCtx, query, immutablePaths, document);
->>>>>>> f378d467
         if (!status.isOK()) {
             return status;
         }
@@ -300,15 +295,9 @@
     const NamespaceString& collectionName,
     const BSONObj& query,
     std::vector<BSONObjCollection::iterator>* result) {
-<<<<<<< HEAD
-    CollatorInterface* collator = nullptr;
-    StatusWithMatchExpression parseResult =
-        MatchExpressionParser::parse(query, ExtensionsCallbackDisallowExtensions(), collator);
-=======
     const CollatorInterface* collator = nullptr;
     boost::intrusive_ptr<ExpressionContext> expCtx(new ExpressionContext(opCtx, collator));
     StatusWithMatchExpression parseResult = MatchExpressionParser::parse(query, std::move(expCtx));
->>>>>>> f378d467
     if (!parseResult.isOK()) {
         return parseResult.getStatus();
     }
