--- conflicted
+++ resolved
@@ -91,14 +91,11 @@
                   mongoutils::str::stream() << "No document in " << collectionName.ns()
                                             << " matches "
                                             << query);
-<<<<<<< HEAD
-=======
 }
 
 MONGO_REGISTER_SHIM(AuthzManagerExternalState::create)
 ()->std::unique_ptr<AuthzManagerExternalState> {
     return std::make_unique<AuthzManagerExternalStateMongod>();
->>>>>>> f378d467
 }
 
 }  // namespace mongo