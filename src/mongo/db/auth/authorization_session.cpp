--- conflicted
+++ resolved
@@ -51,841 +51,15 @@
 #include "mongo/db/client.h"
 #include "mongo/db/jsobj.h"
 #include "mongo/db/namespace_string.h"
-<<<<<<< HEAD
-#include "mongo/db/pipeline/pipeline.h"
-=======
 #include "mongo/db/pipeline/aggregation_request.h"
 #include "mongo/db/pipeline/lite_parsed_pipeline.h"
->>>>>>> f378d467
 #include "mongo/util/assert_util.h"
 #include "mongo/util/log.h"
 #include "mongo/util/mongoutils/str.h"
 
 namespace mongo {
 
-<<<<<<< HEAD
-namespace dps = ::mongo::dotted_path_support;
-using std::vector;
-
-namespace {
-const std::string ADMIN_DBNAME = "admin";
-
-// Checks if this connection has the privileges necessary to create or modify the view 'viewNs'
-// to be a view on 'viewOnNs' with pipeline 'viewPipeline'. Call this function after verifying
-// that the user has the 'createCollection' or 'collMod' action, respectively.
-Status checkAuthForCreateOrModifyView(AuthorizationSession* authzSession,
-                                      const NamespaceString& viewNs,
-                                      const NamespaceString& viewOnNs,
-                                      const BSONArray& viewPipeline) {
-    // It's safe to allow a user to create or modify a view if they can't read it anyway.
-    if (!authzSession->isAuthorizedForActionsOnNamespace(viewNs, ActionType::find)) {
-        return Status::OK();
-    }
-
-    // This check ignores some invalid pipeline specifications. For example, if a user specifies a
-    // view definition with an invalid specification like {$lookup: "blah"}, the authorization check
-    // will succeed but the pipeline will fail to parse later in Command::run().
-    return authzSession->checkAuthForAggregate(
-        viewOnNs, BSON("aggregate" << viewOnNs.coll() << "pipeline" << viewPipeline));
-}
-}  // namespace
-
-AuthorizationSession::AuthorizationSession(std::unique_ptr<AuthzSessionExternalState> externalState)
-    : _externalState(std::move(externalState)), _impersonationFlag(false) {}
-
-AuthorizationSession::~AuthorizationSession() {
-    for (UserSet::iterator it = _authenticatedUsers.begin(); it != _authenticatedUsers.end();
-         ++it) {
-        getAuthorizationManager().releaseUser(*it);
-    }
-}
-
-AuthorizationManager& AuthorizationSession::getAuthorizationManager() {
-    return _externalState->getAuthorizationManager();
-}
-
-void AuthorizationSession::startRequest(OperationContext* txn) {
-    _externalState->startRequest(txn);
-    _refreshUserInfoAsNeeded(txn);
-}
-
-Status AuthorizationSession::addAndAuthorizeUser(OperationContext* txn, const UserName& userName) {
-    User* user;
-    Status status = getAuthorizationManager().acquireUser(txn, userName, &user);
-    if (!status.isOK()) {
-        return status;
-    }
-
-    // Calling add() on the UserSet may return a user that was replaced because it was from the
-    // same database.
-    User* replacedUser = _authenticatedUsers.add(user);
-    if (replacedUser) {
-        getAuthorizationManager().releaseUser(replacedUser);
-    }
-
-    // If there are any users and roles in the impersonation data, clear it out.
-    clearImpersonatedUserData();
-
-    _buildAuthenticatedRolesVector();
-    return Status::OK();
-}
-
-User* AuthorizationSession::lookupUser(const UserName& name) {
-    return _authenticatedUsers.lookup(name);
-}
-
-void AuthorizationSession::logoutDatabase(const std::string& dbname) {
-    User* removedUser = _authenticatedUsers.removeByDBName(dbname);
-    if (removedUser) {
-        getAuthorizationManager().releaseUser(removedUser);
-    }
-    clearImpersonatedUserData();
-    _buildAuthenticatedRolesVector();
-}
-
-UserNameIterator AuthorizationSession::getAuthenticatedUserNames() {
-    return _authenticatedUsers.getNames();
-}
-
-RoleNameIterator AuthorizationSession::getAuthenticatedRoleNames() {
-    return makeRoleNameIterator(_authenticatedRoleNames.begin(), _authenticatedRoleNames.end());
-}
-
-std::string AuthorizationSession::getAuthenticatedUserNamesToken() {
-    std::string ret;
-    for (UserNameIterator nameIter = getAuthenticatedUserNames(); nameIter.more();
-         nameIter.next()) {
-        ret += '\0';  // Using a NUL byte which isn't valid in usernames to separate them.
-        ret += nameIter->getFullName();
-    }
-
-    return ret;
-}
-
-void AuthorizationSession::grantInternalAuthorization() {
-    _authenticatedUsers.add(internalSecurity.user);
-    _buildAuthenticatedRolesVector();
-}
-
-PrivilegeVector AuthorizationSession::getDefaultPrivileges() {
-    PrivilegeVector defaultPrivileges;
-
-    // If localhost exception is active (and no users exist),
-    // return a vector of the minimum privileges required to bootstrap
-    // a system and add the first user.
-    if (_externalState->shouldAllowLocalhost()) {
-        ResourcePattern adminDBResource = ResourcePattern::forDatabaseName(ADMIN_DBNAME);
-        ActionSet setupAdminUserActionSet;
-        setupAdminUserActionSet.addAction(ActionType::createUser);
-        setupAdminUserActionSet.addAction(ActionType::grantRole);
-        Privilege setupAdminUserPrivilege = Privilege(adminDBResource, setupAdminUserActionSet);
-
-        ResourcePattern externalDBResource = ResourcePattern::forDatabaseName("$external");
-        Privilege setupExternalUserPrivilege =
-            Privilege(externalDBResource, ActionType::createUser);
-
-        ActionSet setupServerConfigActionSet;
-
-        // If this server is an arbiter, add specific privileges meant to circumvent
-        // the behavior of an arbiter in an authenticated replset. See SERVER-5479.
-        if (_externalState->serverIsArbiter()) {
-            setupServerConfigActionSet.addAction(ActionType::getCmdLineOpts);
-            setupServerConfigActionSet.addAction(ActionType::getParameter);
-            setupServerConfigActionSet.addAction(ActionType::serverStatus);
-            setupServerConfigActionSet.addAction(ActionType::shutdown);
-        }
-
-        setupServerConfigActionSet.addAction(ActionType::addShard);
-        setupServerConfigActionSet.addAction(ActionType::replSetConfigure);
-        setupServerConfigActionSet.addAction(ActionType::replSetGetStatus);
-        Privilege setupServerConfigPrivilege =
-            Privilege(ResourcePattern::forClusterResource(), setupServerConfigActionSet);
-
-        Privilege::addPrivilegeToPrivilegeVector(&defaultPrivileges, setupAdminUserPrivilege);
-        Privilege::addPrivilegeToPrivilegeVector(&defaultPrivileges, setupExternalUserPrivilege);
-        Privilege::addPrivilegeToPrivilegeVector(&defaultPrivileges, setupServerConfigPrivilege);
-        return defaultPrivileges;
-    }
-
-    return defaultPrivileges;
-}
-
-void AuthorizationSession::_addPrivilegesForStage(const std::string& db,
-                                                  const BSONObj& cmdObj,
-                                                  PrivilegeVector* requiredPrivileges,
-                                                  BSONObj stageSpec,
-                                                  bool haveRecursed) {
-    StringData stageName = stageSpec.firstElementFieldName();
-    if (stageName == "$out" && stageSpec.firstElementType() == BSONType::String) {
-        NamespaceString outputNs(db, stageSpec.firstElement().str());
-        uassert(17139,
-                mongoutils::str::stream() << "Invalid $out target namespace, " << outputNs.ns(),
-                outputNs.isValid());
-
-        ActionSet actions;
-        actions.addAction(ActionType::remove);
-        actions.addAction(ActionType::insert);
-        if (shouldBypassDocumentValidationForCommand(cmdObj)) {
-            actions.addAction(ActionType::bypassDocumentValidation);
-        }
-        Privilege::addPrivilegeToPrivilegeVector(
-            requiredPrivileges, Privilege(ResourcePattern::forExactNamespace(outputNs), actions));
-    } else if (stageName == "$lookup" && stageSpec.firstElementType() == BSONType::Object) {
-        NamespaceString fromNs(db, stageSpec.firstElement()["from"].str());
-        Privilege::addPrivilegeToPrivilegeVector(
-            requiredPrivileges,
-            Privilege(ResourcePattern::forExactNamespace(fromNs), ActionType::find));
-    } else if (stageName == "$graphLookup" && stageSpec.firstElementType() == BSONType::Object) {
-        NamespaceString fromNs(db, stageSpec.firstElement()["from"].str());
-        Privilege::addPrivilegeToPrivilegeVector(
-            requiredPrivileges,
-            Privilege(ResourcePattern::forExactNamespace(fromNs), ActionType::find));
-    } else if (stageName == "$facet" && stageSpec.firstElementType() == BSONType::Object &&
-               !haveRecursed) {
-        // Add privileges of sub-stages, but only if we haven't recursed already. We don't want to
-        // get a stack overflow while checking privileges. If we ever allow a $facet stage inside of
-        // a $facet stage, this code will have to be modified to avoid causing a stack overflow, but
-        // still check all required privileges of nested stages.
-        for (auto&& subPipeline : stageSpec.firstElement().embeddedObject()) {
-            if (subPipeline.type() == BSONType::Array) {
-                for (auto&& subPipeStageSpec : subPipeline.embeddedObject()) {
-                    _addPrivilegesForStage(db,
-                                           cmdObj,
-                                           requiredPrivileges,
-                                           subPipeStageSpec.embeddedObjectUserCheck(),
-                                           true);
-                }
-            }
-        }
-    }
-}
-
-Status AuthorizationSession::checkAuthForAggregate(const NamespaceString& ns,
-                                                   const BSONObj& cmdObj) {
-    std::string db(ns.db().toString());
-    auto inputResource = ResourcePattern::forExactNamespace(ns);
-    uassert(
-        17138, mongoutils::str::stream() << "Invalid input namespace, " << ns.ns(), ns.isValid());
-
-    PrivilegeVector privileges;
-
-    BSONElement pipelineElem = cmdObj["pipeline"];
-    if (pipelineElem.type() != BSONType::Array) {
-        return Status(ErrorCodes::TypeMismatch, "'pipeline' must be specified as an array");
-    }
-
-    BSONObj pipeline = pipelineElem.embeddedObject();
-    if (pipeline.isEmpty()) {
-        // The pipeline is empty, so we require only the find action.
-        Privilege::addPrivilegeToPrivilegeVector(&privileges,
-                                                 Privilege(inputResource, ActionType::find));
-    } else {
-        if (pipeline.firstElementType() != BSONType::Object) {
-            // The pipeline contains something that's not an object.
-            return Status(ErrorCodes::TypeMismatch,
-                          "'pipeline' cannot contain non-object elements");
-        }
-
-        // We treat the first stage in the pipeline specially, as some aggregation stages that are
-        // valid initial sources have different auth requirements.
-        BSONObj firstPipelineStage = pipeline.firstElement().embeddedObject();
-        if (str::equals("$indexStats", firstPipelineStage.firstElementFieldName())) {
-            Privilege::addPrivilegeToPrivilegeVector(
-                &privileges, Privilege(inputResource, ActionType::indexStats));
-        } else if (str::equals("$collStats", firstPipelineStage.firstElementFieldName())) {
-            Privilege::addPrivilegeToPrivilegeVector(
-                &privileges, Privilege(inputResource, ActionType::collStats));
-        } else {
-            // If no source requiring an alternative permission scheme is specified then default to
-            // requiring find() privileges on the given namespace.
-            Privilege::addPrivilegeToPrivilegeVector(&privileges,
-                                                     Privilege(inputResource, ActionType::find));
-        }
-
-        // Add additional required privileges for each stage in the pipeline.
-        for (auto&& stageElem : pipeline) {
-            _addPrivilegesForStage(db, cmdObj, &privileges, stageElem.embeddedObjectUserCheck());
-        }
-    }
-
-    if (isAuthorizedForPrivileges(privileges))
-        return Status::OK();
-    return Status(ErrorCodes::Unauthorized, "unauthorized");
-}
-
-Status AuthorizationSession::checkAuthForFind(const NamespaceString& ns, bool hasTerm) {
-    if (MONGO_unlikely(ns.isCommand())) {
-        return Status(ErrorCodes::InternalError,
-                      str::stream() << "Checking query auth on command namespace " << ns.ns());
-    }
-    if (!isAuthorizedForActionsOnNamespace(ns, ActionType::find)) {
-        return Status(ErrorCodes::Unauthorized,
-                      str::stream() << "not authorized for query on " << ns.ns());
-    }
-
-    // Only internal clients (such as other nodes in a replica set) are allowed to use
-    // the 'term' field in a find operation. Use of this field could trigger changes
-    // in the receiving server's replication state and should be protected.
-    if (hasTerm &&
-        !isAuthorizedForActionsOnResource(ResourcePattern::forClusterResource(),
-                                          ActionType::internal)) {
-        return Status(ErrorCodes::Unauthorized,
-                      str::stream() << "not authorized for query with term on " << ns.ns());
-    }
-
-    return Status::OK();
-}
-
-Status AuthorizationSession::checkAuthForGetMore(const NamespaceString& ns,
-                                                 long long cursorID,
-                                                 bool hasTerm) {
-    // "ns" can be in one of three formats: "listCollections" format, "listIndexes" format, and
-    // normal format.
-    if (ns.isListCollectionsCursorNS()) {
-        // "ns" is of the form "<db>.$cmd.listCollections".  Check if we can perform the
-        // listCollections action on the database resource for "<db>".
-        if (!isAuthorizedForActionsOnResource(ResourcePattern::forDatabaseName(ns.db()),
-                                              ActionType::listCollections)) {
-            return Status(ErrorCodes::Unauthorized,
-                          str::stream() << "not authorized for listCollections getMore on "
-                                        << ns.ns());
-        }
-    } else if (ns.isListIndexesCursorNS()) {
-        // "ns" is of the form "<db>.$cmd.listIndexes.<coll>".  Check if we can perform the
-        // listIndexes action on the "<db>.<coll>" namespace.
-        NamespaceString targetNS = ns.getTargetNSForListIndexes();
-        if (!isAuthorizedForActionsOnNamespace(targetNS, ActionType::listIndexes)) {
-            return Status(ErrorCodes::Unauthorized,
-                          str::stream() << "not authorized for listIndexes getMore on " << ns.ns());
-        }
-    } else {
-        // "ns" is a regular namespace string.  Check if we can perform the find action on it.
-        if (!isAuthorizedForActionsOnNamespace(ns, ActionType::find)) {
-            return Status(ErrorCodes::Unauthorized,
-                          str::stream() << "not authorized for getMore on " << ns.ns());
-        }
-    }
-
-    // Only internal clients (such as other nodes in a replica set) are allowed to use
-    // the 'term' field in a getMore operation. Use of this field could trigger changes
-    // in the receiving server's replication state and should be protected.
-    if (hasTerm &&
-        !isAuthorizedForActionsOnResource(ResourcePattern::forClusterResource(),
-                                          ActionType::internal)) {
-        return Status(ErrorCodes::Unauthorized,
-                      str::stream() << "not authorized for getMore with term on " << ns.ns());
-    }
-
-    return Status::OK();
-}
-
-Status AuthorizationSession::checkAuthForInsert(OperationContext* txn,
-                                                const NamespaceString& ns,
-                                                const BSONObj& document) {
-    if (ns.coll() == "system.indexes"_sd) {
-        BSONElement nsElement = document["ns"];
-        if (nsElement.type() != String) {
-            return Status(nsElement.type() == BSONType::EOO ? ErrorCodes::NoSuchKey
-                                                            : ErrorCodes::TypeMismatch,
-                          "Cannot authorize inserting into "
-                          "system.indexes documents without a string-typed \"ns\" field.");
-        }
-        NamespaceString indexNS(nsElement.str());
-        if (!isAuthorizedForActionsOnNamespace(indexNS, ActionType::createIndex)) {
-            return Status(ErrorCodes::Unauthorized,
-                          str::stream() << "not authorized to create index on " << indexNS.ns());
-        }
-    } else {
-        ActionSet required{ActionType::insert};
-        if (documentValidationDisabled(txn)) {
-            required.addAction(ActionType::bypassDocumentValidation);
-        }
-        if (!isAuthorizedForActionsOnNamespace(ns, required)) {
-            return Status(ErrorCodes::Unauthorized,
-                          str::stream() << "not authorized for insert on " << ns.ns());
-        }
-    }
-
-    return Status::OK();
-}
-
-Status AuthorizationSession::checkAuthForUpdate(OperationContext* txn,
-                                                const NamespaceString& ns,
-                                                const BSONObj& query,
-                                                const BSONObj& update,
-                                                bool upsert) {
-    ActionSet required{ActionType::update};
-    StringData operationType = "update"_sd;
-
-    if (upsert) {
-        required.addAction(ActionType::insert);
-        operationType = "upsert"_sd;
-    }
-
-    if (documentValidationDisabled(txn)) {
-        required.addAction(ActionType::bypassDocumentValidation);
-    }
-
-    if (!isAuthorizedForActionsOnNamespace(ns, required)) {
-        return Status(ErrorCodes::Unauthorized,
-                      str::stream() << "not authorized for " << operationType << " on " << ns.ns());
-    }
-
-    return Status::OK();
-}
-
-Status AuthorizationSession::checkAuthForDelete(OperationContext* txn,
-                                                const NamespaceString& ns,
-                                                const BSONObj& query) {
-    if (!isAuthorizedForActionsOnNamespace(ns, ActionType::remove)) {
-        return Status(ErrorCodes::Unauthorized,
-                      str::stream() << "not authorized to remove from " << ns.ns());
-    }
-    return Status::OK();
-}
-
-Status AuthorizationSession::checkAuthForKillCursors(const NamespaceString& ns,
-                                                     long long cursorID) {
-    // See implementation comments in checkAuthForGetMore().  This method looks very similar.
-
-    // SERVER-20364 Check for find or killCursor privileges until we have a way of associating
-    // a cursor with an owner.
-    if (ns.isListCollectionsCursorNS()) {
-        if (!(isAuthorizedForActionsOnResource(ResourcePattern::forDatabaseName(ns.db()),
-                                               ActionType::killCursors) ||
-              isAuthorizedForActionsOnResource(ResourcePattern::forDatabaseName(ns.db()),
-                                               ActionType::listCollections))) {
-            return Status(ErrorCodes::Unauthorized,
-                          str::stream() << "not authorized to kill listCollections cursor on "
-                                        << ns.ns());
-        }
-    } else if (ns.isListIndexesCursorNS()) {
-        NamespaceString targetNS = ns.getTargetNSForListIndexes();
-        if (!(isAuthorizedForActionsOnNamespace(targetNS, ActionType::killCursors) ||
-              isAuthorizedForActionsOnNamespace(targetNS, ActionType::listIndexes))) {
-            return Status(ErrorCodes::Unauthorized,
-                          str::stream() << "not authorized to kill listIndexes cursor on "
-                                        << ns.ns());
-        }
-    } else {
-        if (!(isAuthorizedForActionsOnNamespace(ns, ActionType::killCursors) ||
-              isAuthorizedForActionsOnNamespace(ns, ActionType::find))) {
-            return Status(ErrorCodes::Unauthorized,
-                          str::stream() << "not authorized to kill cursor on " << ns.ns());
-        }
-    }
-    return Status::OK();
-}
-
-Status AuthorizationSession::checkAuthForCreate(const NamespaceString& ns, const BSONObj& cmdObj) {
-    if (cmdObj["capped"].trueValue() &&
-        !isAuthorizedForActionsOnNamespace(ns, ActionType::convertToCapped)) {
-        return Status(ErrorCodes::Unauthorized, "unauthorized");
-    }
-
-    const bool hasCreateCollectionAction =
-        isAuthorizedForActionsOnNamespace(ns, ActionType::createCollection);
-
-    // If attempting to create a view, check for additional required privileges.
-    if (cmdObj["viewOn"]) {
-        // You need the createCollection action on this namespace; the insert action is not
-        // sufficient.
-        if (!hasCreateCollectionAction) {
-            return Status(ErrorCodes::Unauthorized, "unauthorized");
-        }
-
-        // Parse the viewOn namespace and the pipeline. If no pipeline was specified, use the empty
-        // pipeline.
-        NamespaceString viewOnNs(ns.db(), cmdObj["viewOn"].checkAndGetStringData());
-        auto pipeline =
-            cmdObj.hasField("pipeline") ? BSONArray(cmdObj["pipeline"].Obj()) : BSONArray();
-        return checkAuthForCreateOrModifyView(this, ns, viewOnNs, pipeline);
-    }
-
-    // To create a regular collection, ActionType::createCollection or ActionType::insert are
-    // both acceptable.
-    if (hasCreateCollectionAction || isAuthorizedForActionsOnNamespace(ns, ActionType::insert)) {
-        return Status::OK();
-    }
-
-    return Status(ErrorCodes::Unauthorized, "unauthorized");
-}
-
-Status AuthorizationSession::checkAuthForCollMod(const NamespaceString& ns, const BSONObj& cmdObj) {
-    if (!isAuthorizedForActionsOnNamespace(ns, ActionType::collMod)) {
-        return Status(ErrorCodes::Unauthorized, "unauthorized");
-    }
-
-    // Check for additional required privileges if attempting to modify a view. When auth is
-    // enabled, users must specify both "viewOn" and "pipeline" together. This prevents a user from
-    // exposing more information in the original underlying namespace by only changing "pipeline",
-    // or looking up more information via the original pipeline by only changing "viewOn".
-    const bool hasViewOn = cmdObj.hasField("viewOn");
-    const bool hasPipeline = cmdObj.hasField("pipeline");
-    if (hasViewOn != hasPipeline) {
-        return Status(
-            ErrorCodes::InvalidOptions,
-            "Must specify both 'viewOn' and 'pipeline' when modifying a view and auth is enabled");
-    }
-    if (hasViewOn) {
-        NamespaceString viewOnNs(ns.db(), cmdObj["viewOn"].checkAndGetStringData());
-        auto viewPipeline = BSONArray(cmdObj["pipeline"].Obj());
-        return checkAuthForCreateOrModifyView(this, ns, viewOnNs, viewPipeline);
-    }
-
-    return Status::OK();
-}
-
-Status AuthorizationSession::checkAuthorizedToGrantPrivilege(const Privilege& privilege) {
-    const ResourcePattern& resource = privilege.getResourcePattern();
-    if (resource.isDatabasePattern() || resource.isExactNamespacePattern()) {
-        if (!isAuthorizedForActionsOnResource(
-                ResourcePattern::forDatabaseName(resource.databaseToMatch()),
-                ActionType::grantRole)) {
-            return Status(ErrorCodes::Unauthorized,
-                          str::stream() << "Not authorized to grant privileges on the "
-                                        << resource.databaseToMatch()
-                                        << "database");
-        }
-    } else if (!isAuthorizedForActionsOnResource(ResourcePattern::forDatabaseName("admin"),
-                                                 ActionType::grantRole)) {
-        return Status(ErrorCodes::Unauthorized,
-                      "To grant privileges affecting multiple databases or the cluster,"
-                      " must be authorized to grant roles from the admin database");
-    }
-    return Status::OK();
-}
-
-
-Status AuthorizationSession::checkAuthorizedToRevokePrivilege(const Privilege& privilege) {
-    const ResourcePattern& resource = privilege.getResourcePattern();
-    if (resource.isDatabasePattern() || resource.isExactNamespacePattern()) {
-        if (!isAuthorizedForActionsOnResource(
-                ResourcePattern::forDatabaseName(resource.databaseToMatch()),
-                ActionType::revokeRole)) {
-            return Status(ErrorCodes::Unauthorized,
-                          str::stream() << "Not authorized to revoke privileges on the "
-                                        << resource.databaseToMatch()
-                                        << "database");
-        }
-    } else if (!isAuthorizedForActionsOnResource(ResourcePattern::forDatabaseName("admin"),
-                                                 ActionType::revokeRole)) {
-        return Status(ErrorCodes::Unauthorized,
-                      "To revoke privileges affecting multiple databases or the cluster,"
-                      " must be authorized to revoke roles from the admin database");
-    }
-    return Status::OK();
-}
-
-bool AuthorizationSession::isAuthorizedToCreateRole(
-    const struct auth::CreateOrUpdateRoleArgs& args) {
-    // A user is allowed to create a role under either of two conditions.
-
-    // The user may create a role if the authorization system says they are allowed to.
-    if (isAuthorizedForActionsOnResource(ResourcePattern::forDatabaseName(args.roleName.getDB()),
-                                         ActionType::createRole)) {
-        return true;
-    }
-
-    // The user may create a role if the localhost exception is enabled, and they already own the
-    // role. This implies they have obtained the role through an external authorization mechanism.
-    if (_externalState->shouldAllowLocalhost()) {
-        for (const User* const user : _authenticatedUsers) {
-            if (user->hasRole(args.roleName)) {
-                return true;
-            }
-        }
-        log() << "Not authorized to create the first role in the system '" << args.roleName
-              << "' using the localhost exception. The user needs to acquire the role through "
-                 "external authentication first.";
-    }
-
-    return false;
-}
-
-bool AuthorizationSession::isAuthorizedToGrantRole(const RoleName& role) {
-    return isAuthorizedForActionsOnResource(ResourcePattern::forDatabaseName(role.getDB()),
-                                            ActionType::grantRole);
-}
-
-bool AuthorizationSession::isAuthorizedToRevokeRole(const RoleName& role) {
-    return isAuthorizedForActionsOnResource(ResourcePattern::forDatabaseName(role.getDB()),
-                                            ActionType::revokeRole);
-}
-
-bool AuthorizationSession::isAuthorizedForPrivilege(const Privilege& privilege) {
-    if (_externalState->shouldIgnoreAuthChecks())
-        return true;
-
-    return _isAuthorizedForPrivilege(privilege);
-}
-
-bool AuthorizationSession::isAuthorizedForPrivileges(const vector<Privilege>& privileges) {
-    if (_externalState->shouldIgnoreAuthChecks())
-        return true;
-
-    for (size_t i = 0; i < privileges.size(); ++i) {
-        if (!_isAuthorizedForPrivilege(privileges[i]))
-            return false;
-    }
-
-    return true;
-}
-
-bool AuthorizationSession::isAuthorizedForActionsOnResource(const ResourcePattern& resource,
-                                                            ActionType action) {
-    return isAuthorizedForPrivilege(Privilege(resource, action));
-}
-
-bool AuthorizationSession::isAuthorizedForActionsOnResource(const ResourcePattern& resource,
-                                                            const ActionSet& actions) {
-    return isAuthorizedForPrivilege(Privilege(resource, actions));
-}
-
-bool AuthorizationSession::isAuthorizedForActionsOnNamespace(const NamespaceString& ns,
-                                                             ActionType action) {
-    return isAuthorizedForPrivilege(Privilege(ResourcePattern::forExactNamespace(ns), action));
-}
-
-bool AuthorizationSession::isAuthorizedForActionsOnNamespace(const NamespaceString& ns,
-                                                             const ActionSet& actions) {
-    return isAuthorizedForPrivilege(Privilege(ResourcePattern::forExactNamespace(ns), actions));
-}
-
-static const int resourceSearchListCapacity = 5;
-/**
- * Builds from "target" an exhaustive list of all ResourcePatterns that match "target".
- *
- * Stores the resulting list into resourceSearchList, and returns the length.
- *
- * The seach lists are as follows, depending on the type of "target":
- *
- * target is ResourcePattern::forAnyResource():
- *   searchList = { ResourcePattern::forAnyResource(), ResourcePattern::forAnyResource() }
- * target is the ResourcePattern::forClusterResource():
- *   searchList = { ResourcePattern::forAnyResource(), ResourcePattern::forClusterResource() }
- * target is a database, db:
- *   searchList = { ResourcePattern::forAnyResource(),
- *                  ResourcePattern::forAnyNormalResource(),
- *                  db }
- * target is a non-system collection, db.coll:
- *   searchList = { ResourcePattern::forAnyResource(),
- *                  ResourcePattern::forAnyNormalResource(),
- *                  db,
- *                  coll,
- *                  db.coll }
- * target is a system collection, db.system.coll:
- *   searchList = { ResourcePattern::forAnyResource(),
- *                  system.coll,
- *                  db.system.coll }
- */
-static int buildResourceSearchList(const ResourcePattern& target,
-                                   ResourcePattern resourceSearchList[resourceSearchListCapacity]) {
-    int size = 0;
-    resourceSearchList[size++] = ResourcePattern::forAnyResource();
-    if (target.isExactNamespacePattern()) {
-        if (!target.ns().isSystem()) {
-            // Some databases should not be matchable with ResourcePattern::forAnyNormalResource.
-            // 'local' and 'config' are used to store special system collections, which user level
-            // administrators should not be able to manipulate.
-            // '$setFeatureCompatibilityVersion' is a virtual database that
-            // setFeatureCompatibilityVersion performs auth checks against. When this command was
-            // first written, there was a moratorium on creating new ActionTypes. SERVER-31983
-            // introduced the ActionType after the moratorium expired.
-            if (target.ns().db() != "local" && target.ns().db() != "config" &&
-                target.ns().db() != "$setFeatureCompatibilityVersion") {
-                resourceSearchList[size++] = ResourcePattern::forAnyNormalResource();
-            }
-            resourceSearchList[size++] = ResourcePattern::forDatabaseName(target.ns().db());
-        }
-        resourceSearchList[size++] = ResourcePattern::forCollectionName(target.ns().coll());
-    } else if (target.isDatabasePattern()) {
-        resourceSearchList[size++] = ResourcePattern::forAnyNormalResource();
-    }
-    resourceSearchList[size++] = target;
-    dassert(size <= resourceSearchListCapacity);
-    return size;
-}
-
-bool AuthorizationSession::isAuthorizedToChangeAsUser(const UserName& userName,
-                                                      ActionType actionType) {
-    User* user = lookupUser(userName);
-    if (!user) {
-        return false;
-    }
-    ResourcePattern resourceSearchList[resourceSearchListCapacity];
-    const int resourceSearchListLength = buildResourceSearchList(
-        ResourcePattern::forDatabaseName(userName.getDB()), resourceSearchList);
-
-    ActionSet actions;
-    for (int i = 0; i < resourceSearchListLength; ++i) {
-        actions.addAllActionsFromSet(user->getActionsForResource(resourceSearchList[i]));
-    }
-    return actions.contains(actionType);
-}
-
-bool AuthorizationSession::isAuthorizedToChangeOwnPasswordAsUser(const UserName& userName) {
-    return AuthorizationSession::isAuthorizedToChangeAsUser(userName,
-                                                            ActionType::changeOwnPassword);
-}
-
-bool AuthorizationSession::isAuthorizedToChangeOwnCustomDataAsUser(const UserName& userName) {
-    return AuthorizationSession::isAuthorizedToChangeAsUser(userName,
-                                                            ActionType::changeOwnCustomData);
-}
-
-bool AuthorizationSession::isAuthenticatedAsUserWithRole(const RoleName& roleName) {
-    for (UserSet::iterator it = _authenticatedUsers.begin(); it != _authenticatedUsers.end();
-         ++it) {
-        if ((*it)->hasRole(roleName)) {
-            return true;
-        }
-    }
-    return false;
-}
-
-void AuthorizationSession::_refreshUserInfoAsNeeded(OperationContext* txn) {
-    AuthorizationManager& authMan = getAuthorizationManager();
-    UserSet::iterator it = _authenticatedUsers.begin();
-    while (it != _authenticatedUsers.end()) {
-        User* user = *it;
-
-        if (!user->isValid()) {
-            // Make a good faith effort to acquire an up-to-date user object, since the one
-            // we've cached is marked "out-of-date."
-            UserName name = user->getName();
-            User* updatedUser;
-
-            Status status = authMan.acquireUser(txn, name, &updatedUser);
-            switch (status.code()) {
-                case ErrorCodes::OK: {
-                    // Success! Replace the old User object with the updated one.
-                    fassert(17067, _authenticatedUsers.replaceAt(it, updatedUser) == user);
-                    authMan.releaseUser(user);
-                    LOG(1) << "Updated session cache of user information for " << name;
-                    break;
-                }
-                case ErrorCodes::UserNotFound: {
-                    // User does not exist anymore; remove it from _authenticatedUsers.
-                    fassert(17068, _authenticatedUsers.removeAt(it) == user);
-                    authMan.releaseUser(user);
-                    log() << "Removed deleted user " << name
-                          << " from session cache of user information.";
-                    continue;  // No need to advance "it" in this case.
-                }
-                default:
-                    // Unrecognized error; assume that it's transient, and continue working with the
-                    // out-of-date privilege data.
-                    warning() << "Could not fetch updated user privilege information for " << name
-                              << "; continuing to use old information.  Reason is "
-                              << redact(status);
-                    break;
-            }
-        }
-        ++it;
-    }
-    _buildAuthenticatedRolesVector();
-}
-
-void AuthorizationSession::_buildAuthenticatedRolesVector() {
-    _authenticatedRoleNames.clear();
-    for (UserSet::iterator it = _authenticatedUsers.begin(); it != _authenticatedUsers.end();
-         ++it) {
-        RoleNameIterator roles = (*it)->getIndirectRoles();
-        while (roles.more()) {
-            RoleName roleName = roles.next();
-            _authenticatedRoleNames.push_back(RoleName(roleName.getRole(), roleName.getDB()));
-        }
-    }
-}
-
-bool AuthorizationSession::_isAuthorizedForPrivilege(const Privilege& privilege) {
-    const ResourcePattern& target(privilege.getResourcePattern());
-
-    ResourcePattern resourceSearchList[resourceSearchListCapacity];
-    const int resourceSearchListLength = buildResourceSearchList(target, resourceSearchList);
-
-    ActionSet unmetRequirements = privilege.getActions();
-
-    PrivilegeVector defaultPrivileges = getDefaultPrivileges();
-    for (PrivilegeVector::iterator it = defaultPrivileges.begin(); it != defaultPrivileges.end();
-         ++it) {
-        for (int i = 0; i < resourceSearchListLength; ++i) {
-            if (!(it->getResourcePattern() == resourceSearchList[i]))
-                continue;
-
-            ActionSet userActions = it->getActions();
-            unmetRequirements.removeAllActionsFromSet(userActions);
-
-            if (unmetRequirements.empty())
-                return true;
-        }
-    }
-
-    for (UserSet::iterator it = _authenticatedUsers.begin(); it != _authenticatedUsers.end();
-         ++it) {
-        User* user = *it;
-        for (int i = 0; i < resourceSearchListLength; ++i) {
-            ActionSet userActions = user->getActionsForResource(resourceSearchList[i]);
-            unmetRequirements.removeAllActionsFromSet(userActions);
-
-            if (unmetRequirements.empty())
-                return true;
-        }
-    }
-
-    return false;
-}
-
-void AuthorizationSession::setImpersonatedUserData(std::vector<UserName> usernames,
-                                                   std::vector<RoleName> roles) {
-    _impersonatedUserNames = usernames;
-    _impersonatedRoleNames = roles;
-    _impersonationFlag = true;
-}
-
-bool AuthorizationSession::isCoauthorizedWithClient(Client* opClient) {
-    auto getUserNames = [](AuthorizationSession* authSession) {
-        if (authSession->isImpersonating()) {
-            return authSession->getImpersonatedUserNames();
-        } else {
-            return authSession->getAuthenticatedUserNames();
-        }
-    };
-
-    UserNameIterator it = getUserNames(this);
-    while (it.more()) {
-        UserNameIterator opIt = getUserNames(AuthorizationSession::get(opClient));
-        while (opIt.more()) {
-            if (it.get() == opIt.get()) {
-                return true;
-            }
-            opIt.next();
-        }
-        it.next();
-    }
-
-    return false;
-}
-
-UserNameIterator AuthorizationSession::getImpersonatedUserNames() {
-    return makeUserNameIterator(_impersonatedUserNames.begin(), _impersonatedUserNames.end());
-}
-
-RoleNameIterator AuthorizationSession::getImpersonatedRoleNames() {
-    return makeRoleNameIterator(_impersonatedRoleNames.begin(), _impersonatedRoleNames.end());
-}
-
-// Clear the vectors of impersonated usernames and roles.
-void AuthorizationSession::clearImpersonatedUserData() {
-    _impersonatedUserNames.clear();
-    _impersonatedRoleNames.clear();
-    _impersonationFlag = false;
-}
-
-=======
 AuthorizationSession::~AuthorizationSession() = default;
->>>>>>> f378d467
 
 void AuthorizationSession::ScopedImpersonate::swap() {
     auto impersonations = _authSession._getImpersonations();
