
/**
 *    Copyright (C) 2018-present MongoDB, Inc.
 *
 *    This program is free software: you can redistribute it and/or modify
 *    it under the terms of the Server Side Public License, version 1,
 *    as published by MongoDB, Inc.
 *
 *    This program is distributed in the hope that it will be useful,
 *    but WITHOUT ANY WARRANTY; without even the implied warranty of
 *    MERCHANTABILITY or FITNESS FOR A PARTICULAR PURPOSE.  See the
 *    Server Side Public License for more details.
 *
 *    You should have received a copy of the Server Side Public License
 *    along with this program. If not, see
 *    <http://www.mongodb.com/licensing/server-side-public-license>.
 *
 *    As a special exception, the copyright holders give permission to link the
 *    code of portions of this program with the OpenSSL library under certain
 *    conditions as described in each individual source file and distribute
 *    linked combinations including the program with the OpenSSL library. You
 *    must comply with the Server Side Public License in all respects for
 *    all of the code used other than as permitted herein. If you modify file(s)
 *    with this exception, you may extend this exception to your version of the
 *    file(s), but you are not obligated to do so. If you do not wish to do so,
 *    delete this exception statement from your version. If you delete this
 *    exception statement from all source files in the program, then also delete
 *    it in the license file.
 */

#include "mongo/db/auth/role_graph.h"

#include "mongo/base/init.h"
#include "mongo/base/status.h"
#include "mongo/db/auth/authorization_manager.h"
#include "mongo/db/auth/privilege.h"
#include "mongo/db/auth/role_name.h"

namespace mongo {

const std::string RoleGraph::BUILTIN_ROLE_V0_READ = "read";
const std::string RoleGraph::BUILTIN_ROLE_V0_READ_WRITE = "dbOwner";
const std::string RoleGraph::BUILTIN_ROLE_V0_ADMIN_READ = "readAnyDatabase";
const std::string RoleGraph::BUILTIN_ROLE_V0_ADMIN_READ_WRITE = "root";

namespace {
const std::string ADMIN_DBNAME = "admin";

const std::string BUILTIN_ROLE_READ = "read";
const std::string BUILTIN_ROLE_READ_WRITE = "readWrite";
const std::string BUILTIN_ROLE_USER_ADMIN = "userAdmin";
const std::string BUILTIN_ROLE_DB_ADMIN = "dbAdmin";
const std::string BUILTIN_ROLE_CLUSTER_ADMIN = "clusterAdmin";
const std::string BUILTIN_ROLE_READ_ANY_DB = "readAnyDatabase";
const std::string BUILTIN_ROLE_READ_WRITE_ANY_DB = "readWriteAnyDatabase";
const std::string BUILTIN_ROLE_USER_ADMIN_ANY_DB = "userAdminAnyDatabase";
const std::string BUILTIN_ROLE_DB_ADMIN_ANY_DB = "dbAdminAnyDatabase";
const std::string BUILTIN_ROLE_ROOT = "root";
const std::string BUILTIN_ROLE_INTERNAL = "__system";
const std::string BUILTIN_ROLE_DB_OWNER = "dbOwner";
const std::string BUILTIN_ROLE_CLUSTER_MONITOR = "clusterMonitor";
const std::string BUILTIN_ROLE_HOST_MANAGEMENT = "hostManager";
const std::string BUILTIN_ROLE_CLUSTER_MANAGEMENT = "clusterManager";
const std::string BUILTIN_ROLE_BACKUP = "backup";
const std::string BUILTIN_ROLE_RESTORE = "restore";
const std::string BUILTIN_ROLE_ENABLE_SHARDING = "enableSharding";
const std::string BUILTIN_ROLE_QUERYABLE_BACKUP = "__queryableBackup";

/// Actions that the "read" role may perform on a normal resources of a specific database, and
/// that the "readAnyDatabase" role may perform on normal resources of any database.
ActionSet readRoleActions;

/// Actions that the "readWrite" role may perform on a normal resources of a specific database,
/// and that the "readWriteAnyDatabase" role may perform on normal resources of any database.
ActionSet readWriteRoleActions;

/// Actions that the "userAdmin" role may perform on normal resources of a specific database,
/// and that the "userAdminAnyDatabase" role may perform on normal resources of any database.
ActionSet userAdminRoleActions;

/// Actions that the "dbAdmin" role may perform on normal resources of a specific database,
// and that the "dbAdminAnyDatabase" role may perform on normal resources of any database.
ActionSet dbAdminRoleActions;

/// Actions that the "clusterMonitor" role may perform on the cluster resource.
ActionSet clusterMonitorRoleClusterActions;

/// Actions that the "clusterMonitor" role may perform on any database.
ActionSet clusterMonitorRoleDatabaseActions;

/// Actions that the "hostManager" role may perform on the cluster resource.
ActionSet hostManagerRoleClusterActions;

/// Actions that the "hostManager" role may perform on any database.
ActionSet hostManagerRoleDatabaseActions;

/// Actions that the "clusterManager" role may perform on the cluster resource.
ActionSet clusterManagerRoleClusterActions;

/// Actions that the "clusterManager" role may perform on any database
ActionSet clusterManagerRoleDatabaseActions;

ActionSet& operator<<(ActionSet& target, ActionType source) {
    target.addAction(source);
    return target;
}

void operator+=(ActionSet& target, const ActionSet& source) {
    target.addAllActionsFromSet(source);
}

// This sets up the built-in role ActionSets.  This is what determines what actions each role
// is authorized to perform
// Note: we suppress clang-format for this function because we want each enum value on a separate
// line
// clang-format off
MONGO_INITIALIZER(AuthorizationBuiltinRoles)(InitializerContext* context) {
    // Read role
    readRoleActions
<<<<<<< HEAD
=======
        << ActionType::changeStream
>>>>>>> f378d467
        << ActionType::collStats
        << ActionType::dbHash
        << ActionType::dbStats
        << ActionType::find
        << ActionType::killCursors
        << ActionType::listCollections
        << ActionType::listIndexes
        << ActionType::planCacheRead;

    // Read-write role
    readWriteRoleActions += readRoleActions;
    readWriteRoleActions
        << ActionType::convertToCapped  // db admin gets this also
        << ActionType::createCollection  // db admin gets this also
        << ActionType::dropCollection
        << ActionType::dropIndex
        << ActionType::emptycapped
        << ActionType::createIndex
        << ActionType::insert
        << ActionType::remove
        << ActionType::renameCollectionSameDB  // db admin gets this also
        << ActionType::update;

    // User admin role
    userAdminRoleActions
        << ActionType::changeCustomData
        << ActionType::changePassword
        << ActionType::createUser
        << ActionType::createRole
        << ActionType::dropUser
        << ActionType::dropRole
        << ActionType::grantRole
        << ActionType::revokeRole
<<<<<<< HEAD
=======
        << ActionType::setAuthenticationRestriction
>>>>>>> f378d467
        << ActionType::viewUser
        << ActionType::viewRole;


    // DB admin role
    dbAdminRoleActions
        << ActionType::bypassDocumentValidation
        << ActionType::collMod
        << ActionType::collStats  // clusterMonitor gets this also
        << ActionType::compact
        << ActionType::convertToCapped  // read_write gets this also
        << ActionType::createCollection // read_write gets this also
        << ActionType::dbStats  // clusterMonitor gets this also
        << ActionType::dropCollection
        << ActionType::dropDatabase  // clusterAdmin gets this also TODO(spencer): should
                                     // readWriteAnyDatabase?
        << ActionType::dropIndex
        << ActionType::createIndex
        << ActionType::enableProfiler
        << ActionType::listCollections
        << ActionType::listIndexes
        << ActionType::planCacheIndexFilter
        << ActionType::planCacheRead
        << ActionType::planCacheWrite
        << ActionType::reIndex
        << ActionType::renameCollectionSameDB  // read_write gets this also
        << ActionType::repairDatabase
        << ActionType::storageDetails
        << ActionType::validate;

    // clusterMonitor role actions that target the cluster resource
    clusterMonitorRoleClusterActions
<<<<<<< HEAD
=======
        << ActionType::checkFreeMonitoringStatus
>>>>>>> f378d467
        << ActionType::connPoolStats
        << ActionType::getCmdLineOpts
        << ActionType::getLog
        << ActionType::getParameter
        << ActionType::getShardMap
        << ActionType::hostInfo
<<<<<<< HEAD
        << ActionType::listDatabases
=======
        << ActionType::listCursors // clusterManager gets this also
        << ActionType::listDatabases
        << ActionType::listSessions // clusterManager gets this also
>>>>>>> f378d467
        << ActionType::listShards  // clusterManager gets this also
        << ActionType::netstat
        << ActionType::replSetGetConfig  // clusterManager gets this also
        << ActionType::replSetGetStatus  // clusterManager gets this also
        << ActionType::serverStatus 
        << ActionType::top
<<<<<<< HEAD
=======
        << ActionType::useUUID
>>>>>>> f378d467
        << ActionType::inprog
        << ActionType::shardingState;

    // clusterMonitor role actions that target a database (or collection) resource
    clusterMonitorRoleDatabaseActions 
        << ActionType::collStats  // dbAdmin gets this also
        << ActionType::dbStats  // dbAdmin gets this also
<<<<<<< HEAD
=======
        << ActionType::getDatabaseVersion
>>>>>>> f378d467
        << ActionType::getShardVersion
        << ActionType::indexStats;

    // hostManager role actions that target the cluster resource
    hostManagerRoleClusterActions
        << ActionType::applicationMessage  // clusterManager gets this also
        << ActionType::connPoolSync
        << ActionType::cpuProfiler
        << ActionType::logRotate
        << ActionType::setParameter
        << ActionType::shutdown
        << ActionType::touch
        << ActionType::unlock
<<<<<<< HEAD
        << ActionType::diagLogging
        << ActionType::flushRouterConfig  // clusterManager gets this also
        << ActionType::fsync
        << ActionType::invalidateUserCache // userAdminAnyDatabase gets this also
        << ActionType::killop
=======
        << ActionType::flushRouterConfig  // clusterManager gets this also
        << ActionType::fsync
        << ActionType::invalidateUserCache // userAdminAnyDatabase gets this also
        << ActionType::killAnyCursor
        << ActionType::killAnySession
        << ActionType::killop
        << ActionType::replSetResizeOplog
>>>>>>> f378d467
        << ActionType::resync;  // clusterManager gets this also

    // hostManager role actions that target the database resource
    hostManagerRoleDatabaseActions
        << ActionType::killCursors
        << ActionType::repairDatabase;


    // clusterManager role actions that target the cluster resource
    clusterManagerRoleClusterActions
        << ActionType::appendOplogNote  // backup gets this also
        << ActionType::applicationMessage  // hostManager gets this also
        << ActionType::replSetConfigure
        << ActionType::replSetGetConfig  // clusterMonitor gets this also
        << ActionType::replSetGetStatus  // clusterMonitor gets this also
        << ActionType::replSetStateChange
        << ActionType::resync  // hostManager gets this also
        << ActionType::addShard 
        << ActionType::removeShard
<<<<<<< HEAD
=======
        << ActionType::listCursors // clusterManager gets this also
        << ActionType::listSessions  // clusterMonitor gets this also
>>>>>>> f378d467
        << ActionType::listShards  // clusterMonitor gets this also
        << ActionType::flushRouterConfig  // hostManager gets this also
        << ActionType::cleanupOrphaned
        << ActionType::setFeatureCompatibilityVersion
        << ActionType::setFreeMonitoring;

    clusterManagerRoleDatabaseActions
        << ActionType::splitChunk
        << ActionType::moveChunk
        << ActionType::enableSharding
        << ActionType::splitVector;

    return Status::OK();
}
// clang-format on

void addReadOnlyDbPrivileges(PrivilegeVector* privileges, StringData dbName) {
    Privilege::addPrivilegeToPrivilegeVector(
        privileges, Privilege(ResourcePattern::forDatabaseName(dbName), readRoleActions));
    Privilege::addPrivilegeToPrivilegeVector(
        privileges,
        Privilege(ResourcePattern::forExactNamespace(NamespaceString(dbName, "system.indexes")),
                  readRoleActions));
    Privilege::addPrivilegeToPrivilegeVector(
        privileges,
        Privilege(ResourcePattern::forExactNamespace(NamespaceString(dbName, "system.js")),
                  readRoleActions));
    Privilege::addPrivilegeToPrivilegeVector(
        privileges,
        Privilege(ResourcePattern::forExactNamespace(NamespaceString(dbName, "system.namespaces")),
                  readRoleActions));
}

void addReadWriteDbPrivileges(PrivilegeVector* privileges, StringData dbName) {
    addReadOnlyDbPrivileges(privileges, dbName);
    Privilege::addPrivilegeToPrivilegeVector(
        privileges, Privilege(ResourcePattern::forDatabaseName(dbName), readWriteRoleActions));
    Privilege::addPrivilegeToPrivilegeVector(
        privileges,
        Privilege(ResourcePattern::forExactNamespace(NamespaceString(dbName, "system.js")),
                  readWriteRoleActions));
}

void addUserAdminDbPrivileges(PrivilegeVector* privileges, StringData dbName) {
    privileges->push_back(
        Privilege(ResourcePattern::forDatabaseName(dbName), userAdminRoleActions));
}

void addDbAdminDbPrivileges(PrivilegeVector* privileges, StringData dbName) {
    Privilege::addPrivilegeToPrivilegeVector(
        privileges, Privilege(ResourcePattern::forDatabaseName(dbName), dbAdminRoleActions));
    Privilege::addPrivilegeToPrivilegeVector(
        privileges,
        Privilege(ResourcePattern::forExactNamespace(NamespaceString(dbName, "system.indexes")),
                  readRoleActions));
    Privilege::addPrivilegeToPrivilegeVector(
        privileges,
        Privilege(ResourcePattern::forExactNamespace(NamespaceString(dbName, "system.namespaces")),
                  readRoleActions));

    ActionSet profileActions = readRoleActions;
    profileActions.addAction(ActionType::convertToCapped);
    profileActions.addAction(ActionType::createCollection);
    profileActions.addAction(ActionType::dropCollection);
    Privilege::addPrivilegeToPrivilegeVector(
        privileges,
        Privilege(ResourcePattern::forExactNamespace(NamespaceString(dbName, "system.profile")),
                  profileActions));
}

void addDbOwnerPrivileges(PrivilegeVector* privileges, StringData dbName) {
    addReadWriteDbPrivileges(privileges, dbName);
    addDbAdminDbPrivileges(privileges, dbName);
    addUserAdminDbPrivileges(privileges, dbName);
}

void addEnableShardingPrivileges(PrivilegeVector* privileges) {
    ActionSet enableShardingActions;
    enableShardingActions.addAction(ActionType::enableSharding);
    Privilege::addPrivilegeToPrivilegeVector(
        privileges, Privilege(ResourcePattern::forAnyNormalResource(), enableShardingActions));
}

void addReadOnlyAnyDbPrivileges(PrivilegeVector* privileges) {
    Privilege::addPrivilegeToPrivilegeVector(
        privileges, Privilege(ResourcePattern::forAnyNormalResource(), readRoleActions));
    Privilege::addPrivilegeToPrivilegeVector(
        privileges, Privilege(ResourcePattern::forClusterResource(), ActionType::listDatabases));
    Privilege::addPrivilegeToPrivilegeVector(
        privileges,
        Privilege(ResourcePattern::forCollectionName("system.indexes"), readRoleActions));
    Privilege::addPrivilegeToPrivilegeVector(
        privileges, Privilege(ResourcePattern::forCollectionName("system.js"), readRoleActions));
    Privilege::addPrivilegeToPrivilegeVector(
        privileges,
        Privilege(ResourcePattern::forCollectionName("system.namespaces"), readRoleActions));
}

void addReadWriteAnyDbPrivileges(PrivilegeVector* privileges) {
    addReadOnlyAnyDbPrivileges(privileges);
    Privilege::addPrivilegeToPrivilegeVector(
        privileges, Privilege(ResourcePattern::forAnyNormalResource(), readWriteRoleActions));
    Privilege::addPrivilegeToPrivilegeVector(
        privileges,
        Privilege(ResourcePattern::forCollectionName("system.js"), readWriteRoleActions));
}

void addUserAdminAnyDbPrivileges(PrivilegeVector* privileges) {
    Privilege::addPrivilegeToPrivilegeVector(
        privileges, Privilege(ResourcePattern::forAnyNormalResource(), userAdminRoleActions));
    Privilege::addPrivilegeToPrivilegeVector(
        privileges, Privilege(ResourcePattern::forDatabaseName("local"), userAdminRoleActions));
    Privilege::addPrivilegeToPrivilegeVector(
        privileges, Privilege(ResourcePattern::forDatabaseName("config"), userAdminRoleActions));
    Privilege::addPrivilegeToPrivilegeVector(
        privileges, Privilege(ResourcePattern::forClusterResource(), ActionType::listDatabases));
    Privilege::addPrivilegeToPrivilegeVector(
        privileges,
        Privilege(ResourcePattern::forClusterResource(), ActionType::authSchemaUpgrade));
    Privilege::addPrivilegeToPrivilegeVector(
        privileges,
        Privilege(ResourcePattern::forClusterResource(), ActionType::invalidateUserCache));
    Privilege::addPrivilegeToPrivilegeVector(
        privileges, Privilege(ResourcePattern::forClusterResource(), ActionType::viewUser));


    ActionSet readRoleAndIndexActions;
    readRoleAndIndexActions += readRoleActions;
    readRoleAndIndexActions << ActionType::createIndex << ActionType::dropIndex;

    Privilege::addPrivilegeToPrivilegeVector(
        privileges, Privilege(ResourcePattern::forCollectionName("system.users"), readRoleActions));
    Privilege::addPrivilegeToPrivilegeVector(
        privileges,
        Privilege(
            ResourcePattern::forExactNamespace(AuthorizationManager::usersCollectionNamespace),
            readRoleAndIndexActions));
    Privilege::addPrivilegeToPrivilegeVector(
        privileges,
        Privilege(
            ResourcePattern::forExactNamespace(AuthorizationManager::rolesCollectionNamespace),
            readRoleAndIndexActions));
    Privilege::addPrivilegeToPrivilegeVector(
        privileges,
        Privilege(
            ResourcePattern::forExactNamespace(AuthorizationManager::versionCollectionNamespace),
            readRoleActions));
    Privilege::addPrivilegeToPrivilegeVector(
        privileges,
        Privilege(
            ResourcePattern::forExactNamespace(AuthorizationManager::usersAltCollectionNamespace),
            readRoleActions));
    Privilege::addPrivilegeToPrivilegeVector(
        privileges,
        Privilege(ResourcePattern::forExactNamespace(
                      AuthorizationManager::usersBackupCollectionNamespace),
                  readRoleActions));
}

void addDbAdminAnyDbPrivileges(PrivilegeVector* privileges) {
    Privilege::addPrivilegeToPrivilegeVector(
        privileges, Privilege(ResourcePattern::forClusterResource(), ActionType::listDatabases));
    Privilege::addPrivilegeToPrivilegeVector(
        privileges, Privilege(ResourcePattern::forAnyNormalResource(), dbAdminRoleActions));
    Privilege::addPrivilegeToPrivilegeVector(
        privileges,
        Privilege(ResourcePattern::forCollectionName("system.indexes"), readRoleActions));
    Privilege::addPrivilegeToPrivilegeVector(
        privileges,
        Privilege(ResourcePattern::forCollectionName("system.namespaces"), readRoleActions));
    ActionSet profileActions = readRoleActions;
    profileActions.addAction(ActionType::convertToCapped);
    profileActions.addAction(ActionType::createCollection);
    profileActions.addAction(ActionType::dropCollection);
    Privilege::addPrivilegeToPrivilegeVector(
        privileges,
        Privilege(ResourcePattern::forCollectionName("system.profile"), profileActions));
}

void addClusterMonitorPrivileges(PrivilegeVector* privileges) {
    Privilege::addPrivilegeToPrivilegeVector(
        privileges,
        Privilege(ResourcePattern::forClusterResource(), clusterMonitorRoleClusterActions));
    Privilege::addPrivilegeToPrivilegeVector(
        privileges,
        Privilege(ResourcePattern::forAnyNormalResource(), clusterMonitorRoleDatabaseActions));
    Privilege::addPrivilegeToPrivilegeVector(
        privileges,
        Privilege(ResourcePattern::forDatabaseName("config"), clusterMonitorRoleDatabaseActions));
    Privilege::addPrivilegeToPrivilegeVector(
        privileges,
        Privilege(ResourcePattern::forDatabaseName("local"), clusterMonitorRoleDatabaseActions));
    addReadOnlyDbPrivileges(privileges, "local");
    addReadOnlyDbPrivileges(privileges, "config");
    Privilege::addPrivilegeToPrivilegeVector(
        privileges,
        Privilege(ResourcePattern::forExactNamespace(NamespaceString("local", "system.replset")),
                  ActionType::find));
    Privilege::addPrivilegeToPrivilegeVector(
        privileges,
        Privilege(ResourcePattern::forCollectionName("system.profile"), ActionType::find));
}

void addHostManagerPrivileges(PrivilegeVector* privileges) {
    Privilege::addPrivilegeToPrivilegeVector(
        privileges,
        Privilege(ResourcePattern::forClusterResource(), hostManagerRoleClusterActions));
    Privilege::addPrivilegeToPrivilegeVector(
        privileges,
        Privilege(ResourcePattern::forAnyNormalResource(), hostManagerRoleDatabaseActions));
}

void addClusterManagerPrivileges(PrivilegeVector* privileges) {
    Privilege::addPrivilegeToPrivilegeVector(
        privileges,
        Privilege(ResourcePattern::forClusterResource(), clusterManagerRoleClusterActions));
    Privilege::addPrivilegeToPrivilegeVector(
        privileges,
        Privilege(ResourcePattern::forAnyNormalResource(), clusterManagerRoleDatabaseActions));
    Privilege::addPrivilegeToPrivilegeVector(
        privileges,
        Privilege(ResourcePattern::forDatabaseName("config"), clusterManagerRoleDatabaseActions));
    Privilege::addPrivilegeToPrivilegeVector(
        privileges,
        Privilege(ResourcePattern::forDatabaseName("local"), clusterManagerRoleDatabaseActions));
    Privilege::addPrivilegeToPrivilegeVector(
        privileges,
        Privilege(ResourcePattern::forExactNamespace(NamespaceString("local", "system.replset")),
                  readRoleActions));
    addReadOnlyDbPrivileges(privileges, "config");

    ActionSet writeActions;
    writeActions << ActionType::insert << ActionType::update << ActionType::remove;
    Privilege::addPrivilegeToPrivilegeVector(
        privileges, Privilege(ResourcePattern::forDatabaseName("config"), writeActions));
    Privilege::addPrivilegeToPrivilegeVector(
        privileges, Privilege(ResourcePattern::forDatabaseName("local"), writeActions));

    // Fake collection used for setFeatureCompatibilityVersion permissions.
    Privilege::addPrivilegeToPrivilegeVector(
        privileges,
        Privilege(ResourcePattern::forExactNamespace(
                      NamespaceString("$setFeatureCompatibilityVersion", "version")),
                  writeActions));
}

void addClusterAdminPrivileges(PrivilegeVector* privileges) {
    addClusterMonitorPrivileges(privileges);
    addHostManagerPrivileges(privileges);
    addClusterManagerPrivileges(privileges);
    Privilege::addPrivilegeToPrivilegeVector(
        privileges, Privilege(ResourcePattern::forAnyNormalResource(), ActionType::dropDatabase));
}


void addQueryableBackupPrivileges(PrivilegeVector* privileges) {
    Privilege::addPrivilegeToPrivilegeVector(
        privileges, Privilege(ResourcePattern::forAnyResource(), ActionType::collStats));
    Privilege::addPrivilegeToPrivilegeVector(
        privileges, Privilege(ResourcePattern::forAnyNormalResource(), ActionType::find));
    Privilege::addPrivilegeToPrivilegeVector(
        privileges, Privilege(ResourcePattern::forAnyResource(), ActionType::listCollections));
    Privilege::addPrivilegeToPrivilegeVector(
        privileges, Privilege(ResourcePattern::forAnyResource(), ActionType::listIndexes));

    ActionSet clusterActions;
    clusterActions << ActionType::getParameter  // To check authSchemaVersion
                   << ActionType::listDatabases << ActionType::useUUID;
    Privilege::addPrivilegeToPrivilegeVector(
        privileges, Privilege(ResourcePattern::forClusterResource(), clusterActions));

    Privilege::addPrivilegeToPrivilegeVector(
        privileges, Privilege(ResourcePattern::forDatabaseName("config"), ActionType::find));

    Privilege::addPrivilegeToPrivilegeVector(
        privileges, Privilege(ResourcePattern::forDatabaseName("local"), ActionType::find));

    Privilege::addPrivilegeToPrivilegeVector(
        privileges,
        Privilege(ResourcePattern::forCollectionName("system.indexes"), ActionType::find));

    Privilege::addPrivilegeToPrivilegeVector(
        privileges,
        Privilege(ResourcePattern::forCollectionName("system.namespaces"), ActionType::find));

    Privilege::addPrivilegeToPrivilegeVector(
        privileges, Privilege(ResourcePattern::forCollectionName("system.js"), ActionType::find));

    Privilege::addPrivilegeToPrivilegeVector(
        privileges,
        Privilege(ResourcePattern::forCollectionName("system.users"), ActionType::find));

    Privilege::addPrivilegeToPrivilegeVector(
        privileges,
        Privilege(ResourcePattern::forCollectionName("system.profile"), ActionType::find));

    Privilege::addPrivilegeToPrivilegeVector(
        privileges,
        Privilege(
            ResourcePattern::forExactNamespace(AuthorizationManager::usersAltCollectionNamespace),
            ActionType::find));

    Privilege::addPrivilegeToPrivilegeVector(
        privileges,
        Privilege(ResourcePattern::forExactNamespace(
                      AuthorizationManager::usersBackupCollectionNamespace),
                  ActionType::find));

    Privilege::addPrivilegeToPrivilegeVector(
        privileges,
        Privilege(
            ResourcePattern::forExactNamespace(AuthorizationManager::rolesCollectionNamespace),
            ActionType::find));

    Privilege::addPrivilegeToPrivilegeVector(
        privileges,
        Privilege(
            ResourcePattern::forExactNamespace(AuthorizationManager::versionCollectionNamespace),
            ActionType::find));

    Privilege::addPrivilegeToPrivilegeVector(
        privileges,
        Privilege(ResourcePattern::forExactNamespace(NamespaceString("config", "settings")),
                  ActionType::find));
}

void addBackupPrivileges(PrivilegeVector* privileges) {
    ActionSet clusterActions;
    clusterActions << ActionType::appendOplogNote;  // For BRS
    Privilege::addPrivilegeToPrivilegeVector(
        privileges, Privilege(ResourcePattern::forClusterResource(), clusterActions));

    ActionSet configSettingsActions;
    configSettingsActions << ActionType::insert << ActionType::update;
    Privilege::addPrivilegeToPrivilegeVector(
        privileges,
        Privilege(ResourcePattern::forExactNamespace(NamespaceString("config", "settings")),
                  configSettingsActions));

    addQueryableBackupPrivileges(privileges);
}

void addRestorePrivileges(PrivilegeVector* privileges) {
    ActionSet actions;
    actions << ActionType::bypassDocumentValidation << ActionType::collMod
            << ActionType::convertToCapped << ActionType::createCollection
            << ActionType::createIndex << ActionType::dropCollection << ActionType::insert;

    Privilege::addPrivilegeToPrivilegeVector(
        privileges, Privilege(ResourcePattern::forAnyNormalResource(), actions));

    Privilege::addPrivilegeToPrivilegeVector(
        privileges, Privilege(ResourcePattern::forCollectionName("system.js"), actions));

    // Need to be able to query system.namespaces to check existing collection options.
    Privilege::addPrivilegeToPrivilegeVector(
        privileges,
        Privilege(ResourcePattern::forCollectionName("system.namespaces"), ActionType::find));
    Privilege::addPrivilegeToPrivilegeVector(
        privileges, Privilege(ResourcePattern::forAnyResource(), ActionType::listCollections));

    Privilege::addPrivilegeToPrivilegeVector(
        privileges, Privilege(ResourcePattern::forDatabaseName("config"), actions));

    Privilege::addPrivilegeToPrivilegeVector(
        privileges, Privilege(ResourcePattern::forDatabaseName("local"), actions));

    // Privileges for user/role management
    Privilege::addPrivilegeToPrivilegeVector(
        privileges, Privilege(ResourcePattern::forAnyNormalResource(), userAdminRoleActions));

    Privilege::addPrivilegeToPrivilegeVector(
        privileges,
        Privilege(ResourcePattern::forExactNamespace(
                      AuthorizationManager::defaultTempUsersCollectionNamespace),
                  ActionType::find));

    Privilege::addPrivilegeToPrivilegeVector(
        privileges,
        Privilege(ResourcePattern::forExactNamespace(
                      AuthorizationManager::defaultTempRolesCollectionNamespace),
                  ActionType::find));

    Privilege::addPrivilegeToPrivilegeVector(
        privileges,
        Privilege(
            ResourcePattern::forExactNamespace(AuthorizationManager::usersAltCollectionNamespace),
            actions));

    Privilege::addPrivilegeToPrivilegeVector(
        privileges,
        Privilege(ResourcePattern::forExactNamespace(
                      AuthorizationManager::usersBackupCollectionNamespace),
                  actions));

    actions << ActionType::find;
    Privilege::addPrivilegeToPrivilegeVector(
        privileges,
        Privilege(
            ResourcePattern::forExactNamespace(AuthorizationManager::versionCollectionNamespace),
            actions));

    // Need additional actions on system.users.
    actions << ActionType::update << ActionType::remove;
    Privilege::addPrivilegeToPrivilegeVector(
        privileges, Privilege(ResourcePattern::forCollectionName("system.users"), actions));

    // Need to be able to run getParameter to check authSchemaVersion
    Privilege::addPrivilegeToPrivilegeVector(
        privileges, Privilege(ResourcePattern::forClusterResource(), ActionType::getParameter));

    // Need to be able to create an index on the system.roles collection.
    Privilege::addPrivilegeToPrivilegeVector(
        privileges,
        Privilege(
            ResourcePattern::forExactNamespace(AuthorizationManager::rolesCollectionNamespace),
            ActionType::createIndex));

    // Need to be able to force UUID consistency in sharded restores
    Privilege::addPrivilegeToPrivilegeVector(
        privileges,
        Privilege(ResourcePattern::forClusterResource(),
                  {ActionType::forceUUID, ActionType::useUUID}));
}

void addRootRolePrivileges(PrivilegeVector* privileges) {
    addClusterAdminPrivileges(privileges);
    addUserAdminAnyDbPrivileges(privileges);
    addDbAdminAnyDbPrivileges(privileges);
    addReadWriteAnyDbPrivileges(privileges);
    addBackupPrivileges(privileges);
    addRestorePrivileges(privileges);
    Privilege::addPrivilegeToPrivilegeVector(
        privileges, Privilege(ResourcePattern::forAnyResource(), ActionType::validate));
}

void addInternalRolePrivileges(PrivilegeVector* privileges) {
    RoleGraph::generateUniversalPrivileges(privileges);
}

}  // namespace

bool RoleGraph::addPrivilegesForBuiltinRole(const RoleName& roleName, PrivilegeVector* result) {
    const bool isAdminDB = (roleName.getDB() == ADMIN_DBNAME);

    if (roleName.getRole() == BUILTIN_ROLE_READ) {
        addReadOnlyDbPrivileges(result, roleName.getDB());
    } else if (roleName.getRole() == BUILTIN_ROLE_READ_WRITE) {
        addReadWriteDbPrivileges(result, roleName.getDB());
    } else if (roleName.getRole() == BUILTIN_ROLE_USER_ADMIN) {
        addUserAdminDbPrivileges(result, roleName.getDB());
    } else if (roleName.getRole() == BUILTIN_ROLE_DB_ADMIN) {
        addDbAdminDbPrivileges(result, roleName.getDB());
    } else if (roleName.getRole() == BUILTIN_ROLE_DB_OWNER) {
        addDbOwnerPrivileges(result, roleName.getDB());
    } else if (roleName.getRole() == BUILTIN_ROLE_ENABLE_SHARDING) {
        addEnableShardingPrivileges(result);
    } else if (isAdminDB && roleName.getRole() == BUILTIN_ROLE_READ_ANY_DB) {
        addReadOnlyAnyDbPrivileges(result);
    } else if (isAdminDB && roleName.getRole() == BUILTIN_ROLE_READ_WRITE_ANY_DB) {
        addReadWriteAnyDbPrivileges(result);
    } else if (isAdminDB && roleName.getRole() == BUILTIN_ROLE_USER_ADMIN_ANY_DB) {
        addUserAdminAnyDbPrivileges(result);
    } else if (isAdminDB && roleName.getRole() == BUILTIN_ROLE_DB_ADMIN_ANY_DB) {
        addDbAdminAnyDbPrivileges(result);
    } else if (isAdminDB && roleName.getRole() == BUILTIN_ROLE_CLUSTER_MONITOR) {
        addClusterMonitorPrivileges(result);
    } else if (isAdminDB && roleName.getRole() == BUILTIN_ROLE_HOST_MANAGEMENT) {
        addHostManagerPrivileges(result);
    } else if (isAdminDB && roleName.getRole() == BUILTIN_ROLE_CLUSTER_MANAGEMENT) {
        addClusterManagerPrivileges(result);
    } else if (isAdminDB && roleName.getRole() == BUILTIN_ROLE_CLUSTER_ADMIN) {
        addClusterAdminPrivileges(result);
    } else if (isAdminDB && roleName.getRole() == BUILTIN_ROLE_QUERYABLE_BACKUP) {
        addQueryableBackupPrivileges(result);
    } else if (isAdminDB && roleName.getRole() == BUILTIN_ROLE_BACKUP) {
        addBackupPrivileges(result);
    } else if (isAdminDB && roleName.getRole() == BUILTIN_ROLE_RESTORE) {
        addRestorePrivileges(result);
    } else if (isAdminDB && roleName.getRole() == BUILTIN_ROLE_ROOT) {
        addRootRolePrivileges(result);
    } else if (isAdminDB && roleName.getRole() == BUILTIN_ROLE_INTERNAL) {
        addInternalRolePrivileges(result);
    } else {
        return false;
    }

    // One of the roles has matched, otherwise we would have returned already.
    return true;
}

void RoleGraph::generateUniversalPrivileges(PrivilegeVector* privileges) {
    ActionSet allActions;
    allActions.addAllActions();
    privileges->push_back(Privilege(ResourcePattern::forAnyResource(), allActions));
}

bool RoleGraph::isBuiltinRole(const RoleName& role) {
    if (!NamespaceString::validDBName(role.getDB(),
                                      NamespaceString::DollarInDbNameBehavior::Allow) ||
        role.getDB() == "$external") {
        return false;
    }

    bool isAdminDB = role.getDB() == ADMIN_DBNAME;

    if (role.getRole() == BUILTIN_ROLE_READ) {
        return true;
    } else if (role.getRole() == BUILTIN_ROLE_READ_WRITE) {
        return true;
    } else if (role.getRole() == BUILTIN_ROLE_USER_ADMIN) {
        return true;
    } else if (role.getRole() == BUILTIN_ROLE_DB_ADMIN) {
        return true;
    } else if (role.getRole() == BUILTIN_ROLE_DB_OWNER) {
        return true;
    } else if (role.getRole() == BUILTIN_ROLE_ENABLE_SHARDING) {
        return true;
    } else if (isAdminDB && role.getRole() == BUILTIN_ROLE_READ_ANY_DB) {
        return true;
    } else if (isAdminDB && role.getRole() == BUILTIN_ROLE_READ_WRITE_ANY_DB) {
        return true;
    } else if (isAdminDB && role.getRole() == BUILTIN_ROLE_USER_ADMIN_ANY_DB) {
        return true;
    } else if (isAdminDB && role.getRole() == BUILTIN_ROLE_DB_ADMIN_ANY_DB) {
        return true;
    } else if (isAdminDB && role.getRole() == BUILTIN_ROLE_CLUSTER_MONITOR) {
        return true;
    } else if (isAdminDB && role.getRole() == BUILTIN_ROLE_HOST_MANAGEMENT) {
        return true;
    } else if (isAdminDB && role.getRole() == BUILTIN_ROLE_CLUSTER_MANAGEMENT) {
        return true;
    } else if (isAdminDB && role.getRole() == BUILTIN_ROLE_CLUSTER_ADMIN) {
        return true;
    } else if (isAdminDB && role.getRole() == BUILTIN_ROLE_BACKUP) {
        return true;
    } else if (isAdminDB && role.getRole() == BUILTIN_ROLE_RESTORE) {
        return true;
    } else if (isAdminDB && role.getRole() == BUILTIN_ROLE_ROOT) {
        return true;
    } else if (isAdminDB && role.getRole() == BUILTIN_ROLE_INTERNAL) {
        return true;
    } else if (isAdminDB && role.getRole() == BUILTIN_ROLE_QUERYABLE_BACKUP) {
        return true;
    }
    return false;
}

void RoleGraph::_createBuiltinRolesForDBIfNeeded(const std::string& dbname) {
    _createBuiltinRoleIfNeeded(RoleName(BUILTIN_ROLE_READ, dbname));
    _createBuiltinRoleIfNeeded(RoleName(BUILTIN_ROLE_READ_WRITE, dbname));
    _createBuiltinRoleIfNeeded(RoleName(BUILTIN_ROLE_USER_ADMIN, dbname));
    _createBuiltinRoleIfNeeded(RoleName(BUILTIN_ROLE_DB_ADMIN, dbname));
    _createBuiltinRoleIfNeeded(RoleName(BUILTIN_ROLE_DB_OWNER, dbname));
    _createBuiltinRoleIfNeeded(RoleName(BUILTIN_ROLE_ENABLE_SHARDING, dbname));

    if (dbname == "admin") {
        _createBuiltinRoleIfNeeded(RoleName(BUILTIN_ROLE_READ_ANY_DB, dbname));
        _createBuiltinRoleIfNeeded(RoleName(BUILTIN_ROLE_READ_WRITE_ANY_DB, dbname));
        _createBuiltinRoleIfNeeded(RoleName(BUILTIN_ROLE_USER_ADMIN_ANY_DB, dbname));
        _createBuiltinRoleIfNeeded(RoleName(BUILTIN_ROLE_DB_ADMIN_ANY_DB, dbname));
        _createBuiltinRoleIfNeeded(RoleName(BUILTIN_ROLE_CLUSTER_MONITOR, dbname));
        _createBuiltinRoleIfNeeded(RoleName(BUILTIN_ROLE_HOST_MANAGEMENT, dbname));
        _createBuiltinRoleIfNeeded(RoleName(BUILTIN_ROLE_CLUSTER_MANAGEMENT, dbname));
        _createBuiltinRoleIfNeeded(RoleName(BUILTIN_ROLE_CLUSTER_ADMIN, dbname));
        _createBuiltinRoleIfNeeded(RoleName(BUILTIN_ROLE_BACKUP, dbname));
        _createBuiltinRoleIfNeeded(RoleName(BUILTIN_ROLE_RESTORE, dbname));
        _createBuiltinRoleIfNeeded(RoleName(BUILTIN_ROLE_ROOT, dbname));
        _createBuiltinRoleIfNeeded(RoleName(BUILTIN_ROLE_INTERNAL, dbname));
        _createBuiltinRoleIfNeeded(RoleName(BUILTIN_ROLE_QUERYABLE_BACKUP, dbname));
    }
}

void RoleGraph::_createBuiltinRoleIfNeeded(const RoleName& role) {
    if (!isBuiltinRole(role) || _roleExistsDontCreateBuiltin(role)) {
        return;
    }

    _createRoleDontCheckIfRoleExists(role);
    PrivilegeVector privileges;
    fassert(17145, addPrivilegesForBuiltinRole(role, &privileges));
    for (size_t i = 0; i < privileges.size(); ++i) {
        _addPrivilegeToRoleNoChecks(role, privileges[i]);
        _allPrivilegesForRole[role].push_back(privileges[i]);
    }
}

}  // namespace mongo<|MERGE_RESOLUTION|>--- conflicted
+++ resolved
@@ -117,10 +117,7 @@
 MONGO_INITIALIZER(AuthorizationBuiltinRoles)(InitializerContext* context) {
     // Read role
     readRoleActions
-<<<<<<< HEAD
-=======
         << ActionType::changeStream
->>>>>>> f378d467
         << ActionType::collStats
         << ActionType::dbHash
         << ActionType::dbStats
@@ -154,10 +151,7 @@
         << ActionType::dropRole
         << ActionType::grantRole
         << ActionType::revokeRole
-<<<<<<< HEAD
-=======
         << ActionType::setAuthenticationRestriction
->>>>>>> f378d467
         << ActionType::viewUser
         << ActionType::viewRole;
 
@@ -190,33 +184,23 @@
 
     // clusterMonitor role actions that target the cluster resource
     clusterMonitorRoleClusterActions
-<<<<<<< HEAD
-=======
         << ActionType::checkFreeMonitoringStatus
->>>>>>> f378d467
         << ActionType::connPoolStats
         << ActionType::getCmdLineOpts
         << ActionType::getLog
         << ActionType::getParameter
         << ActionType::getShardMap
         << ActionType::hostInfo
-<<<<<<< HEAD
-        << ActionType::listDatabases
-=======
         << ActionType::listCursors // clusterManager gets this also
         << ActionType::listDatabases
         << ActionType::listSessions // clusterManager gets this also
->>>>>>> f378d467
         << ActionType::listShards  // clusterManager gets this also
         << ActionType::netstat
         << ActionType::replSetGetConfig  // clusterManager gets this also
         << ActionType::replSetGetStatus  // clusterManager gets this also
         << ActionType::serverStatus 
         << ActionType::top
-<<<<<<< HEAD
-=======
         << ActionType::useUUID
->>>>>>> f378d467
         << ActionType::inprog
         << ActionType::shardingState;
 
@@ -224,10 +208,7 @@
     clusterMonitorRoleDatabaseActions 
         << ActionType::collStats  // dbAdmin gets this also
         << ActionType::dbStats  // dbAdmin gets this also
-<<<<<<< HEAD
-=======
         << ActionType::getDatabaseVersion
->>>>>>> f378d467
         << ActionType::getShardVersion
         << ActionType::indexStats;
 
@@ -241,13 +222,6 @@
         << ActionType::shutdown
         << ActionType::touch
         << ActionType::unlock
-<<<<<<< HEAD
-        << ActionType::diagLogging
-        << ActionType::flushRouterConfig  // clusterManager gets this also
-        << ActionType::fsync
-        << ActionType::invalidateUserCache // userAdminAnyDatabase gets this also
-        << ActionType::killop
-=======
         << ActionType::flushRouterConfig  // clusterManager gets this also
         << ActionType::fsync
         << ActionType::invalidateUserCache // userAdminAnyDatabase gets this also
@@ -255,7 +229,6 @@
         << ActionType::killAnySession
         << ActionType::killop
         << ActionType::replSetResizeOplog
->>>>>>> f378d467
         << ActionType::resync;  // clusterManager gets this also
 
     // hostManager role actions that target the database resource
@@ -275,11 +248,8 @@
         << ActionType::resync  // hostManager gets this also
         << ActionType::addShard 
         << ActionType::removeShard
-<<<<<<< HEAD
-=======
         << ActionType::listCursors // clusterManager gets this also
         << ActionType::listSessions  // clusterMonitor gets this also
->>>>>>> f378d467
         << ActionType::listShards  // clusterMonitor gets this also
         << ActionType::flushRouterConfig  // hostManager gets this also
         << ActionType::cleanupOrphaned
@@ -517,13 +487,6 @@
         privileges, Privilege(ResourcePattern::forDatabaseName("config"), writeActions));
     Privilege::addPrivilegeToPrivilegeVector(
         privileges, Privilege(ResourcePattern::forDatabaseName("local"), writeActions));
-
-    // Fake collection used for setFeatureCompatibilityVersion permissions.
-    Privilege::addPrivilegeToPrivilegeVector(
-        privileges,
-        Privilege(ResourcePattern::forExactNamespace(
-                      NamespaceString("$setFeatureCompatibilityVersion", "version")),
-                  writeActions));
 }
 
 void addClusterAdminPrivileges(PrivilegeVector* privileges) {
