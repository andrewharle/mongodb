/**
*    Copyright (C) 2012 10gen Inc.
*
*    This program is free software: you can redistribute it and/or  modify
*    it under the terms of the GNU Affero General Public License, version 3,
*    as published by the Free Software Foundation.
*
*    This program is distributed in the hope that it will be useful,
*    but WITHOUT ANY WARRANTY; without even the implied warranty of
*    MERCHANTABILITY or FITNESS FOR A PARTICULAR PURPOSE.  See the
*    GNU Affero General Public License for more details.
*
*    You should have received a copy of the GNU Affero General Public License
*    along with this program.  If not, see <http://www.gnu.org/licenses/>.
*
*    As a special exception, the copyright holders give permission to link the
*    code of portions of this program with the OpenSSL library under certain
*    conditions as described in each individual source file and distribute
*    linked combinations including the program with the OpenSSL library. You
*    must comply with the GNU Affero General Public License in all respects for
*    all of the code used other than as permitted herein. If you modify file(s)
*    with this exception, you may extend this exception to your version of the
*    file(s), but you are not obligated to do so. If you do not wish to do so,
*    delete this exception statement from your version. If you delete this
*    exception statement from all source files in the program, then also delete
*    it in the license file.
*/

#include "mongo/platform/basic.h"

#include "mongo/db/auth/authorization_manager.h"

#include <boost/thread/mutex.hpp>
#include <memory>
#include <string>
#include <vector>

#include "mongo/base/init.h"
#include "mongo/base/status.h"
#include "mongo/bson/mutable/document.h"
#include "mongo/bson/mutable/element.h"
#include "mongo/bson/util/bson_extract.h"
#include "mongo/client/auth_helpers.h"
#include "mongo/db/auth/action_set.h"
#include "mongo/db/auth/authz_documents_update_guard.h"
#include "mongo/db/auth/authz_manager_external_state.h"
#include "mongo/db/auth/privilege.h"
#include "mongo/db/auth/role_graph.h"
#include "mongo/db/auth/user.h"
#include "mongo/db/auth/user_document_parser.h"
#include "mongo/db/auth/user_name.h"
#include "mongo/db/auth/user_name_hash.h"
#include "mongo/db/jsobj.h"
#include "mongo/platform/compiler.h"
#include "mongo/platform/unordered_map.h"
#include "mongo/util/assert_util.h"
#include "mongo/util/log.h"
#include "mongo/util/map_util.h"
#include "mongo/util/mongoutils/str.h"

namespace mongo {

    AuthInfo internalSecurity;

    MONGO_INITIALIZER_WITH_PREREQUISITES(SetupInternalSecurityUser, MONGO_NO_PREREQUISITES)(
            InitializerContext* context) {

        User* user = new User(UserName("__system", "local"));

        user->incrementRefCount(); // Pin this user so the ref count never drops below 1.
        ActionSet allActions;
        allActions.addAllActions();
        PrivilegeVector privileges;
        RoleGraph::generateUniversalPrivileges(&privileges);
        user->addPrivileges(privileges);
        internalSecurity.user = user;

        return Status::OK();
    }

    const std::string AuthorizationManager::USER_NAME_FIELD_NAME = "user";
    const std::string AuthorizationManager::USER_DB_FIELD_NAME = "db";
    const std::string AuthorizationManager::ROLE_NAME_FIELD_NAME = "role";
    const std::string AuthorizationManager::ROLE_SOURCE_FIELD_NAME = "db";
    const std::string AuthorizationManager::PASSWORD_FIELD_NAME = "pwd";
    const std::string AuthorizationManager::V1_USER_NAME_FIELD_NAME = "user";
    const std::string AuthorizationManager::V1_USER_SOURCE_FIELD_NAME = "userSource";

    const NamespaceString AuthorizationManager::adminCommandNamespace("admin.$cmd");
    const NamespaceString AuthorizationManager::rolesCollectionNamespace("admin.system.roles");
    const NamespaceString AuthorizationManager::usersAltCollectionNamespace(
            "admin.system.new_users");
    const NamespaceString AuthorizationManager::usersBackupCollectionNamespace(
            "admin.system.backup_users");
    const NamespaceString AuthorizationManager::usersCollectionNamespace("admin.system.users");
    const NamespaceString AuthorizationManager::versionCollectionNamespace("admin.system.version");
    const NamespaceString AuthorizationManager::defaultTempUsersCollectionNamespace(
            "admin.tempusers");
    const NamespaceString AuthorizationManager::defaultTempRolesCollectionNamespace(
            "admin.temproles");

    const BSONObj AuthorizationManager::versionDocumentQuery = BSON("_id" << "authSchema");

    const std::string AuthorizationManager::schemaVersionFieldName = "currentVersion";

#ifndef _MSC_EXTENSIONS
    const int AuthorizationManager::schemaVersion24;
    const int AuthorizationManager::schemaVersion26Upgrade;
    const int AuthorizationManager::schemaVersion26Final;
#endif

    bool AuthorizationManager::_doesSupportOldStylePrivileges = true;

    /**
     * Guard object for synchronizing accesses to data cached in AuthorizationManager instances.
     * This guard allows one thread to access the cache at a time, and provides an exception-safe
     * mechanism for a thread to release the cache mutex while performing network or disk operations
     * while allowing other readers to proceed.
     *
     * There are two ways to use this guard.  One may simply instantiate the guard like a
     * std::lock_guard, and perform reads or writes of the cache.
     *
     * Alternatively, one may instantiate the guard, examine the cache, and then enter into an
     * update mode by first wait()ing until otherUpdateInFetchPhase() is false, and then
     * calling beginFetchPhase().  At this point, other threads may acquire the guard in the simple
     * manner and do reads, but other threads may not enter into a fetch phase.  During the fetch
     * phase, the thread should perform required network or disk activity to determine what update
     * it will make to the cache.  Then, it should call endFetchPhase(), to reacquire the user cache
     * mutex.  At that point, the thread can make its modifications to the cache and let the guard
     * go out of scope.
     *
     * All updates by guards using a fetch-phase are totally ordered with respect to one another,
     * and all guards using no fetch phase are totally ordered with respect to one another, but
     * there is not a total ordering among all guard objects.
     *
     * The cached data has an associated counter, called the cache generation.  If the cache
     * generation changes while a guard is in fetch phase, the fetched data should not be stored
     * into the cache, because some invalidation event occurred during the fetch phase.
     *
     * NOTE: It is not safe to enter fetch phase while holding a database lock.  Fetch phase
     * operations are allowed to acquire database locks themselves, so entering fetch while holding
     * a database lock may lead to deadlock.
     */
    class AuthorizationManager::CacheGuard {
        MONGO_DISALLOW_COPYING(CacheGuard);
    public:
        enum FetchSynchronization {
            fetchSynchronizationAutomatic,
            fetchSynchronizationManual
        };

        /**
         * Constructs a cache guard, locking the mutex that synchronizes user cache accesses.
         */
        CacheGuard(AuthorizationManager* authzManager,
                   const FetchSynchronization sync = fetchSynchronizationAutomatic) :
            _isThisGuardInFetchPhase(false),
            _authzManager(authzManager),
            _lock(authzManager->_cacheMutex) {

            if (fetchSynchronizationAutomatic == sync) {
                synchronizeWithFetchPhase();
            }
        }

        /**
         * Releases the mutex that synchronizes user cache access, if held, and notifies
         * any threads waiting for their own opportunity to update the user cache.
         */
        ~CacheGuard() {
            if (!_lock.owns_lock()) {
                _lock.lock();
            }
            if (_isThisGuardInFetchPhase) {
                fassert(17190, _authzManager->_isFetchPhaseBusy);
                _authzManager->_isFetchPhaseBusy = false;
                _authzManager->_fetchPhaseIsReady.notify_all();
            }
        }

        /**
         * Returns true of the authzManager reports that it is in fetch phase.
         */
        bool otherUpdateInFetchPhase() { return _authzManager->_isFetchPhaseBusy; }

        /**
         * Waits on the _authzManager->_fetchPhaseIsReady condition.
         */
        void wait() {
            fassert(17222, !_isThisGuardInFetchPhase);
            _authzManager->_fetchPhaseIsReady.wait(_lock);
        }

        /**
         * Enters fetch phase, releasing the _authzManager->_cacheMutex after recording the current
         * cache generation.
         */
        void beginFetchPhase() {
            fassert(17191, !_authzManager->_isFetchPhaseBusy);
            _isThisGuardInFetchPhase = true;
            _authzManager->_isFetchPhaseBusy = true;
            _startGeneration = _authzManager->_cacheGeneration;
            _lock.unlock();
        }

        /**
         * Exits the fetch phase, reacquiring the _authzManager->_cacheMutex.
         */
        void endFetchPhase() {
            _lock.lock();
            // We do not clear _authzManager->_isFetchPhaseBusy or notify waiters until
            // ~CacheGuard(), for two reasons.  First, there's no value to notifying the waiters
            // before you're ready to release the mutex, because they'll just go to sleep on the
            // mutex.  Second, in order to meaningfully check the preconditions of
            // isSameCacheGeneration(), we need a state that means "fetch phase was entered and now
            // has been exited."  That state is _isThisGuardInFetchPhase == true and
            // _lock.owns_lock() == true.
        }

        /**
         * Returns true if _authzManager->_cacheGeneration remained the same while this guard was
         * in fetch phase.  Behavior is undefined if this guard never entered fetch phase.
         *
         * If this returns true, do not update the cached data with this
         */
        bool isSameCacheGeneration() const {
            fassert(17223, _isThisGuardInFetchPhase);
            fassert(17231, _lock.owns_lock());
            return _startGeneration == _authzManager->_cacheGeneration;
        }

    private:
        void synchronizeWithFetchPhase() {
            while (otherUpdateInFetchPhase())
                wait();
            fassert(17192, !_authzManager->_isFetchPhaseBusy);
            _isThisGuardInFetchPhase = true;
            _authzManager->_isFetchPhaseBusy = true;
        }

        OID _startGeneration;
        bool _isThisGuardInFetchPhase;
        AuthorizationManager* _authzManager;
        boost::unique_lock<boost::mutex> _lock;
    };

    AuthorizationManager::AuthorizationManager(AuthzManagerExternalState* externalState) :
            _authEnabled(false),
            _externalState(externalState),
            _version(schemaVersionInvalid),
            _isFetchPhaseBusy(false) {
        _updateCacheGeneration_inlock();
    }

    AuthorizationManager::~AuthorizationManager() {
        for (unordered_map<UserName, User*>::iterator it = _userCache.begin();
                it != _userCache.end(); ++it) {
            fassert(17265, it->second != internalSecurity.user);
            delete it->second ;
        }
    }

    Status AuthorizationManager::getAuthorizationVersion(int* version) {
        CacheGuard guard(this, CacheGuard::fetchSynchronizationManual);
        int newVersion = _version;
        if (schemaVersionInvalid == newVersion) {
            while (guard.otherUpdateInFetchPhase())
                guard.wait();
            guard.beginFetchPhase();
            Status status = _externalState->getStoredAuthorizationVersion(&newVersion);
            guard.endFetchPhase();
            if (!status.isOK()) {
                warning() << "Problem fetching the stored schema version of authorization data: "
                          << status;
                *version = schemaVersionInvalid;
                return status;
            }

            if (guard.isSameCacheGeneration()) {
                _version = newVersion;
            }
        }
        *version = newVersion;
        return Status::OK();
    }

    void AuthorizationManager::setSupportOldStylePrivilegeDocuments(bool enabled) {
        _doesSupportOldStylePrivileges = enabled;
    }

    bool AuthorizationManager::getSupportOldStylePrivilegeDocuments() {
        return _doesSupportOldStylePrivileges;
    }

    OID AuthorizationManager::getCacheGeneration() {
        CacheGuard guard(this, CacheGuard::fetchSynchronizationManual);
        return _cacheGeneration;
    }

    void AuthorizationManager::setAuthEnabled(bool enabled) {
        _authEnabled = enabled;
    }

    bool AuthorizationManager::isAuthEnabled() const {
        return _authEnabled;
    }

    bool AuthorizationManager::hasAnyPrivilegeDocuments() const {
        return _externalState->hasAnyPrivilegeDocuments();
    }

    Status AuthorizationManager::writeAuthSchemaVersionIfNeeded() {
        Status status =  _externalState->updateOne(
                AuthorizationManager::versionCollectionNamespace,
                AuthorizationManager::versionDocumentQuery,
                BSON("$set" << BSON(AuthorizationManager::schemaVersionFieldName <<
                                    AuthorizationManager::schemaVersion26Final)),
                true,  // upsert
                BSONObj());  // write concern
        if (status == ErrorCodes::NoMatchingDocument) {    // SERVER-11492
            status = Status::OK();
        }
        return status;
    }

    Status AuthorizationManager::insertPrivilegeDocument(const std::string& dbname,
                                                         const BSONObj& userObj,
                                                         const BSONObj& writeConcern) const {
        return _externalState->insertPrivilegeDocument(dbname, userObj, writeConcern);
    }

    Status AuthorizationManager::updatePrivilegeDocument(const UserName& user,
                                                         const BSONObj& updateObj,
                                                         const BSONObj& writeConcern) const {
        return _externalState->updatePrivilegeDocument(user, updateObj, writeConcern);
    }

    Status AuthorizationManager::removePrivilegeDocuments(const BSONObj& query,
                                                          const BSONObj& writeConcern,
                                                          int* numRemoved) const {
        return _externalState->removePrivilegeDocuments(query, writeConcern, numRemoved);
    }

    Status AuthorizationManager::removeRoleDocuments(const BSONObj& query,
                                                     const BSONObj& writeConcern,
                                                     int* numRemoved) const {
        Status status = _externalState->remove(rolesCollectionNamespace,
                                               query,
                                               writeConcern,
                                               numRemoved);
        if (status.code() == ErrorCodes::UnknownError) {
            return Status(ErrorCodes::RoleModificationFailed, status.reason());
        }
        return status;
    }

    Status AuthorizationManager::insertRoleDocument(const BSONObj& roleObj,
                                                    const BSONObj& writeConcern) const {
        Status status = _externalState->insert(rolesCollectionNamespace,
                                               roleObj,
                                               writeConcern);
        if (status.isOK()) {
            return status;
        }
        if (status.code() == ErrorCodes::DuplicateKey) {
            std::string name = roleObj[AuthorizationManager::ROLE_NAME_FIELD_NAME].String();
            std::string source = roleObj[AuthorizationManager::ROLE_SOURCE_FIELD_NAME].String();
            return Status(ErrorCodes::DuplicateKey,
                          mongoutils::str::stream() << "Role \"" << name << "@" << source <<
                                  "\" already exists");
        }
        if (status.code() == ErrorCodes::UnknownError) {
            return Status(ErrorCodes::RoleModificationFailed, status.reason());
        }
        return status;
    }

    Status AuthorizationManager::updateRoleDocument(const RoleName& role,
                                                    const BSONObj& updateObj,
                                                    const BSONObj& writeConcern) const {
        Status status = _externalState->updateOne(
                rolesCollectionNamespace,
                BSON(AuthorizationManager::ROLE_NAME_FIELD_NAME << role.getRole() <<
                     AuthorizationManager::ROLE_SOURCE_FIELD_NAME << role.getDB()),
                updateObj,
                false,
                writeConcern);
        if (status.isOK()) {
            return status;
        }
        if (status.code() == ErrorCodes::NoMatchingDocument) {
            return Status(ErrorCodes::RoleNotFound,
                          mongoutils::str::stream() << "Role " << role.getFullName() <<
                                  " not found");
        }
        if (status.code() == ErrorCodes::UnknownError) {
            return Status(ErrorCodes::RoleModificationFailed, status.reason());
        }
        return status;
    }

    Status AuthorizationManager::queryAuthzDocument(
            const NamespaceString& collectionName,
            const BSONObj& query,
            const BSONObj& projection,
            const boost::function<void(const BSONObj&)>& resultProcessor) {
        return _externalState->query(collectionName, query, projection, resultProcessor);
    }

    Status AuthorizationManager::updateAuthzDocuments(const NamespaceString& collectionName,
                                                      const BSONObj& query,
                                                      const BSONObj& updatePattern,
                                                      bool upsert,
                                                      bool multi,
                                                      const BSONObj& writeConcern,
                                                      int* nMatched) const {
        return _externalState->update(collectionName,
                                      query,
                                      updatePattern,
                                      upsert,
                                      multi,
                                      writeConcern,
                                      nMatched);
    }

<<<<<<< HEAD
    std::string AuthorizationManager::getAuthenticatedPrincipalNamesToken() {
        std::string ret;
        for (PrincipalSet::NameIterator nameIter = getAuthenticatedPrincipalNames();
                nameIter.more();
                nameIter.next()) {
            ret += '\0'; // Using a NUL byte which isn't valid in usernames to separate them.
            ret += nameIter->getFullName();
        }

        return ret;
    }

    Status AuthorizationManager::acquirePrivilege(const Privilege& privilege,
                                                  const PrincipalName& authorizingPrincipal) {
        if (!_authenticatedPrincipals.lookup(authorizingPrincipal)) {
            return Status(ErrorCodes::UserNotFound,
                          mongoutils::str::stream()
                                  << "No authenticated principle found with name: "
                                  << authorizingPrincipal.getUser()
                                  << " from database "
                                  << authorizingPrincipal.getDB(),
                          0);
=======
    Status AuthorizationManager::getBSONForPrivileges(const PrivilegeVector& privileges,
                                                      mutablebson::Element resultArray) {
        for (PrivilegeVector::const_iterator it = privileges.begin();
                it != privileges.end(); ++it) {
            std::string errmsg;
            ParsedPrivilege privilege;
            if (!ParsedPrivilege::privilegeToParsedPrivilege(*it, &privilege, &errmsg)) {
                return Status(ErrorCodes::BadValue, errmsg);
            }
            resultArray.appendObject("privileges", privilege.toBSON());
>>>>>>> 374e1947
        }
        return Status::OK();
    }

    Status AuthorizationManager::getBSONForRole(RoleGraph* graph,
                                                const RoleName& roleName,
                                                mutablebson::Element result) {
        if (!graph->roleExists(roleName)) {
            return Status(ErrorCodes::RoleNotFound,
                          mongoutils::str::stream() << roleName.getFullName() <<
                                  "does not name an existing role");
        }
        std::string id = mongoutils::str::stream() << roleName.getDB() << "." << roleName.getRole();
        result.appendString("_id", id);
        result.appendString(ROLE_NAME_FIELD_NAME, roleName.getRole());
        result.appendString(ROLE_SOURCE_FIELD_NAME, roleName.getDB());

        // Build privileges array
        mutablebson::Element privilegesArrayElement =
                result.getDocument().makeElementArray("privileges");
        result.pushBack(privilegesArrayElement);
        const PrivilegeVector& privileges = graph->getDirectPrivileges(roleName);
        Status status = getBSONForPrivileges(privileges, privilegesArrayElement);
        if (!status.isOK()) {
            return status;
        }

        // Build roles array
        mutablebson::Element rolesArrayElement = result.getDocument().makeElementArray("roles");
        result.pushBack(rolesArrayElement);
        for (RoleNameIterator roles = graph->getDirectSubordinates(roleName);
             roles.more();
             roles.next()) {

            const RoleName& subRole = roles.get();
            mutablebson::Element roleObj = result.getDocument().makeElementObject("");
            roleObj.appendString(ROLE_NAME_FIELD_NAME, subRole.getRole());
            roleObj.appendString(ROLE_SOURCE_FIELD_NAME, subRole.getDB());
            rolesArrayElement.pushBack(roleObj);
        }

        return Status::OK();
    }

    static const RoleName userAdminAnyDatabase("userAdminAnyDatabase", "admin");
    static void _initializeUserPrivilegesFromRolesV1(User* user) {
        PrivilegeVector privileges;
        for (RoleNameIterator roles = user->getRoles(); roles.more(); roles.next()) {
            RoleGraph::addPrivilegesForBuiltinRole(roles.get(), &privileges);
            if (roles.get() == userAdminAnyDatabase) {
                // Giving schemaVersion24 users with userAdminAnyDatabase these privileges allows
                // them to conduct a manual upgrade from schemaVersion24 to schemaVersion26Final.
                ActionSet actions;
                actions.addAction(ActionType::find);
                actions.addAction(ActionType::insert);
                actions.addAction(ActionType::update);
                actions.addAction(ActionType::remove);
                actions.addAction(ActionType::createIndex);
                actions.addAction(ActionType::dropIndex);
                Privilege::addPrivilegeToPrivilegeVector(
                        &privileges,
                        Privilege(ResourcePattern::forExactNamespace(
                                          AuthorizationManager::versionCollectionNamespace),
                                  actions));
                Privilege::addPrivilegeToPrivilegeVector(
                        &privileges,
                        Privilege(ResourcePattern::forExactNamespace(
                                          AuthorizationManager::usersAltCollectionNamespace),
                                  actions));
                Privilege::addPrivilegeToPrivilegeVector(
                        &privileges,
                        Privilege(ResourcePattern::forExactNamespace(
                                          AuthorizationManager::usersBackupCollectionNamespace),
                                  actions));
            }
        }
        user->addPrivileges(privileges);
    }

    Status AuthorizationManager::_initializeUserFromPrivilegeDocument(
            User* user, const BSONObj& privDoc) {
        V2UserDocumentParser parser;
        std::string userName = parser.extractUserNameFromUserDocument(privDoc);
        if (userName != user->getName().getUser()) {
            return Status(ErrorCodes::BadValue,
                          mongoutils::str::stream() << "User name from privilege document \""
                                  << userName
                                  << "\" doesn't match name of provided User \""
                                  << user->getName().getUser()
                                  << "\"",
                          0);
        }

        Status status = parser.initializeUserCredentialsFromUserDocument(user, privDoc);
        if (!status.isOK()) {
            return status;
        }
        status = parser.initializeUserRolesFromUserDocument(privDoc, user);
        if (!status.isOK()) {
            return status;
        }
        status = parser.initializeUserIndirectRolesFromUserDocument(privDoc, user);
        if (!status.isOK()) {
            return status;
        }
        status = parser.initializeUserPrivilegesFromUserDocument(privDoc, user);
        return Status::OK();
    }

    Status AuthorizationManager::getUserDescription(const UserName& userName, BSONObj* result) {
        return _externalState->getUserDescription(userName, result);
    }

    Status AuthorizationManager::getRoleDescription(const RoleName& roleName,
                                                    bool showPrivileges,
                                                    BSONObj* result) {
        return _externalState->getRoleDescription(roleName, showPrivileges, result);
    }

    Status AuthorizationManager::getRoleDescriptionsForDB(const std::string dbname,
                                                          bool showPrivileges,
                                                          bool showBuiltinRoles,
                                                          vector<BSONObj>* result) {
        return _externalState->getRoleDescriptionsForDB(dbname,
                                                        showPrivileges,
                                                        showBuiltinRoles,
                                                        result);
    }

    Status AuthorizationManager::acquireUser(const UserName& userName, User** acquiredUser) {
        if (userName == internalSecurity.user->getName()) {
            *acquiredUser = internalSecurity.user;
            return Status::OK();
        }

        unordered_map<UserName, User*>::iterator it;

        CacheGuard guard(this, CacheGuard::fetchSynchronizationManual);
        while ((_userCache.end() == (it = _userCache.find(userName))) &&
               guard.otherUpdateInFetchPhase()) {

            guard.wait();
        }

        if (it != _userCache.end()) {
            fassert(16914, it->second);
            fassert(17003, it->second->isValid());
            fassert(17008, it->second->getRefCount() > 0);
            it->second->incrementRefCount();
            *acquiredUser = it->second;
            return Status::OK();
        }

        std::auto_ptr<User> user;

        int authzVersion = _version;
        guard.beginFetchPhase();

        // Number of times to retry a user document that fetches due to transient
        // AuthSchemaIncompatible errors.  These errors should only ever occur during and shortly
        // after schema upgrades.
        static const int maxAcquireRetries = 2;
        Status status = Status::OK();
        for (int i = 0; i < maxAcquireRetries; ++i) {
            if (authzVersion == schemaVersionInvalid) {
                Status status = _externalState->getStoredAuthorizationVersion(&authzVersion);
                if (!status.isOK())
                    return status;
            }

            switch (authzVersion) {
            default:
                status = Status(ErrorCodes::BadValue, mongoutils::str::stream() <<
                                "Illegal value for authorization data schema version, " <<
                                authzVersion);
                break;
            case schemaVersion26Final:
            case schemaVersion26Upgrade:
                status = _fetchUserV2(userName, &user);
                break;
            case schemaVersion24:
                status = _fetchUserV1(userName, &user);
                break;
            }
            if (status.isOK())
                break;
            if (status != ErrorCodes::AuthSchemaIncompatible)
                return status;

            authzVersion = schemaVersionInvalid;
        }
        if (!status.isOK())
            return status;

        guard.endFetchPhase();

        user->incrementRefCount();
        // NOTE: It is not safe to throw an exception from here to the end of the method.
        if (guard.isSameCacheGeneration()) {
            _userCache.insert(make_pair(userName, user.get()));
            if (_version == schemaVersionInvalid)
                _version = authzVersion;
        }
        else {
            // If the cache generation changed while this thread was in fetch mode, the data
            // associated with the user may now be invalid, so we must mark it as such.  The caller
            // may still opt to use the information for a short while, but not indefinitely.
            user->invalidate();
        }
        *acquiredUser = user.release();

        return Status::OK();
    }

    Status AuthorizationManager::_fetchUserV2(const UserName& userName,
                                              std::auto_ptr<User>* acquiredUser) {
        BSONObj userObj;
        Status status = getUserDescription(userName, &userObj);
        if (!status.isOK()) {
            return status;
        }

        // Put the new user into an auto_ptr temporarily in case there's an error while
        // initializing the user.
        std::auto_ptr<User> user(new User(userName));

        status = _initializeUserFromPrivilegeDocument(user.get(), userObj);
        if (!status.isOK()) {
            return status;
        }
        acquiredUser->reset(user.release());
        return Status::OK();
    }

    Status AuthorizationManager::_fetchUserV1(const UserName& userName,
                                              std::auto_ptr<User>* acquiredUser) {

        BSONObj privDoc;
        V1UserDocumentParser parser;
        const bool isExternalUser = (userName.getDB() == "$external");
        const bool isAdminUser = (userName.getDB() == "admin");

        std::auto_ptr<User> user(new User(userName));
        user->setSchemaVersion1();
        user->markProbedV1("$external");
        if (isExternalUser) {
            User::CredentialData creds;
            creds.isExternal = true;
            user->setCredentials(creds);
        }
        else {
            // Users from databases other than "$external" must have an associated privilege
            // document in their database.
            Status status = _externalState->getPrivilegeDocumentV1(
                    userName.getDB(), userName, &privDoc);
            if (!status.isOK())
                return status;

            status = parser.initializeUserRolesFromUserDocument(
                    user.get(), privDoc, userName.getDB());
            if (!status.isOK())
                return status;

            status = parser.initializeUserCredentialsFromUserDocument(user.get(), privDoc);
            if (!status.isOK())
                return status;
            user->markProbedV1(userName.getDB());
        }
        if (!isAdminUser) {
            // Users from databases other than "admin" probe the "admin" database at login, to
            // ensure that the acquire any privileges derived from "otherDBRoles" fields in
            // admin.system.users.
            Status status = _externalState->getPrivilegeDocumentV1("admin", userName, &privDoc);
            if (status.isOK()) {
                status = parser.initializeUserRolesFromUserDocument(user.get(), privDoc, "admin");
                if (!status.isOK())
                    return status;
            }
            else if (status != ErrorCodes::UserNotFound) {
                return status;
            }
            user->markProbedV1("admin");
        }

        _initializeUserPrivilegesFromRolesV1(user.get());
        acquiredUser->reset(user.release());
        return Status::OK();
    }

    Status AuthorizationManager::acquireV1UserProbedForDb(
            const UserName& userName, const StringData& dbname, User** acquiredUser) {

        if (userName == internalSecurity.user->getName()) {
            *acquiredUser = internalSecurity.user;
            return Status::OK();
        }

        CacheGuard guard(this, CacheGuard::fetchSynchronizationManual);
        std::auto_ptr<User> user;
        {
            unordered_map<UserName, User*>::iterator it;
            while ((_userCache.end() == (it = _userCache.find(userName))) &&
                   guard.otherUpdateInFetchPhase()) {

                guard.wait();
            }

            if (_userCache.end() != it) {
                User* cachedUser = it->second;
                fassert(17225, cachedUser->isValid());
                if ((cachedUser->getSchemaVersion() != schemaVersion24) ||
                    cachedUser->hasProbedV1(dbname)) {

                    cachedUser->incrementRefCount();
                    *acquiredUser = cachedUser;
                    return Status::OK();
                }
                // We clone cachedUser for two reasons.  First, because it is not OK to mutate a
                // User object that may have been returned from acquireUser() or
                // acquireV1UserProbedForDb().  Second, because outside of this scope (or more
                // precisely, after calling guard.wait() or guard.beginFetchPhase(), after the
                // scope), references to data in the _userCache for which we do not know the
                // refcount is greater than zero are invalid.
                user.reset(cachedUser->clone());
            }
        }
        while (guard.otherUpdateInFetchPhase())
            guard.wait();
        guard.beginFetchPhase();

        if (!user.get()) {
            Status status = _fetchUserV1(userName, &user);
            if (status == ErrorCodes::AuthSchemaIncompatible) {
                // Must early-return from this if block, because we end the fetch phase.  Since the
                // auth schema is incompatible with schemaVersion24, make a best effort to do the
                // schemaVersion26(Upgrade|Final) user acquisition, and return.
                status = _fetchUserV2(userName, &user);
                guard.endFetchPhase();
                if (status.isOK()) {
                    // Not safe to throw from here until the function returns.
                    if (guard.isSameCacheGeneration()) {
                        _invalidateUserCache_inlock();
                        _userCache.insert(make_pair(userName, user.get()));
                    }
                    else {
                        user->invalidate();
                    }
                    user->incrementRefCount();
                    *acquiredUser = user.release();
                }
                return status;
            }
            if (!status.isOK())
                return status;
        }

        if (!user->hasProbedV1(dbname)) {
            BSONObj privDoc;
            Status status = _externalState->getPrivilegeDocumentV1(dbname, userName, &privDoc);
            if (status.isOK()) {
                V1UserDocumentParser parser;
                status = parser.initializeUserRolesFromUserDocument(user.get(), privDoc, dbname);
                if (!status.isOK())
                    return status;
                _initializeUserPrivilegesFromRolesV1(user.get());
                user->markProbedV1(dbname);
            }
            else if (status == ErrorCodes::UserNotFound) {
                user->markProbedV1(dbname);
            } else {
                return status;
            }
        }

        guard.endFetchPhase();
        user->incrementRefCount();
        // NOTE: It is not safe to throw an exception from here to the end of the method.
        *acquiredUser = user.release();
        if (guard.isSameCacheGeneration()) {
            unordered_map<UserName, User*>::iterator it = _userCache.find(userName);
            if (it != _userCache.end()) {
                it->second->invalidate();
                it->second = *acquiredUser;
            }
            else {
                _userCache.insert(make_pair(userName, *acquiredUser));
            }
        }
        else {
            // If the cache generation changed while this thread was in fetch mode, the data
            // associated with the user may now be invalid, so we must mark it as such.  The caller
            // may still opt to use the information for a short while, but not indefinitely.
            (*acquiredUser)->invalidate();
        }
        return Status::OK();
    }

    void AuthorizationManager::releaseUser(User* user) {
        if (user == internalSecurity.user) {
            return;
        }

        CacheGuard guard(this, CacheGuard::fetchSynchronizationManual);
        user->decrementRefCount();
        if (user->getRefCount() == 0) {
            // If it's been invalidated then it's not in the _userCache anymore.
            if (user->isValid()) {
                MONGO_COMPILER_VARIABLE_UNUSED bool erased = _userCache.erase(user->getName());
                dassert(erased);
            }
            delete user;
        }
    }

    void AuthorizationManager::invalidateUserByName(const UserName& userName) {
        CacheGuard guard(this, CacheGuard::fetchSynchronizationManual);
        _updateCacheGeneration_inlock();
        unordered_map<UserName, User*>::iterator it = _userCache.find(userName);
        if (it == _userCache.end()) {
            return;
        }

        User* user = it->second;
        _userCache.erase(it);
        user->invalidate();
    }

    void AuthorizationManager::invalidateUsersFromDB(const std::string& dbname) {
        CacheGuard guard(this, CacheGuard::fetchSynchronizationManual);
        _updateCacheGeneration_inlock();
        unordered_map<UserName, User*>::iterator it = _userCache.begin();
        while (it != _userCache.end()) {
            User* user = it->second;
            if (user->getName().getDB() == dbname) {
                _userCache.erase(it++);
                user->invalidate();
            } else {
                ++it;
            }
        }
    }

    void AuthorizationManager::invalidateUserCache() {
        CacheGuard guard(this, CacheGuard::fetchSynchronizationManual);
        _invalidateUserCache_inlock();
    }

    void AuthorizationManager::_invalidateUserCache_inlock() {
        _updateCacheGeneration_inlock();
        for (unordered_map<UserName, User*>::iterator it = _userCache.begin();
                it != _userCache.end(); ++it) {
            fassert(17266, it->second != internalSecurity.user);
            it->second->invalidate();
        }
        _userCache.clear();

        // Reread the schema version before acquiring the next user.
        _version = schemaVersionInvalid;
    }

    Status AuthorizationManager::initialize() {
        invalidateUserCache();
        Status status = _externalState->initialize();
        if (!status.isOK())
            return status;

        return Status::OK();
    }

    bool AuthorizationManager::tryAcquireAuthzUpdateLock(const StringData& why) {
        return _externalState->tryAcquireAuthzUpdateLock(why);
    }

    void AuthorizationManager::releaseAuthzUpdateLock() {
        return _externalState->releaseAuthzUpdateLock();
    }

namespace {

    /**
     * Logs that the auth schema upgrade failed because of "status" and returns "status".
     */
    Status logUpgradeFailed(const Status& status) {
        log() << "Auth schema upgrade failed with " << status;
        return status;
    }

    /**
     * Upserts a schemaVersion26Upgrade user document in the usersAltCollectionNamespace
     * according to the schemaVersion24 user document "oldUserDoc" from database "sourceDB".
     *
     * Throws a DBException on errors.
     */
    void upgradeProcessUser(AuthzManagerExternalState* externalState,
                            const StringData& sourceDB,
                            const BSONObj& oldUserDoc,
                            const BSONObj& writeConcern) {

        uassert(17387,
                mongoutils::str::stream() << "While preparing to upgrade user doc from the 2.4 "
                        "user data schema to the 2.6 schema, found a user doc with a "
                        "\"credentials\" field, indicating that the doc already has the new "
                        "schema. Make sure that all documents in admin.system.users have the same "
                        "user data schema and that the version document in admin.system.version "
                        "indicates the correct schema version.  User doc found: " <<
                        oldUserDoc.toString(),
                !oldUserDoc.hasField("credentials"));

        uassert(17386,
                mongoutils::str::stream() << "While preparing to upgrade user doc from "
                        "the 2.4 user data schema to the 2.6 schema, found a user doc "
                        "that doesn't conform to the 2.4 *or* 2.6 schema.  Doc found: "
                        << oldUserDoc.toString(),
                oldUserDoc.hasField("user") &&
                        (oldUserDoc.hasField("userSource") || oldUserDoc.hasField("pwd")));

        std::string oldUserSource;
        uassertStatusOK(bsonExtractStringFieldWithDefault(
                                oldUserDoc,
                                "userSource",
                                sourceDB,
                                &oldUserSource));

        if (oldUserSource == "local")
            return;  // Skips users from "local" database, which cannot be upgraded.

        const std::string oldUserName = oldUserDoc["user"].String();
        BSONObj query = BSON("_id" << oldUserSource + "." + oldUserName);

        BSONObjBuilder updateBuilder;
        {
            BSONObjBuilder toSetBuilder(updateBuilder.subobjStart("$set"));
            toSetBuilder << "user" << oldUserName << "db" << oldUserSource;
            BSONElement pwdElement = oldUserDoc["pwd"];
            if (!pwdElement.eoo()) {
                toSetBuilder << "credentials" << BSON("MONGODB-CR" << pwdElement.String());
            }
            else if (oldUserSource == "$external") {
                toSetBuilder << "credentials" << BSON("external" << true);
            }
        }
        {
            BSONObjBuilder pushAllBuilder(updateBuilder.subobjStart("$pushAll"));
            BSONArrayBuilder rolesBuilder(pushAllBuilder.subarrayStart("roles"));

            const bool readOnly = oldUserDoc["readOnly"].trueValue();
            const BSONElement rolesElement = oldUserDoc["roles"];
            if (readOnly) {
                // Handles the cases where there is a truthy readOnly field, which is a 2.2-style
                // read-only user.
                if (sourceDB == "admin") {
                    rolesBuilder << BSON("role" << "readAnyDatabase" << "db" << "admin");
                }
                else {
                    rolesBuilder << BSON("role" << "read" << "db" << sourceDB);
                }
            }
            else if (rolesElement.eoo()) {
                // Handles the cases where the readOnly field is absent or falsey, but the
                // user is known to be 2.2-style because it lacks a roles array.
                if (sourceDB == "admin") {
                    rolesBuilder << BSON("role" << "root" << "db" << "admin");
                }
                else {
                    rolesBuilder << BSON("role" << "dbOwner" << "db" << sourceDB);
                }
            }
            else {
                // Handles 2.4-style user documents, with roles arrays and (optionally, in admin db)
                // otherDBRoles objects.
                uassert(17252,
                        "roles field in v2.4 user documents must be an array",
                        rolesElement.type() == Array);
                for (BSONObjIterator oldRoles(rolesElement.Obj());
                     oldRoles.more();
                     oldRoles.next()) {

                    BSONElement roleElement = *oldRoles;
                    rolesBuilder << BSON("role" << roleElement.String() << "db" << sourceDB);
                }

                BSONElement otherDBRolesElement = oldUserDoc["otherDBRoles"];
                if (sourceDB == "admin" && !otherDBRolesElement.eoo()) {
                    uassert(17253,
                            "otherDBRoles field in v2.4 user documents must be an object.",
                            otherDBRolesElement.type() == Object);

                    for (BSONObjIterator otherDBs(otherDBRolesElement.Obj());
                         otherDBs.more();
                         otherDBs.next()) {

                        BSONElement otherDBRoles = *otherDBs;
                        if (otherDBRoles.fieldNameStringData() == "local")
                            continue;
                        uassert(17254,
                                "Member fields of otherDBRoles objects must be arrays.",
                                otherDBRoles.type() == Array);
                        for (BSONObjIterator oldRoles(otherDBRoles.Obj());
                             oldRoles.more();
                             oldRoles.next()) {

                            BSONElement roleElement = *oldRoles;
                            rolesBuilder << BSON("role" << roleElement.String() <<
                                                 "db" << otherDBRoles.fieldNameStringData());
                        }
                    }
                }
            }
        }
        BSONObj update = updateBuilder.obj();

        uassertStatusOK(externalState->updateOne(
                                AuthorizationManager::usersAltCollectionNamespace,
                                query,
                                update,
                                true,
                                writeConcern));
    }

    /**
     * For every schemaVersion24 user document in the system.users collection of "db",
     * upserts the appropriate schemaVersion26Upgrade user document in usersAltCollectionNamespace.
     */
    Status upgradeUsersFromDB(AuthzManagerExternalState* externalState,
                             const StringData& db,
                             const BSONObj& writeConcern) {
        log() << "Auth schema upgrade processing schema version " <<
            AuthorizationManager::schemaVersion24 << " users from database " << db;
        return externalState->query(
                NamespaceString(db, "system.users"),
                BSONObj(),
                BSONObj(),
                boost::bind(upgradeProcessUser, externalState, db, _1, writeConcern));
    }

    /**
     * Inserts "document" into "collection", throwing a DBException on failure.
     */
    void uassertInsertIntoCollection(
            AuthzManagerExternalState* externalState,
            const NamespaceString& collection,
            const BSONObj& document,
            const BSONObj& writeConcern) {
        uassertStatusOK(externalState->insert(collection, document, writeConcern));
    }

    /**
     * Copies the contents of "sourceCollection" into "targetCollection", which must be a distinct
     * collection.
     */
    Status copyCollectionContents(
            AuthzManagerExternalState* externalState,
            const NamespaceString& targetCollection,
            const NamespaceString& sourceCollection,
            const BSONObj& writeConcern) {
        return externalState->query(
                sourceCollection,
                BSONObj(),
                BSONObj(),
                boost::bind(uassertInsertIntoCollection,
                            externalState,
                            targetCollection,
                            _1,
                            writeConcern));
    }

    /**
     * Upgrades auth schema from schemaVersion24 to schemaVersion26Upgrade.
     *
     * Assumes that the current version is schemaVersion24.
     *
     * - Backs up usersCollectionNamespace into usersBackupCollectionNamespace.
     * - Empties usersAltCollectionNamespace.
     * - Builds usersAltCollectionNamespace from the contents of every database's system.users
     *   collection.
     * - Manipulates the schema version document appropriately.
     *
     * Upon successful completion, system is in schemaVersion26Upgrade.  On failure,
     * system is in schemaVersion24 or schemaVersion26Upgrade, but it is safe to re-run this
     * method.
     */
    Status buildNewUsersCollection(
            AuthzManagerExternalState* externalState,
            const BSONObj& writeConcern) {

        // Write an explicit schemaVersion24 into the schema version document, to facilitate
        // recovery.
        Status status = externalState->updateOne(
                AuthorizationManager::versionCollectionNamespace,
                AuthorizationManager::versionDocumentQuery,
                BSON("$set" << BSON(AuthorizationManager::schemaVersionFieldName <<
                                    AuthorizationManager::schemaVersion24)),
                true,
                writeConcern);
        if (!status.isOK())
            return logUpgradeFailed(status);

        log() << "Auth schema upgrade erasing contents of " <<
            AuthorizationManager::usersBackupCollectionNamespace;
        int numRemoved;
        status = externalState->remove(
                AuthorizationManager::usersBackupCollectionNamespace,
                BSONObj(),
                writeConcern,
                &numRemoved);
        if (!status.isOK())
            return logUpgradeFailed(status);

        log() << "Auth schema upgrade backing up " <<
            AuthorizationManager::usersCollectionNamespace << " into " <<
            AuthorizationManager::usersBackupCollectionNamespace;
        status = copyCollectionContents(
                externalState,
                AuthorizationManager::usersBackupCollectionNamespace,
                AuthorizationManager::usersCollectionNamespace,
                writeConcern);
        if (!status.isOK())
            return logUpgradeFailed(status);

        log() << "Auth schema upgrade dropping indexes from " <<
            AuthorizationManager::usersAltCollectionNamespace;
        status = externalState->dropIndexes(AuthorizationManager::usersAltCollectionNamespace,
                                            writeConcern);
        if (!status.isOK()) {
            warning() << "Auth schema upgrade failed to drop indexes on " <<
                AuthorizationManager::usersAltCollectionNamespace << " (" << status << ")";
        }

        log() << "Auth schema upgrade erasing contents of " <<
            AuthorizationManager::usersAltCollectionNamespace;
        status = externalState->remove(
                AuthorizationManager::usersAltCollectionNamespace,
                BSONObj(),
                writeConcern,
                &numRemoved);
        if (!status.isOK())
            return logUpgradeFailed(status);

        log() << "Auth schema upgrade creating needed indexes of " <<
            AuthorizationManager::usersAltCollectionNamespace;
        status = externalState->createIndex(
                AuthorizationManager::usersAltCollectionNamespace,
                BSON("user" << 1 << "db" << 1),
                true,
                writeConcern);
        if (!status.isOK())
            return logUpgradeFailed(status);

        // Update usersAltCollectionNamespace from the contents of each database's system.users
        // collection.
        std::vector<std::string> dbNames;
        status = externalState->getAllDatabaseNames(&dbNames);
        if (!status.isOK())
            return logUpgradeFailed(status);
        for (size_t i = 0; i < dbNames.size(); ++i) {
            const std::string& db = dbNames[i];
            status = upgradeUsersFromDB(externalState, db, writeConcern);
            if (!status.isOK())
                return logUpgradeFailed(status);
        }

        // Switch to schemaVersion26Upgrade.  Starting after this point, user information will be
        // read from usersAltCollectionNamespace.
        status = externalState->updateOne(
                AuthorizationManager::versionCollectionNamespace,
                AuthorizationManager::versionDocumentQuery,
                BSON("$set" << BSON(AuthorizationManager::schemaVersionFieldName <<
                                    AuthorizationManager::schemaVersion26Upgrade)),
                true,
                writeConcern);
        if (!status.isOK())
            return logUpgradeFailed(status);
        return Status::OK();
    }

    /**
     * Performs the upgrade to schemaVersion26Final from schemaVersion26Upgrade.
     *
     * Assumes that the current version is schemaVersion26Upgrade.
     *
     * - Erases contents and indexes of usersCollectionNamespace.
     * - Erases contents and indexes of rolesCollectionNamespace.
     * - Creates appropriate indexes on usersCollectionNamespace and rolesCollectionNamespace.
     * - Copies usersAltCollectionNamespace to usersCollectionNamespace.
     * - Manipulates the schema version document appropriately.
     *
     * Upon successful completion, system is in schemaVersion26Final.  On failure,
     * system is in schemaVersion26Upgrade or schemaVersion26Final, but it is safe to re-run this
     * method.
     */
    Status overwriteSystemUsersCollection(
            AuthzManagerExternalState* externalState,
            const BSONObj& writeConcern) {
        log() << "Auth schema upgrade erasing version " << AuthorizationManager::schemaVersion24 <<
            " users from " << AuthorizationManager::usersCollectionNamespace;
        Status status = externalState->dropIndexes(AuthorizationManager::usersCollectionNamespace,
                                                   writeConcern);
        if (!status.isOK())
            return logUpgradeFailed(status);
        int numRemoved;
        status = externalState->remove(
                AuthorizationManager::usersCollectionNamespace,
                BSONObj(),
                writeConcern,
                &numRemoved);
        if (!status.isOK())
            return logUpgradeFailed(status);

        log() << "Auth schema upgrade erasing " << AuthorizationManager::rolesCollectionNamespace;
        status = externalState->dropIndexes(AuthorizationManager::rolesCollectionNamespace,
                                            writeConcern);
        if (!status.isOK()) {
            warning() << "Auth schema upgrade failed to drop indexes on " <<
                AuthorizationManager::rolesCollectionNamespace << " (" << status << ")";
        }

        status = externalState->remove(
                AuthorizationManager::rolesCollectionNamespace,
                BSONObj(),
                writeConcern,
                &numRemoved);
        if (!status.isOK())
            return logUpgradeFailed(status);

        log() << "Auth schema upgrade creating needed indexes of " <<
            AuthorizationManager::rolesCollectionNamespace;
        status = externalState->createIndex(
                AuthorizationManager::rolesCollectionNamespace,
                BSON("role" << 1 << "db" << 1),
                true,
                writeConcern);
        if (!status.isOK())
            return logUpgradeFailed(status);

        log() << "Auth schema upgrade creating needed indexes of " <<
            AuthorizationManager::usersCollectionNamespace;
        status = externalState->createIndex(
                AuthorizationManager::usersCollectionNamespace,
                BSON("user" << 1 << "db" << 1),
                true,
                writeConcern);
        if (!status.isOK())
            return logUpgradeFailed(status);

        log() << "Auth schema upgrade copying version " <<
            AuthorizationManager::schemaVersion26Final << " users from " <<
            AuthorizationManager::usersAltCollectionNamespace << " to " <<
            AuthorizationManager::usersCollectionNamespace;

        status = copyCollectionContents(
                externalState,
                AuthorizationManager::usersCollectionNamespace,
                AuthorizationManager::usersAltCollectionNamespace,
                writeConcern);
        if (!status.isOK())
            return logUpgradeFailed(status);

        // Set the schema version in the schema version document, completing the process.
        status = externalState->updateOne(
                AuthorizationManager::versionCollectionNamespace,
                AuthorizationManager::versionDocumentQuery,
                BSON("$set" << BSON(AuthorizationManager::schemaVersionFieldName <<
                                    AuthorizationManager::schemaVersion26Final)),
                true,
                writeConcern);
        if (!status.isOK())
            return logUpgradeFailed(status);
        return Status::OK();
    }
}  // namespace

    Status AuthorizationManager::upgradeSchemaStep(const BSONObj& writeConcern, bool* isDone) {
        int authzVersion;
        Status status = getAuthorizationVersion(&authzVersion);
        if (!status.isOK()) {
            return status;
        }

        switch (authzVersion) {
        case schemaVersion24:
            *isDone = false;
            return buildNewUsersCollection(_externalState.get(), writeConcern);
        case schemaVersion26Upgrade: {
            Status status = overwriteSystemUsersCollection(_externalState.get(), writeConcern);
            if (status.isOK())
                *isDone = true;
            return status;
        }
        case schemaVersion26Final:
            *isDone = true;
            return Status::OK();
        default:
            return Status(ErrorCodes::AuthSchemaIncompatible, mongoutils::str::stream() <<
                          "Do not know how to upgrade auth schema from version " << authzVersion);
        }
    }

    Status AuthorizationManager::upgradeSchema(int maxSteps, const BSONObj& writeConcern) {

        if (maxSteps < 1) {
            return Status(ErrorCodes::BadValue,
                          "Minimum value for maxSteps parameter to upgradeSchema is 1");
        }
        invalidateUserCache();
        for (int i = 0; i < maxSteps; ++i) {
            bool isDone;
            Status status = upgradeSchemaStep(writeConcern, &isDone);
            invalidateUserCache();
            if (!status.isOK() || isDone) {
                return status;
            }
        }
        return Status(ErrorCodes::OperationIncomplete, mongoutils::str::stream() <<
                      "Auth schema upgrade incomplete after " << maxSteps << " successful steps.");
    }

namespace {
    bool isAuthzNamespace(const StringData& ns) {
        if (nsToCollectionSubstring(ns) == "system.users") {
            // SERVER-15360 Make sure that changes made to non-admin system.users collections on a
            // 2.4 primary replicating to us get detected and cause the user cache to be invalidated
            return true;
        }
        return (ns == AuthorizationManager::rolesCollectionNamespace.ns() ||
                ns == AuthorizationManager::usersCollectionNamespace.ns() ||
                ns == AuthorizationManager::versionCollectionNamespace.ns());
    }

    bool isAuthzCollection(const StringData& coll) {
        return (coll == AuthorizationManager::rolesCollectionNamespace.coll() ||
                coll == AuthorizationManager::usersCollectionNamespace.coll() ||
                coll == AuthorizationManager::versionCollectionNamespace.coll());
    }

    bool loggedCommandOperatesOnAuthzData(const char* ns, const BSONObj& cmdObj) {
        if (ns != AuthorizationManager::adminCommandNamespace.ns())
            return false;
        const StringData cmdName(cmdObj.firstElement().fieldNameStringData());
        if (cmdName == "drop") {
            return isAuthzCollection(StringData(cmdObj.firstElement().valuestr(),
                                                cmdObj.firstElement().valuestrsize() - 1));
        }
        else if (cmdName == "dropDatabase") {
            return true;
        }
        else if (cmdName == "renameCollection") {
            return isAuthzCollection(cmdObj.firstElement().str()) ||
                isAuthzCollection(cmdObj["to"].str());
        }
        else if (cmdName == "dropIndexes" || cmdName == "deleteIndexes") {
            return false;
        }
        else if (cmdName == "create") {
            return false;
        }
        else {
            return true;
        }
    }

    bool appliesToAuthzData(
            const char* op,
            const char* ns,
            const BSONObj& o) {

        switch (*op) {
        case 'i':
        case 'u':
        case 'd':
            return isAuthzNamespace(ns);
        case 'c':
            return loggedCommandOperatesOnAuthzData(ns, o);
            break;
        case 'n':
            return false;
        default:
            return true;
        }
    }

}  // namespace

    void AuthorizationManager::_updateCacheGeneration_inlock() {
        _cacheGeneration = OID::gen();
    }

    void AuthorizationManager::logOp(
            const char* op,
            const char* ns,
            const BSONObj& o,
            BSONObj* o2,
            bool* b) {

        _externalState->logOp(op, ns, o, o2, b);
        if (appliesToAuthzData(op, ns, o)) {
            CacheGuard guard(this, CacheGuard::fetchSynchronizationManual);
            _invalidateUserCache_inlock();
        }
    }

} // namespace mongo<|MERGE_RESOLUTION|>--- conflicted
+++ resolved
@@ -423,30 +423,6 @@
                                       nMatched);
     }
 
-<<<<<<< HEAD
-    std::string AuthorizationManager::getAuthenticatedPrincipalNamesToken() {
-        std::string ret;
-        for (PrincipalSet::NameIterator nameIter = getAuthenticatedPrincipalNames();
-                nameIter.more();
-                nameIter.next()) {
-            ret += '\0'; // Using a NUL byte which isn't valid in usernames to separate them.
-            ret += nameIter->getFullName();
-        }
-
-        return ret;
-    }
-
-    Status AuthorizationManager::acquirePrivilege(const Privilege& privilege,
-                                                  const PrincipalName& authorizingPrincipal) {
-        if (!_authenticatedPrincipals.lookup(authorizingPrincipal)) {
-            return Status(ErrorCodes::UserNotFound,
-                          mongoutils::str::stream()
-                                  << "No authenticated principle found with name: "
-                                  << authorizingPrincipal.getUser()
-                                  << " from database "
-                                  << authorizingPrincipal.getDB(),
-                          0);
-=======
     Status AuthorizationManager::getBSONForPrivileges(const PrivilegeVector& privileges,
                                                       mutablebson::Element resultArray) {
         for (PrivilegeVector::const_iterator it = privileges.begin();
@@ -457,7 +433,6 @@
                 return Status(ErrorCodes::BadValue, errmsg);
             }
             resultArray.appendObject("privileges", privilege.toBSON());
->>>>>>> 374e1947
         }
         return Status::OK();
     }
