--- conflicted
+++ resolved
@@ -68,24 +68,7 @@
 
 mongo::AuthInfo mongo::internalSecurity;
 
-<<<<<<< HEAD
-MONGO_INITIALIZER_WITH_PREREQUISITES(SetupInternalSecurityUser, MONGO_NO_PREREQUISITES)
-(InitializerContext* context) {
-    User* user = new User(UserName("__system", "local"));
-
-    user->incrementRefCount();  // Pin this user so the ref count never drops below 1.
-    ActionSet allActions;
-    allActions.addAllActions();
-    PrivilegeVector privileges;
-    RoleGraph::generateUniversalPrivileges(&privileges);
-    user->addPrivileges(privileges);
-    internalSecurity.user = user;
-
-    return Status::OK();
-}
-=======
 namespace mongo {
->>>>>>> f378d467
 
 const std::string AuthorizationManager::USERID_FIELD_NAME = "userId";
 const std::string AuthorizationManager::USER_NAME_FIELD_NAME = "user";
@@ -118,638 +101,7 @@
 const int AuthorizationManager::schemaVersion26Upgrade;
 const int AuthorizationManager::schemaVersion26Final;
 const int AuthorizationManager::schemaVersion28SCRAM;
-<<<<<<< HEAD
-
-/**
- * Guard object for synchronizing accesses to data cached in AuthorizationManager instances.
- * This guard allows one thread to access the cache at a time, and provides an exception-safe
- * mechanism for a thread to release the cache mutex while performing network or disk operations
- * while allowing other readers to proceed.
- *
- * There are two ways to use this guard.  One may simply instantiate the guard like a
- * std::lock_guard, and perform reads or writes of the cache.
- *
- * Alternatively, one may instantiate the guard, examine the cache, and then enter into an
- * update mode by first wait()ing until otherUpdateInFetchPhase() is false, and then
- * calling beginFetchPhase().  At this point, other threads may acquire the guard in the simple
- * manner and do reads, but other threads may not enter into a fetch phase.  During the fetch
- * phase, the thread should perform required network or disk activity to determine what update
- * it will make to the cache.  Then, it should call endFetchPhase(), to reacquire the user cache
- * mutex.  At that point, the thread can make its modifications to the cache and let the guard
- * go out of scope.
- *
- * All updates by guards using a fetch-phase are totally ordered with respect to one another,
- * and all guards using no fetch phase are totally ordered with respect to one another, but
- * there is not a total ordering among all guard objects.
- *
- * The cached data has an associated counter, called the cache generation.  If the cache
- * generation changes while a guard is in fetch phase, the fetched data should not be stored
- * into the cache, because some invalidation event occurred during the fetch phase.
- *
- * NOTE: It is not safe to enter fetch phase while holding a database lock.  Fetch phase
- * operations are allowed to acquire database locks themselves, so entering fetch while holding
- * a database lock may lead to deadlock.
- */
-class AuthorizationManager::CacheGuard {
-    MONGO_DISALLOW_COPYING(CacheGuard);
-
-public:
-    enum FetchSynchronization { fetchSynchronizationAutomatic, fetchSynchronizationManual };
-
-    /**
-     * Constructs a cache guard, locking the mutex that synchronizes user cache accesses.
-     */
-    CacheGuard(AuthorizationManager* authzManager,
-               const FetchSynchronization sync = fetchSynchronizationAutomatic)
-        : _isThisGuardInFetchPhase(false),
-          _authzManager(authzManager),
-          _lock(authzManager->_cacheMutex) {
-        if (fetchSynchronizationAutomatic == sync) {
-            synchronizeWithFetchPhase();
-        }
-    }
-
-    /**
-     * Releases the mutex that synchronizes user cache access, if held, and notifies
-     * any threads waiting for their own opportunity to update the user cache.
-     */
-    ~CacheGuard() {
-        if (!_lock.owns_lock()) {
-            _lock.lock();
-        }
-        if (_isThisGuardInFetchPhase) {
-            fassert(17190, _authzManager->_isFetchPhaseBusy);
-            _authzManager->_isFetchPhaseBusy = false;
-            _authzManager->_fetchPhaseIsReady.notify_all();
-        }
-    }
-
-    /**
-     * Returns true of the authzManager reports that it is in fetch phase.
-     */
-    bool otherUpdateInFetchPhase() {
-        return _authzManager->_isFetchPhaseBusy;
-    }
-
-    /**
-     * Waits on the _authzManager->_fetchPhaseIsReady condition.
-     */
-    void wait() {
-        fassert(17222, !_isThisGuardInFetchPhase);
-        _authzManager->_fetchPhaseIsReady.wait(_lock);
-    }
-
-    /**
-     * Enters fetch phase, releasing the _authzManager->_cacheMutex after recording the current
-     * cache generation.
-     */
-    void beginFetchPhase() {
-        fassert(17191, !_authzManager->_isFetchPhaseBusy);
-        _isThisGuardInFetchPhase = true;
-        _authzManager->_isFetchPhaseBusy = true;
-        _startGeneration = _authzManager->_cacheGeneration;
-        _lock.unlock();
-    }
-
-    /**
-     * Exits the fetch phase, reacquiring the _authzManager->_cacheMutex.
-     */
-    void endFetchPhase() {
-        _lock.lock();
-        // We do not clear _authzManager->_isFetchPhaseBusy or notify waiters until
-        // ~CacheGuard(), for two reasons.  First, there's no value to notifying the waiters
-        // before you're ready to release the mutex, because they'll just go to sleep on the
-        // mutex.  Second, in order to meaningfully check the preconditions of
-        // isSameCacheGeneration(), we need a state that means "fetch phase was entered and now
-        // has been exited."  That state is _isThisGuardInFetchPhase == true and
-        // _lock.owns_lock() == true.
-    }
-
-    /**
-     * Returns true if _authzManager->_cacheGeneration remained the same while this guard was
-     * in fetch phase.  Behavior is undefined if this guard never entered fetch phase.
-     *
-     * If this returns true, do not update the cached data with this
-     */
-    bool isSameCacheGeneration() const {
-        fassert(17223, _isThisGuardInFetchPhase);
-        fassert(17231, _lock.owns_lock());
-        return _startGeneration == _authzManager->_cacheGeneration;
-    }
-
-private:
-    void synchronizeWithFetchPhase() {
-        while (otherUpdateInFetchPhase())
-            wait();
-        fassert(17192, !_authzManager->_isFetchPhaseBusy);
-        _isThisGuardInFetchPhase = true;
-        _authzManager->_isFetchPhaseBusy = true;
-    }
-
-    OID _startGeneration;
-    bool _isThisGuardInFetchPhase;
-    AuthorizationManager* _authzManager;
-    stdx::unique_lock<stdx::mutex> _lock;
-};
-
-AuthorizationManager::AuthorizationManager(std::unique_ptr<AuthzManagerExternalState> externalState)
-    : _authEnabled(false),
-      _privilegeDocsExist(false),
-      _externalState(std::move(externalState)),
-      _version(schemaVersionInvalid),
-      _isFetchPhaseBusy(false) {
-    _updateCacheGeneration_inlock();
-}
-
-AuthorizationManager::~AuthorizationManager() {
-    for (unordered_map<UserName, User*>::iterator it = _userCache.begin(); it != _userCache.end();
-         ++it) {
-        fassert(17265, it->second != internalSecurity.user);
-        delete it->second;
-    }
-}
-
-std::unique_ptr<AuthorizationSession> AuthorizationManager::makeAuthorizationSession() {
-    return stdx::make_unique<AuthorizationSession>(
-        _externalState->makeAuthzSessionExternalState(this));
-}
-
-void AuthorizationManager::setShouldValidateAuthSchemaOnStartup(bool validate) {
-    _startupAuthSchemaValidation = validate;
-}
-
-bool AuthorizationManager::shouldValidateAuthSchemaOnStartup() {
-    return _startupAuthSchemaValidation;
-}
-
-Status AuthorizationManager::getAuthorizationVersion(OperationContext* txn, int* version) {
-    CacheGuard guard(this, CacheGuard::fetchSynchronizationManual);
-    int newVersion = _version;
-    if (schemaVersionInvalid == newVersion) {
-        while (guard.otherUpdateInFetchPhase())
-            guard.wait();
-        guard.beginFetchPhase();
-        Status status = _externalState->getStoredAuthorizationVersion(txn, &newVersion);
-        guard.endFetchPhase();
-        if (!status.isOK()) {
-            warning() << "Problem fetching the stored schema version of authorization data: "
-                      << redact(status);
-            *version = schemaVersionInvalid;
-            return status;
-        }
-
-        if (guard.isSameCacheGeneration()) {
-            _version = newVersion;
-        }
-    }
-    *version = newVersion;
-    return Status::OK();
-}
-
-OID AuthorizationManager::getCacheGeneration() {
-    CacheGuard guard(this, CacheGuard::fetchSynchronizationManual);
-    return _cacheGeneration;
-}
-
-void AuthorizationManager::setAuthEnabled(bool enabled) {
-    _authEnabled = enabled;
-}
-
-bool AuthorizationManager::isAuthEnabled() const {
-    return _authEnabled;
-}
-
-bool AuthorizationManager::hasAnyPrivilegeDocuments(OperationContext* txn) {
-    stdx::unique_lock<stdx::mutex> lk(_privilegeDocsExistMutex);
-    if (_privilegeDocsExist) {
-        // If we know that a user exists, don't re-check.
-        return true;
-    }
-
-    lk.unlock();
-    bool privDocsExist = _externalState->hasAnyPrivilegeDocuments(txn);
-    lk.lock();
-
-    if (privDocsExist) {
-        _privilegeDocsExist = true;
-    }
-
-    return _privilegeDocsExist;
-}
-
-Status AuthorizationManager::getBSONForPrivileges(const PrivilegeVector& privileges,
-                                                  mutablebson::Element resultArray) {
-    for (PrivilegeVector::const_iterator it = privileges.begin(); it != privileges.end(); ++it) {
-        std::string errmsg;
-        ParsedPrivilege privilege;
-        if (!ParsedPrivilege::privilegeToParsedPrivilege(*it, &privilege, &errmsg)) {
-            return Status(ErrorCodes::BadValue, errmsg);
-        }
-        resultArray.appendObject("privileges", privilege.toBSON());
-    }
-    return Status::OK();
-}
-
-Status AuthorizationManager::getBSONForRole(RoleGraph* graph,
-                                            const RoleName& roleName,
-                                            mutablebson::Element result) {
-    if (!graph->roleExists(roleName)) {
-        return Status(ErrorCodes::RoleNotFound,
-                      mongoutils::str::stream() << roleName.getFullName()
-                                                << "does not name an existing role");
-    }
-    std::string id = mongoutils::str::stream() << roleName.getDB() << "." << roleName.getRole();
-    result.appendString("_id", id);
-    result.appendString(ROLE_NAME_FIELD_NAME, roleName.getRole());
-    result.appendString(ROLE_DB_FIELD_NAME, roleName.getDB());
-
-    // Build privileges array
-    mutablebson::Element privilegesArrayElement =
-        result.getDocument().makeElementArray("privileges");
-    result.pushBack(privilegesArrayElement);
-    const PrivilegeVector& privileges = graph->getDirectPrivileges(roleName);
-    Status status = getBSONForPrivileges(privileges, privilegesArrayElement);
-    if (!status.isOK()) {
-        return status;
-    }
-
-    // Build roles array
-    mutablebson::Element rolesArrayElement = result.getDocument().makeElementArray("roles");
-    result.pushBack(rolesArrayElement);
-    for (RoleNameIterator roles = graph->getDirectSubordinates(roleName); roles.more();
-         roles.next()) {
-        const RoleName& subRole = roles.get();
-        mutablebson::Element roleObj = result.getDocument().makeElementObject("");
-        roleObj.appendString(ROLE_NAME_FIELD_NAME, subRole.getRole());
-        roleObj.appendString(ROLE_DB_FIELD_NAME, subRole.getDB());
-        rolesArrayElement.pushBack(roleObj);
-    }
-
-    return Status::OK();
-}
-
-Status AuthorizationManager::_initializeUserFromPrivilegeDocument(User* user,
-                                                                  const BSONObj& privDoc) {
-    V2UserDocumentParser parser;
-    std::string userName = parser.extractUserNameFromUserDocument(privDoc);
-    if (userName != user->getName().getUser()) {
-        return Status(ErrorCodes::BadValue,
-                      mongoutils::str::stream() << "User name from privilege document \""
-                                                << userName
-                                                << "\" doesn't match name of provided User \""
-                                                << user->getName().getUser()
-                                                << "\"",
-                      0);
-    }
-
-    Status status = parser.initializeUserCredentialsFromUserDocument(user, privDoc);
-    if (!status.isOK()) {
-        return status;
-    }
-    status = parser.initializeUserRolesFromUserDocument(privDoc, user);
-    if (!status.isOK()) {
-        return status;
-    }
-    status = parser.initializeUserIndirectRolesFromUserDocument(privDoc, user);
-    if (!status.isOK()) {
-        return status;
-    }
-    status = parser.initializeUserPrivilegesFromUserDocument(privDoc, user);
-    if (!status.isOK()) {
-        return status;
-    }
-
-    return Status::OK();
-}
-
-Status AuthorizationManager::getUserDescription(OperationContext* txn,
-                                                const UserName& userName,
-                                                BSONObj* result) {
-    return _externalState->getUserDescription(txn, userName, result);
-}
-
-Status AuthorizationManager::getRoleDescription(OperationContext* txn,
-                                                const RoleName& roleName,
-                                                PrivilegeFormat privileges,
-                                                BSONObj* result) {
-    return _externalState->getRoleDescription(txn, roleName, privileges, result);
-}
-
-Status AuthorizationManager::getRolesDescription(OperationContext* txn,
-                                                 const std::vector<RoleName>& roleName,
-                                                 PrivilegeFormat privileges,
-                                                 BSONObj* result) {
-    return _externalState->getRolesDescription(txn, roleName, privileges, result);
-}
-
-
-Status AuthorizationManager::getRoleDescriptionsForDB(OperationContext* txn,
-                                                      const std::string dbname,
-                                                      PrivilegeFormat privileges,
-                                                      bool showBuiltinRoles,
-                                                      vector<BSONObj>* result) {
-    return _externalState->getRoleDescriptionsForDB(
-        txn, dbname, privileges, showBuiltinRoles, result);
-}
-
-Status AuthorizationManager::acquireUser(OperationContext* txn,
-                                         const UserName& userName,
-                                         User** acquiredUser) {
-    if (userName == internalSecurity.user->getName()) {
-        *acquiredUser = internalSecurity.user;
-        return Status::OK();
-    }
-
-    unordered_map<UserName, User*>::iterator it;
-
-    CacheGuard guard(this, CacheGuard::fetchSynchronizationManual);
-    while ((_userCache.end() == (it = _userCache.find(userName))) &&
-           guard.otherUpdateInFetchPhase()) {
-        guard.wait();
-    }
-
-    if (it != _userCache.end()) {
-        fassert(16914, it->second);
-        fassert(17003, it->second->isValid());
-        fassert(17008, it->second->getRefCount() > 0);
-        it->second->incrementRefCount();
-        *acquiredUser = it->second;
-        return Status::OK();
-    }
-
-    std::unique_ptr<User> user;
-
-    int authzVersion = _version;
-    guard.beginFetchPhase();
-
-    // Number of times to retry a user document that fetches due to transient
-    // AuthSchemaIncompatible errors.  These errors should only ever occur during and shortly
-    // after schema upgrades.
-    static const int maxAcquireRetries = 2;
-    Status status = Status::OK();
-    for (int i = 0; i < maxAcquireRetries; ++i) {
-        if (authzVersion == schemaVersionInvalid) {
-            Status status = _externalState->getStoredAuthorizationVersion(txn, &authzVersion);
-            if (!status.isOK())
-                return status;
-        }
-
-        switch (authzVersion) {
-            default:
-                status = Status(ErrorCodes::BadValue,
-                                mongoutils::str::stream()
-                                    << "Illegal value for authorization data schema version, "
-                                    << authzVersion);
-                break;
-            case schemaVersion28SCRAM:
-            case schemaVersion26Final:
-            case schemaVersion26Upgrade:
-                status = _fetchUserV2(txn, userName, &user);
-                break;
-            case schemaVersion24:
-                status = Status(ErrorCodes::AuthSchemaIncompatible,
-                                mongoutils::str::stream()
-                                    << "Authorization data schema version "
-                                    << schemaVersion24
-                                    << " not supported after MongoDB version 2.6.");
-                break;
-        }
-        if (status.isOK())
-            break;
-        if (status != ErrorCodes::AuthSchemaIncompatible)
-            return status;
-
-        authzVersion = schemaVersionInvalid;
-    }
-    if (!status.isOK())
-        return status;
-
-    guard.endFetchPhase();
-
-    user->incrementRefCount();
-    // NOTE: It is not safe to throw an exception from here to the end of the method.
-    if (guard.isSameCacheGeneration()) {
-        _userCache.insert(std::make_pair(userName, user.get()));
-        if (_version == schemaVersionInvalid)
-            _version = authzVersion;
-    } else {
-        // If the cache generation changed while this thread was in fetch mode, the data
-        // associated with the user may now be invalid, so we must mark it as such.  The caller
-        // may still opt to use the information for a short while, but not indefinitely.
-        user->invalidate();
-    }
-    *acquiredUser = user.release();
-
-    return Status::OK();
-}
-
-Status AuthorizationManager::_fetchUserV2(OperationContext* txn,
-                                          const UserName& userName,
-                                          std::unique_ptr<User>* acquiredUser) {
-    BSONObj userObj;
-    Status status = getUserDescription(txn, userName, &userObj);
-    if (!status.isOK()) {
-        return status;
-    }
-
-    // Put the new user into an unique_ptr temporarily in case there's an error while
-    // initializing the user.
-    std::unique_ptr<User> user(new User(userName));
-
-    status = _initializeUserFromPrivilegeDocument(user.get(), userObj);
-    if (!status.isOK()) {
-        return status;
-    }
-    acquiredUser->reset(user.release());
-    return Status::OK();
-}
-
-void AuthorizationManager::releaseUser(User* user) {
-    if (user == internalSecurity.user) {
-        return;
-    }
-
-    CacheGuard guard(this, CacheGuard::fetchSynchronizationManual);
-    user->decrementRefCount();
-    if (user->getRefCount() == 0) {
-        // If it's been invalidated then it's not in the _userCache anymore.
-        if (user->isValid()) {
-            MONGO_COMPILER_VARIABLE_UNUSED bool erased = _userCache.erase(user->getName());
-            dassert(erased);
-        }
-        delete user;
-    }
-}
-
-void AuthorizationManager::invalidateUserByName(const UserName& userName) {
-    CacheGuard guard(this, CacheGuard::fetchSynchronizationManual);
-    _updateCacheGeneration_inlock();
-    unordered_map<UserName, User*>::iterator it = _userCache.find(userName);
-    if (it == _userCache.end()) {
-        return;
-    }
-
-    User* user = it->second;
-    _userCache.erase(it);
-    user->invalidate();
-}
-
-void AuthorizationManager::invalidateUsersFromDB(const std::string& dbname) {
-    CacheGuard guard(this, CacheGuard::fetchSynchronizationManual);
-    _updateCacheGeneration_inlock();
-    unordered_map<UserName, User*>::iterator it = _userCache.begin();
-    while (it != _userCache.end()) {
-        User* user = it->second;
-        if (user->getName().getDB() == dbname) {
-            _userCache.erase(it++);
-            user->invalidate();
-        } else {
-            ++it;
-        }
-    }
-}
-
-void AuthorizationManager::invalidateUserCache() {
-    CacheGuard guard(this, CacheGuard::fetchSynchronizationManual);
-    _invalidateUserCache_inlock();
-}
-
-void AuthorizationManager::_invalidateUserCache_inlock() {
-    _updateCacheGeneration_inlock();
-    for (unordered_map<UserName, User*>::iterator it = _userCache.begin(); it != _userCache.end();
-         ++it) {
-        fassert(17266, it->second != internalSecurity.user);
-        it->second->invalidate();
-    }
-    _userCache.clear();
-
-    // Reread the schema version before acquiring the next user.
-    _version = schemaVersionInvalid;
-}
-
-Status AuthorizationManager::initialize(OperationContext* txn) {
-    invalidateUserCache();
-    Status status = _externalState->initialize(txn);
-    if (!status.isOK())
-        return status;
-
-    return Status::OK();
-}
-
-namespace {
-bool isAuthzNamespace(StringData ns) {
-    return (ns == AuthorizationManager::rolesCollectionNamespace.ns() ||
-            ns == AuthorizationManager::usersCollectionNamespace.ns() ||
-            ns == AuthorizationManager::versionCollectionNamespace.ns());
-}
-
-bool isAuthzCollection(StringData coll) {
-    return (coll == AuthorizationManager::rolesCollectionNamespace.coll() ||
-            coll == AuthorizationManager::usersCollectionNamespace.coll() ||
-            coll == AuthorizationManager::versionCollectionNamespace.coll());
-}
-
-bool loggedCommandOperatesOnAuthzData(const char* ns, const BSONObj& cmdObj) {
-    if (ns != AuthorizationManager::adminCommandNamespace.ns())
-        return false;
-    const StringData cmdName(cmdObj.firstElement().fieldNameStringData());
-    if (cmdName == "drop") {
-        return isAuthzCollection(cmdObj.firstElement().valueStringData());
-    } else if (cmdName == "dropDatabase") {
-        return true;
-    } else if (cmdName == "renameCollection") {
-        return isAuthzCollection(cmdObj.firstElement().str()) ||
-            isAuthzCollection(cmdObj["to"].str());
-    } else if (cmdName == "dropIndexes" || cmdName == "deleteIndexes") {
-        return false;
-    } else if (cmdName == "create") {
-        return false;
-    } else {
-        return true;
-    }
-}
-
-bool appliesToAuthzData(const char* op, const char* ns, const BSONObj& o) {
-    switch (*op) {
-        case 'i':
-        case 'u':
-        case 'd':
-            if (op[1] != '\0')
-                return false;  // "db" op type
-            return isAuthzNamespace(ns);
-        case 'c':
-            return loggedCommandOperatesOnAuthzData(ns, o);
-            break;
-        case 'n':
-            return false;
-        default:
-            return true;
-    }
-}
-
-// Updates to users in the oplog are done by matching on the _id, which will always have the
-// form "<dbname>.<username>".  This function extracts the UserName from that string.
-StatusWith<UserName> extractUserNameFromIdString(StringData idstr) {
-    size_t splitPoint = idstr.find('.');
-    if (splitPoint == string::npos) {
-        return StatusWith<UserName>(ErrorCodes::FailedToParse,
-                                    mongoutils::str::stream()
-                                        << "_id entries for user documents must be of "
-                                           "the form <dbname>.<username>.  Found: "
-                                        << idstr);
-    }
-    return StatusWith<UserName>(
-        UserName(idstr.substr(splitPoint + 1), idstr.substr(0, splitPoint)));
-}
-
-}  // namespace
-
-void AuthorizationManager::_updateCacheGeneration_inlock() {
-    _cacheGeneration = OID::gen();
-}
-
-void AuthorizationManager::_invalidateRelevantCacheData(const char* op,
-                                                        const char* ns,
-                                                        const BSONObj& o,
-                                                        const BSONObj* o2) {
-    if (ns == AuthorizationManager::rolesCollectionNamespace.ns() ||
-        ns == AuthorizationManager::versionCollectionNamespace.ns()) {
-        invalidateUserCache();
-        return;
-    }
-
-    if (*op == 'i' || *op == 'd' || *op == 'u') {
-        // If you got into this function isAuthzNamespace() must have returned true, and we've
-        // already checked that it's not the roles or version collection.
-        invariant(ns == AuthorizationManager::usersCollectionNamespace.ns());
-
-        StatusWith<UserName> userName = (*op == 'u')
-            ? extractUserNameFromIdString((*o2)["_id"].str())
-            : extractUserNameFromIdString(o["_id"].str());
-
-        if (!userName.isOK()) {
-            warning() << "Invalidating user cache based on user being updated failed, will "
-                         "invalidate the entire cache instead: "
-                      << userName.getStatus();
-            invalidateUserCache();
-            return;
-        }
-        invalidateUserByName(userName.getValue());
-    } else {
-        invalidateUserCache();
-    }
-}
-
-void AuthorizationManager::logOp(
-    OperationContext* txn, const char* op, const char* ns, const BSONObj& o, const BSONObj* o2) {
-    if (appliesToAuthzData(op, ns, o)) {
-        _externalState->logOp(txn, op, ns, o, o2);
-        _invalidateRelevantCacheData(op, ns, o, o2);
-    }
-}
-=======
 
 MONGO_DEFINE_SHIM(AuthorizationManager::create);
->>>>>>> f378d467
 
 }  // namespace mongo