--- conflicted
+++ resolved
@@ -34,16 +34,6 @@
 
 #include "mongo/db/db_raii.h"
 
-<<<<<<< HEAD
-#include "mongo/db/catalog/collection.h"
-#include "mongo/db/catalog/database.h"
-#include "mongo/db/catalog/database_holder.h"
-#include "mongo/db/client.h"
-#include "mongo/db/curop.h"
-#include "mongo/db/repl/replication_coordinator_global.h"
-#include "mongo/db/s/collection_sharding_state.h"
-#include "mongo/db/stats/top.h"
-=======
 #include "mongo/db/catalog/database_holder.h"
 #include "mongo/db/concurrency/locker.h"
 #include "mongo/db/curop.h"
@@ -52,7 +42,6 @@
 #include "mongo/db/server_parameters.h"
 #include "mongo/db/session_catalog.h"
 #include "mongo/util/log.h"
->>>>>>> f378d467
 
 namespace mongo {
 namespace {
@@ -65,38 +54,6 @@
 // application.
 MONGO_EXPORT_SERVER_PARAMETER(allowSecondaryReadsDuringBatchApplication, bool, true);
 
-<<<<<<< HEAD
-AutoGetDb::AutoGetDb(OperationContext* txn, StringData ns, LockMode mode)
-    : _dbLock(txn->lockState(), ns, mode), _db(dbHolder().get(txn, ns)) {}
-
-AutoGetCollection::AutoGetCollection(OperationContext* txn,
-                                     const NamespaceString& nss,
-                                     LockMode modeDB,
-                                     LockMode modeColl,
-                                     ViewMode viewMode)
-    : _viewMode(viewMode),
-      _autoDb(txn, nss.db(), modeDB),
-      _collLock(txn->lockState(), nss.ns(), modeColl),
-      _coll(_autoDb.getDb() ? _autoDb.getDb()->getCollection(nss) : nullptr) {
-    Database* db = _autoDb.getDb();
-    // If the database exists, but not the collection, check for views.
-    if (_viewMode == ViewMode::kViewsForbidden && db && !_coll &&
-        db->getViewCatalog()->lookup(txn, nss.ns()))
-        uasserted(ErrorCodes::CommandNotSupportedOnView,
-                  str::stream() << "Namespace " << nss.ns() << " is a view, not a collection");
-}
-
-AutoGetOrCreateDb::AutoGetOrCreateDb(OperationContext* txn, StringData ns, LockMode mode)
-    : _transaction(txn, MODE_IX),
-      _dbLock(txn->lockState(), ns, mode),
-      _db(dbHolder().get(txn, ns)) {
-    invariant(mode == MODE_IX || mode == MODE_X);
-    _justCreated = false;
-    // If the database didn't exist, relock in MODE_X
-    if (_db == NULL) {
-        if (mode != MODE_X) {
-            _dbLock.relockWithMode(MODE_X);
-=======
 AutoStatsTracker::AutoStatsTracker(OperationContext* opCtx,
                                    const NamespaceString& nss,
                                    Top::LockType lockType,
@@ -110,7 +67,6 @@
         AutoGetDb autoDb(_opCtx, _nss.db(), MODE_IS, deadline);
         if (autoDb.getDb()) {
             dbProfilingLevel = autoDb.getDb()->getProfilingLevel();
->>>>>>> f378d467
         }
     }
 
@@ -120,28 +76,6 @@
     }
 }
 
-<<<<<<< HEAD
-AutoGetCollectionForRead::AutoGetCollectionForRead(OperationContext* txn,
-                                                   const NamespaceString& nss,
-                                                   AutoGetCollection::ViewMode viewMode)
-    : _txn(txn), _transaction(txn, MODE_IS) {
-    {
-        _autoColl.emplace(txn, nss, MODE_IS, MODE_IS, viewMode);
-
-        auto curOp = CurOp::get(_txn);
-        stdx::lock_guard<Client> lk(*_txn->getClient());
-
-        // TODO: OldClientContext legacy, needs to be removed
-        curOp->ensureStarted();
-        curOp->setNS_inlock(nss.ns());
-
-        // At this point, we are locked in shared mode for the database by the DB lock in the
-        // constructor, so it is safe to load the DB pointer.
-        if (_autoColl->getDb()) {
-            // TODO: OldClientContext legacy, needs to be removed
-            curOp->enter_inlock(nss.ns().c_str(), _autoColl->getDb()->getProfilingLevel());
-        }
-=======
 AutoStatsTracker::~AutoStatsTracker() {
     auto curOp = CurOp::get(_opCtx);
     Top::get(_opCtx->getServiceContext())
@@ -163,7 +97,6 @@
     if (allowSecondaryReadsDuringBatchApplication.load() &&
         opCtx->getServiceContext()->getStorageEngine()->supportsReadConcernSnapshot()) {
         _shouldNotConflictWithSecondaryBatchApplicationBlock.emplace(opCtx->lockState());
->>>>>>> f378d467
     }
     const auto collectionLockMode = getLockModeForQuery(opCtx);
     _autoColl.emplace(opCtx, nsOrUUID, collectionLockMode, viewMode, deadline);
@@ -173,33 +106,12 @@
     if (opCtx->recoveryUnit()->getTimestampReadSource() == RecoveryUnit::ReadSource::kNoTimestamp)
         return;
 
-<<<<<<< HEAD
-    // We have both the DB and collection locked, which is the prerequisite to do a stable shard
-    // version check, but we'd like to do the check after we have a satisfactory snapshot.
-    auto css = CollectionShardingState::get(txn, nss);
-    css->checkShardVersionOrThrow(txn);
-}
-
-AutoGetCollectionForRead::~AutoGetCollectionForRead() {
-    // Report time spent in read lock
-    auto currentOp = CurOp::get(_txn);
-    Top::get(_txn->getClient()->getServiceContext())
-        .record(_txn,
-                currentOp->getNS(),
-                currentOp->getLogicalOp(),
-                -1,  // "read locked"
-                _timer.micros(),
-                currentOp->isCommand(),
-                currentOp->getReadWriteType());
-}
-=======
     repl::ReplicationCoordinator* const replCoord = repl::ReplicationCoordinator::get(opCtx);
     const auto readConcernLevel = repl::ReadConcernArgs::get(opCtx).getLevel();
 
     // If the collection doesn't exist or disappears after releasing locks and waiting, there is no
     // need to check for pending catalog changes.
     while (auto coll = _autoColl->getCollection()) {
->>>>>>> f378d467
 
         // During batch application on secondaries, there is a potential to read inconsistent states
         // that would normally be protected by the PBWM lock. In order to serve secondary reads
@@ -272,28 +184,6 @@
     }
 }
 
-<<<<<<< HEAD
-AutoGetCollectionOrViewForRead::AutoGetCollectionOrViewForRead(OperationContext* txn,
-                                                               const NamespaceString& nss)
-    : AutoGetCollectionForRead(txn, nss, AutoGetCollection::ViewMode::kViewsPermitted),
-      _view(_autoColl->getDb() && !getCollection()
-                ? _autoColl->getDb()->getViewCatalog()->lookup(txn, nss.ns())
-                : nullptr) {}
-
-void AutoGetCollectionOrViewForRead::releaseLocksForView() noexcept {
-    invariant(_view);
-    _view = nullptr;
-    _autoColl = boost::none;
-}
-
-OldClientContext::OldClientContext(OperationContext* txn,
-                                   const std::string& ns,
-                                   Database* db,
-                                   bool justCreated)
-    : _justCreated(justCreated), _doVersion(true), _ns(ns), _db(db), _txn(txn) {
-    _finishInit();
-}
-=======
 bool AutoGetCollectionForRead::_shouldReadAtLastAppliedTimestamp(
     OperationContext* opCtx,
     const NamespaceString& nss,
@@ -315,7 +205,6 @@
         LOG(1) << "not reading at last-applied because the PBWM lock is held";
         return false;
     }
->>>>>>> f378d467
 
     // Majority and snapshot readConcern levels should not read from lastApplied; these read
     // concerns already have a designated timestamp to read from.
@@ -397,17 +286,6 @@
     }
 }
 
-<<<<<<< HEAD
-void OldClientContext::_checkNotStale() const {
-    switch (CurOp::get(_txn)->getNetworkOp()) {
-        case dbGetMore:  // getMore is special and should be handled elsewhere.
-        case dbUpdate:   // update & delete check shard version in instance.cpp, so don't check
-        case dbDelete:   // here as well.
-            break;
-        default:
-            auto css = CollectionShardingState::get(_txn, _ns);
-            css->checkShardVersionOrThrow(_txn);
-=======
 OldClientContext::OldClientContext(OperationContext* opCtx, const std::string& ns, bool doVersion)
     : OldClientContext(
           opCtx, ns, doVersion, DatabaseHolder::getDatabaseHolder().get(opCtx, ns), false) {}
@@ -435,7 +313,6 @@
                     ->checkShardVersionOrThrow(_opCtx);
                 break;
         }
->>>>>>> f378d467
     }
 
     stdx::lock_guard<Client> lk(*_opCtx->getClient());
@@ -449,16 +326,10 @@
     if (_opCtx->getKillStatus() != ErrorCodes::OK)
         return;
 
-<<<<<<< HEAD
-    auto currentOp = CurOp::get(_txn);
-    Top::get(_txn->getClient()->getServiceContext())
-        .record(_txn,
-=======
     invariant(_opCtx->lockState()->isLocked());
     auto currentOp = CurOp::get(_opCtx);
     Top::get(_opCtx->getClient()->getServiceContext())
         .record(_opCtx,
->>>>>>> f378d467
                 currentOp->getNS(),
                 currentOp->getLogicalOp(),
                 _opCtx->lockState()->isWriteLocked() ? Top::LockType::WriteLocked
@@ -466,8 +337,6 @@
                 _timer.micros(),
                 currentOp->isCommand(),
                 currentOp->getReadWriteType());
-<<<<<<< HEAD
-=======
 }
 
 
@@ -510,7 +379,6 @@
                            _autoCreateDb->getDb(),
                            _autoCreateDb->justCreated());
     invariant(_autoCreateDb->getDb() == _clientContext->db());
->>>>>>> f378d467
 }
 
 LockMode getLockModeForQuery(OperationContext* opCtx) {
