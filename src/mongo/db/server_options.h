
/**
 *    Copyright (C) 2018-present MongoDB, Inc.
 *
 *    This program is free software: you can redistribute it and/or modify
 *    it under the terms of the Server Side Public License, version 1,
 *    as published by MongoDB, Inc.
 *
 *    This program is distributed in the hope that it will be useful,
 *    but WITHOUT ANY WARRANTY; without even the implied warranty of
 *    MERCHANTABILITY or FITNESS FOR A PARTICULAR PURPOSE.  See the
 *    Server Side Public License for more details.
 *
 *    You should have received a copy of the Server Side Public License
 *    along with this program. If not, see
 *    <http://www.mongodb.com/licensing/server-side-public-license>.
 *
 *    As a special exception, the copyright holders give permission to link the
 *    code of portions of this program with the OpenSSL library under certain
 *    conditions as described in each individual source file and distribute
 *    linked combinations including the program with the OpenSSL library. You
 *    must comply with the Server Side Public License in all respects for
 *    all of the code used other than as permitted herein. If you modify file(s)
 *    with this exception, you may extend this exception to your version of the
 *    file(s), but you are not obligated to do so. If you do not wish to do so,
 *    delete this exception statement from your version. If you delete this
 *    exception statement from all source files in the program, then also delete
 *    it in the license file.
 */

#pragma once

#include "mongo/db/jsobj.h"
#include "mongo/platform/atomic_word.h"
#include "mongo/platform/process_id.h"
<<<<<<< HEAD
#include "mongo/s/catalog/sharding_catalog_client.h"
#include "mongo/util/net/listen.h"  // For DEFAULT_MAX_CONN
=======
#include "mongo/stdx/variant.h"
#include "mongo/util/net/cidr.h"
>>>>>>> f378d467

namespace mongo {

const int DEFAULT_UNIX_PERMS = 0700;
constexpr size_t DEFAULT_MAX_CONN = 1000000;

enum class ClusterRole { None, ShardServer, ConfigServer };

struct ServerGlobalParams {
    std::string binaryName;  // mongod or mongos
    std::string cwd;         // cwd of when process started

    int port = DefaultDBPort;  // --port
    enum { DefaultDBPort = 27017, ConfigServerPort = 27019, ShardServerPort = 27018 };
    bool isDefaultPort() const {
        return port == DefaultDBPort;
    }

<<<<<<< HEAD
    std::string bind_ip;  // --bind_ip
    bool rest = false;    // --rest
    bool jsonp = false;   // --jsonp

    bool indexBuildRetry = true;  // --noIndexBuildRetry

    std::atomic<bool> quiet{false};  // --quiet NOLINT
=======
    std::vector<std::string> bind_ips;  // --bind_ip
    bool enableIPv6 = false;
    bool rest = false;  // --rest

    int listenBacklog = 0;  // --listenBacklog, real default is SOMAXCONN

    bool indexBuildRetry = true;  // --noIndexBuildRetry

    AtomicBool quiet{false};  // --quiet
>>>>>>> f378d467

    ClusterRole clusterRole = ClusterRole::None;  // --configsvr/--shardsvr

    bool cpu = false;  // --cpu show cpu time periodically

    bool objcheck = true;  // --objcheck

    int defaultProfile = 0;                // --profile
    int slowMS = 100;                      // --time in ms that is "slow"
<<<<<<< HEAD
=======
    double sampleRate = 1.0;               // --samplerate rate at which to sample slow queries
>>>>>>> f378d467
    int defaultLocalThresholdMillis = 15;  // --localThreshold in ms to consider a node local
    bool moveParanoia = false;             // for move chunk paranoia

    bool noUnixSocket = false;    // --nounixsocket
    bool doFork = false;          // --fork
    std::string socket = "/tmp";  // UNIX domain socket directory
<<<<<<< HEAD

    int maxConns = DEFAULT_MAX_CONN;  // Maximum number of simultaneous open connections.

    int unixSocketPermissions = DEFAULT_UNIX_PERMS;  // permissions for the UNIX domain socket
=======
    std::string transportLayer;   // --transportLayer (must be either "asio" or "legacy")

    // --serviceExecutor ("adaptive", "synchronous")
    std::string serviceExecutor;

    size_t maxConns = DEFAULT_MAX_CONN;  // Maximum number of simultaneous open connections.
    std::vector<stdx::variant<CIDR, std::string>> maxConnsOverride;
    int reservedAdminThreads = 0;
>>>>>>> f378d467

    int unixSocketPermissions = DEFAULT_UNIX_PERMS;  // permissions for the UNIX domain socket

<<<<<<< HEAD
    std::string logpath;            // Path to log file, if logging to a file; otherwise, empty.
    bool logAppend = false;         // True if logging to a file in append mode.
    bool logRenameOnRotate = true;  // True if logging should rename log files on rotate
    bool logWithSyslog = false;     // True if logging to syslog; must not be set if logpath is set.
    int syslogFacility;             // Facility used when appending messages to the syslog.

    bool isHttpInterfaceEnabled = false;  // True if the dbwebserver should be enabled.
=======
    std::string keyFile;           // Path to keyfile, or empty if none.
    std::string pidFile;           // Path to pid file, or empty if none.
    std::string timeZoneInfoPath;  // Path to time zone info directory, or empty if none.

    std::string logpath;            // Path to log file, if logging to a file; otherwise, empty.
    bool logAppend = false;         // True if logging to a file in append mode.
    bool logRenameOnRotate = true;  // True if logging should rename log files on rotate
    bool logWithSyslog = false;     // True if logging to syslog; must not be set if logpath is set.
    int syslogFacility;             // Facility used when appending messages to the syslog.
>>>>>>> f378d467

#ifndef _WIN32
    ProcessId parentProc;  // --fork pid of initial process
    ProcessId leaderProc;  // --fork pid of leader process
#endif

    /**
     * Switches to enable experimental (unsupported) features.
     */
    struct ExperimentalFeatures {
        ExperimentalFeatures() : storageDetailsCmdEnabled(false) {}
        bool storageDetailsCmdEnabled;  // -- enableExperimentalStorageDetailsCmd
    } experimental;

    time_t started = ::time(0);

    BSONArray argvArray;
    BSONObj parsedOpts;

    enum AuthState { kEnabled, kDisabled, kUndefined };

    AuthState authState = AuthState::kUndefined;

    bool transitionToAuth = false;  // --transitionToAuth, mixed mode for rolling auth upgrade
    AtomicInt32 clusterAuthMode;    // --clusterAuthMode, the internal cluster auth mode

    enum ClusterAuthModes {
        ClusterAuthMode_undefined,
        /**
        * Authenticate using keyfile, accept only keyfiles
        */
        ClusterAuthMode_keyFile,

        /**
        * Authenticate using keyfile, accept both keyfiles and X.509
        */
        ClusterAuthMode_sendKeyFile,

        /**
        * Authenticate using X.509, accept both keyfiles and X.509
        */
        ClusterAuthMode_sendX509,

        /**
        * Authenticate using X.509, accept only X.509
        */
        ClusterAuthMode_x509
    };

    // for the YAML config, sharding._overrideShardIdentity. Can only be used when in
    // queryableBackupMode.
    BSONObj overrideShardIdentity;

    struct FeatureCompatibility {
<<<<<<< HEAD
        enum class Version {
            /**
             * In this mode, the cluster will expose a 3.2-like API. Attempts by a client to use new
             * features in 3.4, such as read-only views, collation, or the decimal128 BSON type,
             * will be rejected.
             */
            k32,

            /**
             * In this mode, new features in 3.4 are allowed. The system should guarantee that no
             * 3.2 node can participate in a cluster whose feature compatibility version is 3.4.
             */
            k34,
        };

        // Read-only parameter featureCompatibilityVersion.
        AtomicWord<Version> version{Version::k32};

        // Feature validation differs depending on the role of a mongod in a replica set or
        // master/slave configuration. Masters/primaries can accept user-initiated writes and
        // validate based on the feature compatibility version. A secondary/slave (which is not also
        // a master) always validates in "3.4" mode so that it can sync 3.4 features, even when in
        // "3.2" feature compatibility mode.
        AtomicWord<bool> validateFeaturesAsMaster{true};
    } featureCompatibility;
=======
        /**
         * The combination of the fields (version, targetVersion) in the featureCompatiiblityVersion
         * document in the server configuration collection (admin.system.version) are represented by
         * this enum and determine this node's behavior.
         *
         * Features can be gated for specific versions, or ranges of versions above or below some
         * minimum or maximum version, respectively.
         *
         * The legal enum (and featureCompatibilityVersion document) states are:
         *
         * kFullyDowngradedTo36
         * (3.6, Unset): Only 3.6 features are available, and new and existing storage
         *               engine entries use the 3.6 format
         *
         * kUpgradingTo40
         * (3.6, 4.0): Only 3.6 features are available, but new storage engine entries
         *             use the 4.0 format, and existing entries may have either the
         *             3.6 or 4.0 format
         *
         * kFullyUpgradedTo40
         * (4.0, Unset): 4.0 features are available, and new and existing storage
         *               engine entries use the 4.0 format
         *
         * kDowngradingTo36
         * (3.6, 3.6): Only 3.6 features are available and new storage engine
         *             entries use the 3.6 format, but existing entries may have
         *             either the 3.6 or 4.0 format
         *
         * kUnsetDefault36Behavior
         * (Unset, Unset): This is the case on startup before the fCV document is
         *                 loaded into memory. isVersionInitialized() will return
         *                 false, and getVersion() will return the default
         *                 (kFullyDowngradedTo36).
         *
         */
        enum class Version {
            // The order of these enums matter, higher upgrades having higher values, so that
            // features can be active or inactive if the version is higher than some minimum or
            // lower than some maximum, respectively.
            kUnsetDefault36Behavior = 0,
            kFullyDowngradedTo36 = 1,
            kDowngradingTo36 = 2,
            kUpgradingTo40 = 3,
            kFullyUpgradedTo40 = 4,
        };

        /**
         * On startup, the featureCompatibilityVersion may not have been explicitly set yet. This
         * exposes the actual state of the featureCompatibilityVersion if it is uninitialized.
         */
        const bool isVersionInitialized() const {
            return _version.load() != Version::kUnsetDefault36Behavior;
        }

        /**
         * This safe getter for the featureCompatibilityVersion parameter ensures the parameter has
         * been initialized with a meaningful value.
         */
        const Version getVersion() const {
            invariant(isVersionInitialized());
            return _version.load();
        }

        /**
         * This unsafe getter for the featureCompatibilityVersion parameter returns the last-stable
         * featureCompatibilityVersion value if the parameter has not yet been initialized with a
         * meaningful value. This getter should only be used if the parameter is intentionally read
         * prior to the creation/parsing of the featureCompatibilityVersion document.
         */
        const Version getVersionUnsafe() const {
            Version v = _version.load();
            return (v == Version::kUnsetDefault36Behavior) ? Version::kFullyDowngradedTo36 : v;
        }

        void reset() {
            _version.store(Version::kUnsetDefault36Behavior);
        }

        void setVersion(Version version) {
            return _version.store(version);
        }

        bool isVersionUpgradingOrUpgraded() {
            return (getVersion() == Version::kUpgradingTo40 ||
                    getVersion() == Version::kFullyUpgradedTo40);
        }

    private:
        AtomicWord<Version> _version{Version::kUnsetDefault36Behavior};

    } featureCompatibility;

    // Feature validation differs depending on the role of a mongod in a replica set. Replica set
    // primaries can accept user-initiated writes and validate based on the feature compatibility
    // version. A secondary always validates in the upgraded mode so that it can sync new features,
    // even when in the downgraded feature compatibility mode.
    AtomicWord<bool> validateFeaturesAsMaster{true};

    std::vector<std::string> disabledSecureAllocatorDomains;

    bool enableMajorityReadConcern = true;
>>>>>>> f378d467
};

extern ServerGlobalParams serverGlobalParams;

template <typename NameTrait>
struct TraitNamedDomain {
    static bool peg() {
        const auto& dsmd = serverGlobalParams.disabledSecureAllocatorDomains;
        const auto contains = [&](StringData dt) {
            return std::find(dsmd.begin(), dsmd.end(), dt) != dsmd.end();
        };
        static const bool ret = !(contains("*"_sd) || contains(NameTrait::DomainType));
        return ret;
    }
};
}<|MERGE_RESOLUTION|>--- conflicted
+++ resolved
@@ -33,13 +33,8 @@
 #include "mongo/db/jsobj.h"
 #include "mongo/platform/atomic_word.h"
 #include "mongo/platform/process_id.h"
-<<<<<<< HEAD
-#include "mongo/s/catalog/sharding_catalog_client.h"
-#include "mongo/util/net/listen.h"  // For DEFAULT_MAX_CONN
-=======
 #include "mongo/stdx/variant.h"
 #include "mongo/util/net/cidr.h"
->>>>>>> f378d467
 
 namespace mongo {
 
@@ -58,15 +53,6 @@
         return port == DefaultDBPort;
     }
 
-<<<<<<< HEAD
-    std::string bind_ip;  // --bind_ip
-    bool rest = false;    // --rest
-    bool jsonp = false;   // --jsonp
-
-    bool indexBuildRetry = true;  // --noIndexBuildRetry
-
-    std::atomic<bool> quiet{false};  // --quiet NOLINT
-=======
     std::vector<std::string> bind_ips;  // --bind_ip
     bool enableIPv6 = false;
     bool rest = false;  // --rest
@@ -76,7 +62,6 @@
     bool indexBuildRetry = true;  // --noIndexBuildRetry
 
     AtomicBool quiet{false};  // --quiet
->>>>>>> f378d467
 
     ClusterRole clusterRole = ClusterRole::None;  // --configsvr/--shardsvr
 
@@ -86,22 +71,13 @@
 
     int defaultProfile = 0;                // --profile
     int slowMS = 100;                      // --time in ms that is "slow"
-<<<<<<< HEAD
-=======
     double sampleRate = 1.0;               // --samplerate rate at which to sample slow queries
->>>>>>> f378d467
     int defaultLocalThresholdMillis = 15;  // --localThreshold in ms to consider a node local
     bool moveParanoia = false;             // for move chunk paranoia
 
     bool noUnixSocket = false;    // --nounixsocket
     bool doFork = false;          // --fork
     std::string socket = "/tmp";  // UNIX domain socket directory
-<<<<<<< HEAD
-
-    int maxConns = DEFAULT_MAX_CONN;  // Maximum number of simultaneous open connections.
-
-    int unixSocketPermissions = DEFAULT_UNIX_PERMS;  // permissions for the UNIX domain socket
-=======
     std::string transportLayer;   // --transportLayer (must be either "asio" or "legacy")
 
     // --serviceExecutor ("adaptive", "synchronous")
@@ -110,29 +86,18 @@
     size_t maxConns = DEFAULT_MAX_CONN;  // Maximum number of simultaneous open connections.
     std::vector<stdx::variant<CIDR, std::string>> maxConnsOverride;
     int reservedAdminThreads = 0;
->>>>>>> f378d467
 
     int unixSocketPermissions = DEFAULT_UNIX_PERMS;  // permissions for the UNIX domain socket
 
-<<<<<<< HEAD
+    std::string keyFile;           // Path to keyfile, or empty if none.
+    std::string pidFile;           // Path to pid file, or empty if none.
+    std::string timeZoneInfoPath;  // Path to time zone info directory, or empty if none.
+
     std::string logpath;            // Path to log file, if logging to a file; otherwise, empty.
     bool logAppend = false;         // True if logging to a file in append mode.
     bool logRenameOnRotate = true;  // True if logging should rename log files on rotate
     bool logWithSyslog = false;     // True if logging to syslog; must not be set if logpath is set.
     int syslogFacility;             // Facility used when appending messages to the syslog.
-
-    bool isHttpInterfaceEnabled = false;  // True if the dbwebserver should be enabled.
-=======
-    std::string keyFile;           // Path to keyfile, or empty if none.
-    std::string pidFile;           // Path to pid file, or empty if none.
-    std::string timeZoneInfoPath;  // Path to time zone info directory, or empty if none.
-
-    std::string logpath;            // Path to log file, if logging to a file; otherwise, empty.
-    bool logAppend = false;         // True if logging to a file in append mode.
-    bool logRenameOnRotate = true;  // True if logging should rename log files on rotate
-    bool logWithSyslog = false;     // True if logging to syslog; must not be set if logpath is set.
-    int syslogFacility;             // Facility used when appending messages to the syslog.
->>>>>>> f378d467
 
 #ifndef _WIN32
     ProcessId parentProc;  // --fork pid of initial process
@@ -187,33 +152,6 @@
     BSONObj overrideShardIdentity;
 
     struct FeatureCompatibility {
-<<<<<<< HEAD
-        enum class Version {
-            /**
-             * In this mode, the cluster will expose a 3.2-like API. Attempts by a client to use new
-             * features in 3.4, such as read-only views, collation, or the decimal128 BSON type,
-             * will be rejected.
-             */
-            k32,
-
-            /**
-             * In this mode, new features in 3.4 are allowed. The system should guarantee that no
-             * 3.2 node can participate in a cluster whose feature compatibility version is 3.4.
-             */
-            k34,
-        };
-
-        // Read-only parameter featureCompatibilityVersion.
-        AtomicWord<Version> version{Version::k32};
-
-        // Feature validation differs depending on the role of a mongod in a replica set or
-        // master/slave configuration. Masters/primaries can accept user-initiated writes and
-        // validate based on the feature compatibility version. A secondary/slave (which is not also
-        // a master) always validates in "3.4" mode so that it can sync 3.4 features, even when in
-        // "3.2" feature compatibility mode.
-        AtomicWord<bool> validateFeaturesAsMaster{true};
-    } featureCompatibility;
-=======
         /**
          * The combination of the fields (version, targetVersion) in the featureCompatiiblityVersion
          * document in the server configuration collection (admin.system.version) are represented by
@@ -315,7 +253,6 @@
     std::vector<std::string> disabledSecureAllocatorDomains;
 
     bool enableMajorityReadConcern = true;
->>>>>>> f378d467
 };
 
 extern ServerGlobalParams serverGlobalParams;
