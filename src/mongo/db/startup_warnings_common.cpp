
/**
 *    Copyright (C) 2018-present MongoDB, Inc.
 *
 *    This program is free software: you can redistribute it and/or modify
 *    it under the terms of the Server Side Public License, version 1,
 *    as published by MongoDB, Inc.
 *
 *    This program is distributed in the hope that it will be useful,
 *    but WITHOUT ANY WARRANTY; without even the implied warranty of
 *    MERCHANTABILITY or FITNESS FOR A PARTICULAR PURPOSE.  See the
 *    Server Side Public License for more details.
 *
 *    You should have received a copy of the Server Side Public License
 *    along with this program. If not, see
 *    <http://www.mongodb.com/licensing/server-side-public-license>.
 *
 *    As a special exception, the copyright holders give permission to link the
 *    code of portions of this program with the OpenSSL library under certain
 *    conditions as described in each individual source file and distribute
 *    linked combinations including the program with the OpenSSL library. You
 *    must comply with the Server Side Public License in all respects for
 *    all of the code used other than as permitted herein. If you modify file(s)
 *    with this exception, you may extend this exception to your version of the
 *    file(s), but you are not obligated to do so. If you do not wish to do so,
 *    delete this exception statement from your version. If you delete this
 *    exception statement from all source files in the program, then also delete
 *    it in the license file.
 */

#define MONGO_LOG_DEFAULT_COMPONENT ::mongo::logger::LogComponent::kControl

#include "mongo/platform/basic.h"

#include "mongo/db/startup_warnings_common.h"

#include <boost/filesystem/operations.hpp>
#include <fstream>

#include "mongo/config.h"
#include "mongo/db/server_options.h"
#include "mongo/util/log.h"
#include "mongo/util/net/ssl_options.h"
#include "mongo/util/processinfo.h"
#include "mongo/util/version.h"

namespace mongo {

//
// system warnings
//
void logCommonStartupWarnings(const ServerGlobalParams& serverParams) {
    // each message adds a leading and a trailing newline

    bool warned = false;
    {
        auto&& vii = VersionInfoInterface::instance();
        if ((vii.minorVersion() % 2) != 0) {
            log() << startupWarningsLog;
            log() << "** NOTE: This is a development version (" << vii.version() << ") of MongoDB."
                  << startupWarningsLog;
            log() << "**       Not recommended for production." << startupWarningsLog;
            warned = true;
        }
    }

    if (serverParams.authState == ServerGlobalParams::AuthState::kUndefined) {
        log() << startupWarningsLog;
        log() << "** WARNING: Access control is not enabled for the database."
              << startupWarningsLog;
        log() << "**          Read and write access to data and configuration is "
                 "unrestricted."
              << startupWarningsLog;
        warned = true;
    }

<<<<<<< HEAD
    if (serverParams.authState == ServerGlobalParams::AuthState::kUndefined) {
        log() << startupWarningsLog;
        log() << "** WARNING: Access control is not enabled for the database."
              << startupWarningsLog;
        log() << "**          Read and write access to data and configuration is "
                 "unrestricted."
              << startupWarningsLog;
        warned = true;
    }

=======
>>>>>>> f378d467
    const bool is32bit = sizeof(int*) == 4;
    if (is32bit) {
        log() << startupWarningsLog;
        log() << "** WARNING: This 32-bit MongoDB binary is deprecated" << startupWarningsLog;
        warned = true;
    }

    /*
    * We did not add the message to startupWarningsLog as the user can not
    * specify a sslCAFile parameter from the shell
    */
    if (sslGlobalParams.sslMode.load() != SSLParams::SSLMode_disabled &&
<<<<<<< HEAD
        sslGlobalParams.sslCAFile.empty()) {
        log() << "";
        log() << "** WARNING: No SSL certificate validation can be performed since"
                 " no CA file has been provided";

=======
#ifdef MONGO_CONFIG_SSL_CERTIFICATE_SELECTORS
        sslGlobalParams.sslCertificateSelector.empty() &&
#endif
        sslGlobalParams.sslCAFile.empty()) {
        log() << "";
        log() << "** WARNING: No client certificate validation can be performed since"
                 " no CA file has been provided";
#ifdef MONGO_CONFIG_SSL_CERTIFICATE_SELECTORS
        log() << "**          and no sslCertificateSelector has been specified.";
#endif
>>>>>>> f378d467
        log() << "**          Please specify an sslCAFile parameter.";
    }

#if defined(_WIN32) && !defined(_WIN64)
    // Warn user that they are running a 32-bit app on 64-bit Windows
    BOOL wow64Process;
    BOOL retWow64 = IsWow64Process(GetCurrentProcess(), &wow64Process);
    if (retWow64 && wow64Process) {
        log() << "** NOTE: This is a 32-bit MongoDB binary running on a 64-bit operating"
              << startupWarningsLog;
        log() << "**      system. Switch to a 64-bit build of MongoDB to" << startupWarningsLog;
        log() << "**      support larger databases." << startupWarningsLog;
        warned = true;
    }
#endif

#if !defined(_WIN32)
    if (getuid() == 0) {
        log() << "** WARNING: You are running this process as the root user, "
              << "which is not recommended." << startupWarningsLog;
        warned = true;
    }
#endif

    if (serverParams.bind_ips.empty()) {
        log() << startupWarningsLog;
        log() << "** WARNING: This server is bound to localhost." << startupWarningsLog;
        log() << "**          Remote systems will be unable to connect to this server. "
              << startupWarningsLog;
        log() << "**          Start the server with --bind_ip <address> to specify which IP "
              << startupWarningsLog;
        log() << "**          addresses it should serve responses from, or with --bind_ip_all to"
              << startupWarningsLog;
        log() << "**          bind to all interfaces. If this behavior is desired, start the"
              << startupWarningsLog;
        log() << "**          server with --bind_ip 127.0.0.1 to disable this warning."
              << startupWarningsLog;
        warned = true;
    }


    if (warned) {
        log() << startupWarningsLog;
    }
}
}  // namespace mongo<|MERGE_RESOLUTION|>--- conflicted
+++ resolved
@@ -74,19 +74,6 @@
         warned = true;
     }
 
-<<<<<<< HEAD
-    if (serverParams.authState == ServerGlobalParams::AuthState::kUndefined) {
-        log() << startupWarningsLog;
-        log() << "** WARNING: Access control is not enabled for the database."
-              << startupWarningsLog;
-        log() << "**          Read and write access to data and configuration is "
-                 "unrestricted."
-              << startupWarningsLog;
-        warned = true;
-    }
-
-=======
->>>>>>> f378d467
     const bool is32bit = sizeof(int*) == 4;
     if (is32bit) {
         log() << startupWarningsLog;
@@ -99,13 +86,6 @@
     * specify a sslCAFile parameter from the shell
     */
     if (sslGlobalParams.sslMode.load() != SSLParams::SSLMode_disabled &&
-<<<<<<< HEAD
-        sslGlobalParams.sslCAFile.empty()) {
-        log() << "";
-        log() << "** WARNING: No SSL certificate validation can be performed since"
-                 " no CA file has been provided";
-
-=======
 #ifdef MONGO_CONFIG_SSL_CERTIFICATE_SELECTORS
         sslGlobalParams.sslCertificateSelector.empty() &&
 #endif
@@ -116,7 +96,6 @@
 #ifdef MONGO_CONFIG_SSL_CERTIFICATE_SELECTORS
         log() << "**          and no sslCertificateSelector has been specified.";
 #endif
->>>>>>> f378d467
         log() << "**          Please specify an sslCAFile parameter.";
     }
 
