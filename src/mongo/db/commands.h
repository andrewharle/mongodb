<<<<<<< HEAD
/**
 *    Copyright (C) 2009-2016 MongoDB Inc.
=======

/**
 *    Copyright (C) 2018-present MongoDB, Inc.
>>>>>>> f378d467
 *
 *    This program is free software: you can redistribute it and/or modify
 *    it under the terms of the Server Side Public License, version 1,
 *    as published by MongoDB, Inc.
 *
 *    This program is distributed in the hope that it will be useful,
 *    but WITHOUT ANY WARRANTY; without even the implied warranty of
 *    MERCHANTABILITY or FITNESS FOR A PARTICULAR PURPOSE.  See the
 *    Server Side Public License for more details.
 *
 *    You should have received a copy of the Server Side Public License
 *    along with this program. If not, see
 *    <http://www.mongodb.com/licensing/server-side-public-license>.
 *
 *    As a special exception, the copyright holders give permission to link the
 *    code of portions of this program with the OpenSSL library under certain
 *    conditions as described in each individual source file and distribute
 *    linked combinations including the program with the OpenSSL library. You
 *    must comply with the Server Side Public License in all respects for
 *    all of the code used other than as permitted herein. If you modify file(s)
 *    with this exception, you may extend this exception to your version of the
 *    file(s), but you are not obligated to do so. If you do not wish to do so,
 *    delete this exception statement from your version. If you delete this
 *    exception statement from all source files in the program, then also delete
 *    it in the license file.
 */

#pragma once

#include <boost/optional.hpp>
#include <string>
#include <vector>

#include "mongo/base/counter.h"
#include "mongo/base/init.h"
#include "mongo/base/status.h"
#include "mongo/base/status_with.h"
#include "mongo/db/auth/privilege.h"
#include "mongo/db/auth/resource_pattern.h"
#include "mongo/db/client.h"
#include "mongo/db/commands/server_status_metric.h"
#include "mongo/db/commands/test_commands_enabled.h"
#include "mongo/db/jsobj.h"
#include "mongo/db/query/explain.h"
<<<<<<< HEAD
#include "mongo/db/write_concern.h"
=======
#include "mongo/db/repl/read_concern_args.h"
#include "mongo/db/write_concern.h"
#include "mongo/rpc/op_msg.h"
>>>>>>> f378d467
#include "mongo/rpc/reply_builder_interface.h"
#include "mongo/stdx/functional.h"
#include "mongo/util/string_map.h"

namespace mongo {

<<<<<<< HEAD
class BSONObj;
class BSONObjBuilder;
class Client;
=======
class Command;
class CommandInvocation;
>>>>>>> f378d467
class OperationContext;

namespace mutablebson {
class Document;
}  // namespace mutablebson

<<<<<<< HEAD
namespace rpc {
class ServerSelectionMetadata;
}  // namespace rpc

/**
 * Serves as a base for server commands. See the constructor for more details.
 */
class Command {
protected:
    // The type of the first field in 'cmdObj' must be mongo::String. The first field is
    // interpreted as a collection name.
    static std::string parseNsFullyQualified(const std::string& dbname, const BSONObj& cmdObj);

    // The type of the first field in 'cmdObj' must be mongo::String or Symbol.
    // The first field is interpreted as a collection name.
    static NamespaceString parseNsCollectionRequired(const std::string& dbname,
                                                     const BSONObj& cmdObj);
=======
// Various helpers unrelated to any single command or to the command registry.
// Would be a namespace, but want to keep it closed rather than open.
// Some of these may move to the BasicCommand shim if they are only for legacy implementations.
struct CommandHelpers {
    // The type of the first field in 'cmdObj' must be mongo::String. The first field is
    // interpreted as a collection name.
    static std::string parseNsFullyQualified(const BSONObj& cmdObj);

    // The type of the first field in 'cmdObj' must be mongo::String or Symbol.
    // The first field is interpreted as a collection name.
    static NamespaceString parseNsCollectionRequired(StringData dbname, const BSONObj& cmdObj);
>>>>>>> f378d467

    static NamespaceStringOrUUID parseNsOrUUID(StringData dbname, const BSONObj& cmdObj);

<<<<<<< HEAD
    enum class ReadWriteType { kCommand, kRead, kWrite };

    /**
     * Constructs a new command and causes it to be registered with the global commands list. It is
     * not safe to construct commands other than when the server is starting up.
     *
     * @param webUI expose the command in the web ui as localhost:28017/<name>
     * @param oldName an optional old, deprecated name for the command
     */
    Command(StringData name, bool webUI = false, StringData oldName = StringData());

    // NOTE: Do not remove this declaration, or relocate it in this class. We
    // are using this method to control where the vtable is emitted.
    virtual ~Command();

    /**
     * Returns the command's name. This value never changes for the lifetime of the command.
     */
    const std::string& getName() const {
        return _name;
    }

    /**
     * Returns whether this command is visible in the Web UI.
     */
    bool isWebUI() const {
        return _webUI;
    }

    // Return the namespace for the command. If the first field in 'cmdObj' is of type
    // mongo::String, then that field is interpreted as the collection name, and is
    // appended to 'dbname' after a '.' character. If the first field is not of type
    // mongo::String, then 'dbname' is returned unmodified.
    virtual std::string parseNs(const std::string& dbname, const BSONObj& cmdObj) const;
=======
    /**
     * Return the namespace for the command. If the first field in 'cmdObj' is of type
     * mongo::String, then that field is interpreted as the collection name, and is
     * appended to 'dbname' after a '.' character. If the first field is not of type
     * mongo::String, then 'dbname' is returned unmodified.
     */
    static std::string parseNsFromCommand(StringData dbname, const BSONObj& cmdObj);

    /**
     * Utility that returns a ResourcePattern for the namespace returned from
     * BasicCommand::parseNs(dbname, cmdObj). This will be either an exact namespace resource
     * pattern or a database resource pattern, depending on whether parseNs returns a fully qualifed
     * collection name or just a database name.
     */
    static ResourcePattern resourcePatternForNamespace(const std::string& ns);

    static Command* findCommand(StringData name);
>>>>>>> f378d467

    /**
     * Helper for setting errmsg and ok field in command result object.
     *
     * This should generally only be called from the command dispatch code or to finish off the
     * result of serializing a reply BSONObj in the case when it isn't going directly into a real
     * command reply to be returned to the user.
     */
    static void appendSimpleCommandStatus(BSONObjBuilder& result,
                                          bool ok,
                                          const std::string& errmsg = {});

    /**
     * Adds the status fields to command replies.
     *
     * Calling this inside of commands to produce their reply is now deprecated. Just throw instead.
     */
    static bool appendCommandStatusNoThrow(BSONObjBuilder& result, const Status& status);

<<<<<<< HEAD
    /* run the given command
       implement this...
=======
    /**
     * If "ok" field is present in `reply`, uses its truthiness.
     * Otherwise, the absence of failure is considered success, `reply` is patched to indicate it.
     * Returns true if reply indicates a success.
     */
    static bool extractOrAppendOk(BSONObjBuilder& reply);

    /**
     * Helper for setting a writeConcernError field in the command result object if
     * a writeConcern error occurs.
     *
     * @param result is the BSONObjBuilder for the command response. This function creates the
     *               writeConcernError field for the response.
     * @param awaitReplicationStatus is the status received from awaitReplication.
     * @param wcResult is the writeConcernResult object that holds other write concern information.
     *      This is primarily used for populating errInfo when a timeout occurs, and is populated
     *      by waitForWriteConcern.
     */
    static void appendCommandWCStatus(BSONObjBuilder& result,
                                      const Status& awaitReplicationStatus,
                                      const WriteConcernResult& wcResult = WriteConcernResult());
>>>>>>> f378d467

    /**
     * Appends passthrough fields from a cmdObj to a given request.
     */
    static BSONObj appendPassthroughFields(const BSONObj& cmdObjWithPassthroughFields,
                                           const BSONObj& request);

    /**
     * Returns a copy of 'cmdObj' with a majority writeConcern appended.
     */
    static BSONObj appendMajorityWriteConcern(const BSONObj& cmdObj);

    /**
     * Returns true if the provided argument is one that is handled by the command processing layer
     * and should generally be ignored by individual command implementations. In particular,
     * commands that fail on unrecognized arguments must not fail for any of these.
     */
    static bool isGenericArgument(StringData arg) {
        // Not including "help" since we don't pass help requests through to the command parser.
        // If that changes, it should be added. When you add to this list, consider whether you
        // should also change the filterCommandRequestForPassthrough() function.
        return arg == "$audit" ||                        //
            arg == "$client" ||                          //
            arg == "$configServerState" ||               //
            arg == "$db" ||                              //
            arg == "allowImplicitCollectionCreation" ||  //
            arg == "$oplogQueryData" ||                  //
            arg == "$queryOptions" ||                    //
            arg == "$readPreference" ||                  //
            arg == "$replData" ||                        //
            arg == "$clusterTime" ||                     //
            arg == "maxTimeMS" ||                        //
            arg == "readConcern" ||                      //
            arg == "databaseVersion" ||                  //
            arg == "shardVersion" ||                     //
            arg == "tracking_info" ||                    //
            arg == "writeConcern" ||                     //
            arg == "lsid" ||                             //
            arg == "txnNumber" ||                        //
            arg == "autocommit" ||                       //
            arg == "startTransaction" ||                 //
            false;  // These comments tell clang-format to keep this line-oriented.
    }

    /**
     * Rewrites cmdObj into a format safe to blindly forward to shards.
     *
     * This performs 2 transformations:
     * 1) $readPreference fields are moved into a subobject called $queryOptions. This matches the
     *    "wrapped" format historically used internally by mongos. Moving off of that format will be
     *    done as SERVER-29091.
     *
     * 2) Filter out generic arguments that shouldn't be blindly passed to the shards.  This is
     *    necessary because many mongos implementations of Command::run() just pass cmdObj through
     *    directly to the shards. However, some of the generic arguments fields are automatically
     *    appended in the egress layer. Removing them here ensures that they don't get duplicated.
     *
     * Ideally this function can be deleted once mongos run() implementations are more careful about
     * what they send to the shards.
     */
    static BSONObj filterCommandRequestForPassthrough(const BSONObj& cmdObj);
    static void filterCommandRequestForPassthrough(BSONObjIterator* cmdIter,
                                                   BSONObjBuilder* requestBuilder);

    /**
     * Rewrites reply into a format safe to blindly forward from shards to clients.
     *
     * Ideally this function can be deleted once mongos run() implementations are more careful about
     * what they return from the shards.
     */
    static BSONObj filterCommandReplyForPassthrough(const BSONObj& reply);
    static void filterCommandReplyForPassthrough(const BSONObj& reply, BSONObjBuilder* output);

    /**
     * Returns true if this a request for the 'help' information associated with the command.
     */
    static bool isHelpRequest(const BSONElement& helpElem);

    /**
     * Runs a command directly and returns the result. Does not do any other work normally handled
     * by command dispatch, such as checking auth, dealing with CurOp or waiting for write concern.
     * It is illegal to call this if the command does not exist.
     */
    static BSONObj runCommandDirectly(OperationContext* opCtx, const OpMsgRequest& request);

    /**
     * If '!invocation', we're logging about a Command pre-parse. It has to punt on the logged
     * namespace, giving only the request's $db. Since the Command hasn't parsed the request body,
     * we can't know the collection part of that namespace, so we leave it blank in the audit log.
     */
    static void auditLogAuthEvent(OperationContext* opCtx,
                                  const CommandInvocation* invocation,
                                  const OpMsgRequest& request,
                                  ErrorCodes::Error err);

    static void uassertNoDocumentSequences(StringData commandName, const OpMsgRequest& request);

    /**
     * Should be called before trying to Command::parse a request. Throws 'Unauthorized',
     * and emits an audit log entry, as an early failure if the calling client can't invoke that
     * Command. Returns true if no more auth checks should be performed.
     */
<<<<<<< HEAD
    bool run(OperationContext* txn,
             const rpc::RequestInterface& request,
             rpc::ReplyBuilderInterface* replyBuilder);

    /**
     * supportsWriteConcern returns true if this command should be parsed for a writeConcern
     * field and wait for that write concern to be satisfied after the command runs.
     *
     * @param cmd is a BSONObj representation of the command that is used to determine if the
     *            the command supports a write concern. Ex. aggregate only supports write concern
     *            when $out is provided.
     */
    virtual bool supportsWriteConcern(const BSONObj& cmd) const = 0;
=======
    static bool uassertShouldAttemptParse(OperationContext* opCtx,
                                          const Command* command,
                                          const OpMsgRequest& request);

    /**
     * Returns OK if command is allowed to run under a transaction in the given database.
     */
    static Status canUseTransactions(StringData dbName, StringData cmdName);

    static constexpr StringData kHelpFieldName = "help"_sd;
};

/**
 * Serves as a base for server commands. See the constructor for more details.
 */
class Command {
public:
    using CommandMap = StringMap<Command*>;
    enum class AllowedOnSecondary { kAlways, kNever, kOptIn };

    /**
     * Constructs a new command and causes it to be registered with the global commands list. It is
     * not safe to construct commands other than when the server is starting up.
     *
     * @param oldName an optional old, deprecated name for the command
     */
    Command(StringData name, StringData oldName = StringData());
>>>>>>> f378d467

    // Do not remove or relocate the definition of this "key function".
    // See https://gcc.gnu.org/wiki/VerboseDiagnostics#missing_vtable
    virtual ~Command();

<<<<<<< HEAD
    /* Like adminOnly, but even stricter: we must either be authenticated for admin db,
       or, if running without auth, on the local interface.  Used for things which
       are so major that remote invocation may not make sense (e.g., shutdownServer).
=======
    virtual std::unique_ptr<CommandInvocation> parse(OperationContext* opCtx,
                                                     const OpMsgRequest& request) = 0;

    /**
     * Returns the command's name. This value never changes for the lifetime of the command.
     */
    const std::string& getName() const {
        return _name;
    }
>>>>>>> f378d467

    /**
     * Used by command implementations to hint to the rpc system how much space they will need in
     * their replies.
     */
    virtual std::size_t reserveBytesForReply() const {
        return 0u;
    }

    /**
     * Return true for "user management commands", a distinction that affects
     * backward compatible output formatting.
     */
    virtual bool isUserManagementCommand() const {
        return false;
    }

    /**
     * Return true if only the admin ns has privileges to run this command.
     */
    virtual bool adminOnly() const {
        return false;
    }

    /**
     * Like adminOnly, but even stricter: we must either be authenticated for admin db,
     * or, if running without auth, on the local interface.  Used for things which
     * are so major that remote invocation may not make sense (e.g., shutdownServer).
     *
     * When localHostOnlyIfNoAuth() is true, adminOnly() must also be true.
     */
    virtual bool localHostOnlyIfNoAuth() const {
        return false;
    }

    /**
     * Note that secondaryAllowed should move to CommandInvocation but cannot because there is
     * one place (i.e. 'listCommands') that inappropriately produces the "slaveOk" and
     * "slaveOverrideOk" fields for each Command without regard to payload. This is
     * inappropriate because for some Commands (e.g. 'aggregate'), these properties depend
     * on request payload. See SERVER-34578 for fixing listCommands.
     */
    virtual AllowedOnSecondary secondaryAllowed(ServiceContext* context) const = 0;

    /**
     * Override and return fales if the command opcounters should not be incremented on
     * behalf of this command.
     */
    virtual bool shouldAffectCommandCounter() const {
        return true;
    }

    /**
<<<<<<< HEAD
     * Commands which can be explained override this method. Any operation which has a query
     * part and executes as a tree of execution stages can be explained. A command should
     * implement explain by:
     *
     *   1) Calling its custom parse function in order to parse the command. The output of
     *   this function should be a CanonicalQuery (representing the query part of the
     *   operation), and a PlanExecutor which wraps the tree of execution stages.
     *
     *   2) Calling Explain::explainStages(...) on the PlanExecutor. This is the function
     *   which knows how to convert an execution stage tree into explain output.
     *
     * TODO: Remove the 'serverSelectionMetadata' parameter in favor of reading the
     * ServerSelectionMetadata off 'txn'. Once OP_COMMAND is implemented in mongos, this metadata
     * will be parsed and attached as a decoration on the OperationContext, as is already done on
     * the mongod side.
     */
    virtual Status explain(OperationContext* txn,
                           const std::string& dbname,
                           const BSONObj& cmdObj,
                           ExplainCommon::Verbosity verbosity,
                           const rpc::ServerSelectionMetadata& serverSelectionMetadata,
                           BSONObjBuilder* out) const;
=======
     * Return true if the command requires auth.
    */
    virtual bool requiresAuth() const {
        return true;
    }
>>>>>>> f378d467

    /**
     * Generates help text for this command.
     */
    virtual std::string help() const {
        return "no help defined";
    }

    /**
     * Redacts "cmdObj" in-place to a form suitable for writing to logs.
     *
     * The default implementation does nothing.
     *
     * This is NOT used to implement user-configurable redaction of PII. Instead, that is
     * implemented via the set of redact() free functions, which are no-ops when log redaction is
     * disabled. All PII must pass through one of the redact() overloads before being logged.
     */
    virtual void redactForLogging(mutablebson::Document* cmdObj) const {}

    /**
     * Return true if a replica set secondary should go into "recovering"
     * (unreadable) state while running this command.
     */
    virtual bool maintenanceMode() const {
        return false;
    }

    /**
     * Return true if command should be permitted when a replica set secondary is in "recovering"
     * (unreadable) state.
     */
    virtual bool maintenanceOk() const {
        return true; /* assumed true prior to commit */
    }

    /**
     * Returns LogicalOp for this command.
     */
    virtual LogicalOp getLogicalOp() const {
        return LogicalOp::opCommand;
    }

    /**
<<<<<<< HEAD
     * Returns whether this operation is a read, write, or command.
=======
     * Returns whether this operation is a read, write, command, or multi-document transaction.
>>>>>>> f378d467
     *
     * Commands which implement database read or write logic should override this to return kRead
     * or kWrite as appropriate.
     */
<<<<<<< HEAD
    virtual ReadWriteType getReadWriteType() const {
        return ReadWriteType::kCommand;
    }

protected:
    static CommandMap* _commands;
    static CommandMap* _commandsByBestName;
=======
    enum class ReadWriteType { kCommand, kRead, kWrite, kTransaction };
    virtual ReadWriteType getReadWriteType() const {
        return ReadWriteType::kCommand;
    }

    /**
     * Increment counter for how many times this command has executed.
     */
    void incrementCommandsExecuted() const {
        _commandsExecuted.increment();
    }

    /**
     * Increment counter for how many times this command has failed.
     */
    void incrementCommandsFailed() const {
        _commandsFailed.increment();
    }

    /**
     * Generates a reply from the 'help' information associated with a command. The state of
     * the passed ReplyBuilder will be in kOutputDocs after calling this method.
     */
    static void generateHelpResponse(OperationContext* opCtx,
                                     rpc::ReplyBuilderInterface* replyBuilder,
                                     const Command& command);
>>>>>>> f378d467

private:
    // The full name of the command
    const std::string _name;

<<<<<<< HEAD
=======
    // Counters for how many times this command has been executed and failed
    mutable Counter64 _commandsExecuted;
    mutable Counter64 _commandsFailed;
    // Pointers to hold the metrics tree references
    ServerStatusMetricField<Counter64> _commandsExecutedMetric;
    ServerStatusMetricField<Counter64> _commandsFailedMetric;
};

class CommandReplyBuilder {
>>>>>>> f378d467
public:
    explicit CommandReplyBuilder(BSONObjBuilder bodyObj);

    CommandReplyBuilder(const CommandReplyBuilder&) = delete;
    CommandReplyBuilder& operator=(const CommandReplyBuilder&) = delete;

    /**
     * Returns a BSONObjBuilder that can be used to build the reply in-place. The returned
     * builder (or an object into which it has been moved) must be completed before calling
     * any more methods on this object. A builder is completed by a call to `done()` or by
     * its destructor. Can be called repeatedly to append multiple things to the reply, as
     * long as each returned builder must be completed between calls.
     */
    BSONObjBuilder getBodyBuilder() const;

    void reset();

    /**
     * Appends a key:object field to this reply.
     */
    template <typename T>
    void append(StringData key, const T& object) {
        getBodyBuilder() << key << object;
    }
<<<<<<< HEAD
=======

    /**
     * The specified 'object' must be BSON-serializable.
     *
     * BSONSerializable 'x' means 'x.serialize(bob)' appends a representation of 'x'
     * into 'BSONObjBuilder* bob'.
     */
    template <typename T>
    void fillFrom(const T& object) {
        static_assert(!isStatusOrStatusWith<std::decay_t<T>>,
                      "Status and StatusWith<T> aren't supported by TypedCommand and fillFrom(). "
                      "Use uassertStatusOK() instead.");
        auto bob = getBodyBuilder();
        object.serialize(&bob);
    }
>>>>>>> f378d467

private:
    BufBuilder* const _bodyBuf;
    const std::size_t _bodyOffset;
};

<<<<<<< HEAD
    static Command* findCommand(StringData name);

    /**
     * Executes a command after stripping metadata, performing authorization checks,
     * handling audit impersonation, and (potentially) setting maintenance mode. This method
     * also checks that the command is permissible to run on the node given its current
     * replication state. All the logic here is independent of any particular command; any
     * functionality relevant to a specific command should be confined to its run() method.
     *
     * This is currently used by mongod and dbwebserver.
     */
    static void execCommand(OperationContext* txn,
                            Command* command,
                            const rpc::RequestInterface& request,
                            rpc::ReplyBuilderInterface* replyBuilder);

    // For mongos
    // TODO: remove this entirely now that all instances of Client are instances
    // of Client. This will happen as part of SERVER-18292
    static void execCommandClient(OperationContext* txn,
                                  Command* c,
                                  int queryOptions,
                                  const char* ns,
                                  BSONObj& cmdObj,
                                  BSONObjBuilder& result);

    // Helper for setting errmsg and ok field in command result object.
    static void appendCommandStatus(BSONObjBuilder& result, bool ok, const std::string& errmsg);

    // @return s.isOK()
    static bool appendCommandStatus(BSONObjBuilder& result, const Status& status);

    /**
     * Helper for setting a writeConcernError field in the command result object if
     * a writeConcern error occurs.
     *
     * @param result is the BSONObjBuilder for the command response. This function creates the
     *               writeConcernError field for the response.
     * @param awaitReplicationStatus is the status received from awaitReplication.
     * @param wcResult is the writeConcernResult object that holds other write concern information.
     *      This is primarily used for populating errInfo when a timeout occurs, and is populated
     *      by waitForWriteConcern.
     */
    static void appendCommandWCStatus(BSONObjBuilder& result,
                                      const Status& awaitReplicationStatus,
                                      const WriteConcernResult& wcResult = WriteConcernResult());
=======
/**
 * Represents a single invocation of a given command.
 */
class CommandInvocation {
public:
    CommandInvocation(const Command* definition) : _definition(definition) {}
    virtual ~CommandInvocation();

    /**
     * Runs the command, filling in result. Any exception thrown from here will cause result
     * to be reset and filled in with the error. Non-const to permit modifying the request
     * type to perform normalization. Calls that return normally without setting an "ok"
     * field into result are assumed to have completed successfully. Failure should be
     * indicated either by throwing (preferred), or by calling
     * `CommandHelpers::extractOrAppendOk`.
     */
    virtual void run(OperationContext* opCtx, CommandReplyBuilder* result) = 0;

    virtual void explain(OperationContext* opCtx,
                         ExplainOptions::Verbosity verbosity,
                         BSONObjBuilder* result) {
        uasserted(ErrorCodes::IllegalOperation,
                  str::stream() << "Cannot explain cmd: " << definition()->getName());
    }

    /**
     * The primary namespace on which this command operates. May just be the db.
     */
    virtual NamespaceString ns() const = 0;
>>>>>>> f378d467

    /**
     * Returns true if this command should be parsed for a writeConcern field and wait
     * for that write concern to be satisfied after the command runs.
     */
    virtual bool supportsWriteConcern() const = 0;

    /**
     * Returns true if this Command supports the given readConcern level. Takes the command object
     * and the name of the database on which it was invoked as arguments, so that readConcern can be
     * conditionally rejected based on the command's parameters and/or namespace.
     *
     * If a readConcern level argument is sent to a command that returns false the command processor
     * will reject the command, returning an appropriate error message.
     *
     * Note that this is never called on mongos. Sharded commands are responsible for forwarding
     * the option to the shards as needed. We rely on the shards to fail the commands in the
     * cases where it isn't supported.
     */
    virtual bool supportsReadConcern(repl::ReadConcernLevel level) const {
        return level == repl::ReadConcernLevel::kLocalReadConcern;
    }

    /**
     * Returns true if command allows afterClusterTime in its readConcern. The command may not allow
     * it if it is specifically intended not to take any LockManager locks. Waiting for
     * afterClusterTime takes the MODE_IS lock.
     */
    virtual bool allowsAfterClusterTime() const {
        return true;
    }

    /**
     * The command definition that this invocation runs.
     * Note: nonvirtual.
     */
    const Command* definition() const {
        return _definition;
    }

    /**
     * Throws DBException, most likely `ErrorCodes::Unauthorized`, unless
     * the client executing "opCtx" is authorized to run the given command
     * with the given parameters on the given named database.
     * Note: nonvirtual.
     * The 'request' must outlive this CommandInvocation.
     */
    void checkAuthorization(OperationContext* opCtx, const OpMsgRequest& request) const;

protected:
    ResourcePattern resourcePattern() const;

private:
    /**
     * Polymorphic extension point for `checkAuthorization`.
     * Throws unless `opCtx`'s client is authorized to `run()` this.
     */
    virtual void doCheckAuthorization(OperationContext* opCtx) const = 0;

    const Command* const _definition;
};

/**
 * A subclass of Command that only cares about the BSONObj body and doesn't need access to document
 * sequences.
 */
class BasicCommand : public Command {
private:
    class Invocation;

public:
    using Command::Command;

    virtual std::string parseNs(const std::string& dbname, const BSONObj& cmdObj) const {
        return CommandHelpers::parseNsFromCommand(dbname, cmdObj);
    }

    ResourcePattern parseResourcePattern(const std::string& dbname, const BSONObj& cmdObj) const {
        return CommandHelpers::resourcePatternForNamespace(parseNs(dbname, cmdObj));
    }

    //
    // Interface for subclasses to implement
    //

    /**
     * run the given command
     * implement this...
     *
     * return value is true if succeeded.  if false, set errmsg text.
     */
    virtual bool run(OperationContext* opCtx,
                     const std::string& db,
                     const BSONObj& cmdObj,
                     BSONObjBuilder& result) = 0;

    /**
     * Commands which can be explained override this method. Any operation which has a query
     * part and executes as a tree of execution stages can be explained. A command should
     * implement explain by:
     *
     *   1) Calling its custom parse function in order to parse the command. The output of
     *   this function should be a CanonicalQuery (representing the query part of the
     *   operation), and a PlanExecutor which wraps the tree of execution stages.
     *
     *   2) Calling Explain::explainStages(...) on the PlanExecutor. This is the function
     *   which knows how to convert an execution stage tree into explain output.
     */
    virtual Status explain(OperationContext* opCtx,
                           const OpMsgRequest& request,
                           ExplainOptions::Verbosity verbosity,
                           BSONObjBuilder* out) const;

    /**
     * Checks if the client associated with the given OperationContext is authorized to run this
     * command. Default implementation defers to checkAuthForCommand.
     */
    virtual Status checkAuthForOperation(OperationContext* opCtx,
                                         const std::string& dbname,
                                         const BSONObj& cmdObj) const;

    /**
<<<<<<< HEAD
     * This function checks if a command is a user management command by name.
     */
    static bool isUserManagementCommand(const std::string& name);

    /**
     * Checks to see if the client executing "txn" is authorized to run the given command with the
     * given parameters on the given named database.
=======
     * supportsWriteConcern returns true if this command should be parsed for a writeConcern
     * field and wait for that write concern to be satisfied after the command runs.
>>>>>>> f378d467
     *
     * @param cmd is a BSONObj representation of the command that is used to determine if the
     *            the command supports a write concern. Ex. aggregate only supports write concern
     *            when $out is provided.
     */
    virtual bool supportsWriteConcern(const BSONObj& cmdObj) const = 0;

    /**
     * Returns true if this Command supports the given readConcern level. Takes the command object
     * and the name of the database on which it was invoked as arguments, so that readConcern can be
     * conditionally rejected based on the command's parameters and/or namespace.
     *
     * If a readConcern level argument is sent to a command that returns false the command processor
     * will reject the command, returning an appropriate error message.
     *
     * Note that this is never called on mongos. Sharded commands are responsible for forwarding
     * the option to the shards as needed. We rely on the shards to fail the commands in the
     * cases where it isn't supported.
     */
    virtual bool supportsReadConcern(const std::string& dbName,
                                     const BSONObj& cmdObj,
                                     repl::ReadConcernLevel level) const {
        return level == repl::ReadConcernLevel::kLocalReadConcern;
    }

    virtual bool allowsAfterClusterTime(const BSONObj& cmdObj) const {
        return true;
    }

private:
    std::unique_ptr<CommandInvocation> parse(OperationContext* opCtx,
                                             const OpMsgRequest& request) final;

    //
    // Deprecated virtual methods.
    //

    /**
     * Checks if the given client is authorized to run this command on database "dbname"
     * with the invocation described by "cmdObj".
     *
     * NOTE: Implement checkAuthForOperation that takes an OperationContext* instead.
     */
    virtual Status checkAuthForCommand(Client* client,
                                       const std::string& dbname,
<<<<<<< HEAD
                                       const BSONObj& cmdObj);
=======
                                       const BSONObj& cmdObj) const;
>>>>>>> f378d467

    /**
     * Appends to "*out" the privileges required to run this command on database "dbname" with
     * the invocation described by "cmdObj".  New commands shouldn't implement this, they should
     * implement checkAuthForOperation (which takes an OperationContext*), instead.
     */
    virtual void addRequiredPrivileges(const std::string& dbname,
                                       const BSONObj& cmdObj,
                                       std::vector<Privilege>* out) const {
        // The default implementation of addRequiredPrivileges should never be hit.
        fassertFailed(16940);
    }

<<<<<<< HEAD
private:
    // The full name of the command
    const std::string _name;

    // Whether the command is available in the web UI
    const bool _webUI;

    // Pointers to hold the metrics tree references
    ServerStatusMetricField<Counter64> _commandsExecutedMetric;
    ServerStatusMetricField<Counter64> _commandsFailedMetric;
};
=======
/**
 * Deprecated. Do not add new subclasses.
 */
class ErrmsgCommandDeprecated : public BasicCommand {
    using BasicCommand::BasicCommand;
    bool run(OperationContext* opCtx,
             const std::string& db,
             const BSONObj& cmdObj,
             BSONObjBuilder& result) final;

    virtual bool errmsgRun(OperationContext* opCtx,
                           const std::string& db,
                           const BSONObj& cmdObj,
                           std::string& errmsg,
                           BSONObjBuilder& result) = 0;
};

/**
 * A CRTP base class for typed commands, which simplifies writing commands that
 * accept requests generated by IDL. Derive from it as follows:
 *
 *     class MyCommand : public TypedCommand<MyCommand> {...};
 *
 * The 'Derived' type paramter must have:
 *
 *   - 'Request' naming a usable request type.
 *     A usable Request type must have:
 *
 *      - a static member factory function 'parse', callable as:
 *
 *         const IDLParserErrorContext& idlCtx = ...;
 *         const OpMsgRequest& opMsgRequest = ...;
 *         Request r = Request::parse(idlCtx, opMsgRequest);
 *
 *      which enables it to be parsed as an IDL command.
 *
 *      - a 'constexpr StringData kCommandName' member.
 *
 *     Any type generated by the "commands:" section in the IDL syntax meets these
 *     requirements.  Note that IDL "structs:" will not. This is the recommended way to
 *     provide this Derived::Request type rather than writing it by hand.
 *
 *   - 'Invocation' - names a type derived from either of the nested invocation
 *     base classes provided: InvocationBase or MinimalInvocationBase.
 */
template <typename Derived>
class TypedCommand : public Command {
public:
    std::unique_ptr<CommandInvocation> parse(OperationContext* opCtx,
                                             const OpMsgRequest& opMsgRequest) final;

protected:
    class InvocationBase;

    // Used instead of InvocationBase when a command must customize the 'run()' member.
    class MinimalInvocationBase;

    // Commands that only have a single name don't need to define any constructors.
    TypedCommand() : TypedCommand(Derived::Request::kCommandName) {}
    explicit TypedCommand(StringData name) : TypedCommand(name, {}) {}
    TypedCommand(StringData name, StringData altName) : Command(name, altName) {}

private:
    class InvocationBaseInternal;
};

template <typename Derived>
class TypedCommand<Derived>::InvocationBaseInternal : public CommandInvocation {
public:
    using RequestType = typename Derived::Request;

    InvocationBaseInternal(OperationContext*,
                           const Command* command,
                           const OpMsgRequest& opMsgRequest)
        : CommandInvocation(command), _request{_parseRequest(command->getName(), opMsgRequest)} {}

protected:
    const RequestType& request() const {
        return _request;
    }

private:
    static RequestType _parseRequest(StringData name, const OpMsgRequest& opMsgRequest) {
        return RequestType::parse(IDLParserErrorContext(name), opMsgRequest);
    }

    RequestType _request;
};

template <typename Derived>
class TypedCommand<Derived>::MinimalInvocationBase : public InvocationBaseInternal {
    // Implemented as just a strong typedef for InvocationBaseInternal.
    using InvocationBaseInternal::InvocationBaseInternal;
};

/*
 * Classes derived from TypedCommand::InvocationBase must:
 *
 *   - inherit constructors with 'using InvocationBase::InvocationBase;'.
 *
 *   - define a 'typedRun' method like:
 *
 *       R typedRun(OperationContext* opCtx);
 *
 *     where R is one of:
 *        - void
 *        - T, where T is usable with fillFrom.
 *
 *     Note: a void typedRun produces a "pass-fail" command. If it runs to completion
 *     the result will be considered and formatted as an "ok".
 *
 *  If the TypedCommand's Request type was specified with the IDL attribute:
 *
 *     namespace: concatenate_with_db
 *
 *  then the ns() method of its Invocation class method should be:
 *
 *     NamespaceString ns() const override {
 *         return request.getNamespace();
 *     }
 */
template <typename Derived>
class TypedCommand<Derived>::InvocationBase : public InvocationBaseInternal {
public:
    using InvocationBaseInternal::InvocationBaseInternal;

private:
    using Invocation = typename Derived::Invocation;

    /**
     * _callTypedRun and _runImpl implement the tagged dispatch from 'run'.
     */
    decltype(auto) _callTypedRun(OperationContext* opCtx) {
        return static_cast<Invocation*>(this)->typedRun(opCtx);
    }
    void _runImpl(std::true_type, OperationContext* opCtx, CommandReplyBuilder*) {
        _callTypedRun(opCtx);
    }
    void _runImpl(std::false_type, OperationContext* opCtx, CommandReplyBuilder* reply) {
        reply->fillFrom(_callTypedRun(opCtx));
    }

    void run(OperationContext* opCtx, CommandReplyBuilder* reply) final {
        using VoidResultTag = std::is_void<decltype(_callTypedRun(opCtx))>;
        _runImpl(VoidResultTag{}, opCtx, reply);
    }
};

template <typename Derived>
std::unique_ptr<CommandInvocation> TypedCommand<Derived>::parse(OperationContext* opCtx,
                                                                const OpMsgRequest& opMsgRequest) {
    return std::make_unique<typename Derived::Invocation>(opCtx, this, opMsgRequest);
}


/**
 * See the 'globalCommandRegistry()' singleton accessor.
 */
class CommandRegistry {
public:
    using CommandMap = Command::CommandMap;

    CommandRegistry() : _unknownsMetricField("commands.<UNKNOWN>", &_unknowns) {}

    CommandRegistry(const CommandRegistry&) = delete;
    CommandRegistry& operator=(const CommandRegistry&) = delete;

    const CommandMap& allCommands() const {
        return _commands;
    }

    void registerCommand(Command* command, StringData name, StringData oldName);

    Command* findCommand(StringData name) const;

    void incrementUnknownCommands() {
        _unknowns.increment();
    }

private:
    Counter64 _unknowns;
    ServerStatusMetricField<Counter64> _unknownsMetricField;

    CommandMap _commands;
};

/**
 * Accessor to the command registry, an always-valid singleton.
 */
CommandRegistry* globalCommandRegistry();

/**
 * Creates a test command object of type CmdType if test commands are enabled for this process.
 * Prefer this syntax to using MONGO_INITIALIZER directly.
 * The created Command object is "leaked" intentionally, since it will register itself.
 */
#define MONGO_REGISTER_TEST_COMMAND(CmdType)                                \
    MONGO_INITIALIZER(RegisterTestCommand_##CmdType)(InitializerContext*) { \
        if (getTestCommandsEnabled()) {                                     \
            new CmdType();                                                  \
        }                                                                   \
        return Status::OK();                                                \
    }
>>>>>>> f378d467

}  // namespace mongo<|MERGE_RESOLUTION|>--- conflicted
+++ resolved
@@ -1,11 +1,6 @@
-<<<<<<< HEAD
-/**
- *    Copyright (C) 2009-2016 MongoDB Inc.
-=======
 
 /**
  *    Copyright (C) 2018-present MongoDB, Inc.
->>>>>>> f378d467
  *
  *    This program is free software: you can redistribute it and/or modify
  *    it under the terms of the Server Side Public License, version 1,
@@ -50,52 +45,23 @@
 #include "mongo/db/commands/test_commands_enabled.h"
 #include "mongo/db/jsobj.h"
 #include "mongo/db/query/explain.h"
-<<<<<<< HEAD
-#include "mongo/db/write_concern.h"
-=======
 #include "mongo/db/repl/read_concern_args.h"
 #include "mongo/db/write_concern.h"
 #include "mongo/rpc/op_msg.h"
->>>>>>> f378d467
 #include "mongo/rpc/reply_builder_interface.h"
 #include "mongo/stdx/functional.h"
 #include "mongo/util/string_map.h"
 
 namespace mongo {
 
-<<<<<<< HEAD
-class BSONObj;
-class BSONObjBuilder;
-class Client;
-=======
 class Command;
 class CommandInvocation;
->>>>>>> f378d467
 class OperationContext;
 
 namespace mutablebson {
 class Document;
 }  // namespace mutablebson
 
-<<<<<<< HEAD
-namespace rpc {
-class ServerSelectionMetadata;
-}  // namespace rpc
-
-/**
- * Serves as a base for server commands. See the constructor for more details.
- */
-class Command {
-protected:
-    // The type of the first field in 'cmdObj' must be mongo::String. The first field is
-    // interpreted as a collection name.
-    static std::string parseNsFullyQualified(const std::string& dbname, const BSONObj& cmdObj);
-
-    // The type of the first field in 'cmdObj' must be mongo::String or Symbol.
-    // The first field is interpreted as a collection name.
-    static NamespaceString parseNsCollectionRequired(const std::string& dbname,
-                                                     const BSONObj& cmdObj);
-=======
 // Various helpers unrelated to any single command or to the command registry.
 // Would be a namespace, but want to keep it closed rather than open.
 // Some of these may move to the BasicCommand shim if they are only for legacy implementations.
@@ -107,46 +73,9 @@
     // The type of the first field in 'cmdObj' must be mongo::String or Symbol.
     // The first field is interpreted as a collection name.
     static NamespaceString parseNsCollectionRequired(StringData dbname, const BSONObj& cmdObj);
->>>>>>> f378d467
 
     static NamespaceStringOrUUID parseNsOrUUID(StringData dbname, const BSONObj& cmdObj);
 
-<<<<<<< HEAD
-    enum class ReadWriteType { kCommand, kRead, kWrite };
-
-    /**
-     * Constructs a new command and causes it to be registered with the global commands list. It is
-     * not safe to construct commands other than when the server is starting up.
-     *
-     * @param webUI expose the command in the web ui as localhost:28017/<name>
-     * @param oldName an optional old, deprecated name for the command
-     */
-    Command(StringData name, bool webUI = false, StringData oldName = StringData());
-
-    // NOTE: Do not remove this declaration, or relocate it in this class. We
-    // are using this method to control where the vtable is emitted.
-    virtual ~Command();
-
-    /**
-     * Returns the command's name. This value never changes for the lifetime of the command.
-     */
-    const std::string& getName() const {
-        return _name;
-    }
-
-    /**
-     * Returns whether this command is visible in the Web UI.
-     */
-    bool isWebUI() const {
-        return _webUI;
-    }
-
-    // Return the namespace for the command. If the first field in 'cmdObj' is of type
-    // mongo::String, then that field is interpreted as the collection name, and is
-    // appended to 'dbname' after a '.' character. If the first field is not of type
-    // mongo::String, then 'dbname' is returned unmodified.
-    virtual std::string parseNs(const std::string& dbname, const BSONObj& cmdObj) const;
-=======
     /**
      * Return the namespace for the command. If the first field in 'cmdObj' is of type
      * mongo::String, then that field is interpreted as the collection name, and is
@@ -164,7 +93,6 @@
     static ResourcePattern resourcePatternForNamespace(const std::string& ns);
 
     static Command* findCommand(StringData name);
->>>>>>> f378d467
 
     /**
      * Helper for setting errmsg and ok field in command result object.
@@ -184,10 +112,6 @@
      */
     static bool appendCommandStatusNoThrow(BSONObjBuilder& result, const Status& status);
 
-<<<<<<< HEAD
-    /* run the given command
-       implement this...
-=======
     /**
      * If "ok" field is present in `reply`, uses its truthiness.
      * Otherwise, the absence of failure is considered success, `reply` is patched to indicate it.
@@ -209,7 +133,6 @@
     static void appendCommandWCStatus(BSONObjBuilder& result,
                                       const Status& awaitReplicationStatus,
                                       const WriteConcernResult& wcResult = WriteConcernResult());
->>>>>>> f378d467
 
     /**
      * Appends passthrough fields from a cmdObj to a given request.
@@ -312,21 +235,6 @@
      * and emits an audit log entry, as an early failure if the calling client can't invoke that
      * Command. Returns true if no more auth checks should be performed.
      */
-<<<<<<< HEAD
-    bool run(OperationContext* txn,
-             const rpc::RequestInterface& request,
-             rpc::ReplyBuilderInterface* replyBuilder);
-
-    /**
-     * supportsWriteConcern returns true if this command should be parsed for a writeConcern
-     * field and wait for that write concern to be satisfied after the command runs.
-     *
-     * @param cmd is a BSONObj representation of the command that is used to determine if the
-     *            the command supports a write concern. Ex. aggregate only supports write concern
-     *            when $out is provided.
-     */
-    virtual bool supportsWriteConcern(const BSONObj& cmd) const = 0;
-=======
     static bool uassertShouldAttemptParse(OperationContext* opCtx,
                                           const Command* command,
                                           const OpMsgRequest& request);
@@ -354,17 +262,11 @@
      * @param oldName an optional old, deprecated name for the command
      */
     Command(StringData name, StringData oldName = StringData());
->>>>>>> f378d467
 
     // Do not remove or relocate the definition of this "key function".
     // See https://gcc.gnu.org/wiki/VerboseDiagnostics#missing_vtable
     virtual ~Command();
 
-<<<<<<< HEAD
-    /* Like adminOnly, but even stricter: we must either be authenticated for admin db,
-       or, if running without auth, on the local interface.  Used for things which
-       are so major that remote invocation may not make sense (e.g., shutdownServer).
-=======
     virtual std::unique_ptr<CommandInvocation> parse(OperationContext* opCtx,
                                                      const OpMsgRequest& request) = 0;
 
@@ -374,7 +276,6 @@
     const std::string& getName() const {
         return _name;
     }
->>>>>>> f378d467
 
     /**
      * Used by command implementations to hint to the rpc system how much space they will need in
@@ -428,36 +329,11 @@
     }
 
     /**
-<<<<<<< HEAD
-     * Commands which can be explained override this method. Any operation which has a query
-     * part and executes as a tree of execution stages can be explained. A command should
-     * implement explain by:
-     *
-     *   1) Calling its custom parse function in order to parse the command. The output of
-     *   this function should be a CanonicalQuery (representing the query part of the
-     *   operation), and a PlanExecutor which wraps the tree of execution stages.
-     *
-     *   2) Calling Explain::explainStages(...) on the PlanExecutor. This is the function
-     *   which knows how to convert an execution stage tree into explain output.
-     *
-     * TODO: Remove the 'serverSelectionMetadata' parameter in favor of reading the
-     * ServerSelectionMetadata off 'txn'. Once OP_COMMAND is implemented in mongos, this metadata
-     * will be parsed and attached as a decoration on the OperationContext, as is already done on
-     * the mongod side.
-     */
-    virtual Status explain(OperationContext* txn,
-                           const std::string& dbname,
-                           const BSONObj& cmdObj,
-                           ExplainCommon::Verbosity verbosity,
-                           const rpc::ServerSelectionMetadata& serverSelectionMetadata,
-                           BSONObjBuilder* out) const;
-=======
      * Return true if the command requires auth.
     */
     virtual bool requiresAuth() const {
         return true;
     }
->>>>>>> f378d467
 
     /**
      * Generates help text for this command.
@@ -501,24 +377,11 @@
     }
 
     /**
-<<<<<<< HEAD
-     * Returns whether this operation is a read, write, or command.
-=======
      * Returns whether this operation is a read, write, command, or multi-document transaction.
->>>>>>> f378d467
      *
      * Commands which implement database read or write logic should override this to return kRead
      * or kWrite as appropriate.
      */
-<<<<<<< HEAD
-    virtual ReadWriteType getReadWriteType() const {
-        return ReadWriteType::kCommand;
-    }
-
-protected:
-    static CommandMap* _commands;
-    static CommandMap* _commandsByBestName;
-=======
     enum class ReadWriteType { kCommand, kRead, kWrite, kTransaction };
     virtual ReadWriteType getReadWriteType() const {
         return ReadWriteType::kCommand;
@@ -545,14 +408,11 @@
     static void generateHelpResponse(OperationContext* opCtx,
                                      rpc::ReplyBuilderInterface* replyBuilder,
                                      const Command& command);
->>>>>>> f378d467
 
 private:
     // The full name of the command
     const std::string _name;
 
-<<<<<<< HEAD
-=======
     // Counters for how many times this command has been executed and failed
     mutable Counter64 _commandsExecuted;
     mutable Counter64 _commandsFailed;
@@ -562,7 +422,6 @@
 };
 
 class CommandReplyBuilder {
->>>>>>> f378d467
 public:
     explicit CommandReplyBuilder(BSONObjBuilder bodyObj);
 
@@ -587,8 +446,6 @@
     void append(StringData key, const T& object) {
         getBodyBuilder() << key << object;
     }
-<<<<<<< HEAD
-=======
 
     /**
      * The specified 'object' must be BSON-serializable.
@@ -604,61 +461,12 @@
         auto bob = getBodyBuilder();
         object.serialize(&bob);
     }
->>>>>>> f378d467
 
 private:
     BufBuilder* const _bodyBuf;
     const std::size_t _bodyOffset;
 };
 
-<<<<<<< HEAD
-    static Command* findCommand(StringData name);
-
-    /**
-     * Executes a command after stripping metadata, performing authorization checks,
-     * handling audit impersonation, and (potentially) setting maintenance mode. This method
-     * also checks that the command is permissible to run on the node given its current
-     * replication state. All the logic here is independent of any particular command; any
-     * functionality relevant to a specific command should be confined to its run() method.
-     *
-     * This is currently used by mongod and dbwebserver.
-     */
-    static void execCommand(OperationContext* txn,
-                            Command* command,
-                            const rpc::RequestInterface& request,
-                            rpc::ReplyBuilderInterface* replyBuilder);
-
-    // For mongos
-    // TODO: remove this entirely now that all instances of Client are instances
-    // of Client. This will happen as part of SERVER-18292
-    static void execCommandClient(OperationContext* txn,
-                                  Command* c,
-                                  int queryOptions,
-                                  const char* ns,
-                                  BSONObj& cmdObj,
-                                  BSONObjBuilder& result);
-
-    // Helper for setting errmsg and ok field in command result object.
-    static void appendCommandStatus(BSONObjBuilder& result, bool ok, const std::string& errmsg);
-
-    // @return s.isOK()
-    static bool appendCommandStatus(BSONObjBuilder& result, const Status& status);
-
-    /**
-     * Helper for setting a writeConcernError field in the command result object if
-     * a writeConcern error occurs.
-     *
-     * @param result is the BSONObjBuilder for the command response. This function creates the
-     *               writeConcernError field for the response.
-     * @param awaitReplicationStatus is the status received from awaitReplication.
-     * @param wcResult is the writeConcernResult object that holds other write concern information.
-     *      This is primarily used for populating errInfo when a timeout occurs, and is populated
-     *      by waitForWriteConcern.
-     */
-    static void appendCommandWCStatus(BSONObjBuilder& result,
-                                      const Status& awaitReplicationStatus,
-                                      const WriteConcernResult& wcResult = WriteConcernResult());
-=======
 /**
  * Represents a single invocation of a given command.
  */
@@ -688,7 +496,6 @@
      * The primary namespace on which this command operates. May just be the db.
      */
     virtual NamespaceString ns() const = 0;
->>>>>>> f378d467
 
     /**
      * Returns true if this command should be parsed for a writeConcern field and wait
@@ -811,18 +618,8 @@
                                          const BSONObj& cmdObj) const;
 
     /**
-<<<<<<< HEAD
-     * This function checks if a command is a user management command by name.
-     */
-    static bool isUserManagementCommand(const std::string& name);
-
-    /**
-     * Checks to see if the client executing "txn" is authorized to run the given command with the
-     * given parameters on the given named database.
-=======
      * supportsWriteConcern returns true if this command should be parsed for a writeConcern
      * field and wait for that write concern to be satisfied after the command runs.
->>>>>>> f378d467
      *
      * @param cmd is a BSONObj representation of the command that is used to determine if the
      *            the command supports a write concern. Ex. aggregate only supports write concern
@@ -868,11 +665,7 @@
      */
     virtual Status checkAuthForCommand(Client* client,
                                        const std::string& dbname,
-<<<<<<< HEAD
-                                       const BSONObj& cmdObj);
-=======
                                        const BSONObj& cmdObj) const;
->>>>>>> f378d467
 
     /**
      * Appends to "*out" the privileges required to run this command on database "dbname" with
@@ -885,20 +678,8 @@
         // The default implementation of addRequiredPrivileges should never be hit.
         fassertFailed(16940);
     }
-
-<<<<<<< HEAD
-private:
-    // The full name of the command
-    const std::string _name;
-
-    // Whether the command is available in the web UI
-    const bool _webUI;
-
-    // Pointers to hold the metrics tree references
-    ServerStatusMetricField<Counter64> _commandsExecutedMetric;
-    ServerStatusMetricField<Counter64> _commandsFailedMetric;
-};
-=======
+};
+
 /**
  * Deprecated. Do not add new subclasses.
  */
@@ -1102,6 +883,5 @@
         }                                                                   \
         return Status::OK();                                                \
     }
->>>>>>> f378d467
 
 }  // namespace mongo