// fts_query_impl_test.cpp

<<<<<<< HEAD
/**
*    Copyright (C) 2012 10gen Inc.
*
*    This program is free software: you can redistribute it and/or  modify
*    it under the terms of the GNU Affero General Public License, version 3,
*    as published by the Free Software Foundation.
*
*    This program is distributed in the hope that it will be useful,
*    but WITHOUT ANY WARRANTY; without even the implied warranty of
*    MERCHANTABILITY or FITNESS FOR A PARTICULAR PURPOSE.  See the
*    GNU Affero General Public License for more details.
*
*    You should have received a copy of the GNU Affero General Public License
*    along with this program.  If not, see <http://www.gnu.org/licenses/>.
*
*    As a special exception, the copyright holders give permission to link the
*    code of portions of this program with the OpenSSL library under certain
*    conditions as described in each individual source file and distribute
*    linked combinations including the program with the OpenSSL library. You
*    must comply with the GNU Affero General Public License in all respects for
*    all of the code used other than as permitted herein. If you modify file(s)
*    with this exception, you may extend this exception to your version of the
*    file(s), but you are not obligated to do so. If you do not wish to do so,
*    delete this exception statement from your version. If you delete this
*    exception statement from all source files in the program, then also delete
*    it in the license file.
*/

#include "mongo/platform/basic.h"

=======

/**
 *    Copyright (C) 2018-present MongoDB, Inc.
 *
 *    This program is free software: you can redistribute it and/or modify
 *    it under the terms of the Server Side Public License, version 1,
 *    as published by MongoDB, Inc.
 *
 *    This program is distributed in the hope that it will be useful,
 *    but WITHOUT ANY WARRANTY; without even the implied warranty of
 *    MERCHANTABILITY or FITNESS FOR A PARTICULAR PURPOSE.  See the
 *    Server Side Public License for more details.
 *
 *    You should have received a copy of the Server Side Public License
 *    along with this program. If not, see
 *    <http://www.mongodb.com/licensing/server-side-public-license>.
 *
 *    As a special exception, the copyright holders give permission to link the
 *    code of portions of this program with the OpenSSL library under certain
 *    conditions as described in each individual source file and distribute
 *    linked combinations including the program with the OpenSSL library. You
 *    must comply with the Server Side Public License in all respects for
 *    all of the code used other than as permitted herein. If you modify file(s)
 *    with this exception, you may extend this exception to your version of the
 *    file(s), but you are not obligated to do so. If you do not wish to do so,
 *    delete this exception statement from your version. If you delete this
 *    exception statement from all source files in the program, then also delete
 *    it in the license file.
 */

#include "mongo/platform/basic.h"

>>>>>>> f378d467
#include "mongo/bson/json.h"
#include "mongo/db/fts/fts_query_impl.h"
#include "mongo/unittest/unittest.h"

namespace mongo {
namespace fts {

TEST(FTSQueryImpl, Basic1) {
    FTSQueryImpl q;
    q.setQuery("this is fun");
    q.setLanguage("english");
    q.setCaseSensitive(false);
    q.setDiacriticSensitive(false);
    ASSERT(q.parse(TEXT_INDEX_VERSION_3).isOK());

    ASSERT_EQUALS(false, q.getCaseSensitive());
    ASSERT_EQUALS(1U, q.getPositiveTerms().size());
    ASSERT_EQUALS("fun", *q.getPositiveTerms().begin());
    ASSERT_EQUALS(0U, q.getNegatedTerms().size());
    ASSERT_EQUALS(0U, q.getPositivePhr().size());
    ASSERT_EQUALS(0U, q.getNegatedPhr().size());
    ASSERT_TRUE(q.getTermsForBounds() == q.getPositiveTerms());
}

TEST(FTSQueryImpl, ParsePunctuation) {
    FTSQueryImpl q;
    q.setQuery("hello.world");
    q.setLanguage("english");
    q.setCaseSensitive(false);
    q.setDiacriticSensitive(false);
    ASSERT(q.parse(TEXT_INDEX_VERSION_3).isOK());

    ASSERT_EQUALS(false, q.getCaseSensitive());
    ASSERT_EQUALS(2U, q.getPositiveTerms().size());
    ASSERT_EQUALS("hello", *q.getPositiveTerms().begin());
    ASSERT_EQUALS("world", *(--q.getPositiveTerms().end()));
    ASSERT_EQUALS(0U, q.getNegatedTerms().size());
    ASSERT_EQUALS(0U, q.getPositivePhr().size());
    ASSERT_EQUALS(0U, q.getNegatedPhr().size());
    ASSERT_TRUE(q.getTermsForBounds() == q.getPositiveTerms());
}

TEST(FTSQueryImpl, HyphenBeforeWordShouldNegateTerm) {
    FTSQueryImpl q;
    q.setQuery("-really fun");
    q.setLanguage("english");
    q.setCaseSensitive(false);
    q.setDiacriticSensitive(false);
    ASSERT(q.parse(TEXT_INDEX_VERSION_3).isOK());

    ASSERT_EQUALS(1U, q.getPositiveTerms().size());
    ASSERT_EQUALS("fun", *q.getPositiveTerms().begin());
    ASSERT_EQUALS(1U, q.getNegatedTerms().size());
    ASSERT_EQUALS("realli", *q.getNegatedTerms().begin());
    ASSERT_TRUE(q.getTermsForBounds() == q.getPositiveTerms());
}

TEST(FTSQueryImpl, HyphenFollowedByWhitespaceShouldNotNegate) {
    FTSQueryImpl q;
    q.setQuery("- really fun");
    q.setLanguage("english");
    q.setCaseSensitive(false);
    q.setDiacriticSensitive(false);
    ASSERT(q.parse(TEXT_INDEX_VERSION_3).isOK());

    auto positiveTerms = q.getPositiveTerms();
    ASSERT_EQUALS(2U, positiveTerms.size());
    ASSERT_EQUALS(1U, positiveTerms.count("fun"));
    ASSERT_EQUALS(1U, positiveTerms.count("realli"));
    ASSERT_EQUALS(0U, q.getNegatedTerms().size());
    ASSERT_TRUE(q.getTermsForBounds() == q.getPositiveTerms());
}

TEST(FTSQueryImpl, TwoHyphensShouldNegate) {
    FTSQueryImpl q;
    q.setQuery("--really fun");
    q.setLanguage("english");
    q.setCaseSensitive(false);
    q.setDiacriticSensitive(false);
    ASSERT(q.parse(TEXT_INDEX_VERSION_3).isOK());

    ASSERT_EQUALS(1U, q.getPositiveTerms().size());
    ASSERT_EQUALS("fun", *q.getPositiveTerms().begin());
    ASSERT_EQUALS(1U, q.getNegatedTerms().size());
    ASSERT_EQUALS("realli", *q.getNegatedTerms().begin());
    ASSERT_TRUE(q.getTermsForBounds() == q.getPositiveTerms());
}
<<<<<<< HEAD

TEST(FTSQueryImpl, HyphenWithNoSurroundingWhitespaceShouldBeTreatedAsDelimiter) {
    FTSQueryImpl q;
    q.setQuery("really-fun");
    q.setLanguage("english");
    q.setCaseSensitive(false);
    q.setDiacriticSensitive(false);
    ASSERT(q.parse(TEXT_INDEX_VERSION_3).isOK());

    auto positiveTerms = q.getPositiveTerms();
    ASSERT_EQUALS(2U, positiveTerms.size());
    ASSERT_EQUALS(1U, positiveTerms.count("fun"));
    ASSERT_EQUALS(1U, positiveTerms.count("realli"));
    ASSERT_EQUALS(0U, q.getNegatedTerms().size());
    ASSERT_TRUE(q.getTermsForBounds() == q.getPositiveTerms());
}

TEST(FTSQueryImpl, HyphenShouldNegateAllSucceedingTermsSeparatedByHyphens) {
    FTSQueryImpl q;
    q.setQuery("-really-fun-stuff");
    q.setLanguage("english");
    q.setCaseSensitive(false);
    q.setDiacriticSensitive(false);
    ASSERT(q.parse(TEXT_INDEX_VERSION_3).isOK());

    auto negatedTerms = q.getNegatedTerms();
    ASSERT_EQUALS(3U, negatedTerms.size());
    ASSERT_EQUALS(1U, negatedTerms.count("realli"));
    ASSERT_EQUALS(1U, negatedTerms.count("fun"));
    ASSERT_EQUALS(1U, negatedTerms.count("stuff"));
    ASSERT_EQUALS(0U, q.getPositiveTerms().size());
}

TEST(FTSQueryImpl, Phrase1) {
    FTSQueryImpl q;
    q.setQuery("doing a \"phrase test\" for fun");
    q.setLanguage("english");
    q.setCaseSensitive(false);
    q.setDiacriticSensitive(false);
    ASSERT(q.parse(TEXT_INDEX_VERSION_3).isOK());

=======

TEST(FTSQueryImpl, HyphenWithNoSurroundingWhitespaceShouldBeTreatedAsDelimiter) {
    FTSQueryImpl q;
    q.setQuery("really-fun");
    q.setLanguage("english");
    q.setCaseSensitive(false);
    q.setDiacriticSensitive(false);
    ASSERT(q.parse(TEXT_INDEX_VERSION_3).isOK());

    auto positiveTerms = q.getPositiveTerms();
    ASSERT_EQUALS(2U, positiveTerms.size());
    ASSERT_EQUALS(1U, positiveTerms.count("fun"));
    ASSERT_EQUALS(1U, positiveTerms.count("realli"));
    ASSERT_EQUALS(0U, q.getNegatedTerms().size());
    ASSERT_TRUE(q.getTermsForBounds() == q.getPositiveTerms());
}

TEST(FTSQueryImpl, HyphenShouldNegateAllSucceedingTermsSeparatedByHyphens) {
    FTSQueryImpl q;
    q.setQuery("-really-fun-stuff");
    q.setLanguage("english");
    q.setCaseSensitive(false);
    q.setDiacriticSensitive(false);
    ASSERT(q.parse(TEXT_INDEX_VERSION_3).isOK());

    auto negatedTerms = q.getNegatedTerms();
    ASSERT_EQUALS(3U, negatedTerms.size());
    ASSERT_EQUALS(1U, negatedTerms.count("realli"));
    ASSERT_EQUALS(1U, negatedTerms.count("fun"));
    ASSERT_EQUALS(1U, negatedTerms.count("stuff"));
    ASSERT_EQUALS(0U, q.getPositiveTerms().size());
}

TEST(FTSQueryImpl, Phrase1) {
    FTSQueryImpl q;
    q.setQuery("doing a \"phrase test\" for fun");
    q.setLanguage("english");
    q.setCaseSensitive(false);
    q.setDiacriticSensitive(false);
    ASSERT(q.parse(TEXT_INDEX_VERSION_3).isOK());

>>>>>>> f378d467
    ASSERT_BSONOBJ_EQ(
        q.toBSON(),
        fromjson("{terms: ['fun', 'phrase', 'test'], negatedTerms: [], phrases: ['phrase "
                 "test'], negatedPhrases: []}"));
    ASSERT_TRUE(q.getTermsForBounds() == q.getPositiveTerms());
}

TEST(FTSQueryImpl, Phrase2) {
    FTSQueryImpl q;
    q.setQuery("doing a \"phrase-test\" for fun");
    q.setLanguage("english");
    q.setCaseSensitive(false);
    q.setDiacriticSensitive(false);
    ASSERT(q.parse(TEXT_INDEX_VERSION_3).isOK());
    ASSERT_EQUALS(1U, q.getPositivePhr().size());
    ASSERT_EQUALS("phrase-test", q.getPositivePhr()[0]);
}

TEST(FTSQueryImpl, HyphenDirectlyBeforePhraseShouldNegateEntirePhrase) {
    FTSQueryImpl q;
    q.setQuery("doing a -\"phrase test\" for fun");
    q.setLanguage("english");
    q.setCaseSensitive(false);
    q.setDiacriticSensitive(false);
    ASSERT(q.parse(TEXT_INDEX_VERSION_3).isOK());
    ASSERT_BSONOBJ_EQ(
        q.toBSON(),
        fromjson(
            "{terms: ['fun'], negatedTerms: [], phrases: [], negatedPhrases: ['phrase test']}"));
}

TEST(FTSQueryImpl, HyphenSurroundedByWhitespaceBeforePhraseShouldNotNegateEntirePhrase) {
    FTSQueryImpl q;
    q.setQuery("doing a - \"phrase test\" for fun");
    q.setLanguage("english");
    q.setCaseSensitive(false);
    q.setDiacriticSensitive(false);
    ASSERT(q.parse(TEXT_INDEX_VERSION_3).isOK());
    ASSERT_BSONOBJ_EQ(
        q.toBSON(),
        fromjson("{terms: ['fun', 'phrase', 'test'], negatedTerms: [], phrases: ['phrase "
                 "test'], negatedPhrases: []}"));
}

TEST(FTSQueryImpl, HyphenBetweenTermAndPhraseShouldBeTreatedAsDelimiter) {
    FTSQueryImpl q;
    q.setQuery("doing a-\"phrase test\" for fun");
    q.setLanguage("english");
    q.setCaseSensitive(false);
    q.setDiacriticSensitive(false);
    ASSERT(q.parse(TEXT_INDEX_VERSION_3).isOK());
    ASSERT_BSONOBJ_EQ(
        q.toBSON(),
        fromjson("{terms: ['fun', 'phrase', 'test'], negatedTerms: [], phrases: ['phrase "
                 "test'], negatedPhrases: []}"));
}

TEST(FTSQueryImpl, HyphenShouldNegateAllSucceedingPhrasesSeparatedByHyphens) {
    FTSQueryImpl q;
    q.setQuery("-\"really fun\"-\"stuff here\" \"another phrase\"");
    q.setLanguage("english");
    q.setCaseSensitive(false);
    q.setDiacriticSensitive(false);
    ASSERT(q.parse(TEXT_INDEX_VERSION_3).isOK());
    ASSERT_BSONOBJ_EQ(q.toBSON(),
                      fromjson("{terms: ['anoth', 'phrase'], negatedTerms: [], phrases: ['another "
                               "phrase'], negatedPhrases: ['really fun', 'stuff here']}"));
}

TEST(FTSQueryImpl, CaseSensitiveOption) {
    FTSQueryImpl q;
    q.setQuery("this is fun");
    q.setLanguage("english");
    q.setCaseSensitive(true);
    q.setDiacriticSensitive(false);
    ASSERT(q.parse(TEXT_INDEX_VERSION_3).isOK());
    ASSERT_EQUALS(true, q.getCaseSensitive());
}

TEST(FTSQueryImpl, CaseSensitivePositiveTerms) {
    FTSQueryImpl q;
    q.setQuery("This is Positively fun");
    q.setLanguage("english");
    q.setCaseSensitive(true);
    q.setDiacriticSensitive(false);
    ASSERT(q.parse(TEXT_INDEX_VERSION_3).isOK());

    ASSERT_EQUALS(2U, q.getTermsForBounds().size());
    ASSERT_EQUALS(1,
                  std::count(q.getTermsForBounds().begin(), q.getTermsForBounds().end(), "posit"));
    ASSERT_EQUALS(1, std::count(q.getTermsForBounds().begin(), q.getTermsForBounds().end(), "fun"));
    ASSERT_EQUALS(2U, q.getPositiveTerms().size());
    ASSERT_EQUALS(1, std::count(q.getPositiveTerms().begin(), q.getPositiveTerms().end(), "Posit"));
    ASSERT_EQUALS(1, std::count(q.getPositiveTerms().begin(), q.getPositiveTerms().end(), "fun"));
    ASSERT_EQUALS(0U, q.getNegatedTerms().size());
    ASSERT_EQUALS(0U, q.getPositivePhr().size());
    ASSERT_EQUALS(0U, q.getNegatedPhr().size());
}

TEST(FTSQueryImpl, CaseSensitiveNegativeTerms) {
    FTSQueryImpl q;
    q.setQuery("-This -is -Negatively -miserable");
    q.setLanguage("english");
    q.setCaseSensitive(true);
    q.setDiacriticSensitive(false);
    ASSERT(q.parse(TEXT_INDEX_VERSION_3).isOK());

    ASSERT_EQUALS(0U, q.getPositiveTerms().size());
    ASSERT_EQUALS(0U, q.getTermsForBounds().size());
    ASSERT_EQUALS(2U, q.getNegatedTerms().size());
    ASSERT_EQUALS(1, std::count(q.getNegatedTerms().begin(), q.getNegatedTerms().end(), "Negat"));
    ASSERT_EQUALS(1, std::count(q.getNegatedTerms().begin(), q.getNegatedTerms().end(), "miser"));
    ASSERT_EQUALS(0U, q.getPositivePhr().size());
    ASSERT_EQUALS(0U, q.getNegatedPhr().size());
}

TEST(FTSQueryImpl, CaseSensitivePositivePhrases) {
    FTSQueryImpl q;
    q.setQuery("doing a \"Phrase Test\" for fun");
    q.setLanguage("english");
    q.setCaseSensitive(true);
    q.setDiacriticSensitive(false);
    ASSERT(q.parse(TEXT_INDEX_VERSION_3).isOK());

    ASSERT_EQUALS(1U, q.getPositivePhr().size());
    ASSERT_EQUALS(0U, q.getNegatedPhr().size());
    ASSERT_EQUALS("Phrase Test", q.getPositivePhr()[0]);
}

TEST(FTSQueryImpl, CaseSensitiveNegativePhrases) {
    FTSQueryImpl q;
    q.setQuery("doing a -\"Phrase Test\" for fun");
    q.setLanguage("english");
    q.setCaseSensitive(true);
    q.setDiacriticSensitive(false);
    ASSERT(q.parse(TEXT_INDEX_VERSION_3).isOK());

    ASSERT_EQUALS(0U, q.getPositivePhr().size());
    ASSERT_EQUALS(1U, q.getNegatedPhr().size());
    ASSERT_EQUALS("Phrase Test", q.getNegatedPhr()[0]);
}

TEST(FTSQueryImpl, Mix1) {
    FTSQueryImpl q;
    q.setQuery("\"industry\" -Melbourne -Physics");
    q.setLanguage("english");
    q.setCaseSensitive(false);
    q.setDiacriticSensitive(false);
    ASSERT(q.parse(TEXT_INDEX_VERSION_3).isOK());
    ASSERT_BSONOBJ_EQ(
        q.toBSON(),
        fromjson("{terms: ['industri'], negatedTerms: ['melbourn', 'physic'], phrases: "
                 "['industry'], negatedPhrases: []}"));
}

TEST(FTSQueryImpl, NegPhrase2) {
    FTSQueryImpl q1, q2, q3;

    q1.setQuery("foo \"bar\"");
    q1.setLanguage("english");
    q1.setCaseSensitive(false);
    q1.setDiacriticSensitive(false);
    ASSERT(q1.parse(TEXT_INDEX_VERSION_3).isOK());

    q2.setQuery("foo \"-bar\"");
    q2.setLanguage("english");
    q2.setCaseSensitive(false);
    q2.setDiacriticSensitive(false);
    ASSERT(q2.parse(TEXT_INDEX_VERSION_3).isOK());

    q3.setQuery("foo \" -bar\"");
    q3.setLanguage("english");
    q3.setCaseSensitive(false);
    q3.setDiacriticSensitive(false);
    ASSERT(q3.parse(TEXT_INDEX_VERSION_3).isOK());

    ASSERT_EQUALS(2U, q1.getPositiveTerms().size());
    ASSERT_EQUALS(2U, q2.getPositiveTerms().size());
    ASSERT_EQUALS(2U, q3.getPositiveTerms().size());

    ASSERT_EQUALS(0U, q1.getNegatedTerms().size());
    ASSERT_EQUALS(0U, q2.getNegatedTerms().size());
    ASSERT_EQUALS(0U, q3.getNegatedTerms().size());

    ASSERT_EQUALS(1U, q1.getPositivePhr().size());
    ASSERT_EQUALS(1U, q2.getPositivePhr().size());
    ASSERT_EQUALS(1U, q3.getPositivePhr().size());

    ASSERT_EQUALS(0U, q1.getNegatedPhr().size());
    ASSERT_EQUALS(0U, q2.getNegatedPhr().size());
    ASSERT_EQUALS(0U, q3.getNegatedPhr().size());
}

TEST(FTSQueryImpl, NegPhrase3) {
    FTSQueryImpl q1, q2, q3;

    q1.setQuery("foo -\"bar\"");
    q1.setLanguage("english");
    q1.setCaseSensitive(false);
    q1.setDiacriticSensitive(false);
    ASSERT(q1.parse(TEXT_INDEX_VERSION_3).isOK());

    q2.setQuery("foo -\"-bar\"");
    q2.setLanguage("english");
    q2.setCaseSensitive(false);
    q2.setDiacriticSensitive(false);
    ASSERT(q2.parse(TEXT_INDEX_VERSION_3).isOK());

    q3.setQuery("foo -\" -bar\"");
    q3.setLanguage("english");
    q3.setCaseSensitive(false);
    q3.setDiacriticSensitive(false);
    ASSERT(q3.parse(TEXT_INDEX_VERSION_3).isOK());

    ASSERT_EQUALS(1U, q1.getPositiveTerms().size());
    ASSERT_EQUALS(1U, q2.getPositiveTerms().size());
    ASSERT_EQUALS(1U, q3.getPositiveTerms().size());

    ASSERT_EQUALS(0U, q1.getNegatedTerms().size());
    ASSERT_EQUALS(0U, q2.getNegatedTerms().size());
    ASSERT_EQUALS(0U, q3.getNegatedTerms().size());

    ASSERT_EQUALS(0U, q1.getPositivePhr().size());
    ASSERT_EQUALS(0U, q2.getPositivePhr().size());
    ASSERT_EQUALS(0U, q3.getPositivePhr().size());

    ASSERT_EQUALS(1U, q1.getNegatedPhr().size());
    ASSERT_EQUALS(1U, q2.getNegatedPhr().size());
    ASSERT_EQUALS(1U, q3.getNegatedPhr().size());
}

// Test textIndexVersion:1 query with language "english".  This invokes the standard English
// stemmer and stopword list.
TEST(FTSQueryImpl, TextIndexVersion1LanguageEnglish) {
    FTSQueryImpl q;
    q.setQuery("the running");
    q.setLanguage("english");
    q.setCaseSensitive(false);
    q.setDiacriticSensitive(false);
    ASSERT(q.parse(TEXT_INDEX_VERSION_1).isOK());
    ASSERT_EQUALS(1U, q.getPositiveTerms().size());
    ASSERT_EQUALS("run", *q.getPositiveTerms().begin());
    ASSERT_EQUALS(0U, q.getNegatedTerms().size());
    ASSERT_EQUALS(0U, q.getPositivePhr().size());
    ASSERT_EQUALS(0U, q.getNegatedPhr().size());
}

// Test textIndexVersion:1 query with language "eng".  "eng" uses the English stemmer, and
// no stopword list.
TEST(FTSQueryImpl, TextIndexVersion1LanguageEng) {
    FTSQueryImpl q;
    q.setQuery("the running");
    q.setLanguage("eng");
    q.setCaseSensitive(false);
    q.setDiacriticSensitive(false);
    ASSERT(q.parse(TEXT_INDEX_VERSION_1).isOK());
    ASSERT_EQUALS(2U, q.getPositiveTerms().size());
    ASSERT_EQUALS(1, std::count(q.getPositiveTerms().begin(), q.getPositiveTerms().end(), "the"));
    ASSERT_EQUALS(1, std::count(q.getPositiveTerms().begin(), q.getPositiveTerms().end(), "run"));
    ASSERT_EQUALS(0U, q.getNegatedTerms().size());
    ASSERT_EQUALS(0U, q.getPositivePhr().size());
    ASSERT_EQUALS(0U, q.getNegatedPhr().size());
}

// Test textIndexVersion:1 query with language "invalid".  No stemming will be performed,
// and no stopword list will be used.
TEST(FTSQueryImpl, TextIndexVersion1LanguageInvalid) {
    FTSQueryImpl q;
    q.setQuery("the running");
    q.setLanguage("invalid");
    q.setCaseSensitive(false);
    q.setDiacriticSensitive(false);
    ASSERT(q.parse(TEXT_INDEX_VERSION_1).isOK());
    ASSERT_EQUALS(2U, q.getPositiveTerms().size());
    ASSERT_EQUALS(1, std::count(q.getPositiveTerms().begin(), q.getPositiveTerms().end(), "the"));
    ASSERT_EQUALS(1,
                  std::count(q.getPositiveTerms().begin(), q.getPositiveTerms().end(), "running"));
    ASSERT_EQUALS(0U, q.getNegatedTerms().size());
    ASSERT_EQUALS(0U, q.getPositivePhr().size());
    ASSERT_EQUALS(0U, q.getNegatedPhr().size());
}

TEST(FTSQueryImpl, CloneUnparsedQuery) {
    FTSQueryImpl q;
    q.setQuery("foo");
    q.setLanguage("bar");
    q.setCaseSensitive(true);
    q.setDiacriticSensitive(true);

    auto clone = q.clone();
    ASSERT_EQUALS(clone->getQuery(), q.getQuery());
    ASSERT_EQUALS(clone->getLanguage(), q.getLanguage());
    ASSERT_EQUALS(clone->getCaseSensitive(), q.getCaseSensitive());
    ASSERT_EQUALS(clone->getDiacriticSensitive(), q.getDiacriticSensitive());
}

TEST(FTSQueryImpl, CloneParsedQuery) {
    FTSQueryImpl q;
    q.setQuery("Foo -bar \"baz\" -\"quux\"");
    q.setLanguage("english");
    q.setCaseSensitive(true);
    q.setDiacriticSensitive(true);
    ASSERT_OK(q.parse(TEXT_INDEX_VERSION_3));
    ASSERT(std::set<std::string>({"Foo", "baz"}) == q.getPositiveTerms());
    ASSERT(std::set<std::string>({"bar"}) == q.getNegatedTerms());
    ASSERT(std::vector<std::string>({"baz"}) == q.getPositivePhr());
    ASSERT(std::vector<std::string>({"quux"}) == q.getNegatedPhr());
    ASSERT(std::set<std::string>({"foo", "baz"}) == q.getTermsForBounds());

    auto clone = q.clone();
    ASSERT_EQUALS(clone->getQuery(), q.getQuery());
    ASSERT_EQUALS(clone->getLanguage(), q.getLanguage());
    ASSERT_EQUALS(clone->getCaseSensitive(), q.getCaseSensitive());
    ASSERT_EQUALS(clone->getDiacriticSensitive(), q.getDiacriticSensitive());
    FTSQueryImpl* castedClone = static_cast<FTSQueryImpl*>(clone.get());
    ASSERT(castedClone->getPositiveTerms() == q.getPositiveTerms());
    ASSERT(castedClone->getNegatedTerms() == q.getNegatedTerms());
    ASSERT(castedClone->getPositivePhr() == q.getPositivePhr());
    ASSERT(castedClone->getNegatedPhr() == q.getNegatedPhr());
    ASSERT(castedClone->getTermsForBounds() == q.getTermsForBounds());
}
}
}<|MERGE_RESOLUTION|>--- conflicted
+++ resolved
@@ -1,37 +1,5 @@
 // fts_query_impl_test.cpp
 
-<<<<<<< HEAD
-/**
-*    Copyright (C) 2012 10gen Inc.
-*
-*    This program is free software: you can redistribute it and/or  modify
-*    it under the terms of the GNU Affero General Public License, version 3,
-*    as published by the Free Software Foundation.
-*
-*    This program is distributed in the hope that it will be useful,
-*    but WITHOUT ANY WARRANTY; without even the implied warranty of
-*    MERCHANTABILITY or FITNESS FOR A PARTICULAR PURPOSE.  See the
-*    GNU Affero General Public License for more details.
-*
-*    You should have received a copy of the GNU Affero General Public License
-*    along with this program.  If not, see <http://www.gnu.org/licenses/>.
-*
-*    As a special exception, the copyright holders give permission to link the
-*    code of portions of this program with the OpenSSL library under certain
-*    conditions as described in each individual source file and distribute
-*    linked combinations including the program with the OpenSSL library. You
-*    must comply with the GNU Affero General Public License in all respects for
-*    all of the code used other than as permitted herein. If you modify file(s)
-*    with this exception, you may extend this exception to your version of the
-*    file(s), but you are not obligated to do so. If you do not wish to do so,
-*    delete this exception statement from your version. If you delete this
-*    exception statement from all source files in the program, then also delete
-*    it in the license file.
-*/
-
-#include "mongo/platform/basic.h"
-
-=======
 
 /**
  *    Copyright (C) 2018-present MongoDB, Inc.
@@ -64,7 +32,6 @@
 
 #include "mongo/platform/basic.h"
 
->>>>>>> f378d467
 #include "mongo/bson/json.h"
 #include "mongo/db/fts/fts_query_impl.h"
 #include "mongo/unittest/unittest.h"
@@ -152,7 +119,6 @@
     ASSERT_EQUALS("realli", *q.getNegatedTerms().begin());
     ASSERT_TRUE(q.getTermsForBounds() == q.getPositiveTerms());
 }
-<<<<<<< HEAD
 
 TEST(FTSQueryImpl, HyphenWithNoSurroundingWhitespaceShouldBeTreatedAsDelimiter) {
     FTSQueryImpl q;
@@ -194,49 +160,6 @@
     q.setDiacriticSensitive(false);
     ASSERT(q.parse(TEXT_INDEX_VERSION_3).isOK());
 
-=======
-
-TEST(FTSQueryImpl, HyphenWithNoSurroundingWhitespaceShouldBeTreatedAsDelimiter) {
-    FTSQueryImpl q;
-    q.setQuery("really-fun");
-    q.setLanguage("english");
-    q.setCaseSensitive(false);
-    q.setDiacriticSensitive(false);
-    ASSERT(q.parse(TEXT_INDEX_VERSION_3).isOK());
-
-    auto positiveTerms = q.getPositiveTerms();
-    ASSERT_EQUALS(2U, positiveTerms.size());
-    ASSERT_EQUALS(1U, positiveTerms.count("fun"));
-    ASSERT_EQUALS(1U, positiveTerms.count("realli"));
-    ASSERT_EQUALS(0U, q.getNegatedTerms().size());
-    ASSERT_TRUE(q.getTermsForBounds() == q.getPositiveTerms());
-}
-
-TEST(FTSQueryImpl, HyphenShouldNegateAllSucceedingTermsSeparatedByHyphens) {
-    FTSQueryImpl q;
-    q.setQuery("-really-fun-stuff");
-    q.setLanguage("english");
-    q.setCaseSensitive(false);
-    q.setDiacriticSensitive(false);
-    ASSERT(q.parse(TEXT_INDEX_VERSION_3).isOK());
-
-    auto negatedTerms = q.getNegatedTerms();
-    ASSERT_EQUALS(3U, negatedTerms.size());
-    ASSERT_EQUALS(1U, negatedTerms.count("realli"));
-    ASSERT_EQUALS(1U, negatedTerms.count("fun"));
-    ASSERT_EQUALS(1U, negatedTerms.count("stuff"));
-    ASSERT_EQUALS(0U, q.getPositiveTerms().size());
-}
-
-TEST(FTSQueryImpl, Phrase1) {
-    FTSQueryImpl q;
-    q.setQuery("doing a \"phrase test\" for fun");
-    q.setLanguage("english");
-    q.setCaseSensitive(false);
-    q.setDiacriticSensitive(false);
-    ASSERT(q.parse(TEXT_INDEX_VERSION_3).isOK());
-
->>>>>>> f378d467
     ASSERT_BSONOBJ_EQ(
         q.toBSON(),
         fromjson("{terms: ['fun', 'phrase', 'test'], negatedTerms: [], phrases: ['phrase "
