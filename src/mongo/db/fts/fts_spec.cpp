--- conflicted
+++ resolved
@@ -46,7 +46,6 @@
         const double DEFAULT_WEIGHT = 1;
         const double MAX_WEIGHT = 1000000000;
         const double MAX_WORD_WEIGHT = MAX_WEIGHT / 10000;
-        const int TEXT_INDEX_VERSION = 1;
 
         namespace {
             // Default language.  Used for new indexes.
@@ -67,20 +66,6 @@
             // being saved to the system.indexes collection.  fixSpec() enforces a schema, such that
             // required fields must exist and be of the correct type (e.g. weights,
             // textIndexVersion).
-<<<<<<< HEAD
-            massert( 16739,
-                     "found invalid spec for text index, expected object for weights",
-                     indexInfo["weights"].isABSONObj() );
-            BSONElement textIndexVersionElt = indexInfo["textIndexVersion"];
-            massert( 17287,
-                     "found invalid spec for text index, expected number for textIndexVersion",
-                     textIndexVersionElt.isNumber() );
-            massert( 17288,
-                     str::stream() << "attempt to use unsupported textIndexVersion " <<
-                         textIndexVersionElt.numberInt() << ", only textIndexVersion " <<
-                         TEXT_INDEX_VERSION << " supported",
-                     textIndexVersionElt.numberInt() == TEXT_INDEX_VERSION );
-=======
             massert( 16739, "found invalid spec for text index",
                      indexInfo["weights"].isABSONObj() );
             BSONElement textIndexVersionElt = indexInfo["textIndexVersion"];
@@ -106,7 +91,6 @@
                 FTSLanguage::make( indexInfo["default_language"].String(), _textIndexVersion );
             verify( swl.getStatus().isOK() ); // should not fail, since validated by fixSpec().
             _defaultLanguage = swl.getValue();
->>>>>>> 374e1947
 
             _languageOverrideField = indexInfo["language_override"].valuestrsafe();
 
@@ -451,11 +435,7 @@
             }
 
             int version = -1;
-<<<<<<< HEAD
-            int textIndexVersion = TEXT_INDEX_VERSION;
-=======
             int textIndexVersion = TEXT_INDEX_VERSION_2;
->>>>>>> 374e1947
 
             BSONObjBuilder b;
             BSONObjIterator i( spec );
@@ -486,11 +466,7 @@
                     textIndexVersion = e.numberInt();
                     uassert( 16730,
                              str::stream() << "bad textIndexVersion: " << textIndexVersion,
-<<<<<<< HEAD
-                             textIndexVersion == TEXT_INDEX_VERSION );
-=======
                              textIndexVersion == TEXT_INDEX_VERSION_2 );
->>>>>>> 374e1947
                 }
                 else {
                     b.append( e );
