--- conflicted
+++ resolved
@@ -144,33 +144,16 @@
 
     // Compute the non FTS key elements for the prefix.
     for (unsigned i = 0; i < spec.numExtraBefore(); i++) {
-<<<<<<< HEAD
-        BSONElement e = dps::extractElementAtPath(obj, spec.extraBefore(i));
-        if (e.eoo())
-            e = nullElt;
-        uassert(16675, "cannot have a multi-key as a prefix to a text index", e.type() != Array);
-        extrasBefore.push_back(e);
-        extraSize += e.size();
-=======
         auto indexedElement = extractNonFTSKeyElement(obj, spec.extraBefore(i));
         extrasBefore.push_back(indexedElement);
         extraSize += indexedElement.size();
->>>>>>> f378d467
     }
 
     // Compute the non FTS key elements for the suffix.
     for (unsigned i = 0; i < spec.numExtraAfter(); i++) {
-<<<<<<< HEAD
-        BSONElement e = dps::extractElementAtPath(obj, spec.extraAfter(i));
-        if (e.eoo())
-            e = nullElt;
-        extrasAfter.push_back(e);
-        extraSize += e.size();
-=======
         auto indexedElement = extractNonFTSKeyElement(obj, spec.extraAfter(i));
         extrasAfter.push_back(indexedElement);
         extraSize += indexedElement.size();
->>>>>>> f378d467
     }
 
     TermFrequencyMap term_freqs;
