
/**
 *    Copyright (C) 2018-present MongoDB, Inc.
 *
 *    This program is free software: you can redistribute it and/or modify
 *    it under the terms of the Server Side Public License, version 1,
 *    as published by MongoDB, Inc.
 *
 *    This program is distributed in the hope that it will be useful,
 *    but WITHOUT ANY WARRANTY; without even the implied warranty of
 *    MERCHANTABILITY or FITNESS FOR A PARTICULAR PURPOSE.  See the
 *    Server Side Public License for more details.
 *
 *    You should have received a copy of the Server Side Public License
 *    along with this program. If not, see
 *    <http://www.mongodb.com/licensing/server-side-public-license>.
 *
 *    As a special exception, the copyright holders give permission to link the
 *    code of portions of this program with the OpenSSL library under certain
 *    conditions as described in each individual source file and distribute
 *    linked combinations including the program with the OpenSSL library. You
 *    must comply with the Server Side Public License in all respects for
 *    all of the code used other than as permitted herein. If you modify file(s)
 *    with this exception, you may extend this exception to your version of the
 *    file(s), but you are not obligated to do so. If you do not wish to do so,
 *    delete this exception statement from your version. If you delete this
 *    exception statement from all source files in the program, then also delete
 *    it in the license file.
 */

#include <string>

#include "mongo/base/status.h"
#include "mongo/bson/bsonobj.h"

namespace mongo {
class BSONObj;
class OperationContext;
class BSONElement;

/**
 * Creates a collection as described in "cmdObj" on the database "dbName". Creates the collection's
 * _id index according to 'idIndex', if it is non-empty. When 'idIndex' is empty, creates the
 * default _id index.
 */
<<<<<<< HEAD
Status createCollection(OperationContext* txn,
                        const std::string& dbName,
                        const BSONObj& cmdObj,
                        const BSONObj& idIndex = BSONObj());
=======
Status createCollection(OperationContext* opCtx,
                        const std::string& dbName,
                        const BSONObj& cmdObj,
                        const BSONObj& idIndex = BSONObj());

/**
 * As above, but only used by replication to apply operations. This allows recreating collections
 * with specific UUIDs (if ui is given), and in that case will rename any existing collections with
 * the same name and a UUID to a temporary name. If ui is not given, an existing collection will
 * result in an error.
 */
Status createCollectionForApplyOps(OperationContext* opCtx,
                                   const std::string& dbName,
                                   const BSONElement& ui,
                                   const BSONObj& cmdObj,
                                   const BSONObj& idIndex = BSONObj());

>>>>>>> f378d467
}  // namespace mongo<|MERGE_RESOLUTION|>--- conflicted
+++ resolved
@@ -43,12 +43,6 @@
  * _id index according to 'idIndex', if it is non-empty. When 'idIndex' is empty, creates the
  * default _id index.
  */
-<<<<<<< HEAD
-Status createCollection(OperationContext* txn,
-                        const std::string& dbName,
-                        const BSONObj& cmdObj,
-                        const BSONObj& idIndex = BSONObj());
-=======
 Status createCollection(OperationContext* opCtx,
                         const std::string& dbName,
                         const BSONObj& cmdObj,
@@ -66,5 +60,4 @@
                                    const BSONObj& cmdObj,
                                    const BSONObj& idIndex = BSONObj());
 
->>>>>>> f378d467
 }  // namespace mongo