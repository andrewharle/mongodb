
/**
 *    Copyright (C) 2018-present MongoDB, Inc.
 *
 *    This program is free software: you can redistribute it and/or modify
 *    it under the terms of the Server Side Public License, version 1,
 *    as published by MongoDB, Inc.
 *
 *    This program is distributed in the hope that it will be useful,
 *    but WITHOUT ANY WARRANTY; without even the implied warranty of
 *    MERCHANTABILITY or FITNESS FOR A PARTICULAR PURPOSE.  See the
 *    Server Side Public License for more details.
 *
 *    You should have received a copy of the Server Side Public License
 *    along with this program. If not, see
 *    <http://www.mongodb.com/licensing/server-side-public-license>.
 *
 *    As a special exception, the copyright holders give permission to link the
 *    code of portions of this program with the OpenSSL library under certain
 *    conditions as described in each individual source file and distribute
 *    linked combinations including the program with the OpenSSL library. You
 *    must comply with the Server Side Public License in all respects for
 *    all of the code used other than as permitted herein. If you modify file(s)
 *    with this exception, you may extend this exception to your version of the
 *    file(s), but you are not obligated to do so. If you do not wish to do so,
 *    delete this exception statement from your version. If you delete this
 *    exception statement from all source files in the program, then also delete
 *    it in the license file.
 */

#define MONGO_LOG_DEFAULT_COMPONENT ::mongo::logger::LogComponent::kStorage

#include "mongo/platform/basic.h"

#include "mongo/db/catalog/collection_info_cache.h"

<<<<<<< HEAD
#include "mongo/db/catalog/collection.h"
#include "mongo/db/concurrency/d_concurrency.h"
#include "mongo/db/fts/fts_spec.h"
#include "mongo/db/index/index_descriptor.h"
#include "mongo/db/index_legacy.h"
#include "mongo/db/query/plan_cache.h"
#include "mongo/db/query/planner_ixselect.h"
#include "mongo/db/service_context.h"
#include "mongo/db/ttl_collection_cache.h"
#include "mongo/util/clock_source.h"
#include "mongo/util/debug_util.h"
#include "mongo/util/log.h"

=======
>>>>>>> f378d467
namespace mongo {
CollectionInfoCache::Impl::~Impl() = default;

<<<<<<< HEAD
CollectionInfoCache::CollectionInfoCache(Collection* collection)
    : _collection(collection),
      _keysComputed(false),
      _planCache(new PlanCache(collection->ns().ns())),
      _querySettings(new QuerySettings()),
      _indexUsageTracker(getGlobalServiceContext()->getPreciseClockSource()) {}

CollectionInfoCache::~CollectionInfoCache() {
    // Necessary because the collection cache will not explicitly get updated upon database drop.
    if (_hasTTLIndex) {
        TTLCollectionCache& ttlCollectionCache = TTLCollectionCache::get(getGlobalServiceContext());
        ttlCollectionCache.unregisterCollection(_collection->ns());
    }
}

const UpdateIndexData& CollectionInfoCache::getIndexKeys(OperationContext* txn) const {
    // This requires "some" lock, and MODE_IS is an expression for that, for now.
    dassert(txn->lockState()->isCollectionLockedForMode(_collection->ns().ns(), MODE_IS));
    invariant(_keysComputed);
    return _indexedPaths;
}

void CollectionInfoCache::computeIndexKeys(OperationContext* txn) {
    _indexedPaths.clear();

    bool hadTTLIndex = _hasTTLIndex;
    _hasTTLIndex = false;

    IndexCatalog::IndexIterator i = _collection->getIndexCatalog()->getIndexIterator(txn, true);
    while (i.more()) {
        IndexDescriptor* descriptor = i.next();

        if (descriptor->getAccessMethodName() != IndexNames::TEXT) {
            BSONObj key = descriptor->keyPattern();
            const BSONObj& infoObj = descriptor->infoObj();
            if (infoObj.hasField("expireAfterSeconds")) {
                _hasTTLIndex = true;
            }
            BSONObjIterator j(key);
            while (j.more()) {
                BSONElement e = j.next();
                _indexedPaths.addPath(e.fieldName());
            }
        } else {
            fts::FTSSpec ftsSpec(descriptor->infoObj());

            if (ftsSpec.wildcard()) {
                _indexedPaths.allPathsIndexed();
            } else {
                for (size_t i = 0; i < ftsSpec.numExtraBefore(); ++i) {
                    _indexedPaths.addPath(ftsSpec.extraBefore(i));
                }
                for (fts::Weights::const_iterator it = ftsSpec.weights().begin();
                     it != ftsSpec.weights().end();
                     ++it) {
                    _indexedPaths.addPath(it->first);
                }
                for (size_t i = 0; i < ftsSpec.numExtraAfter(); ++i) {
                    _indexedPaths.addPath(ftsSpec.extraAfter(i));
                }
                // Any update to a path containing "language" as a component could change the
                // language of a subdocument.  Add the override field as a path component.
                _indexedPaths.addPathComponent(ftsSpec.languageOverrideField());
            }
        }

        // handle partial indexes
        const IndexCatalogEntry* entry = i.catalogEntry(descriptor);
        const MatchExpression* filter = entry->getFilterExpression();
        if (filter) {
            unordered_set<std::string> paths;
            QueryPlannerIXSelect::getFields(filter, "", &paths);
            for (auto it = paths.begin(); it != paths.end(); ++it) {
                _indexedPaths.addPath(*it);
            }
        }
    }

    TTLCollectionCache& ttlCollectionCache = TTLCollectionCache::get(getGlobalServiceContext());

    if (_hasTTLIndex != hadTTLIndex) {
        if (_hasTTLIndex) {
            ttlCollectionCache.registerCollection(_collection->ns());
        } else {
            ttlCollectionCache.unregisterCollection(_collection->ns());
        }
    }

    _keysComputed = true;
}

void CollectionInfoCache::notifyOfQuery(OperationContext* txn,
                                        const std::set<std::string>& indexesUsed) {
    // Record indexes used to fulfill query.
    for (auto it = indexesUsed.begin(); it != indexesUsed.end(); ++it) {
        // This index should still exist, since the PlanExecutor would have been killed if the
        // index was dropped (and we would not get here).
        dassert(NULL != _collection->getIndexCatalog()->findIndexByName(txn, *it));

        _indexUsageTracker.recordIndexAccess(*it);
    }
}

void CollectionInfoCache::clearQueryCache() {
    LOG(1) << _collection->ns().ns() << ": clearing plan cache - collection info cache reset";
    if (NULL != _planCache.get()) {
        _planCache->clear();
    }
}

PlanCache* CollectionInfoCache::getPlanCache() const {
    return _planCache.get();
}

QuerySettings* CollectionInfoCache::getQuerySettings() const {
    return _querySettings.get();
}

void CollectionInfoCache::updatePlanCacheIndexEntries(OperationContext* txn) {
    std::vector<IndexEntry> indexEntries;

    // TODO We shouldn't need to include unfinished indexes, but we must here because the index
    // catalog may be in an inconsistent state.  SERVER-18346.
    const bool includeUnfinishedIndexes = true;
    IndexCatalog::IndexIterator ii =
        _collection->getIndexCatalog()->getIndexIterator(txn, includeUnfinishedIndexes);
    while (ii.more()) {
        const IndexDescriptor* desc = ii.next();
        const IndexCatalogEntry* ice = ii.catalogEntry(desc);
        indexEntries.emplace_back(desc->keyPattern(),
                                  desc->getAccessMethodName(),
                                  desc->isMultikey(txn),
                                  ice->getMultikeyPaths(txn),
                                  desc->isSparse(),
                                  desc->unique(),
                                  desc->indexName(),
                                  ice->getFilterExpression(),
                                  desc->infoObj(),
                                  ice->getCollator());
    }

    _planCache->notifyOfIndexEntries(indexEntries);
}

void CollectionInfoCache::init(OperationContext* txn) {
    // Requires exclusive collection lock.
    invariant(txn->lockState()->isCollectionLockedForMode(_collection->ns().ns(), MODE_X));

    const bool includeUnfinishedIndexes = false;
    IndexCatalog::IndexIterator ii =
        _collection->getIndexCatalog()->getIndexIterator(txn, includeUnfinishedIndexes);
    while (ii.more()) {
        const IndexDescriptor* desc = ii.next();
        _indexUsageTracker.registerIndex(desc->indexName(), desc->keyPattern());
    }

    rebuildIndexData(txn);
}

void CollectionInfoCache::addedIndex(OperationContext* txn, const IndexDescriptor* desc) {
    // Requires exclusive collection lock.
    invariant(txn->lockState()->isCollectionLockedForMode(_collection->ns().ns(), MODE_X));
    invariant(desc);

    rebuildIndexData(txn);

    _indexUsageTracker.registerIndex(desc->indexName(), desc->keyPattern());
}

void CollectionInfoCache::droppedIndex(OperationContext* txn, StringData indexName) {
    // Requires exclusive collection lock.
    invariant(txn->lockState()->isCollectionLockedForMode(_collection->ns().ns(), MODE_X));

    rebuildIndexData(txn);
    _indexUsageTracker.unregisterIndex(indexName);
}

void CollectionInfoCache::rebuildIndexData(OperationContext* txn) {
    clearQueryCache();

    _keysComputed = false;
    computeIndexKeys(txn);
    updatePlanCacheIndexEntries(txn);
}
=======
MONGO_DEFINE_SHIM(CollectionInfoCache::makeImpl);
>>>>>>> f378d467

void CollectionInfoCache::TUHook::hook() noexcept {}
}  // namespace mongo<|MERGE_RESOLUTION|>--- conflicted
+++ resolved
@@ -34,213 +34,10 @@
 
 #include "mongo/db/catalog/collection_info_cache.h"
 
-<<<<<<< HEAD
-#include "mongo/db/catalog/collection.h"
-#include "mongo/db/concurrency/d_concurrency.h"
-#include "mongo/db/fts/fts_spec.h"
-#include "mongo/db/index/index_descriptor.h"
-#include "mongo/db/index_legacy.h"
-#include "mongo/db/query/plan_cache.h"
-#include "mongo/db/query/planner_ixselect.h"
-#include "mongo/db/service_context.h"
-#include "mongo/db/ttl_collection_cache.h"
-#include "mongo/util/clock_source.h"
-#include "mongo/util/debug_util.h"
-#include "mongo/util/log.h"
-
-=======
->>>>>>> f378d467
 namespace mongo {
 CollectionInfoCache::Impl::~Impl() = default;
 
-<<<<<<< HEAD
-CollectionInfoCache::CollectionInfoCache(Collection* collection)
-    : _collection(collection),
-      _keysComputed(false),
-      _planCache(new PlanCache(collection->ns().ns())),
-      _querySettings(new QuerySettings()),
-      _indexUsageTracker(getGlobalServiceContext()->getPreciseClockSource()) {}
-
-CollectionInfoCache::~CollectionInfoCache() {
-    // Necessary because the collection cache will not explicitly get updated upon database drop.
-    if (_hasTTLIndex) {
-        TTLCollectionCache& ttlCollectionCache = TTLCollectionCache::get(getGlobalServiceContext());
-        ttlCollectionCache.unregisterCollection(_collection->ns());
-    }
-}
-
-const UpdateIndexData& CollectionInfoCache::getIndexKeys(OperationContext* txn) const {
-    // This requires "some" lock, and MODE_IS is an expression for that, for now.
-    dassert(txn->lockState()->isCollectionLockedForMode(_collection->ns().ns(), MODE_IS));
-    invariant(_keysComputed);
-    return _indexedPaths;
-}
-
-void CollectionInfoCache::computeIndexKeys(OperationContext* txn) {
-    _indexedPaths.clear();
-
-    bool hadTTLIndex = _hasTTLIndex;
-    _hasTTLIndex = false;
-
-    IndexCatalog::IndexIterator i = _collection->getIndexCatalog()->getIndexIterator(txn, true);
-    while (i.more()) {
-        IndexDescriptor* descriptor = i.next();
-
-        if (descriptor->getAccessMethodName() != IndexNames::TEXT) {
-            BSONObj key = descriptor->keyPattern();
-            const BSONObj& infoObj = descriptor->infoObj();
-            if (infoObj.hasField("expireAfterSeconds")) {
-                _hasTTLIndex = true;
-            }
-            BSONObjIterator j(key);
-            while (j.more()) {
-                BSONElement e = j.next();
-                _indexedPaths.addPath(e.fieldName());
-            }
-        } else {
-            fts::FTSSpec ftsSpec(descriptor->infoObj());
-
-            if (ftsSpec.wildcard()) {
-                _indexedPaths.allPathsIndexed();
-            } else {
-                for (size_t i = 0; i < ftsSpec.numExtraBefore(); ++i) {
-                    _indexedPaths.addPath(ftsSpec.extraBefore(i));
-                }
-                for (fts::Weights::const_iterator it = ftsSpec.weights().begin();
-                     it != ftsSpec.weights().end();
-                     ++it) {
-                    _indexedPaths.addPath(it->first);
-                }
-                for (size_t i = 0; i < ftsSpec.numExtraAfter(); ++i) {
-                    _indexedPaths.addPath(ftsSpec.extraAfter(i));
-                }
-                // Any update to a path containing "language" as a component could change the
-                // language of a subdocument.  Add the override field as a path component.
-                _indexedPaths.addPathComponent(ftsSpec.languageOverrideField());
-            }
-        }
-
-        // handle partial indexes
-        const IndexCatalogEntry* entry = i.catalogEntry(descriptor);
-        const MatchExpression* filter = entry->getFilterExpression();
-        if (filter) {
-            unordered_set<std::string> paths;
-            QueryPlannerIXSelect::getFields(filter, "", &paths);
-            for (auto it = paths.begin(); it != paths.end(); ++it) {
-                _indexedPaths.addPath(*it);
-            }
-        }
-    }
-
-    TTLCollectionCache& ttlCollectionCache = TTLCollectionCache::get(getGlobalServiceContext());
-
-    if (_hasTTLIndex != hadTTLIndex) {
-        if (_hasTTLIndex) {
-            ttlCollectionCache.registerCollection(_collection->ns());
-        } else {
-            ttlCollectionCache.unregisterCollection(_collection->ns());
-        }
-    }
-
-    _keysComputed = true;
-}
-
-void CollectionInfoCache::notifyOfQuery(OperationContext* txn,
-                                        const std::set<std::string>& indexesUsed) {
-    // Record indexes used to fulfill query.
-    for (auto it = indexesUsed.begin(); it != indexesUsed.end(); ++it) {
-        // This index should still exist, since the PlanExecutor would have been killed if the
-        // index was dropped (and we would not get here).
-        dassert(NULL != _collection->getIndexCatalog()->findIndexByName(txn, *it));
-
-        _indexUsageTracker.recordIndexAccess(*it);
-    }
-}
-
-void CollectionInfoCache::clearQueryCache() {
-    LOG(1) << _collection->ns().ns() << ": clearing plan cache - collection info cache reset";
-    if (NULL != _planCache.get()) {
-        _planCache->clear();
-    }
-}
-
-PlanCache* CollectionInfoCache::getPlanCache() const {
-    return _planCache.get();
-}
-
-QuerySettings* CollectionInfoCache::getQuerySettings() const {
-    return _querySettings.get();
-}
-
-void CollectionInfoCache::updatePlanCacheIndexEntries(OperationContext* txn) {
-    std::vector<IndexEntry> indexEntries;
-
-    // TODO We shouldn't need to include unfinished indexes, but we must here because the index
-    // catalog may be in an inconsistent state.  SERVER-18346.
-    const bool includeUnfinishedIndexes = true;
-    IndexCatalog::IndexIterator ii =
-        _collection->getIndexCatalog()->getIndexIterator(txn, includeUnfinishedIndexes);
-    while (ii.more()) {
-        const IndexDescriptor* desc = ii.next();
-        const IndexCatalogEntry* ice = ii.catalogEntry(desc);
-        indexEntries.emplace_back(desc->keyPattern(),
-                                  desc->getAccessMethodName(),
-                                  desc->isMultikey(txn),
-                                  ice->getMultikeyPaths(txn),
-                                  desc->isSparse(),
-                                  desc->unique(),
-                                  desc->indexName(),
-                                  ice->getFilterExpression(),
-                                  desc->infoObj(),
-                                  ice->getCollator());
-    }
-
-    _planCache->notifyOfIndexEntries(indexEntries);
-}
-
-void CollectionInfoCache::init(OperationContext* txn) {
-    // Requires exclusive collection lock.
-    invariant(txn->lockState()->isCollectionLockedForMode(_collection->ns().ns(), MODE_X));
-
-    const bool includeUnfinishedIndexes = false;
-    IndexCatalog::IndexIterator ii =
-        _collection->getIndexCatalog()->getIndexIterator(txn, includeUnfinishedIndexes);
-    while (ii.more()) {
-        const IndexDescriptor* desc = ii.next();
-        _indexUsageTracker.registerIndex(desc->indexName(), desc->keyPattern());
-    }
-
-    rebuildIndexData(txn);
-}
-
-void CollectionInfoCache::addedIndex(OperationContext* txn, const IndexDescriptor* desc) {
-    // Requires exclusive collection lock.
-    invariant(txn->lockState()->isCollectionLockedForMode(_collection->ns().ns(), MODE_X));
-    invariant(desc);
-
-    rebuildIndexData(txn);
-
-    _indexUsageTracker.registerIndex(desc->indexName(), desc->keyPattern());
-}
-
-void CollectionInfoCache::droppedIndex(OperationContext* txn, StringData indexName) {
-    // Requires exclusive collection lock.
-    invariant(txn->lockState()->isCollectionLockedForMode(_collection->ns().ns(), MODE_X));
-
-    rebuildIndexData(txn);
-    _indexUsageTracker.unregisterIndex(indexName);
-}
-
-void CollectionInfoCache::rebuildIndexData(OperationContext* txn) {
-    clearQueryCache();
-
-    _keysComputed = false;
-    computeIndexKeys(txn);
-    updatePlanCacheIndexEntries(txn);
-}
-=======
 MONGO_DEFINE_SHIM(CollectionInfoCache::makeImpl);
->>>>>>> f378d467
 
 void CollectionInfoCache::TUHook::hook() noexcept {}
 }  // namespace mongo