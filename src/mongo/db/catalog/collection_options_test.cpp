--- conflicted
+++ resolved
@@ -41,11 +41,7 @@
 
 void checkRoundTrip(const CollectionOptions& options1) {
     CollectionOptions options2;
-<<<<<<< HEAD
-    options2.parse(options1.toBSON());
-=======
     options2.parse(options1.toBSON()).transitional_ignore();
->>>>>>> f378d467
     ASSERT_BSONOBJ_EQ(options1.toBSON(), options2.toBSON());
 }
 
@@ -82,15 +78,9 @@
     options.validator = fromjson("{b: 1}");
     ASSERT_BSONOBJ_EQ(options.toBSON()["validator"].Obj(), fromjson("{b: 1}"));
 
-<<<<<<< HEAD
-    options.reset();
-    ASSERT_BSONOBJ_EQ(options.validator, BSONObj());
-    ASSERT(!options.toBSON()["validator"]);
-=======
     CollectionOptions defaultOptions;
     ASSERT_BSONOBJ_EQ(defaultOptions.validator, BSONObj());
     ASSERT(!defaultOptions.toBSON()["validator"]);
->>>>>>> f378d467
 }
 
 TEST(CollectionOptions, ErrorBadSize) {
@@ -214,12 +204,7 @@
     CollectionOptions options;
     ASSERT_OK(options.parse(fromjson("{collation: {locale: 'en'}}")));
     ASSERT_BSONOBJ_EQ(options.collation, fromjson("{locale: 'en'}"));
-<<<<<<< HEAD
-    ASSERT_TRUE(options.isValid());
-    ASSERT_OK(options.validate());
-=======
     ASSERT_OK(options.validateForStorage());
->>>>>>> f378d467
 }
 
 TEST(CollectionOptions, ParsedCollationObjShouldBeOwned) {
@@ -331,8 +316,6 @@
     auto status = options.parse(fromjson("{writeConcern: 1}"));
     ASSERT_OK(status);
 }
-<<<<<<< HEAD
-=======
 
 TEST(CollectionOptions, ParseUUID) {
     CollectionOptions options;
@@ -352,5 +335,4 @@
     // Check that a collection options containing a UUID passes validation.
     ASSERT_OK(options.validateForStorage());
 }
->>>>>>> f378d467
 }  // namespace mongo