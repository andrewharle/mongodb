
/**
 *    Copyright (C) 2018-present MongoDB, Inc.
 *
 *    This program is free software: you can redistribute it and/or modify
 *    it under the terms of the Server Side Public License, version 1,
 *    as published by MongoDB, Inc.
 *
 *    This program is distributed in the hope that it will be useful,
 *    but WITHOUT ANY WARRANTY; without even the implied warranty of
 *    MERCHANTABILITY or FITNESS FOR A PARTICULAR PURPOSE.  See the
 *    Server Side Public License for more details.
 *
 *    You should have received a copy of the Server Side Public License
 *    along with this program. If not, see
 *    <http://www.mongodb.com/licensing/server-side-public-license>.
 *
 *    As a special exception, the copyright holders give permission to link the
 *    code of portions of this program with the OpenSSL library under certain
 *    conditions as described in each individual source file and distribute
 *    linked combinations including the program with the OpenSSL library. You
 *    must comply with the Server Side Public License in all respects for
 *    all of the code used other than as permitted herein. If you modify file(s)
 *    with this exception, you may extend this exception to your version of the
 *    file(s), but you are not obligated to do so. If you do not wish to do so,
 *    delete this exception statement from your version. If you delete this
 *    exception statement from all source files in the program, then also delete
 *    it in the license file.
 */

#define MONGO_LOG_DEFAULT_COMPONENT ::mongo::logger::LogComponent::kCommand

#include "mongo/platform/basic.h"

#include "mongo/db/catalog/drop_indexes.h"

#include "mongo/db/background.h"
#include "mongo/db/catalog/index_catalog.h"
#include "mongo/db/client.h"
#include "mongo/db/concurrency/write_conflict_exception.h"
#include "mongo/db/curop.h"
#include "mongo/db/db_raii.h"
#include "mongo/db/index/index_descriptor.h"
#include "mongo/db/index_builder.h"
#include "mongo/db/repl/replication_coordinator.h"
#include "mongo/db/service_context.h"
#include "mongo/util/log.h"

namespace mongo {
namespace {

Status wrappedRun(OperationContext* opCtx,
                  Collection* collection,
                  const BSONObj& jsobj,
                  BSONObjBuilder* anObjBuilder) {
<<<<<<< HEAD
    if (!serverGlobalParams.quiet) {
        LOG(0) << "CMD: dropIndexes " << toDeleteNs;
    }
    Collection* collection = db ? db->getCollection(toDeleteNs) : nullptr;

    // If db/collection does not exist, short circuit and return.
    if (!db || !collection) {
        if (db && db->getViewCatalog()->lookup(txn, toDeleteNs)) {
            return {ErrorCodes::CommandNotSupportedOnView,
                    str::stream() << "Cannot drop indexes on view " << toDeleteNs};
        }

        return Status(ErrorCodes::NamespaceNotFound, "ns not found");
    }

    OldClientContext ctx(txn, toDeleteNs);
    BackgroundOperation::assertNoBgOpInProgForNs(toDeleteNs);
=======
>>>>>>> f378d467

    IndexCatalog* indexCatalog = collection->getIndexCatalog();
    anObjBuilder->appendNumber("nIndexesWas", indexCatalog->numIndexesTotal(opCtx));

    BSONElement f = jsobj.getField("index");
    if (f.type() == String) {
        std::string indexToDelete = f.valuestr();

        if (indexToDelete == "*") {
            indexCatalog->dropAllIndexes(
                opCtx, false, [opCtx, collection](const IndexDescriptor* desc) {
                    opCtx->getServiceContext()->getOpObserver()->onDropIndex(opCtx,
                                                                             collection->ns(),
                                                                             collection->uuid(),
                                                                             desc->indexName(),
                                                                             desc->infoObj());

                });

            anObjBuilder->append("msg", "non-_id indexes dropped for collection");
            return Status::OK();
        }

        IndexDescriptor* desc =
            collection->getIndexCatalog()->findIndexByName(opCtx, indexToDelete);
        if (desc == NULL) {
            return Status(ErrorCodes::IndexNotFound,
                          str::stream() << "index not found with name [" << indexToDelete << "]");
        }

        if (desc->isIdIndex()) {
            return Status(ErrorCodes::InvalidOptions, "cannot drop _id index");
        }

        Status s = indexCatalog->dropIndex(opCtx, desc);
        if (!s.isOK()) {
            return s;
        }

        opCtx->getServiceContext()->getOpObserver()->onDropIndex(
            opCtx, collection->ns(), collection->uuid(), desc->indexName(), desc->infoObj());

        return Status::OK();
    }

    if (f.type() == Object) {
        std::vector<IndexDescriptor*> indexes;
        collection->getIndexCatalog()->findIndexesByKeyPattern(
<<<<<<< HEAD
            txn, f.embeddedObject(), false, &indexes);
=======
            opCtx, f.embeddedObject(), false, &indexes);
>>>>>>> f378d467
        if (indexes.empty()) {
            return Status(ErrorCodes::IndexNotFound,
                          str::stream() << "can't find index with key: " << f.embeddedObject());
        } else if (indexes.size() > 1) {
            return Status(ErrorCodes::AmbiguousIndexKeyPattern,
                          str::stream() << indexes.size() << " indexes found for key: "
                                        << f.embeddedObject()
                                        << ", identify by name instead."
                                        << " Conflicting indexes: "
                                        << indexes[0]->infoObj()
                                        << ", "
                                        << indexes[1]->infoObj());
        }

        IndexDescriptor* desc = indexes[0];
        if (desc->isIdIndex()) {
            return Status(ErrorCodes::InvalidOptions, "cannot drop _id index");
        }

        if (desc->indexName() == "*") {
            // Dropping an index named '*' results in an drop-index oplog entry with a name of '*',
            // which in 3.6 and later is interpreted by replication as meaning "drop all indexes on
            // this collection".
            return Status(ErrorCodes::InvalidOptions,
                          "cannot drop an index named '*' by key pattern.  You must drop the "
                          "entire collection, drop all indexes on the collection by using an index "
                          "name of '*', or downgrade to 3.4 to drop only this index.");
        }

        Status s = indexCatalog->dropIndex(opCtx, desc);
        if (!s.isOK()) {
            return s;
        }

        opCtx->getServiceContext()->getOpObserver()->onDropIndex(
            opCtx, collection->ns(), collection->uuid(), desc->indexName(), desc->infoObj());

        return Status::OK();
    }

    return Status(ErrorCodes::IndexNotFound, "invalid index name spec");
}

}  // namespace

Status dropIndexes(OperationContext* opCtx,
                   const NamespaceString& nss,
                   const BSONObj& idxDescriptor,
                   BSONObjBuilder* result) {
    return writeConflictRetry(
        opCtx, "dropIndexes", nss.db(), [opCtx, &nss, &idxDescriptor, result] {
            AutoGetDb autoDb(opCtx, nss.db(), MODE_X);

            bool userInitiatedWritesAndNotPrimary = opCtx->writesAreReplicated() &&
                !repl::ReplicationCoordinator::get(opCtx)->canAcceptWritesFor(opCtx, nss);

<<<<<<< HEAD
        if (userInitiatedWritesAndNotPrimary) {
            return {ErrorCodes::NotMaster,
                    str::stream() << "Not primary while dropping indexes in " << nss.ns()};
        }

        WriteUnitOfWork wunit(txn);
        Status status = wrappedRun(txn, dbName, nss.ns(), autoDb.getDb(), idxDescriptor, result);
        if (!status.isOK()) {
            return status;
        }

        getGlobalServiceContext()->getOpObserver()->onDropIndex(
            txn, dbName.toString() + ".$cmd", idxDescriptor);

        wunit.commit();
    }
    MONGO_WRITE_CONFLICT_RETRY_LOOP_END(txn, "dropIndexes", dbName);
    return Status::OK();
=======
            if (userInitiatedWritesAndNotPrimary) {
                return Status(ErrorCodes::NotMaster,
                              str::stream() << "Not primary while dropping indexes in "
                                            << nss.ns());
            }

            if (!serverGlobalParams.quiet.load()) {
                LOG(0) << "CMD: dropIndexes " << nss;
            }

            // If db/collection does not exist, short circuit and return.
            Database* db = autoDb.getDb();
            Collection* collection = db ? db->getCollection(opCtx, nss) : nullptr;
            if (!db || !collection) {
                if (db && db->getViewCatalog()->lookup(opCtx, nss.ns())) {
                    return Status(ErrorCodes::CommandNotSupportedOnView,
                                  str::stream() << "Cannot drop indexes on view " << nss.ns());
                }

                return Status(ErrorCodes::NamespaceNotFound, "ns not found");
            }

            WriteUnitOfWork wunit(opCtx);
            OldClientContext ctx(opCtx, nss.ns());
            BackgroundOperation::assertNoBgOpInProgForNs(nss);

            Status status = wrappedRun(opCtx, collection, idxDescriptor, result);
            if (!status.isOK()) {
                return status;
            }

            wunit.commit();
            return Status::OK();
        });
>>>>>>> f378d467
}

}  // namespace mongo<|MERGE_RESOLUTION|>--- conflicted
+++ resolved
@@ -53,26 +53,6 @@
                   Collection* collection,
                   const BSONObj& jsobj,
                   BSONObjBuilder* anObjBuilder) {
-<<<<<<< HEAD
-    if (!serverGlobalParams.quiet) {
-        LOG(0) << "CMD: dropIndexes " << toDeleteNs;
-    }
-    Collection* collection = db ? db->getCollection(toDeleteNs) : nullptr;
-
-    // If db/collection does not exist, short circuit and return.
-    if (!db || !collection) {
-        if (db && db->getViewCatalog()->lookup(txn, toDeleteNs)) {
-            return {ErrorCodes::CommandNotSupportedOnView,
-                    str::stream() << "Cannot drop indexes on view " << toDeleteNs};
-        }
-
-        return Status(ErrorCodes::NamespaceNotFound, "ns not found");
-    }
-
-    OldClientContext ctx(txn, toDeleteNs);
-    BackgroundOperation::assertNoBgOpInProgForNs(toDeleteNs);
-=======
->>>>>>> f378d467
 
     IndexCatalog* indexCatalog = collection->getIndexCatalog();
     anObjBuilder->appendNumber("nIndexesWas", indexCatalog->numIndexesTotal(opCtx));
@@ -121,11 +101,7 @@
     if (f.type() == Object) {
         std::vector<IndexDescriptor*> indexes;
         collection->getIndexCatalog()->findIndexesByKeyPattern(
-<<<<<<< HEAD
-            txn, f.embeddedObject(), false, &indexes);
-=======
             opCtx, f.embeddedObject(), false, &indexes);
->>>>>>> f378d467
         if (indexes.empty()) {
             return Status(ErrorCodes::IndexNotFound,
                           str::stream() << "can't find index with key: " << f.embeddedObject());
@@ -182,26 +158,6 @@
             bool userInitiatedWritesAndNotPrimary = opCtx->writesAreReplicated() &&
                 !repl::ReplicationCoordinator::get(opCtx)->canAcceptWritesFor(opCtx, nss);
 
-<<<<<<< HEAD
-        if (userInitiatedWritesAndNotPrimary) {
-            return {ErrorCodes::NotMaster,
-                    str::stream() << "Not primary while dropping indexes in " << nss.ns()};
-        }
-
-        WriteUnitOfWork wunit(txn);
-        Status status = wrappedRun(txn, dbName, nss.ns(), autoDb.getDb(), idxDescriptor, result);
-        if (!status.isOK()) {
-            return status;
-        }
-
-        getGlobalServiceContext()->getOpObserver()->onDropIndex(
-            txn, dbName.toString() + ".$cmd", idxDescriptor);
-
-        wunit.commit();
-    }
-    MONGO_WRITE_CONFLICT_RETRY_LOOP_END(txn, "dropIndexes", dbName);
-    return Status::OK();
-=======
             if (userInitiatedWritesAndNotPrimary) {
                 return Status(ErrorCodes::NotMaster,
                               str::stream() << "Not primary while dropping indexes in "
@@ -236,7 +192,6 @@
             wunit.commit();
             return Status::OK();
         });
->>>>>>> f378d467
 }
 
 }  // namespace mongo