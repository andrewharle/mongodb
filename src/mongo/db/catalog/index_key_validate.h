
/**
 *    Copyright (C) 2018-present MongoDB, Inc.
 *
 *    This program is free software: you can redistribute it and/or modify
 *    it under the terms of the Server Side Public License, version 1,
 *    as published by MongoDB, Inc.
 *
 *    This program is distributed in the hope that it will be useful,
 *    but WITHOUT ANY WARRANTY; without even the implied warranty of
 *    MERCHANTABILITY or FITNESS FOR A PARTICULAR PURPOSE.  See the
 *    Server Side Public License for more details.
 *
 *    You should have received a copy of the Server Side Public License
 *    along with this program. If not, see
 *    <http://www.mongodb.com/licensing/server-side-public-license>.
 *
 *    As a special exception, the copyright holders give permission to link the
 *    code of portions of this program with the OpenSSL library under certain
 *    conditions as described in each individual source file and distribute
 *    linked combinations including the program with the OpenSSL library. You
 *    must comply with the Server Side Public License in all respects for
 *    all of the code used other than as permitted herein. If you modify file(s)
 *    with this exception, you may extend this exception to your version of the
 *    file(s), but you are not obligated to do so. If you do not wish to do so,
 *    delete this exception statement from your version. If you delete this
 *    exception statement from all source files in the program, then also delete
 *    it in the license file.
 */

#pragma once

<<<<<<< HEAD
=======
#include <functional>

>>>>>>> f378d467
#include "mongo/db/index/index_descriptor.h"
#include "mongo/db/server_options.h"

namespace mongo {
class BSONObj;
class CollatorInterface;
class NamespaceString;
class Status;
template <typename T>
class StatusWith;

namespace index_key_validate {

/**
 * Checks if the key is valid for building an index according to the validation rules for the given
 * index version.
 */
Status validateKeyPattern(const BSONObj& key, IndexDescriptor::IndexVersion indexVersion);

/**
 * Validates the index specification 'indexSpec' and returns an equivalent index specification that
 * has any missing attributes filled in. If the index specification is malformed, then an error
 * status is returned.
 */
StatusWith<BSONObj> validateIndexSpec(
<<<<<<< HEAD
=======
    OperationContext* opCtx,
>>>>>>> f378d467
    const BSONObj& indexSpec,
    const NamespaceString& expectedNamespace,
    const ServerGlobalParams::FeatureCompatibility& featureCompatibility);

/**
 * Performs additional validation for _id index specifications. This should be called after
 * validateIndexSpec().
 */
Status validateIdIndexSpec(const BSONObj& indexSpec);

/**
 * Confirms that 'indexSpec' contains only valid field names. Returns an error if an unexpected
 * field name is found.
 */
Status validateIndexSpecFieldNames(const BSONObj& indexSpec);

/**
 * Validates the 'collation' field in the index specification 'indexSpec' and fills in the full
 * collation spec. If 'collation' is missing, fills it in with the spec for 'defaultCollator'.
 * Returns the index specification with 'collation' filled in.
 */
<<<<<<< HEAD
StatusWith<BSONObj> validateIndexSpecCollation(OperationContext* txn,
                                               const BSONObj& indexSpec,
                                               const CollatorInterface* defaultCollator);

=======
StatusWith<BSONObj> validateIndexSpecCollation(OperationContext* opCtx,
                                               const BSONObj& indexSpec,
                                               const CollatorInterface* defaultCollator);

/**
 * Optional filtering function to adjust allowed index field names at startup.
 * Set it in a MONGO_INITIALIZER with 'FilterAllowedIndexFieldNames' as a dependant.
 */
extern std::function<void(std::set<StringData>& allowedIndexFieldNames)>
    filterAllowedIndexFieldNames;

>>>>>>> f378d467
}  // namespace index_key_validate
}  // namespace mongo<|MERGE_RESOLUTION|>--- conflicted
+++ resolved
@@ -30,11 +30,8 @@
 
 #pragma once
 
-<<<<<<< HEAD
-=======
 #include <functional>
 
->>>>>>> f378d467
 #include "mongo/db/index/index_descriptor.h"
 #include "mongo/db/server_options.h"
 
@@ -60,10 +57,7 @@
  * status is returned.
  */
 StatusWith<BSONObj> validateIndexSpec(
-<<<<<<< HEAD
-=======
     OperationContext* opCtx,
->>>>>>> f378d467
     const BSONObj& indexSpec,
     const NamespaceString& expectedNamespace,
     const ServerGlobalParams::FeatureCompatibility& featureCompatibility);
@@ -85,12 +79,6 @@
  * collation spec. If 'collation' is missing, fills it in with the spec for 'defaultCollator'.
  * Returns the index specification with 'collation' filled in.
  */
-<<<<<<< HEAD
-StatusWith<BSONObj> validateIndexSpecCollation(OperationContext* txn,
-                                               const BSONObj& indexSpec,
-                                               const CollatorInterface* defaultCollator);
-
-=======
 StatusWith<BSONObj> validateIndexSpecCollation(OperationContext* opCtx,
                                                const BSONObj& indexSpec,
                                                const CollatorInterface* defaultCollator);
@@ -102,6 +90,5 @@
 extern std::function<void(std::set<StringData>& allowedIndexFieldNames)>
     filterAllowedIndexFieldNames;
 
->>>>>>> f378d467
 }  // namespace index_key_validate
 }  // namespace mongo