--- conflicted
+++ resolved
@@ -43,10 +43,7 @@
 #include "mongo/db/index/index_descriptor.h"
 #include "mongo/db/index_names.h"
 #include "mongo/db/jsobj.h"
-<<<<<<< HEAD
-=======
 #include "mongo/db/matcher/expression_parser.h"
->>>>>>> f378d467
 #include "mongo/db/namespace_string.h"
 #include "mongo/db/query/collation/collator_factory_interface.h"
 #include "mongo/db/service_context.h"
@@ -56,11 +53,8 @@
 
 namespace mongo {
 namespace index_key_validate {
-<<<<<<< HEAD
-=======
 
 std::function<void(std::set<StringData>&)> filterAllowedIndexFieldNames;
->>>>>>> f378d467
 
 using std::string;
 
@@ -70,15 +64,9 @@
 // When the skipIndexCreateFieldNameValidation failpoint is enabled, validation for index field
 // names will be disabled. This will allow for creation of indexes with invalid field names in their
 // specification.
-<<<<<<< HEAD
-MONGO_FP_DECLARE(skipIndexCreateFieldNameValidation);
-
-static const std::set<StringData> allowedFieldNames = {
-=======
 MONGO_FAIL_POINT_DEFINE(skipIndexCreateFieldNameValidation);
 
 static std::set<StringData> allowedFieldNames = {
->>>>>>> f378d467
     IndexDescriptor::k2dIndexMaxFieldName,
     IndexDescriptor::k2dIndexBitsFieldName,
     IndexDescriptor::k2dIndexMaxFieldName,
@@ -226,10 +214,7 @@
 }
 
 StatusWith<BSONObj> validateIndexSpec(
-<<<<<<< HEAD
-=======
     OperationContext* opCtx,
->>>>>>> f378d467
     const BSONObj& indexSpec,
     const NamespaceString& expectedNamespace,
     const ServerGlobalParams::FeatureCompatibility& featureCompatibility) {
@@ -354,8 +339,6 @@
             }
 
             hasCollationField = true;
-<<<<<<< HEAD
-=======
         } else if (IndexDescriptor::kPartialFilterExprFieldName == indexSpecElemFieldName) {
             if (indexSpecElem.type() != BSONType::Object) {
                 return {ErrorCodes::TypeMismatch,
@@ -384,7 +367,6 @@
             if (!statusWithMatcher.isOK()) {
                 return statusWithMatcher.getStatus();
             }
->>>>>>> f378d467
         } else {
             // We can assume field name is valid at this point. Validation of fieldname is handled
             // prior to this in validateIndexSpecFieldNames().
@@ -393,12 +375,7 @@
     }
 
     if (!resolvedIndexVersion) {
-<<<<<<< HEAD
-        resolvedIndexVersion =
-            IndexDescriptor::getDefaultIndexVersion(featureCompatibility.version.load());
-=======
         resolvedIndexVersion = IndexDescriptor::getDefaultIndexVersion();
->>>>>>> f378d467
     }
 
     if (!hasKeyPatternField) {
@@ -495,22 +472,14 @@
     return Status::OK();
 }
 
-<<<<<<< HEAD
-StatusWith<BSONObj> validateIndexSpecCollation(OperationContext* txn,
-=======
 StatusWith<BSONObj> validateIndexSpecCollation(OperationContext* opCtx,
->>>>>>> f378d467
                                                const BSONObj& indexSpec,
                                                const CollatorInterface* defaultCollator) {
     if (auto collationElem = indexSpec[IndexDescriptor::kCollationFieldName]) {
         // validateIndexSpec() should have already verified that 'collationElem' is an object.
         invariant(collationElem.type() == BSONType::Object);
 
-<<<<<<< HEAD
-        auto collator = CollatorFactoryInterface::get(txn->getServiceContext())
-=======
         auto collator = CollatorFactoryInterface::get(opCtx->getServiceContext())
->>>>>>> f378d467
                             ->makeFromBSON(collationElem.Obj());
         if (!collator.isOK()) {
             return collator.getStatus();
@@ -560,8 +529,6 @@
     return indexSpec;
 }
 
-<<<<<<< HEAD
-=======
 GlobalInitializerRegisterer filterAllowedIndexFieldNamesInitializer(
     "FilterAllowedIndexFieldNames", [](InitializerContext* service) {
         if (filterAllowedIndexFieldNames)
@@ -569,6 +536,5 @@
         return Status::OK();
     });
 
->>>>>>> f378d467
 }  // namespace index_key_validate
 }  // namespace mongo