--- conflicted
+++ resolved
@@ -102,69 +102,18 @@
     return Status::OK();
 }
 
-// These are collection creation options which are handled elsewhere. If we encounter a field which
-// CollectionOptions doesn't know about, parsing the options should fail unless we find the field
-// name in this whitelist.
-const std::set<StringData> collectionOptionsWhitelist{
-    "maxTimeMS"_sd, "writeConcern"_sd,
-};
-
 }  // namespace
 
-<<<<<<< HEAD
-void CollectionOptions::reset() {
-    capped = false;
-    cappedSize = 0;
-    cappedMaxDocs = 0;
-    initialNumExtents = 0;
-    initialExtentSizes.clear();
-    autoIndexId = DEFAULT;
-    // For compatibility with previous versions if the user sets no flags,
-    // we set Flag_UsePowerOf2Sizes in case the user downgrades.
-    flags = Flag_UsePowerOf2Sizes;
-    flagsSet = false;
-    temp = false;
-    storageEngine = BSONObj();
-    indexOptionDefaults = BSONObj();
-    validator = BSONObj();
-    validationLevel = "";
-    validationAction = "";
-    collation = BSONObj();
-    viewOn = "";
-    pipeline = BSONObj();
-=======
 bool CollectionOptions::isView() const {
     return !viewOn.empty();
->>>>>>> f378d467
 }
 
 Status CollectionOptions::validateForStorage() const {
     return CollectionOptions().parse(toBSON(), ParseKind::parseForStorage);
 }
 
-<<<<<<< HEAD
-bool CollectionOptions::isView() const {
-    return !viewOn.empty();
-}
-
-Status CollectionOptions::validate() const {
-    return CollectionOptions().parse(toBSON());
-}
-=======
 Status CollectionOptions::parse(const BSONObj& options, ParseKind kind) {
     *this = {};
->>>>>>> f378d467
-
-    // Versions 2.4 and earlier of the server store "create" inside the collection metadata when the
-    // user issues an explicit collection creation command. These versions also wrote any
-    // unrecognized fields into the catalog metadata and allowed the order of these fields to be
-    // changed. Therefore, if the "create" field is present, we must ignore any
-    // unknown fields during parsing. Otherwise, we disallow unknown collection options.
-    //
-    // Versions 2.6 through 3.2 ignored unknown collection options rather than failing but did not
-    // store the "create" field. These versions also refrained from materializing the unknown
-    // options in the catalog, so we are free to fail on unknown options in this case.
-    const bool createdOn24OrEarlier = static_cast<bool>(options["create"]);
 
     // Versions 2.4 and earlier of the server store "create" inside the collection metadata when the
     // user issues an explicit collection creation command. These versions also wrote any
@@ -303,10 +252,6 @@
             }
 
             pipeline = e.Obj().getOwned();
-<<<<<<< HEAD
-        } else if (!createdOn24OrEarlier &&
-                   collectionOptionsWhitelist.find(fieldName) == collectionOptionsWhitelist.end()) {
-=======
         } else if (fieldName == "idIndex" && kind == parseForCommand) {
             if (e.type() != mongo::Object) {
                 return Status(ErrorCodes::TypeMismatch, "'idIndex' has to be an object.");
@@ -319,7 +264,6 @@
 
             idIndex = std::move(tempIdIndex);
         } else if (!createdOn24OrEarlier && !mongo::isGenericArgument(fieldName)) {
->>>>>>> f378d467
             return Status(ErrorCodes::InvalidOptions,
                           str::stream() << "The field '" << fieldName
                                         << "' is not a valid collection option. Options: "
@@ -392,16 +336,6 @@
     }
 
     if (!viewOn.empty()) {
-<<<<<<< HEAD
-        b.append("viewOn", viewOn);
-    }
-
-    if (!pipeline.isEmpty()) {
-        b.append("pipeline", pipeline);
-    }
-
-    return b.obj();
-=======
         builder->append("viewOn", viewOn);
     }
 
@@ -499,6 +433,5 @@
     }
 
     return true;
->>>>>>> f378d467
 }
 }