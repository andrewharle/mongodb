--- conflicted
+++ resolved
@@ -53,14 +53,11 @@
 #include "mongo/db/service_context.h"
 #include "mongo/db/storage/recovery_unit.h"
 #include "mongo/db/views/view_catalog.h"
-<<<<<<< HEAD
-=======
 #include "mongo/s/catalog/type_collection.h"
 #include "mongo/s/client/shard_registry.h"
 #include "mongo/s/grid.h"
 #include "mongo/util/fail_point_service.h"
 #include "mongo/util/log.h"
->>>>>>> f378d467
 
 namespace mongo {
 namespace {
@@ -84,34 +81,20 @@
 StatusWith<CollModRequest> parseCollModRequest(OperationContext* opCtx,
                                                const NamespaceString& nss,
                                                Collection* coll,
-<<<<<<< HEAD
-                                               const BSONObj& cmdObj) {
-=======
                                                const BSONObj& cmdObj,
                                                BSONObjBuilder* oplogEntryBuilder) {
->>>>>>> f378d467
 
     bool isView = !coll;
 
     CollModRequest cmr;
 
     BSONForEach(e, cmdObj) {
-<<<<<<< HEAD
-        if (str::equals("collMod", e.fieldName())) {
-            // no-op
-        } else if (str::startsWith(e.fieldName(), "$")) {
-            // no-op ignore top-level fields prefixed with $. They are for the command processor
-        } else if (QueryRequest::cmdOptionMaxTimeMS == e.fieldNameStringData()) {
-            // no-op
-        } else if (str::equals("index", e.fieldName()) && !isView) {
-=======
         const auto fieldName = e.fieldNameStringData();
         if (isGenericArgument(fieldName)) {
             continue;  // Don't add to oplog builder.
         } else if (fieldName == "collMod") {
             // no-op
         } else if (fieldName == "index" && !isView) {
->>>>>>> f378d467
             BSONObj indexObj = e.Obj();
             StringData indexName;
             BSONObj keyPattern;
@@ -122,7 +105,6 @@
                 return Status(ErrorCodes::InvalidOptions,
                               "Cannot specify both key pattern and name.");
             }
-<<<<<<< HEAD
 
             if (!nameElem && !keyPatternElem) {
                 return Status(ErrorCodes::InvalidOptions,
@@ -143,28 +125,6 @@
                 keyPattern = keyPatternElem.embeddedObject();
             }
 
-=======
-
-            if (!nameElem && !keyPatternElem) {
-                return Status(ErrorCodes::InvalidOptions,
-                              "Must specify either index name or key pattern.");
-            }
-
-            if (nameElem) {
-                if (nameElem.type() != BSONType::String) {
-                    return Status(ErrorCodes::InvalidOptions, "Index name must be a string.");
-                }
-                indexName = nameElem.valueStringData();
-            }
-
-            if (keyPatternElem) {
-                if (keyPatternElem.type() != BSONType::Object) {
-                    return Status(ErrorCodes::InvalidOptions, "Key pattern must be an object.");
-                }
-                keyPattern = keyPatternElem.embeddedObject();
-            }
-
->>>>>>> f378d467
             cmr.indexExpireAfterSeconds = indexObj["expireAfterSeconds"];
             if (cmr.indexExpireAfterSeconds.eoo()) {
                 return Status(ErrorCodes::InvalidOptions, "no expireAfterSeconds field");
@@ -175,11 +135,7 @@
             }
 
             if (!indexName.empty()) {
-<<<<<<< HEAD
-                cmr.idx = coll->getIndexCatalog()->findIndexByName(txn, indexName);
-=======
                 cmr.idx = coll->getIndexCatalog()->findIndexByName(opCtx, indexName);
->>>>>>> f378d467
                 if (!cmr.idx) {
                     return Status(ErrorCodes::IndexNotFound,
                                   str::stream() << "cannot find index " << indexName << " for ns "
@@ -187,12 +143,8 @@
                 }
             } else {
                 std::vector<IndexDescriptor*> indexes;
-<<<<<<< HEAD
-                coll->getIndexCatalog()->findIndexesByKeyPattern(txn, keyPattern, false, &indexes);
-=======
                 coll->getIndexCatalog()->findIndexesByKeyPattern(
                     opCtx, keyPattern, false, &indexes);
->>>>>>> f378d467
 
                 if (indexes.size() > 1) {
                     return Status(ErrorCodes::AmbiguousIndexKeyPattern,
@@ -222,11 +174,6 @@
                               "existing expireAfterSeconds field is not a number");
             }
 
-<<<<<<< HEAD
-        } else if (str::equals("validator", e.fieldName()) && !isView) {
-            auto statusW = coll->parseValidator(e.Obj());
-            if (!statusW.isOK())
-=======
         } else if (fieldName == "validator" && !isView) {
             // Save this to a variable to avoid reading the atomic variable multiple times.
             const auto currentFCV = serverGlobalParams.featureCompatibility.getVersion();
@@ -246,36 +193,23 @@
                                                 MatchExpressionParser::kDefaultSpecialFeatures,
                                                 maxFeatureCompatibilityVersion);
             if (!statusW.isOK()) {
->>>>>>> f378d467
                 return statusW.getStatus();
             }
 
             cmr.collValidator = e;
-<<<<<<< HEAD
-        } else if (str::equals("validationLevel", e.fieldName()) && !isView) {
-=======
         } else if (fieldName == "validationLevel" && !isView) {
->>>>>>> f378d467
             auto statusW = coll->parseValidationLevel(e.String());
             if (!statusW.isOK())
                 return statusW.getStatus();
 
             cmr.collValidationLevel = e.String();
-<<<<<<< HEAD
-        } else if (str::equals("validationAction", e.fieldName()) && !isView) {
-=======
         } else if (fieldName == "validationAction" && !isView) {
->>>>>>> f378d467
             auto statusW = coll->parseValidationAction(e.String());
             if (!statusW.isOK())
-                statusW.getStatus();
+                return statusW.getStatus();
 
             cmr.collValidationAction = e.String();
-<<<<<<< HEAD
-        } else if (str::equals("pipeline", e.fieldName())) {
-=======
         } else if (fieldName == "pipeline") {
->>>>>>> f378d467
             if (!isView) {
                 return Status(ErrorCodes::InvalidOptions,
                               "'pipeline' option only supported on a view");
@@ -284,11 +218,7 @@
                 return Status(ErrorCodes::InvalidOptions, "not a valid aggregation pipeline");
             }
             cmr.viewPipeLine = e;
-<<<<<<< HEAD
-        } else if (str::equals("viewOn", e.fieldName())) {
-=======
         } else if (fieldName == "viewOn") {
->>>>>>> f378d467
             if (!isView) {
                 return Status(ErrorCodes::InvalidOptions,
                               "'viewOn' option only supported on a view");
@@ -298,26 +228,15 @@
             }
             cmr.viewOn = e.str();
         } else {
-<<<<<<< HEAD
-            const StringData name = e.fieldNameStringData();
-            if (isView) {
-                return Status(ErrorCodes::InvalidOptions,
-                              str::stream() << "option not supported on a view: " << name);
-=======
             if (isView) {
                 return Status(ErrorCodes::InvalidOptions,
                               str::stream() << "option not supported on a view: " << fieldName);
->>>>>>> f378d467
             }
             // As of SERVER-17312 we only support these two options. When SERVER-17320 is
             // resolved this will need to be enhanced to handle other options.
             typedef CollectionOptions CO;
 
-<<<<<<< HEAD
-            if (name == "usePowerOf2Sizes")
-=======
             if (fieldName == "usePowerOf2Sizes")
->>>>>>> f378d467
                 cmr.usePowerOf2Sizes = e;
             else if (fieldName == "noPadding")
                 cmr.noPadding = e;
@@ -398,16 +317,6 @@
         }
     }
 
-    // May also modify a view instead of a collection.
-    boost::optional<ViewDefinition> view;
-    if (db && !coll) {
-        const auto sharedView = db->getViewCatalog()->lookup(txn, nss.ns());
-        if (sharedView) {
-            // We copy the ViewDefinition as it is modified below to represent the requested state.
-            view = {*sharedView};
-        }
-    }
-
     // This can kill all cursors so don't allow running it while a background operation is in
     // progress.
     BackgroundOperation::assertNoBgOpInProgForNs(nss);
@@ -439,11 +348,8 @@
 
     WriteUnitOfWork wunit(opCtx);
 
-<<<<<<< HEAD
-=======
     // Handle collMod on a view and return early. The View Catalog handles the creation of oplog
     // entries for modifications on a view.
->>>>>>> f378d467
     if (view) {
         if (!cmr.viewPipeLine.eoo())
             view->setPipeline(cmr.viewPipeLine);
@@ -456,80 +362,6 @@
         BSONArrayBuilder pipeline;
         for (auto& item : view->pipeline()) {
             pipeline.append(item);
-<<<<<<< HEAD
-        }
-        auto errorStatus = catalog->modifyView(txn, nss, view->viewOn(), BSONArray(pipeline.obj()));
-        if (!errorStatus.isOK()) {
-            return errorStatus;
-        }
-    } else {
-        if (!cmr.indexExpireAfterSeconds.eoo()) {
-            BSONElement& newExpireSecs = cmr.indexExpireAfterSeconds;
-            BSONElement oldExpireSecs = cmr.idx->infoObj().getField("expireAfterSeconds");
-
-            if (SimpleBSONElementComparator::kInstance.evaluate(oldExpireSecs != newExpireSecs)) {
-                result->appendAs(oldExpireSecs, "expireAfterSeconds_old");
-                // Change the value of "expireAfterSeconds" on disk.
-                coll->getCatalogEntry()->updateTTLSetting(
-                    txn, cmr.idx->indexName(), newExpireSecs.safeNumberLong());
-                // Notify the index catalog that the definition of this index changed.
-                cmr.idx = coll->getIndexCatalog()->refreshEntry(txn, cmr.idx);
-                result->appendAs(newExpireSecs, "expireAfterSeconds_new");
-            }
-        }
-
-        if (!cmr.collValidator.eoo())
-            coll->setValidator(txn, cmr.collValidator.Obj());
-
-        if (!cmr.collValidationAction.empty())
-            coll->setValidationAction(txn, cmr.collValidationAction);
-
-        if (!cmr.collValidationLevel.empty())
-            coll->setValidationLevel(txn, cmr.collValidationLevel);
-
-        auto setCollectionOption = [&](BSONElement& COElement) {
-            typedef CollectionOptions CO;
-            const StringData name = COElement.fieldNameStringData();
-
-            int flag = (name == "usePowerOf2Sizes")
-                ? CO::Flag_UsePowerOf2Sizes
-                : (name == "noPadding") ? CO::Flag_NoPadding : 0;
-
-            CollectionCatalogEntry* cce = coll->getCatalogEntry();
-
-            const int oldFlags = cce->getCollectionOptions(txn).flags;
-            const bool oldSetting = oldFlags & flag;
-            const bool newSetting = COElement.trueValue();
-
-            result->appendBool(name.toString() + "_old", oldSetting);
-            result->appendBool(name.toString() + "_new", newSetting);
-
-            const int newFlags = newSetting ? (oldFlags | flag)    // set flag
-                                            : (oldFlags & ~flag);  // clear flag
-
-            // NOTE we do this unconditionally to ensure that we note that the user has
-            // explicitly set flags, even if they are just setting the default.
-            cce->updateFlags(txn, newFlags);
-
-            const CollectionOptions newOptions = cce->getCollectionOptions(txn);
-            invariant(newOptions.flags == newFlags);
-            invariant(newOptions.flagsSet);
-        };
-
-        if (!cmr.usePowerOf2Sizes.eoo()) {
-            setCollectionOption(cmr.usePowerOf2Sizes);
-        }
-
-        if (!cmr.noPadding.eoo()) {
-            setCollectionOption(cmr.noPadding);
-        }
-
-        // Only observe non-view collMods, as view operations are observed as operations on the
-        // system.views collection.
-        getGlobalServiceContext()->getOpObserver()->onCollMod(
-            txn, (dbName.toString() + ".$cmd").c_str(), cmdObj);
-    }
-=======
         }
         auto errorStatus =
             catalog->modifyView(opCtx, nss, view->viewOn(), BSONArray(pipeline.obj()));
@@ -710,7 +542,6 @@
                             /*upgradeUniqueIndexes*/ false,
                             /*UUID*/ boost::none);
 }
->>>>>>> f378d467
 
 Status collModWithUpgrade(OperationContext* opCtx,
                           const NamespaceString& nss,
