--- conflicted
+++ resolved
@@ -41,11 +41,8 @@
 #include "mongo/db/catalog/document_validation.h"
 #include "mongo/db/catalog/drop_collection.h"
 #include "mongo/db/catalog/index_catalog.h"
-<<<<<<< HEAD
-=======
 #include "mongo/db/catalog/rename_collection.h"
 #include "mongo/db/catalog_raii.h"
->>>>>>> f378d467
 #include "mongo/db/client.h"
 #include "mongo/db/concurrency/write_conflict_exception.h"
 #include "mongo/db/curop.h"
@@ -54,7 +51,6 @@
 #include "mongo/db/query/plan_yield_policy.h"
 #include "mongo/db/repl/replication_coordinator.h"
 #include "mongo/db/service_context.h"
-#include "mongo/db/views/view.h"
 #include "mongo/util/scopeguard.h"
 
 mongo::Status mongo::emptyCapped(OperationContext* opCtx, const NamespaceString& collectionName) {
@@ -71,22 +67,6 @@
 
     Database* db = autoDb.getDb();
     uassert(ErrorCodes::NamespaceNotFound, "no such database", db);
-<<<<<<< HEAD
-
-    Collection* collection = db->getCollection(collectionName);
-    uassert(ErrorCodes::CommandNotSupportedOnView,
-            str::stream() << "emptycapped not supported on view: " << collectionName.ns(),
-            collection || !db->getViewCatalog()->lookup(txn, collectionName.ns()));
-    uassert(ErrorCodes::NamespaceNotFound, "no such collection", collection);
-
-    if (collectionName.isSystem() && !collectionName.isSystemDotProfile()) {
-        return Status(ErrorCodes::IllegalOperation,
-                      str::stream() << "Cannot truncate a system collection: "
-                                    << collectionName.ns());
-    }
-
-    if (NamespaceString::virtualized(collectionName.ns())) {
-=======
 
     Collection* collection = db->getCollection(opCtx, collectionName);
     uassert(ErrorCodes::CommandNotSupportedOnView,
@@ -101,17 +81,12 @@
     }
 
     if (collectionName.isVirtualized()) {
->>>>>>> f378d467
         return Status(ErrorCodes::IllegalOperation,
                       str::stream() << "Cannot truncate a virtual collection: "
                                     << collectionName.ns());
     }
 
-<<<<<<< HEAD
-    if ((repl::getGlobalReplicationCoordinator()->getReplicationMode() !=
-=======
     if ((repl::ReplicationCoordinator::get(opCtx)->getReplicationMode() !=
->>>>>>> f378d467
          repl::ReplicationCoordinator::modeNone) &&
         collectionName.isOplog()) {
         return Status(ErrorCodes::OplogOperationUnsupported,
@@ -136,26 +111,6 @@
     return Status::OK();
 }
 
-<<<<<<< HEAD
-Status cloneCollectionAsCapped(OperationContext* txn,
-                               Database* db,
-                               const std::string& shortFrom,
-                               const std::string& shortTo,
-                               double size,
-                               bool temp) {
-    std::string fromNs = db->name() + "." + shortFrom;
-    std::string toNs = db->name() + "." + shortTo;
-
-    Collection* fromCollection = db->getCollection(fromNs);
-    if (!fromCollection) {
-        if (db->getViewCatalog()->lookup(txn, fromNs)) {
-            return Status(ErrorCodes::CommandNotSupportedOnView,
-                          str::stream() << "cloneCollectionAsCapped not supported for views: "
-                                        << fromNs);
-        }
-        return Status(ErrorCodes::NamespaceNotFound,
-                      str::stream() << "source collection " << fromNs << " does not exist");
-=======
 mongo::Status mongo::cloneCollectionAsCapped(OperationContext* opCtx,
                                              Database* db,
                                              const std::string& shortFrom,
@@ -174,7 +129,6 @@
         }
         return Status(ErrorCodes::NamespaceNotFound,
                       str::stream() << "source collection " << fromNss.ns() << " does not exist");
->>>>>>> f378d467
     }
 
     if (fromNss.isDropPendingNamespace()) {
@@ -222,18 +176,11 @@
 
     long long excessSize = fromCollection->dataSize(opCtx) - allocatedSpaceGuess;
 
-<<<<<<< HEAD
-    std::unique_ptr<PlanExecutor> exec(InternalPlanner::collectionScan(
-        txn, fromNs, fromCollection, PlanExecutor::YIELD_MANUAL, InternalPlanner::FORWARD));
-
-    exec->setYieldPolicy(PlanExecutor::WRITE_CONFLICT_RETRY_ONLY, fromCollection);
-=======
     auto exec = InternalPlanner::collectionScan(opCtx,
                                                 fromNss.ns(),
                                                 fromCollection,
                                                 PlanExecutor::WRITE_CONFLICT_RETRY_ONLY,
                                                 InternalPlanner::FORWARD);
->>>>>>> f378d467
 
     Snapshotted<BSONObj> objToClone;
     RecordId loc;
@@ -277,17 +224,10 @@
                 continue;
             }
 
-<<<<<<< HEAD
-            WriteUnitOfWork wunit(txn);
-            OpDebug* const nullOpDebug = nullptr;
-            toCollection->insertDocument(
-                txn, objToClone.value(), nullOpDebug, true, txn->writesAreReplicated());
-=======
             WriteUnitOfWork wunit(opCtx);
             OpDebug* const nullOpDebug = nullptr;
             uassertStatusOK(toCollection->insertDocument(
                 opCtx, InsertStatement(objToClone.value()), nullOpDebug, true));
->>>>>>> f378d467
             wunit.commit();
 
             // Go to the next document
@@ -336,28 +276,6 @@
 
     BackgroundOperation::assertNoBgOpInProgForDb(dbname);
 
-<<<<<<< HEAD
-    std::string shortTmpName = str::stream() << "tmp.convertToCapped." << shortSource;
-    std::string longTmpName = str::stream() << dbname << "." << shortTmpName;
-
-    if (db->getCollection(longTmpName)) {
-        WriteUnitOfWork wunit(txn);
-        Status status = db->dropCollection(txn, longTmpName);
-        if (!status.isOK())
-            return status;
-        wunit.commit();
-    }
-
-
-    const bool shouldReplicateWrites = txn->writesAreReplicated();
-    txn->setReplicatedWrites(false);
-    ON_BLOCK_EXIT(&OperationContext::setReplicatedWrites, txn, shouldReplicateWrites);
-    Status status =
-        cloneCollectionAsCapped(txn, db, shortSource.toString(), shortTmpName, size, true);
-
-    if (!status.isOK()) {
-        return status;
-=======
     // Generate a temporary collection name that will not collide with any existing collections.
     auto tmpNameResult =
         db->makeUniqueCollectionNamespace(opCtx, "tmp%%%%%.convertToCapped." + shortSource);
@@ -366,7 +284,6 @@
             str::stream() << "Cannot generate temporary collection namespace to convert "
                           << collectionName.ns()
                           << " to a capped collection");
->>>>>>> f378d467
     }
     const auto& longTmpName = tmpNameResult.getValue();
     const auto shortTmpName = longTmpName.coll().toString();
