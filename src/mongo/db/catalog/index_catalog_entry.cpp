
/**
 *    Copyright (C) 2018-present MongoDB, Inc.
 *
 *    This program is free software: you can redistribute it and/or modify
 *    it under the terms of the Server Side Public License, version 1,
 *    as published by MongoDB, Inc.
 *
 *    This program is distributed in the hope that it will be useful,
 *    but WITHOUT ANY WARRANTY; without even the implied warranty of
 *    MERCHANTABILITY or FITNESS FOR A PARTICULAR PURPOSE.  See the
 *    Server Side Public License for more details.
 *
 *    You should have received a copy of the Server Side Public License
 *    along with this program. If not, see
 *    <http://www.mongodb.com/licensing/server-side-public-license>.
 *
 *    As a special exception, the copyright holders give permission to link the
 *    code of portions of this program with the OpenSSL library under certain
 *    conditions as described in each individual source file and distribute
 *    linked combinations including the program with the OpenSSL library. You
 *    must comply with the Server Side Public License in all respects for
 *    all of the code used other than as permitted herein. If you modify file(s)
 *    with this exception, you may extend this exception to your version of the
 *    file(s), but you are not obligated to do so. If you do not wish to do so,
 *    delete this exception statement from your version. If you delete this
 *    exception statement from all source files in the program, then also delete
 *    it in the license file.
 */

#define MONGO_LOG_DEFAULT_COMPONENT ::mongo::logger::LogComponent::kIndex

#include "mongo/platform/basic.h"

#include "mongo/db/catalog/index_catalog_entry.h"

<<<<<<< HEAD
#include <algorithm>

#include "mongo/db/catalog/collection_catalog_entry.h"
#include "mongo/db/catalog/head_manager.h"
#include "mongo/db/concurrency/write_conflict_exception.h"
#include "mongo/db/index/index_access_method.h"
#include "mongo/db/index/index_descriptor.h"
#include "mongo/db/matcher/expression.h"
#include "mongo/db/matcher/expression_parser.h"
#include "mongo/db/matcher/extensions_callback_disallow_extensions.h"
#include "mongo/db/operation_context.h"
#include "mongo/db/query/collation/collator_factory_interface.h"
#include "mongo/db/service_context.h"
#include "mongo/util/log.h"
#include "mongo/util/scopeguard.h"
=======
#include "mongo/db/index/index_access_method.h"
#include "mongo/db/index/index_descriptor.h"
>>>>>>> f378d467

namespace mongo {
IndexCatalogEntry::Impl::~Impl() = default;

MONGO_DEFINE_SHIM(IndexCatalogEntry::makeImpl);

void IndexCatalogEntry::TUHook::hook() noexcept {}

<<<<<<< HEAD
IndexCatalogEntry::IndexCatalogEntry(OperationContext* txn,
=======
IndexCatalogEntry::IndexCatalogEntry(OperationContext* opCtx,
>>>>>>> f378d467
                                     StringData ns,
                                     CollectionCatalogEntry* collection,
                                     std::unique_ptr<IndexDescriptor> descriptor,
                                     CollectionInfoCache* infoCache)
<<<<<<< HEAD
    : _ns(ns.toString()),
      _collection(collection),
      _descriptor(descriptor),
      _infoCache(infoCache),
      _headManager(new HeadManagerImpl(this)),
      _ordering(Ordering::make(descriptor->keyPattern())),
      _isReady(false) {
    _descriptor->_cachedEntry = this;

    _isReady = _catalogIsReady(txn);
    _head = _catalogHead(txn);

    {
        stdx::lock_guard<stdx::mutex> lk(_indexMultikeyPathsMutex);
        _isMultikey.store(_catalogIsMultikey(txn, &_indexMultikeyPaths));
        _indexTracksPathLevelMultikeyInfo = !_indexMultikeyPaths.empty();
    }

    if (BSONElement collationElement = _descriptor->getInfoElement("collation")) {
        invariant(collationElement.isABSONObj());
        BSONObj collation = collationElement.Obj();
        auto statusWithCollator =
            CollatorFactoryInterface::get(txn->getServiceContext())->makeFromBSON(collation);

        // Index spec should have already been validated.
        invariantOK(statusWithCollator.getStatus());

        _collator = std::move(statusWithCollator.getValue());
    }

    if (BSONElement filterElement = _descriptor->getInfoElement("partialFilterExpression")) {
        invariant(filterElement.isABSONObj());
        BSONObj filter = filterElement.Obj();
        StatusWithMatchExpression statusWithMatcher = MatchExpressionParser::parse(
            filter, ExtensionsCallbackDisallowExtensions(), _collator.get());
        // this should be checked in create, so can blow up here
        invariantOK(statusWithMatcher.getStatus());
        _filterExpression = std::move(statusWithMatcher.getValue());
        LOG(2) << "have filter expression for " << _ns << " " << _descriptor->indexName() << " "
               << redact(filter);
    }
}

IndexCatalogEntry::~IndexCatalogEntry() {
    _descriptor->_cachedEntry = NULL;  // defensive

    delete _headManager;
    delete _descriptor;
}

void IndexCatalogEntry::init(std::unique_ptr<IndexAccessMethod> accessMethod) {
    invariant(!_accessMethod);
    _accessMethod = std::move(accessMethod);
}

const RecordId& IndexCatalogEntry::head(OperationContext* txn) const {
    DEV invariant(_head == _catalogHead(txn));
    return _head;
}

bool IndexCatalogEntry::isReady(OperationContext* txn) const {
    DEV invariant(_isReady == _catalogIsReady(txn));
    return _isReady;
}

bool IndexCatalogEntry::isMultikey() const {
    return _isMultikey.load();
}

MultikeyPaths IndexCatalogEntry::getMultikeyPaths(OperationContext* txn) const {
    stdx::lock_guard<stdx::mutex> lk(_indexMultikeyPathsMutex);
    return _indexMultikeyPaths;
}

// ---

void IndexCatalogEntry::setIsReady(bool newIsReady) {
    _isReady = newIsReady;
}

class IndexCatalogEntry::SetHeadChange : public RecoveryUnit::Change {
public:
    SetHeadChange(IndexCatalogEntry* ice, RecordId oldHead) : _ice(ice), _oldHead(oldHead) {}

    virtual void commit() {}
    virtual void rollback() {
        _ice->_head = _oldHead;
    }

    IndexCatalogEntry* _ice;
    const RecordId _oldHead;
};

void IndexCatalogEntry::setHead(OperationContext* txn, RecordId newHead) {
    _collection->setIndexHead(txn, _descriptor->indexName(), newHead);

    txn->recoveryUnit()->registerChange(new SetHeadChange(this, _head));
    _head = newHead;
}


/**
 * RAII class, which associates a new RecoveryUnit with an OperationContext for the purposes
 * of simulating a side-transaction. Takes ownership of the new recovery unit and frees it at
 * destruction time.
 */
class RecoveryUnitSwap {
public:
    RecoveryUnitSwap(OperationContext* txn, RecoveryUnit* newRecoveryUnit)
        : _txn(txn),
          _oldRecoveryUnit(_txn->releaseRecoveryUnit()),
          _oldRecoveryUnitState(
              _txn->setRecoveryUnit(newRecoveryUnit, OperationContext::kNotInUnitOfWork)),
          _newRecoveryUnit(newRecoveryUnit) {}

    ~RecoveryUnitSwap() {
        _txn->releaseRecoveryUnit();
        _txn->setRecoveryUnit(_oldRecoveryUnit, _oldRecoveryUnitState);
    }

private:
    // Not owned
    OperationContext* const _txn;

    // Owned, but life-time is not controlled
    RecoveryUnit* const _oldRecoveryUnit;
    OperationContext::RecoveryUnitState const _oldRecoveryUnitState;

    // Owned and life-time is controlled
    const std::unique_ptr<RecoveryUnit> _newRecoveryUnit;
};

void IndexCatalogEntry::setMultikey(OperationContext* txn, const MultikeyPaths& multikeyPaths) {
    if (!_indexTracksPathLevelMultikeyInfo && isMultikey()) {
        // If the index is already set as multikey and we don't have any path-level information to
        // update, then there's nothing more for us to do.
        return;
    }

    if (_indexTracksPathLevelMultikeyInfo) {
        stdx::lock_guard<stdx::mutex> lk(_indexMultikeyPathsMutex);
        invariant(multikeyPaths.size() == _indexMultikeyPaths.size());

        bool newPathIsMultikey = false;
        for (size_t i = 0; i < multikeyPaths.size(); ++i) {
            if (!std::includes(_indexMultikeyPaths[i].begin(),
                               _indexMultikeyPaths[i].end(),
                               multikeyPaths[i].begin(),
                               multikeyPaths[i].end())) {
                // If 'multikeyPaths' contains a new path component that causes this index to be
                // multikey, then we must update the index metadata in the CollectionCatalogEntry.
                newPathIsMultikey = true;
                break;
            }
        }

        if (!newPathIsMultikey) {
            // Otherwise, if all the path components in 'multikeyPaths' are already tracked in
            // '_indexMultikeyPaths', then there's nothing more for us to do.
            return;
        }
    }

    {
        // Only one thread should set the multi-key value per collection, because the metadata for a
        // collection is one large document.
        Lock::ResourceLock collMDLock(txn->lockState(), ResourceId(RESOURCE_METADATA, _ns), MODE_X);

        if (!_indexTracksPathLevelMultikeyInfo && isMultikey()) {
            // It's possible that we raced with another thread when acquiring the MD lock. If the
            // index is already set as multikey and we don't have any path-level information to
            // update, then there's nothing more for us to do.
            return;
        }

        // This effectively emulates a side-transaction off the main transaction, which invoked
        // setMultikey. The reason we need is to avoid artificial WriteConflicts, which happen with
        // snapshot isolation.
        {
            StorageEngine* storageEngine = getGlobalServiceContext()->getGlobalStorageEngine();
            RecoveryUnitSwap ruSwap(txn, storageEngine->newRecoveryUnit());

            WriteUnitOfWork wuow(txn);

            // It's possible that the index type (e.g. ascending/descending index) supports tracking
            // path-level multikey information, but this particular index doesn't.
            // CollectionCatalogEntry::setIndexIsMultikey() requires that we discard the path-level
            // multikey information in order to avoid unintentionally setting path-level multikey
            // information on an index created before 3.4.
            if (_collection->setIndexIsMultikey(
                    txn,
                    _descriptor->indexName(),
                    _indexTracksPathLevelMultikeyInfo ? multikeyPaths : MultikeyPaths{})) {
                if (_infoCache) {
                    LOG(1) << _ns << ": clearing plan cache - index " << _descriptor->keyPattern()
                           << " set to multi key.";
                    _infoCache->clearQueryCache();
                }
            }

            wuow.commit();
        }
    }

    _isMultikey.store(true);

    if (_indexTracksPathLevelMultikeyInfo) {
        stdx::lock_guard<stdx::mutex> lk(_indexMultikeyPathsMutex);
        for (size_t i = 0; i < multikeyPaths.size(); ++i) {
            _indexMultikeyPaths[i].insert(multikeyPaths[i].begin(), multikeyPaths[i].end());
        }
    }
}

// ----

bool IndexCatalogEntry::_catalogIsReady(OperationContext* txn) const {
    return _collection->isIndexReady(txn, _descriptor->indexName());
}

RecordId IndexCatalogEntry::_catalogHead(OperationContext* txn) const {
    return _collection->getIndexHead(txn, _descriptor->indexName());
}

bool IndexCatalogEntry::_catalogIsMultikey(OperationContext* txn,
                                           MultikeyPaths* multikeyPaths) const {
    return _collection->isIndexMultikey(txn, _descriptor->indexName(), multikeyPaths);
=======
    : _pimpl(makeImpl(this,
                      opCtx,
                      ns,
                      collection,
                      std::move(descriptor),
                      infoCache,
                      PrivateCall<IndexCatalogEntry>{})) {}

void IndexCatalogEntry::init(std::unique_ptr<IndexAccessMethod> accessMethod) {
    return this->_impl().init(std::move(accessMethod));
>>>>>>> f378d467
}

// ------------------

const IndexCatalogEntry* IndexCatalogEntryContainer::find(const IndexDescriptor* desc) const {
    if (desc->_cachedEntry)
        return desc->_cachedEntry;

    for (const_iterator i = begin(); i != end(); ++i) {
        const IndexCatalogEntry* e = i->get();
        if (e->descriptor() == desc)
            return e;
    }
    return nullptr;
}

IndexCatalogEntry* IndexCatalogEntryContainer::find(const IndexDescriptor* desc) {
    if (desc->_cachedEntry)
        return desc->_cachedEntry;

    for (iterator i = begin(); i != end(); ++i) {
        IndexCatalogEntry* e = i->get();
        if (e->descriptor() == desc)
            return e;
    }
    return nullptr;
}

IndexCatalogEntry* IndexCatalogEntryContainer::find(const std::string& name) {
    for (iterator i = begin(); i != end(); ++i) {
        IndexCatalogEntry* e = i->get();
        if (e->descriptor()->indexName() == name)
            return e;
    }
    return nullptr;
}

IndexCatalogEntry* IndexCatalogEntryContainer::release(const IndexDescriptor* desc) {
    for (auto i = _entries.begin(); i != _entries.end(); ++i) {
        if ((*i)->descriptor() != desc)
            continue;
        IndexCatalogEntry* e = i->release();
        _entries.erase(i);
        return e;
    }
    return nullptr;
}
}  // namespace mongo<|MERGE_RESOLUTION|>--- conflicted
+++ resolved
@@ -34,26 +34,8 @@
 
 #include "mongo/db/catalog/index_catalog_entry.h"
 
-<<<<<<< HEAD
-#include <algorithm>
-
-#include "mongo/db/catalog/collection_catalog_entry.h"
-#include "mongo/db/catalog/head_manager.h"
-#include "mongo/db/concurrency/write_conflict_exception.h"
 #include "mongo/db/index/index_access_method.h"
 #include "mongo/db/index/index_descriptor.h"
-#include "mongo/db/matcher/expression.h"
-#include "mongo/db/matcher/expression_parser.h"
-#include "mongo/db/matcher/extensions_callback_disallow_extensions.h"
-#include "mongo/db/operation_context.h"
-#include "mongo/db/query/collation/collator_factory_interface.h"
-#include "mongo/db/service_context.h"
-#include "mongo/util/log.h"
-#include "mongo/util/scopeguard.h"
-=======
-#include "mongo/db/index/index_access_method.h"
-#include "mongo/db/index/index_descriptor.h"
->>>>>>> f378d467
 
 namespace mongo {
 IndexCatalogEntry::Impl::~Impl() = default;
@@ -62,244 +44,11 @@
 
 void IndexCatalogEntry::TUHook::hook() noexcept {}
 
-<<<<<<< HEAD
-IndexCatalogEntry::IndexCatalogEntry(OperationContext* txn,
-=======
 IndexCatalogEntry::IndexCatalogEntry(OperationContext* opCtx,
->>>>>>> f378d467
                                      StringData ns,
                                      CollectionCatalogEntry* collection,
                                      std::unique_ptr<IndexDescriptor> descriptor,
                                      CollectionInfoCache* infoCache)
-<<<<<<< HEAD
-    : _ns(ns.toString()),
-      _collection(collection),
-      _descriptor(descriptor),
-      _infoCache(infoCache),
-      _headManager(new HeadManagerImpl(this)),
-      _ordering(Ordering::make(descriptor->keyPattern())),
-      _isReady(false) {
-    _descriptor->_cachedEntry = this;
-
-    _isReady = _catalogIsReady(txn);
-    _head = _catalogHead(txn);
-
-    {
-        stdx::lock_guard<stdx::mutex> lk(_indexMultikeyPathsMutex);
-        _isMultikey.store(_catalogIsMultikey(txn, &_indexMultikeyPaths));
-        _indexTracksPathLevelMultikeyInfo = !_indexMultikeyPaths.empty();
-    }
-
-    if (BSONElement collationElement = _descriptor->getInfoElement("collation")) {
-        invariant(collationElement.isABSONObj());
-        BSONObj collation = collationElement.Obj();
-        auto statusWithCollator =
-            CollatorFactoryInterface::get(txn->getServiceContext())->makeFromBSON(collation);
-
-        // Index spec should have already been validated.
-        invariantOK(statusWithCollator.getStatus());
-
-        _collator = std::move(statusWithCollator.getValue());
-    }
-
-    if (BSONElement filterElement = _descriptor->getInfoElement("partialFilterExpression")) {
-        invariant(filterElement.isABSONObj());
-        BSONObj filter = filterElement.Obj();
-        StatusWithMatchExpression statusWithMatcher = MatchExpressionParser::parse(
-            filter, ExtensionsCallbackDisallowExtensions(), _collator.get());
-        // this should be checked in create, so can blow up here
-        invariantOK(statusWithMatcher.getStatus());
-        _filterExpression = std::move(statusWithMatcher.getValue());
-        LOG(2) << "have filter expression for " << _ns << " " << _descriptor->indexName() << " "
-               << redact(filter);
-    }
-}
-
-IndexCatalogEntry::~IndexCatalogEntry() {
-    _descriptor->_cachedEntry = NULL;  // defensive
-
-    delete _headManager;
-    delete _descriptor;
-}
-
-void IndexCatalogEntry::init(std::unique_ptr<IndexAccessMethod> accessMethod) {
-    invariant(!_accessMethod);
-    _accessMethod = std::move(accessMethod);
-}
-
-const RecordId& IndexCatalogEntry::head(OperationContext* txn) const {
-    DEV invariant(_head == _catalogHead(txn));
-    return _head;
-}
-
-bool IndexCatalogEntry::isReady(OperationContext* txn) const {
-    DEV invariant(_isReady == _catalogIsReady(txn));
-    return _isReady;
-}
-
-bool IndexCatalogEntry::isMultikey() const {
-    return _isMultikey.load();
-}
-
-MultikeyPaths IndexCatalogEntry::getMultikeyPaths(OperationContext* txn) const {
-    stdx::lock_guard<stdx::mutex> lk(_indexMultikeyPathsMutex);
-    return _indexMultikeyPaths;
-}
-
-// ---
-
-void IndexCatalogEntry::setIsReady(bool newIsReady) {
-    _isReady = newIsReady;
-}
-
-class IndexCatalogEntry::SetHeadChange : public RecoveryUnit::Change {
-public:
-    SetHeadChange(IndexCatalogEntry* ice, RecordId oldHead) : _ice(ice), _oldHead(oldHead) {}
-
-    virtual void commit() {}
-    virtual void rollback() {
-        _ice->_head = _oldHead;
-    }
-
-    IndexCatalogEntry* _ice;
-    const RecordId _oldHead;
-};
-
-void IndexCatalogEntry::setHead(OperationContext* txn, RecordId newHead) {
-    _collection->setIndexHead(txn, _descriptor->indexName(), newHead);
-
-    txn->recoveryUnit()->registerChange(new SetHeadChange(this, _head));
-    _head = newHead;
-}
-
-
-/**
- * RAII class, which associates a new RecoveryUnit with an OperationContext for the purposes
- * of simulating a side-transaction. Takes ownership of the new recovery unit and frees it at
- * destruction time.
- */
-class RecoveryUnitSwap {
-public:
-    RecoveryUnitSwap(OperationContext* txn, RecoveryUnit* newRecoveryUnit)
-        : _txn(txn),
-          _oldRecoveryUnit(_txn->releaseRecoveryUnit()),
-          _oldRecoveryUnitState(
-              _txn->setRecoveryUnit(newRecoveryUnit, OperationContext::kNotInUnitOfWork)),
-          _newRecoveryUnit(newRecoveryUnit) {}
-
-    ~RecoveryUnitSwap() {
-        _txn->releaseRecoveryUnit();
-        _txn->setRecoveryUnit(_oldRecoveryUnit, _oldRecoveryUnitState);
-    }
-
-private:
-    // Not owned
-    OperationContext* const _txn;
-
-    // Owned, but life-time is not controlled
-    RecoveryUnit* const _oldRecoveryUnit;
-    OperationContext::RecoveryUnitState const _oldRecoveryUnitState;
-
-    // Owned and life-time is controlled
-    const std::unique_ptr<RecoveryUnit> _newRecoveryUnit;
-};
-
-void IndexCatalogEntry::setMultikey(OperationContext* txn, const MultikeyPaths& multikeyPaths) {
-    if (!_indexTracksPathLevelMultikeyInfo && isMultikey()) {
-        // If the index is already set as multikey and we don't have any path-level information to
-        // update, then there's nothing more for us to do.
-        return;
-    }
-
-    if (_indexTracksPathLevelMultikeyInfo) {
-        stdx::lock_guard<stdx::mutex> lk(_indexMultikeyPathsMutex);
-        invariant(multikeyPaths.size() == _indexMultikeyPaths.size());
-
-        bool newPathIsMultikey = false;
-        for (size_t i = 0; i < multikeyPaths.size(); ++i) {
-            if (!std::includes(_indexMultikeyPaths[i].begin(),
-                               _indexMultikeyPaths[i].end(),
-                               multikeyPaths[i].begin(),
-                               multikeyPaths[i].end())) {
-                // If 'multikeyPaths' contains a new path component that causes this index to be
-                // multikey, then we must update the index metadata in the CollectionCatalogEntry.
-                newPathIsMultikey = true;
-                break;
-            }
-        }
-
-        if (!newPathIsMultikey) {
-            // Otherwise, if all the path components in 'multikeyPaths' are already tracked in
-            // '_indexMultikeyPaths', then there's nothing more for us to do.
-            return;
-        }
-    }
-
-    {
-        // Only one thread should set the multi-key value per collection, because the metadata for a
-        // collection is one large document.
-        Lock::ResourceLock collMDLock(txn->lockState(), ResourceId(RESOURCE_METADATA, _ns), MODE_X);
-
-        if (!_indexTracksPathLevelMultikeyInfo && isMultikey()) {
-            // It's possible that we raced with another thread when acquiring the MD lock. If the
-            // index is already set as multikey and we don't have any path-level information to
-            // update, then there's nothing more for us to do.
-            return;
-        }
-
-        // This effectively emulates a side-transaction off the main transaction, which invoked
-        // setMultikey. The reason we need is to avoid artificial WriteConflicts, which happen with
-        // snapshot isolation.
-        {
-            StorageEngine* storageEngine = getGlobalServiceContext()->getGlobalStorageEngine();
-            RecoveryUnitSwap ruSwap(txn, storageEngine->newRecoveryUnit());
-
-            WriteUnitOfWork wuow(txn);
-
-            // It's possible that the index type (e.g. ascending/descending index) supports tracking
-            // path-level multikey information, but this particular index doesn't.
-            // CollectionCatalogEntry::setIndexIsMultikey() requires that we discard the path-level
-            // multikey information in order to avoid unintentionally setting path-level multikey
-            // information on an index created before 3.4.
-            if (_collection->setIndexIsMultikey(
-                    txn,
-                    _descriptor->indexName(),
-                    _indexTracksPathLevelMultikeyInfo ? multikeyPaths : MultikeyPaths{})) {
-                if (_infoCache) {
-                    LOG(1) << _ns << ": clearing plan cache - index " << _descriptor->keyPattern()
-                           << " set to multi key.";
-                    _infoCache->clearQueryCache();
-                }
-            }
-
-            wuow.commit();
-        }
-    }
-
-    _isMultikey.store(true);
-
-    if (_indexTracksPathLevelMultikeyInfo) {
-        stdx::lock_guard<stdx::mutex> lk(_indexMultikeyPathsMutex);
-        for (size_t i = 0; i < multikeyPaths.size(); ++i) {
-            _indexMultikeyPaths[i].insert(multikeyPaths[i].begin(), multikeyPaths[i].end());
-        }
-    }
-}
-
-// ----
-
-bool IndexCatalogEntry::_catalogIsReady(OperationContext* txn) const {
-    return _collection->isIndexReady(txn, _descriptor->indexName());
-}
-
-RecordId IndexCatalogEntry::_catalogHead(OperationContext* txn) const {
-    return _collection->getIndexHead(txn, _descriptor->indexName());
-}
-
-bool IndexCatalogEntry::_catalogIsMultikey(OperationContext* txn,
-                                           MultikeyPaths* multikeyPaths) const {
-    return _collection->isIndexMultikey(txn, _descriptor->indexName(), multikeyPaths);
-=======
     : _pimpl(makeImpl(this,
                       opCtx,
                       ns,
@@ -310,7 +59,6 @@
 
 void IndexCatalogEntry::init(std::unique_ptr<IndexAccessMethod> accessMethod) {
     return this->_impl().init(std::move(accessMethod));
->>>>>>> f378d467
 }
 
 // ------------------
