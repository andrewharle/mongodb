--- conflicted
+++ resolved
@@ -34,696 +34,17 @@
 
 #include "mongo/db/catalog/database.h"
 
-<<<<<<< HEAD
-#include <algorithm>
-#include <boost/filesystem/operations.hpp>
-#include <memory>
-
-#include "mongo/db/audit.h"
-#include "mongo/db/auth/auth_index_d.h"
-#include "mongo/db/background.h"
-#include "mongo/db/catalog/collection.h"
-#include "mongo/db/catalog/collection_catalog_entry.h"
-#include "mongo/db/catalog/collection_options.h"
-#include "mongo/db/catalog/database_catalog_entry.h"
-#include "mongo/db/catalog/database_holder.h"
-#include "mongo/db/clientcursor.h"
-#include "mongo/db/concurrency/write_conflict_exception.h"
-#include "mongo/db/dbhelpers.h"
-#include "mongo/db/index/index_access_method.h"
-#include "mongo/db/instance.h"
-#include "mongo/db/introspect.h"
-#include "mongo/db/op_observer.h"
-#include "mongo/db/query/collation/collator_factory_interface.h"
-#include "mongo/db/repl/oplog.h"
-#include "mongo/db/repl/replication_coordinator_global.h"
-#include "mongo/db/server_options.h"
-#include "mongo/db/server_parameters.h"
-#include "mongo/db/service_context.h"
-#include "mongo/db/service_context_d.h"
-#include "mongo/db/stats/top.h"
-#include "mongo/db/storage/recovery_unit.h"
-#include "mongo/db/storage/storage_engine.h"
-#include "mongo/db/storage/storage_options.h"
-#include "mongo/db/views/view_catalog.h"
-#include "mongo/util/assert_util.h"
-#include "mongo/util/log.h"
-=======
->>>>>>> f378d467
 
 namespace mongo {
 Database::Impl::~Impl() = default;
 
-<<<<<<< HEAD
-using std::unique_ptr;
-using std::endl;
-using std::list;
-using std::set;
-using std::string;
-using std::stringstream;
-using std::vector;
-
-void massertNamespaceNotIndex(StringData ns, StringData caller) {
-    massert(17320,
-            str::stream() << "cannot do " << caller << " on namespace with a $ in it: " << ns,
-            NamespaceString::normal(ns));
-}
-
-class Database::AddCollectionChange : public RecoveryUnit::Change {
-public:
-    AddCollectionChange(OperationContext* txn, Database* db, StringData ns)
-        : _txn(txn), _db(db), _ns(ns.toString()) {}
-
-    virtual void commit() {
-        CollectionMap::const_iterator it = _db->_collections.find(_ns);
-        if (it == _db->_collections.end())
-            return;
-
-        // Ban reading from this collection on committed reads on snapshots before now.
-        auto replCoord = repl::ReplicationCoordinator::get(_txn);
-        auto snapshotName = replCoord->reserveSnapshotName(_txn);
-        replCoord->forceSnapshotCreation();  // Ensures a newer snapshot gets created even if idle.
-        it->second->setMinimumVisibleSnapshot(snapshotName);
-    }
-
-    virtual void rollback() {
-        CollectionMap::const_iterator it = _db->_collections.find(_ns);
-        if (it == _db->_collections.end())
-            return;
-
-        delete it->second;
-        _db->_collections.erase(it);
-    }
-
-    OperationContext* const _txn;
-    Database* const _db;
-    const std::string _ns;
-};
-
-class Database::RemoveCollectionChange : public RecoveryUnit::Change {
-public:
-    // Takes ownership of coll (but not db).
-    RemoveCollectionChange(Database* db, Collection* coll) : _db(db), _coll(coll) {}
-
-    virtual void commit() {
-        delete _coll;
-    }
-
-    virtual void rollback() {
-        Collection*& inMap = _db->_collections[_coll->ns().ns()];
-        invariant(!inMap);
-        inMap = _coll;
-    }
-
-    Database* const _db;
-    Collection* const _coll;
-};
-
-Database::~Database() {
-    for (CollectionMap::const_iterator i = _collections.begin(); i != _collections.end(); ++i)
-        delete i->second;
-}
-
-void Database::close(OperationContext* txn) {
-    // XXX? - Do we need to close database under global lock or just DB-lock is sufficient ?
-    invariant(txn->lockState()->isW());
-    // oplog caches some things, dirty its caches
-    repl::oplogCheckCloseDatabase(txn, this);
-
-    if (BackgroundOperation::inProgForDb(_name)) {
-        log() << "warning: bg op in prog during close db? " << _name;
-    }
-}
-
-Status Database::validateDBName(StringData dbname) {
-    if (dbname.size() <= 0)
-        return Status(ErrorCodes::BadValue, "db name is empty");
-
-    if (dbname.size() >= 64)
-        return Status(ErrorCodes::BadValue, "db name is too long");
-
-    if (dbname.find('.') != string::npos)
-        return Status(ErrorCodes::BadValue, "db name cannot contain a .");
-
-    if (dbname.find(' ') != string::npos)
-        return Status(ErrorCodes::BadValue, "db name cannot contain a space");
-
-#ifdef _WIN32
-    static const char* windowsReservedNames[] = {
-        "con",  "prn",  "aux",  "nul",  "com1", "com2", "com3", "com4", "com5", "com6", "com7",
-        "com8", "com9", "lpt1", "lpt2", "lpt3", "lpt4", "lpt5", "lpt6", "lpt7", "lpt8", "lpt9"};
-
-    string lower(dbname.toString());
-    std::transform(lower.begin(), lower.end(), lower.begin(), ::tolower);
-    for (size_t i = 0; i < (sizeof(windowsReservedNames) / sizeof(char*)); ++i) {
-        if (lower == windowsReservedNames[i]) {
-            stringstream errorString;
-            errorString << "db name \"" << dbname.toString() << "\" is a reserved name";
-            return Status(ErrorCodes::BadValue, errorString.str());
-        }
-    }
-#endif
-
-    return Status::OK();
-}
-
-Collection* Database::_getOrCreateCollectionInstance(OperationContext* txn, StringData fullns) {
-    Collection* collection = getCollection(fullns);
-    if (collection) {
-        return collection;
-    }
-
-    unique_ptr<CollectionCatalogEntry> cce(_dbEntry->getCollectionCatalogEntry(fullns));
-    invariant(cce.get());
-
-    unique_ptr<RecordStore> rs(_dbEntry->getRecordStore(fullns));
-    invariant(rs.get());  // if cce exists, so should this
-
-    // Not registering AddCollectionChange since this is for collections that already exist.
-    Collection* c = new Collection(txn, fullns, cce.release(), rs.release(), _dbEntry);
-    return c;
-}
-
-Database::Database(OperationContext* txn, StringData name, DatabaseCatalogEntry* dbEntry)
-    : _name(name.toString()),
-      _dbEntry(dbEntry),
-      _profileName(_name + ".system.profile"),
-      _indexesName(_name + ".system.indexes"),
-      _viewsName(_name + "." + DurableViewCatalog::viewsCollectionName().toString()),
-      _durableViews(DurableViewCatalogImpl(this)),
-      _views(&_durableViews) {
-    Status status = validateDBName(_name);
-    if (!status.isOK()) {
-        warning() << "tried to open invalid db: " << _name;
-        uasserted(10028, status.toString());
-    }
-
-    _profile = serverGlobalParams.defaultProfile;
-
-    list<string> collections;
-    _dbEntry->getCollectionNamespaces(&collections);
-    for (list<string>::const_iterator it = collections.begin(); it != collections.end(); ++it) {
-        const string ns = *it;
-        _collections[ns] = _getOrCreateCollectionInstance(txn, ns);
-    }
-    // At construction time of the viewCatalog, the _collections map wasn't initialized yet, so no
-    // system.views collection would be found. Now we're sufficiently initialized, signal a version
-    // change. Also force a reload, so if there are problems with the catalog contents as might be
-    // caused by incorrect mongod versions or similar, they are found right away.
-    _views.invalidate();
-    Status reloadStatus = _views.reloadIfNeeded(txn);
-    if (!reloadStatus.isOK()) {
-        warning() << "Unable to parse views: " << redact(reloadStatus)
-                  << "; remove any invalid views from the " << _viewsName
-                  << " collection to restore server functionality." << startupWarningsLog;
-    }
-}
-
-void Database::clearTmpCollections(OperationContext* txn) {
-    invariant(txn->lockState()->isDbLockedForMode(name(), MODE_X));
-
-    list<string> collections;
-    _dbEntry->getCollectionNamespaces(&collections);
-
-    for (list<string>::iterator i = collections.begin(); i != collections.end(); ++i) {
-        string ns = *i;
-        invariant(NamespaceString::normal(ns));
-
-        CollectionCatalogEntry* coll = _dbEntry->getCollectionCatalogEntry(ns);
-
-        CollectionOptions options = coll->getCollectionOptions(txn);
-        if (!options.temp)
-            continue;
-        try {
-            WriteUnitOfWork wunit(txn);
-            Status status = dropCollection(txn, ns);
-            if (!status.isOK()) {
-                warning() << "could not drop temp collection '" << ns << "': " << redact(status);
-                continue;
-            }
-
-            wunit.commit();
-        } catch (const WriteConflictException& exp) {
-            warning() << "could not drop temp collection '" << ns << "' due to "
-                                                                     "WriteConflictException";
-            txn->recoveryUnit()->abandonSnapshot();
-        }
-    }
-}
-
-Status Database::setProfilingLevel(OperationContext* txn, int newLevel) {
-    if (_profile == newLevel) {
-        return Status::OK();
-    }
-
-    if (newLevel == 0) {
-        _profile = 0;
-        return Status::OK();
-    }
-
-    if (newLevel < 0 || newLevel > 2) {
-        return Status(ErrorCodes::BadValue, "profiling level has to be >=0 and <= 2");
-    }
-
-    Status status = createProfileCollection(txn, this);
-    if (!status.isOK()) {
-        return status;
-    }
-
-    _profile = newLevel;
-
-    return Status::OK();
-}
-
-void Database::getStats(OperationContext* opCtx, BSONObjBuilder* output, double scale) {
-    list<string> collections;
-    _dbEntry->getCollectionNamespaces(&collections);
-
-    long long nCollections = 0;
-    long long nViews = 0;
-    long long objects = 0;
-    long long size = 0;
-    long long storageSize = 0;
-    long long numExtents = 0;
-    long long indexes = 0;
-    long long indexSize = 0;
-
-    for (list<string>::const_iterator it = collections.begin(); it != collections.end(); ++it) {
-        const string ns = *it;
-
-        Collection* collection = getCollection(ns);
-        if (!collection)
-            continue;
-
-        nCollections += 1;
-        objects += collection->numRecords(opCtx);
-        size += collection->dataSize(opCtx);
-
-        BSONObjBuilder temp;
-        storageSize += collection->getRecordStore()->storageSize(opCtx, &temp);
-        numExtents += temp.obj()["numExtents"].numberInt();  // XXX
-
-        indexes += collection->getIndexCatalog()->numIndexesTotal(opCtx);
-        indexSize += collection->getIndexSize(opCtx);
-    }
-
-    getViewCatalog()->iterate(opCtx, [&](const ViewDefinition& view) { nViews += 1; });
-
-    output->appendNumber("collections", nCollections);
-    output->appendNumber("views", nViews);
-    output->appendNumber("objects", objects);
-    output->append("avgObjSize", objects == 0 ? 0 : double(size) / double(objects));
-    output->appendNumber("dataSize", size / scale);
-    output->appendNumber("storageSize", storageSize / scale);
-    output->appendNumber("numExtents", numExtents);
-    output->appendNumber("indexes", indexes);
-    output->appendNumber("indexSize", indexSize / scale);
-
-    _dbEntry->appendExtraStats(opCtx, output, scale);
-}
-
-Status Database::dropView(OperationContext* txn, StringData fullns) {
-    Status status = _views.dropView(txn, NamespaceString(fullns));
-    Top::get(txn->getClient()->getServiceContext()).collectionDropped(fullns);
-    return status;
-}
-
-Status Database::dropCollection(OperationContext* txn, StringData fullns) {
-    if (!getCollection(fullns)) {
-        // Collection doesn't exist so don't bother validating if it can be dropped.
-        return Status::OK();
-    }
-
-    NamespaceString nss(fullns);
-    {
-        verify(nss.db() == _name);
-
-        if (nss.isSystem()) {
-            if (nss.isSystemDotProfile()) {
-                if (_profile != 0)
-                    return Status(ErrorCodes::IllegalOperation,
-                                  "turn off profiling before dropping system.profile collection");
-            } else if (!nss.isSystemDotViews()) {
-                return Status(ErrorCodes::IllegalOperation,
-                              str::stream() << "can't drop system collection " << fullns);
-            }
-        }
-    }
-
-    return dropCollectionEvenIfSystem(txn, nss);
-}
-
-Status Database::dropCollectionEvenIfSystem(OperationContext* txn, const NamespaceString& fullns) {
-    invariant(txn->lockState()->isDbLockedForMode(name(), MODE_X));
-
-    LOG(1) << "dropCollection: " << fullns;
-
-    Collection* collection = getCollection(fullns);
-    if (!collection) {
-        return Status::OK();  // Post condition already met.
-    }
-
-    massertNamespaceNotIndex(fullns.toString(), "dropCollection");
-
-    BackgroundOperation::assertNoBgOpInProgForNs(fullns);
-
-    audit::logDropCollection(&cc(), fullns.toString());
-
-    Status s = collection->getIndexCatalog()->dropAllIndexes(txn, true);
-    if (!s.isOK()) {
-        warning() << "could not drop collection, trying to drop indexes" << fullns << " because of "
-                  << redact(s.toString());
-        return s;
-    }
-
-    verify(collection->_details->getTotalIndexCount(txn) == 0);
-    LOG(1) << "\t dropIndexes done";
-
-    Top::get(txn->getClient()->getServiceContext()).collectionDropped(fullns.toString());
-
-    // We want to destroy the Collection object before telling the StorageEngine to destroy the
-    // RecordStore.
-    _clearCollectionCache(txn, fullns.toString(), "collection dropped");
-
-    s = _dbEntry->dropCollection(txn, fullns.toString());
-
-    if (!s.isOK())
-        return s;
-
-    DEV {
-        // check all index collection entries are gone
-        string nstocheck = fullns.toString() + ".$";
-        for (CollectionMap::const_iterator i = _collections.begin(); i != _collections.end(); ++i) {
-            string temp = i->first;
-            if (temp.find(nstocheck) != 0)
-                continue;
-            log() << "after drop, bad cache entries for: " << fullns << " have " << temp;
-            verify(0);
-        }
-    }
-
-    getGlobalServiceContext()->getOpObserver()->onDropCollection(txn, fullns);
-
-    return Status::OK();
-}
-
-void Database::_clearCollectionCache(OperationContext* txn,
-                                     StringData fullns,
-                                     const std::string& reason) {
-    verify(_name == nsToDatabaseSubstring(fullns));
-    CollectionMap::const_iterator it = _collections.find(fullns.toString());
-    if (it == _collections.end())
-        return;
-
-    // Takes ownership of the collection
-    txn->recoveryUnit()->registerChange(new RemoveCollectionChange(this, it->second));
-
-    it->second->_cursorManager.invalidateAll(false, reason);
-    _collections.erase(it);
-}
-
-Collection* Database::getCollection(StringData ns) const {
-    invariant(_name == nsToDatabaseSubstring(ns));
-    CollectionMap::const_iterator it = _collections.find(ns);
-    if (it != _collections.end() && it->second) {
-        return it->second;
-    }
-
-    return NULL;
-}
-
-Status Database::renameCollection(OperationContext* txn,
-                                  StringData fromNS,
-                                  StringData toNS,
-                                  bool stayTemp) {
-    audit::logRenameCollection(&cc(), fromNS, toNS);
-    invariant(txn->lockState()->isDbLockedForMode(name(), MODE_X));
-    BackgroundOperation::assertNoBgOpInProgForNs(fromNS);
-    BackgroundOperation::assertNoBgOpInProgForNs(toNS);
-
-    {  // remove anything cached
-        Collection* coll = getCollection(fromNS);
-        if (!coll)
-            return Status(ErrorCodes::NamespaceNotFound, "collection not found to rename");
-
-        string clearCacheReason = str::stream() << "renamed collection '" << fromNS << "' to '"
-                                                << toNS << "'";
-        IndexCatalog::IndexIterator ii = coll->getIndexCatalog()->getIndexIterator(txn, true);
-        while (ii.more()) {
-            IndexDescriptor* desc = ii.next();
-            _clearCollectionCache(txn, desc->indexNamespace(), clearCacheReason);
-        }
-
-        _clearCollectionCache(txn, fromNS, clearCacheReason);
-        _clearCollectionCache(txn, toNS, clearCacheReason);
-
-        Top::get(txn->getClient()->getServiceContext()).collectionDropped(fromNS.toString());
-    }
-
-    Status s = _dbEntry->renameCollection(txn, fromNS, toNS, stayTemp);
-    txn->recoveryUnit()->registerChange(new AddCollectionChange(txn, this, toNS));
-    _collections[toNS] = _getOrCreateCollectionInstance(txn, toNS);
-    return s;
-}
-
-Collection* Database::getOrCreateCollection(OperationContext* txn, StringData ns) {
-    Collection* c = getCollection(ns);
-    if (!c) {
-        c = createCollection(txn, ns);
-    }
-    return c;
-}
-
-void Database::_checkCanCreateCollection(const NamespaceString& nss,
-                                         const CollectionOptions& options) {
-    massert(17399, "collection already exists", getCollection(nss.ns()) == nullptr);
-    massertNamespaceNotIndex(nss.ns(), "createCollection");
-
-    uassert(14037,
-            "can't create user databases on a --configsvr instance",
-            serverGlobalParams.clusterRole != ClusterRole::ConfigServer || nss.isOnInternalDb());
-
-    // This check only applies for actual collections, not indexes or other types of ns.
-    uassert(17381,
-            str::stream() << "fully qualified namespace " << nss.ns() << " is too long "
-                          << "(max is "
-                          << NamespaceString::MaxNsCollectionLen
-                          << " bytes)",
-            !nss.isNormal() || nss.size() <= NamespaceString::MaxNsCollectionLen);
-
-    uassert(17316, "cannot create a blank collection", nss.coll() > 0);
-    uassert(28838, "cannot create a non-capped oplog collection", options.capped || !nss.isOplog());
-}
-
-Status Database::createView(OperationContext* txn,
-                            StringData ns,
-                            const CollectionOptions& options) {
-    invariant(txn->lockState()->isDbLockedForMode(name(), MODE_X));
-    invariant(options.isView());
-
-    NamespaceString nss(ns);
-    NamespaceString viewOnNss(nss.db(), options.viewOn);
-    _checkCanCreateCollection(nss, options);
-    audit::logCreateCollection(&cc(), ns);
-
-    if (nss.isOplog())
-        return Status(ErrorCodes::InvalidNamespace,
-                      str::stream() << "invalid namespace name for a view: " + nss.toString());
-
-    return _views.createView(txn, nss, viewOnNss, BSONArray(options.pipeline), options.collation);
-}
-
-
-Collection* Database::createCollection(OperationContext* txn,
-                                       StringData ns,
-                                       const CollectionOptions& options,
-                                       bool createIdIndex,
-                                       const BSONObj& idIndex) {
-    invariant(txn->lockState()->isDbLockedForMode(name(), MODE_X));
-    invariant(!options.isView());
-
-    NamespaceString nss(ns);
-    _checkCanCreateCollection(nss, options);
-    audit::logCreateCollection(&cc(), ns);
-
-    Status status = _dbEntry->createCollection(txn, ns, options, true /*allocateDefaultSpace*/);
-    massertNoTraceStatusOK(status);
-
-    txn->recoveryUnit()->registerChange(new AddCollectionChange(txn, this, ns));
-    Collection* collection = _getOrCreateCollectionInstance(txn, ns);
-    invariant(collection);
-    _collections[ns] = collection;
-
-    BSONObj fullIdIndexSpec;
-
-    if (createIdIndex) {
-        if (collection->requiresIdIndex()) {
-            if (options.autoIndexId == CollectionOptions::YES ||
-                options.autoIndexId == CollectionOptions::DEFAULT) {
-                const auto featureCompatibilityVersion =
-                    serverGlobalParams.featureCompatibility.version.load();
-                IndexCatalog* ic = collection->getIndexCatalog();
-                fullIdIndexSpec = uassertStatusOK(ic->createIndexOnEmptyCollection(
-                    txn,
-                    !idIndex.isEmpty() ? idIndex
-                                       : ic->getDefaultIdIndexSpec(featureCompatibilityVersion)));
-            }
-        }
-    }
-
-    getGlobalServiceContext()->getOpObserver()->onCreateCollection(
-        txn, nss, options, fullIdIndexSpec);
-
-    // It is necessary to create the system index *after* running the onCreateCollection so that
-    // the oplog timestamp for the index creation is after the oplog timestamp for the
-    // collection creation. This way both primary and any secondaries will see the index created
-    // after the collection is created.
-    if (createIdIndex && nss.isSystem()) {
-        // We only want to create the indexes here on the primary.  On secondaries, they will
-        // be created by the normal oplog application process.
-        auto coordinator = repl::ReplicationCoordinator::get(txn);
-        const bool canAcceptWrites =
-            (coordinator->getReplicationMode() != repl::ReplicationCoordinator::modeReplSet) ||
-            coordinator->canAcceptWritesForDatabase(nss.db()) || nss.isSystemDotProfile();
-        if (canAcceptWrites) {
-            authindex::createSystemIndexes(txn, collection);
-        }
-    }
-    return collection;
-}
-
-const DatabaseCatalogEntry* Database::getDatabaseCatalogEntry() const {
-    return _dbEntry;
-}
-
-void dropAllDatabasesExceptLocal(OperationContext* txn) {
-    ScopedTransaction transaction(txn, MODE_X);
-    Lock::GlobalWrite lk(txn->lockState());
-
-    vector<string> n;
-    StorageEngine* storageEngine = getGlobalServiceContext()->getGlobalStorageEngine();
-    storageEngine->listDatabases(&n);
-
-    if (n.size() == 0)
-        return;
-    log() << "dropAllDatabasesExceptLocal " << n.size();
-
-    repl::getGlobalReplicationCoordinator()->dropAllSnapshots();
-    for (vector<string>::iterator i = n.begin(); i != n.end(); i++) {
-        if (*i != "local") {
-            MONGO_WRITE_CONFLICT_RETRY_LOOP_BEGIN {
-                Database* db = dbHolder().get(txn, *i);
-                // This is needed since dropDatabase can't be rolled back.
-                // This is safe be replaced by "invariant(db);dropDatabase(txn, db);" once fixed
-                if (db == nullptr) {
-                    log() << "database disappeared after listDatabases but before drop: " << *i;
-                } else {
-                    Database::dropDatabase(txn, db);
-                }
-            }
-            MONGO_WRITE_CONFLICT_RETRY_LOOP_END(txn, "dropAllDatabasesExceptLocal", *i);
-        }
-    }
-}
-
-void Database::dropDatabase(OperationContext* txn, Database* db) {
-    invariant(db);
-
-    // Store the name so we have if for after the db object is deleted
-    const string name = db->name();
-    LOG(1) << "dropDatabase " << name;
-
-    invariant(txn->lockState()->isDbLockedForMode(name, MODE_X));
-
-    BackgroundOperation::assertNoBgOpInProgForDb(name);
-
-    audit::logDropDatabase(txn->getClient(), name);
-
-    for (auto&& coll : *db) {
-        Top::get(txn->getClient()->getServiceContext()).collectionDropped(coll->ns().ns(), true);
-    }
-
-    dbHolder().close(txn, name);
-    db = NULL;  // d is now deleted
-
-    MONGO_WRITE_CONFLICT_RETRY_LOOP_BEGIN {
-        getGlobalServiceContext()->getGlobalStorageEngine()->dropDatabase(txn, name);
-    }
-    MONGO_WRITE_CONFLICT_RETRY_LOOP_END(txn, "dropDatabase", name);
-}
-
-Status userCreateNS(OperationContext* txn,
-                    Database* db,
-                    StringData ns,
-                    BSONObj options,
-                    bool createDefaultIndexes,
-                    const BSONObj& idIndex) {
-    invariant(db);
-
-    LOG(1) << "create collection " << ns << ' ' << options;
-
-    if (!NamespaceString::validCollectionComponent(ns))
-        return Status(ErrorCodes::InvalidNamespace, str::stream() << "invalid ns: " << ns);
-
-    Collection* collection = db->getCollection(ns);
-
-    if (collection)
-        return Status(ErrorCodes::NamespaceExists,
-                      str::stream() << "a collection '" << ns.toString() << "' already exists");
-
-    if (db->getViewCatalog()->lookup(txn, ns))
-        return Status(ErrorCodes::NamespaceExists,
-                      str::stream() << "a view '" << ns.toString() << "' already exists");
-
-    CollectionOptions collectionOptions;
-    Status status = collectionOptions.parse(options);
-    if (!status.isOK())
-        return status;
-
-    // Validate the collation, if there is one.
-    if (!collectionOptions.collation.isEmpty()) {
-        auto collator = CollatorFactoryInterface::get(txn->getServiceContext())
-                            ->makeFromBSON(collectionOptions.collation);
-        if (!collator.isOK()) {
-            return collator.getStatus();
-        }
-
-        // If the collator factory returned a non-null collator, set the collation option to the
-        // result of serializing the collator's spec back into BSON. We do this in order to fill in
-        // all options that the user omitted.
-        //
-        // If the collator factory returned a null collator (representing the "simple" collation),
-        // we simply unset the "collation" from the collection options. This ensures that
-        // collections created on versions which do not support the collation feature have the same
-        // format for representing the simple collation as collections created on this version.
-        collectionOptions.collation =
-            collator.getValue() ? collator.getValue()->getSpec().toBSON() : BSONObj();
-    }
-
-    status =
-        validateStorageOptions(collectionOptions.storageEngine,
-                               stdx::bind(&StorageEngine::Factory::validateCollectionStorageOptions,
-                                          stdx::placeholders::_1,
-                                          stdx::placeholders::_2));
-    if (!status.isOK())
-        return status;
-=======
 MONGO_DEFINE_SHIM(Database::makeImpl);
 
 void Database::TUHook::hook() noexcept {}
->>>>>>> f378d467
 
 MONGO_DEFINE_SHIM(Database::dropDatabase);
 
-<<<<<<< HEAD
-    if (collectionOptions.isView()) {
-        uassertStatusOK(db->createView(txn, ns, collectionOptions));
-    } else {
-        invariant(db->createCollection(txn, ns, collectionOptions, createDefaultIndexes, idIndex));
-    }
-=======
 MONGO_DEFINE_SHIM(Database::userCreateNS);
->>>>>>> f378d467
 
 MONGO_DEFINE_SHIM(Database::dropAllDatabasesExceptLocal);
 }  // namespace mongo