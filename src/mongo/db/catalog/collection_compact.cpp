
/**
 *    Copyright (C) 2018-present MongoDB, Inc.
 *
 *    This program is free software: you can redistribute it and/or modify
 *    it under the terms of the Server Side Public License, version 1,
 *    as published by MongoDB, Inc.
 *
 *    This program is distributed in the hope that it will be useful,
 *    but WITHOUT ANY WARRANTY; without even the implied warranty of
 *    MERCHANTABILITY or FITNESS FOR A PARTICULAR PURPOSE.  See the
 *    Server Side Public License for more details.
 *
 *    You should have received a copy of the Server Side Public License
 *    along with this program. If not, see
 *    <http://www.mongodb.com/licensing/server-side-public-license>.
 *
 *    As a special exception, the copyright holders give permission to link the
 *    code of portions of this program with the OpenSSL library under certain
 *    conditions as described in each individual source file and distribute
 *    linked combinations including the program with the OpenSSL library. You
 *    must comply with the Server Side Public License in all respects for
 *    all of the code used other than as permitted herein. If you modify file(s)
 *    with this exception, you may extend this exception to your version of the
 *    file(s), but you are not obligated to do so. If you do not wish to do so,
 *    delete this exception statement from your version. If you delete this
 *    exception statement from all source files in the program, then also delete
 *    it in the license file.
 */

#define MONGO_LOG_DEFAULT_COMPONENT ::mongo::logger::LogComponent::kStorage

#include "mongo/db/catalog/collection_impl.h"

#include "mongo/base/counter.h"
#include "mongo/base/owned_pointer_map.h"
#include "mongo/db/catalog/database.h"
#include "mongo/db/catalog/document_validation.h"
#include "mongo/db/catalog/index_create.h"
#include "mongo/db/catalog/index_key_validate.h"
#include "mongo/db/clientcursor.h"
#include "mongo/db/commands/server_status.h"
#include "mongo/db/curop.h"
#include "mongo/db/index/index_access_method.h"
#include "mongo/db/index/index_descriptor.h"
#include "mongo/db/operation_context.h"
#include "mongo/util/log.h"

namespace mongo {

using std::endl;
using std::vector;

using IndexVersion = IndexDescriptor::IndexVersion;

namespace {
BSONObj _compactAdjustIndexSpec(const BSONObj& oldSpec) {
    BSONObjBuilder bob;

    for (auto&& indexSpecElem : oldSpec) {
        auto indexSpecElemFieldName = indexSpecElem.fieldNameStringData();
        if (IndexDescriptor::kIndexVersionFieldName == indexSpecElemFieldName) {
            IndexVersion indexVersion = static_cast<IndexVersion>(indexSpecElem.numberInt());
            if (IndexVersion::kV0 == indexVersion) {
                // We automatically upgrade v=0 indexes to v=1 indexes.
                bob.append(IndexDescriptor::kIndexVersionFieldName,
                           static_cast<int>(IndexVersion::kV1));
            } else {
                bob.append(IndexDescriptor::kIndexVersionFieldName, static_cast<int>(indexVersion));
            }
        } else if (IndexDescriptor::kBackgroundFieldName == indexSpecElemFieldName) {
            // Create the new index in the foreground.
            continue;
        } else {
            bob.append(indexSpecElem);
        }
    }

    return bob.obj();
}

class MyCompactAdaptor : public RecordStoreCompactAdaptor {
public:
    MyCompactAdaptor(Collection* collection, MultiIndexBlock* indexBlock)

        : _collection(collection), _multiIndexBlock(indexBlock) {}

    virtual bool isDataValid(const RecordData& recData) {
        // Use the latest BSON validation version. We allow compaction of collections containing
        // decimal data even if decimal is disabled.
        return recData.toBson().valid(BSONVersion::kLatest);
    }

    virtual size_t dataSize(const RecordData& recData) {
        return recData.toBson().objsize();
    }

    virtual void inserted(const RecordData& recData, const RecordId& newLocation) {
        _multiIndexBlock->insert(recData.toBson(), newLocation).transitional_ignore();
    }

private:
    Collection* _collection;

    MultiIndexBlock* _multiIndexBlock;
};
}


StatusWith<CompactStats> CollectionImpl::compact(OperationContext* opCtx,
                                                 const CompactOptions* compactOptions) {
    dassert(opCtx->lockState()->isCollectionLockedForMode(ns().toString(), MODE_X));

    DisableDocumentValidation validationDisabler(opCtx);

    if (!_recordStore->compactSupported())
        return StatusWith<CompactStats>(ErrorCodes::CommandNotSupported,
                                        str::stream()
                                            << "cannot compact collection with record store: "
                                            << _recordStore->name());

    if (_recordStore->compactsInPlace()) {
        CompactStats stats;
        Status status = _recordStore->compact(opCtx, NULL, compactOptions, &stats);
        if (!status.isOK())
            return StatusWith<CompactStats>(status);

        // Compact all indexes (not including unfinished indexes)
<<<<<<< HEAD
        IndexCatalog::IndexIterator ii(_indexCatalog.getIndexIterator(txn, false));
=======
        IndexCatalog::IndexIterator ii(_indexCatalog.getIndexIterator(opCtx, false));
>>>>>>> f378d467
        while (ii.more()) {
            IndexDescriptor* descriptor = ii.next();
            IndexAccessMethod* index = _indexCatalog.getIndex(descriptor);

            LOG(1) << "compacting index: " << descriptor->toString();
<<<<<<< HEAD
            Status status = index->compact(txn);
=======
            Status status = index->compact(opCtx);
>>>>>>> f378d467
            if (!status.isOK()) {
                error() << "failed to compact index: " << descriptor->toString();
                return status;
            }
        }

        return StatusWith<CompactStats>(stats);
    }

    if (_indexCatalog.numIndexesInProgress(opCtx))
        return StatusWith<CompactStats>(ErrorCodes::BadValue,
                                        "cannot compact when indexes in progress");

    vector<BSONObj> indexSpecs;
    {
        IndexCatalog::IndexIterator ii(_indexCatalog.getIndexIterator(opCtx, false));
        while (ii.more()) {
            IndexDescriptor* descriptor = ii.next();

            const BSONObj spec = _compactAdjustIndexSpec(descriptor->infoObj());
            const BSONObj key = spec.getObjectField("key");
            const Status keyStatus =
                index_key_validate::validateKeyPattern(key, descriptor->version());
            if (!keyStatus.isOK()) {
                return StatusWith<CompactStats>(
                    ErrorCodes::CannotCreateIndex,
                    str::stream() << "Cannot compact collection due to invalid index " << spec
                                  << ": "
                                  << keyStatus.reason()
                                  << " For more info see"
                                  << " http://dochub.mongodb.org/core/index-validation");
            }
            indexSpecs.push_back(spec);
        }
    }

    // Give a chance to be interrupted *before* we drop all indexes.
    opCtx->checkForInterrupt();

    {
        // note that the drop indexes call also invalidates all clientcursors for the namespace,
        // which is important and wanted here
<<<<<<< HEAD
        WriteUnitOfWork wunit(txn);
        log() << "compact dropping indexes";
        Status status = _indexCatalog.dropAllIndexes(txn, true);
        if (!status.isOK()) {
            return StatusWith<CompactStats>(status);
        }
=======
        WriteUnitOfWork wunit(opCtx);
        log() << "compact dropping indexes";
        _indexCatalog.dropAllIndexes(opCtx, true);
>>>>>>> f378d467
        wunit.commit();
    }

    CompactStats stats;

    MultiIndexBlock indexer(opCtx, _this);
    indexer.allowInterruption();
    indexer.ignoreUniqueConstraint();  // in compact we should be doing no checking

    Status status = indexer.init(indexSpecs).getStatus();
    if (!status.isOK())
        return StatusWith<CompactStats>(status);

    MyCompactAdaptor adaptor(_this, &indexer);

    status = _recordStore->compact(opCtx, &adaptor, compactOptions, &stats);
    if (!status.isOK())
        return StatusWith<CompactStats>(status);

    log() << "starting index commits";
    status = indexer.doneInserting();
    if (!status.isOK())
        return StatusWith<CompactStats>(status);

    {
        WriteUnitOfWork wunit(opCtx);
        indexer.commit();
        wunit.commit();
    }

    return StatusWith<CompactStats>(stats);
}

}  // namespace mongo<|MERGE_RESOLUTION|>--- conflicted
+++ resolved
@@ -126,21 +126,13 @@
             return StatusWith<CompactStats>(status);
 
         // Compact all indexes (not including unfinished indexes)
-<<<<<<< HEAD
-        IndexCatalog::IndexIterator ii(_indexCatalog.getIndexIterator(txn, false));
-=======
         IndexCatalog::IndexIterator ii(_indexCatalog.getIndexIterator(opCtx, false));
->>>>>>> f378d467
         while (ii.more()) {
             IndexDescriptor* descriptor = ii.next();
             IndexAccessMethod* index = _indexCatalog.getIndex(descriptor);
 
             LOG(1) << "compacting index: " << descriptor->toString();
-<<<<<<< HEAD
-            Status status = index->compact(txn);
-=======
             Status status = index->compact(opCtx);
->>>>>>> f378d467
             if (!status.isOK()) {
                 error() << "failed to compact index: " << descriptor->toString();
                 return status;
@@ -183,18 +175,9 @@
     {
         // note that the drop indexes call also invalidates all clientcursors for the namespace,
         // which is important and wanted here
-<<<<<<< HEAD
-        WriteUnitOfWork wunit(txn);
-        log() << "compact dropping indexes";
-        Status status = _indexCatalog.dropAllIndexes(txn, true);
-        if (!status.isOK()) {
-            return StatusWith<CompactStats>(status);
-        }
-=======
         WriteUnitOfWork wunit(opCtx);
         log() << "compact dropping indexes";
         _indexCatalog.dropAllIndexes(opCtx, true);
->>>>>>> f378d467
         wunit.commit();
     }
 
