--- conflicted
+++ resolved
@@ -33,11 +33,8 @@
 #include <memory>
 #include <string>
 
-<<<<<<< HEAD
-=======
 #include "mongo/base/shim.h"
 #include "mongo/base/status.h"
->>>>>>> f378d467
 #include "mongo/base/string_data.h"
 #include "mongo/bson/bsonobj.h"
 #include "mongo/db/catalog/collection.h"
@@ -47,10 +44,7 @@
 #include "mongo/db/storage/storage_options.h"
 #include "mongo/db/views/view.h"
 #include "mongo/db/views/view_catalog.h"
-<<<<<<< HEAD
-=======
 #include "mongo/stdx/functional.h"
->>>>>>> f378d467
 #include "mongo/util/mongoutils/str.h"
 #include "mongo/util/string_map.h"
 
@@ -307,17 +301,6 @@
         return this->_impl().dropView(opCtx, fullns);
     }
 
-<<<<<<< HEAD
-    Status dropView(OperationContext* txn, StringData fullns);
-
-    Collection* createCollection(OperationContext* txn,
-                                 StringData ns,
-                                 const CollectionOptions& options = CollectionOptions(),
-                                 bool createDefaultIndexes = true,
-                                 const BSONObj& idIndex = BSONObj());
-
-    Status createView(OperationContext* txn, StringData viewName, const CollectionOptions& options);
-=======
     inline Collection* createCollection(OperationContext* const opCtx,
                                         StringData ns,
                                         const CollectionOptions& options = CollectionOptions(),
@@ -331,7 +314,6 @@
                              const CollectionOptions& options) {
         return this->_impl().createView(opCtx, viewName, options);
     }
->>>>>>> f378d467
 
     /**
      * @param ns - this is fully qualified, which is maybe not ideal ???
@@ -340,31 +322,30 @@
         return this->_impl().getCollection(opCtx, ns);
     }
 
-<<<<<<< HEAD
+    inline Collection* getCollection(OperationContext* opCtx, const NamespaceString& ns) const {
+        return this->_impl().getCollection(opCtx, ns.ns());
+    }
+
     /**
      * Get the view catalog, which holds the definition for all views created on this database. You
      * must be holding a database lock to use this accessor.
      */
-    ViewCatalog* getViewCatalog() {
-        return &_views;
-    }
-
-    Collection* getOrCreateCollection(OperationContext* txn, StringData ns);
-=======
-    inline Collection* getCollection(OperationContext* opCtx, const NamespaceString& ns) const {
-        return this->_impl().getCollection(opCtx, ns.ns());
-    }
->>>>>>> f378d467
-
-    /**
-     * Get the view catalog, which holds the definition for all views created on this database. You
-     * must be holding a database lock to use this accessor.
-     */
     inline ViewCatalog* getViewCatalog() {
         return this->_impl().getViewCatalog();
     }
 
-<<<<<<< HEAD
+    inline Collection* getOrCreateCollection(OperationContext* const opCtx,
+                                             const NamespaceString& nss) {
+        return this->_impl().getOrCreateCollection(opCtx, nss);
+    }
+
+    inline Status renameCollection(OperationContext* const opCtx,
+                                   const StringData fromNS,
+                                   const StringData toNS,
+                                   const bool stayTemp) {
+        return this->_impl().renameCollection(opCtx, fromNS, toNS, stayTemp);
+    }
+
     /**
      * Physically drops the specified opened database and removes it from the server's metadata. It
      * doesn't notify the replication subsystem or do any other consistency checks, so it should
@@ -372,67 +353,15 @@
      *
      * Must be called with the specified database locked in X mode.
      */
-    static void dropDatabase(OperationContext* txn, Database* db);
-
-    static Status validateDBName(StringData dbname);
-=======
-    inline Collection* getOrCreateCollection(OperationContext* const opCtx,
-                                             const NamespaceString& nss) {
-        return this->_impl().getOrCreateCollection(opCtx, nss);
-    }
->>>>>>> f378d467
-
-    inline Status renameCollection(OperationContext* const opCtx,
-                                   const StringData fromNS,
-                                   const StringData toNS,
-                                   const bool stayTemp) {
-        return this->_impl().renameCollection(opCtx, fromNS, toNS, stayTemp);
-    }
-
-<<<<<<< HEAD
-    const std::string& getSystemViewsName() const {
-        return _viewsName;
-    }
-
-private:
-=======
->>>>>>> f378d467
-    /**
-     * Physically drops the specified opened database and removes it from the server's metadata. It
-     * doesn't notify the replication subsystem or do any other consistency checks, so it should
-     * not be used directly from user commands.
-     *
-<<<<<<< HEAD
-     * Note: This does not add the collection to _collections map, that must be done
-     * by the caller, who takes onership of the Collection*
-     */
-    Collection* _getOrCreateCollectionInstance(OperationContext* txn, StringData fullns);
-
-    /**
-     * Throws if there is a reason 'ns' cannot be created as a user collection.
-     */
-    void _checkCanCreateCollection(const NamespaceString& nss, const CollectionOptions& options);
-
-    /**
-     * Deregisters and invalidates all cursors on collection 'fullns'.  Callers must specify
-     * 'reason' for why the cache is being cleared.
-=======
-     * Must be called with the specified database locked in X mode.
->>>>>>> f378d467
-     */
     static MONGO_DECLARE_SHIM((OperationContext * opCtx, Database* db)->void) dropDatabase;
 
     inline const NamespaceString& getSystemIndexesName() const {
         return this->_impl().getSystemIndexesName();
     }
 
-<<<<<<< HEAD
-    const std::string _name;  // "dbname"
-=======
     inline const std::string& getSystemViewsName() const {
         return this->_impl().getSystemViewsName();
     }
->>>>>>> f378d467
 
     /**
      * Generates a collection namespace suitable for creating a temporary collection.
@@ -449,11 +378,6 @@
         return this->_impl().makeUniqueCollectionNamespace(opCtx, collectionNameModel);
     }
 
-<<<<<<< HEAD
-    const std::string _profileName;  // "dbname.system.profile"
-    const std::string _indexesName;  // "dbname.system.indexes"
-    const std::string _viewsName;    // "dbname.system.views"
-=======
 private:
     // This structure exists to give us a customization point to decide how to force users of this
     // class to depend upon the corresponding `database.cpp` Translation Unit (TU).  All public
@@ -466,7 +390,6 @@
                 this->hook();
         }
     };
->>>>>>> f378d467
 
     inline const Impl& _impl() const {
         TUHook{};
@@ -478,32 +401,6 @@
         return *this->_pimpl;
     }
 
-<<<<<<< HEAD
-    DurableViewCatalogImpl _durableViews;  // interface for system.views operations
-    ViewCatalog _views;                    // in-memory representation of _durableViews
-
-    friend class Collection;
-    friend class NamespaceDetails;
-    friend class IndexCatalog;
-};
-
-void dropAllDatabasesExceptLocal(OperationContext* txn);
-
-/**
- * Creates the namespace 'ns' in the database 'db' according to 'options'. If 'createDefaultIndexes'
- * is true, creates the _id index for the collection (and the system indexes, in the case of system
- * collections). Creates the collection's _id index according to 'idIndex', if it is non-empty. When
- * 'idIndex' is empty, creates the default _id index.
- */
-Status userCreateNS(OperationContext* txn,
-                    Database* db,
-                    StringData ns,
-                    BSONObj options,
-                    bool createDefaultIndexes = true,
-                    const BSONObj& idIndex = BSONObj());
-
-=======
     std::unique_ptr<Impl> _pimpl;
 };
->>>>>>> f378d467
 }  // namespace mongo