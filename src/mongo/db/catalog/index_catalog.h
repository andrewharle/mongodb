
/**
 *    Copyright (C) 2018-present MongoDB, Inc.
 *
 *    This program is free software: you can redistribute it and/or modify
 *    it under the terms of the Server Side Public License, version 1,
 *    as published by MongoDB, Inc.
 *
 *    This program is distributed in the hope that it will be useful,
 *    but WITHOUT ANY WARRANTY; without even the implied warranty of
 *    MERCHANTABILITY or FITNESS FOR A PARTICULAR PURPOSE.  See the
 *    Server Side Public License for more details.
 *
 *    You should have received a copy of the Server Side Public License
 *    along with this program. If not, see
 *    <http://www.mongodb.com/licensing/server-side-public-license>.
 *
 *    As a special exception, the copyright holders give permission to link the
 *    code of portions of this program with the OpenSSL library under certain
 *    conditions as described in each individual source file and distribute
 *    linked combinations including the program with the OpenSSL library. You
 *    must comply with the Server Side Public License in all respects for
 *    all of the code used other than as permitted herein. If you modify file(s)
 *    with this exception, you may extend this exception to your version of the
 *    file(s), but you are not obligated to do so. If you do not wish to do so,
 *    delete this exception statement from your version. If you delete this
 *    exception statement from all source files in the program, then also delete
 *    it in the license file.
 */

#pragma once

#include <memory>
#include <vector>

#include "mongo/base/clonable_ptr.h"
#include "mongo/base/shim.h"
#include "mongo/db/catalog/index_catalog_entry.h"
#include "mongo/db/index/multikey_paths.h"
#include "mongo/db/jsobj.h"
#include "mongo/db/operation_context.h"
#include "mongo/db/record_id.h"
#include "mongo/db/server_options.h"
#include "mongo/db/storage/record_store.h"

namespace mongo {
class Client;
class Collection;

class IndexDescriptor;
class IndexAccessMethod;
struct InsertDeleteOptions;
<<<<<<< HEAD
=======

struct BsonRecord {
    RecordId id;
    Timestamp ts;
    const BSONObj* docPtr;
};
>>>>>>> f378d467

/**
 * how many: 1 per Collection.
 * lifecycle: attached to a Collection.
 */
class IndexCatalog {
public:
    class IndexIterator {
    public:
        class Impl {
        public:
            virtual ~Impl() = 0;

        private:
            virtual Impl* clone_impl() const = 0;

        public:
            inline std::unique_ptr<Impl> clone() const {
                return std::unique_ptr<Impl>{this->clone_impl()};
            }

            virtual bool more() = 0;
            virtual IndexDescriptor* next() = 0;

            virtual IndexAccessMethod* accessMethod(const IndexDescriptor* desc) = 0;

            virtual IndexCatalogEntry* catalogEntry(const IndexDescriptor* desc) = 0;
        };

        static MONGO_DECLARE_SHIM((OperationContext * opCtx,
                                   const IndexCatalog* cat,
                                   bool includeUnfinishedIndexes,
                                   PrivateTo<IndexIterator>)
                                      ->std::unique_ptr<Impl>) makeImpl;

    private:
        explicit inline IndexIterator(OperationContext* const opCtx,
                                      const IndexCatalog* const cat,
                                      const bool includeUnfinishedIndexes)
            : _pimpl(makeImpl(opCtx, cat, includeUnfinishedIndexes, PrivateCall<IndexIterator>{})) {
        }

    public:
        inline ~IndexIterator() = default;

        inline IndexIterator(const IndexIterator& copy) = default;
        inline IndexIterator& operator=(const IndexIterator& copy) = default;

        inline IndexIterator(IndexIterator&& copy) = default;
        inline IndexIterator& operator=(IndexIterator&& copy) = default;

        inline bool more() {
            return this->_impl().more();
        }

        inline IndexDescriptor* next() {
            return this->_impl().next();
        }

        // Returns the access method for the last return IndexDescriptor.
        inline IndexAccessMethod* accessMethod(const IndexDescriptor* const desc) {
            return this->_impl().accessMethod(desc);
        }

        // Returns the IndexCatalogEntry for the last return IndexDescriptor.
        inline IndexCatalogEntry* catalogEntry(const IndexDescriptor* const desc) {
            return this->_impl().catalogEntry(desc);
        }

    private:
        // This structure exists to give us a customization point to decide how to force users of
        // this class to depend upon the corresponding `index_catalog.cpp` Translation Unit (TU).
        // All public forwarding functions call `_impl(), and `_impl` creates an instance of this
        // structure.
        struct TUHook {
            static void hook() noexcept;

            explicit inline TUHook() noexcept {
                if (kDebugBuild)
                    this->hook();
            }
        };

        inline const Impl& _impl() const {
            TUHook{};
            return *this->_pimpl;
        }

        inline Impl& _impl() {
            TUHook{};
            return *this->_pimpl;
        }

        clonable_ptr<Impl> _pimpl;

        friend IndexCatalog;
    };

    class Impl {
    public:
        virtual ~Impl() = 0;

        virtual Status init(OperationContext* opCtx) = 0;

        virtual bool ok() const = 0;

        virtual bool haveAnyIndexes() const = 0;

        virtual int numIndexesTotal(OperationContext* opCtx) const = 0;

        virtual int numIndexesReady(OperationContext* opCtx) const = 0;

        virtual bool haveIdIndex(OperationContext* opCtx) const = 0;

        virtual BSONObj getDefaultIdIndexSpec() const = 0;

        virtual IndexDescriptor* findIdIndex(OperationContext* opCtx) const = 0;

        virtual IndexDescriptor* findIndexByName(OperationContext* opCtx,
                                                 StringData name,
                                                 bool includeUnfinishedIndexes) const = 0;

        virtual IndexDescriptor* findIndexByKeyPatternAndCollationSpec(
            OperationContext* opCtx,
            const BSONObj& key,
            const BSONObj& collationSpec,
            bool includeUnfinishedIndexes) const = 0;

        virtual void findIndexesByKeyPattern(OperationContext* opCtx,
                                             const BSONObj& key,
                                             bool includeUnfinishedIndexes,
                                             std::vector<IndexDescriptor*>* matches) const = 0;

        virtual IndexDescriptor* findShardKeyPrefixedIndex(OperationContext* opCtx,
                                                           const BSONObj& shardKey,
                                                           bool requireSingleKey) const = 0;

        virtual void findIndexByType(OperationContext* opCtx,
                                     const std::string& type,
                                     std::vector<IndexDescriptor*>& matches,
                                     bool includeUnfinishedIndexes) const = 0;

        virtual const IndexDescriptor* refreshEntry(OperationContext* opCtx,
                                                    const IndexDescriptor* oldDesc) = 0;

        virtual const IndexCatalogEntry* getEntry(const IndexDescriptor* desc) const = 0;

        virtual IndexAccessMethod* getIndex(const IndexDescriptor* desc) = 0;

        virtual const IndexAccessMethod* getIndex(const IndexDescriptor* desc) const = 0;

        virtual Status checkUnfinished() const = 0;

        virtual StatusWith<BSONObj> createIndexOnEmptyCollection(OperationContext* opCtx,
                                                                 BSONObj spec) = 0;

        virtual StatusWith<BSONObj> prepareSpecForCreate(OperationContext* opCtx,
                                                         const BSONObj& original) const = 0;

        virtual void dropAllIndexes(
            OperationContext* opCtx,
            bool includingIdIndex,
            stdx::function<void(const IndexDescriptor*)> onDropFn = nullptr) = 0;

        virtual Status dropIndex(OperationContext* opCtx, IndexDescriptor* desc) = 0;

        virtual std::vector<BSONObj> getAndClearUnfinishedIndexes(OperationContext* opCtx) = 0;

        virtual bool isMultikey(OperationContext* opCtx, const IndexDescriptor* idx) = 0;

        virtual MultikeyPaths getMultikeyPaths(OperationContext* opCtx,
                                               const IndexDescriptor* idx) = 0;

        virtual Status indexRecords(OperationContext* opCtx,
                                    const std::vector<BsonRecord>& bsonRecords,
                                    int64_t* keysInsertedOut) = 0;

        virtual void unindexRecord(OperationContext* opCtx,
                                   const BSONObj& obj,
                                   const RecordId& loc,
                                   bool noWarn,
                                   int64_t* keysDeletedOut) = 0;

        virtual std::string getAccessMethodName(OperationContext* opCtx,
                                                const BSONObj& keyPattern) = 0;

        virtual Status _upgradeDatabaseMinorVersionIfNeeded(OperationContext* opCtx,
                                                            const std::string& newPluginName) = 0;

    private:
        virtual const Collection* _getCollection() const = 0;
        virtual Collection* _getCollection() = 0;

        virtual IndexCatalogEntry* _setupInMemoryStructures(
            OperationContext* opCtx,
            std::unique_ptr<IndexDescriptor> descriptor,
            bool initFromDisk) = 0;
        virtual Status _dropIndex(OperationContext* opCtx, IndexCatalogEntry* entry) = 0;

        virtual const IndexCatalogEntryContainer& _getEntries() const = 0;
        virtual IndexCatalogEntryContainer& _getEntries() = 0;

        virtual void _deleteIndexFromDisk(OperationContext* const opCtx,
                                          const std::string& indexName,
                                          const std::string& indexNamespace) = 0;

        friend IndexCatalog;
    };

public:
    static MONGO_DECLARE_SHIM((IndexCatalog * this_,
                               Collection* collection,
                               int maxNumIndexesAllowed,
                               PrivateTo<IndexCatalog>)
                                  ->std::unique_ptr<Impl>) makeImpl;

    inline ~IndexCatalog() = default;

    explicit inline IndexCatalog(Collection* const collection, const int maxNumIndexesAllowed)
        : _pimpl(makeImpl(this, collection, maxNumIndexesAllowed, PrivateCall<IndexCatalog>{})) {}

    inline IndexCatalog(IndexCatalog&&) = delete;
    inline IndexCatalog& operator=(IndexCatalog&&) = delete;

    // Must be called before used.
    inline Status init(OperationContext* const opCtx) {
        return this->_impl().init(opCtx);
    }

    inline bool ok() const {
        return this->_impl().ok();
    }

    // ---- accessors -----

    inline bool haveAnyIndexes() const {
        return this->_impl().haveAnyIndexes();
    }

    inline int numIndexesTotal(OperationContext* const opCtx) const {
        return this->_impl().numIndexesTotal(opCtx);
    }

    inline int numIndexesReady(OperationContext* const opCtx) const {
        return this->_impl().numIndexesReady(opCtx);
    }

    inline int numIndexesInProgress(OperationContext* const opCtx) const {
        return numIndexesTotal(opCtx) - numIndexesReady(opCtx);
    }

    /**
     * this is in "alive" until the Collection goes away
     * in which case everything from this tree has to go away.
     */

    inline bool haveIdIndex(OperationContext* const opCtx) const {
        return this->_impl().haveIdIndex(opCtx);
    }

    /**
     * Returns the spec for the id index to create by default for this collection.
     */
<<<<<<< HEAD
    BSONObj getDefaultIdIndexSpec(
        ServerGlobalParams::FeatureCompatibility::Version featureCompatibilityVersion) const;
=======
    inline BSONObj getDefaultIdIndexSpec() const {
        return this->_impl().getDefaultIdIndexSpec();
    }
>>>>>>> f378d467

    inline IndexDescriptor* findIdIndex(OperationContext* const opCtx) const {
        return this->_impl().findIdIndex(opCtx);
    }

    /**
     * Find index by name.  The index name uniquely identifies an index.
     *
     * @return null if cannot find
     */
    inline IndexDescriptor* findIndexByName(OperationContext* const opCtx,
                                            const StringData name,
                                            const bool includeUnfinishedIndexes = false) const {
        return this->_impl().findIndexByName(opCtx, name, includeUnfinishedIndexes);
    }

    /**
     * Find index by matching key pattern and collation spec.  The key pattern and collation spec
     * uniquely identify an index.
     *
     * Collation is specified as a normalized collation spec as returned by
     * CollationInterface::getSpec.  An empty object indicates the simple collation.
     *
     * @return null if cannot find index, otherwise the index with a matching key pattern and
     * collation.
<<<<<<< HEAD
     */
    IndexDescriptor* findIndexByKeyPatternAndCollationSpec(
        OperationContext* txn,
        const BSONObj& key,
        const BSONObj& collationSpec,
        bool includeUnfinishedIndexes = false) const;

    /**
     * Find indexes with a matching key pattern, putting them into the vector 'matches'.  The key
     * pattern alone does not uniquely identify an index.
     *
     * Consider using 'findIndexByName' if expecting to match one index.
     */
    void findIndexesByKeyPattern(OperationContext* txn,
                                 const BSONObj& key,
                                 bool includeUnfinishedIndexes,
                                 std::vector<IndexDescriptor*>* matches) const;
=======
     */
    inline IndexDescriptor* findIndexByKeyPatternAndCollationSpec(
        OperationContext* const opCtx,
        const BSONObj& key,
        const BSONObj& collationSpec,
        const bool includeUnfinishedIndexes = false) const {
        return this->_impl().findIndexByKeyPatternAndCollationSpec(
            opCtx, key, collationSpec, includeUnfinishedIndexes);
    }

    /**
     * Find indexes with a matching key pattern, putting them into the vector 'matches'.  The key
     * pattern alone does not uniquely identify an index.
     *
     * Consider using 'findIndexByName' if expecting to match one index.
     */
    inline void findIndexesByKeyPattern(OperationContext* const opCtx,
                                        const BSONObj& key,
                                        const bool includeUnfinishedIndexes,
                                        std::vector<IndexDescriptor*>* const matches) const {
        return this->_impl().findIndexesByKeyPattern(opCtx, key, includeUnfinishedIndexes, matches);
    }
>>>>>>> f378d467

    /**
     * Returns an index suitable for shard key range scans.
     *
     * This index:
     * - must be prefixed by 'shardKey', and
     * - must not be a partial index.
     * - must have the simple collation.
     *
     * If the parameter 'requireSingleKey' is true, then this index additionally must not be
     * multi-key.
     *
     * If no such index exists, returns NULL.
     */
    inline IndexDescriptor* findShardKeyPrefixedIndex(OperationContext* const opCtx,
                                                      const BSONObj& shardKey,
                                                      const bool requireSingleKey) const {
        return this->_impl().findShardKeyPrefixedIndex(opCtx, shardKey, requireSingleKey);
    }

    inline void findIndexByType(OperationContext* const opCtx,
                                const std::string& type,
                                std::vector<IndexDescriptor*>& matches,
                                const bool includeUnfinishedIndexes = false) const {
        return this->_impl().findIndexByType(opCtx, type, matches, includeUnfinishedIndexes);
    }

    /**
     * Reload the index definition for 'oldDesc' from the CollectionCatalogEntry.  'oldDesc'
     * must be a ready index that is already registered with the index catalog.  Returns an
     * unowned pointer to the descriptor for the new index definition.
     *
     * Use this method to notify the IndexCatalog that the spec for this index has changed.
     *
     * It is invalid to dereference 'oldDesc' after calling this method.  This method broadcasts
     * an invalidateAll() on the cursor manager to notify other users of the IndexCatalog that
     * this descriptor is now invalid.
     */
    inline const IndexDescriptor* refreshEntry(OperationContext* const opCtx,
                                               const IndexDescriptor* const oldDesc) {
        return this->_impl().refreshEntry(opCtx, oldDesc);
    }

    // never returns NULL
    const IndexCatalogEntry* getEntry(const IndexDescriptor* const desc) const {
        return this->_impl().getEntry(desc);
    }

    inline IndexAccessMethod* getIndex(const IndexDescriptor* const desc) {
        return this->_impl().getIndex(desc);
    }

    inline const IndexAccessMethod* getIndex(const IndexDescriptor* const desc) const {
        return this->_impl().getIndex(desc);
    }

    /**
     * Returns a not-ok Status if there are any unfinished index builds. No new indexes should
     * be built when in this state.
     */
    inline Status checkUnfinished() const {
        return this->_impl().checkUnfinished();
    }

    inline IndexIterator getIndexIterator(OperationContext* const opCtx,
                                          const bool includeUnfinishedIndexes) const {
        return IndexIterator(opCtx, this, includeUnfinishedIndexes);
    };

    // ---- index set modifiers ------

    /**
     * Call this only on an empty collection from inside a WriteUnitOfWork. Index creation on an
     * empty collection can be rolled back as part of a larger WUOW. Returns the full specification
     * of the created index, as it is stored in this index catalog.
     */
<<<<<<< HEAD
    StatusWith<BSONObj> createIndexOnEmptyCollection(OperationContext* txn, BSONObj spec);
=======
    inline StatusWith<BSONObj> createIndexOnEmptyCollection(OperationContext* const opCtx,
                                                            const BSONObj spec) {
        return this->_impl().createIndexOnEmptyCollection(opCtx, spec);
    }
>>>>>>> f378d467

    inline StatusWith<BSONObj> prepareSpecForCreate(OperationContext* const opCtx,
                                                    const BSONObj& original) const {
        return this->_impl().prepareSpecForCreate(opCtx, original);
    }

    /**
     * Drops all indexes in the index catalog, optionally dropping the id index depending on the
     * 'includingIdIndex' parameter value. If 'onDropFn' is provided, it will be called before each
     * index is dropped to allow timestamping each individual drop.
     */
    inline void dropAllIndexes(OperationContext* opCtx,
                               bool includingIdIndex,
                               stdx::function<void(const IndexDescriptor*)> onDropFn = nullptr) {
        this->_impl().dropAllIndexes(opCtx, includingIdIndex, onDropFn);
    }

    inline Status dropIndex(OperationContext* const opCtx, IndexDescriptor* const desc) {
        return this->_impl().dropIndex(opCtx, desc);
    }

    /**
     * will drop all incompleted indexes and return specs
     * after this, the indexes can be rebuilt.
     */
    inline std::vector<BSONObj> getAndClearUnfinishedIndexes(OperationContext* const opCtx) {
        return this->_impl().getAndClearUnfinishedIndexes(opCtx);
    }

    // ---- modify single index

<<<<<<< HEAD
    /**
     * Returns true if the index 'idx' is multikey, and returns false otherwise.
     */
    bool isMultikey(OperationContext* txn, const IndexDescriptor* idx);

    /**
     * Returns the path components that cause the index 'idx' to be multikey if the index supports
     * path-level multikey tracking, and returns an empty vector if path-level multikey tracking
     * isn't supported.
     *
     * If the index supports path-level multikey tracking but isn't multikey, then this function
     * returns a vector with size equal to the number of elements in the index key pattern where
     * each element in the vector is an empty set.
     */
    MultikeyPaths getMultikeyPaths(OperationContext* txn, const IndexDescriptor* idx);

    // --- these probably become private?


=======
>>>>>>> f378d467
    /**
     * Returns true if the index 'idx' is multikey, and returns false otherwise.
     */
    inline bool isMultikey(OperationContext* const opCtx, const IndexDescriptor* const idx) {
        return this->_impl().isMultikey(opCtx, idx);
    }

    /**
     * Returns the path components that cause the index 'idx' to be multikey if the index supports
     * path-level multikey tracking, and returns an empty vector if path-level multikey tracking
     * isn't supported.
     *
     * If the index supports path-level multikey tracking but isn't multikey, then this function
     * returns a vector with size equal to the number of elements in the index key pattern where
     * each element in the vector is an empty set.
     */
    inline MultikeyPaths getMultikeyPaths(OperationContext* const opCtx,
                                          const IndexDescriptor* const idx) {
        return this->_impl().getMultikeyPaths(opCtx, idx);
    }

    // --- these probably become private?

    // ----- data modifiers ------

    /**
     * When 'keysInsertedOut' is not null, it will be set to the number of index keys inserted by
     * this operation.
     *
     * This method may throw.
     */
    inline Status indexRecords(OperationContext* const opCtx,
                               const std::vector<BsonRecord>& bsonRecords,
                               int64_t* const keysInsertedOut) {
        return this->_impl().indexRecords(opCtx, bsonRecords, keysInsertedOut);
    }

    /**
     * When 'keysDeletedOut' is not null, it will be set to the number of index keys removed by
     * this operation.
     */
    inline void unindexRecord(OperationContext* const opCtx,
                              const BSONObj& obj,
                              const RecordId& loc,
                              const bool noWarn,
                              int64_t* const keysDeletedOut) {
        return this->_impl().unindexRecord(opCtx, obj, loc, noWarn, keysDeletedOut);
    }

    // ------- temp internal -------

    inline std::string getAccessMethodName(OperationContext* const opCtx,
                                           const BSONObj& keyPattern) {
        return this->_impl().getAccessMethodName(opCtx, keyPattern);
    }

    // public helpers

    /**
     * Returns length of longest index name.
     * This includes unfinished indexes.
     */
    std::string::size_type getLongestIndexNameLength(OperationContext* opCtx) const;

<<<<<<< HEAD
    /**
     * When 'keysInsertedOut' is not null, it will be set to the number of index keys inserted by
     * this operation.
     *
     * This method may throw.
     */
    Status indexRecords(OperationContext* txn,
                        const std::vector<BsonRecord>& bsonRecords,
                        int64_t* keysInsertedOut);

    /**
     * When 'keysDeletedOut' is not null, it will be set to the number of index keys removed by
     * this operation.
     */
    void unindexRecord(OperationContext* txn,
                       const BSONObj& obj,
                       const RecordId& loc,
                       bool noWarn,
                       int64_t* keysDeletedOut);
=======
    // public static helpers

    static MONGO_DECLARE_SHIM((const BSONObj& key)->BSONObj) fixIndexKey;
>>>>>>> f378d467

    /**
     * Fills out 'options' in order to indicate whether to allow dups or relax
     * index constraints, as needed by replication.
     */
    static MONGO_DECLARE_SHIM(
        (OperationContext * opCtx, const IndexDescriptor* desc, InsertDeleteOptions* options)->void)
        prepareInsertDeleteOptions;

private:
    inline const Collection* _getCollection() const {
        return this->_impl()._getCollection();
    }

    inline Collection* _getCollection() {
        return this->_impl()._getCollection();
    }

    IndexCatalogEntry* _setupInMemoryStructures(OperationContext* opCtx,
                                                std::unique_ptr<IndexDescriptor> descriptor,
                                                bool initFromDisk);

<<<<<<< HEAD
    /**
     * Fills out 'options' in order to indicate whether to allow dups or relax
     * index constraints, as needed by replication.
     */
    static void prepareInsertDeleteOptions(OperationContext* txn,
                                           const IndexDescriptor* desc,
                                           InsertDeleteOptions* options);

private:
    static const BSONObj _idObj;  // { _id : 1 }
=======
    inline Status _dropIndex(OperationContext* const opCtx, IndexCatalogEntry* const desc) {
        return this->_impl()._dropIndex(opCtx, desc);
    }
>>>>>>> f378d467

    inline Status _upgradeDatabaseMinorVersionIfNeeded(OperationContext* const opCtx,
                                                       const std::string& newPluginName) {
        return this->_impl()._upgradeDatabaseMinorVersionIfNeeded(opCtx, newPluginName);
    }

    inline const IndexCatalogEntryContainer& _getEntries() const {
        return this->_impl()._getEntries();
    }

    inline IndexCatalogEntryContainer& _getEntries() {
        return this->_impl()._getEntries();
    }

<<<<<<< HEAD
    Status _indexFilteredRecords(OperationContext* txn,
                                 IndexCatalogEntry* index,
                                 const std::vector<BsonRecord>& bsonRecords,
                                 int64_t* keysInsertedOut);

    Status _indexRecords(OperationContext* txn,
                         IndexCatalogEntry* index,
                         const std::vector<BsonRecord>& bsonRecords,
                         int64_t* keysInsertedOut);

    Status _unindexRecord(OperationContext* txn,
                          IndexCatalogEntry* index,
                          const BSONObj& obj,
                          const RecordId& loc,
                          bool logIfError,
                          int64_t* keysDeletedOut);
=======
    inline static IndexCatalogEntryContainer& _getEntries(IndexCatalog* const this_) {
        return this_->_getEntries();
    }

    inline static const IndexCatalogEntryContainer& _getEntries(const IndexCatalog* const this_) {
        return this_->_getEntries();
    }

    inline void _deleteIndexFromDisk(OperationContext* const opCtx,
                                     const std::string& indexName,
                                     const std::string& indexNamespace) {
        return this->_impl()._deleteIndexFromDisk(opCtx, indexName, indexNamespace);
    }
>>>>>>> f378d467

    inline static void _deleteIndexFromDisk(IndexCatalog* const this_,
                                            OperationContext* const opCtx,
                                            const std::string& indexName,
                                            const std::string& indexNamespace) {
        return this_->_deleteIndexFromDisk(opCtx, indexName, indexNamespace);
    }

<<<<<<< HEAD
    // Apply a set of transformations to the user-provided index object 'spec' to make it
    // conform to the standard for insertion.  This function adds the 'v' field if it didn't
    // exist, removes the '_id' field if it exists, applies plugin-level transformations if
    // appropriate, etc.
    static StatusWith<BSONObj> _fixIndexSpec(OperationContext* txn,
                                             Collection* collection,
                                             const BSONObj& spec);

    Status _isSpecOk(OperationContext* txn, const BSONObj& spec) const;
=======
    // This structure exists to give us a customization point to decide how to force users of this
    // class to depend upon the corresponding `index_catalog.cpp` Translation Unit (TU).  All public
    // forwarding functions call `_impl(), and `_impl` creates an instance of this structure.
    struct TUHook {
        static void hook() noexcept;

        explicit inline TUHook() noexcept {
            if (kDebugBuild)
                this->hook();
        }
    };
>>>>>>> f378d467

    inline const Impl& _impl() const {
        TUHook{};
        return *this->_pimpl;
    }

    inline Impl& _impl() {
        TUHook{};
        return *this->_pimpl;
    }

    std::unique_ptr<Impl> _pimpl;

    friend IndexCatalogEntry;
    friend class IndexCatalogImpl;
    friend class MultiIndexBlockImpl;
};
}  // namespace mongo<|MERGE_RESOLUTION|>--- conflicted
+++ resolved
@@ -50,15 +50,12 @@
 class IndexDescriptor;
 class IndexAccessMethod;
 struct InsertDeleteOptions;
-<<<<<<< HEAD
-=======
 
 struct BsonRecord {
     RecordId id;
     Timestamp ts;
     const BSONObj* docPtr;
 };
->>>>>>> f378d467
 
 /**
  * how many: 1 per Collection.
@@ -322,14 +319,9 @@
     /**
      * Returns the spec for the id index to create by default for this collection.
      */
-<<<<<<< HEAD
-    BSONObj getDefaultIdIndexSpec(
-        ServerGlobalParams::FeatureCompatibility::Version featureCompatibilityVersion) const;
-=======
     inline BSONObj getDefaultIdIndexSpec() const {
         return this->_impl().getDefaultIdIndexSpec();
     }
->>>>>>> f378d467
 
     inline IndexDescriptor* findIdIndex(OperationContext* const opCtx) const {
         return this->_impl().findIdIndex(opCtx);
@@ -355,25 +347,6 @@
      *
      * @return null if cannot find index, otherwise the index with a matching key pattern and
      * collation.
-<<<<<<< HEAD
-     */
-    IndexDescriptor* findIndexByKeyPatternAndCollationSpec(
-        OperationContext* txn,
-        const BSONObj& key,
-        const BSONObj& collationSpec,
-        bool includeUnfinishedIndexes = false) const;
-
-    /**
-     * Find indexes with a matching key pattern, putting them into the vector 'matches'.  The key
-     * pattern alone does not uniquely identify an index.
-     *
-     * Consider using 'findIndexByName' if expecting to match one index.
-     */
-    void findIndexesByKeyPattern(OperationContext* txn,
-                                 const BSONObj& key,
-                                 bool includeUnfinishedIndexes,
-                                 std::vector<IndexDescriptor*>* matches) const;
-=======
      */
     inline IndexDescriptor* findIndexByKeyPatternAndCollationSpec(
         OperationContext* const opCtx,
@@ -396,7 +369,6 @@
                                         std::vector<IndexDescriptor*>* const matches) const {
         return this->_impl().findIndexesByKeyPattern(opCtx, key, includeUnfinishedIndexes, matches);
     }
->>>>>>> f378d467
 
     /**
      * Returns an index suitable for shard key range scans.
@@ -473,14 +445,10 @@
      * empty collection can be rolled back as part of a larger WUOW. Returns the full specification
      * of the created index, as it is stored in this index catalog.
      */
-<<<<<<< HEAD
-    StatusWith<BSONObj> createIndexOnEmptyCollection(OperationContext* txn, BSONObj spec);
-=======
     inline StatusWith<BSONObj> createIndexOnEmptyCollection(OperationContext* const opCtx,
                                                             const BSONObj spec) {
         return this->_impl().createIndexOnEmptyCollection(opCtx, spec);
     }
->>>>>>> f378d467
 
     inline StatusWith<BSONObj> prepareSpecForCreate(OperationContext* const opCtx,
                                                     const BSONObj& original) const {
@@ -512,28 +480,6 @@
 
     // ---- modify single index
 
-<<<<<<< HEAD
-    /**
-     * Returns true if the index 'idx' is multikey, and returns false otherwise.
-     */
-    bool isMultikey(OperationContext* txn, const IndexDescriptor* idx);
-
-    /**
-     * Returns the path components that cause the index 'idx' to be multikey if the index supports
-     * path-level multikey tracking, and returns an empty vector if path-level multikey tracking
-     * isn't supported.
-     *
-     * If the index supports path-level multikey tracking but isn't multikey, then this function
-     * returns a vector with size equal to the number of elements in the index key pattern where
-     * each element in the vector is an empty set.
-     */
-    MultikeyPaths getMultikeyPaths(OperationContext* txn, const IndexDescriptor* idx);
-
-    // --- these probably become private?
-
-
-=======
->>>>>>> f378d467
     /**
      * Returns true if the index 'idx' is multikey, and returns false otherwise.
      */
@@ -598,31 +544,9 @@
      */
     std::string::size_type getLongestIndexNameLength(OperationContext* opCtx) const;
 
-<<<<<<< HEAD
-    /**
-     * When 'keysInsertedOut' is not null, it will be set to the number of index keys inserted by
-     * this operation.
-     *
-     * This method may throw.
-     */
-    Status indexRecords(OperationContext* txn,
-                        const std::vector<BsonRecord>& bsonRecords,
-                        int64_t* keysInsertedOut);
-
-    /**
-     * When 'keysDeletedOut' is not null, it will be set to the number of index keys removed by
-     * this operation.
-     */
-    void unindexRecord(OperationContext* txn,
-                       const BSONObj& obj,
-                       const RecordId& loc,
-                       bool noWarn,
-                       int64_t* keysDeletedOut);
-=======
     // public static helpers
 
     static MONGO_DECLARE_SHIM((const BSONObj& key)->BSONObj) fixIndexKey;
->>>>>>> f378d467
 
     /**
      * Fills out 'options' in order to indicate whether to allow dups or relax
@@ -645,22 +569,9 @@
                                                 std::unique_ptr<IndexDescriptor> descriptor,
                                                 bool initFromDisk);
 
-<<<<<<< HEAD
-    /**
-     * Fills out 'options' in order to indicate whether to allow dups or relax
-     * index constraints, as needed by replication.
-     */
-    static void prepareInsertDeleteOptions(OperationContext* txn,
-                                           const IndexDescriptor* desc,
-                                           InsertDeleteOptions* options);
-
-private:
-    static const BSONObj _idObj;  // { _id : 1 }
-=======
     inline Status _dropIndex(OperationContext* const opCtx, IndexCatalogEntry* const desc) {
         return this->_impl()._dropIndex(opCtx, desc);
     }
->>>>>>> f378d467
 
     inline Status _upgradeDatabaseMinorVersionIfNeeded(OperationContext* const opCtx,
                                                        const std::string& newPluginName) {
@@ -675,24 +586,6 @@
         return this->_impl()._getEntries();
     }
 
-<<<<<<< HEAD
-    Status _indexFilteredRecords(OperationContext* txn,
-                                 IndexCatalogEntry* index,
-                                 const std::vector<BsonRecord>& bsonRecords,
-                                 int64_t* keysInsertedOut);
-
-    Status _indexRecords(OperationContext* txn,
-                         IndexCatalogEntry* index,
-                         const std::vector<BsonRecord>& bsonRecords,
-                         int64_t* keysInsertedOut);
-
-    Status _unindexRecord(OperationContext* txn,
-                          IndexCatalogEntry* index,
-                          const BSONObj& obj,
-                          const RecordId& loc,
-                          bool logIfError,
-                          int64_t* keysDeletedOut);
-=======
     inline static IndexCatalogEntryContainer& _getEntries(IndexCatalog* const this_) {
         return this_->_getEntries();
     }
@@ -706,7 +599,6 @@
                                      const std::string& indexNamespace) {
         return this->_impl()._deleteIndexFromDisk(opCtx, indexName, indexNamespace);
     }
->>>>>>> f378d467
 
     inline static void _deleteIndexFromDisk(IndexCatalog* const this_,
                                             OperationContext* const opCtx,
@@ -715,17 +607,6 @@
         return this_->_deleteIndexFromDisk(opCtx, indexName, indexNamespace);
     }
 
-<<<<<<< HEAD
-    // Apply a set of transformations to the user-provided index object 'spec' to make it
-    // conform to the standard for insertion.  This function adds the 'v' field if it didn't
-    // exist, removes the '_id' field if it exists, applies plugin-level transformations if
-    // appropriate, etc.
-    static StatusWith<BSONObj> _fixIndexSpec(OperationContext* txn,
-                                             Collection* collection,
-                                             const BSONObj& spec);
-
-    Status _isSpecOk(OperationContext* txn, const BSONObj& spec) const;
-=======
     // This structure exists to give us a customization point to decide how to force users of this
     // class to depend upon the corresponding `index_catalog.cpp` Translation Unit (TU).  All public
     // forwarding functions call `_impl(), and `_impl` creates an instance of this structure.
@@ -737,7 +618,6 @@
                 this->hook();
         }
     };
->>>>>>> f378d467
 
     inline const Impl& _impl() const {
         TUHook{};
