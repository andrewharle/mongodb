// server_parameters.h


/**
 *    Copyright (C) 2018-present MongoDB, Inc.
 *
 *    This program is free software: you can redistribute it and/or modify
 *    it under the terms of the Server Side Public License, version 1,
 *    as published by MongoDB, Inc.
 *
 *    This program is distributed in the hope that it will be useful,
 *    but WITHOUT ANY WARRANTY; without even the implied warranty of
 *    MERCHANTABILITY or FITNESS FOR A PARTICULAR PURPOSE.  See the
 *    Server Side Public License for more details.
 *
 *    You should have received a copy of the Server Side Public License
 *    along with this program. If not, see
 *    <http://www.mongodb.com/licensing/server-side-public-license>.
 *
 *    As a special exception, the copyright holders give permission to link the
 *    code of portions of this program with the OpenSSL library under certain
 *    conditions as described in each individual source file and distribute
 *    linked combinations including the program with the OpenSSL library. You
 *    must comply with the Server Side Public License in all respects for
 *    all of the code used other than as permitted herein. If you modify file(s)
 *    with this exception, you may extend this exception to your version of the
 *    file(s), but you are not obligated to do so. If you do not wish to do so,
 *    delete this exception statement from your version. If you delete this
 *    exception statement from all source files in the program, then also delete
 *    it in the license file.
 */

#pragma once

#include <map>
#include <string>
<<<<<<< HEAD
=======
#include <vector>
>>>>>>> f378d467

#include "mongo/base/static_assert.h"
#include "mongo/base/status.h"
#include "mongo/db/jsobj.h"
#include "mongo/platform/atomic_proxy.h"
#include "mongo/platform/atomic_word.h"
#include "mongo/platform/compiler.h"
#include "mongo/stdx/functional.h"
#include "mongo/stdx/mutex.h"
#include "mongo/util/stringutils.h"

namespace mongo {

class ServerParameterSet;
class OperationContext;

/**
 * Lets you make server level settings easily configurable.
 * Hooks into (set|get)Parameter, as well as command line processing
 *
 * NOTE: ServerParameters set at runtime can be read or written to at anytime, and are not
 * thread-safe without atomic types or other concurrency techniques.
 */
class ServerParameter {
public:
    typedef std::map<std::string, ServerParameter*> Map;

    ServerParameter(ServerParameterSet* sps,
                    const std::string& name,
                    bool allowedToChangeAtStartup,
                    bool allowedToChangeAtRuntime);
    ServerParameter(ServerParameterSet* sps, const std::string& name);
    virtual ~ServerParameter();

    std::string name() const {
        return _name;
    }

    /**
     * @return if you can set on command line or config file
     */
    bool allowedToChangeAtStartup() const {
        return _allowedToChangeAtStartup;
    }

    /**
     * @param if you can use (get|set)Parameter
     */
    bool allowedToChangeAtRuntime() const {
        return _allowedToChangeAtRuntime;
    }


    virtual void append(OperationContext* opCtx, BSONObjBuilder& b, const std::string& name) = 0;

    virtual Status set(const BSONElement& newValueElement) = 0;

    virtual Status setFromString(const std::string& str) = 0;

private:
    std::string _name;
    bool _allowedToChangeAtStartup;
    bool _allowedToChangeAtRuntime;
};

class ServerParameterSet {
public:
    typedef std::map<std::string, ServerParameter*> Map;

    void add(ServerParameter* sp);

    const Map& getMap() const {
        return _map;
    }

    static ServerParameterSet* getGlobal();

private:
    Map _map;
};

/**
 * Server Parameters can be set startup up and/or runtime.
 *
 * At startup, --setParameter ... or config file is used.
 * At runtime, { setParameter : 1, ...} is used.
 */
enum class ServerParameterType {

    /**
     * Parameter can only be set via runCommand.
     */
    kRuntimeOnly,

    /**
     * Parameter can only be set via --setParameter, and is only read at startup after command-line
     * parameters, and the config file are processed.
     */
    kStartupOnly,

    /**
     * Parameter can be set at both startup and runtime.
     */
    kStartupAndRuntime,
};

/**
 * Lets you make server level settings easily configurable.
 * Hooks into (set|get)Parameter, as well as command line processing
 */
template <typename T>
class BoundServerParameter : public ServerParameter {
private:
    using setter = stdx::function<Status(const T&)>;
    using getter = stdx::function<T()>;
    using SPT = ServerParameterType;

public:
    BoundServerParameter(const std::string& name,
                         const setter set,
                         const getter get,
                         SPT paramType = SPT::kStartupOnly)
        : BoundServerParameter(ServerParameterSet::getGlobal(), name, set, get, paramType) {}

    BoundServerParameter(ServerParameterSet* sps,
                         const std::string& name,
                         const setter set,
                         const getter get,
                         SPT paramType = SPT::kStartupOnly)
        : ServerParameter(sps,
                          name,
                          paramType == SPT::kStartupOnly || paramType == SPT::kStartupAndRuntime,
                          paramType == SPT::kRuntimeOnly || paramType == SPT::kStartupAndRuntime),
          _setter(set),
          _getter(get) {}
    ~BoundServerParameter() override = default;

    void append(OperationContext* opCtx, BSONObjBuilder& b, const std::string& name) override {
        b.append(name, _getter());
    }

    Status set(const BSONElement& newValueElement) override {
        T newValue;

        if (!newValueElement.coerce(&newValue)) {
            return Status(ErrorCodes::BadValue, "Can't coerce value");
        }

        return _setter(newValue);
    }

    Status setFromString(const std::string& str) override;

private:
    const setter _setter;
    const getter _getter;
};

template <>
inline Status BoundServerParameter<bool>::setFromString(const std::string& str) {
    if ((str == "1") || (str == "true")) {
        return _setter(true);
    }
    if ((str == "0") || (str == "false")) {
        return _setter(false);
    }
    return Status(ErrorCodes::BadValue, "Value is not a valid boolean");
}

template <>
inline Status BoundServerParameter<std::string>::setFromString(const std::string& str) {
    return _setter(str);
}

template <>
inline Status BoundServerParameter<std::vector<std::string>>::setFromString(
    const std::string& str) {
    std::vector<std::string> v;
    splitStringDelim(str, &v, ',');
    return _setter(v);
}

template <typename T>
inline Status BoundServerParameter<T>::setFromString(const std::string& str) {
    T value;
    Status status = parseNumberFromString(str, &value);
    if (!status.isOK()) {
        return status;
    }
    return _setter(value);
}

template <typename T>
class LockedServerParameter : public BoundServerParameter<T> {
private:
    using SPT = ServerParameterType;

public:
    LockedServerParameter(const std::string& name,
                          const T& initval,
                          SPT paramType = SPT::kStartupAndRuntime)
        : LockedServerParameter(ServerParameterSet::getGlobal(), name, initval, paramType) {}

    LockedServerParameter(ServerParameterSet* sps,
                          const std::string& name,
                          const T& initval,
                          SPT paramType = SPT::kStartupAndRuntime)
        : BoundServerParameter<T>(sps,
                                  name,
                                  [this](const T& v) { return setLocked(v); },
                                  [this]() { return getLocked(); },
                                  paramType),
          _value(initval) {}
    ~LockedServerParameter() override = default;

    Status setLocked(const T& value) {
        stdx::unique_lock<stdx::mutex> lk(_mutex);
        _value = value;
        return Status::OK();
    }

    T getLocked() const {
        stdx::unique_lock<stdx::mutex> lk(_mutex);
        return _value;
    }

private:
    mutable stdx::mutex _mutex;
    T _value;
};

namespace server_parameter_detail {

template <typename T, typename...>
struct IsOneOf : std::false_type {};

template <typename T, typename U0, typename... Us>
struct IsOneOf<T, U0, Us...>
    : std::conditional_t<std::is_same<T, U0>::value, std::true_type, IsOneOf<T, Us...>> {};

/**
 * Type trait for ServerParameterType to identify which types are safe to use at runtime because
 * they have std::atomic or equivalent types.
 */
template <typename T>
struct IsSafeRuntimeType : IsOneOf<T, bool, int, long long, double> {};

/**
 * Get the type of storage to use for a given tuple of <type, ServerParameterType>.
 *
 * By default, we want std::atomic or equivalent types because they are thread-safe.
 * If the parameter is a startup only type, then there are no concurrency concerns since
 * server parameters are processed on the main thread while it is single-threaded during startup.
 */
template <typename T, ServerParameterType paramType>
struct StorageTraits {
    /**
     * For kStartupOnly parameters, we can use the type T as storage directly.
     * Otherwise if T is double, use AtomicDouble. Otherwise use AtomicWord<T>.
     */
    using value_type = std::conditional_t<
        paramType == ServerParameterType::kStartupOnly,
        T,
        std::conditional_t<std::is_same<T, double>::value, AtomicDouble, AtomicWord<T>>>;

    static T get(value_type* v) {
        return _get(v);
    }

    static void set(value_type* v, const T& newValue) {
        _set(v, newValue);
    }

private:
    static T _get(AtomicDouble* v) {
        return v->load();
    }
    template <typename U>
    static T _get(AtomicWord<U>* v) {
        return v->load();
    }
    template <typename U>
    static T _get(U* v) {
        return *v;
    }

    static void _set(AtomicDouble* v, const T& newValue) {
        v->store(newValue);
    }
    template <typename U>
    static void _set(AtomicWord<U>* v, const T& newValue) {
        v->store(newValue);
    }
    template <typename U>
    static void _set(U* v, const T& newValue) {
        *v = newValue;
    }
};

}  // namespace server_parameter_detail

/**
 * Implementation of BoundServerParameter for reading and writing a server parameter with a given
 * name and type into a specific C++ variable.
 *
 * NOTE: ServerParameters set at runtime can be read or written to at anytime, and are not
 * thread-safe without atomic types or other concurrency techniques.
 */
template <typename T, ServerParameterType paramType>
class ExportedServerParameter : public BoundServerParameter<T> {
public:
    MONGO_STATIC_ASSERT_MSG(paramType == ServerParameterType::kStartupOnly ||
<<<<<<< HEAD
                                is_safe_runtime_parameter_type<T>::value,
=======
                                server_parameter_detail::IsSafeRuntimeType<T>::value,
>>>>>>> f378d467
                            "This type is not supported as a runtime server parameter.");

    using storage_traits = server_parameter_detail::StorageTraits<T, paramType>;
    using storage_type = typename storage_traits::value_type;
    using validator_function = stdx::function<Status(const T&)>;

    /**
     * Construct an ExportedServerParameter in parameter set "sps", named "name", whose storage
     * is at "value".
     *
     * If allowedToChangeAtStartup is true, the parameter may be set at the command line,
     * e.g. via the --setParameter switch.  If allowedToChangeAtRuntime is true, the parameter
     * may be set at runtime, e.g.  via the setParameter command.
     */
    ExportedServerParameter(ServerParameterSet* sps, const std::string& name, storage_type* value)
        : BoundServerParameter<T>(sps,
                                  name,
                                  [this](const T& v) { return set(v); },
                                  [this] { return storage_traits::get(_value); },
                                  paramType),
          _value(value) {}

    // Don't let the template method hide our inherited method
    using BoundServerParameter<T>::set;

    virtual Status set(const T& newValue) {
        auto const status = validate(newValue);
        if (!status.isOK()) {
            return status;
        }
        storage_traits::set(_value, newValue);
        return Status::OK();
    }

    ExportedServerParameter* withValidator(validator_function validator) {
        invariant(!_validator);
        _validator = std::move(validator);
        return this;
    }

protected:
    /**
     * Note that if a subclass overrides the validate member function, the validator provided via
     * withValidate will not be used.
     **/
    virtual Status validate(const T& potentialNewValue) {
        if (_validator) {
            return _validator(potentialNewValue);
        }
        return Status::OK();
    }

    storage_type* const _value;  // owned elsewhere
    validator_function _validator;
};

}  // namespace mongo

#define MONGO_EXPORT_SERVER_PARAMETER_IMPL_(NAME, TYPE, INITIAL_VALUE, PARAM_TYPE) \
    ExportedServerParameter<TYPE, PARAM_TYPE>::storage_type NAME(INITIAL_VALUE);   \
    MONGO_COMPILER_VARIABLE_UNUSED auto _exportedParameter_##NAME =                \
        (new ExportedServerParameter<TYPE, PARAM_TYPE>(                            \
            ServerParameterSet::getGlobal(), #NAME, &NAME))

/**
 * Create a global variable of type "TYPE" named "NAME" with the given INITIAL_VALUE.  The
 * value may be set at startup or at runtime.
 */
#define MONGO_EXPORT_SERVER_PARAMETER(NAME, TYPE, INITIAL_VALUE) \
    MONGO_EXPORT_SERVER_PARAMETER_IMPL_(                         \
        NAME, TYPE, INITIAL_VALUE, ServerParameterType::kStartupAndRuntime)

/**
 * Like MONGO_EXPORT_SERVER_PARAMETER, but the value may only be set at startup.
 */
#define MONGO_EXPORT_STARTUP_SERVER_PARAMETER(NAME, TYPE, INITIAL_VALUE) \
    MONGO_EXPORT_SERVER_PARAMETER_IMPL_(                                 \
        NAME, TYPE, INITIAL_VALUE, ServerParameterType::kStartupOnly)

/**
 * Like MONGO_EXPORT_SERVER_PARAMETER, but the value may only be set at runtime.
 */
#define MONGO_EXPORT_RUNTIME_SERVER_PARAMETER(NAME, TYPE, INITIAL_VALUE) \
    MONGO_EXPORT_SERVER_PARAMETER_IMPL_(                                 \
        NAME, TYPE, INITIAL_VALUE, ServerParameterType::kRuntimeOnly)<|MERGE_RESOLUTION|>--- conflicted
+++ resolved
@@ -34,10 +34,7 @@
 
 #include <map>
 #include <string>
-<<<<<<< HEAD
-=======
 #include <vector>
->>>>>>> f378d467
 
 #include "mongo/base/static_assert.h"
 #include "mongo/base/status.h"
@@ -350,11 +347,7 @@
 class ExportedServerParameter : public BoundServerParameter<T> {
 public:
     MONGO_STATIC_ASSERT_MSG(paramType == ServerParameterType::kStartupOnly ||
-<<<<<<< HEAD
-                                is_safe_runtime_parameter_type<T>::value,
-=======
                                 server_parameter_detail::IsSafeRuntimeType<T>::value,
->>>>>>> f378d467
                             "This type is not supported as a runtime server parameter.");
 
     using storage_traits = server_parameter_detail::StorageTraits<T, paramType>;
