--- conflicted
+++ resolved
@@ -30,14 +30,8 @@
 
 #include "mongo/db/query/parsed_projection.h"
 
-<<<<<<< HEAD
-#include "mongo/db/query/query_request.h"
-
-#include "mongo/bson/simple_bsonobj_comparator.h"
-=======
 #include "mongo/bson/simple_bsonobj_comparator.h"
 #include "mongo/db/query/query_request.h"
->>>>>>> f378d467
 
 namespace mongo {
 
@@ -136,12 +130,6 @@
                 // is ok because the parsed MatchExpression is not used after being created. We are
                 // only parsing here in order to ensure that the elemMatch projection is valid.
                 //
-<<<<<<< HEAD
-                // TODO: Is there a faster way of validating the elemMatchObj?
-                const CollatorInterface* collator = nullptr;
-                StatusWithMatchExpression statusWithMatcher =
-                    MatchExpressionParser::parse(elemMatchObj, extensionsCallback, collator);
-=======
                 // Match expression extensions such as $text, $where, $geoNear, $near, and
                 // $nearSphere are not allowed in $elemMatch projections. $expr and $jsonSchema are
                 // not allowed because the matcher is not applied to the root of the document.
@@ -153,7 +141,6 @@
                                                  std::move(expCtx),
                                                  ExtensionsCallbackNoop(),
                                                  MatchExpressionParser::kBanAllSpecialFeatures);
->>>>>>> f378d467
                 if (!statusWithMatcher.isOK()) {
                     return statusWithMatcher.getStatus();
                 }
@@ -183,13 +170,9 @@
                 }
 
                 // This clobbers everything else.
-<<<<<<< HEAD
-                if (e2.valuestr() == QueryRequest::metaIndexKey) {
-=======
                 if (e2.valuestr() == QueryRequest::metaTextScore) {
                     wantTextScore = true;
                 } else if (e2.valuestr() == QueryRequest::metaIndexKey) {
->>>>>>> f378d467
                     hasIndexKeyProjection = true;
                 } else if (e2.valuestr() == QueryRequest::metaGeoNearDistance) {
                     wantGeoNearDistance = true;
@@ -211,20 +194,8 @@
         } else if (mongoutils::str::equals(elem.fieldName(), "_id") && !elem.trueValue()) {
             pp->_hasId = false;
         } else {
-<<<<<<< HEAD
-            // Projections of dotted fields aren't covered.
-            if (mongoutils::str::contains(elem.fieldName(), '.')) {
-                requiresDocument = true;
-=======
             pp->_hasDottedFieldPath = pp->_hasDottedFieldPath ||
                 elem.fieldNameStringData().find('.') != std::string::npos;
-
-            if (elem.trueValue()) {
-                pp->_includedFields.push_back(elem.fieldNameStringData());
-            } else {
-                pp->_excludedFields.push_back(elem.fieldNameStringData());
->>>>>>> f378d467
-            }
 
             if (elem.trueValue()) {
                 pp->_includedFields.push_back(elem.fieldNameStringData());
