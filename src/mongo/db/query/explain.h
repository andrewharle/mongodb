
/**
 *    Copyright (C) 2018-present MongoDB, Inc.
 *
 *    This program is free software: you can redistribute it and/or modify
 *    it under the terms of the Server Side Public License, version 1,
 *    as published by MongoDB, Inc.
 *
 *    This program is distributed in the hope that it will be useful,
 *    but WITHOUT ANY WARRANTY; without even the implied warranty of
 *    MERCHANTABILITY or FITNESS FOR A PARTICULAR PURPOSE.  See the
 *    Server Side Public License for more details.
 *
 *    You should have received a copy of the Server Side Public License
 *    along with this program. If not, see
 *    <http://www.mongodb.com/licensing/server-side-public-license>.
 *
 *    As a special exception, the copyright holders give permission to link the
 *    code of portions of this program with the OpenSSL library under certain
 *    conditions as described in each individual source file and distribute
 *    linked combinations including the program with the OpenSSL library. You
 *    must comply with the Server Side Public License in all respects for
 *    all of the code used other than as permitted herein. If you modify file(s)
 *    with this exception, you may extend this exception to your version of the
 *    file(s), but you are not obligated to do so. If you do not wish to do so,
 *    delete this exception statement from your version. If you delete this
 *    exception statement from all source files in the program, then also delete
 *    it in the license file.
 */

#pragma once

#include "mongo/db/exec/plan_stage.h"
#include "mongo/db/exec/plan_stats.h"
#include "mongo/db/query/canonical_query.h"
#include "mongo/db/query/explain_options.h"
#include "mongo/db/query/plan_executor.h"
#include "mongo/db/query/query_planner_params.h"
#include "mongo/db/query/query_solution.h"

namespace mongo {

class Collection;
class OperationContext;
struct PlanSummaryStats;

/**
 * Namespace for the collection of static methods used to generate explain information.
 */
class Explain {
public:
    /**
     * Get explain BSON for the execution stages contained by 'exec'. Use this function if you
     * have a PlanExecutor and want to convert it into a human readable explain format. Any
     * operation which has a query component (e.g. find, update, group) can be explained via
     * this function.
     *
     * The explain information is extracted from 'exec' and added to the out-parameter 'out'.
     *
     * The explain information is generated with the level of detail specified by 'verbosity'.
     *
     * Does not take ownership of its arguments.
     *
     * The caller should hold at least an IS lock on the collection the that the query runs on,
     * even if 'collection' is nullptr.
     *
     * If there is an error during the execution of the query, the error message and code are
     * added to the "executionStats" section of the explain.
     */
    static void explainStages(PlanExecutor* exec,
                              const Collection* collection,
<<<<<<< HEAD
                              ExplainCommon::Verbosity verbosity,
=======
                              ExplainOptions::Verbosity verbosity,
                              BSONObjBuilder* out);
    /**
     * Adds "queryPlanner" and "executionStats" (if requested in verbosity) fields to 'out'. Unlike
     * the other overload of explainStages() above, this one does not add the "serverInfo" section.
     *
     * - 'exec' is the stage tree for the operation being explained.
     * - 'collection' is the relevant collection. The caller should hold at least an IS lock on the
     * collection which the query ran on, even 'collection' is nullptr.
     * - 'verbosity' is the verbosity level of the explain.
     * - 'executePlanStatus' is the status returned after executing the query (Status::OK if the
     * query wasn't executed).
     * - 'winningPlanTrialStats' is the stats of the winning plan during the trial period. May be
     * nullptr.
     * - 'out' is the builder for the explain output.
     **/
    static void explainStages(PlanExecutor* exec,
                              const Collection* collection,
                              ExplainOptions::Verbosity verbosity,
                              Status executePlanStatus,
                              PlanStageStats* winningPlanTrialStats,
>>>>>>> f378d467
                              BSONObjBuilder* out);

    /**
     * Gets explain BSON for the document sources contained by 'exec'. Use this function if you
     * have a PlanExecutor whose root is a PipelineProxyStage and want to turn it into a human
     * readable explain format.
     *
     * The explain information is generated with the level of detail specified by 'verbosity'.
     **/
    static void explainPipelineExecutor(PlanExecutor* exec,
                                        ExplainOptions::Verbosity verbosity,
                                        BSONObjBuilder* out);

    /**
     * Converts the PlanExecutor's winning plan stats tree to BSON and returns to the caller.
     */
    static BSONObj getWinningPlanStats(const PlanExecutor* exec);

    /**
     * Converts the PlanExecutor's winning plan stats tree to BSON and returns the result through
     * the out-parameter 'bob'.
     */
    static void getWinningPlanStats(const PlanExecutor* exec, BSONObjBuilder* bob);

    /**
     * Converts the stats tree 'stats' into a corresponding BSON object containing
     * explain information.
     *
     * Generates the BSON stats at a verbosity specified by 'verbosity'. Defaults
     * to execution stats verbosity.
     */
    static BSONObj statsToBSON(
        const PlanStageStats& stats,
        ExplainOptions::Verbosity verbosity = ExplainOptions::Verbosity::kExecStats);

    /**
     * This version of stats tree to BSON conversion returns the result through the
     * out-parameter 'bob' rather than returning a BSONObj.
     *
     * Generates the BSON stats at a verbosity specified by 'verbosity'. Defaults
     * to execution stats verbosity.
     */
    static void statsToBSON(
        const PlanStageStats& stats,
        BSONObjBuilder* bob,
        ExplainOptions::Verbosity verbosity = ExplainOptions::Verbosity::kExecStats);

    /**
     * Returns a short plan summary std::string describing the leaves of the query plan.
     */
    static std::string getPlanSummary(const PlanExecutor* exec);
    static std::string getPlanSummary(const PlanStage* root);

    /**
     * Fills out 'statsOut' with summary stats using the execution tree contained
     * in 'exec'.
     *
     * The summary stats are consumed by debug mechanisms such as the profiler and
     * the slow query log.
     *
     * This is a lightweight alternative for explainStages(...) above which is useful
     * when operations want to request debug information without doing all the work
     * to generate a full explain.
     *
     * Does not take ownership of its arguments.
     */
    static void getSummaryStats(const PlanExecutor& exec, PlanSummaryStats* statsOut);

    /**
     * If exec's root stage is a MultiPlanStage, returns the stats for the trial period of of the
     * winning plan. Otherwise, returns nullptr.
     *
     * Must be called _before_ calling PlanExecutor::executePlan() or PlanExecutor::getNext().
     **/
    static std::unique_ptr<PlanStageStats> getWinningPlanTrialStats(PlanExecutor* exec);

private:
    /**
     * Adds the 'queryPlanner' explain section to the BSON object being built
     * by 'out'.
     *
     * This is a helper for generating explain BSON. It is used by explainStages(...).
     *
     * - 'exec' is the stage tree for the operation being explained.
     * - 'collection' is the collection used in the operation. The caller should hold an IS lock on
     * the collection which the query is for, even if 'collection' is nullptr.
     * - 'out' is a builder for the explain output.
     */
    static void generatePlannerInfo(PlanExecutor* exec,
                                    const Collection* collection,
                                    BSONObjBuilder* out);

    /**
     * Private helper that does the heavy-lifting for the public statsToBSON(...) functions
     * declared above.
     *
     * Not used except as a helper to the public statsToBSON(...) functions.
     */
    static void statsToBSON(const PlanStageStats& stats,
                            ExplainOptions::Verbosity verbosity,
                            BSONObjBuilder* bob,
                            BSONObjBuilder* topLevelBob);

    /**
     * Adds the "executionStats" field to out. Assumes PlanExecutor::executePlan() has been called
     * and that verbosity >= kExecStats.
     *
     * If verbosity >= kExecAllPlans, it will include the "allPlansExecution" array.
     *
<<<<<<< HEAD
     * @param exec -- the stage tree for the operation being explained.
     * @param collection -- the collection used in the operation.
     * @param winnerStats -- the stats tree for the winning plan.
     * @param rejectedStats -- an array of stats trees, one per rejected plan
     */
    static void generatePlannerInfo(
        PlanExecutor* exec,
        const Collection* collection,
        PlanStageStats* winnerStats,
        const std::vector<std::unique_ptr<PlanStageStats>>& rejectedStats,
        BSONObjBuilder* out);
=======
     * - 'execPlanStatus' is the value returned after executing the query.
     * - 'winningPlanTrialStats' may be nullptr.
     **/
    static void generateExecutionInfo(PlanExecutor* exec,
                                      ExplainOptions::Verbosity verbosity,
                                      Status executePlanStatus,
                                      PlanStageStats* winningPlanTrialStats,
                                      BSONObjBuilder* out);
>>>>>>> f378d467

    /**
     * Generates the execution stats section for the stats tree 'stats',
     * adding the resulting BSON to 'out'.
     *
     * The 'totalTimeMillis' value passed here will be added to the top level of
     * the execution stats section, but will not affect the reporting of timing for
     * individual stages. If 'totalTimeMillis' is not set, we use the approximate timing
     * information collected by the stages.
     *
     * Stats are generated at the verbosity specified by 'verbosity'.
     *
     * This is a helper for generating explain BSON. It is used by generateExecutionInfo().
     */
    static void generateSinglePlanExecutionInfo(const PlanStageStats* stats,
                                                ExplainOptions::Verbosity verbosity,
                                                boost::optional<long long> totalTimeMillis,
                                                BSONObjBuilder* out);

    /**
     * Adds the 'serverInfo' explain section to the BSON object being build
     * by 'out'.
     *
     * This is a helper for generating explain BSON. It is used by explainStages(...).
     */
    static void generateServerInfo(BSONObjBuilder* out);
};

}  // namespace<|MERGE_RESOLUTION|>--- conflicted
+++ resolved
@@ -69,9 +69,6 @@
      */
     static void explainStages(PlanExecutor* exec,
                               const Collection* collection,
-<<<<<<< HEAD
-                              ExplainCommon::Verbosity verbosity,
-=======
                               ExplainOptions::Verbosity verbosity,
                               BSONObjBuilder* out);
     /**
@@ -93,7 +90,6 @@
                               ExplainOptions::Verbosity verbosity,
                               Status executePlanStatus,
                               PlanStageStats* winningPlanTrialStats,
->>>>>>> f378d467
                               BSONObjBuilder* out);
 
     /**
@@ -203,19 +199,6 @@
      *
      * If verbosity >= kExecAllPlans, it will include the "allPlansExecution" array.
      *
-<<<<<<< HEAD
-     * @param exec -- the stage tree for the operation being explained.
-     * @param collection -- the collection used in the operation.
-     * @param winnerStats -- the stats tree for the winning plan.
-     * @param rejectedStats -- an array of stats trees, one per rejected plan
-     */
-    static void generatePlannerInfo(
-        PlanExecutor* exec,
-        const Collection* collection,
-        PlanStageStats* winnerStats,
-        const std::vector<std::unique_ptr<PlanStageStats>>& rejectedStats,
-        BSONObjBuilder* out);
-=======
      * - 'execPlanStatus' is the value returned after executing the query.
      * - 'winningPlanTrialStats' may be nullptr.
      **/
@@ -224,7 +207,6 @@
                                       Status executePlanStatus,
                                       PlanStageStats* winningPlanTrialStats,
                                       BSONObjBuilder* out);
->>>>>>> f378d467
 
     /**
      * Generates the execution stats section for the stats tree 'stats',
