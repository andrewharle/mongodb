--- conflicted
+++ resolved
@@ -76,11 +76,7 @@
     MONGO_FAIL_POINT_BLOCK(setYieldAllLocksWait, customWait) {
         const BSONObj& data = customWait.getData();
         BSONElement customWaitNS = data["namespace"];
-<<<<<<< HEAD
-        if (!customWaitNS || planExecNS == customWaitNS.str()) {
-=======
         if (!customWaitNS || planExecNS.ns() == customWaitNS.str()) {
->>>>>>> f378d467
             sleepFor(Milliseconds(data["waitForMillis"].numberInt()));
         }
     }
