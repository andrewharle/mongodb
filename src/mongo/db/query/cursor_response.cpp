--- conflicted
+++ resolved
@@ -114,14 +114,10 @@
     : _nss(std::move(nss)),
       _cursorId(cursorId),
       _batch(std::move(batch)),
-<<<<<<< HEAD
-      _numReturnedSoFar(numReturnedSoFar) {}
-=======
       _numReturnedSoFar(numReturnedSoFar),
       _latestOplogTimestamp(latestOplogTimestamp),
       _postBatchResumeToken(std::move(postBatchResumeToken)),
       _writeConcernError(std::move(writeConcernError)) {}
->>>>>>> f378d467
 
 StatusWith<CursorResponse> CursorResponse::parseFromBSON(const BSONObj& cmdResponse) {
     Status cmdStatus = getStatusFromCommandResult(cmdResponse);
@@ -184,11 +180,6 @@
 
     for (auto& doc : batch) {
         doc.shareOwnershipWith(cmdResponse);
-<<<<<<< HEAD
-    }
-
-    return {{NamespaceString(fullns), cursorId, std::move(batch)}};
-=======
     }
 
     auto postBatchResumeTokenElem = cursorObj[kPostBatchResumeTokenField];
@@ -225,7 +216,6 @@
              postBatchResumeTokenElem ? postBatchResumeTokenElem.Obj().getOwned()
                                       : boost::optional<BSONObj>{},
              writeConcernError ? writeConcernError.Obj().getOwned() : boost::optional<BSONObj>{}}};
->>>>>>> f378d467
 }
 
 void CursorResponse::addToBSON(CursorResponse::ResponseType responseType,
