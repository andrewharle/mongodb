--- conflicted
+++ resolved
@@ -39,10 +39,7 @@
 #include "mongo/db/query/query_knobs.h"
 #include "mongo/db/query/query_yield.h"
 #include "mongo/db/service_context.h"
-<<<<<<< HEAD
-=======
 #include "mongo/util/fail_point_service.h"
->>>>>>> f378d467
 #include "mongo/util/scopeguard.h"
 #include "mongo/util/time_support.h"
 
@@ -57,11 +54,7 @@
                                                                          : policy),
       _forceYield(false),
       _elapsedTracker(exec->getOpCtx()->getServiceContext()->getFastClockSource(),
-<<<<<<< HEAD
-                      internalQueryExecYieldIterations,
-=======
                       internalQueryExecYieldIterations.load(),
->>>>>>> f378d467
                       Milliseconds(internalQueryExecYieldPeriodMS.load())),
       _planYielding(exec) {}
 
@@ -70,12 +63,6 @@
     : _policy(policy),
       _forceYield(false),
       _elapsedTracker(cs,
-<<<<<<< HEAD
-                      internalQueryExecYieldIterations,
-                      Milliseconds(internalQueryExecYieldPeriodMS.load())),
-      _planYielding(nullptr) {}
-
-=======
                       internalQueryExecYieldIterations.load(),
                       Milliseconds(internalQueryExecYieldPeriodMS.load())),
       _planYielding(nullptr) {}
@@ -87,7 +74,6 @@
     return shouldYield();
 }
 
->>>>>>> f378d467
 bool PlanYieldPolicy::shouldYield() {
     if (!canAutoYield())
         return false;
@@ -156,14 +142,10 @@
             // that it's time to yield. Whether or not we will actually yield, we need to check
             // if this operation has been interrupted.
             if (_policy == PlanExecutor::YIELD_AUTO) {
-<<<<<<< HEAD
-                opCtx->checkForInterrupt();
-=======
                 auto interruptStatus = opCtx->checkForInterruptNoAssert();
                 if (!interruptStatus.isOK()) {
                     return interruptStatus;
                 }
->>>>>>> f378d467
             }
 
             try {
@@ -186,11 +168,7 @@
         } catch (const WriteConflictException&) {
             CurOp::get(opCtx)->debug().additiveMetrics.incrementWriteConflicts(1);
             WriteConflictException::logAndBackoff(
-<<<<<<< HEAD
-                attempt, "plan execution restoreState", _planYielding->ns());
-=======
                 attempt, "plan execution restoreState", _planYielding->nss().ns());
->>>>>>> f378d467
             // retry
         }
     }
