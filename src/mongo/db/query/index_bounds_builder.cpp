--- conflicted
+++ resolved
@@ -41,10 +41,7 @@
 #include "mongo/db/index/expression_params.h"
 #include "mongo/db/index/s2_common.h"
 #include "mongo/db/matcher/expression_geo.h"
-<<<<<<< HEAD
-=======
 #include "mongo/db/matcher/expression_internal_expr_eq.h"
->>>>>>> f378d467
 #include "mongo/db/query/collation/collation_index_key.h"
 #include "mongo/db/query/collation/collator_interface.h"
 #include "mongo/db/query/expression_index.h"
@@ -84,8 +81,6 @@
                                                           : IndexBoundsBuilder::INEXACT_FETCH;
 }
 
-<<<<<<< HEAD
-=======
 /**
  * Returns true if 'str' contains a non-escaped pipe character '|' on a best-effort basis. This
  * function reports no false negatives, but will return false positives. For example, a pipe
@@ -114,7 +109,6 @@
     return false;
 }
 
->>>>>>> f378d467
 }  // namespace
 
 string IndexBoundsBuilder::simpleRegex(const char* regex,
@@ -131,10 +125,6 @@
         return "";
     }
 
-<<<<<<< HEAD
-    string r = "";
-=======
->>>>>>> f378d467
     *tightnessOut = IndexBoundsBuilder::INEXACT_COVERED;
 
     bool multilineOK;
@@ -384,13 +374,10 @@
         translate(child, elt, index, oilOut, tightnessOut);
         oilOut->complement();
 
-<<<<<<< HEAD
-=======
         // TODO SERVER-27646: We cannot assume this invariant is true unless we build exact bounds
         // for $ne: null queries.
         // invariant(*tightnessOut == IndexBoundsBuilder::EXACT);
 
->>>>>>> f378d467
         // If the index is multikey, it doesn't matter what the tightness of the child is, we must
         // return INEXACT_FETCH. Consider a multikey index on 'a' with document {a: [1, 2, 3]} and
         // query {a: {$ne: 3}}.  If we treated the bounds [MinKey, 3), (3, MaxKey] as exact, then we
@@ -432,13 +419,8 @@
         } else {
             *tightnessOut = IndexBoundsBuilder::INEXACT_FETCH;
         }
-<<<<<<< HEAD
-    } else if (MatchExpression::EQ == expr->matchType()) {
-        const EqualityMatchExpression* node = static_cast<const EqualityMatchExpression*>(expr);
-=======
     } else if (ComparisonMatchExpressionBase::isEquality(expr->matchType())) {
         const auto* node = static_cast<const ComparisonMatchExpressionBase*>(expr);
->>>>>>> f378d467
         translateEquality(node->getData(), index, isHashed, oilOut, tightnessOut);
     } else if (MatchExpression::LTE == expr->matchType()) {
         const LTEMatchExpression* node = static_cast<const LTEMatchExpression*>(expr);
@@ -609,16 +591,6 @@
 
         // If we are matching all numbers, we just use the bounds for NumberInt, as these bounds
         // also include all NumberDouble and NumberLong values.
-<<<<<<< HEAD
-        BSONType type = tme->matchesAllNumbers() ? BSONType::NumberInt : tme->getType();
-        BSONObjBuilder bob;
-        bob.appendMinForType("", type);
-        bob.appendMaxForType("", type);
-        BSONObj dataObj = bob.obj();
-        verify(dataObj.isOwned());
-        oilOut->intervals.push_back(
-            makeRangeInterval(dataObj, BoundInclusion::kIncludeBothStartAndEndKeys));
-=======
         if (tme->typeSet().allNumbers) {
             BSONObjBuilder bob;
             bob.appendMinForType("", BSONType::NumberInt);
@@ -626,7 +598,6 @@
             oilOut->intervals.push_back(
                 makeRangeInterval(bob.obj(), BoundInclusion::kIncludeBothStartAndEndKeys));
         }
->>>>>>> f378d467
 
         for (auto type : tme->typeSet().bsonTypes) {
             BSONObjBuilder bob;
@@ -1009,11 +980,7 @@
         log() << "INVALID BOUNDS: " << redact(bounds->toString()) << endl
               << "kp = " << redact(kp) << endl
               << "scanDir = " << scanDir;
-<<<<<<< HEAD
-        invariant(0);
-=======
         MONGO_UNREACHABLE;
->>>>>>> f378d467
     }
 }
 
