--- conflicted
+++ resolved
@@ -89,30 +89,8 @@
         const RecordId& startLoc = RecordId());
 
     /**
-     * Returns a FETCH => DELETE plan.
-     */
-    static std::unique_ptr<PlanExecutor> deleteWithCollectionScan(
-        OperationContext* txn,
-        Collection* collection,
-        const DeleteStageParams& params,
-        PlanExecutor::YieldPolicy yieldPolicy,
-        Direction direction = FORWARD,
-        const RecordId& startLoc = RecordId());
-
-    /**
      * Returns an index scan.  Caller owns returned pointer.
      */
-<<<<<<< HEAD
-    static std::unique_ptr<PlanExecutor> indexScan(OperationContext* txn,
-                                                   const Collection* collection,
-                                                   const IndexDescriptor* descriptor,
-                                                   const BSONObj& startKey,
-                                                   const BSONObj& endKey,
-                                                   BoundInclusion boundInclusion,
-                                                   PlanExecutor::YieldPolicy yieldPolicy,
-                                                   Direction direction = FORWARD,
-                                                   int options = IXSCAN_DEFAULT);
-=======
     static std::unique_ptr<PlanExecutor, PlanExecutor::Deleter> indexScan(
         OperationContext* opCtx,
         const Collection* collection,
@@ -123,22 +101,10 @@
         PlanExecutor::YieldPolicy yieldPolicy,
         Direction direction = FORWARD,
         int options = IXSCAN_DEFAULT);
->>>>>>> f378d467
 
     /**
      * Returns an IXSCAN => FETCH => DELETE plan.
      */
-<<<<<<< HEAD
-    static std::unique_ptr<PlanExecutor> deleteWithIndexScan(OperationContext* txn,
-                                                             Collection* collection,
-                                                             const DeleteStageParams& params,
-                                                             const IndexDescriptor* descriptor,
-                                                             const BSONObj& startKey,
-                                                             const BSONObj& endKey,
-                                                             BoundInclusion boundInclusion,
-                                                             PlanExecutor::YieldPolicy yieldPolicy,
-                                                             Direction direction = FORWARD);
-=======
     static std::unique_ptr<PlanExecutor, PlanExecutor::Deleter> deleteWithIndexScan(
         OperationContext* opCtx,
         Collection* collection,
@@ -160,7 +126,6 @@
         const IndexDescriptor* descriptor,
         const BSONObj& key,
         PlanExecutor::YieldPolicy yieldPolicy);
->>>>>>> f378d467
 
 private:
     /**
@@ -168,11 +133,7 @@
      *
      * Used as a helper for collectionScan() and deleteWithCollectionScan().
      */
-<<<<<<< HEAD
-    static std::unique_ptr<PlanStage> _collectionScan(OperationContext* txn,
-=======
     static std::unique_ptr<PlanStage> _collectionScan(OperationContext* opCtx,
->>>>>>> f378d467
                                                       WorkingSet* ws,
                                                       const Collection* collection,
                                                       Direction direction,
