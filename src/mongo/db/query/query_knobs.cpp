--- conflicted
+++ resolved
@@ -72,14 +72,6 @@
 
 MONGO_EXPORT_SERVER_PARAMETER(internalQueryFacetBufferSizeBytes, int, 100 * 1024 * 1024);
 
-<<<<<<< HEAD
-MONGO_EXPORT_SERVER_PARAMETER(internalInsertMaxBatchSize,
-                              int,
-                              internalQueryExecYieldIterations / 2);
-
-MONGO_EXPORT_SERVER_PARAMETER(internalDocumentSourceCursorBatchSizeBytes, int, 4 * 1024 * 1024);
-
-=======
 MONGO_EXPORT_SERVER_PARAMETER(internalLookupStageIntermediateDocumentMaxSizeBytes,
                               long long,
                               100 * 1024 * 1024)
@@ -105,5 +97,4 @@
 MONGO_EXPORT_SERVER_PARAMETER(internalQueryIgnoreUnknownJSONSchemaKeywords, bool, false);
 
 MONGO_EXPORT_SERVER_PARAMETER(internalQueryProhibitBlockingMergeOnMongoS, bool, false);
->>>>>>> f378d467
 }  // namespace mongo