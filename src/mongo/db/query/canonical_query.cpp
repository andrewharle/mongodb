--- conflicted
+++ resolved
@@ -100,8 +100,6 @@
     return matchExpressionComparator(lhs, rhs) < 0;
 }
 
-<<<<<<< HEAD
-=======
 bool parsingCanProduceNoopMatchNodes(const ExtensionsCallback& extensionsCallback,
                                      MatchExpressionParser::AllowedFeatureSet allowedFeatures) {
     return extensionsCallback.hasNoopExtensions() &&
@@ -109,54 +107,20 @@
          allowedFeatures & MatchExpressionParser::AllowedFeatures::kJavascript);
 }
 
->>>>>>> f378d467
 }  // namespace
 
 // static
 StatusWith<std::unique_ptr<CanonicalQuery>> CanonicalQuery::canonicalize(
-<<<<<<< HEAD
-    OperationContext* txn, const QueryMessage& qm, const ExtensionsCallback& extensionsCallback) {
-=======
     OperationContext* opCtx,
     const QueryMessage& qm,
     const boost::intrusive_ptr<ExpressionContext>& expCtx,
     const ExtensionsCallback& extensionsCallback,
     MatchExpressionParser::AllowedFeatureSet allowedFeatures) {
->>>>>>> f378d467
     // Make QueryRequest.
     auto qrStatus = QueryRequest::fromLegacyQueryMessage(qm);
     if (!qrStatus.isOK()) {
         return qrStatus.getStatus();
     }
-<<<<<<< HEAD
-
-    return CanonicalQuery::canonicalize(txn, std::move(qrStatus.getValue()), extensionsCallback);
-}
-
-// static
-StatusWith<std::unique_ptr<CanonicalQuery>> CanonicalQuery::canonicalize(
-    OperationContext* txn,
-    std::unique_ptr<QueryRequest> qr,
-    const ExtensionsCallback& extensionsCallback) {
-    auto qrStatus = qr->validate();
-    if (!qrStatus.isOK()) {
-        return qrStatus;
-    }
-
-    std::unique_ptr<CollatorInterface> collator;
-    if (!qr->getCollation().isEmpty()) {
-        auto statusWithCollator = CollatorFactoryInterface::get(txn->getServiceContext())
-                                      ->makeFromBSON(qr->getCollation());
-        if (!statusWithCollator.isOK()) {
-            return statusWithCollator.getStatus();
-        }
-        collator = std::move(statusWithCollator.getValue());
-    }
-
-    // Make MatchExpression.
-    StatusWithMatchExpression statusWithMatcher =
-        MatchExpressionParser::parse(qr->getFilter(), extensionsCallback, collator.get());
-=======
 
     return CanonicalQuery::canonicalize(
         opCtx, std::move(qrStatus.getValue()), expCtx, extensionsCallback, allowedFeatures);
@@ -194,7 +158,6 @@
     }
     StatusWithMatchExpression statusWithMatcher = MatchExpressionParser::parse(
         qr->getFilter(), newExpCtx, extensionsCallback, allowedFeatures);
->>>>>>> f378d467
     if (!statusWithMatcher.isOK()) {
         return statusWithMatcher.getStatus();
     }
@@ -204,15 +167,11 @@
     std::unique_ptr<CanonicalQuery> cq(new CanonicalQuery());
 
     Status initStatus =
-<<<<<<< HEAD
-        cq->init(std::move(qr), extensionsCallback, me.release(), std::move(collator));
-=======
         cq->init(opCtx,
                  std::move(qr),
                  parsingCanProduceNoopMatchNodes(extensionsCallback, allowedFeatures),
                  std::move(me),
                  std::move(collator));
->>>>>>> f378d467
 
     if (!initStatus.isOK()) {
         return initStatus;
@@ -222,22 +181,11 @@
 
 // static
 StatusWith<std::unique_ptr<CanonicalQuery>> CanonicalQuery::canonicalize(
-<<<<<<< HEAD
-    OperationContext* txn,
-    const CanonicalQuery& baseQuery,
-    MatchExpression* root,
-    const ExtensionsCallback& extensionsCallback) {
-    // TODO: we should be passing the filter corresponding to 'root' to the QR rather than the base
-    // query's filter, baseQuery.getQueryRequest().getFilter().
-    auto qr = stdx::make_unique<QueryRequest>(baseQuery.nss());
-    qr->setFilter(baseQuery.getQueryRequest().getFilter());
-=======
     OperationContext* opCtx, const CanonicalQuery& baseQuery, MatchExpression* root) {
     auto qr = stdx::make_unique<QueryRequest>(baseQuery.nss());
     BSONObjBuilder builder;
     root->serialize(&builder);
     qr->setFilter(builder.obj());
->>>>>>> f378d467
     qr->setProj(baseQuery.getQueryRequest().getProj());
     qr->setSort(baseQuery.getQueryRequest().getSort());
     qr->setCollation(baseQuery.getQueryRequest().getCollation());
@@ -254,16 +202,11 @@
 
     // Make the CQ we'll hopefully return.
     std::unique_ptr<CanonicalQuery> cq(new CanonicalQuery());
-<<<<<<< HEAD
-    Status initStatus = cq->init(
-        std::move(qr), extensionsCallback, root->shallowClone().release(), std::move(collator));
-=======
     Status initStatus = cq->init(opCtx,
                                  std::move(qr),
                                  baseQuery.canHaveNoopMatchNodes(),
                                  root->shallowClone(),
                                  std::move(collator));
->>>>>>> f378d467
 
     if (!initStatus.isOK()) {
         return initStatus;
@@ -271,17 +214,6 @@
     return std::move(cq);
 }
 
-<<<<<<< HEAD
-Status CanonicalQuery::init(std::unique_ptr<QueryRequest> qr,
-                            const ExtensionsCallback& extensionsCallback,
-                            MatchExpression* root,
-                            std::unique_ptr<CollatorInterface> collator) {
-    _qr = std::move(qr);
-    _collator = std::move(collator);
-
-    _hasNoopExtensions = extensionsCallback.hasNoopExtensions();
-    _isIsolated = QueryRequest::isQueryIsolated(_qr->getFilter());
-=======
 Status CanonicalQuery::init(OperationContext* opCtx,
                             std::unique_ptr<QueryRequest> qr,
                             bool canHaveNoopMatchNodes,
@@ -289,20 +221,13 @@
                             std::unique_ptr<CollatorInterface> collator) {
     _qr = std::move(qr);
     _collator = std::move(collator);
->>>>>>> f378d467
 
     _canHaveNoopMatchNodes = canHaveNoopMatchNodes;
 
-<<<<<<< HEAD
-    sortTree(root);
-    _root.reset(root);
-    Status validStatus = isValid(root, *_qr);
-=======
     // Normalize, sort and validate tree.
     _root = MatchExpression::optimize(std::move(root));
     sortTree(_root.get());
     Status validStatus = isValid(_root.get(), *_qr);
->>>>>>> f378d467
     if (!validStatus.isOK()) {
         return validStatus;
     }
@@ -310,12 +235,7 @@
     // Validate the projection if there is one.
     if (!_qr->getProj().isEmpty()) {
         ParsedProjection* pp;
-<<<<<<< HEAD
-        Status projStatus =
-            ParsedProjection::make(_qr->getProj(), _root.get(), &pp, extensionsCallback);
-=======
         Status projStatus = ParsedProjection::make(opCtx, _qr->getProj(), _root.get(), &pp);
->>>>>>> f378d467
         if (!projStatus.isOK()) {
             return projStatus;
         }
@@ -369,116 +289,6 @@
 }
 
 // static
-<<<<<<< HEAD
-MatchExpression* CanonicalQuery::normalizeTree(MatchExpression* root) {
-    if (MatchExpression::AND == root->matchType() || MatchExpression::OR == root->matchType()) {
-        // We could have AND of AND of AND.  Make sure we clean up our children before merging them.
-        for (size_t i = 0; i < root->getChildVector()->size(); ++i) {
-            (*root->getChildVector())[i] = normalizeTree(root->getChild(i));
-        }
-
-        // If any of our children are of the same logical operator that we are, we remove the
-        // child's children and append them to ourselves after we examine all children.
-        std::vector<MatchExpression*> absorbedChildren;
-
-        for (size_t i = 0; i < root->numChildren();) {
-            MatchExpression* child = root->getChild(i);
-            if (child->matchType() == root->matchType()) {
-                // AND of an AND or OR of an OR.  Absorb child's children into ourself.
-                for (size_t j = 0; j < child->numChildren(); ++j) {
-                    absorbedChildren.push_back(child->getChild(j));
-                }
-                // TODO(opt): this is possibly n^2-ish
-                root->getChildVector()->erase(root->getChildVector()->begin() + i);
-                child->getChildVector()->clear();
-                // Note that this only works because we cleared the child's children
-                delete child;
-                // Don't increment 'i' as the current child 'i' used to be child 'i+1'
-            } else {
-                ++i;
-            }
-        }
-
-        root->getChildVector()->insert(
-            root->getChildVector()->end(), absorbedChildren.begin(), absorbedChildren.end());
-
-        // AND of 1 thing is the thing, OR of 1 thing is the thing.
-        if (1 == root->numChildren()) {
-            MatchExpression* ret = root->getChild(0);
-            root->getChildVector()->clear();
-            delete root;
-            return ret;
-        }
-    } else if (MatchExpression::NOR == root->matchType()) {
-        // First clean up children.
-        for (size_t i = 0; i < root->getChildVector()->size(); ++i) {
-            (*root->getChildVector())[i] = normalizeTree(root->getChild(i));
-        }
-
-        // NOR of one thing is NOT of the thing.
-        if (1 == root->numChildren()) {
-            // Detach the child and assume ownership.
-            std::unique_ptr<MatchExpression> child(root->getChild(0));
-            root->getChildVector()->clear();
-
-            // Delete the root when this goes out of scope.
-            std::unique_ptr<NorMatchExpression> ownedRoot(static_cast<NorMatchExpression*>(root));
-
-            // Make a NOT to be the new root and transfer ownership of the child to it.
-            auto newRoot = stdx::make_unique<NotMatchExpression>();
-            newRoot->init(child.release());
-
-            return newRoot.release();
-        }
-    } else if (MatchExpression::NOT == root->matchType()) {
-        // Normalize the rest of the tree hanging off this NOT node.
-        NotMatchExpression* nme = static_cast<NotMatchExpression*>(root);
-        MatchExpression* child = nme->releaseChild();
-        // normalizeTree(...) takes ownership of 'child', and then
-        // transfers ownership of its return value to 'nme'.
-        nme->resetChild(normalizeTree(child));
-    } else if (MatchExpression::ELEM_MATCH_VALUE == root->matchType()) {
-        // Just normalize our children.
-        for (size_t i = 0; i < root->getChildVector()->size(); ++i) {
-            (*root->getChildVector())[i] = normalizeTree(root->getChild(i));
-        }
-    } else if (MatchExpression::MATCH_IN == root->matchType()) {
-        std::unique_ptr<InMatchExpression> in(static_cast<InMatchExpression*>(root));
-
-        // IN of 1 regex is the regex.
-        if (in->getRegexes().size() == 1 && in->getEqualities().empty()) {
-            RegexMatchExpression* childRe = in->getRegexes().begin()->get();
-            invariant(!childRe->getTag());
-
-            // Create a new RegexMatchExpression, because 'childRe' does not have a path.
-            auto re = stdx::make_unique<RegexMatchExpression>();
-            re->init(in->path(), childRe->getString(), childRe->getFlags());
-            if (in->getTag()) {
-                re->setTag(in->getTag()->clone());
-            }
-            return normalizeTree(re.release());
-        }
-
-        // IN of 1 equality is the equality.
-        if (in->getEqualities().size() == 1 && in->getRegexes().empty()) {
-            auto eq = stdx::make_unique<EqualityMatchExpression>();
-            eq->init(in->path(), *(in->getEqualities().begin()));
-            eq->setCollator(in->getCollator());
-            if (in->getTag()) {
-                eq->setTag(in->getTag()->clone());
-            }
-            return eq.release();
-        }
-
-        return in.release();
-    }
-
-    return root;
-}
-
-// static
-=======
->>>>>>> f378d467
 void CanonicalQuery::sortTree(MatchExpression* tree) {
     for (size_t i = 0; i < tree->numChildren(); ++i) {
         sortTree(tree->getChild(i));
@@ -607,34 +417,12 @@
         }
     }
 
-    // TEXT and tailable are incompatible.
-    if (numText > 0 && parsed.isTailable()) {
-        return Status(ErrorCodes::BadValue, "text and tailable cursor not allowed in same query");
-    }
-
-    // $natural sort order must agree with hint.
-    if (sortNaturalElt) {
-        if (!hintObj.isEmpty() && !hintNaturalElt) {
-            return Status(ErrorCodes::BadValue, "index hint not allowed with $natural sort order");
-        }
-        if (hintNaturalElt) {
-            if (hintNaturalElt.numberInt() != sortNaturalElt.numberInt()) {
-                return Status(ErrorCodes::BadValue,
-                              "$natural hint must be in the same direction as $natural sort order");
-            }
-        }
-    }
-
     return Status::OK();
 }
 
 std::string CanonicalQuery::toString() const {
     str::stream ss;
-<<<<<<< HEAD
-    ss << "ns=" << _qr->ns();
-=======
     ss << "ns=" << _qr->nss().ns();
->>>>>>> f378d467
 
     if (_qr->getBatchSize()) {
         ss << " batchSize=" << *_qr->getBatchSize();
