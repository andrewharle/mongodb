
/**
 *    Copyright (C) 2018-present MongoDB, Inc.
 *
 *    This program is free software: you can redistribute it and/or modify
 *    it under the terms of the Server Side Public License, version 1,
 *    as published by MongoDB, Inc.
 *
 *    This program is distributed in the hope that it will be useful,
 *    but WITHOUT ANY WARRANTY; without even the implied warranty of
 *    MERCHANTABILITY or FITNESS FOR A PARTICULAR PURPOSE.  See the
 *    Server Side Public License for more details.
 *
 *    You should have received a copy of the Server Side Public License
 *    along with this program. If not, see
 *    <http://www.mongodb.com/licensing/server-side-public-license>.
 *
 *    As a special exception, the copyright holders give permission to link the
 *    code of portions of this program with the OpenSSL library under certain
 *    conditions as described in each individual source file and distribute
 *    linked combinations including the program with the OpenSSL library. You
 *    must comply with the Server Side Public License in all respects for
 *    all of the code used other than as permitted herein. If you modify file(s)
 *    with this exception, you may extend this exception to your version of the
 *    file(s), but you are not obligated to do so. If you do not wish to do so,
 *    delete this exception statement from your version. If you delete this
 *    exception statement from all source files in the program, then also delete
 *    it in the license file.
 */

#include "mongo/platform/basic.h"

#include "mongo/db/query/explain.h"

#include "mongo/base/owned_pointer_vector.h"
#include "mongo/bson/util/builder.h"
#include "mongo/db/exec/cached_plan.h"
#include "mongo/db/exec/count_scan.h"
#include "mongo/db/exec/distinct_scan.h"
#include "mongo/db/exec/idhack.h"
#include "mongo/db/exec/index_scan.h"
#include "mongo/db/exec/multi_plan.h"
#include "mongo/db/exec/near.h"
#include "mongo/db/exec/pipeline_proxy.h"
#include "mongo/db/exec/text.h"
#include "mongo/db/exec/working_set_common.h"
#include "mongo/db/keypattern.h"
#include "mongo/db/query/get_executor.h"
#include "mongo/db/query/plan_executor.h"
#include "mongo/db/query/plan_summary_stats.h"
#include "mongo/db/query/query_planner.h"
#include "mongo/db/query/query_settings.h"
#include "mongo/db/query/stage_builder.h"
#include "mongo/db/server_options.h"
#include "mongo/db/server_parameters.h"
#include "mongo/util/mongoutils/str.h"
#include "mongo/util/net/socket_utils.h"
#include "mongo/util/version.h"

namespace {

using namespace mongo;
using std::string;
using std::unique_ptr;
using std::vector;

/**
 * Traverse the tree rooted at 'root', and add all tree nodes into the list 'flattened'.
 */
void flattenStatsTree(const PlanStageStats* root, vector<const PlanStageStats*>* flattened) {
    invariant(root->stageType != STAGE_MULTI_PLAN);
    flattened->push_back(root);
    for (auto&& child : root->children) {
        flattenStatsTree(child.get(), flattened);
    }
}

/**
 * Traverse the tree rooted at 'root', and add all nodes into the list 'flattened'. If a
 * MultiPlanStage is encountered, only add the best plan and its children to 'flattened'.
 */
void flattenExecTree(const PlanStage* root, vector<const PlanStage*>* flattened) {
    flattened->push_back(root);

    if (root->stageType() == STAGE_MULTI_PLAN) {
        // Only add the winning plan from a MultiPlanStage.
        auto mps = static_cast<const MultiPlanStage*>(root);
        const PlanStage* winningStage = mps->getChildren()[mps->bestPlanIdx()].get();
        return flattenExecTree(winningStage, flattened);
    }

    const auto& children = root->getChildren();
    for (size_t i = 0; i < children.size(); ++i) {
        flattenExecTree(children[i].get(), flattened);
    }
}

/**
 * Traverse the stage tree, depth first and return the first stage of a given type.
 */
PlanStage* findStageOfType(PlanStage* root, StageType desiredStageType) {
    if (root->stageType() == desiredStageType) {
        return root;
    }

    for (const auto& child : root->getChildren()) {
        PlanStage* p = findStageOfType(child.get(), desiredStageType);
        if (p) {
            return p;
        }
    }
    return nullptr;
}

/**
 * Gets a pointer to the MultiPlanStage inside the stage tree rooted at 'root'. Returns nullptr if
 * there is no MPS.
 */
MultiPlanStage* getMultiPlanStage(PlanStage* root) {
    PlanStage* ps = findStageOfType(root, STAGE_MULTI_PLAN);
    invariant(ps == nullptr || ps->stageType() == STAGE_MULTI_PLAN);
    return static_cast<MultiPlanStage*>(ps);
}

/**
 * Gets a pointer to the PipelineProxyStage if it is the root of the tree. Returns nullptr if
 * there is no PPS that is root.
 */
PipelineProxyStage* getPipelineProxyStage(PlanStage* root) {
    if (root->stageType() == STAGE_PIPELINE_PROXY ||
        root->stageType() == STAGE_CHANGE_STREAM_PROXY) {
        return static_cast<PipelineProxyStage*>(root);
    }

    return nullptr;
}

/**
 * Given the SpecificStats object for a stage and the type of the stage, returns the
 * number of index keys examined by the stage.
 *
 * This is used for getting the total number of keys examined by a plan. We need
 * to collect a 'totalKeysExamined' metric for a regular explain (in which case this
 * gets called from Explain::generateSinglePlanExecutionInfo()) or for the slow query log / profiler
 * (in which case this gets called from Explain::getSummaryStats()).
 */
size_t getKeysExamined(StageType type, const SpecificStats* specific) {
    if (STAGE_IXSCAN == type) {
        const IndexScanStats* spec = static_cast<const IndexScanStats*>(specific);
        return spec->keysExamined;
    } else if (STAGE_IDHACK == type) {
        const IDHackStats* spec = static_cast<const IDHackStats*>(specific);
        return spec->keysExamined;
    } else if (STAGE_COUNT_SCAN == type) {
        const CountScanStats* spec = static_cast<const CountScanStats*>(specific);
        return spec->keysExamined;
    } else if (STAGE_DISTINCT_SCAN == type) {
        const DistinctScanStats* spec = static_cast<const DistinctScanStats*>(specific);
        return spec->keysExamined;
    }

    return 0;
}

/**
 * Given the SpecificStats object for a stage and the type of the stage, returns the
 * number of documents examined by the stage.
 *
 * This is used for getting the total number of documents examined by a plan. We need
 * to collect a 'totalDocsExamined' metric for a regular explain (in which case this
 * gets called from Explain::generateSinglePlanExecutionInfo()) or for the slow query log / profiler
 * (in which case this gets called from Explain::getSummaryStats()).
 */
size_t getDocsExamined(StageType type, const SpecificStats* specific) {
    if (STAGE_COLLSCAN == type) {
        const CollectionScanStats* spec = static_cast<const CollectionScanStats*>(specific);
        return spec->docsTested;
    } else if (STAGE_FETCH == type) {
        const FetchStats* spec = static_cast<const FetchStats*>(specific);
        return spec->docsExamined;
    } else if (STAGE_IDHACK == type) {
        const IDHackStats* spec = static_cast<const IDHackStats*>(specific);
        return spec->docsExamined;
    } else if (STAGE_TEXT_OR == type) {
        const TextOrStats* spec = static_cast<const TextOrStats*>(specific);
        return spec->fetches;
    }

    return 0;
}

/**
 * Adds to the plan summary string being built by 'sb' for the execution stage 'stage'.
 */
void addStageSummaryStr(const PlanStage* stage, StringBuilder& sb) {
    // First add the stage type string.
    const CommonStats* common = stage->getCommonStats();
    sb << common->stageTypeStr;

    // Some leaf nodes also provide info about the index they used.
    const SpecificStats* specific = stage->getSpecificStats();
    if (STAGE_COUNT_SCAN == stage->stageType()) {
        const CountScanStats* spec = static_cast<const CountScanStats*>(specific);
        const KeyPattern keyPattern{spec->keyPattern};
        sb << " " << keyPattern;
    } else if (STAGE_DISTINCT_SCAN == stage->stageType()) {
        const DistinctScanStats* spec = static_cast<const DistinctScanStats*>(specific);
        const KeyPattern keyPattern{spec->keyPattern};
        sb << " " << keyPattern;
    } else if (STAGE_GEO_NEAR_2D == stage->stageType()) {
        const NearStats* spec = static_cast<const NearStats*>(specific);
        const KeyPattern keyPattern{spec->keyPattern};
        sb << " " << keyPattern;
    } else if (STAGE_GEO_NEAR_2DSPHERE == stage->stageType()) {
        const NearStats* spec = static_cast<const NearStats*>(specific);
        const KeyPattern keyPattern{spec->keyPattern};
        sb << " " << keyPattern;
    } else if (STAGE_IXSCAN == stage->stageType()) {
        const IndexScanStats* spec = static_cast<const IndexScanStats*>(specific);
        const KeyPattern keyPattern{spec->keyPattern};
        sb << " " << keyPattern;
    } else if (STAGE_TEXT == stage->stageType()) {
        const TextStats* spec = static_cast<const TextStats*>(specific);
        const KeyPattern keyPattern{spec->indexPrefix};
        sb << " " << keyPattern;
    }
}

/**
 * Adds the path-level multikey information to the explain output in a field called "multiKeyPaths".
 * The value associated with the "multiKeyPaths" field is an object with keys equal to those in the
 * index key pattern and values equal to an array of strings corresponding to paths that cause the
 * index to be multikey.
 *
 * For example, with the index {'a.b': 1, 'a.c': 1} where the paths "a" and "a.b" cause the
 * index to be multikey, we'd have {'multiKeyPaths': {'a.b': ['a', 'a.b'], 'a.c': ['a']}}.
 *
 * This function should only be called if the associated index supports path-level multikey
 * tracking.
 */
void appendMultikeyPaths(const BSONObj& keyPattern,
                         const MultikeyPaths& multikeyPaths,
                         BSONObjBuilder* bob) {
    BSONObjBuilder subMultikeyPaths(bob->subobjStart("multiKeyPaths"));

    size_t i = 0;
    for (const auto keyElem : keyPattern) {
        const FieldRef path{keyElem.fieldNameStringData()};

        BSONArrayBuilder arrMultikeyComponents(
            subMultikeyPaths.subarrayStart(keyElem.fieldNameStringData()));
        for (const auto multikeyComponent : multikeyPaths[i]) {
            arrMultikeyComponents.append(path.dottedSubstring(0, multikeyComponent + 1));
        }
        arrMultikeyComponents.doneFast();

        ++i;
<<<<<<< HEAD
    }

    subMultikeyPaths.doneFast();
=======
    }

    subMultikeyPaths.doneFast();
}

/**
 * Gather the PlanStageStats for all of the losing plans. If exec doesn't have a MultiPlanStage
 * (or any losing plans), will return an empty vector.
 */
std::vector<std::unique_ptr<PlanStageStats>> getRejectedPlansTrialStats(PlanExecutor* exec) {
    // Inspect the tree to see if there is a MultiPlanStage. Plan selection has already happened at
    // this point, since we have a PlanExecutor.
    const auto mps = getMultiPlanStage(exec->getRootStage());
    std::vector<std::unique_ptr<PlanStageStats>> res;

    // Get the stats from the trial period for all the plans.
    if (mps) {
        const auto mpsStats = mps->getStats();
        for (size_t i = 0; i < mpsStats->children.size(); ++i) {
            if (i != static_cast<size_t>(mps->bestPlanIdx())) {
                res.emplace_back(std::move(mpsStats->children[i]));
            }
        }
    }

    return res;
}

/**
 * Get PlanExecutor's winning plan stats tree.
 */
unique_ptr<PlanStageStats> getWinningPlanStatsTree(const PlanExecutor* exec) {
    MultiPlanStage* mps = getMultiPlanStage(exec->getRootStage());
    return mps ? std::move(mps->getStats()->children[mps->bestPlanIdx()])
               : std::move(exec->getRootStage()->getStats());
>>>>>>> f378d467
}

}  // namespace

namespace mongo {

using mongoutils::str::stream;

// static
void Explain::statsToBSON(const PlanStageStats& stats,
                          ExplainOptions::Verbosity verbosity,
                          BSONObjBuilder* bob,
                          BSONObjBuilder* topLevelBob) {
    invariant(bob);
    invariant(topLevelBob);

    // Stop as soon as the BSON object we're building exceeds 10 MB.
    static const int kMaxStatsBSONSize = 10 * 1024 * 1024;
    if (topLevelBob->len() > kMaxStatsBSONSize) {
        bob->append("warning", "stats tree exceeded 10 MB");
        return;
    }

    // Stage name.
    bob->append("stage", stats.common.stageTypeStr);

    // Display the BSON representation of the filter, if there is one.
    if (!stats.common.filter.isEmpty()) {
        bob->append("filter", stats.common.filter);
    }

    // Some top-level exec stats get pulled out of the root stage.
    if (verbosity >= ExplainOptions::Verbosity::kExecStats) {
        bob->appendNumber("nReturned", stats.common.advanced);
        bob->appendNumber("executionTimeMillisEstimate", stats.common.executionTimeMillis);
        bob->appendNumber("works", stats.common.works);
        bob->appendNumber("advanced", stats.common.advanced);
        bob->appendNumber("needTime", stats.common.needTime);
        bob->appendNumber("needYield", stats.common.needYield);
        bob->appendNumber("saveState", stats.common.yields);
        bob->appendNumber("restoreState", stats.common.unyields);
        bob->appendNumber("isEOF", stats.common.isEOF);
        bob->appendNumber("invalidates", stats.common.invalidates);
    }

    // Stage-specific stats
    if (STAGE_AND_HASH == stats.stageType) {
        AndHashStats* spec = static_cast<AndHashStats*>(stats.specific.get());

        if (verbosity >= ExplainOptions::Verbosity::kExecStats) {
            bob->appendNumber("memUsage", spec->memUsage);
            bob->appendNumber("memLimit", spec->memLimit);

            bob->appendNumber("flaggedButPassed", spec->flaggedButPassed);
            bob->appendNumber("flaggedInProgress", spec->flaggedInProgress);
            for (size_t i = 0; i < spec->mapAfterChild.size(); ++i) {
                bob->appendNumber(string(stream() << "mapAfterChild_" << i),
                                  spec->mapAfterChild[i]);
            }
        }
    } else if (STAGE_AND_SORTED == stats.stageType) {
        AndSortedStats* spec = static_cast<AndSortedStats*>(stats.specific.get());

        if (verbosity >= ExplainOptions::Verbosity::kExecStats) {
            bob->appendNumber("flagged", spec->flagged);
            for (size_t i = 0; i < spec->failedAnd.size(); ++i) {
                bob->appendNumber(string(stream() << "failedAnd_" << i), spec->failedAnd[i]);
            }
        }
    } else if (STAGE_COLLSCAN == stats.stageType) {
        CollectionScanStats* spec = static_cast<CollectionScanStats*>(stats.specific.get());
        bob->append("direction", spec->direction > 0 ? "forward" : "backward");
        if (spec->maxTs) {
            bob->append("maxTs", *(spec->maxTs));
        }
        if (verbosity >= ExplainOptions::Verbosity::kExecStats) {
            bob->appendNumber("docsExamined", spec->docsTested);
        }
    } else if (STAGE_COUNT == stats.stageType) {
        CountStats* spec = static_cast<CountStats*>(stats.specific.get());

        if (verbosity >= ExplainOptions::Verbosity::kExecStats) {
            bob->appendNumber("nCounted", spec->nCounted);
            bob->appendNumber("nSkipped", spec->nSkipped);
        }
    } else if (STAGE_COUNT_SCAN == stats.stageType) {
        CountScanStats* spec = static_cast<CountScanStats*>(stats.specific.get());

        if (verbosity >= ExplainOptions::Verbosity::kExecStats) {
            bob->appendNumber("keysExamined", spec->keysExamined);
        }

        bob->append("keyPattern", spec->keyPattern);
        bob->append("indexName", spec->indexName);
        if (!spec->collation.isEmpty()) {
            bob->append("collation", spec->collation);
        }
        bob->appendBool("isMultiKey", spec->isMultiKey);
        if (!spec->multiKeyPaths.empty()) {
            appendMultikeyPaths(spec->keyPattern, spec->multiKeyPaths, bob);
        }
        bob->appendBool("isUnique", spec->isUnique);
        bob->appendBool("isSparse", spec->isSparse);
        bob->appendBool("isPartial", spec->isPartial);
        bob->append("indexVersion", spec->indexVersion);

        BSONObjBuilder indexBoundsBob;
        indexBoundsBob.append("startKey", spec->startKey);
        indexBoundsBob.append("startKeyInclusive", spec->startKeyInclusive);
        indexBoundsBob.append("endKey", spec->endKey);
        indexBoundsBob.append("endKeyInclusive", spec->endKeyInclusive);
        bob->append("indexBounds", indexBoundsBob.obj());
    } else if (STAGE_DELETE == stats.stageType) {
        DeleteStats* spec = static_cast<DeleteStats*>(stats.specific.get());

        if (verbosity >= ExplainOptions::Verbosity::kExecStats) {
            bob->appendNumber("nWouldDelete", spec->docsDeleted);
            bob->appendNumber("nInvalidateSkips", spec->nInvalidateSkips);
        }
    } else if (STAGE_DISTINCT_SCAN == stats.stageType) {
        DistinctScanStats* spec = static_cast<DistinctScanStats*>(stats.specific.get());

        bob->append("keyPattern", spec->keyPattern);
        bob->append("indexName", spec->indexName);
        if (!spec->collation.isEmpty()) {
            bob->append("collation", spec->collation);
        }
        bob->appendBool("isMultiKey", spec->isMultiKey);
        if (!spec->multiKeyPaths.empty()) {
            appendMultikeyPaths(spec->keyPattern, spec->multiKeyPaths, bob);
        }
        bob->appendBool("isUnique", spec->isUnique);
        bob->appendBool("isSparse", spec->isSparse);
        bob->appendBool("isPartial", spec->isPartial);
        bob->append("indexVersion", spec->indexVersion);
        bob->append("direction", spec->direction > 0 ? "forward" : "backward");

        if ((topLevelBob->len() + spec->indexBounds.objsize()) > kMaxStatsBSONSize) {
            bob->append("warning", "index bounds omitted due to BSON size limit");
        } else {
            bob->append("indexBounds", spec->indexBounds);
        }

        if (verbosity >= ExplainOptions::Verbosity::kExecStats) {
            bob->appendNumber("keysExamined", spec->keysExamined);
        }
    } else if (STAGE_ENSURE_SORTED == stats.stageType) {
        EnsureSortedStats* spec = static_cast<EnsureSortedStats*>(stats.specific.get());

        if (verbosity >= ExplainOptions::Verbosity::kExecStats) {
            bob->appendNumber("nDropped", spec->nDropped);
        }
    } else if (STAGE_FETCH == stats.stageType) {
        FetchStats* spec = static_cast<FetchStats*>(stats.specific.get());
        if (verbosity >= ExplainOptions::Verbosity::kExecStats) {
            bob->appendNumber("docsExamined", spec->docsExamined);
            bob->appendNumber("alreadyHasObj", spec->alreadyHasObj);
        }
    } else if (STAGE_GEO_NEAR_2D == stats.stageType || STAGE_GEO_NEAR_2DSPHERE == stats.stageType) {
        NearStats* spec = static_cast<NearStats*>(stats.specific.get());

        bob->append("keyPattern", spec->keyPattern);
        bob->append("indexName", spec->indexName);
        bob->append("indexVersion", spec->indexVersion);

        if (verbosity >= ExplainOptions::Verbosity::kExecStats) {
            BSONArrayBuilder intervalsBob(bob->subarrayStart("searchIntervals"));
            for (vector<IntervalStats>::const_iterator it = spec->intervalStats.begin();
                 it != spec->intervalStats.end();
                 ++it) {
                BSONObjBuilder intervalBob(intervalsBob.subobjStart());
                intervalBob.append("minDistance", it->minDistanceAllowed);
                intervalBob.append("maxDistance", it->maxDistanceAllowed);
                intervalBob.append("maxInclusive", it->inclusiveMaxDistanceAllowed);
                intervalBob.appendNumber("nBuffered", it->numResultsBuffered);
                intervalBob.appendNumber("nReturned", it->numResultsReturned);
            }
            intervalsBob.doneFast();
        }
    } else if (STAGE_GROUP == stats.stageType) {
        GroupStats* spec = static_cast<GroupStats*>(stats.specific.get());
        if (verbosity >= ExplainOptions::Verbosity::kExecStats) {
            bob->appendNumber("nGroups", spec->nGroups);
        }
    } else if (STAGE_IDHACK == stats.stageType) {
        IDHackStats* spec = static_cast<IDHackStats*>(stats.specific.get());
        if (verbosity >= ExplainOptions::Verbosity::kExecStats) {
            bob->appendNumber("keysExamined", spec->keysExamined);
            bob->appendNumber("docsExamined", spec->docsExamined);
        }
    } else if (STAGE_IXSCAN == stats.stageType) {
        IndexScanStats* spec = static_cast<IndexScanStats*>(stats.specific.get());

        bob->append("keyPattern", spec->keyPattern);
        bob->append("indexName", spec->indexName);
        if (!spec->collation.isEmpty()) {
            bob->append("collation", spec->collation);
        }
        bob->appendBool("isMultiKey", spec->isMultiKey);
        if (!spec->multiKeyPaths.empty()) {
            appendMultikeyPaths(spec->keyPattern, spec->multiKeyPaths, bob);
        }
        bob->appendBool("isUnique", spec->isUnique);
        bob->appendBool("isSparse", spec->isSparse);
        bob->appendBool("isPartial", spec->isPartial);
        bob->append("indexVersion", spec->indexVersion);
        bob->append("direction", spec->direction > 0 ? "forward" : "backward");

        if ((topLevelBob->len() + spec->indexBounds.objsize()) > kMaxStatsBSONSize) {
            bob->append("warning", "index bounds omitted due to BSON size limit");
        } else {
            bob->append("indexBounds", spec->indexBounds);
        }

        if (verbosity >= ExplainOptions::Verbosity::kExecStats) {
            bob->appendNumber("keysExamined", spec->keysExamined);
            bob->appendNumber("seeks", spec->seeks);
            bob->appendNumber("dupsTested", spec->dupsTested);
            bob->appendNumber("dupsDropped", spec->dupsDropped);
            bob->appendNumber("seenInvalidated", spec->seenInvalidated);
        }
    } else if (STAGE_OR == stats.stageType) {
        OrStats* spec = static_cast<OrStats*>(stats.specific.get());

        if (verbosity >= ExplainOptions::Verbosity::kExecStats) {
            bob->appendNumber("dupsTested", spec->dupsTested);
            bob->appendNumber("dupsDropped", spec->dupsDropped);
            bob->appendNumber("recordIdsForgotten", spec->recordIdsForgotten);
        }
    } else if (STAGE_LIMIT == stats.stageType) {
        LimitStats* spec = static_cast<LimitStats*>(stats.specific.get());
        bob->appendNumber("limitAmount", spec->limit);
    } else if (STAGE_PROJECTION == stats.stageType) {
        ProjectionStats* spec = static_cast<ProjectionStats*>(stats.specific.get());
        bob->append("transformBy", spec->projObj);
    } else if (STAGE_SHARDING_FILTER == stats.stageType) {
        ShardingFilterStats* spec = static_cast<ShardingFilterStats*>(stats.specific.get());

        if (verbosity >= ExplainOptions::Verbosity::kExecStats) {
            bob->appendNumber("chunkSkips", spec->chunkSkips);
        }
    } else if (STAGE_SKIP == stats.stageType) {
        SkipStats* spec = static_cast<SkipStats*>(stats.specific.get());
        bob->appendNumber("skipAmount", spec->skip);
    } else if (STAGE_SORT == stats.stageType) {
        SortStats* spec = static_cast<SortStats*>(stats.specific.get());
        bob->append("sortPattern", spec->sortPattern);

        if (verbosity >= ExplainOptions::Verbosity::kExecStats) {
            bob->appendNumber("memUsage", spec->memUsage);
            bob->appendNumber("memLimit", spec->memLimit);
        }

        if (spec->limit > 0) {
            bob->appendNumber("limitAmount", spec->limit);
        }
    } else if (STAGE_SORT_MERGE == stats.stageType) {
        MergeSortStats* spec = static_cast<MergeSortStats*>(stats.specific.get());
        bob->append("sortPattern", spec->sortPattern);

        if (verbosity >= ExplainOptions::Verbosity::kExecStats) {
            bob->appendNumber("dupsTested", spec->dupsTested);
            bob->appendNumber("dupsDropped", spec->dupsDropped);
        }
    } else if (STAGE_TEXT == stats.stageType) {
        TextStats* spec = static_cast<TextStats*>(stats.specific.get());

        bob->append("indexPrefix", spec->indexPrefix);
        bob->append("indexName", spec->indexName);
        bob->append("parsedTextQuery", spec->parsedTextQuery);
        bob->append("textIndexVersion", spec->textIndexVersion);
    } else if (STAGE_TEXT_MATCH == stats.stageType) {
        TextMatchStats* spec = static_cast<TextMatchStats*>(stats.specific.get());

        if (verbosity >= ExplainOptions::Verbosity::kExecStats) {
            bob->appendNumber("docsRejected", spec->docsRejected);
        }
    } else if (STAGE_TEXT_OR == stats.stageType) {
        TextOrStats* spec = static_cast<TextOrStats*>(stats.specific.get());

        if (verbosity >= ExplainOptions::Verbosity::kExecStats) {
            bob->appendNumber("docsExamined", spec->fetches);
        }
    } else if (STAGE_UPDATE == stats.stageType) {
        UpdateStats* spec = static_cast<UpdateStats*>(stats.specific.get());

        if (verbosity >= ExplainOptions::Verbosity::kExecStats) {
            bob->appendNumber("nMatched", spec->nMatched);
            bob->appendNumber("nWouldModify", spec->nModified);
            bob->appendNumber("nInvalidateSkips", spec->nInvalidateSkips);
            bob->appendBool("wouldInsert", spec->inserted);
            bob->appendBool("fastmodinsert", spec->fastmodinsert);
        }
    }

    // We're done if there are no children.
    if (stats.children.empty()) {
        return;
    }

    // If there's just one child (a common scenario), avoid making an array. This makes
    // the output more readable by saving a level of nesting. Name the field 'inputStage'
    // rather than 'inputStages'.
    if (1 == stats.children.size()) {
        BSONObjBuilder childBob;
        statsToBSON(*stats.children[0], verbosity, &childBob, topLevelBob);
        bob->append("inputStage", childBob.obj());
        return;
    }

    // There is more than one child. Recursively call statsToBSON(...) on each
    // of them and add them to the 'inputStages' array.

    BSONArrayBuilder childrenBob(bob->subarrayStart("inputStages"));
    for (size_t i = 0; i < stats.children.size(); ++i) {
        BSONObjBuilder childBob(childrenBob.subobjStart());
        statsToBSON(*stats.children[i], verbosity, &childBob, topLevelBob);
    }
    childrenBob.doneFast();
}

// static
BSONObj Explain::statsToBSON(const PlanStageStats& stats, ExplainOptions::Verbosity verbosity) {
    BSONObjBuilder bob;
    statsToBSON(stats, &bob, verbosity);
    return bob.obj();
}

// static
void Explain::statsToBSON(const PlanStageStats& stats,
                          BSONObjBuilder* bob,
                          ExplainOptions::Verbosity verbosity) {
    statsToBSON(stats, verbosity, bob, bob);
}

// static
BSONObj Explain::getWinningPlanStats(const PlanExecutor* exec) {
    BSONObjBuilder bob;
    getWinningPlanStats(exec, &bob);
    return bob.obj();
}

// static
void Explain::getWinningPlanStats(const PlanExecutor* exec, BSONObjBuilder* bob) {
    unique_ptr<PlanStageStats> winningStats = getWinningPlanStatsTree(exec);
    statsToBSON(*winningStats, ExplainOptions::Verbosity::kExecStats, bob, bob);
}

// static
void Explain::generatePlannerInfo(PlanExecutor* exec,
                                  const Collection* collection,
<<<<<<< HEAD
                                  PlanStageStats* winnerStats,
                                  const vector<unique_ptr<PlanStageStats>>& rejectedStats,
=======
>>>>>>> f378d467
                                  BSONObjBuilder* out) {
    CanonicalQuery* query = exec->getCanonicalQuery();

    BSONObjBuilder plannerBob(out->subobjStart("queryPlanner"));

    plannerBob.append("plannerVersion", QueryPlanner::kPlannerVersion);
    plannerBob.append("namespace", exec->nss().ns());

    // Find whether there is an index filter set for the query shape. The 'indexFilterSet'
    // field will always be false in the case of EOF or idhack plans.
    bool indexFilterSet = false;
    if (collection && exec->getCanonicalQuery()) {
        const CollectionInfoCache* infoCache = collection->infoCache();
        const QuerySettings* querySettings = infoCache->getQuerySettings();
        PlanCacheKey planCacheKey =
            infoCache->getPlanCache()->computeKey(*exec->getCanonicalQuery());
        if (auto allowedIndicesFilter = querySettings->getAllowedIndicesFilter(planCacheKey)) {
            // Found an index filter set on the query shape.
            indexFilterSet = true;
        }
    }
    plannerBob.append("indexFilterSet", indexFilterSet);

    // In general we should have a canonical query, but sometimes we may avoid
    // creating a canonical query as an optimization (specifically, the update system
    // does not canonicalize for idhack updates). In these cases, 'query' is NULL.
    if (NULL != query) {
        BSONObjBuilder parsedQueryBob(plannerBob.subobjStart("parsedQuery"));
        query->root()->serialize(&parsedQueryBob);
        parsedQueryBob.doneFast();

        if (query->getCollator()) {
            plannerBob.append("collation", query->getCollator()->getSpec().toBSON());
        }
    }

    BSONObjBuilder winningPlanBob(plannerBob.subobjStart("winningPlan"));
    const auto winnerStats = getWinningPlanStatsTree(exec);
    statsToBSON(*winnerStats.get(), &winningPlanBob, ExplainOptions::Verbosity::kQueryPlanner);
    winningPlanBob.doneFast();

    // Genenerate array of rejected plans.
    const vector<unique_ptr<PlanStageStats>> rejectedStats = getRejectedPlansTrialStats(exec);
    BSONArrayBuilder allPlansBob(plannerBob.subarrayStart("rejectedPlans"));
    for (size_t i = 0; i < rejectedStats.size(); i++) {
        BSONObjBuilder childBob(allPlansBob.subobjStart());
        statsToBSON(*rejectedStats[i], &childBob, ExplainOptions::Verbosity::kQueryPlanner);
    }
    allPlansBob.doneFast();

    plannerBob.doneFast();
}

// static
void Explain::generateSinglePlanExecutionInfo(const PlanStageStats* stats,
                                              ExplainOptions::Verbosity verbosity,
                                              boost::optional<long long> totalTimeMillis,
                                              BSONObjBuilder* out) {
    out->appendNumber("nReturned", stats->common.advanced);

    // Time elapsed could might be either precise or approximate.
    if (totalTimeMillis) {
        out->appendNumber("executionTimeMillis", *totalTimeMillis);
    } else {
        out->appendNumber("executionTimeMillisEstimate", stats->common.executionTimeMillis);
    }

    // Flatten the stats tree into a list.
    vector<const PlanStageStats*> statsNodes;
    flattenStatsTree(stats, &statsNodes);

    // Iterate over all stages in the tree and get the total number of keys/docs examined.
    // These are just aggregations of information already available in the stats tree.
    size_t totalKeysExamined = 0;
    size_t totalDocsExamined = 0;
    for (size_t i = 0; i < statsNodes.size(); ++i) {
        totalKeysExamined +=
            getKeysExamined(statsNodes[i]->stageType, statsNodes[i]->specific.get());
        totalDocsExamined +=
            getDocsExamined(statsNodes[i]->stageType, statsNodes[i]->specific.get());
    }

    out->appendNumber("totalKeysExamined", totalKeysExamined);
    out->appendNumber("totalDocsExamined", totalDocsExamined);

    // Add the tree of stages, with individual execution stats for each stage.
    BSONObjBuilder stagesBob(out->subobjStart("executionStages"));
    statsToBSON(*stats, &stagesBob, verbosity);
    stagesBob.doneFast();
}

// static
void Explain::generateServerInfo(BSONObjBuilder* out) {
    BSONObjBuilder serverBob(out->subobjStart("serverInfo"));
    out->append("host", getHostNameCached());
    out->appendNumber("port", serverGlobalParams.port);
    auto&& vii = VersionInfoInterface::instance();
    out->append("version", vii.version());
    out->append("gitVersion", vii.gitVersion());
    serverBob.doneFast();
}

<<<<<<< HEAD
// static
void Explain::explainStages(PlanExecutor* exec,
                            const Collection* collection,
                            ExplainCommon::Verbosity verbosity,
                            BSONObjBuilder* out) {
    //
    // Collect plan stats, running the plan if necessary. The stats also give the structure of the
    // plan tree.
    //

    // Inspect the tree to see if there is a MultiPlanStage. Plan selection has already happened at
    // this point, since we have a PlanExecutor.
    MultiPlanStage* mps = getMultiPlanStage(exec->getRootStage());

    // Get stats of the winning plan from the trial period, if the verbosity level is high enough
    // and there was a runoff between multiple plans.
    unique_ptr<PlanStageStats> winningStatsTrial;
    if (verbosity >= ExplainCommon::EXEC_ALL_PLANS && mps) {
        winningStatsTrial = std::move(mps->getStats()->children[mps->bestPlanIdx()]);
        invariant(winningStatsTrial.get());
    }

    // If more than one plan was considered, get the stats from the trial period for the rejected
    // plans.
    vector<unique_ptr<PlanStageStats>> allPlansStats;
    if (mps) {
        auto mpsStats = mps->getStats();
        for (size_t i = 0; i < mpsStats->children.size(); ++i) {
            if (i != static_cast<size_t>(mps->bestPlanIdx())) {
                allPlansStats.emplace_back(std::move(mpsStats->children[i]));
            }
        }
    }

    // If we need execution stats, then run the plan in order to gather the stats.
    Status executePlanStatus = Status::OK();
    if (verbosity >= ExplainCommon::EXEC_STATS) {
        executePlanStatus = exec->executePlan();
    }

    // If executing the query failed because it was killed, then the collection may no longer be
    // valid. We indicate this by setting our collection pointer to null.
    if (executePlanStatus == ErrorCodes::QueryPlanKilled) {
        collection = nullptr;
    }
=======
std::unique_ptr<PlanStageStats> Explain::getWinningPlanTrialStats(PlanExecutor* exec) {
    // Inspect the tree to see if there is a MultiPlanStage. Plan selection has already happened at
    // this point, since we have a PlanExecutor.
    const auto mps = getMultiPlanStage(exec->getRootStage());

    if (mps) {
        const auto mpsStats = mps->getStats();
        return std::move(mpsStats->children[mps->bestPlanIdx()]);
    }

    return nullptr;
}

// static
void Explain::generateExecutionInfo(PlanExecutor* exec,
                                    ExplainOptions::Verbosity verbosity,
                                    Status executePlanStatus,
                                    PlanStageStats* winningPlanTrialStats,
                                    BSONObjBuilder* out) {
    invariant(verbosity >= ExplainOptions::Verbosity::kExecStats);
    if (verbosity >= ExplainOptions::Verbosity::kExecAllPlans &&
        findStageOfType(exec->getRootStage(), STAGE_MULTI_PLAN) != nullptr) {
        invariant(winningPlanTrialStats,
                  "winningPlanTrialStats must be non-null when requesting all execution stats");
    }
    BSONObjBuilder execBob(out->subobjStart("executionStats"));

    // If there is an execution error while running the query, the error is reported under
    // the "executionStats" section and the explain as a whole succeeds.
    execBob.append("executionSuccess", executePlanStatus.isOK());
    if (!executePlanStatus.isOK()) {
        execBob.append("errorMessage", executePlanStatus.reason());
        execBob.append("errorCode", executePlanStatus.code());
    }

    // Generate exec stats BSON for the winning plan.
    OperationContext* opCtx = exec->getOpCtx();
    long long totalTimeMillis = durationCount<Milliseconds>(CurOp::get(opCtx)->elapsedTimeTotal());
    const auto winningExecStats = getWinningPlanStatsTree(exec);
    generateSinglePlanExecutionInfo(winningExecStats.get(), verbosity, totalTimeMillis, &execBob);
>>>>>>> f378d467

    // Also generate exec stats for all plans, if the verbosity level is high enough.
    // These stats reflect what happened during the trial period that ranked the plans.
    if (verbosity >= ExplainOptions::Verbosity::kExecAllPlans) {
        // If we ranked multiple plans against each other, then add stats collected
        // from the trial period of the winning plan. The "allPlansExecution" section
        // will contain an apples-to-apples comparison of the winning plan's stats against
        // all rejected plans' stats collected during the trial period.

<<<<<<< HEAD
=======
        BSONArrayBuilder allPlansBob(execBob.subarrayStart("allPlansExecution"));

        if (winningPlanTrialStats) {
            BSONObjBuilder planBob(allPlansBob.subobjStart());
            generateSinglePlanExecutionInfo(
                winningPlanTrialStats, verbosity, boost::none, &planBob);
            planBob.doneFast();
        }

        const vector<unique_ptr<PlanStageStats>> rejectedStats = getRejectedPlansTrialStats(exec);
        for (size_t i = 0; i < rejectedStats.size(); ++i) {
            BSONObjBuilder planBob(allPlansBob.subobjStart());
            generateSinglePlanExecutionInfo(
                rejectedStats[i].get(), verbosity, boost::none, &planBob);
            planBob.doneFast();
        }

        allPlansBob.doneFast();
    }

    execBob.doneFast();
}

void Explain::explainStages(PlanExecutor* exec,
                            const Collection* collection,
                            ExplainOptions::Verbosity verbosity,
                            Status executePlanStatus,
                            PlanStageStats* winningPlanTrialStats,
                            BSONObjBuilder* out) {
>>>>>>> f378d467
    //
    // Use the stats trees to produce explain BSON.
    //

<<<<<<< HEAD
    if (verbosity >= ExplainCommon::QUERY_PLANNER) {
        generatePlannerInfo(exec, collection, winningStats.get(), allPlansStats, out);
=======
    if (verbosity >= ExplainOptions::Verbosity::kQueryPlanner) {
        generatePlannerInfo(exec, collection, out);
>>>>>>> f378d467
    }

    if (verbosity >= ExplainOptions::Verbosity::kExecStats) {
        generateExecutionInfo(exec, verbosity, executePlanStatus, winningPlanTrialStats, out);
    }
}

// static
void Explain::explainPipelineExecutor(PlanExecutor* exec,
                                      ExplainOptions::Verbosity verbosity,
                                      BSONObjBuilder* out) {
    invariant(out);

    PipelineProxyStage* pps = getPipelineProxyStage(exec->getRootStage());
    invariant(pps, "Expected exec's root stage to be a PipelineProxyStage");

    // If we need execution stats, this runs the plan in order to gather the stats.
    if (verbosity >= ExplainOptions::Verbosity::kExecStats) {
        // TODO SERVER-32732: An execution error should be reported in explain, but should not
        // cause the explain itself to fail.
        uassertStatusOK(exec->executePlan());
    }

<<<<<<< HEAD
        // Generate exec stats BSON for the winning plan.
        OperationContext* opCtx = exec->getOpCtx();
        long long totalTimeMillis = CurOp::get(opCtx)->elapsedMicros() / 1000;
        generateExecStats(winningStats.get(), verbosity, &execBob, totalTimeMillis);
=======
    *out << "stages" << Value(pps->writeExplainOps(verbosity));
}
>>>>>>> f378d467

// static
void Explain::explainStages(PlanExecutor* exec,
                            const Collection* collection,
                            ExplainOptions::Verbosity verbosity,
                            BSONObjBuilder* out) {
    auto winningPlanTrialStats = Explain::getWinningPlanTrialStats(exec);

    Status executePlanStatus = Status::OK();

    // If we need execution stats, then run the plan in order to gather the stats.
    if (verbosity >= ExplainOptions::Verbosity::kExecStats) {
        executePlanStatus = exec->executePlan();

        // If executing the query failed because it was killed, then the collection may no longer be
        // valid. We indicate this by setting our collection pointer to null.
        if (executePlanStatus == ErrorCodes::QueryPlanKilled) {
            collection = nullptr;
        }
    }

    explainStages(exec, collection, verbosity, executePlanStatus, winningPlanTrialStats.get(), out);

    generateServerInfo(out);
}

// static
std::string Explain::getPlanSummary(const PlanExecutor* exec) {
    return getPlanSummary(exec->getRootStage());
}

// static
std::string Explain::getPlanSummary(const PlanStage* root) {
<<<<<<< HEAD
    if (root->stageType() == STAGE_PIPELINE_PROXY) {
=======
    if (root->stageType() == STAGE_PIPELINE_PROXY ||
        root->stageType() == STAGE_CHANGE_STREAM_PROXY) {
>>>>>>> f378d467
        auto pipelineProxy = static_cast<const PipelineProxyStage*>(root);
        return pipelineProxy->getPlanSummaryStr();
    }

    std::vector<const PlanStage*> stages;
    flattenExecTree(root, &stages);

    // Use this stream to build the plan summary string.
    StringBuilder sb;
    bool seenLeaf = false;

    for (size_t i = 0; i < stages.size(); i++) {
        if (stages[i]->getChildren().empty()) {
            // This is a leaf node. Add to the plan summary string accordingly. Unless
            // this is the first leaf we've seen, add a delimiting string first.
            if (seenLeaf) {
                sb << ", ";
            } else {
                seenLeaf = true;
            }
            addStageSummaryStr(stages[i], sb);
        }
    }

    return sb.str();
}

// static
void Explain::getSummaryStats(const PlanExecutor& exec, PlanSummaryStats* statsOut) {
    invariant(NULL != statsOut);

    PlanStage* root = exec.getRootStage();

<<<<<<< HEAD
    if (root->stageType() == STAGE_PIPELINE_PROXY) {
=======
    if (root->stageType() == STAGE_PIPELINE_PROXY ||
        root->stageType() == STAGE_CHANGE_STREAM_PROXY) {
>>>>>>> f378d467
        auto pipelineProxy = static_cast<PipelineProxyStage*>(root);
        pipelineProxy->getPlanSummaryStats(statsOut);
        return;
    }

    // We can get some of the fields we need from the common stats stored in the
    // root stage of the plan tree.
    const CommonStats* common = root->getCommonStats();
    statsOut->nReturned = common->advanced;
    statsOut->executionTimeMillis = common->executionTimeMillis;

    // The other fields are aggregations over the stages in the plan tree. We flatten
    // the tree into a list and then compute these aggregations.
    std::vector<const PlanStage*> stages;
    flattenExecTree(root, &stages);

    statsOut->totalKeysExamined = 0;
    statsOut->totalDocsExamined = 0;

    for (size_t i = 0; i < stages.size(); i++) {
        statsOut->totalKeysExamined +=
            getKeysExamined(stages[i]->stageType(), stages[i]->getSpecificStats());
        statsOut->totalDocsExamined +=
            getDocsExamined(stages[i]->stageType(), stages[i]->getSpecificStats());

        if (STAGE_SORT == stages[i]->stageType()) {
            statsOut->hasSortStage = true;
        }

        if (STAGE_IXSCAN == stages[i]->stageType()) {
            const IndexScan* ixscan = static_cast<const IndexScan*>(stages[i]);
            const IndexScanStats* ixscanStats =
                static_cast<const IndexScanStats*>(ixscan->getSpecificStats());
            statsOut->indexesUsed.insert(ixscanStats->indexName);
        } else if (STAGE_COUNT_SCAN == stages[i]->stageType()) {
            const CountScan* countScan = static_cast<const CountScan*>(stages[i]);
            const CountScanStats* countScanStats =
                static_cast<const CountScanStats*>(countScan->getSpecificStats());
            statsOut->indexesUsed.insert(countScanStats->indexName);
        } else if (STAGE_IDHACK == stages[i]->stageType()) {
            const IDHackStage* idHackStage = static_cast<const IDHackStage*>(stages[i]);
            const IDHackStats* idHackStats =
                static_cast<const IDHackStats*>(idHackStage->getSpecificStats());
            statsOut->indexesUsed.insert(idHackStats->indexName);
        } else if (STAGE_DISTINCT_SCAN == stages[i]->stageType()) {
            const DistinctScan* distinctScan = static_cast<const DistinctScan*>(stages[i]);
            const DistinctScanStats* distinctScanStats =
                static_cast<const DistinctScanStats*>(distinctScan->getSpecificStats());
            statsOut->indexesUsed.insert(distinctScanStats->indexName);
        } else if (STAGE_TEXT == stages[i]->stageType()) {
            const TextStage* textStage = static_cast<const TextStage*>(stages[i]);
            const TextStats* textStats =
                static_cast<const TextStats*>(textStage->getSpecificStats());
            statsOut->indexesUsed.insert(textStats->indexName);
        } else if (STAGE_GEO_NEAR_2D == stages[i]->stageType() ||
                   STAGE_GEO_NEAR_2DSPHERE == stages[i]->stageType()) {
            const NearStage* nearStage = static_cast<const NearStage*>(stages[i]);
            const NearStats* nearStats =
                static_cast<const NearStats*>(nearStage->getSpecificStats());
            statsOut->indexesUsed.insert(nearStats->indexName);
        } else if (STAGE_CACHED_PLAN == stages[i]->stageType()) {
            const CachedPlanStage* cachedPlan = static_cast<const CachedPlanStage*>(stages[i]);
            const CachedPlanStats* cachedStats =
                static_cast<const CachedPlanStats*>(cachedPlan->getSpecificStats());
            statsOut->replanned = cachedStats->replanned;
        } else if (STAGE_MULTI_PLAN == stages[i]->stageType()) {
            statsOut->fromMultiPlanner = true;
        }
    }
}

}  // namespace mongo<|MERGE_RESOLUTION|>--- conflicted
+++ resolved
@@ -255,11 +255,6 @@
         arrMultikeyComponents.doneFast();
 
         ++i;
-<<<<<<< HEAD
-    }
-
-    subMultikeyPaths.doneFast();
-=======
     }
 
     subMultikeyPaths.doneFast();
@@ -295,7 +290,6 @@
     MultiPlanStage* mps = getMultiPlanStage(exec->getRootStage());
     return mps ? std::move(mps->getStats()->children[mps->bestPlanIdx()])
                : std::move(exec->getRootStage()->getStats());
->>>>>>> f378d467
 }
 
 }  // namespace
@@ -647,11 +641,6 @@
 // static
 void Explain::generatePlannerInfo(PlanExecutor* exec,
                                   const Collection* collection,
-<<<<<<< HEAD
-                                  PlanStageStats* winnerStats,
-                                  const vector<unique_ptr<PlanStageStats>>& rejectedStats,
-=======
->>>>>>> f378d467
                                   BSONObjBuilder* out) {
     CanonicalQuery* query = exec->getCanonicalQuery();
 
@@ -754,53 +743,6 @@
     serverBob.doneFast();
 }
 
-<<<<<<< HEAD
-// static
-void Explain::explainStages(PlanExecutor* exec,
-                            const Collection* collection,
-                            ExplainCommon::Verbosity verbosity,
-                            BSONObjBuilder* out) {
-    //
-    // Collect plan stats, running the plan if necessary. The stats also give the structure of the
-    // plan tree.
-    //
-
-    // Inspect the tree to see if there is a MultiPlanStage. Plan selection has already happened at
-    // this point, since we have a PlanExecutor.
-    MultiPlanStage* mps = getMultiPlanStage(exec->getRootStage());
-
-    // Get stats of the winning plan from the trial period, if the verbosity level is high enough
-    // and there was a runoff between multiple plans.
-    unique_ptr<PlanStageStats> winningStatsTrial;
-    if (verbosity >= ExplainCommon::EXEC_ALL_PLANS && mps) {
-        winningStatsTrial = std::move(mps->getStats()->children[mps->bestPlanIdx()]);
-        invariant(winningStatsTrial.get());
-    }
-
-    // If more than one plan was considered, get the stats from the trial period for the rejected
-    // plans.
-    vector<unique_ptr<PlanStageStats>> allPlansStats;
-    if (mps) {
-        auto mpsStats = mps->getStats();
-        for (size_t i = 0; i < mpsStats->children.size(); ++i) {
-            if (i != static_cast<size_t>(mps->bestPlanIdx())) {
-                allPlansStats.emplace_back(std::move(mpsStats->children[i]));
-            }
-        }
-    }
-
-    // If we need execution stats, then run the plan in order to gather the stats.
-    Status executePlanStatus = Status::OK();
-    if (verbosity >= ExplainCommon::EXEC_STATS) {
-        executePlanStatus = exec->executePlan();
-    }
-
-    // If executing the query failed because it was killed, then the collection may no longer be
-    // valid. We indicate this by setting our collection pointer to null.
-    if (executePlanStatus == ErrorCodes::QueryPlanKilled) {
-        collection = nullptr;
-    }
-=======
 std::unique_ptr<PlanStageStats> Explain::getWinningPlanTrialStats(PlanExecutor* exec) {
     // Inspect the tree to see if there is a MultiPlanStage. Plan selection has already happened at
     // this point, since we have a PlanExecutor.
@@ -841,7 +783,6 @@
     long long totalTimeMillis = durationCount<Milliseconds>(CurOp::get(opCtx)->elapsedTimeTotal());
     const auto winningExecStats = getWinningPlanStatsTree(exec);
     generateSinglePlanExecutionInfo(winningExecStats.get(), verbosity, totalTimeMillis, &execBob);
->>>>>>> f378d467
 
     // Also generate exec stats for all plans, if the verbosity level is high enough.
     // These stats reflect what happened during the trial period that ranked the plans.
@@ -851,8 +792,6 @@
         // will contain an apples-to-apples comparison of the winning plan's stats against
         // all rejected plans' stats collected during the trial period.
 
-<<<<<<< HEAD
-=======
         BSONArrayBuilder allPlansBob(execBob.subarrayStart("allPlansExecution"));
 
         if (winningPlanTrialStats) {
@@ -882,18 +821,12 @@
                             Status executePlanStatus,
                             PlanStageStats* winningPlanTrialStats,
                             BSONObjBuilder* out) {
->>>>>>> f378d467
     //
     // Use the stats trees to produce explain BSON.
     //
 
-<<<<<<< HEAD
-    if (verbosity >= ExplainCommon::QUERY_PLANNER) {
-        generatePlannerInfo(exec, collection, winningStats.get(), allPlansStats, out);
-=======
     if (verbosity >= ExplainOptions::Verbosity::kQueryPlanner) {
         generatePlannerInfo(exec, collection, out);
->>>>>>> f378d467
     }
 
     if (verbosity >= ExplainOptions::Verbosity::kExecStats) {
@@ -917,15 +850,8 @@
         uassertStatusOK(exec->executePlan());
     }
 
-<<<<<<< HEAD
-        // Generate exec stats BSON for the winning plan.
-        OperationContext* opCtx = exec->getOpCtx();
-        long long totalTimeMillis = CurOp::get(opCtx)->elapsedMicros() / 1000;
-        generateExecStats(winningStats.get(), verbosity, &execBob, totalTimeMillis);
-=======
     *out << "stages" << Value(pps->writeExplainOps(verbosity));
 }
->>>>>>> f378d467
 
 // static
 void Explain::explainStages(PlanExecutor* exec,
@@ -959,12 +885,8 @@
 
 // static
 std::string Explain::getPlanSummary(const PlanStage* root) {
-<<<<<<< HEAD
-    if (root->stageType() == STAGE_PIPELINE_PROXY) {
-=======
     if (root->stageType() == STAGE_PIPELINE_PROXY ||
         root->stageType() == STAGE_CHANGE_STREAM_PROXY) {
->>>>>>> f378d467
         auto pipelineProxy = static_cast<const PipelineProxyStage*>(root);
         return pipelineProxy->getPlanSummaryStr();
     }
@@ -998,12 +920,8 @@
 
     PlanStage* root = exec.getRootStage();
 
-<<<<<<< HEAD
-    if (root->stageType() == STAGE_PIPELINE_PROXY) {
-=======
     if (root->stageType() == STAGE_PIPELINE_PROXY ||
         root->stageType() == STAGE_CHANGE_STREAM_PROXY) {
->>>>>>> f378d467
         auto pipelineProxy = static_cast<PipelineProxyStage*>(root);
         pipelineProxy->getPlanSummaryStats(statsOut);
         return;
