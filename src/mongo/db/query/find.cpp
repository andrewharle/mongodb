
/**
 *    Copyright (C) 2018-present MongoDB, Inc.
 *
 *    This program is free software: you can redistribute it and/or modify
 *    it under the terms of the Server Side Public License, version 1,
 *    as published by MongoDB, Inc.
 *
 *    This program is distributed in the hope that it will be useful,
 *    but WITHOUT ANY WARRANTY; without even the implied warranty of
 *    MERCHANTABILITY or FITNESS FOR A PARTICULAR PURPOSE.  See the
 *    Server Side Public License for more details.
 *
 *    You should have received a copy of the Server Side Public License
 *    along with this program. If not, see
 *    <http://www.mongodb.com/licensing/server-side-public-license>.
 *
 *    As a special exception, the copyright holders give permission to link the
 *    code of portions of this program with the OpenSSL library under certain
 *    conditions as described in each individual source file and distribute
 *    linked combinations including the program with the OpenSSL library. You
 *    must comply with the Server Side Public License in all respects for
 *    all of the code used other than as permitted herein. If you modify file(s)
 *    with this exception, you may extend this exception to your version of the
 *    file(s), but you are not obligated to do so. If you do not wish to do so,
 *    delete this exception statement from your version. If you delete this
 *    exception statement from all source files in the program, then also delete
 *    it in the license file.
 */

#define MONGO_LOG_DEFAULT_COMPONENT ::mongo::logger::LogComponent::kQuery

#include "mongo/platform/basic.h"

#include "mongo/db/query/find.h"

#include "mongo/base/error_codes.h"
#include "mongo/client/dbclientinterface.h"
#include "mongo/db/auth/authorization_session.h"
#include "mongo/db/catalog/collection.h"
#include "mongo/db/client.h"
#include "mongo/db/clientcursor.h"
#include "mongo/db/commands.h"
#include "mongo/db/curop.h"
#include "mongo/db/db_raii.h"
#include "mongo/db/exec/filter.h"
#include "mongo/db/exec/working_set_common.h"
#include "mongo/db/keypattern.h"
#include "mongo/db/matcher/extensions_callback_real.h"
#include "mongo/db/query/explain.h"
#include "mongo/db/query/find_common.h"
#include "mongo/db/query/get_executor.h"
#include "mongo/db/query/internal_plans.h"
#include "mongo/db/query/plan_summary_stats.h"
#include "mongo/db/query/query_planner_params.h"
<<<<<<< HEAD
#include "mongo/db/repl/replication_coordinator_global.h"
=======
#include "mongo/db/repl/replication_coordinator.h"
>>>>>>> f378d467
#include "mongo/db/s/collection_sharding_state.h"
#include "mongo/db/server_options.h"
#include "mongo/db/server_parameters.h"
#include "mongo/db/service_context.h"
#include "mongo/db/stats/top.h"
#include "mongo/db/storage/storage_options.h"
#include "mongo/s/chunk_version.h"
#include "mongo/s/stale_exception.h"
#include "mongo/stdx/memory.h"
#include "mongo/util/fail_point_service.h"
#include "mongo/util/log.h"
#include "mongo/util/mongoutils/str.h"
#include "mongo/util/scopeguard.h"

namespace mongo {

using std::unique_ptr;
using stdx::make_unique;

// Failpoint for checking whether we've received a getmore.
MONGO_FAIL_POINT_DEFINE(failReceivedGetmore);

bool shouldSaveCursor(OperationContext* opCtx,
                      const Collection* collection,
                      PlanExecutor::ExecState finalState,
                      PlanExecutor* exec) {
    if (PlanExecutor::FAILURE == finalState || PlanExecutor::DEAD == finalState) {
        return false;
    }

    const QueryRequest& qr = exec->getCanonicalQuery()->getQueryRequest();
    if (!qr.wantMore()) {
        return false;
    }

    // We keep a tailable cursor around unless the collection we're tailing has no
    // records.
    //
    // SERVER-13955: we should be able to create a tailable cursor that waits on
    // an empty collection. Right now we do not keep a cursor if the collection
    // has zero records.
    if (qr.isTailable()) {
<<<<<<< HEAD
        return collection && collection->numRecords(txn) != 0U;
=======
        return collection && collection->numRecords(opCtx) != 0U;
>>>>>>> f378d467
    }

    return !exec->isEOF();
}

bool shouldSaveCursorGetMore(PlanExecutor::ExecState finalState,
                             PlanExecutor* exec,
                             bool isTailable) {
    if (PlanExecutor::FAILURE == finalState || PlanExecutor::DEAD == finalState) {
        return false;
    }

    if (isTailable) {
        return true;
    }

    return !exec->isEOF();
}

void beginQueryOp(OperationContext* opCtx,
                  const NamespaceString& nss,
                  const BSONObj& queryObj,
                  long long ntoreturn,
                  long long ntoskip) {
<<<<<<< HEAD
    auto curOp = CurOp::get(txn);
    curOp->debug().ntoreturn = ntoreturn;
    curOp->debug().ntoskip = ntoskip;
    stdx::lock_guard<Client> lk(*txn->getClient());
    curOp->setQuery_inlock(queryObj);
=======
    auto curOp = CurOp::get(opCtx);
    curOp->debug().ntoreturn = ntoreturn;
    curOp->debug().ntoskip = ntoskip;
    stdx::lock_guard<Client> lk(*opCtx->getClient());
    curOp->setOpDescription_inlock(queryObj);
>>>>>>> f378d467
    curOp->setNS_inlock(nss.ns());
}

void endQueryOp(OperationContext* opCtx,
                Collection* collection,
                const PlanExecutor& exec,
                long long numResults,
                CursorId cursorId) {
<<<<<<< HEAD
    auto curOp = CurOp::get(txn);
=======
    auto curOp = CurOp::get(opCtx);
>>>>>>> f378d467

    // Fill out basic CurOp query exec properties.
    curOp->debug().nreturned = numResults;
    curOp->debug().cursorid = (0 == cursorId ? -1 : cursorId);
    curOp->debug().cursorExhausted = (0 == cursorId);

    // Fill out CurOp based on explain summary statistics.
    PlanSummaryStats summaryStats;
    Explain::getSummaryStats(exec, &summaryStats);
    curOp->debug().setPlanSummaryMetrics(summaryStats);

    if (collection) {
<<<<<<< HEAD
        collection->infoCache()->notifyOfQuery(txn, summaryStats.indexesUsed);
=======
        collection->infoCache()->notifyOfQuery(opCtx, summaryStats.indexesUsed);
>>>>>>> f378d467
    }

    if (curOp->shouldDBProfile()) {
        BSONObjBuilder statsBob;
        Explain::getWinningPlanStats(&exec, &statsBob);
        curOp->debug().execStats = statsBob.obj();
    }
}

namespace {

/**
 * Uses 'cursor' to fill out 'bb' with the batch of result documents to
 * be returned by this getMore.
 *
 * Returns the number of documents in the batch in 'numResults', which must be initialized to
 * zero by the caller. Returns the final ExecState returned by the cursor in *state. Returns
 * whether or not to save the ClientCursor in 'shouldSaveCursor'.
 *
 * Returns an OK status if the batch was successfully generated, and a non-OK status if the
 * PlanExecutor encounters a failure.
 */
void generateBatch(int ntoreturn,
                   ClientCursor* cursor,
                   BufBuilder* bb,
                   int* numResults,
                   PlanExecutor::ExecState* state) {
    PlanExecutor* exec = cursor->getExecutor();

    BSONObj obj;
    while (!FindCommon::enoughForGetMore(ntoreturn, *numResults) &&
           PlanExecutor::ADVANCED == (*state = exec->getNext(&obj, NULL))) {
        // If we can't fit this result inside the current batch, then we stash it for later.
        if (!FindCommon::haveSpaceForNext(obj, *numResults, bb->len())) {
            exec->enqueue(obj);
            break;
        }

        // Add result to output buffer.
        bb->appendBuf((void*)obj.objdata(), obj.objsize());

        // Count the result.
        (*numResults)++;
    }

<<<<<<< HEAD
        // Possibly note slave's position in the oplog.
        if (cursor->queryOptions() & QueryOption_OplogReplay) {
            BSONElement e = obj["ts"];
            if (BSONType::Date == e.type() || BSONType::bsonTimestamp == e.type()) {
                *slaveReadTill = e.timestamp();
            }
        }
    }

    if (PlanExecutor::DEAD == *state || PlanExecutor::FAILURE == *state) {
        // Propagate this error to caller.
        error() << "getMore executor error, stats: " << redact(Explain::getWinningPlanStats(exec));
        uasserted(17406, "getMore executor error: " + WorkingSetCommon::toStatusString(obj));
    }
=======
    // Propagate any errors to the caller.
    switch (*state) {
        // Log an error message and then perform the same cleanup as DEAD.
        case PlanExecutor::FAILURE:
            error() << "getMore executor error, stats: "
                    << redact(Explain::getWinningPlanStats(exec));
        case PlanExecutor::DEAD: {
            // We should always have a valid status object by this point.
            auto status = WorkingSetCommon::getMemberObjectStatus(obj);
            invariant(!status.isOK());
            uassertStatusOK(status);
        }
        default:
            return;
    }

    MONGO_UNREACHABLE;
>>>>>>> f378d467
}

}  // namespace

/**
 * Called by db/instance.cpp.  This is the getMore entry point.
 */
<<<<<<< HEAD
Message getMore(OperationContext* txn,
=======
Message getMore(OperationContext* opCtx,
>>>>>>> f378d467
                const char* ns,
                int ntoreturn,
                long long cursorid,
                bool* exhaust,
                bool* isCursorAuthorized) {
    invariant(ntoreturn >= 0);

<<<<<<< HEAD
    CurOp& curOp = *CurOp::get(txn);
=======
    CurOp& curOp = *CurOp::get(opCtx);
    curOp.ensureStarted();
>>>>>>> f378d467

    // For testing, we may want to fail if we receive a getmore.
    if (MONGO_FAIL_POINT(failReceivedGetmore)) {
        MONGO_UNREACHABLE;
    }

    *exhaust = false;

    const NamespaceString nss(ns);

    // Cursors come in one of two flavors:
    // - Cursors owned by the collection cursor manager, such as those generated via the find
    //   command. For these cursors, we hold the appropriate collection lock for the duration of the
    //   getMore using AutoGetCollectionForRead.
    // - Cursors owned by the global cursor manager, such as those generated via the aggregate
    //   command. These cursors either hold no collection state or manage their collection state
    //   internally, so we acquire no locks.
    //
    // While we only need to acquire locks in the case of a cursor which is *not* globally owned, we
    // need to create an AutoStatsTracker in either case. This is responsible for updating
    // statistics in CurOp and Top. We avoid using AutoGetCollectionForReadCommand because we may
    // need to drop and reacquire locks when the cursor is awaitData, but we don't want to update
    // the stats twice.
    //
    // Note that we acquire our locks before our ClientCursorPin, in order to ensure that the pin's
    // destructor is called before the lock's destructor (if there is one) so that the cursor
    // cleanup can occur under the lock.
    UninterruptibleLockGuard noInterrupt(opCtx->lockState());
    boost::optional<AutoGetCollectionForRead> readLock;
    boost::optional<AutoStatsTracker> statsTracker;
    CursorManager* cursorManager;

    if (CursorManager::isGloballyManagedCursor(cursorid)) {
        cursorManager = CursorManager::getGlobalCursorManager();

        if (boost::optional<NamespaceString> nssForCurOp = nss.isGloballyManagedNamespace()
                ? nss.getTargetNSForGloballyManagedNamespace()
                : nss) {
            AutoGetDb autoDb(opCtx, nssForCurOp->db(), MODE_IS);
            const auto profilingLevel = autoDb.getDb()
                ? boost::optional<int>{autoDb.getDb()->getProfilingLevel()}
                : boost::none;
            statsTracker.emplace(opCtx,
                                 *nssForCurOp,
                                 Top::LockType::NotLocked,
                                 AutoStatsTracker::LogMode::kUpdateTopAndCurop,
                                 profilingLevel);
            auto view = autoDb.getDb()
                ? autoDb.getDb()->getViewCatalog()->lookup(opCtx, nssForCurOp->ns())
                : nullptr;
            uassert(
                ErrorCodes::CommandNotSupportedOnView,
                str::stream() << "Namespace " << nssForCurOp->ns()
                              << " is a view. OP_GET_MORE operations are not supported on views. "
                              << "Only clients which support the getMore command can be used to "
                                 "query views.",
                !view);
        }
    } else {
<<<<<<< HEAD
        ctx = stdx::make_unique<AutoGetCollectionOrViewForRead>(txn, nss);
        auto viewCtx = static_cast<AutoGetCollectionOrViewForRead*>(ctx.get());
        if (viewCtx->getView()) {
            uasserted(
                ErrorCodes::CommandNotSupportedOnView,
                str::stream() << "Namespace " << nss.ns()
                              << " is a view. OP_GET_MORE operations are not supported on views. "
                              << "Only clients which support the getMore command can be used to "
                                 "query views.");
        }

        Collection* collection = ctx->getCollection();
        uassert(17356, "collection dropped between getMore calls", collection);
=======
        readLock.emplace(opCtx, nss);
        const int doNotChangeProfilingLevel = 0;
        statsTracker.emplace(opCtx,
                             nss,
                             Top::LockType::ReadLocked,
                             AutoStatsTracker::LogMode::kUpdateTopAndCurop,
                             readLock->getDb() ? readLock->getDb()->getProfilingLevel()
                                               : doNotChangeProfilingLevel);
        Collection* collection = readLock->getCollection();
        uassert(
            ErrorCodes::OperationFailed, "collection dropped between getMore calls", collection);
>>>>>>> f378d467
        cursorManager = collection->getCursorManager();

<<<<<<< HEAD
    LOG(5) << "Running getMore, cursorid: " << cursorid;
=======
        // This checks to make sure the operation is allowed on a replicated node.  Since we are not
        // passing in a query object (necessary to check SlaveOK query option), we allow reads
        // whether we are PRIMARY or SECONDARY.
        uassertStatusOK(
            repl::ReplicationCoordinator::get(opCtx)->checkCanServeReadsFor(opCtx, nss, true));
    }
>>>>>>> f378d467

    LOG(5) << "Running getMore, cursorid: " << cursorid;

    // A pin performs a CC lookup and if there is a CC, increments the CC's pin value so it
    // doesn't time out.  Also informs ClientCursor that there is somebody actively holding the
    // CC, so don't delete it.
    auto ccPin = cursorManager->pinCursor(opCtx, cursorid);

    // These are set in the QueryResult msg we return.
    int resultFlags = ResultFlag_AwaitCapable;

    int numResults = 0;
    int startingResult = 0;

    const int InitialBufSize =
        512 + sizeof(QueryResult::Value) + FindCommon::kMaxBytesToReturnToClientAtOnce;

    BufBuilder bb(InitialBufSize);
    bb.skip(sizeof(QueryResult::Value));

    if (!ccPin.isOK()) {
        if (ccPin == ErrorCodes::CursorNotFound) {
            cursorid = 0;
            resultFlags = ResultFlag_CursorNotFound;
        } else {
            uassertStatusOK(ccPin.getStatus());
        }
    } else {
        ClientCursor* cc = ccPin.getValue().getCursor();

        // Check for spoofing of the ns such that it does not match the one originally
        // there for the cursor.
        uassert(ErrorCodes::Unauthorized,
                str::stream() << "Requested getMore on namespace " << ns << ", but cursor "
                              << cursorid
                              << " belongs to namespace "
<<<<<<< HEAD
                              << cc->ns(),
                ns == cc->ns());
        *isCursorAuthorized = true;

        if (cc->isReadCommitted())
            uassertStatusOK(txn->recoveryUnit()->setReadFromMajorityCommittedSnapshot());
=======
                              << cc->nss().ns(),
                nss == cc->nss());

        // A user can only call getMore on their own cursor. If there were multiple users
        // authenticated when the cursor was created, then at least one of them must be
        // authenticated in order to run getMore on the cursor.
        uassert(ErrorCodes::Unauthorized,
                str::stream() << "cursor id " << cursorid
                              << " was not created by the authenticated user",
                AuthorizationSession::get(opCtx->getClient())
                    ->isCoauthorizedWith(cc->getAuthenticatedUsers()));
>>>>>>> f378d467

        *isCursorAuthorized = true;

<<<<<<< HEAD
        // If the operation that spawned this cursor had a time limit set, apply leftover
        // time to this getmore.
        if (cc->getLeftoverMaxTimeMicros() < Microseconds::max()) {
            uassert(40136,
                    "Illegal attempt to set operation deadline within DBDirectClient",
                    !txn->getClient()->isInDirectClient());
            txn->setDeadlineAfterNowBy(cc->getLeftoverMaxTimeMicros());
=======
        const auto replicationMode = repl::ReplicationCoordinator::get(opCtx)->getReplicationMode();

        if (replicationMode == repl::ReplicationCoordinator::modeReplSet &&
            cc->getReadConcernLevel() == repl::ReadConcernLevel::kMajorityReadConcern) {
            opCtx->recoveryUnit()->setTimestampReadSource(
                RecoveryUnit::ReadSource::kMajorityCommitted);
            uassertStatusOK(opCtx->recoveryUnit()->obtainMajorityCommittedSnapshot());
>>>>>>> f378d467
        }
        txn->checkForInterrupt();  // May trigger maxTimeAlwaysTimeOut fail point.

        uassert(40548,
                "OP_GET_MORE operations are not supported on tailable aggregations. Only clients "
                "which support the getMore command can be used on tailable aggregations.",
                readLock || !cc->isAwaitData());

        // If the operation that spawned this cursor had a time limit set, apply leftover
        // time to this getmore.
        if (cc->getLeftoverMaxTimeMicros() < Microseconds::max()) {
            uassert(40136,
                    "Illegal attempt to set operation deadline within DBDirectClient",
                    !opCtx->getClient()->isInDirectClient());
            opCtx->setDeadlineAfterNowBy(cc->getLeftoverMaxTimeMicros(),
                                         ErrorCodes::MaxTimeMSExpired);
        }
        opCtx->checkForInterrupt();  // May trigger maxTimeAlwaysTimeOut fail point.

        // What number result are we starting at?  Used to fill out the reply.
        startingResult = cc->pos();

        uint64_t notifierVersion = 0;
        std::shared_ptr<CappedInsertNotifier> notifier;
        if (cc->isAwaitData()) {
            invariant(readLock->getCollection()->isCapped());
            // Retrieve the notifier which we will wait on until new data arrives. We make sure
            // to do this in the lock because once we drop the lock it is possible for the
            // collection to become invalid. The notifier itself will outlive the collection if
            // the collection is dropped, as we keep a shared_ptr to it.
            notifier = readLock->getCollection()->getCappedInsertNotifier();

            // Must get the version before we call generateBatch in case a write comes in after
            // that call and before we call wait on the notifier.
            notifierVersion = notifier->getVersion();
        }

        PlanExecutor* exec = cc->getExecutor();
        exec->reattachToOperationContext(opCtx);
        uassertStatusOK(exec->restoreState());

        auto planSummary = Explain::getPlanSummary(exec);
        {
<<<<<<< HEAD
            stdx::lock_guard<Client> lk(*txn->getClient());
            curOp.setPlanSummary_inlock(planSummary);

            // Ensure that the original query or command object is available in the slow query log,
            // profiler and currentOp.
            curOp.setQuery_inlock(cc->getQuery());
=======
            stdx::lock_guard<Client> lk(*opCtx->getClient());
            curOp.setPlanSummary_inlock(planSummary);

            // Ensure that the original query object is available in the slow query log, profiler
            // and currentOp. Upconvert _query to resemble a getMore command, and set the original
            // command or upconverted legacy query in the originatingCommand field.
            curOp.setOpDescription_inlock(upconvertGetMoreEntry(nss, cursorid, ntoreturn));
            curOp.setOriginatingCommand_inlock(cc->getOriginatingCommandObj());
>>>>>>> f378d467
        }

        PlanExecutor::ExecState state;

        // We report keysExamined and docsExamined to OpDebug for a given getMore operation. To
        // obtain these values we need to take a diff of the pre-execution and post-execution
        // metrics, as they accumulate over the course of a cursor's lifetime.
        PlanSummaryStats preExecutionStats;
        Explain::getSummaryStats(*exec, &preExecutionStats);

<<<<<<< HEAD
        generateBatch(ntoreturn, cc, &bb, &numResults, &slaveReadTill, &state);
=======
        generateBatch(ntoreturn, cc, &bb, &numResults, &state);
>>>>>>> f378d467

        // If this is an await data cursor, and we hit EOF without generating any results, then
        // we block waiting for new data to arrive.
        if (cc->isAwaitData() && state == PlanExecutor::IS_EOF && numResults == 0) {
            // Save the PlanExecutor and drop our locks.
            exec->saveState();
            readLock.reset();

            // Block waiting for data for up to 1 second. Time spent blocking is not counted towards
            // the total operation latency.
            curOp.pauseTimer();
            Seconds timeout(1);
            notifier->waitUntil(notifierVersion,
                                opCtx->getServiceContext()->getPreciseClockSource()->now() +
                                    timeout);
            notifier.reset();
<<<<<<< HEAD

            // Set expected latency to match wait time. This makes sure the logs aren't spammed
            // by awaitData queries that exceed slowms due to blocking on the CappedInsertNotifier.
            curOp.setExpectedLatencyMs(durationCount<Milliseconds>(timeout));
=======
            curOp.resumeTimer();
>>>>>>> f378d467

            // Reacquiring locks.
            readLock.emplace(opCtx, nss);
            uassertStatusOK(exec->restoreState());

            // We woke up because either the timed_wait expired, or there was more data. Either
            // way, attempt to generate another batch of results.
            generateBatch(ntoreturn, cc, &bb, &numResults, &state);
        }

        PlanSummaryStats postExecutionStats;
        Explain::getSummaryStats(*exec, &postExecutionStats);
        postExecutionStats.totalKeysExamined -= preExecutionStats.totalKeysExamined;
        postExecutionStats.totalDocsExamined -= preExecutionStats.totalDocsExamined;
        curOp.debug().setPlanSummaryMetrics(postExecutionStats);

<<<<<<< HEAD
        // We do not report 'execStats' for aggregation, both in the original request and
        // subsequent getMore. The reason for this is that aggregation's source PlanExecutor
        // could be destroyed before we know whether we need execStats and we do not want to
        // generate for all operations due to cost.
        if (!cc->isAggCursor() && curOp.shouldDBProfile()) {
            BSONObjBuilder execStatsBob;
            Explain::getWinningPlanStats(exec, &execStatsBob);
            curOp.debug().execStats = execStatsBob.obj();
        }

        // We have to do this before re-acquiring locks in the agg case because
        // shouldSaveCursorGetMore() can make a network call for agg cursors.
        //
        // TODO: Getting rid of PlanExecutor::isEOF() in favor of PlanExecutor::IS_EOF would mean
        // that this network operation is no longer necessary.
        const bool shouldSaveCursor = shouldSaveCursorGetMore(state, exec, isCursorTailable(cc));

        // In order to deregister a cursor, we need to be holding the DB + collection lock and
        // if the cursor is aggregation, we release these locks.
        if (cc->isAggCursor()) {
            invariant(NULL == ctx.get());
            unpinDBLock = make_unique<Lock::DBLock>(txn->lockState(), nss.db(), MODE_IS);
            unpinCollLock = make_unique<Lock::CollectionLock>(txn->lockState(), nss.ns(), MODE_IS);
=======
        // We do not report 'execStats' for aggregation or other globally managed cursors, both in
        // the original request and subsequent getMore. It would be useful to have this information
        // for an aggregation, but the source PlanExecutor could be destroyed before we know whether
        // we need execStats and we do not want to generate for all operations due to cost.
        if (!CursorManager::isGloballyManagedCursor(cursorid) && curOp.shouldDBProfile()) {
            BSONObjBuilder execStatsBob;
            Explain::getWinningPlanStats(exec, &execStatsBob);
            curOp.debug().execStats = execStatsBob.obj();
>>>>>>> f378d467
        }

        // Our two possible ClientCursorPin cleanup paths are:
        // 1) If the cursor is not going to be saved, we call deleteUnderlying() on the pin.
        // 2) If the cursor is going to be saved, we simply let the pin go out of scope. In this
        //    case, the pin's destructor will be invoked, which will call release() on the pin.
        //    Because our ClientCursorPin is declared after our lock is declared, this will happen
        //    under the lock if any locking was necessary.
        if (!shouldSaveCursorGetMore(state, exec, cc->isTailable())) {
            ccPin.getValue().deleteUnderlying();

            // cc is now invalid, as is the executor
            cursorid = 0;
<<<<<<< HEAD
            cc = NULL;
=======
            cc = nullptr;
>>>>>>> f378d467
            curOp.debug().cursorExhausted = true;

            LOG(5) << "getMore NOT saving client cursor, ended with state "
                   << PlanExecutor::statestr(state);
        } else {
            // Continue caching the ClientCursor.
            cc->incPos(numResults);
            exec->saveState();
            exec->detachFromOperationContext();
            LOG(5) << "getMore saving client cursor ended with state "
                   << PlanExecutor::statestr(state);
<<<<<<< HEAD

            // Possibly note slave's position in the oplog.
            if ((cc->queryOptions() & QueryOption_OplogReplay) && !slaveReadTill.isNull()) {
                cc->slaveReadTill(slaveReadTill);
            }
=======
>>>>>>> f378d467

            *exhaust = cc->queryOptions() & QueryOption_Exhaust;

            // We assume that cursors created through a DBDirectClient are always used from their
            // original OperationContext, so we do not need to move time to and from the cursor.
<<<<<<< HEAD
            if (!txn->getClient()->isInDirectClient()) {
                // If the getmore had a time limit, remaining time is "rolled over" back to the
                // cursor (for use by future getmore ops).
                cc->setLeftoverMaxTimeMicros(txn->getRemainingMaxTimeMicros());
=======
            if (!opCtx->getClient()->isInDirectClient()) {
                // If the getmore had a time limit, remaining time is "rolled over" back to the
                // cursor (for use by future getmore ops).
                cc->setLeftoverMaxTimeMicros(opCtx->getRemainingMaxTimeMicros());
>>>>>>> f378d467
            }
        }
    }

    QueryResult::View qr = bb.buf();
    qr.msgdata().setLen(bb.len());
    qr.msgdata().setOperation(opReply);
    qr.setResultFlags(resultFlags);
    qr.setCursorId(cursorid);
    qr.setStartingFrom(startingResult);
    qr.setNReturned(numResults);
    LOG(5) << "getMore returned " << numResults << " results\n";
    return Message(bb.release());
}

std::string runQuery(OperationContext* opCtx,
                     QueryMessage& q,
                     const NamespaceString& nss,
                     Message& result) {
<<<<<<< HEAD
    CurOp& curOp = *CurOp::get(txn);
=======
    CurOp& curOp = *CurOp::get(opCtx);
    curOp.ensureStarted();
>>>>>>> f378d467

    uassert(ErrorCodes::InvalidNamespace,
            str::stream() << "Invalid ns [" << nss.ns() << "]",
            nss.isValid());
    invariant(!nss.isCommand());

    // Set CurOp information.
<<<<<<< HEAD
    beginQueryOp(txn, nss, q.query, q.ntoreturn, q.ntoskip);

    // Parse the qm into a CanonicalQuery.

    auto statusWithCQ = CanonicalQuery::canonicalize(txn, q, ExtensionsCallbackReal(txn, &nss));
    if (!statusWithCQ.isOK()) {
        uasserted(17287,
                  str::stream() << "Can't canonicalize query: "
                                << statusWithCQ.getStatus().toString());
    }
    unique_ptr<CanonicalQuery> cq = std::move(statusWithCQ.getValue());
=======
    const auto upconvertedQuery = upconvertQueryEntry(q.query, nss, q.ntoreturn, q.ntoskip);
    beginQueryOp(opCtx, nss, upconvertedQuery, q.ntoreturn, q.ntoskip);

    // Parse the qm into a CanonicalQuery.
    const boost::intrusive_ptr<ExpressionContext> expCtx;
    auto cq = uassertStatusOKWithContext(
        CanonicalQuery::canonicalize(opCtx,
                                     q,
                                     expCtx,
                                     ExtensionsCallbackReal(opCtx, &nss),
                                     MatchExpressionParser::kAllowAllSpecialFeatures),
        "Can't canonicalize query");
>>>>>>> f378d467
    invariant(cq.get());

    LOG(5) << "Running query:\n" << redact(cq->toString());
    LOG(2) << "Running query: " << redact(cq->toStringShort());

    // Parse, canonicalize, plan, transcribe, and get a plan executor.
<<<<<<< HEAD
    AutoGetCollectionOrViewForRead ctx(txn, nss);
    Collection* collection = ctx.getCollection();

    if (ctx.getView()) {
        uasserted(ErrorCodes::CommandNotSupportedOnView,
                  str::stream()
                      << "Namespace "
                      << nss.ns()
                      << " is a view. Legacy find operations are not supported on views. "
                      << "Only clients which support the find command can be used to query views.");
=======
    AutoGetCollectionForReadCommand ctx(opCtx, nss, AutoGetCollection::ViewMode::kViewsForbidden);
    Collection* const collection = ctx.getCollection();

    {
        const QueryRequest& qr = cq->getQueryRequest();

        // Allow the query to run on secondaries if the read preference permits it. If no read
        // preference was specified, allow the query to run iff slaveOk has been set.
        const bool slaveOK = qr.hasReadPref()
            ? uassertStatusOK(ReadPreferenceSetting::fromContainingBSON(q.query))
                  .canRunOnSecondary()
            : qr.isSlaveOk();
        uassertStatusOK(
            repl::ReplicationCoordinator::get(opCtx)->checkCanServeReadsFor(opCtx, nss, slaveOK));
>>>>>>> f378d467
    }

    // We have a parsed query. Time to get the execution plan for it.
    auto exec = uassertStatusOK(getExecutorLegacyFind(opCtx, collection, nss, std::move(cq)));

    const QueryRequest& qr = exec->getCanonicalQuery()->getQueryRequest();

    // If it's actually an explain, do the explain and return rather than falling through
    // to the normal query execution loop.
    if (qr.isExplain()) {
        BufBuilder bb;
        bb.skip(sizeof(QueryResult::Value));

        BSONObjBuilder explainBob;
<<<<<<< HEAD
        Explain::explainStages(exec.get(), collection, ExplainCommon::EXEC_ALL_PLANS, &explainBob);
=======
        Explain::explainStages(
            exec.get(), collection, ExplainOptions::Verbosity::kExecAllPlans, &explainBob);
>>>>>>> f378d467

        // Add the resulting object to the return buffer.
        BSONObj explainObj = explainBob.obj();
        bb.appendBuf((void*)explainObj.objdata(), explainObj.objsize());

        // Set query result fields.
        QueryResult::View qr = bb.buf();
        qr.setResultFlagsToOk();
        qr.msgdata().setLen(bb.len());
        curOp.debug().responseLength = bb.len();
        qr.msgdata().setOperation(opReply);
        qr.setCursorId(0);
        qr.setStartingFrom(0);
        qr.setNReturned(1);
        result.setData(bb.release());
        return "";
    }

    // Handle query option $maxTimeMS (not used with commands).
    if (qr.getMaxTimeMS() > 0) {
        uassert(40116,
                "Illegal attempt to set operation deadline within DBDirectClient",
<<<<<<< HEAD
                !txn->getClient()->isInDirectClient());
        txn->setDeadlineAfterNowBy(Milliseconds{qr.getMaxTimeMS()});
    }
    txn->checkForInterrupt();  // May trigger maxTimeAlwaysTimeOut fail point.

    // uassert if we are not on a primary, and not a secondary with SlaveOk query parameter set.
    bool slaveOK = qr.isSlaveOk() || qr.hasReadPref();
    Status serveReadsStatus =
        repl::getGlobalReplicationCoordinator()->checkCanServeReadsFor(txn, nss, slaveOK);
    uassertStatusOK(serveReadsStatus);
=======
                !opCtx->getClient()->isInDirectClient());
        opCtx->setDeadlineAfterNowBy(Milliseconds{qr.getMaxTimeMS()}, ErrorCodes::MaxTimeMSExpired);
    }
    opCtx->checkForInterrupt();  // May trigger maxTimeAlwaysTimeOut fail point.
>>>>>>> f378d467

    // Run the query.
    // bb is used to hold query results
    // this buffer should contain either requested documents per query or
    // explain information, but not both
    BufBuilder bb(FindCommon::kInitReplyBufferSize);
    bb.skip(sizeof(QueryResult::Value));

    // How many results have we obtained from the executor?
    int numResults = 0;

    BSONObj obj;
    PlanExecutor::ExecState state;

    // Get summary info about which plan the executor is using.
    {
<<<<<<< HEAD
        stdx::lock_guard<Client> lk(*txn->getClient());
=======
        stdx::lock_guard<Client> lk(*opCtx->getClient());
>>>>>>> f378d467
        curOp.setPlanSummary_inlock(Explain::getPlanSummary(exec.get()));
    }

    while (PlanExecutor::ADVANCED == (state = exec->getNext(&obj, NULL))) {
        // If we can't fit this result inside the current batch, then we stash it for later.
        if (!FindCommon::haveSpaceForNext(obj, numResults, bb.len())) {
            exec->enqueue(obj);
            break;
        }

        // Add result to output buffer.
        bb.appendBuf((void*)obj.objdata(), obj.objsize());

        // Count the result.
        ++numResults;

<<<<<<< HEAD
        // Possibly note slave's position in the oplog.
        if (qr.isOplogReplay()) {
            BSONElement e = obj["ts"];
            if (Date == e.type() || bsonTimestamp == e.type()) {
                slaveReadTill = e.timestamp();
            }
        }

=======
>>>>>>> f378d467
        if (FindCommon::enoughForFirstBatch(qr, numResults)) {
            LOG(5) << "Enough for first batch, wantMore=" << qr.wantMore()
                   << " ntoreturn=" << qr.getNToReturn().value_or(0)
                   << " numResults=" << numResults;
            break;
        }
    }

    // Caller expects exceptions thrown in certain cases.
    if (PlanExecutor::FAILURE == state || PlanExecutor::DEAD == state) {
        error() << "Plan executor error during find: " << PlanExecutor::statestr(state)
                << ", stats: " << redact(Explain::getWinningPlanStats(exec.get()));
<<<<<<< HEAD
        uasserted(17144, "Executor error: " + WorkingSetCommon::toStatusString(obj));
=======
        uassertStatusOKWithContext(WorkingSetCommon::getMemberObjectStatus(obj),
                                   "Executor error during OP_QUERY find");
        MONGO_UNREACHABLE;
>>>>>>> f378d467
    }

    // Before saving the cursor, ensure that whatever plan we established happened with the expected
    // collection version
<<<<<<< HEAD
    auto css = CollectionShardingState::get(txn, nss);
    css->checkShardVersionOrThrow(txn);
=======
    auto css = CollectionShardingState::get(opCtx, nss);
    css->checkShardVersionOrThrow(opCtx);
>>>>>>> f378d467

    // Fill out CurOp based on query results. If we have a cursorid, we will fill out CurOp with
    // this cursorid later.
    long long ccId = 0;

    if (shouldSaveCursor(opCtx, collection, state, exec.get())) {
        // We won't use the executor until it's getMore'd.
        exec->saveState();
        exec->detachFromOperationContext();

<<<<<<< HEAD
        // Allocate a new ClientCursor.  We don't have to worry about leaking it as it's
        // inserted into a global map by its ctor.
        ClientCursor* cc =
            new ClientCursor(collection->getCursorManager(),
                             exec.release(),
                             nss.ns(),
                             txn->recoveryUnit()->isReadingFromMajorityCommittedSnapshot(),
                             qr.getOptions(),
                             qr.getFilter());
        ccId = cc->cursorid();
=======
        const auto& readConcernArgs = repl::ReadConcernArgs::get(opCtx);
        // Allocate a new ClientCursor and register it with the cursor manager.
        ClientCursorPin pinnedCursor = collection->getCursorManager()->registerCursor(
            opCtx,
            {std::move(exec),
             nss,
             AuthorizationSession::get(opCtx->getClient())->getAuthenticatedUserNames(),
             readConcernArgs.getLevel(),
             upconvertedQuery});
        ccId = pinnedCursor.getCursor()->cursorid();
>>>>>>> f378d467

        LOG(5) << "caching executor with cursorid " << ccId << " after returning " << numResults
               << " results";

        // TODO document
<<<<<<< HEAD
        if (qr.isOplogReplay() && !slaveReadTill.isNull()) {
            cc->slaveReadTill(slaveReadTill);
        }

        // TODO document
        if (qr.isExhaust()) {
            curOp.debug().exhaust = true;
        }

        cc->setPos(numResults);

        // We assume that cursors created through a DBDirectClient are always used from their
        // original OperationContext, so we do not need to move time to and from the cursor.
        if (!txn->getClient()->isInDirectClient()) {
            // If the query had a time limit, remaining time is "rolled over" to the cursor (for
            // use by future getmore ops).
            cc->setLeftoverMaxTimeMicros(txn->getRemainingMaxTimeMicros());
        }

        endQueryOp(txn, collection, *cc->getExecutor(), numResults, ccId);
    } else {
        LOG(5) << "Not caching executor but returning " << numResults << " results.";
        endQueryOp(txn, collection, *exec, numResults, ccId);
=======
        if (qr.isExhaust()) {
            curOp.debug().exhaust = true;
        }

        pinnedCursor.getCursor()->setPos(numResults);

        // We assume that cursors created through a DBDirectClient are always used from their
        // original OperationContext, so we do not need to move time to and from the cursor.
        if (!opCtx->getClient()->isInDirectClient()) {
            // If the query had a time limit, remaining time is "rolled over" to the cursor (for
            // use by future getmore ops).
            pinnedCursor.getCursor()->setLeftoverMaxTimeMicros(opCtx->getRemainingMaxTimeMicros());
        }

        endQueryOp(opCtx, collection, *pinnedCursor.getCursor()->getExecutor(), numResults, ccId);
    } else {
        LOG(5) << "Not caching executor but returning " << numResults << " results.";
        endQueryOp(opCtx, collection, *exec, numResults, ccId);
>>>>>>> f378d467
    }

    // Fill out the output buffer's header.
    QueryResult::View queryResultView = bb.buf();
    queryResultView.setCursorId(ccId);
    queryResultView.setResultFlagsToOk();
    queryResultView.msgdata().setLen(bb.len());
    queryResultView.msgdata().setOperation(opReply);
    queryResultView.setStartingFrom(0);
    queryResultView.setNReturned(numResults);

    // Add the results from the query into the output buffer.
    result.setData(bb.release());

    // curOp.debug().exhaust is set above.
    return curOp.debug().exhaust ? nss.ns() : "";
}

}  // namespace mongo<|MERGE_RESOLUTION|>--- conflicted
+++ resolved
@@ -53,11 +53,7 @@
 #include "mongo/db/query/internal_plans.h"
 #include "mongo/db/query/plan_summary_stats.h"
 #include "mongo/db/query/query_planner_params.h"
-<<<<<<< HEAD
-#include "mongo/db/repl/replication_coordinator_global.h"
-=======
 #include "mongo/db/repl/replication_coordinator.h"
->>>>>>> f378d467
 #include "mongo/db/s/collection_sharding_state.h"
 #include "mongo/db/server_options.h"
 #include "mongo/db/server_parameters.h"
@@ -100,11 +96,7 @@
     // an empty collection. Right now we do not keep a cursor if the collection
     // has zero records.
     if (qr.isTailable()) {
-<<<<<<< HEAD
-        return collection && collection->numRecords(txn) != 0U;
-=======
         return collection && collection->numRecords(opCtx) != 0U;
->>>>>>> f378d467
     }
 
     return !exec->isEOF();
@@ -129,19 +121,11 @@
                   const BSONObj& queryObj,
                   long long ntoreturn,
                   long long ntoskip) {
-<<<<<<< HEAD
-    auto curOp = CurOp::get(txn);
-    curOp->debug().ntoreturn = ntoreturn;
-    curOp->debug().ntoskip = ntoskip;
-    stdx::lock_guard<Client> lk(*txn->getClient());
-    curOp->setQuery_inlock(queryObj);
-=======
     auto curOp = CurOp::get(opCtx);
     curOp->debug().ntoreturn = ntoreturn;
     curOp->debug().ntoskip = ntoskip;
     stdx::lock_guard<Client> lk(*opCtx->getClient());
     curOp->setOpDescription_inlock(queryObj);
->>>>>>> f378d467
     curOp->setNS_inlock(nss.ns());
 }
 
@@ -150,11 +134,7 @@
                 const PlanExecutor& exec,
                 long long numResults,
                 CursorId cursorId) {
-<<<<<<< HEAD
-    auto curOp = CurOp::get(txn);
-=======
     auto curOp = CurOp::get(opCtx);
->>>>>>> f378d467
 
     // Fill out basic CurOp query exec properties.
     curOp->debug().nreturned = numResults;
@@ -167,11 +147,7 @@
     curOp->debug().setPlanSummaryMetrics(summaryStats);
 
     if (collection) {
-<<<<<<< HEAD
-        collection->infoCache()->notifyOfQuery(txn, summaryStats.indexesUsed);
-=======
         collection->infoCache()->notifyOfQuery(opCtx, summaryStats.indexesUsed);
->>>>>>> f378d467
     }
 
     if (curOp->shouldDBProfile()) {
@@ -217,22 +193,6 @@
         (*numResults)++;
     }
 
-<<<<<<< HEAD
-        // Possibly note slave's position in the oplog.
-        if (cursor->queryOptions() & QueryOption_OplogReplay) {
-            BSONElement e = obj["ts"];
-            if (BSONType::Date == e.type() || BSONType::bsonTimestamp == e.type()) {
-                *slaveReadTill = e.timestamp();
-            }
-        }
-    }
-
-    if (PlanExecutor::DEAD == *state || PlanExecutor::FAILURE == *state) {
-        // Propagate this error to caller.
-        error() << "getMore executor error, stats: " << redact(Explain::getWinningPlanStats(exec));
-        uasserted(17406, "getMore executor error: " + WorkingSetCommon::toStatusString(obj));
-    }
-=======
     // Propagate any errors to the caller.
     switch (*state) {
         // Log an error message and then perform the same cleanup as DEAD.
@@ -250,7 +210,6 @@
     }
 
     MONGO_UNREACHABLE;
->>>>>>> f378d467
 }
 
 }  // namespace
@@ -258,11 +217,7 @@
 /**
  * Called by db/instance.cpp.  This is the getMore entry point.
  */
-<<<<<<< HEAD
-Message getMore(OperationContext* txn,
-=======
 Message getMore(OperationContext* opCtx,
->>>>>>> f378d467
                 const char* ns,
                 int ntoreturn,
                 long long cursorid,
@@ -270,12 +225,8 @@
                 bool* isCursorAuthorized) {
     invariant(ntoreturn >= 0);
 
-<<<<<<< HEAD
-    CurOp& curOp = *CurOp::get(txn);
-=======
     CurOp& curOp = *CurOp::get(opCtx);
     curOp.ensureStarted();
->>>>>>> f378d467
 
     // For testing, we may want to fail if we receive a getmore.
     if (MONGO_FAIL_POINT(failReceivedGetmore)) {
@@ -335,21 +286,6 @@
                 !view);
         }
     } else {
-<<<<<<< HEAD
-        ctx = stdx::make_unique<AutoGetCollectionOrViewForRead>(txn, nss);
-        auto viewCtx = static_cast<AutoGetCollectionOrViewForRead*>(ctx.get());
-        if (viewCtx->getView()) {
-            uasserted(
-                ErrorCodes::CommandNotSupportedOnView,
-                str::stream() << "Namespace " << nss.ns()
-                              << " is a view. OP_GET_MORE operations are not supported on views. "
-                              << "Only clients which support the getMore command can be used to "
-                                 "query views.");
-        }
-
-        Collection* collection = ctx->getCollection();
-        uassert(17356, "collection dropped between getMore calls", collection);
-=======
         readLock.emplace(opCtx, nss);
         const int doNotChangeProfilingLevel = 0;
         statsTracker.emplace(opCtx,
@@ -361,19 +297,14 @@
         Collection* collection = readLock->getCollection();
         uassert(
             ErrorCodes::OperationFailed, "collection dropped between getMore calls", collection);
->>>>>>> f378d467
         cursorManager = collection->getCursorManager();
 
-<<<<<<< HEAD
-    LOG(5) << "Running getMore, cursorid: " << cursorid;
-=======
         // This checks to make sure the operation is allowed on a replicated node.  Since we are not
         // passing in a query object (necessary to check SlaveOK query option), we allow reads
         // whether we are PRIMARY or SECONDARY.
         uassertStatusOK(
             repl::ReplicationCoordinator::get(opCtx)->checkCanServeReadsFor(opCtx, nss, true));
     }
->>>>>>> f378d467
 
     LOG(5) << "Running getMore, cursorid: " << cursorid;
 
@@ -410,14 +341,6 @@
                 str::stream() << "Requested getMore on namespace " << ns << ", but cursor "
                               << cursorid
                               << " belongs to namespace "
-<<<<<<< HEAD
-                              << cc->ns(),
-                ns == cc->ns());
-        *isCursorAuthorized = true;
-
-        if (cc->isReadCommitted())
-            uassertStatusOK(txn->recoveryUnit()->setReadFromMajorityCommittedSnapshot());
-=======
                               << cc->nss().ns(),
                 nss == cc->nss());
 
@@ -429,19 +352,9 @@
                               << " was not created by the authenticated user",
                 AuthorizationSession::get(opCtx->getClient())
                     ->isCoauthorizedWith(cc->getAuthenticatedUsers()));
->>>>>>> f378d467
 
         *isCursorAuthorized = true;
 
-<<<<<<< HEAD
-        // If the operation that spawned this cursor had a time limit set, apply leftover
-        // time to this getmore.
-        if (cc->getLeftoverMaxTimeMicros() < Microseconds::max()) {
-            uassert(40136,
-                    "Illegal attempt to set operation deadline within DBDirectClient",
-                    !txn->getClient()->isInDirectClient());
-            txn->setDeadlineAfterNowBy(cc->getLeftoverMaxTimeMicros());
-=======
         const auto replicationMode = repl::ReplicationCoordinator::get(opCtx)->getReplicationMode();
 
         if (replicationMode == repl::ReplicationCoordinator::modeReplSet &&
@@ -449,9 +362,7 @@
             opCtx->recoveryUnit()->setTimestampReadSource(
                 RecoveryUnit::ReadSource::kMajorityCommitted);
             uassertStatusOK(opCtx->recoveryUnit()->obtainMajorityCommittedSnapshot());
->>>>>>> f378d467
-        }
-        txn->checkForInterrupt();  // May trigger maxTimeAlwaysTimeOut fail point.
+        }
 
         uassert(40548,
                 "OP_GET_MORE operations are not supported on tailable aggregations. Only clients "
@@ -493,14 +404,6 @@
 
         auto planSummary = Explain::getPlanSummary(exec);
         {
-<<<<<<< HEAD
-            stdx::lock_guard<Client> lk(*txn->getClient());
-            curOp.setPlanSummary_inlock(planSummary);
-
-            // Ensure that the original query or command object is available in the slow query log,
-            // profiler and currentOp.
-            curOp.setQuery_inlock(cc->getQuery());
-=======
             stdx::lock_guard<Client> lk(*opCtx->getClient());
             curOp.setPlanSummary_inlock(planSummary);
 
@@ -509,7 +412,6 @@
             // command or upconverted legacy query in the originatingCommand field.
             curOp.setOpDescription_inlock(upconvertGetMoreEntry(nss, cursorid, ntoreturn));
             curOp.setOriginatingCommand_inlock(cc->getOriginatingCommandObj());
->>>>>>> f378d467
         }
 
         PlanExecutor::ExecState state;
@@ -520,11 +422,7 @@
         PlanSummaryStats preExecutionStats;
         Explain::getSummaryStats(*exec, &preExecutionStats);
 
-<<<<<<< HEAD
-        generateBatch(ntoreturn, cc, &bb, &numResults, &slaveReadTill, &state);
-=======
         generateBatch(ntoreturn, cc, &bb, &numResults, &state);
->>>>>>> f378d467
 
         // If this is an await data cursor, and we hit EOF without generating any results, then
         // we block waiting for new data to arrive.
@@ -541,14 +439,7 @@
                                 opCtx->getServiceContext()->getPreciseClockSource()->now() +
                                     timeout);
             notifier.reset();
-<<<<<<< HEAD
-
-            // Set expected latency to match wait time. This makes sure the logs aren't spammed
-            // by awaitData queries that exceed slowms due to blocking on the CappedInsertNotifier.
-            curOp.setExpectedLatencyMs(durationCount<Milliseconds>(timeout));
-=======
             curOp.resumeTimer();
->>>>>>> f378d467
 
             // Reacquiring locks.
             readLock.emplace(opCtx, nss);
@@ -565,31 +456,6 @@
         postExecutionStats.totalDocsExamined -= preExecutionStats.totalDocsExamined;
         curOp.debug().setPlanSummaryMetrics(postExecutionStats);
 
-<<<<<<< HEAD
-        // We do not report 'execStats' for aggregation, both in the original request and
-        // subsequent getMore. The reason for this is that aggregation's source PlanExecutor
-        // could be destroyed before we know whether we need execStats and we do not want to
-        // generate for all operations due to cost.
-        if (!cc->isAggCursor() && curOp.shouldDBProfile()) {
-            BSONObjBuilder execStatsBob;
-            Explain::getWinningPlanStats(exec, &execStatsBob);
-            curOp.debug().execStats = execStatsBob.obj();
-        }
-
-        // We have to do this before re-acquiring locks in the agg case because
-        // shouldSaveCursorGetMore() can make a network call for agg cursors.
-        //
-        // TODO: Getting rid of PlanExecutor::isEOF() in favor of PlanExecutor::IS_EOF would mean
-        // that this network operation is no longer necessary.
-        const bool shouldSaveCursor = shouldSaveCursorGetMore(state, exec, isCursorTailable(cc));
-
-        // In order to deregister a cursor, we need to be holding the DB + collection lock and
-        // if the cursor is aggregation, we release these locks.
-        if (cc->isAggCursor()) {
-            invariant(NULL == ctx.get());
-            unpinDBLock = make_unique<Lock::DBLock>(txn->lockState(), nss.db(), MODE_IS);
-            unpinCollLock = make_unique<Lock::CollectionLock>(txn->lockState(), nss.ns(), MODE_IS);
-=======
         // We do not report 'execStats' for aggregation or other globally managed cursors, both in
         // the original request and subsequent getMore. It would be useful to have this information
         // for an aggregation, but the source PlanExecutor could be destroyed before we know whether
@@ -598,7 +464,6 @@
             BSONObjBuilder execStatsBob;
             Explain::getWinningPlanStats(exec, &execStatsBob);
             curOp.debug().execStats = execStatsBob.obj();
->>>>>>> f378d467
         }
 
         // Our two possible ClientCursorPin cleanup paths are:
@@ -612,11 +477,7 @@
 
             // cc is now invalid, as is the executor
             cursorid = 0;
-<<<<<<< HEAD
-            cc = NULL;
-=======
             cc = nullptr;
->>>>>>> f378d467
             curOp.debug().cursorExhausted = true;
 
             LOG(5) << "getMore NOT saving client cursor, ended with state "
@@ -628,30 +489,15 @@
             exec->detachFromOperationContext();
             LOG(5) << "getMore saving client cursor ended with state "
                    << PlanExecutor::statestr(state);
-<<<<<<< HEAD
-
-            // Possibly note slave's position in the oplog.
-            if ((cc->queryOptions() & QueryOption_OplogReplay) && !slaveReadTill.isNull()) {
-                cc->slaveReadTill(slaveReadTill);
-            }
-=======
->>>>>>> f378d467
 
             *exhaust = cc->queryOptions() & QueryOption_Exhaust;
 
             // We assume that cursors created through a DBDirectClient are always used from their
             // original OperationContext, so we do not need to move time to and from the cursor.
-<<<<<<< HEAD
-            if (!txn->getClient()->isInDirectClient()) {
-                // If the getmore had a time limit, remaining time is "rolled over" back to the
-                // cursor (for use by future getmore ops).
-                cc->setLeftoverMaxTimeMicros(txn->getRemainingMaxTimeMicros());
-=======
             if (!opCtx->getClient()->isInDirectClient()) {
                 // If the getmore had a time limit, remaining time is "rolled over" back to the
                 // cursor (for use by future getmore ops).
                 cc->setLeftoverMaxTimeMicros(opCtx->getRemainingMaxTimeMicros());
->>>>>>> f378d467
             }
         }
     }
@@ -671,12 +517,8 @@
                      QueryMessage& q,
                      const NamespaceString& nss,
                      Message& result) {
-<<<<<<< HEAD
-    CurOp& curOp = *CurOp::get(txn);
-=======
     CurOp& curOp = *CurOp::get(opCtx);
     curOp.ensureStarted();
->>>>>>> f378d467
 
     uassert(ErrorCodes::InvalidNamespace,
             str::stream() << "Invalid ns [" << nss.ns() << "]",
@@ -684,19 +526,6 @@
     invariant(!nss.isCommand());
 
     // Set CurOp information.
-<<<<<<< HEAD
-    beginQueryOp(txn, nss, q.query, q.ntoreturn, q.ntoskip);
-
-    // Parse the qm into a CanonicalQuery.
-
-    auto statusWithCQ = CanonicalQuery::canonicalize(txn, q, ExtensionsCallbackReal(txn, &nss));
-    if (!statusWithCQ.isOK()) {
-        uasserted(17287,
-                  str::stream() << "Can't canonicalize query: "
-                                << statusWithCQ.getStatus().toString());
-    }
-    unique_ptr<CanonicalQuery> cq = std::move(statusWithCQ.getValue());
-=======
     const auto upconvertedQuery = upconvertQueryEntry(q.query, nss, q.ntoreturn, q.ntoskip);
     beginQueryOp(opCtx, nss, upconvertedQuery, q.ntoreturn, q.ntoskip);
 
@@ -709,25 +538,12 @@
                                      ExtensionsCallbackReal(opCtx, &nss),
                                      MatchExpressionParser::kAllowAllSpecialFeatures),
         "Can't canonicalize query");
->>>>>>> f378d467
     invariant(cq.get());
 
     LOG(5) << "Running query:\n" << redact(cq->toString());
     LOG(2) << "Running query: " << redact(cq->toStringShort());
 
     // Parse, canonicalize, plan, transcribe, and get a plan executor.
-<<<<<<< HEAD
-    AutoGetCollectionOrViewForRead ctx(txn, nss);
-    Collection* collection = ctx.getCollection();
-
-    if (ctx.getView()) {
-        uasserted(ErrorCodes::CommandNotSupportedOnView,
-                  str::stream()
-                      << "Namespace "
-                      << nss.ns()
-                      << " is a view. Legacy find operations are not supported on views. "
-                      << "Only clients which support the find command can be used to query views.");
-=======
     AutoGetCollectionForReadCommand ctx(opCtx, nss, AutoGetCollection::ViewMode::kViewsForbidden);
     Collection* const collection = ctx.getCollection();
 
@@ -742,7 +558,6 @@
             : qr.isSlaveOk();
         uassertStatusOK(
             repl::ReplicationCoordinator::get(opCtx)->checkCanServeReadsFor(opCtx, nss, slaveOK));
->>>>>>> f378d467
     }
 
     // We have a parsed query. Time to get the execution plan for it.
@@ -757,12 +572,8 @@
         bb.skip(sizeof(QueryResult::Value));
 
         BSONObjBuilder explainBob;
-<<<<<<< HEAD
-        Explain::explainStages(exec.get(), collection, ExplainCommon::EXEC_ALL_PLANS, &explainBob);
-=======
         Explain::explainStages(
             exec.get(), collection, ExplainOptions::Verbosity::kExecAllPlans, &explainBob);
->>>>>>> f378d467
 
         // Add the resulting object to the return buffer.
         BSONObj explainObj = explainBob.obj();
@@ -785,23 +596,10 @@
     if (qr.getMaxTimeMS() > 0) {
         uassert(40116,
                 "Illegal attempt to set operation deadline within DBDirectClient",
-<<<<<<< HEAD
-                !txn->getClient()->isInDirectClient());
-        txn->setDeadlineAfterNowBy(Milliseconds{qr.getMaxTimeMS()});
-    }
-    txn->checkForInterrupt();  // May trigger maxTimeAlwaysTimeOut fail point.
-
-    // uassert if we are not on a primary, and not a secondary with SlaveOk query parameter set.
-    bool slaveOK = qr.isSlaveOk() || qr.hasReadPref();
-    Status serveReadsStatus =
-        repl::getGlobalReplicationCoordinator()->checkCanServeReadsFor(txn, nss, slaveOK);
-    uassertStatusOK(serveReadsStatus);
-=======
                 !opCtx->getClient()->isInDirectClient());
         opCtx->setDeadlineAfterNowBy(Milliseconds{qr.getMaxTimeMS()}, ErrorCodes::MaxTimeMSExpired);
     }
     opCtx->checkForInterrupt();  // May trigger maxTimeAlwaysTimeOut fail point.
->>>>>>> f378d467
 
     // Run the query.
     // bb is used to hold query results
@@ -818,11 +616,7 @@
 
     // Get summary info about which plan the executor is using.
     {
-<<<<<<< HEAD
-        stdx::lock_guard<Client> lk(*txn->getClient());
-=======
         stdx::lock_guard<Client> lk(*opCtx->getClient());
->>>>>>> f378d467
         curOp.setPlanSummary_inlock(Explain::getPlanSummary(exec.get()));
     }
 
@@ -839,17 +633,6 @@
         // Count the result.
         ++numResults;
 
-<<<<<<< HEAD
-        // Possibly note slave's position in the oplog.
-        if (qr.isOplogReplay()) {
-            BSONElement e = obj["ts"];
-            if (Date == e.type() || bsonTimestamp == e.type()) {
-                slaveReadTill = e.timestamp();
-            }
-        }
-
-=======
->>>>>>> f378d467
         if (FindCommon::enoughForFirstBatch(qr, numResults)) {
             LOG(5) << "Enough for first batch, wantMore=" << qr.wantMore()
                    << " ntoreturn=" << qr.getNToReturn().value_or(0)
@@ -862,24 +645,15 @@
     if (PlanExecutor::FAILURE == state || PlanExecutor::DEAD == state) {
         error() << "Plan executor error during find: " << PlanExecutor::statestr(state)
                 << ", stats: " << redact(Explain::getWinningPlanStats(exec.get()));
-<<<<<<< HEAD
-        uasserted(17144, "Executor error: " + WorkingSetCommon::toStatusString(obj));
-=======
         uassertStatusOKWithContext(WorkingSetCommon::getMemberObjectStatus(obj),
                                    "Executor error during OP_QUERY find");
         MONGO_UNREACHABLE;
->>>>>>> f378d467
     }
 
     // Before saving the cursor, ensure that whatever plan we established happened with the expected
     // collection version
-<<<<<<< HEAD
-    auto css = CollectionShardingState::get(txn, nss);
-    css->checkShardVersionOrThrow(txn);
-=======
     auto css = CollectionShardingState::get(opCtx, nss);
     css->checkShardVersionOrThrow(opCtx);
->>>>>>> f378d467
 
     // Fill out CurOp based on query results. If we have a cursorid, we will fill out CurOp with
     // this cursorid later.
@@ -890,18 +664,6 @@
         exec->saveState();
         exec->detachFromOperationContext();
 
-<<<<<<< HEAD
-        // Allocate a new ClientCursor.  We don't have to worry about leaking it as it's
-        // inserted into a global map by its ctor.
-        ClientCursor* cc =
-            new ClientCursor(collection->getCursorManager(),
-                             exec.release(),
-                             nss.ns(),
-                             txn->recoveryUnit()->isReadingFromMajorityCommittedSnapshot(),
-                             qr.getOptions(),
-                             qr.getFilter());
-        ccId = cc->cursorid();
-=======
         const auto& readConcernArgs = repl::ReadConcernArgs::get(opCtx);
         // Allocate a new ClientCursor and register it with the cursor manager.
         ClientCursorPin pinnedCursor = collection->getCursorManager()->registerCursor(
@@ -912,37 +674,11 @@
              readConcernArgs.getLevel(),
              upconvertedQuery});
         ccId = pinnedCursor.getCursor()->cursorid();
->>>>>>> f378d467
 
         LOG(5) << "caching executor with cursorid " << ccId << " after returning " << numResults
                << " results";
 
         // TODO document
-<<<<<<< HEAD
-        if (qr.isOplogReplay() && !slaveReadTill.isNull()) {
-            cc->slaveReadTill(slaveReadTill);
-        }
-
-        // TODO document
-        if (qr.isExhaust()) {
-            curOp.debug().exhaust = true;
-        }
-
-        cc->setPos(numResults);
-
-        // We assume that cursors created through a DBDirectClient are always used from their
-        // original OperationContext, so we do not need to move time to and from the cursor.
-        if (!txn->getClient()->isInDirectClient()) {
-            // If the query had a time limit, remaining time is "rolled over" to the cursor (for
-            // use by future getmore ops).
-            cc->setLeftoverMaxTimeMicros(txn->getRemainingMaxTimeMicros());
-        }
-
-        endQueryOp(txn, collection, *cc->getExecutor(), numResults, ccId);
-    } else {
-        LOG(5) << "Not caching executor but returning " << numResults << " results.";
-        endQueryOp(txn, collection, *exec, numResults, ccId);
-=======
         if (qr.isExhaust()) {
             curOp.debug().exhaust = true;
         }
@@ -961,7 +697,6 @@
     } else {
         LOG(5) << "Not caching executor but returning " << numResults << " results.";
         endQueryOp(opCtx, collection, *exec, numResults, ccId);
->>>>>>> f378d467
     }
 
     // Fill out the output buffer's header.
