--- conflicted
+++ resolved
@@ -103,11 +103,7 @@
  * Called from the getMore entry point in ops/query.cpp.
  * Returned buffer is the message to return to the client.
  */
-<<<<<<< HEAD
-Message getMore(OperationContext* txn,
-=======
 Message getMore(OperationContext* opCtx,
->>>>>>> f378d467
                 const char* ns,
                 int ntoreturn,
                 long long cursorid,
