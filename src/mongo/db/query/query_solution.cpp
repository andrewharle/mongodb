--- conflicted
+++ resolved
@@ -542,15 +542,9 @@
 }
 
 bool IndexScanNode::hasField(const string& field) const {
-<<<<<<< HEAD
-    // There is no covering in a multikey index because you don't know whether or not the field
-    // in the key was extracted from an array in the original document.
-    if (index.multikey) {
-=======
     // The index is multikey but does not have any path-level multikeyness information. Such indexes
     // can never provide covering.
     if (index.multikey && index.multikeyPaths.empty()) {
->>>>>>> f378d467
         return false;
     }
 
@@ -569,11 +563,6 @@
         }
     }
 
-<<<<<<< HEAD
-    BSONObjIterator it(index.keyPattern);
-    while (it.more()) {
-        if (field == it.next().fieldName()) {
-=======
     size_t keyPatternFieldIndex = 0;
     for (auto&& elt : index.keyPattern) {
         // The index can provide this field if the requested path appears in the index key pattern,
@@ -582,7 +571,6 @@
         // reconstitute the array from the index keys in the right order.
         if (field == elt.fieldName() &&
             (!index.multikey || index.multikeyPaths[keyPatternFieldIndex].empty())) {
->>>>>>> f378d467
             return true;
         }
         ++keyPatternFieldIndex;
@@ -627,13 +615,8 @@
     if (bounds.isSimpleRange) {
         // With a simple range, the only cases we can say for sure do not contain strings
         // are those with point bounds.
-<<<<<<< HEAD
-        BSONObjIterator startKeyIterator = bounds.startKey.begin();
-        BSONObjIterator endKeyIterator = bounds.endKey.begin();
-=======
         BSONObjIterator startKeyIterator(bounds.startKey);
         BSONObjIterator endKeyIterator(bounds.endKey);
->>>>>>> f378d467
         while (keyPatternIterator.more() && startKeyIterator.more() && endKeyIterator.more()) {
             BSONElement startKey = startKeyIterator.next();
             BSONElement endKey = endKeyIterator.next();
@@ -678,11 +661,6 @@
     return ret;
 }
 
-<<<<<<< HEAD
-void IndexScanNode::computeProperties() {
-    _sorts.clear();
-
-=======
 namespace {
 std::set<StringData> getMultikeyFields(const BSONObj& keyPattern,
                                        const MultikeyPaths& multikeyPaths) {
@@ -707,7 +685,6 @@
         return;
     }
 
->>>>>>> f378d467
     BSONObj sortPattern = QueryPlannerAnalysis::getSortPattern(index.keyPattern);
     if (direction == -1) {
         sortPattern = QueryPlannerCommon::reverseSortObj(sortPattern);
@@ -763,20 +740,6 @@
 
     if (!equalityFields.empty()) {
         addEqualityFieldSorts(sortPattern, equalityFields, &_sorts);
-<<<<<<< HEAD
-    }
-
-    if (!CollatorInterface::collatorsMatch(queryCollator, index.collator)) {
-        // Prune sorts containing fields that don't match the collation.
-        std::set<StringData> collatedFields = getFieldsWithStringBounds(bounds, index.keyPattern);
-        auto sortsIt = _sorts.begin();
-        while (sortsIt != _sorts.end()) {
-            bool matched = false;
-            for (const BSONElement& el : *sortsIt) {
-                if (collatedFields.find(el.fieldNameStringData()) != collatedFields.end()) {
-                    sortsIt = _sorts.erase(sortsIt);
-                    matched = true;
-=======
     }
 
     if (!CollatorInterface::collatorsMatch(queryCollator, index.collator)) {
@@ -808,20 +771,14 @@
             for (auto&& elt : *sortsIt) {
                 if (multikeyFields.find(elt.fieldNameStringData()) != multikeyFields.end()) {
                     foundMultikeyField = true;
->>>>>>> f378d467
                     break;
                 }
             }
 
-<<<<<<< HEAD
-            if (!matched) {
-                sortsIt++;
-=======
             if (foundMultikeyField) {
                 sortsIt = _sorts.erase(sortsIt);
             } else {
                 ++sortsIt;
->>>>>>> f378d467
             }
         }
     }
