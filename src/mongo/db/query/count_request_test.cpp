--- conflicted
+++ resolved
@@ -66,12 +66,9 @@
     ASSERT_EQUALS(countRequest.getMaxTimeMS(), 0u);
     ASSERT(countRequest.getHint().isEmpty());
     ASSERT(countRequest.getCollation().isEmpty());
-<<<<<<< HEAD
-=======
     ASSERT(countRequest.getReadConcern().isEmpty());
     ASSERT(countRequest.getUnwrappedReadPref().isEmpty());
     ASSERT(countRequest.getComment().empty());
->>>>>>> f378d467
 }
 
 TEST(CountRequest, ParseComplete) {
@@ -90,9 +87,6 @@
                                          << BSON("b" << 5)
                                          << "collation"
                                          << BSON("locale"
-<<<<<<< HEAD
-                                                 << "en_US")),
-=======
                                                  << "en_US")
                                          << "readConcern"
                                          << BSON("level"
@@ -104,7 +98,6 @@
                                          << "aComment"
                                          << "maxTimeMS"
                                          << 10000),
->>>>>>> f378d467
                                     isExplain);
 
     ASSERT_OK(countRequestStatus.getStatus());
@@ -115,10 +108,6 @@
     ASSERT_BSONOBJ_EQ(countRequest.getQuery(), fromjson("{ a : { '$gte' : 11 } }"));
     ASSERT_EQUALS(countRequest.getLimit(), 100);
     ASSERT_EQUALS(countRequest.getSkip(), 1000);
-<<<<<<< HEAD
-    ASSERT_BSONOBJ_EQ(countRequest.getHint(), fromjson("{ b : 5 }"));
-    ASSERT_BSONOBJ_EQ(countRequest.getCollation(), fromjson("{ locale : 'en_US' }"));
-=======
     ASSERT_EQUALS(countRequest.getMaxTimeMS(), 10000u);
     ASSERT_EQUALS(countRequest.getComment(), "aComment");
     ASSERT_BSONOBJ_EQ(countRequest.getHint(), fromjson("{ b : 5 }"));
@@ -126,17 +115,12 @@
     ASSERT_BSONOBJ_EQ(countRequest.getReadConcern(), fromjson("{ level: 'linearizable' }"));
     ASSERT_BSONOBJ_EQ(countRequest.getUnwrappedReadPref(),
                       fromjson("{ $readPreference: 'secondary' }"));
->>>>>>> f378d467
 }
 
 TEST(CountRequest, ParseWithExplain) {
     const bool isExplain = true;
     const auto countRequestStatus =
-<<<<<<< HEAD
-        CountRequest::parseFromBSON("TestDB",
-=======
-        CountRequest::parseFromBSON(testns,
->>>>>>> f378d467
+        CountRequest::parseFromBSON(testns,
                                     BSON("count"
                                          << "TestColl"
                                          << "query"
@@ -188,25 +172,10 @@
     ASSERT_BSONOBJ_EQ(countRequest.getCollation(), fromjson("{ locale : 'en_US' }"));
 }
 
-<<<<<<< HEAD
-TEST(CountRequest, FailParseMissingNS) {
-    const bool isExplain = false;
-    const auto countRequestStatus = CountRequest::parseFromBSON(
-        "TestDB", BSON("query" << BSON("a" << BSON("$gte" << 11))), isExplain);
-
-    ASSERT_EQUALS(countRequestStatus.getStatus(), ErrorCodes::InvalidNamespace);
-}
-
 TEST(CountRequest, FailParseBadSkipValue) {
     const bool isExplain = false;
     const auto countRequestStatus =
-        CountRequest::parseFromBSON("TestDB",
-=======
-TEST(CountRequest, FailParseBadSkipValue) {
-    const bool isExplain = false;
-    const auto countRequestStatus =
-        CountRequest::parseFromBSON(testns,
->>>>>>> f378d467
+        CountRequest::parseFromBSON(testns,
                                     BSON("count"
                                          << "TestColl"
                                          << "query"
@@ -233,35 +202,9 @@
     ASSERT_EQUALS(countRequestStatus.getStatus(), ErrorCodes::BadValue);
 }
 
-<<<<<<< HEAD
-TEST(CountRequest, ToBSON) {
-    CountRequest countRequest(NamespaceString("TestDB.TestColl"), BSON("a" << BSON("$gte" << 11)));
-    countRequest.setLimit(100);
-    countRequest.setSkip(1000);
-    countRequest.setHint(BSON("b" << 5));
-    countRequest.setCollation(BSON("locale"
-                                   << "en_US"));
-
-    BSONObj actualObj = countRequest.toBSON();
-    BSONObj expectedObj(
-        fromjson("{ count : 'TestDB.TestColl',"
-                 "  query : { a : { '$gte' : 11 } },"
-                 "  limit : 100,"
-                 "  skip : 1000,"
-                 "  hint : { b : 5 },"
-                 "  collation : { locale : 'en_US' } },"));
-
-    ASSERT_BSONOBJ_EQ(actualObj, expectedObj);
-}
-
-TEST(CountRequest, ConvertToAggregationWithHintFails) {
+TEST(CountRequest, ConvertToAggregationWithHint) {
     CountRequest countRequest(testns, BSONObj());
     countRequest.setHint(BSON("x" << 1));
-    ASSERT_NOT_OK(countRequest.asAggregationCommand());
-=======
-TEST(CountRequest, ConvertToAggregationWithHint) {
-    CountRequest countRequest(testns, BSONObj());
-    countRequest.setHint(BSON("x" << 1));
     auto agg = countRequest.asAggregationCommand();
     ASSERT_OK(agg);
 
@@ -276,7 +219,6 @@
                       ar.getValue().getPipeline().begin(),
                       ar.getValue().getPipeline().end(),
                       SimpleBSONObjComparator::kInstance.makeEqualTo()));
->>>>>>> f378d467
 }
 
 TEST(CountRequest, ConvertToAggregationSucceeds) {
@@ -286,11 +228,7 @@
 
     auto ar = AggregationRequest::parseFromBSON(testns, agg.getValue());
     ASSERT_OK(ar.getStatus());
-<<<<<<< HEAD
-    ASSERT(ar.getValue().isCursorCommand());
-=======
     ASSERT_EQ(ar.getValue().getBatchSize(), AggregationRequest::kDefaultBatchSize);
->>>>>>> f378d467
     ASSERT_EQ(ar.getValue().getNamespaceString(), testns);
     ASSERT_BSONOBJ_EQ(ar.getValue().getCollation(), BSONObj());
 
@@ -311,11 +249,7 @@
 
     auto ar = AggregationRequest::parseFromBSON(testns, agg.getValue());
     ASSERT_OK(ar.getStatus());
-<<<<<<< HEAD
-    ASSERT(ar.getValue().isCursorCommand());
-=======
     ASSERT_EQ(ar.getValue().getBatchSize(), AggregationRequest::kDefaultBatchSize);
->>>>>>> f378d467
     ASSERT_EQ(ar.getValue().getNamespaceString(), testns);
     ASSERT_BSONOBJ_EQ(ar.getValue().getCollation(), BSONObj());
 
@@ -330,9 +264,6 @@
                       SimpleBSONObjComparator::kInstance.makeEqualTo()));
 }
 
-<<<<<<< HEAD
-TEST(CountRequest, ConvertToAggregationWithExplain) {
-=======
 TEST(CountRequest, ConvertToAggregationWithMaxTimeMS) {
     CountRequest countRequest(testns, BSONObj());
     countRequest.setMaxTimeMS(100);
@@ -416,24 +347,16 @@
 }
 
 TEST(CountRequest, ConvertToAggregationOmitsExplain) {
->>>>>>> f378d467
     CountRequest countRequest(testns, BSONObj());
     countRequest.setExplain(true);
     auto agg = countRequest.asAggregationCommand();
     ASSERT_OK(agg);
 
-<<<<<<< HEAD
-    auto ar = AggregationRequest::parseFromBSON(testns, agg.getValue());
-    ASSERT_OK(ar.getStatus());
-    ASSERT(ar.getValue().isExplain());
-    ASSERT(ar.getValue().isCursorCommand());
-=======
     ASSERT_FALSE(agg.getValue().hasField("explain"));
 
     auto ar = AggregationRequest::parseFromBSON(testns, agg.getValue());
     ASSERT_OK(ar.getStatus());
     ASSERT_FALSE(ar.getValue().getExplain());
->>>>>>> f378d467
     ASSERT_EQ(ar.getValue().getNamespaceString(), testns);
     ASSERT_BSONOBJ_EQ(ar.getValue().getCollation(), BSONObj());
 
