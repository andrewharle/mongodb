
/**
 *    Copyright (C) 2018-present MongoDB, Inc.
 *
 *    This program is free software: you can redistribute it and/or modify
 *    it under the terms of the Server Side Public License, version 1,
 *    as published by MongoDB, Inc.
 *
 *    This program is distributed in the hope that it will be useful,
 *    but WITHOUT ANY WARRANTY; without even the implied warranty of
 *    MERCHANTABILITY or FITNESS FOR A PARTICULAR PURPOSE.  See the
 *    Server Side Public License for more details.
 *
 *    You should have received a copy of the Server Side Public License
 *    along with this program. If not, see
 *    <http://www.mongodb.com/licensing/server-side-public-license>.
 *
 *    As a special exception, the copyright holders give permission to link the
 *    code of portions of this program with the OpenSSL library under certain
 *    conditions as described in each individual source file and distribute
 *    linked combinations including the program with the OpenSSL library. You
 *    must comply with the Server Side Public License in all respects for
 *    all of the code used other than as permitted herein. If you modify file(s)
 *    with this exception, you may extend this exception to your version of the
 *    file(s), but you are not obligated to do so. If you do not wish to do so,
 *    delete this exception statement from your version. If you delete this
 *    exception statement from all source files in the program, then also delete
 *    it in the license file.
 */

#define MONGO_LOG_DEFAULT_COMPONENT ::mongo::logger::LogComponent::kQuery

#include "mongo/platform/basic.h"

#include "mongo/db/query/planner_access.h"

#include <algorithm>
#include <memory>
#include <vector>

#include "mongo/base/owned_pointer_vector.h"
#include "mongo/bson/simple_bsonobj_comparator.h"
#include "mongo/db/bson/dotted_path_support.h"
#include "mongo/db/matcher/expression_array.h"
#include "mongo/db/matcher/expression_geo.h"
#include "mongo/db/matcher/expression_text.h"
#include "mongo/db/query/index_bounds_builder.h"
#include "mongo/db/query/index_tag.h"
#include "mongo/db/query/indexability.h"
#include "mongo/db/query/query_knobs.h"
#include "mongo/db/query/query_planner.h"
#include "mongo/db/query/query_planner_common.h"
#include "mongo/stdx/memory.h"
#include "mongo/util/log.h"
#include "mongo/util/transitional_tools_do_not_use/vector_spooling.h"

namespace {

using namespace mongo;

namespace dps = ::mongo::dotted_path_support;

/**
 * Text node functors.
 */
bool isTextNode(const QuerySolutionNode* node) {
    return STAGE_TEXT == node->getType();
}

/**
 * Casts 'node' to a FetchNode* if it is a FetchNode, otherwise returns null.
 */
FetchNode* getFetchNode(QuerySolutionNode* node) {
    if (STAGE_FETCH != node->getType()) {
        return nullptr;
    }

    return static_cast<FetchNode*>(node);
}

/**
 * If 'node' is an index scan node, casts it to IndexScanNode*. If 'node' is a FetchNode with an
 * IndexScanNode child, then returns a pointer to the child index scan node. Otherwise returns
 * null.
 */
const IndexScanNode* getIndexScanNode(const QuerySolutionNode* node) {
    if (STAGE_IXSCAN == node->getType()) {
        return static_cast<const IndexScanNode*>(node);
    } else if (STAGE_FETCH == node->getType()) {
        invariant(1U == node->children.size());
        const QuerySolutionNode* child = node->children[0];
        if (STAGE_IXSCAN == child->getType()) {
            return static_cast<const IndexScanNode*>(child);
        }
    }

    return nullptr;
}

/**
 * Takes as input two query solution nodes returned by processIndexScans(). If both are
 * IndexScanNode or FetchNode with an IndexScanNode child and the index scan nodes are identical
 * (same bounds, same filter, same direction, etc.), then returns true. Otherwise returns false.
 */
bool scansAreEquivalent(const QuerySolutionNode* lhs, const QuerySolutionNode* rhs) {
    const IndexScanNode* leftIxscan = getIndexScanNode(lhs);
    const IndexScanNode* rightIxscan = getIndexScanNode(rhs);
    if (!leftIxscan || !rightIxscan) {
        return false;
    }

    return *leftIxscan == *rightIxscan;
}

/**
 * If all nodes can provide the requested sort, returns a vector expressing which nodes must have
 * their index scans reversed to provide the sort. Otherwise, returns an empty vector.
 * 'nodes' must not be empty.
 */
<<<<<<< HEAD
std::vector<bool> canProvideSortWithMergeSort(const std::vector<QuerySolutionNode*>& nodes,
                                              const BSONObj& requestedSort) {
=======
std::vector<bool> canProvideSortWithMergeSort(
    const std::vector<std::unique_ptr<QuerySolutionNode>>& nodes, const BSONObj& requestedSort) {
>>>>>>> f378d467
    invariant(!nodes.empty());
    std::vector<bool> shouldReverseScan;
    const auto reverseSort = QueryPlannerCommon::reverseSortObj(requestedSort);
    for (auto&& node : nodes) {
        node->computeProperties();
        auto sorts = node->getSort();
        if (sorts.find(requestedSort) != sorts.end()) {
            shouldReverseScan.push_back(false);
        } else if (sorts.find(reverseSort) != sorts.end()) {
            shouldReverseScan.push_back(true);
        } else {
            return {};
        }
    }
    return shouldReverseScan;
}

}  // namespace

namespace mongo {

using std::unique_ptr;
using std::vector;
using stdx::make_unique;

std::unique_ptr<QuerySolutionNode> QueryPlannerAccess::makeCollectionScan(
    const CanonicalQuery& query, bool tailable, const QueryPlannerParams& params) {
    // Make the (only) node, a collection scan.
    auto csn = stdx::make_unique<CollectionScanNode>();
    csn->name = query.ns();
    csn->filter = query.root()->shallowClone();
    csn->tailable = tailable;
    csn->maxScan = query.getQueryRequest().getMaxScan();
<<<<<<< HEAD
=======
    csn->shouldTrackLatestOplogTimestamp =
        params.options & QueryPlannerParams::TRACK_LATEST_OPLOG_TS;
    csn->shouldWaitForOplogVisibility =
        params.options & QueryPlannerParams::OPLOG_SCAN_WAIT_FOR_VISIBLE;
>>>>>>> f378d467

    // If the hint is {$natural: +-1} this changes the direction of the collection scan.
    if (!query.getQueryRequest().getHint().isEmpty()) {
        BSONElement natural =
            dps::extractElementAtPath(query.getQueryRequest().getHint(), "$natural");
        if (!natural.eoo()) {
            csn->direction = natural.numberInt() >= 0 ? 1 : -1;
        }
    }

    // The sort can specify $natural as well. The sort direction should override the hint
    // direction if both are specified.
    const BSONObj& sortObj = query.getQueryRequest().getSort();
    if (!sortObj.isEmpty()) {
        BSONElement natural = dps::extractElementAtPath(sortObj, "$natural");
        if (!natural.eoo()) {
            csn->direction = natural.numberInt() >= 0 ? 1 : -1;
        }
    }

    return std::move(csn);
}

std::unique_ptr<QuerySolutionNode> QueryPlannerAccess::makeLeafNode(
    const CanonicalQuery& query,
    const IndexEntry& index,
    size_t pos,
    const MatchExpression* expr,
    IndexBoundsBuilder::BoundsTightness* tightnessOut) {
    // We're guaranteed that all GEO_NEARs are first.  This slightly violates the "sort index
    // predicates by their position in the compound index" rule but GEO_NEAR isn't an ixscan.
    // This saves our bacon when we have {foo: 1, bar: "2dsphere"} and the predicate on bar is a
    // $near.  If we didn't get the GEO_NEAR first we'd create an IndexScanNode and later cast
    // it to a GeoNear2DSphereNode
    //
    // This should gracefully deal with the case where we have a pred over foo but no geo clause
    // over bar.  In that case there is no GEO_NEAR to appear first and it's treated like a
    // straight ixscan.

    if (MatchExpression::GEO_NEAR == expr->matchType()) {
        // We must not keep the expression node around.
        *tightnessOut = IndexBoundsBuilder::EXACT;
        auto nearExpr = static_cast<const GeoNearMatchExpression*>(expr);

        BSONElement elt = index.keyPattern.firstElement();
        bool indexIs2D = (String == elt.type() && "2d" == elt.String());

        if (indexIs2D) {
<<<<<<< HEAD
            GeoNear2DNode* ret = new GeoNear2DNode(index);
=======
            auto ret = stdx::make_unique<GeoNear2DNode>(index);
>>>>>>> f378d467
            ret->nq = &nearExpr->getData();
            ret->baseBounds.fields.resize(index.keyPattern.nFields());
            if (NULL != query.getProj()) {
                ret->addPointMeta = query.getProj()->wantGeoNearPoint();
                ret->addDistMeta = query.getProj()->wantGeoNearDistance();
            }

            return std::move(ret);
        } else {
<<<<<<< HEAD
            GeoNear2DSphereNode* ret = new GeoNear2DSphereNode(index);
=======
            auto ret = stdx::make_unique<GeoNear2DSphereNode>(index);
>>>>>>> f378d467
            ret->nq = &nearExpr->getData();
            ret->baseBounds.fields.resize(index.keyPattern.nFields());
            if (NULL != query.getProj()) {
                ret->addPointMeta = query.getProj()->wantGeoNearPoint();
                ret->addDistMeta = query.getProj()->wantGeoNearDistance();
            }
            return std::move(ret);
        }
    } else if (MatchExpression::TEXT == expr->matchType()) {
        // We must not keep the expression node around.
        *tightnessOut = IndexBoundsBuilder::EXACT;
<<<<<<< HEAD
        TextMatchExpressionBase* textExpr = static_cast<TextMatchExpressionBase*>(expr);
        TextNode* ret = new TextNode(index);
=======
        auto textExpr = static_cast<const TextMatchExpressionBase*>(expr);
        auto ret = stdx::make_unique<TextNode>(index);
>>>>>>> f378d467
        ret->ftsQuery = textExpr->getFTSQuery().clone();

        // Count the number of prefix fields before the "text" field.
        for (auto&& keyPatternElt : ret->index.keyPattern) {
            // We know that the only key pattern with a type of String is the _fts field
            // which is immediately after all prefix fields.
            if (BSONType::String == keyPatternElt.type()) {
                break;
            }
            ++(ret->numPrefixFields);
        }

<<<<<<< HEAD
        return ret;
    } else {
        // Note that indexKeyPattern.firstElement().fieldName() may not equal expr->path()
        // because expr might be inside an array operator that provides a path prefix.
        IndexScanNode* isn = new IndexScanNode(index);
=======
        return std::move(ret);
    } else {
        // Note that indexKeyPattern.firstElement().fieldName() may not equal expr->path()
        // because expr might be inside an array operator that provides a path prefix.
        auto isn = stdx::make_unique<IndexScanNode>(index);
>>>>>>> f378d467
        isn->bounds.fields.resize(index.keyPattern.nFields());
        isn->maxScan = query.getQueryRequest().getMaxScan();
        isn->addKeyMetadata = query.getQueryRequest().returnKey();
        isn->queryCollator = query.getCollator();

        // Get the ixtag->pos-th element of the index key pattern.
        // TODO: cache this instead/with ixtag->pos?
        BSONObjIterator it(index.keyPattern);
        BSONElement keyElt = it.next();
        for (size_t i = 0; i < pos; ++i) {
            verify(it.more());
            keyElt = it.next();
        }
        verify(!keyElt.eoo());

        IndexBoundsBuilder::translate(expr, keyElt, index, &isn->bounds.fields[pos], tightnessOut);

        return std::move(isn);
    }
}

bool QueryPlannerAccess::shouldMergeWithLeaf(const MatchExpression* expr,
                                             const ScanBuildingState& scanState) {
    const QuerySolutionNode* node = scanState.currentScan.get();
    if (NULL == node || NULL == expr) {
        return false;
    }

    if (NULL == scanState.ixtag) {
        return false;
    }

    if (scanState.currentIndexNumber != scanState.ixtag->index) {
        return false;
    }

    size_t pos = scanState.ixtag->pos;
    const IndexEntry& index = scanState.indices[scanState.currentIndexNumber];
    const MatchExpression::MatchType mergeType = scanState.root->matchType();

    const StageType type = node->getType();
    const MatchExpression::MatchType exprType = expr->matchType();

    //
    // First handle special solution tree leaf types. In general, normal index bounds
    // building is not used for special leaf types, and hence we cannot merge leaves.
    //
    // This rule is always true for OR, but there are exceptions for AND.
    // Specifically, we can often merge a predicate with a special leaf type
    // by adding a filter to the special leaf type.
    //

    if (STAGE_TEXT == type) {
        // Currently only one text predicate is allowed, but to be safe, make sure that we
        // do not try to merge two text predicates.
        return MatchExpression::AND == mergeType && MatchExpression::TEXT != exprType;
    }

    if (STAGE_GEO_NEAR_2D == type || STAGE_GEO_NEAR_2DSPHERE == type) {
        // Currently only one GEO_NEAR is allowed, but to be safe, make sure that we
        // do not try to merge two GEO_NEAR predicates.
        return MatchExpression::AND == mergeType && MatchExpression::GEO_NEAR != exprType;
    }

    //
    // If we're here, then we're done checking for special leaf nodes, and the leaf
    // must be a regular index scan.
    //

    invariant(type == STAGE_IXSCAN);
    const IndexScanNode* scan = static_cast<const IndexScanNode*>(node);
    const IndexBounds* boundsToFillOut = &scan->bounds;

    if (boundsToFillOut->fields[pos].name.empty()) {
        // Bounds have yet to be assigned for the 'pos' position in the index. The plan enumerator
        // should have told us that it is safe to compound bounds in this case.
        invariant(scanState.ixtag->canCombineBounds);
        return true;
    } else {
        // Bounds have already been assigned for the 'pos' position in the index.
        if (MatchExpression::AND == mergeType) {
            // The bounds on the 'pos' position in the index would be intersected if we merged these
            // two leaf expressions.
            if (!scanState.ixtag->canCombineBounds) {
                // If the plan enumerator told us that it isn't safe to intersect bounds in this
                // case, then it must be because we're using a multikey index.
                invariant(index.multikey);
            }
            return scanState.ixtag->canCombineBounds;
        } else {
            // The bounds will be unionized.
            return true;
        }
    }
}

void QueryPlannerAccess::mergeWithLeafNode(MatchExpression* expr, ScanBuildingState* scanState) {
    QuerySolutionNode* node = scanState->currentScan.get();
    invariant(NULL != node);

    const MatchExpression::MatchType mergeType = scanState->root->matchType();
    size_t pos = scanState->ixtag->pos;
    const IndexEntry& index = scanState->indices[scanState->currentIndexNumber];

    const StageType type = node->getType();

    if (STAGE_TEXT == type) {
        auto textNode = static_cast<TextNode*>(node);

        if (pos < textNode->numPrefixFields) {
            // This predicate is assigned to one of the prefix fields of the text index. Such
            // predicates must always be equalities and must always be attached to the TEXT node. In
            // order to ensure this happens, we assign INEXACT_COVERED tightness.
            scanState->tightness = IndexBoundsBuilder::INEXACT_COVERED;
        } else {
            // The predicate is assigned to one of the trailing fields of the text index. We
            // currently don't generate bounds for predicates assigned to trailing fields of a text
            // index, but rather attempt to attach a covered filter. However, certain predicates can
            // never be correctly covered (e.g. $exists), so we assign the tightness accordingly.
            scanState->tightness = IndexBoundsBuilder::canUseCoveredMatching(expr, index)
                ? IndexBoundsBuilder::INEXACT_COVERED
                : IndexBoundsBuilder::INEXACT_FETCH;
        }

        return;
    }

    IndexBounds* boundsToFillOut = NULL;

    if (STAGE_GEO_NEAR_2D == type) {
        invariant(INDEX_2D == index.type);

        // 2D indexes have a special format - the "2d" field stores a normally-indexed BinData
        // field, but additional array fields are *not* exploded into multi-keys - they are stored
        // directly as arrays in the index.  Also, no matter what the index expression, the "2d"
        // field is always first.
        //
        // This means that we can only generically accumulate bounds for 2D indexes over the first
        // "2d" field (pos == 0) - MatchExpressions over other fields in the 2D index may be covered
        // (can be evaluated using only the 2D index key).  The additional fields must not affect
        // the index scan bounds, since they are not stored in an IndexScan-compatible format.

        if (pos > 0) {
            // The predicate is over a trailing field of the "2d" index. If possible, we assign it
            // as a covered filter (the INEXACT_COVERED case). Otherwise, the filter must be
            // evaluated after fetching the full documents.
            scanState->tightness = IndexBoundsBuilder::canUseCoveredMatching(expr, index)
                ? IndexBoundsBuilder::INEXACT_COVERED
                : IndexBoundsBuilder::INEXACT_FETCH;
            return;
        }

        // We may have other $geoPredicates on a near index - generate bounds for these
        GeoNear2DNode* gn = static_cast<GeoNear2DNode*>(node);
        boundsToFillOut = &gn->baseBounds;
    } else if (STAGE_GEO_NEAR_2DSPHERE == type) {
        GeoNear2DSphereNode* gn = static_cast<GeoNear2DSphereNode*>(node);
        boundsToFillOut = &gn->baseBounds;
    } else {
        verify(type == STAGE_IXSCAN);
        IndexScanNode* scan = static_cast<IndexScanNode*>(node);

        // See STAGE_GEO_NEAR_2D above - 2D indexes can only accumulate scan bounds over the first
        // "2d" field (pos == 0).
        if (INDEX_2D == index.type && pos > 0) {
            // The predicate is over a trailing field of the "2d" index. If possible, we assign it
            // as a covered filter (the INEXACT_COVERED case). Otherwise, the filter must be
            // evaluated after fetching the full documents.
            scanState->tightness = IndexBoundsBuilder::canUseCoveredMatching(expr, index)
                ? IndexBoundsBuilder::INEXACT_COVERED
                : IndexBoundsBuilder::INEXACT_FETCH;
            return;
        }

        boundsToFillOut = &scan->bounds;
    }

    // Get the ixtag->pos-th element of the index key pattern.
    // TODO: cache this instead/with ixtag->pos?
    BSONObjIterator it(index.keyPattern);
    BSONElement keyElt = it.next();
    for (size_t i = 0; i < pos; ++i) {
        verify(it.more());
        keyElt = it.next();
    }
    verify(!keyElt.eoo());
    scanState->tightness = IndexBoundsBuilder::INEXACT_FETCH;

    verify(boundsToFillOut->fields.size() > pos);

    OrderedIntervalList* oil = &boundsToFillOut->fields[pos];

    if (boundsToFillOut->fields[pos].name.empty()) {
        IndexBoundsBuilder::translate(expr, keyElt, index, oil, &scanState->tightness);
    } else {
        if (MatchExpression::AND == mergeType) {
            IndexBoundsBuilder::translateAndIntersect(
                expr, keyElt, index, oil, &scanState->tightness);
        } else {
            verify(MatchExpression::OR == mergeType);
            IndexBoundsBuilder::translateAndUnion(expr, keyElt, index, oil, &scanState->tightness);
        }
    }
}

void QueryPlannerAccess::finishTextNode(QuerySolutionNode* node, const IndexEntry& index) {
    TextNode* tn = static_cast<TextNode*>(node);

    // If there's no prefix, the filter is already on the node and the index prefix is null.
    // We can just return.
    if (!tn->numPrefixFields) {
        return;
    }

    // We can't create a text stage if there aren't EQ predicates on its prefix terms.  So
    // if we've made it this far, we should have collected the prefix predicates in the
    // filter.
    invariant(NULL != tn->filter.get());
    MatchExpression* textFilterMe = tn->filter.get();

    BSONObjBuilder prefixBob;

    if (MatchExpression::AND != textFilterMe->matchType()) {
        // Only one prefix term.
        invariant(1u == tn->numPrefixFields);
        // Sanity check: must be an EQ.
        invariant(MatchExpression::EQ == textFilterMe->matchType());

        EqualityMatchExpression* eqExpr = static_cast<EqualityMatchExpression*>(textFilterMe);
        prefixBob.append(eqExpr->getData());
        tn->filter.reset();
    } else {
        invariant(MatchExpression::AND == textFilterMe->matchType());

        // Indexed by the keyPattern position index assignment.  We want to add
        // prefixes in order but we must order them first.
        vector<MatchExpression*> prefixExprs(tn->numPrefixFields, nullptr);

        AndMatchExpression* amExpr = static_cast<AndMatchExpression*>(textFilterMe);
        invariant(amExpr->numChildren() >= tn->numPrefixFields);

        // Look through the AND children.  The prefix children we want to
        // stash in prefixExprs.
        size_t curChild = 0;
        while (curChild < amExpr->numChildren()) {
            MatchExpression* child = amExpr->getChild(curChild);
            IndexTag* ixtag = static_cast<IndexTag*>(child->getTag());
            invariant(NULL != ixtag);
            // Skip this child if it's not part of a prefix, or if we've already assigned a
            // predicate to this prefix position.
            if (ixtag->pos >= tn->numPrefixFields || prefixExprs[ixtag->pos] != NULL) {
                ++curChild;
                continue;
            }
            // prefixExprs takes ownership of 'child'.
            prefixExprs[ixtag->pos] = child;
            amExpr->getChildVector()->erase(amExpr->getChildVector()->begin() + curChild);
            // Don't increment curChild.
        }

        // Go through the prefix equalities in order and create an index prefix out of them.
        for (size_t i = 0; i < prefixExprs.size(); ++i) {
            MatchExpression* prefixMe = prefixExprs[i];
            invariant(NULL != prefixMe);
            invariant(MatchExpression::EQ == prefixMe->matchType());
            EqualityMatchExpression* eqExpr = static_cast<EqualityMatchExpression*>(prefixMe);
            prefixBob.append(eqExpr->getData());
            // We removed this from the AND expression that owned it, so we must clean it
            // up ourselves.
            delete prefixMe;
        }

        // Clear out an empty $and.
        if (0 == amExpr->numChildren()) {
            tn->filter.reset();
        } else if (1 == amExpr->numChildren()) {
            // Clear out unsightly only child of $and
            MatchExpression* child = amExpr->getChild(0);
            amExpr->getChildVector()->clear();
            // Deletes current filter which is amExpr.
            tn->filter.reset(child);
        }
    }

    tn->indexPrefix = prefixBob.obj();
}

bool QueryPlannerAccess::orNeedsFetch(const ScanBuildingState* scanState) {
    if (scanState->loosestBounds == IndexBoundsBuilder::EXACT) {
        return false;
    } else if (scanState->loosestBounds == IndexBoundsBuilder::INEXACT_FETCH) {
        return true;
    } else {
        invariant(scanState->loosestBounds == IndexBoundsBuilder::INEXACT_COVERED);
        const IndexEntry& index = scanState->indices[scanState->currentIndexNumber];
        return index.multikey;
    }
}

void QueryPlannerAccess::finishAndOutputLeaf(ScanBuildingState* scanState,
                                             vector<std::unique_ptr<QuerySolutionNode>>* out) {
    finishLeafNode(scanState->currentScan.get(), scanState->indices[scanState->currentIndexNumber]);

    if (MatchExpression::OR == scanState->root->matchType()) {
        if (orNeedsFetch(scanState)) {
            // In order to correctly evaluate the predicates for this index, we have to
            // fetch the full documents. Add a fetch node above the index scan whose filter
            // includes *all* of the predicates used to generate the ixscan.
            auto fetch = stdx::make_unique<FetchNode>();
            // Takes ownership.
            fetch->filter = std::move(scanState->curOr);
            // Takes ownership.
            fetch->children.push_back(scanState->currentScan.release());

            scanState->currentScan = std::move(fetch);
        } else if (scanState->loosestBounds == IndexBoundsBuilder::INEXACT_COVERED) {
            // This an OR, at least one of the predicates used to generate 'currentScan'
            // is inexact covered, but none is inexact fetch. This means that we can put
            // these predicates, joined by an $or, as filters on the index scan. This avoids
            // a fetch and allows the predicates to be covered by the index.
            //
            // Ex.
            //   Say we have index {a: 1} and query {$or: [{a: /foo/}, {a: /bar/}]}.
            //   The entire query, {$or: [{a: /foo/}, {a: /bar/}]}, should be a filter
            //   in the index scan stage itself.
            scanState->currentScan->filter = std::move(scanState->curOr);
        }
    }

    out->push_back(std::move(scanState->currentScan));
}

void QueryPlannerAccess::finishLeafNode(QuerySolutionNode* node, const IndexEntry& index) {
    const StageType type = node->getType();

    if (STAGE_TEXT == type) {
        finishTextNode(node, index);
        return;
    }

    IndexBounds* bounds = NULL;

    if (STAGE_GEO_NEAR_2D == type) {
        GeoNear2DNode* gnode = static_cast<GeoNear2DNode*>(node);
        bounds = &gnode->baseBounds;
    } else if (STAGE_GEO_NEAR_2DSPHERE == type) {
        GeoNear2DSphereNode* gnode = static_cast<GeoNear2DSphereNode*>(node);
        bounds = &gnode->baseBounds;
    } else {
        verify(type == STAGE_IXSCAN);
        IndexScanNode* scan = static_cast<IndexScanNode*>(node);
        bounds = &scan->bounds;
    }

    // Find the first field in the scan's bounds that was not filled out.
    // TODO: could cache this.
    size_t firstEmptyField = 0;
    for (firstEmptyField = 0; firstEmptyField < bounds->fields.size(); ++firstEmptyField) {
        if ("" == bounds->fields[firstEmptyField].name) {
            verify(bounds->fields[firstEmptyField].intervals.empty());
            break;
        }
    }

    // All fields are filled out with bounds, nothing to do.
    if (firstEmptyField == bounds->fields.size()) {
        IndexBoundsBuilder::alignBounds(bounds, index.keyPattern);
        return;
    }

    // Skip ahead to the firstEmptyField-th element, where we begin filling in bounds.
    BSONObjIterator it(index.keyPattern);
    for (size_t i = 0; i < firstEmptyField; ++i) {
        verify(it.more());
        it.next();
    }

    // For each field in the key...
    while (it.more()) {
        BSONElement kpElt = it.next();
        // There may be filled-in fields to the right of the firstEmptyField.
        // Example:
        // The index {loc:"2dsphere", x:1}
        // With a predicate over x and a near search over loc.
        if ("" == bounds->fields[firstEmptyField].name) {
            verify(bounds->fields[firstEmptyField].intervals.empty());
            // ...build the "all values" interval.
            IndexBoundsBuilder::allValuesForField(kpElt, &bounds->fields[firstEmptyField]);
        }
        ++firstEmptyField;
    }

    // Make sure that the length of the key is the length of the bounds we started.
    verify(firstEmptyField == bounds->fields.size());

    // We create bounds assuming a forward direction but can easily reverse bounds to align
    // according to our desired direction.
    IndexBoundsBuilder::alignBounds(bounds, index.keyPattern);
}

void QueryPlannerAccess::findElemMatchChildren(const MatchExpression* node,
                                               vector<MatchExpression*>* out,
                                               vector<MatchExpression*>* subnodesOut) {
    for (size_t i = 0; i < node->numChildren(); ++i) {
        MatchExpression* child = node->getChild(i);
        if (Indexability::isBoundsGenerating(child) && NULL != child->getTag()) {
            out->push_back(child);
        } else if (MatchExpression::AND == child->matchType() ||
                   Indexability::arrayUsesIndexOnChildren(child)) {
            findElemMatchChildren(child, out, subnodesOut);
        } else if (NULL != child->getTag()) {
            subnodesOut->push_back(child);
        }
    }
}

std::vector<std::unique_ptr<QuerySolutionNode>> QueryPlannerAccess::collapseEquivalentScans(
    std::vector<std::unique_ptr<QuerySolutionNode>> scans) {
    invariant(scans.size() > 0);

    // Scans that need to be collapsed will be adjacent to each other in the list due to how we
    // sort the query predicate. We step through the list, either merging the current scan into
    // the last scan in 'collapsedScans', or adding a new entry to 'collapsedScans' if it can't
    // be merged.
    std::vector<std::unique_ptr<QuerySolutionNode>> collapsedScans;

    collapsedScans.push_back(std::move(scans[0]));
    for (size_t i = 1; i < scans.size(); ++i) {
        if (scansAreEquivalent(collapsedScans.back().get(), scans[i].get())) {
            // We collapse the entry from 'ownedScans' into the back of 'collapsedScans'.
            std::unique_ptr<QuerySolutionNode> collapseFrom = std::move(scans[i]);
            FetchNode* collapseFromFetch = getFetchNode(collapseFrom.get());
            FetchNode* collapseIntoFetch = getFetchNode(collapsedScans.back().get());

            // If there's no filter associated with a fetch node on 'collapseFrom', all we have to
            // do is clear the filter on the node that we are collapsing into.
            if (!collapseFromFetch || !collapseFromFetch->filter.get()) {
                if (collapseIntoFetch) {
                    collapseIntoFetch->filter.reset();
                }
                continue;
            }

            // If there's no filter associated with a fetch node on the back of the 'collapsedScans'
            // list, then there's nothing more to do.
            if (!collapseIntoFetch || !collapseIntoFetch->filter.get()) {
                continue;
            }

            // Both the 'from' and 'into' nodes have filters. We join them with an
            // OrMatchExpression.
            std::unique_ptr<OrMatchExpression> collapsedFilter =
                stdx::make_unique<OrMatchExpression>();
            collapsedFilter->add(collapseFromFetch->filter.release());
            collapsedFilter->add(collapseIntoFetch->filter.release());

            // Normalize the filter and add it to 'into'.
            collapseIntoFetch->filter = MatchExpression::optimize(std::move(collapsedFilter));
        } else {
            // Scans are not equivalent and can't be collapsed.
            collapsedScans.push_back(std::move(scans[i]));
        }
    }

    invariant(collapsedScans.size() > 0);
    return collapsedScans;
}

bool QueryPlannerAccess::processIndexScans(const CanonicalQuery& query,
                                           MatchExpression* root,
                                           bool inArrayOperator,
                                           const std::vector<IndexEntry>& indices,
                                           const QueryPlannerParams& params,
                                           std::vector<std::unique_ptr<QuerySolutionNode>>* out) {
    // Initialize the ScanBuildingState.
    ScanBuildingState scanState(root, inArrayOperator, indices);

    while (scanState.curChild < root->numChildren()) {
        MatchExpression* child = root->getChild(scanState.curChild);

        // If there is no tag, it's not using an index.  We've sorted our children such that the
        // children with tags are first, so we stop now.
        if (NULL == child->getTag()) {
            break;
        }

        scanState.ixtag = static_cast<IndexTag*>(child->getTag());
        // If there's a tag it must be valid.
        verify(IndexTag::kNoIndex != scanState.ixtag->index);

        // If the child can't use an index on its own field (and the child is not a negation
        // of a bounds-generating expression), then it's indexed by virtue of one of
        // its children having an index.
        //
        // NOTE: If the child is logical, it could possibly collapse into a single ixscan.  we
        // ignore this for now.
        if (!Indexability::isBoundsGenerating(child)) {
            // If we're here, then the child is indexed by virtue of its children.
            // In most cases this means that we recursively build indexed data
            // access on 'child'.
            if (!processIndexScansSubnode(query, &scanState, params, out)) {
                return false;
            }
            continue;
        }

        // If we're here, we now know that 'child' can use an index directly and the index is
        // over the child's field.

        // If 'child' is a NOT, then the tag we're interested in is on the NOT's
        // child node.
        if (MatchExpression::NOT == child->matchType()) {
            scanState.ixtag = static_cast<IndexTag*>(child->getChild(0)->getTag());
            invariant(IndexTag::kNoIndex != scanState.ixtag->index);
        }

        // If the child we're looking at uses a different index than the current index scan, add
        // the current index scan to the output as we're done with it.  The index scan created
        // by the child then becomes our new current index scan.  Note that the current scan
        // could be NULL, in which case we don't output it.  The rest of the logic is identical.
        //
        // If the child uses the same index as the current index scan, we may be able to merge
        // the bounds for the two scans.
        //
        // Guiding principle: must the values we're testing come from the same array in the
        // document?  If so, we can combine bounds (via intersection or compounding).  If not,
        // we can't.
        //
        // If the index is NOT multikey, it's always semantically correct to combine bounds,
        // as there are no arrays to worry about.
        //
        // If the index is multikey, there are arrays of values.  There are several
        // complications in the multikey case that have to be obeyed both by the enumerator
        // and here as we try to merge predicates into query solution leaves. The hairy
        // details of these rules are documented near the top of planner_access.h.
        if (shouldMergeWithLeaf(child, scanState)) {
            // The child uses the same index we're currently building a scan for.  Merge
            // the bounds and filters.
            verify(scanState.currentIndexNumber == scanState.ixtag->index);
            scanState.tightness = IndexBoundsBuilder::INEXACT_FETCH;
            mergeWithLeafNode(child, &scanState);
            handleFilter(&scanState);
        } else {
            if (NULL != scanState.currentScan.get()) {
                // Output the current scan before starting to construct a new out.
                finishAndOutputLeaf(&scanState, out);
            } else {
                verify(IndexTag::kNoIndex == scanState.currentIndexNumber);
            }

            // Reset state before producing a new leaf.
            scanState.resetForNextScan(scanState.ixtag);

            scanState.currentScan = makeLeafNode(query,
                                                 indices[scanState.currentIndexNumber],
                                                 scanState.ixtag->pos,
                                                 child,
                                                 &scanState.tightness);

            handleFilter(&scanState);
        }
    }

    // Output the scan we're done with, if it exists.
    if (NULL != scanState.currentScan.get()) {
        finishAndOutputLeaf(&scanState, out);
    }

    return true;
}

bool QueryPlannerAccess::processIndexScansElemMatch(
    const CanonicalQuery& query,
    ScanBuildingState* scanState,
    const QueryPlannerParams& params,
    std::vector<std::unique_ptr<QuerySolutionNode>>* out) {
    MatchExpression* root = scanState->root;
    MatchExpression* child = root->getChild(scanState->curChild);
    const vector<IndexEntry>& indices = scanState->indices;

    // We have an AND with an ELEM_MATCH_OBJECT child. The plan enumerator produces
    // index taggings which indicate that we should try to compound with
    // predicates retrieved from inside the subtree rooted at the ELEM_MATCH.
    // In order to obey the enumerator's tagging, we need to retrieve these
    // predicates from inside the $elemMatch, and try to merge them with
    // the current index scan.

    // Contains tagged predicates from inside the tree rooted at 'child'
    // which are logically part of the AND.
    vector<MatchExpression*> emChildren;

    // Contains tagged nodes that are not logically part of the AND and
    // cannot use the index directly (e.g. OR nodes which are tagged to
    // be indexed).
    vector<MatchExpression*> emSubnodes;

    // Populate 'emChildren' and 'emSubnodes'.
    findElemMatchChildren(child, &emChildren, &emSubnodes);

    // Recursively build data access for the nodes inside 'emSubnodes'.
    for (size_t i = 0; i < emSubnodes.size(); ++i) {
        MatchExpression* subnode = emSubnodes[i];

        if (!Indexability::isBoundsGenerating(subnode)) {
            // 'subnode' is beneath an $elemMatch. When planning the children of array operators, we
            // keep ownership of the match expression node. Therefore, we pass nullptr for the
            // 'ownedRoot' argument.
            auto childSolution = _buildIndexedDataAccess(query, subnode, nullptr, indices, params);

            // _buildIndexedDataAccess(...) returns NULL in error conditions, when it is unable to
            // construct a query solution from a tagged match expression tree. If we are unable to
            // construct a solution according to the instructions from the enumerator, then we bail
            // out early (by returning false) rather than continuing on and potentially constructing
            // an invalid solution tree.
            if (!childSolution) {
                return false;
            }

            // Output the resulting solution tree.
            out->push_back(std::move(childSolution));
        }
    }

    // For each predicate in 'emChildren', try to merge it with the current index scan.
    //
    // This loop is similar to that in processIndexScans(...), except it does not call into
    // handleFilters(...). Instead, we leave the entire $elemMatch filter intact. This way,
    // the complete $elemMatch expression will be affixed as a filter later on.
    for (size_t i = 0; i < emChildren.size(); ++i) {
        MatchExpression* emChild = emChildren[i];
        invariant(NULL != emChild->getTag());
        scanState->ixtag = static_cast<IndexTag*>(emChild->getTag());

        // If 'emChild' is a NOT, then the tag we're interested in is on the NOT's
        // child node.
        if (MatchExpression::NOT == emChild->matchType()) {
            invariant(NULL != emChild->getChild(0)->getTag());
            scanState->ixtag = static_cast<IndexTag*>(emChild->getChild(0)->getTag());
            invariant(IndexTag::kNoIndex != scanState->ixtag->index);
        }

        if (shouldMergeWithLeaf(emChild, *scanState)) {
            // The child uses the same index we're currently building a scan for.  Merge
            // the bounds and filters.
            verify(scanState->currentIndexNumber == scanState->ixtag->index);

            scanState->tightness = IndexBoundsBuilder::INEXACT_FETCH;
            mergeWithLeafNode(emChild, scanState);
        } else {
            if (NULL != scanState->currentScan.get()) {
                finishAndOutputLeaf(scanState, out);
            } else {
                verify(IndexTag::kNoIndex == scanState->currentIndexNumber);
            }

            scanState->currentIndexNumber = scanState->ixtag->index;

            scanState->tightness = IndexBoundsBuilder::INEXACT_FETCH;
            scanState->currentScan = makeLeafNode(query,
                                                  indices[scanState->currentIndexNumber],
                                                  scanState->ixtag->pos,
                                                  emChild,
                                                  &scanState->tightness);
        }
    }

    // We're done processing the $elemMatch child. We leave it hanging off
    // it's AND parent so that it will be affixed as a filter later on,
    // and move on to the next child of the AND.
    ++scanState->curChild;
    return true;
}

bool QueryPlannerAccess::processIndexScansSubnode(
    const CanonicalQuery& query,
    ScanBuildingState* scanState,
    const QueryPlannerParams& params,
    std::vector<std::unique_ptr<QuerySolutionNode>>* out) {
    MatchExpression* root = scanState->root;
    MatchExpression* child = root->getChild(scanState->curChild);
    const vector<IndexEntry>& indices = scanState->indices;
    bool inArrayOperator = scanState->inArrayOperator;

    // We may detach the current child from the tree and assume ownership.
    std::unique_ptr<MatchExpression> ownedChild;

    if (MatchExpression::AND == root->matchType() &&
        MatchExpression::ELEM_MATCH_OBJECT == child->matchType()) {
        return processIndexScansElemMatch(query, scanState, params, out);
    } else if (!inArrayOperator) {
        // The logical sub-tree is responsible for fully evaluating itself. Any required filters or
        // fetches are already hung on it. As such, we remove the filter branch from our tree and
        // assume ownership of it.
        root->getChildVector()->erase(root->getChildVector()->begin() + scanState->curChild);
        ownedChild.reset(child);
    } else {
        ++scanState->curChild;
    }

    // If inArrayOperator: takes ownership of child, which is OK, since we detached
    // child from root.
    auto childSolution =
        _buildIndexedDataAccess(query, child, std::move(ownedChild), indices, params);
    if (!childSolution) {
        return false;
    }
    out->push_back(std::move(childSolution));
    return true;
}

std::unique_ptr<QuerySolutionNode> QueryPlannerAccess::buildIndexedAnd(
    const CanonicalQuery& query,
    MatchExpression* root,
    std::unique_ptr<MatchExpression> ownedRoot,
    const vector<IndexEntry>& indices,
    const QueryPlannerParams& params) {
    // If we are not allowed to trim for ixisect, then clone the match expression before
    // passing it to processIndexScans(), which may do the trimming. If we end up with
    // an index intersection solution, then we use our copy of the match expression to be
    // sure that the FETCH stage will recheck the entire predicate.
    //
    // XXX: This block is a hack to accommodate the storage layer concurrency model.
    std::unique_ptr<MatchExpression> clonedRoot;
    if (params.options & QueryPlannerParams::CANNOT_TRIM_IXISECT) {
        clonedRoot = root->shallowClone();
    }

    std::vector<std::unique_ptr<QuerySolutionNode>> ixscanNodes;
    const bool inArrayOperator = !ownedRoot;
    if (!processIndexScans(query, root, inArrayOperator, indices, params, &ixscanNodes)) {
        return NULL;
    }

    //
    // Process all non-indexed predicates.  We hang these above the AND with a fetch and
    // filter.
    //

    // This is the node we're about to return.
    std::unique_ptr<QuerySolutionNode> andResult;

    // We must use an index for at least one child of the AND.  We shouldn't be here if this
    // isn't the case.
    verify(ixscanNodes.size() >= 1);

    // Short-circuit: an AND of one child is just the child.
    if (ixscanNodes.size() == 1) {
        andResult = std::move(ixscanNodes[0]);
    } else {
        // Figure out if we want AndHashNode or AndSortedNode.
        bool allSortedByDiskLoc = true;
        for (size_t i = 0; i < ixscanNodes.size(); ++i) {
            if (!ixscanNodes[i]->sortedByDiskLoc()) {
                allSortedByDiskLoc = false;
                break;
            }
        }
        if (allSortedByDiskLoc) {
            auto asn = stdx::make_unique<AndSortedNode>();
            asn->addChildren(std::move(ixscanNodes));
            andResult = std::move(asn);
        } else if (internalQueryPlannerEnableHashIntersection.load()) {
            {
                auto ahn = stdx::make_unique<AndHashNode>();
                ahn->addChildren(std::move(ixscanNodes));
                andResult = std::move(ahn);
            }

            // The AndHashNode provides the sort order of its last child.  If any of the
            // possible subnodes of AndHashNode provides the sort order we care about, we put
            // that one last.
<<<<<<< HEAD
            for (size_t i = 0; i < ahn->children.size(); ++i) {
                ahn->children[i]->computeProperties();
                const BSONObjSet& sorts = ahn->children[i]->getSort();
                if (sorts.end() != sorts.find(query.getQueryRequest().getSort())) {
                    std::swap(ahn->children[i], ahn->children.back());
=======
            for (size_t i = 0; i < andResult->children.size(); ++i) {
                andResult->children[i]->computeProperties();
                const BSONObjSet& sorts = andResult->children[i]->getSort();
                if (sorts.end() != sorts.find(query.getQueryRequest().getSort())) {
                    std::swap(andResult->children[i], andResult->children.back());
>>>>>>> f378d467
                    break;
                }
            }
        } else {
            // We can't use sort-based intersection, and hash-based intersection is disabled.
            // Clean up the index scans and bail out by returning NULL.
            LOG(5) << "Can't build index intersection solution: "
                   << "AND_SORTED is not possible and AND_HASH is disabled.";
            return nullptr;
        }
    }

    // Don't bother doing any kind of fetch analysis lite if we're doing it anyway above us.
    if (inArrayOperator) {
        return andResult;
    }

    // XXX: This block is a hack to accommodate the storage layer concurrency model.
    if ((params.options & QueryPlannerParams::CANNOT_TRIM_IXISECT) &&
        (andResult->getType() == STAGE_AND_HASH || andResult->getType() == STAGE_AND_SORTED)) {
        // We got an index intersection solution, and we aren't allowed to answer predicates
        // using the index. We add a fetch with the entire filter.
        invariant(clonedRoot.get());
        auto fetch = stdx::make_unique<FetchNode>();
        fetch->filter = std::move(clonedRoot);
        // Takes ownership of 'andResult'.
        fetch->children.push_back(andResult.release());
        return std::move(fetch);
    }

    // If there are any nodes still attached to the AND, we can't answer them using the
    // index, so we put a fetch with filter.
    if (root->numChildren() > 0) {
        auto fetch = stdx::make_unique<FetchNode>();
        verify(ownedRoot);
        if (ownedRoot->numChildren() == 1) {
            // An $and of one thing is that thing.
            MatchExpression* child = ownedRoot->getChild(0);
            ownedRoot->getChildVector()->clear();
            // Takes ownership.
            fetch->filter.reset(child);
            // 'autoRoot' will delete the empty $and.
        } else {  // root->numChildren() > 1
            // Takes ownership.
            fetch->filter = std::move(ownedRoot);
        }
        // takes ownership
        fetch->children.push_back(andResult.release());
        andResult = std::move(fetch);
    } else {
        // root has no children, let autoRoot get rid of it when it goes out of scope.
    }

    return andResult;
}

std::unique_ptr<QuerySolutionNode> QueryPlannerAccess::buildIndexedOr(
    const CanonicalQuery& query,
    MatchExpression* root,
    std::unique_ptr<MatchExpression> ownedRoot,
    const vector<IndexEntry>& indices,
    const QueryPlannerParams& params) {

    const bool inArrayOperator = !ownedRoot;
    std::vector<std::unique_ptr<QuerySolutionNode>> ixscanNodes;
    if (!processIndexScans(query, root, inArrayOperator, indices, params, &ixscanNodes)) {
        return NULL;
    }

    // Unlike an AND, an OR cannot have filters hanging off of it.  We stop processing
    // when any of our children lack index tags.  If a node lacks an index tag it cannot
    // be answered via an index.
    if (!inArrayOperator && 0 != root->numChildren()) {
        warning() << "planner OR error, non-indexed child of OR.";
        // We won't enumerate an OR without indices for each child, so this isn't an issue, even
        // if we have an AND with an OR child -- we won't get here unless the OR is fully
        // indexed.
        return NULL;
    }

    // If all index scans are identical, then we collapse them into a single scan. This prevents
    // us from creating OR plans where the branches of the OR perform duplicate work.
    ixscanNodes = collapseEquivalentScans(std::move(ixscanNodes));

    std::unique_ptr<QuerySolutionNode> orResult;

    // An OR of one node is just that node.
    if (1 == ixscanNodes.size()) {
        orResult = std::move(ixscanNodes[0]);
    } else {
        std::vector<bool> shouldReverseScan;

        if (!query.getQueryRequest().getSort().isEmpty()) {
            // If all ixscanNodes can provide the sort, shouldReverseScan is populated with which
            // scans to reverse.
            shouldReverseScan =
                canProvideSortWithMergeSort(ixscanNodes, query.getQueryRequest().getSort());
        }

        if (!shouldReverseScan.empty()) {
            // Each node can provide either the requested sort, or the reverse of the requested
            // sort.
            invariant(ixscanNodes.size() == shouldReverseScan.size());
            for (size_t i = 0; i < ixscanNodes.size(); ++i) {
                if (shouldReverseScan[i]) {
<<<<<<< HEAD
                    QueryPlannerCommon::reverseScans(ixscanNodes[i]);
                }
            }

            MergeSortNode* msn = new MergeSortNode();
            msn->sort = query.getQueryRequest().getSort();
            msn->children.swap(ixscanNodes);
            orResult = msn;
=======
                    QueryPlannerCommon::reverseScans(ixscanNodes[i].get());
                }
            }

            auto msn = stdx::make_unique<MergeSortNode>();
            msn->sort = query.getQueryRequest().getSort();
            msn->addChildren(std::move(ixscanNodes));
            orResult = std::move(msn);
>>>>>>> f378d467
        } else {
            auto orn = stdx::make_unique<OrNode>();
            orn->addChildren(std::move(ixscanNodes));
            orResult = std::move(orn);
        }
    }

    // Evaluate text nodes first to ensure that text scores are available.
    // Move text nodes to front of vector.
    std::stable_partition(orResult->children.begin(), orResult->children.end(), isTextNode);

    // OR must have an index for each child, so we should have detached all children from
    // 'root', and there's nothing useful to do with an empty or MatchExpression.  We let it die
    // via autoRoot.

    return orResult;
}

std::unique_ptr<QuerySolutionNode> QueryPlannerAccess::buildIndexedDataAccess(
    const CanonicalQuery& query,
    std::unique_ptr<MatchExpression> root,
    const vector<IndexEntry>& indices,
    const QueryPlannerParams& params) {
    MatchExpression* unownedRoot = root.get();
    return _buildIndexedDataAccess(query, unownedRoot, std::move(root), indices, params);
}

std::unique_ptr<QuerySolutionNode> QueryPlannerAccess::_buildIndexedDataAccess(
    const CanonicalQuery& query,
    MatchExpression* root,
    std::unique_ptr<MatchExpression> ownedRoot,
    const vector<IndexEntry>& indices,
    const QueryPlannerParams& params) {
    if (root->getCategory() == MatchExpression::MatchCategory::kLogical &&
        !Indexability::isBoundsGeneratingNot(root)) {
        if (MatchExpression::AND == root->matchType()) {
            // Takes ownership of root.
            return buildIndexedAnd(query, root, std::move(ownedRoot), indices, params);
        } else if (MatchExpression::OR == root->matchType()) {
            // Takes ownership of root.
            return buildIndexedOr(query, root, std::move(ownedRoot), indices, params);
        } else {
            return nullptr;
        }
    } else {
        if (!root->getTag()) {
            // No index to use here, not in the context of logical operator, so we're SOL.
            return nullptr;
        } else if (Indexability::isBoundsGenerating(root)) {
            // Make an index scan over the tagged index #.
            IndexTag* tag = static_cast<IndexTag*>(root->getTag());

            IndexBoundsBuilder::BoundsTightness tightness = IndexBoundsBuilder::EXACT;
            auto soln = makeLeafNode(query, indices[tag->index], tag->pos, root, &tightness);
            verify(NULL != soln);
            finishLeafNode(soln.get(), indices[tag->index]);

            if (!ownedRoot) {
                // We're performing access planning for the child of an array operator such as
                // $elemMatch value.
                return soln;
            }

            // If the bounds are exact, the set of documents that satisfy the predicate is
            // exactly equal to the set of documents that the scan provides.
            //
            // If the bounds are not exact, the set of documents returned from the scan is a
            // superset of documents that satisfy the predicate, and we must check the
            // predicate.

            if (tightness == IndexBoundsBuilder::EXACT) {
                return soln;
            } else if (tightness == IndexBoundsBuilder::INEXACT_COVERED &&
                       !indices[tag->index].multikey) {
                verify(NULL == soln->filter.get());
                soln->filter = std::move(ownedRoot);
                return soln;
            } else {
                auto fetch = stdx::make_unique<FetchNode>();
                fetch->filter = std::move(ownedRoot);
                fetch->children.push_back(soln.release());
                return std::move(fetch);
            }
        } else if (Indexability::arrayUsesIndexOnChildren(root)) {
            std::unique_ptr<QuerySolutionNode> solution;

            invariant(root->matchType() == MatchExpression::ELEM_MATCH_OBJECT);
            // The child is an AND.
            invariant(1 == root->numChildren());

            // Recursively build a data access plan for the child of the $elemMatch object. We
            // maintain ownership of 'ownedRoot'.
            solution = _buildIndexedDataAccess(query, root->getChild(0), nullptr, indices, params);
            if (!solution) {
                return nullptr;
            }

            // There may be an array operator above us.
            if (!ownedRoot) {
                return solution;
            }

            auto fetch = stdx::make_unique<FetchNode>();
            fetch->filter = std::move(ownedRoot);
            fetch->children.push_back(solution.release());
            return std::move(fetch);
        }
    }

    return nullptr;
}

std::unique_ptr<QuerySolutionNode> QueryPlannerAccess::scanWholeIndex(
    const IndexEntry& index,
    const CanonicalQuery& query,
    const QueryPlannerParams& params,
    int direction) {
    std::unique_ptr<QuerySolutionNode> solnRoot;

    // Build an ixscan over the id index, use it, and return it.
    unique_ptr<IndexScanNode> isn = make_unique<IndexScanNode>(index);
    isn->maxScan = query.getQueryRequest().getMaxScan();
    isn->addKeyMetadata = query.getQueryRequest().returnKey();
    isn->queryCollator = query.getCollator();

    IndexBoundsBuilder::allValuesBounds(index.keyPattern, &isn->bounds);

    if (-1 == direction) {
        QueryPlannerCommon::reverseScans(isn.get());
        isn->direction = -1;
    }

    unique_ptr<MatchExpression> filter = query.root()->shallowClone();

    // If it's find({}) remove the no-op root.
    if (MatchExpression::AND == filter->matchType() && (0 == filter->numChildren())) {
        solnRoot = std::move(isn);
    } else {
        // TODO: We may not need to do the fetch if the predicates in root are covered.  But
        // for now it's safe (though *maybe* slower).
        unique_ptr<FetchNode> fetch = make_unique<FetchNode>();
        fetch->filter = std::move(filter);
        fetch->children.push_back(isn.release());
        solnRoot = std::move(fetch);
    }

    return solnRoot;
}

void QueryPlannerAccess::addFilterToSolutionNode(QuerySolutionNode* node,
                                                 MatchExpression* match,
                                                 MatchExpression::MatchType type) {
    if (NULL == node->filter) {
        node->filter.reset(match);
    } else if (type == node->filter->matchType()) {
        // The 'node' already has either an AND or OR filter that matches 'type'. Add 'match' as
        // another branch of the filter.
        ListOfMatchExpression* listFilter = static_cast<ListOfMatchExpression*>(node->filter.get());
        listFilter->add(match);
    } else {
        // The 'node' already has a filter that does not match 'type'. If 'type' is AND, then
        // combine 'match' with the existing filter by adding an AND. If 'type' is OR, combine
        // by adding an OR node.
        unique_ptr<ListOfMatchExpression> listFilter;
        if (MatchExpression::AND == type) {
            listFilter = make_unique<AndMatchExpression>();
        } else {
            verify(MatchExpression::OR == type);
            listFilter = make_unique<OrMatchExpression>();
        }
        unique_ptr<MatchExpression> oldFilter = node->filter->shallowClone();
        listFilter->add(oldFilter.release());
        listFilter->add(match);
        node->filter = std::move(listFilter);
    }
}

void QueryPlannerAccess::handleFilter(ScanBuildingState* scanState) {
    if (MatchExpression::OR == scanState->root->matchType()) {
        handleFilterOr(scanState);
    } else if (MatchExpression::AND == scanState->root->matchType()) {
        handleFilterAnd(scanState);
    } else {
        // We must be building leaves for either and AND or an OR.
        MONGO_UNREACHABLE;
    }
}

void QueryPlannerAccess::handleFilterOr(ScanBuildingState* scanState) {
    MatchExpression* root = scanState->root;
    MatchExpression* child = root->getChild(scanState->curChild);

    if (scanState->inArrayOperator) {
        // We're inside an array operator. The entire array operator expression
        // should always be affixed as a filter. We keep 'curChild' in the $and
        // for affixing later.
        ++scanState->curChild;
    } else {
        if (scanState->tightness < scanState->loosestBounds) {
            scanState->loosestBounds = scanState->tightness;
        }

        // Detach 'child' and add it to 'curOr'.
        root->getChildVector()->erase(root->getChildVector()->begin() + scanState->curChild);
        scanState->curOr->getChildVector()->push_back(child);
    }
}

void QueryPlannerAccess::handleFilterAnd(ScanBuildingState* scanState) {
    MatchExpression* root = scanState->root;
    MatchExpression* child = root->getChild(scanState->curChild);
    const IndexEntry& index = scanState->indices[scanState->currentIndexNumber];

    if (scanState->inArrayOperator) {
        // We're inside an array operator. The entire array operator expression
        // should always be affixed as a filter. We keep 'curChild' in the $and
        // for affixing later.
        ++scanState->curChild;
    } else if (scanState->tightness == IndexBoundsBuilder::EXACT) {
        root->getChildVector()->erase(root->getChildVector()->begin() + scanState->curChild);
        delete child;
    } else if (scanState->tightness == IndexBoundsBuilder::INEXACT_COVERED &&
               (INDEX_TEXT == index.type || !index.multikey)) {
        // The bounds are not exact, but the information needed to
        // evaluate the predicate is in the index key. Remove the
        // MatchExpression from its parent and attach it to the filter
        // of the index scan we're building.
        //
        // We can only use this optimization if the index is NOT multikey.
        // Suppose that we had the multikey index {x: 1} and a document
        // {x: ["a", "b"]}. Now if we query for {x: /b/} the filter might
        // ever only be applied to the index key "a". We'd incorrectly
        // conclude that the document does not match the query :( so we
        // gotta stick to non-multikey indices.
        root->getChildVector()->erase(root->getChildVector()->begin() + scanState->curChild);

        addFilterToSolutionNode(scanState->currentScan.get(), child, root->matchType());
    } else {
        // We keep curChild in the AND for affixing later.
        ++scanState->curChild;
    }
}

std::unique_ptr<QuerySolutionNode> QueryPlannerAccess::makeIndexScan(
    const IndexEntry& index,
    const CanonicalQuery& query,
    const QueryPlannerParams& params,
    const BSONObj& startKey,
    const BSONObj& endKey) {
    std::unique_ptr<QuerySolutionNode> solnRoot;

    // Build an ixscan over the id index, use it, and return it.
<<<<<<< HEAD
    IndexScanNode* isn = new IndexScanNode(index);
=======
    auto isn = stdx::make_unique<IndexScanNode>(index);
>>>>>>> f378d467
    isn->direction = 1;
    isn->maxScan = query.getQueryRequest().getMaxScan();
    isn->addKeyMetadata = query.getQueryRequest().returnKey();
    isn->bounds.isSimpleRange = true;
    isn->bounds.startKey = startKey;
    isn->bounds.endKey = endKey;
    isn->bounds.boundInclusion = BoundInclusion::kIncludeStartKeyOnly;
    isn->queryCollator = query.getCollator();

    unique_ptr<MatchExpression> filter = query.root()->shallowClone();

    // If it's find({}) remove the no-op root.
    if (MatchExpression::AND == filter->matchType() && (0 == filter->numChildren())) {
        solnRoot = std::move(isn);
    } else {
        // TODO: We may not need to do the fetch if the predicates in root are covered.  But
        // for now it's safe (though *maybe* slower).
        unique_ptr<FetchNode> fetch = make_unique<FetchNode>();
        fetch->filter = std::move(filter);
        fetch->children.push_back(isn.release());
        solnRoot = std::move(fetch);
    }

    return solnRoot;
}

}  // namespace mongo<|MERGE_RESOLUTION|>--- conflicted
+++ resolved
@@ -117,13 +117,8 @@
  * their index scans reversed to provide the sort. Otherwise, returns an empty vector.
  * 'nodes' must not be empty.
  */
-<<<<<<< HEAD
-std::vector<bool> canProvideSortWithMergeSort(const std::vector<QuerySolutionNode*>& nodes,
-                                              const BSONObj& requestedSort) {
-=======
 std::vector<bool> canProvideSortWithMergeSort(
     const std::vector<std::unique_ptr<QuerySolutionNode>>& nodes, const BSONObj& requestedSort) {
->>>>>>> f378d467
     invariant(!nodes.empty());
     std::vector<bool> shouldReverseScan;
     const auto reverseSort = QueryPlannerCommon::reverseSortObj(requestedSort);
@@ -157,13 +152,10 @@
     csn->filter = query.root()->shallowClone();
     csn->tailable = tailable;
     csn->maxScan = query.getQueryRequest().getMaxScan();
-<<<<<<< HEAD
-=======
     csn->shouldTrackLatestOplogTimestamp =
         params.options & QueryPlannerParams::TRACK_LATEST_OPLOG_TS;
     csn->shouldWaitForOplogVisibility =
         params.options & QueryPlannerParams::OPLOG_SCAN_WAIT_FOR_VISIBLE;
->>>>>>> f378d467
 
     // If the hint is {$natural: +-1} this changes the direction of the collection scan.
     if (!query.getQueryRequest().getHint().isEmpty()) {
@@ -212,11 +204,7 @@
         bool indexIs2D = (String == elt.type() && "2d" == elt.String());
 
         if (indexIs2D) {
-<<<<<<< HEAD
-            GeoNear2DNode* ret = new GeoNear2DNode(index);
-=======
             auto ret = stdx::make_unique<GeoNear2DNode>(index);
->>>>>>> f378d467
             ret->nq = &nearExpr->getData();
             ret->baseBounds.fields.resize(index.keyPattern.nFields());
             if (NULL != query.getProj()) {
@@ -226,11 +214,7 @@
 
             return std::move(ret);
         } else {
-<<<<<<< HEAD
-            GeoNear2DSphereNode* ret = new GeoNear2DSphereNode(index);
-=======
             auto ret = stdx::make_unique<GeoNear2DSphereNode>(index);
->>>>>>> f378d467
             ret->nq = &nearExpr->getData();
             ret->baseBounds.fields.resize(index.keyPattern.nFields());
             if (NULL != query.getProj()) {
@@ -242,13 +226,8 @@
     } else if (MatchExpression::TEXT == expr->matchType()) {
         // We must not keep the expression node around.
         *tightnessOut = IndexBoundsBuilder::EXACT;
-<<<<<<< HEAD
-        TextMatchExpressionBase* textExpr = static_cast<TextMatchExpressionBase*>(expr);
-        TextNode* ret = new TextNode(index);
-=======
         auto textExpr = static_cast<const TextMatchExpressionBase*>(expr);
         auto ret = stdx::make_unique<TextNode>(index);
->>>>>>> f378d467
         ret->ftsQuery = textExpr->getFTSQuery().clone();
 
         // Count the number of prefix fields before the "text" field.
@@ -261,19 +240,11 @@
             ++(ret->numPrefixFields);
         }
 
-<<<<<<< HEAD
-        return ret;
-    } else {
-        // Note that indexKeyPattern.firstElement().fieldName() may not equal expr->path()
-        // because expr might be inside an array operator that provides a path prefix.
-        IndexScanNode* isn = new IndexScanNode(index);
-=======
         return std::move(ret);
     } else {
         // Note that indexKeyPattern.firstElement().fieldName() may not equal expr->path()
         // because expr might be inside an array operator that provides a path prefix.
         auto isn = stdx::make_unique<IndexScanNode>(index);
->>>>>>> f378d467
         isn->bounds.fields.resize(index.keyPattern.nFields());
         isn->maxScan = query.getQueryRequest().getMaxScan();
         isn->addKeyMetadata = query.getQueryRequest().returnKey();
@@ -1045,19 +1016,11 @@
             // The AndHashNode provides the sort order of its last child.  If any of the
             // possible subnodes of AndHashNode provides the sort order we care about, we put
             // that one last.
-<<<<<<< HEAD
-            for (size_t i = 0; i < ahn->children.size(); ++i) {
-                ahn->children[i]->computeProperties();
-                const BSONObjSet& sorts = ahn->children[i]->getSort();
-                if (sorts.end() != sorts.find(query.getQueryRequest().getSort())) {
-                    std::swap(ahn->children[i], ahn->children.back());
-=======
             for (size_t i = 0; i < andResult->children.size(); ++i) {
                 andResult->children[i]->computeProperties();
                 const BSONObjSet& sorts = andResult->children[i]->getSort();
                 if (sorts.end() != sorts.find(query.getQueryRequest().getSort())) {
                     std::swap(andResult->children[i], andResult->children.back());
->>>>>>> f378d467
                     break;
                 }
             }
@@ -1163,16 +1126,6 @@
             invariant(ixscanNodes.size() == shouldReverseScan.size());
             for (size_t i = 0; i < ixscanNodes.size(); ++i) {
                 if (shouldReverseScan[i]) {
-<<<<<<< HEAD
-                    QueryPlannerCommon::reverseScans(ixscanNodes[i]);
-                }
-            }
-
-            MergeSortNode* msn = new MergeSortNode();
-            msn->sort = query.getQueryRequest().getSort();
-            msn->children.swap(ixscanNodes);
-            orResult = msn;
-=======
                     QueryPlannerCommon::reverseScans(ixscanNodes[i].get());
                 }
             }
@@ -1181,7 +1134,6 @@
             msn->sort = query.getQueryRequest().getSort();
             msn->addChildren(std::move(ixscanNodes));
             orResult = std::move(msn);
->>>>>>> f378d467
         } else {
             auto orn = stdx::make_unique<OrNode>();
             orn->addChildren(std::move(ixscanNodes));
@@ -1434,11 +1386,7 @@
     std::unique_ptr<QuerySolutionNode> solnRoot;
 
     // Build an ixscan over the id index, use it, and return it.
-<<<<<<< HEAD
-    IndexScanNode* isn = new IndexScanNode(index);
-=======
     auto isn = stdx::make_unique<IndexScanNode>(index);
->>>>>>> f378d467
     isn->direction = 1;
     isn->maxScan = query.getQueryRequest().getMaxScan();
     isn->addKeyMetadata = query.getQueryRequest().returnKey();
