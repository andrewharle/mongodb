--- conflicted
+++ resolved
@@ -66,11 +66,7 @@
 
     invariant(ns == collection->ns().ns());
 
-<<<<<<< HEAD
-    auto cs = _collectionScan(txn, ws.get(), collection, direction, startLoc);
-=======
     auto cs = _collectionScan(opCtx, ws.get(), collection, direction, startLoc);
->>>>>>> f378d467
 
     // Takes ownership of 'ws' and 'cs'.
     auto statusWithPlanExecutor =
@@ -79,43 +75,13 @@
     return std::move(statusWithPlanExecutor.getValue());
 }
 
-<<<<<<< HEAD
-std::unique_ptr<PlanExecutor> InternalPlanner::deleteWithCollectionScan(
-    OperationContext* txn,
-=======
 std::unique_ptr<PlanExecutor, PlanExecutor::Deleter> InternalPlanner::deleteWithCollectionScan(
     OperationContext* opCtx,
->>>>>>> f378d467
     Collection* collection,
     const DeleteStageParams& params,
     PlanExecutor::YieldPolicy yieldPolicy,
     Direction direction,
     const RecordId& startLoc) {
-<<<<<<< HEAD
-    auto ws = stdx::make_unique<WorkingSet>();
-
-    auto root = _collectionScan(txn, ws.get(), collection, direction, startLoc);
-
-    root = stdx::make_unique<DeleteStage>(txn, params, ws.get(), collection, root.release());
-
-    auto executor =
-        PlanExecutor::make(txn, std::move(ws), std::move(root), collection, yieldPolicy);
-    invariantOK(executor.getStatus());
-    return std::move(executor.getValue());
-}
-
-
-std::unique_ptr<PlanExecutor> InternalPlanner::indexScan(OperationContext* txn,
-                                                         const Collection* collection,
-                                                         const IndexDescriptor* descriptor,
-                                                         const BSONObj& startKey,
-                                                         const BSONObj& endKey,
-                                                         BoundInclusion boundInclusion,
-                                                         PlanExecutor::YieldPolicy yieldPolicy,
-                                                         Direction direction,
-                                                         int options) {
-=======
->>>>>>> f378d467
     auto ws = stdx::make_unique<WorkingSet>();
 
     auto root = _collectionScan(opCtx, ws.get(), collection, direction, startLoc);
@@ -187,9 +153,6 @@
     return std::move(executor.getValue());
 }
 
-<<<<<<< HEAD
-std::unique_ptr<PlanStage> InternalPlanner::_collectionScan(OperationContext* txn,
-=======
 std::unique_ptr<PlanExecutor, PlanExecutor::Deleter> InternalPlanner::updateWithIdHack(
     OperationContext* opCtx,
     Collection* collection,
@@ -210,7 +173,6 @@
 }
 
 std::unique_ptr<PlanStage> InternalPlanner::_collectionScan(OperationContext* opCtx,
->>>>>>> f378d467
                                                             WorkingSet* ws,
                                                             const Collection* collection,
                                                             Direction direction,
@@ -220,10 +182,7 @@
     CollectionScanParams params;
     params.collection = collection;
     params.start = startLoc;
-<<<<<<< HEAD
-=======
     params.shouldWaitForOplogVisibility = shouldWaitForOplogVisibility(opCtx, collection, false);
->>>>>>> f378d467
 
     if (FORWARD == direction) {
         params.direction = CollectionScanParams::FORWARD;
@@ -231,17 +190,10 @@
         params.direction = CollectionScanParams::BACKWARD;
     }
 
-<<<<<<< HEAD
-    return stdx::make_unique<CollectionScan>(txn, params, ws, nullptr);
-}
-
-std::unique_ptr<PlanStage> InternalPlanner::_indexScan(OperationContext* txn,
-=======
     return stdx::make_unique<CollectionScan>(opCtx, params, ws, nullptr);
 }
 
 std::unique_ptr<PlanStage> InternalPlanner::_indexScan(OperationContext* opCtx,
->>>>>>> f378d467
                                                        WorkingSet* ws,
                                                        const Collection* collection,
                                                        const IndexDescriptor* descriptor,
