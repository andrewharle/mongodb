
/**
 *    Copyright (C) 2018-present MongoDB, Inc.
 *
 *    This program is free software: you can redistribute it and/or modify
 *    it under the terms of the Server Side Public License, version 1,
 *    as published by MongoDB, Inc.
 *
 *    This program is distributed in the hope that it will be useful,
 *    but WITHOUT ANY WARRANTY; without even the implied warranty of
 *    MERCHANTABILITY or FITNESS FOR A PARTICULAR PURPOSE.  See the
 *    Server Side Public License for more details.
 *
 *    You should have received a copy of the Server Side Public License
 *    along with this program. If not, see
 *    <http://www.mongodb.com/licensing/server-side-public-license>.
 *
 *    As a special exception, the copyright holders give permission to link the
 *    code of portions of this program with the OpenSSL library under certain
 *    conditions as described in each individual source file and distribute
 *    linked combinations including the program with the OpenSSL library. You
 *    must comply with the Server Side Public License in all respects for
 *    all of the code used other than as permitted herein. If you modify file(s)
 *    with this exception, you may extend this exception to your version of the
 *    file(s), but you are not obligated to do so. If you do not wish to do so,
 *    delete this exception statement from your version. If you delete this
 *    exception statement from all source files in the program, then also delete
 *    it in the license file.
 */

#include "mongo/db/query/parsed_projection.h"

#include "mongo/db/json.h"
#include "mongo/db/matcher/expression_always_boolean.h"
#include "mongo/db/matcher/expression_parser.h"
<<<<<<< HEAD
#include "mongo/db/matcher/extensions_callback_disallow_extensions.h"
=======
#include "mongo/db/query/query_test_service_context.h"
>>>>>>> f378d467
#include "mongo/unittest/unittest.h"
#include <memory>

namespace {

using std::unique_ptr;
using std::string;
using std::vector;

using namespace mongo;

//
// creation function
//

unique_ptr<ParsedProjection> createParsedProjection(const BSONObj& query, const BSONObj& projObj) {
<<<<<<< HEAD
    const CollatorInterface* collator = nullptr;
    StatusWithMatchExpression statusWithMatcher =
        MatchExpressionParser::parse(query, ExtensionsCallbackDisallowExtensions(), collator);
    ASSERT(statusWithMatcher.isOK());
    std::unique_ptr<MatchExpression> queryMatchExpr = std::move(statusWithMatcher.getValue());
    ParsedProjection* out = NULL;
    Status status = ParsedProjection::make(
        projObj, queryMatchExpr.get(), &out, ExtensionsCallbackDisallowExtensions());
=======
    QueryTestServiceContext serviceCtx;
    auto opCtx = serviceCtx.makeOperationContext();
    const CollatorInterface* collator = nullptr;
    const boost::intrusive_ptr<ExpressionContext> expCtx(
        new ExpressionContext(opCtx.get(), collator));
    StatusWithMatchExpression statusWithMatcher =
        MatchExpressionParser::parse(query, std::move(expCtx));
    ASSERT(statusWithMatcher.isOK());
    std::unique_ptr<MatchExpression> queryMatchExpr = std::move(statusWithMatcher.getValue());
    ParsedProjection* out = NULL;
    Status status = ParsedProjection::make(opCtx.get(), projObj, queryMatchExpr.get(), &out);
>>>>>>> f378d467
    if (!status.isOK()) {
        FAIL(mongoutils::str::stream() << "failed to parse projection " << projObj << " (query: "
                                       << query
                                       << "): "
                                       << status.toString());
    }
    ASSERT(out);
    return unique_ptr<ParsedProjection>(out);
}

unique_ptr<ParsedProjection> createParsedProjection(const char* queryStr, const char* projStr) {
    BSONObj query = fromjson(queryStr);
    BSONObj projObj = fromjson(projStr);
    return createParsedProjection(query, projObj);
}

//
// Failure to create a parsed projection is expected
//

void assertInvalidProjection(const char* queryStr, const char* projStr) {
    BSONObj query = fromjson(queryStr);
    BSONObj projObj = fromjson(projStr);
<<<<<<< HEAD
    const CollatorInterface* collator = nullptr;
    StatusWithMatchExpression statusWithMatcher =
        MatchExpressionParser::parse(query, ExtensionsCallbackDisallowExtensions(), collator);
    ASSERT(statusWithMatcher.isOK());
    std::unique_ptr<MatchExpression> queryMatchExpr = std::move(statusWithMatcher.getValue());
    ParsedProjection* out = NULL;
    Status status = ParsedProjection::make(
        projObj, queryMatchExpr.get(), &out, ExtensionsCallbackDisallowExtensions());
=======
    QueryTestServiceContext serviceCtx;
    auto opCtx = serviceCtx.makeOperationContext();
    const CollatorInterface* collator = nullptr;
    const boost::intrusive_ptr<ExpressionContext> expCtx(
        new ExpressionContext(opCtx.get(), collator));
    StatusWithMatchExpression statusWithMatcher =
        MatchExpressionParser::parse(query, std::move(expCtx));
    ASSERT(statusWithMatcher.isOK());
    std::unique_ptr<MatchExpression> queryMatchExpr = std::move(statusWithMatcher.getValue());
    ParsedProjection* out = NULL;
    Status status = ParsedProjection::make(opCtx.get(), projObj, queryMatchExpr.get(), &out);
>>>>>>> f378d467
    std::unique_ptr<ParsedProjection> destroy(out);
    ASSERT(!status.isOK());
}

// canonical_query.cpp will invoke ParsedProjection::make only when
// the projection spec is non-empty. This test case is included for
// completeness and do not reflect actual usage.
TEST(ParsedProjectionTest, MakeId) {
    unique_ptr<ParsedProjection> parsedProj(createParsedProjection("{}", "{}"));
    ASSERT(parsedProj->requiresDocument());
}

TEST(ParsedProjectionTest, MakeEmpty) {
    unique_ptr<ParsedProjection> parsedProj(createParsedProjection("{}", "{_id: 0}"));
    ASSERT(parsedProj->requiresDocument());
}

TEST(ParsedProjectionTest, MakeSingleField) {
    unique_ptr<ParsedProjection> parsedProj(createParsedProjection("{}", "{a: 1}"));
    ASSERT(!parsedProj->requiresDocument());
    const vector<StringData>& fields = parsedProj->getRequiredFields();
    ASSERT_EQUALS(fields.size(), 2U);
    ASSERT_EQUALS(fields[0], "_id");
    ASSERT_EQUALS(fields[1], "a");
}

TEST(ParsedProjectionTest, MakeSingleFieldCovered) {
    unique_ptr<ParsedProjection> parsedProj(createParsedProjection("{}", "{_id: 0, a: 1}"));
    ASSERT(!parsedProj->requiresDocument());
    const vector<StringData>& fields = parsedProj->getRequiredFields();
    ASSERT_EQUALS(fields.size(), 1U);
    ASSERT_EQUALS(fields[0], "a");
}

TEST(ParsedProjectionTest, MakeSingleFieldIDCovered) {
    unique_ptr<ParsedProjection> parsedProj(createParsedProjection("{}", "{_id: 1}"));
    ASSERT(!parsedProj->requiresDocument());
    const vector<StringData>& fields = parsedProj->getRequiredFields();
    ASSERT_EQUALS(fields.size(), 1U);
    ASSERT_EQUALS(fields[0], "_id");
}

// boolean support is undocumented
TEST(ParsedProjectionTest, MakeSingleFieldCoveredBoolean) {
    unique_ptr<ParsedProjection> parsedProj(createParsedProjection("{}", "{_id: 0, a: true}"));
    ASSERT(!parsedProj->requiresDocument());
    const vector<StringData>& fields = parsedProj->getRequiredFields();
    ASSERT_EQUALS(fields.size(), 1U);
    ASSERT_EQUALS(fields[0], "a");
}

// boolean support is undocumented
TEST(ParsedProjectionTest, MakeSingleFieldCoveredIdBoolean) {
    unique_ptr<ParsedProjection> parsedProj(createParsedProjection("{}", "{_id: false, a: 1}"));
    ASSERT(!parsedProj->requiresDocument());
    const vector<StringData>& fields = parsedProj->getRequiredFields();
    ASSERT_EQUALS(fields.size(), 1U);
    ASSERT_EQUALS(fields[0], "a");
}

//
// Positional operator validation
//

TEST(ParsedProjectionTest, InvalidPositionalOperatorProjections) {
    assertInvalidProjection("{}", "{'a.$': 1}");
    assertInvalidProjection("{a: 1}", "{'b.$': 1}");
    assertInvalidProjection("{a: 1}", "{'a.$': 0}");
    assertInvalidProjection("{a: 1}", "{'a.$.d.$': 1}");
    assertInvalidProjection("{a: 1}", "{'a.$.$': 1}");
    assertInvalidProjection("{a: 1}", "{'a.$.$': 1}");
    assertInvalidProjection("{a: 1, b: 1, c: 1}", "{'abc.$': 1}");
    assertInvalidProjection("{$or: [{a: 1}, {$or: [{b: 1}, {c: 1}]}]}", "{'d.$': 1}");
    assertInvalidProjection("{a: [1, 2, 3]}", "{'.$': 1}");
}

TEST(ParsedProjectionTest, InvalidElemMatchTextProjection) {
    assertInvalidProjection("{}", "{a: {$elemMatch: {$text: {$search: 'str'}}}}");
}

TEST(ParsedProjectionTest, InvalidElemMatchWhereProjection) {
    assertInvalidProjection("{}", "{a: {$elemMatch: {$where: 'this.a == this.b'}}}");
}

TEST(ParsedProjectionTest, InvalidElemMatchGeoNearProjection) {
    assertInvalidProjection(
        "{}",
        "{a: {$elemMatch: {$nearSphere: {$geometry: {type: 'Point', coordinates: [0, 0]}}}}}");
}

TEST(ParsedProjectionTest, InvalidElemMatchExprProjection) {
    assertInvalidProjection("{}", "{a: {$elemMatch: {$expr: 5}}}");
}

TEST(ParsedProjectionTest, ValidPositionalOperatorProjections) {
    createParsedProjection("{a: 1}", "{'a.$': 1}");
    createParsedProjection("{a: 1}", "{'a.foo.bar.$': 1}");
    createParsedProjection("{a: 1}", "{'a.foo.bar.$.x.y': 1}");
    createParsedProjection("{'a.b.c': 1}", "{'a.b.c.$': 1}");
    createParsedProjection("{'a.b.c': 1}", "{'a.e.f.$': 1}");
    createParsedProjection("{a: {b: 1}}", "{'a.$': 1}");
    createParsedProjection("{a: 1, b: 1}}", "{'a.$': 1}");
    createParsedProjection("{a: 1, b: 1}}", "{'b.$': 1}");
    createParsedProjection("{$and: [{a: 1}, {b: 1}]}", "{'a.$': 1}");
    createParsedProjection("{$and: [{a: 1}, {b: 1}]}", "{'b.$': 1}");
    createParsedProjection("{$or: [{a: 1}, {b: 1}]}", "{'a.$': 1}");
    createParsedProjection("{$or: [{a: 1}, {b: 1}]}", "{'b.$': 1}");
    createParsedProjection("{$and: [{$or: [{a: 1}, {$and: [{b: 1}, {c: 1}]}]}]}", "{'c.d.f.$': 1}");
    // Fields with empty name can be projected using the positional $ operator.
    createParsedProjection("{'': [1, 2, 3]}", "{'.$': 1}");
}

// Some match expressions (eg. $where) do not override MatchExpression::path()
// In this test case, we use an internal match expression implementation ALWAYS_FALSE
// to achieve the same effect.
// Projection parser should handle this the same way as an empty path.
TEST(ParsedProjectionTest, InvalidPositionalProjectionDefaultPathMatchExpression) {
<<<<<<< HEAD
    unique_ptr<MatchExpression> queryMatchExpr(new FalseMatchExpression(""));
=======
    QueryTestServiceContext serviceCtx;
    auto opCtx = serviceCtx.makeOperationContext();
    unique_ptr<MatchExpression> queryMatchExpr(new AlwaysFalseMatchExpression());
>>>>>>> f378d467
    ASSERT(NULL == queryMatchExpr->path().rawData());

    ParsedProjection* out = NULL;
    BSONObj projObj = fromjson("{'a.$': 1}");
<<<<<<< HEAD
    Status status = ParsedProjection::make(
        projObj, queryMatchExpr.get(), &out, ExtensionsCallbackDisallowExtensions());
=======
    Status status = ParsedProjection::make(opCtx.get(), projObj, queryMatchExpr.get(), &out);
>>>>>>> f378d467
    ASSERT(!status.isOK());
    std::unique_ptr<ParsedProjection> destroy(out);

    // Projecting onto empty field should fail.
    BSONObj emptyFieldProjObj = fromjson("{'.$': 1}");
<<<<<<< HEAD
    status = ParsedProjection::make(
        emptyFieldProjObj, queryMatchExpr.get(), &out, ExtensionsCallbackDisallowExtensions());
=======
    status = ParsedProjection::make(opCtx.get(), emptyFieldProjObj, queryMatchExpr.get(), &out);
>>>>>>> f378d467
    ASSERT(!status.isOK());
}

TEST(ParsedProjectionTest, ParsedProjectionDefaults) {
    auto parsedProjection = createParsedProjection("{}", "{}");

    ASSERT_FALSE(parsedProjection->wantSortKey());
    ASSERT_TRUE(parsedProjection->requiresDocument());
    ASSERT_FALSE(parsedProjection->requiresMatchDetails());
    ASSERT_FALSE(parsedProjection->wantGeoNearDistance());
    ASSERT_FALSE(parsedProjection->wantGeoNearPoint());
    ASSERT_FALSE(parsedProjection->wantIndexKey());
}

TEST(ParsedProjectionTest, SortKeyMetaProjection) {
    auto parsedProjection = createParsedProjection("{}", "{foo: {$meta: 'sortKey'}}");

    ASSERT_BSONOBJ_EQ(parsedProjection->getProjObj(), fromjson("{foo: {$meta: 'sortKey'}}"));
    ASSERT_TRUE(parsedProjection->wantSortKey());
    ASSERT_TRUE(parsedProjection->requiresDocument());

    ASSERT_FALSE(parsedProjection->requiresMatchDetails());
    ASSERT_FALSE(parsedProjection->wantGeoNearDistance());
    ASSERT_FALSE(parsedProjection->wantGeoNearPoint());
    ASSERT_FALSE(parsedProjection->wantIndexKey());
}

TEST(ParsedProjectionTest, SortKeyMetaProjectionCovered) {
    auto parsedProjection = createParsedProjection("{}", "{a: 1, foo: {$meta: 'sortKey'}, _id: 0}");

    ASSERT_BSONOBJ_EQ(parsedProjection->getProjObj(),
                      fromjson("{a: 1, foo: {$meta: 'sortKey'}, _id: 0}"));
    ASSERT_TRUE(parsedProjection->wantSortKey());

    ASSERT_FALSE(parsedProjection->requiresDocument());
    ASSERT_FALSE(parsedProjection->requiresMatchDetails());
    ASSERT_FALSE(parsedProjection->wantGeoNearDistance());
    ASSERT_FALSE(parsedProjection->wantGeoNearPoint());
    ASSERT_FALSE(parsedProjection->wantIndexKey());
}

TEST(ParsedProjectionTest, SortKeyMetaAndSlice) {
    auto parsedProjection =
        createParsedProjection("{}", "{a: 1, foo: {$meta: 'sortKey'}, _id: 0, b: {$slice: 1}}");

    ASSERT_BSONOBJ_EQ(parsedProjection->getProjObj(),
                      fromjson("{a: 1, foo: {$meta: 'sortKey'}, _id: 0, b: {$slice: 1}}"));
    ASSERT_TRUE(parsedProjection->wantSortKey());
    ASSERT_TRUE(parsedProjection->requiresDocument());

    ASSERT_FALSE(parsedProjection->requiresMatchDetails());
    ASSERT_FALSE(parsedProjection->wantGeoNearDistance());
    ASSERT_FALSE(parsedProjection->wantGeoNearPoint());
    ASSERT_FALSE(parsedProjection->wantIndexKey());
}

TEST(ParsedProjectionTest, SortKeyMetaAndElemMatch) {
    auto parsedProjection = createParsedProjection(
        "{}", "{a: 1, foo: {$meta: 'sortKey'}, _id: 0, b: {$elemMatch: {a: 1}}}");

    ASSERT_BSONOBJ_EQ(parsedProjection->getProjObj(),
                      fromjson("{a: 1, foo: {$meta: 'sortKey'}, _id: 0, b: {$elemMatch: {a: 1}}}"));
    ASSERT_TRUE(parsedProjection->wantSortKey());
    ASSERT_TRUE(parsedProjection->requiresDocument());

    ASSERT_FALSE(parsedProjection->requiresMatchDetails());
    ASSERT_FALSE(parsedProjection->wantGeoNearDistance());
    ASSERT_FALSE(parsedProjection->wantGeoNearPoint());
    ASSERT_FALSE(parsedProjection->wantIndexKey());
}

TEST(ParsedProjectionTest, SortKeyMetaAndExclusion) {
    auto parsedProjection = createParsedProjection("{}", "{a: 0, foo: {$meta: 'sortKey'}, _id: 0}");

    ASSERT_BSONOBJ_EQ(parsedProjection->getProjObj(),
                      fromjson("{a: 0, foo: {$meta: 'sortKey'}, _id: 0}"));
    ASSERT_TRUE(parsedProjection->wantSortKey());
    ASSERT_TRUE(parsedProjection->requiresDocument());

    ASSERT_FALSE(parsedProjection->requiresMatchDetails());
    ASSERT_FALSE(parsedProjection->wantGeoNearDistance());
    ASSERT_FALSE(parsedProjection->wantGeoNearPoint());
    ASSERT_FALSE(parsedProjection->wantIndexKey());
}

//
// Cases for ParsedProjection::isFieldRetainedExactly().
//

TEST(ParsedProjectionTest, InclusionProjectionPreservesChild) {
    auto parsedProjection = createParsedProjection("{}", "{a: 1}");
    ASSERT_TRUE(parsedProjection->isFieldRetainedExactly("a.b"));
}

TEST(ParsedProjectionTest, InclusionProjectionDoesNotPreserveParent) {
    auto parsedProjection = createParsedProjection("{}", "{'a.b': 1}");
    ASSERT_FALSE(parsedProjection->isFieldRetainedExactly("a"));
}

TEST(ParsedProjectionTest, InclusionProjectionPreservesField) {
    auto parsedProjection = createParsedProjection("{}", "{a: 1}");
    ASSERT_TRUE(parsedProjection->isFieldRetainedExactly("a"));
}

TEST(ParsedProjectionTest, InclusionProjectionOrderingDeterminesPreservation) {
    auto parsedProjection = createParsedProjection("{}", "{a: 1, 'a.b': 1}");
    ASSERT_FALSE(parsedProjection->isFieldRetainedExactly("a"));
    ASSERT_TRUE(parsedProjection->isFieldRetainedExactly("a.b"));

    parsedProjection = createParsedProjection("{}", "{'a.b': 1, a: 1}");
    ASSERT_TRUE(parsedProjection->isFieldRetainedExactly("a"));
    ASSERT_TRUE(parsedProjection->isFieldRetainedExactly("a.b"));
}

TEST(ParsedProjectionTest, ExclusionProjectionDoesNotPreserveParent) {
    auto parsedProjection = createParsedProjection("{}", "{'a.b': 0}");
    ASSERT_FALSE(parsedProjection->isFieldRetainedExactly("a"));
}

TEST(ParsedProjectionTest, ExclusionProjectionDoesNotPreserveChild) {
    auto parsedProjection = createParsedProjection("{}", "{a: 0}");
    ASSERT_FALSE(parsedProjection->isFieldRetainedExactly("a.b"));
}

TEST(ParsedProjectionTest, ExclusionProjectionDoesNotPreserveField) {
    auto parsedProjection = createParsedProjection("{}", "{a: 0}");
    ASSERT_FALSE(parsedProjection->isFieldRetainedExactly("a"));
}

TEST(ParsedProjectionTest, InclusionProjectionDoesNotPreserveNonIncludedFields) {
    auto parsedProjection = createParsedProjection("{}", "{a: 1}");
    ASSERT_FALSE(parsedProjection->isFieldRetainedExactly("c"));
}

TEST(ParsedProjectionTest, ExclusionProjectionPreservesNonExcludedFields) {
    auto parsedProjection = createParsedProjection("{}", "{a: 0}");
    ASSERT_TRUE(parsedProjection->isFieldRetainedExactly("c"));
}

TEST(ParsedProjectionTest, PositionalProjectionDoesNotPreserveField) {
    auto parsedProjection = createParsedProjection("{a: {$elemMatch: {$eq: 0}}}", "{'a.$': 1}");
    ASSERT_FALSE(parsedProjection->isFieldRetainedExactly("a"));
}

TEST(ParsedProjectionTest, PositionalProjectionDoesNotPreserveChild) {
    auto parsedProjection = createParsedProjection("{a: {$elemMatch: {$eq: 0}}}", "{'a.$': 1}");
    ASSERT_FALSE(parsedProjection->isFieldRetainedExactly("a.b"));
}

TEST(ParsedProjectionTest, PositionalProjectionDoesNotPreserveParent) {
    auto parsedProjection =
        createParsedProjection("{'a.b': {$elemMatch: {$eq: 0}}}", "{'a.b.$': 1}");
    ASSERT_FALSE(parsedProjection->isFieldRetainedExactly("a"));
}

TEST(ParsedProjectionTest, MetaProjectionDoesNotPreserveField) {
    auto parsedProjection = createParsedProjection("{}", "{a: {$meta: 'textScore'}}");
    ASSERT_FALSE(parsedProjection->isFieldRetainedExactly("a"));
}

TEST(ParsedProjectionTest, MetaProjectionDoesNotPreserveChild) {
    auto parsedProjection = createParsedProjection("{}", "{a: {$meta: 'textScore'}}");
    ASSERT_FALSE(parsedProjection->isFieldRetainedExactly("a.b"));
}

TEST(ParsedProjectionTest, IdExclusionProjectionPreservesOtherFields) {
    auto parsedProjection = createParsedProjection("{}", "{_id: 0}");
    ASSERT_TRUE(parsedProjection->isFieldRetainedExactly("a"));
}

TEST(ParsedProjectionTest, IdInclusionProjectionDoesNotPreserveOtherFields) {
    auto parsedProjection = createParsedProjection("{}", "{_id: 1}");
    ASSERT_FALSE(parsedProjection->isFieldRetainedExactly("a"));
}

TEST(ParsedProjectionTest, IdSubfieldExclusionProjectionPreservesId) {
    auto parsedProjection = createParsedProjection("{}", "{'_id.a': 0}");
    ASSERT_TRUE(parsedProjection->isFieldRetainedExactly("b"));
    ASSERT_TRUE(parsedProjection->isFieldRetainedExactly("_id"));
    ASSERT_TRUE(parsedProjection->isFieldRetainedExactly("_id.a"));
}

TEST(ParsedProjectionTest, IdSubfieldInclusionProjectionPreservesId) {
    auto parsedProjection = createParsedProjection("{}", "{'_id.a': 1}");
    ASSERT_FALSE(parsedProjection->isFieldRetainedExactly("b"));
    ASSERT_TRUE(parsedProjection->isFieldRetainedExactly("_id"));
    ASSERT_TRUE(parsedProjection->isFieldRetainedExactly("_id.a"));
    ASSERT_TRUE(parsedProjection->isFieldRetainedExactly("_id.b"));
}

TEST(ParsedProjectionTest, IdExclusionWithExclusionProjectionDoesNotPreserveId) {
    auto parsedProjection = createParsedProjection("{}", "{_id: 0, a: 0}");
    ASSERT_FALSE(parsedProjection->isFieldRetainedExactly("_id"));
    ASSERT_TRUE(parsedProjection->isFieldRetainedExactly("b"));
    ASSERT_FALSE(parsedProjection->isFieldRetainedExactly("a"));
}

TEST(ParsedProjectionTest, IdInclusionWithInclusionProjectionPreservesId) {
    auto parsedProjection = createParsedProjection("{}", "{_id: 1, a: 1}");
    ASSERT_TRUE(parsedProjection->isFieldRetainedExactly("_id"));
    ASSERT_FALSE(parsedProjection->isFieldRetainedExactly("b"));
    ASSERT_TRUE(parsedProjection->isFieldRetainedExactly("a"));
}

TEST(ParsedProjectionTest, IdExclusionWithInclusionProjectionDoesNotPreserveId) {
    auto parsedProjection = createParsedProjection("{}", "{_id: 0, a: 1}");
    ASSERT_FALSE(parsedProjection->isFieldRetainedExactly("_id"));
    ASSERT_FALSE(parsedProjection->isFieldRetainedExactly("b"));
    ASSERT_TRUE(parsedProjection->isFieldRetainedExactly("a"));
}

TEST(ParsedProjectionTest, PositionalProjectionDoesNotPreserveFields) {
    auto parsedProjection = createParsedProjection("{a: 1}", "{'a.$': 1}");
    ASSERT_FALSE(parsedProjection->isFieldRetainedExactly("b"));
    ASSERT_FALSE(parsedProjection->isFieldRetainedExactly("a"));
    ASSERT_FALSE(parsedProjection->isFieldRetainedExactly("a.b"));
    ASSERT_TRUE(parsedProjection->isFieldRetainedExactly("_id"));
}

TEST(ParsedProjectionTest, PositionalProjectionWithIdExclusionDoesNotPreserveFields) {
    auto parsedProjection = createParsedProjection("{a: 1}", "{_id: 0, 'a.$': 1}");
    ASSERT_FALSE(parsedProjection->isFieldRetainedExactly("b"));
    ASSERT_FALSE(parsedProjection->isFieldRetainedExactly("a"));
    ASSERT_FALSE(parsedProjection->isFieldRetainedExactly("a.b"));
    ASSERT_FALSE(parsedProjection->isFieldRetainedExactly("_id"));
}

TEST(ParsedProjectionTest, PositionalProjectionWithIdInclusionPreservesId) {
    auto parsedProjection = createParsedProjection("{a: 1}", "{_id: 1, 'a.$': 1}");
    ASSERT_FALSE(parsedProjection->isFieldRetainedExactly("b"));
    ASSERT_FALSE(parsedProjection->isFieldRetainedExactly("a"));
    ASSERT_FALSE(parsedProjection->isFieldRetainedExactly("a.b"));
    ASSERT_TRUE(parsedProjection->isFieldRetainedExactly("_id"));
}

TEST(ParsedProjectionTest, ProjectionOfFieldSimilarToIdIsNotSpecial) {
    auto parsedProjection = createParsedProjection("{}", "{_idimpostor: 0}");
    ASSERT_TRUE(parsedProjection->isFieldRetainedExactly("_id"));
    ASSERT_FALSE(parsedProjection->isFieldRetainedExactly("_idimpostor"));
}

//
// DBRef projections
//

TEST(ParsedProjectionTest, DBRefProjections) {
    // non-dotted
    createParsedProjection(BSONObj(), BSON("$ref" << 1));
    createParsedProjection(BSONObj(), BSON("$id" << 1));
    createParsedProjection(BSONObj(), BSON("$ref" << 1));
    // dotted before
    createParsedProjection("{}", "{'a.$ref': 1}");
    createParsedProjection("{}", "{'a.$id': 1}");
    createParsedProjection("{}", "{'a.$db': 1}");
    // dotted after
    createParsedProjection("{}", "{'$id.a': 1}");
    // position operator on $id
    // $ref and $db hold the collection and database names respectively,
    // so these fields cannot be arrays.
    createParsedProjection("{'a.$id': {$elemMatch: {x: 1}}}", "{'a.$id.$': 1}");
}
}  // unnamed namespace<|MERGE_RESOLUTION|>--- conflicted
+++ resolved
@@ -33,11 +33,7 @@
 #include "mongo/db/json.h"
 #include "mongo/db/matcher/expression_always_boolean.h"
 #include "mongo/db/matcher/expression_parser.h"
-<<<<<<< HEAD
-#include "mongo/db/matcher/extensions_callback_disallow_extensions.h"
-=======
 #include "mongo/db/query/query_test_service_context.h"
->>>>>>> f378d467
 #include "mongo/unittest/unittest.h"
 #include <memory>
 
@@ -54,16 +50,6 @@
 //
 
 unique_ptr<ParsedProjection> createParsedProjection(const BSONObj& query, const BSONObj& projObj) {
-<<<<<<< HEAD
-    const CollatorInterface* collator = nullptr;
-    StatusWithMatchExpression statusWithMatcher =
-        MatchExpressionParser::parse(query, ExtensionsCallbackDisallowExtensions(), collator);
-    ASSERT(statusWithMatcher.isOK());
-    std::unique_ptr<MatchExpression> queryMatchExpr = std::move(statusWithMatcher.getValue());
-    ParsedProjection* out = NULL;
-    Status status = ParsedProjection::make(
-        projObj, queryMatchExpr.get(), &out, ExtensionsCallbackDisallowExtensions());
-=======
     QueryTestServiceContext serviceCtx;
     auto opCtx = serviceCtx.makeOperationContext();
     const CollatorInterface* collator = nullptr;
@@ -75,7 +61,6 @@
     std::unique_ptr<MatchExpression> queryMatchExpr = std::move(statusWithMatcher.getValue());
     ParsedProjection* out = NULL;
     Status status = ParsedProjection::make(opCtx.get(), projObj, queryMatchExpr.get(), &out);
->>>>>>> f378d467
     if (!status.isOK()) {
         FAIL(mongoutils::str::stream() << "failed to parse projection " << projObj << " (query: "
                                        << query
@@ -99,16 +84,6 @@
 void assertInvalidProjection(const char* queryStr, const char* projStr) {
     BSONObj query = fromjson(queryStr);
     BSONObj projObj = fromjson(projStr);
-<<<<<<< HEAD
-    const CollatorInterface* collator = nullptr;
-    StatusWithMatchExpression statusWithMatcher =
-        MatchExpressionParser::parse(query, ExtensionsCallbackDisallowExtensions(), collator);
-    ASSERT(statusWithMatcher.isOK());
-    std::unique_ptr<MatchExpression> queryMatchExpr = std::move(statusWithMatcher.getValue());
-    ParsedProjection* out = NULL;
-    Status status = ParsedProjection::make(
-        projObj, queryMatchExpr.get(), &out, ExtensionsCallbackDisallowExtensions());
-=======
     QueryTestServiceContext serviceCtx;
     auto opCtx = serviceCtx.makeOperationContext();
     const CollatorInterface* collator = nullptr;
@@ -120,7 +95,6 @@
     std::unique_ptr<MatchExpression> queryMatchExpr = std::move(statusWithMatcher.getValue());
     ParsedProjection* out = NULL;
     Status status = ParsedProjection::make(opCtx.get(), projObj, queryMatchExpr.get(), &out);
->>>>>>> f378d467
     std::unique_ptr<ParsedProjection> destroy(out);
     ASSERT(!status.isOK());
 }
@@ -238,34 +212,20 @@
 // to achieve the same effect.
 // Projection parser should handle this the same way as an empty path.
 TEST(ParsedProjectionTest, InvalidPositionalProjectionDefaultPathMatchExpression) {
-<<<<<<< HEAD
-    unique_ptr<MatchExpression> queryMatchExpr(new FalseMatchExpression(""));
-=======
     QueryTestServiceContext serviceCtx;
     auto opCtx = serviceCtx.makeOperationContext();
     unique_ptr<MatchExpression> queryMatchExpr(new AlwaysFalseMatchExpression());
->>>>>>> f378d467
     ASSERT(NULL == queryMatchExpr->path().rawData());
 
     ParsedProjection* out = NULL;
     BSONObj projObj = fromjson("{'a.$': 1}");
-<<<<<<< HEAD
-    Status status = ParsedProjection::make(
-        projObj, queryMatchExpr.get(), &out, ExtensionsCallbackDisallowExtensions());
-=======
     Status status = ParsedProjection::make(opCtx.get(), projObj, queryMatchExpr.get(), &out);
->>>>>>> f378d467
     ASSERT(!status.isOK());
     std::unique_ptr<ParsedProjection> destroy(out);
 
     // Projecting onto empty field should fail.
     BSONObj emptyFieldProjObj = fromjson("{'.$': 1}");
-<<<<<<< HEAD
-    status = ParsedProjection::make(
-        emptyFieldProjObj, queryMatchExpr.get(), &out, ExtensionsCallbackDisallowExtensions());
-=======
     status = ParsedProjection::make(opCtx.get(), emptyFieldProjObj, queryMatchExpr.get(), &out);
->>>>>>> f378d467
     ASSERT(!status.isOK());
 }
 
