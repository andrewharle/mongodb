
/**
 *    Copyright (C) 2018-present MongoDB, Inc.
 *
 *    This program is free software: you can redistribute it and/or modify
 *    it under the terms of the Server Side Public License, version 1,
 *    as published by MongoDB, Inc.
 *
 *    This program is distributed in the hope that it will be useful,
 *    but WITHOUT ANY WARRANTY; without even the implied warranty of
 *    MERCHANTABILITY or FITNESS FOR A PARTICULAR PURPOSE.  See the
 *    Server Side Public License for more details.
 *
 *    You should have received a copy of the Server Side Public License
 *    along with this program. If not, see
 *    <http://www.mongodb.com/licensing/server-side-public-license>.
 *
 *    As a special exception, the copyright holders give permission to link the
 *    code of portions of this program with the OpenSSL library under certain
 *    conditions as described in each individual source file and distribute
 *    linked combinations including the program with the OpenSSL library. You
 *    must comply with the Server Side Public License in all respects for
 *    all of the code used other than as permitted herein. If you modify file(s)
 *    with this exception, you may extend this exception to your version of the
 *    file(s), but you are not obligated to do so. If you do not wish to do so,
 *    delete this exception statement from your version. If you delete this
 *    exception statement from all source files in the program, then also delete
 *    it in the license file.
 */

#include "mongo/platform/basic.h"

#include "mongo/db/query/index_bounds_builder.h"

#include <limits>
#include <memory>

#include "mongo/db/json.h"
#include "mongo/db/matcher/expression_parser.h"
<<<<<<< HEAD
#include "mongo/db/matcher/extensions_callback_disallow_extensions.h"
=======
#include "mongo/db/pipeline/expression_context_for_test.h"
>>>>>>> f378d467
#include "mongo/db/query/collation/collator_interface_mock.h"
#include "mongo/db/query/expression_index.h"
#include "mongo/unittest/unittest.h"

using namespace mongo;

namespace {

using std::unique_ptr;
using std::numeric_limits;
using std::string;
using std::vector;

double numberMin = -numeric_limits<double>::max();
double numberMax = numeric_limits<double>::max();
double negativeInfinity = -numeric_limits<double>::infinity();
double positiveInfinity = numeric_limits<double>::infinity();
double NaN = numeric_limits<double>::quiet_NaN();

/**
 * Utility function to create MatchExpression
 */
MatchExpression* parseMatchExpression(const BSONObj& obj) {
<<<<<<< HEAD
    const CollatorInterface* collator = nullptr;
    StatusWithMatchExpression status =
        MatchExpressionParser::parse(obj, ExtensionsCallbackDisallowExtensions(), collator);
=======
    boost::intrusive_ptr<ExpressionContextForTest> expCtx(new ExpressionContextForTest());
    StatusWithMatchExpression status = MatchExpressionParser::parse(obj, std::move(expCtx));
>>>>>>> f378d467
    ASSERT_TRUE(status.isOK());
    MatchExpression* expr(status.getValue().release());
    return expr;
}

/**
 * Given a list of queries in 'toUnion', translate into index bounds and return
 * the union of these bounds in the out-parameter 'oilOut'.
 */
void testTranslateAndUnion(const vector<BSONObj>& toUnion,
                           OrderedIntervalList* oilOut,
                           IndexBoundsBuilder::BoundsTightness* tightnessOut) {
    IndexEntry testIndex = IndexEntry(BSONObj());

    for (vector<BSONObj>::const_iterator it = toUnion.begin(); it != toUnion.end(); ++it) {
        unique_ptr<MatchExpression> expr(parseMatchExpression(*it));
        BSONElement elt = it->firstElement();
        if (toUnion.begin() == it) {
            IndexBoundsBuilder::translate(expr.get(), elt, testIndex, oilOut, tightnessOut);
        } else {
            IndexBoundsBuilder::translateAndUnion(expr.get(), elt, testIndex, oilOut, tightnessOut);
        }
    }
}

/**
 * Given a list of queries in 'toUnion', translate into index bounds and return
 * the intersection of these bounds in the out-parameter 'oilOut'.
 */
void testTranslateAndIntersect(const vector<BSONObj>& toIntersect,
                               OrderedIntervalList* oilOut,
                               IndexBoundsBuilder::BoundsTightness* tightnessOut) {
    IndexEntry testIndex = IndexEntry(BSONObj());

    for (vector<BSONObj>::const_iterator it = toIntersect.begin(); it != toIntersect.end(); ++it) {
        unique_ptr<MatchExpression> expr(parseMatchExpression(*it));
        BSONElement elt = it->firstElement();
        if (toIntersect.begin() == it) {
            IndexBoundsBuilder::translate(expr.get(), elt, testIndex, oilOut, tightnessOut);
        } else {
            IndexBoundsBuilder::translateAndIntersect(
                expr.get(), elt, testIndex, oilOut, tightnessOut);
        }
    }
}

/**
 * 'constraints' is a vector of BSONObj's representing match expressions, where
 * each filter is paired with a boolean. If the boolean is true, then the filter's
 * index bounds should be intersected with the other constraints; if false, then
 * they should be unioned. The resulting bounds are returned in the
 * out-parameter 'oilOut'.
 */
void testTranslate(const vector<std::pair<BSONObj, bool>>& constraints,
                   OrderedIntervalList* oilOut,
                   IndexBoundsBuilder::BoundsTightness* tightnessOut) {
    IndexEntry testIndex = IndexEntry(BSONObj());

    for (vector<std::pair<BSONObj, bool>>::const_iterator it = constraints.begin();
         it != constraints.end();
         ++it) {
        BSONObj obj = it->first;
        bool isIntersect = it->second;
        unique_ptr<MatchExpression> expr(parseMatchExpression(obj));
        BSONElement elt = obj.firstElement();
        if (constraints.begin() == it) {
            IndexBoundsBuilder::translate(expr.get(), elt, testIndex, oilOut, tightnessOut);
        } else if (isIntersect) {
            IndexBoundsBuilder::translateAndIntersect(
                expr.get(), elt, testIndex, oilOut, tightnessOut);
        } else {
            IndexBoundsBuilder::translateAndUnion(expr.get(), elt, testIndex, oilOut, tightnessOut);
        }
    }
}

/**
 * run isSingleInterval and return the result to calling test.
 */
bool testSingleInterval(IndexBounds bounds) {
    BSONObj startKey;
    bool startKeyIn;
    BSONObj endKey;
    bool endKeyIn;
    return IndexBoundsBuilder::isSingleInterval(bounds, &startKey, &startKeyIn, &endKey, &endKeyIn);
}

//
// $elemMatch value
// Example: {a: {$elemMatch: {$gt: 2}}}
//

TEST(IndexBoundsBuilderTest, TranslateElemMatchValue) {
    IndexEntry testIndex = IndexEntry(BSONObj());
    // Bounds generated should be the same as the embedded expression
    // except for the tightness.
    BSONObj obj = fromjson("{a: {$elemMatch: {$gt: 2}}}");
    unique_ptr<MatchExpression> expr(parseMatchExpression(obj));
    BSONElement elt = obj.firstElement();
    OrderedIntervalList oil;
    IndexBoundsBuilder::BoundsTightness tightness;
    IndexBoundsBuilder::translate(expr.get(), elt, testIndex, &oil, &tightness);
    ASSERT_EQUALS(oil.name, "a");
    ASSERT_EQUALS(oil.intervals.size(), 1U);
    ASSERT_EQUALS(
        Interval::INTERVAL_EQUALS,
        oil.intervals[0].compare(Interval(fromjson("{'': 2, '': Infinity}"), false, true)));
    ASSERT(tightness == IndexBoundsBuilder::INEXACT_FETCH);
}

//
// Comparison operators ($lte, $lt, $gt, $gte, $eq)
//

TEST(IndexBoundsBuilderTest, TranslateLteNumber) {
    IndexEntry testIndex = IndexEntry(BSONObj());
    BSONObj obj = fromjson("{a: {$lte: 1}}");
    unique_ptr<MatchExpression> expr(parseMatchExpression(obj));
    BSONElement elt = obj.firstElement();
    OrderedIntervalList oil;
    IndexBoundsBuilder::BoundsTightness tightness;
    IndexBoundsBuilder::translate(expr.get(), elt, testIndex, &oil, &tightness);
    ASSERT_EQUALS(oil.name, "a");
    ASSERT_EQUALS(oil.intervals.size(), 1U);
    ASSERT_EQUALS(
        Interval::INTERVAL_EQUALS,
        oil.intervals[0].compare(Interval(fromjson("{'': -Infinity, '': 1}"), true, true)));
    ASSERT(tightness == IndexBoundsBuilder::EXACT);
}

TEST(IndexBoundsBuilderTest, TranslateLteNumberMin) {
    IndexEntry testIndex = IndexEntry(BSONObj());
    BSONObj obj = BSON("a" << BSON("$lte" << numberMin));
    unique_ptr<MatchExpression> expr(parseMatchExpression(obj));
    BSONElement elt = obj.firstElement();
    OrderedIntervalList oil;
    IndexBoundsBuilder::BoundsTightness tightness;
    IndexBoundsBuilder::translate(expr.get(), elt, testIndex, &oil, &tightness);
    ASSERT_EQUALS(oil.name, "a");
    ASSERT_EQUALS(oil.intervals.size(), 1U);
    ASSERT_EQUALS(Interval::INTERVAL_EQUALS,
                  oil.intervals[0].compare(
                      Interval(BSON("" << negativeInfinity << "" << numberMin), true, true)));
    ASSERT_EQUALS(tightness, IndexBoundsBuilder::EXACT);
}

TEST(IndexBoundsBuilderTest, TranslateLteNegativeInfinity) {
    IndexEntry testIndex = IndexEntry(BSONObj());
    BSONObj obj = fromjson("{a: {$lte: -Infinity}}");
    unique_ptr<MatchExpression> expr(parseMatchExpression(obj));
    BSONElement elt = obj.firstElement();
    OrderedIntervalList oil;
    IndexBoundsBuilder::BoundsTightness tightness;
    IndexBoundsBuilder::translate(expr.get(), elt, testIndex, &oil, &tightness);
    ASSERT_EQUALS(oil.name, "a");
    ASSERT_EQUALS(oil.intervals.size(), 1U);
    ASSERT_EQUALS(
        Interval::INTERVAL_EQUALS,
        oil.intervals[0].compare(Interval(fromjson("{'': -Infinity, '': -Infinity}"), true, true)));
    ASSERT_EQUALS(tightness, IndexBoundsBuilder::EXACT);
}

TEST(IndexBoundsBuilderTest, TranslateLteObject) {
    IndexEntry testIndex = IndexEntry(BSONObj());
    BSONObj obj = fromjson("{a: {$lte: {b: 1}}}");
    unique_ptr<MatchExpression> expr(parseMatchExpression(obj));
    BSONElement elt = obj.firstElement();
    OrderedIntervalList oil;
    IndexBoundsBuilder::BoundsTightness tightness;
    IndexBoundsBuilder::translate(expr.get(), elt, testIndex, &oil, &tightness);
    ASSERT_EQUALS(oil.name, "a");
    ASSERT_EQUALS(oil.intervals.size(), 1U);
    ASSERT_EQUALS(Interval::INTERVAL_EQUALS,
                  oil.intervals[0].compare(Interval(fromjson("{'': {}, '': {b: 1}}"), true, true)));
    ASSERT_EQUALS(tightness, IndexBoundsBuilder::EXACT);
}

TEST(IndexBoundsBuilderTest, TranslateLteCode) {
    IndexEntry testIndex = IndexEntry(BSONObj());
    BSONObj obj = BSON("a" << BSON("$lte" << BSONCode("function(){ return 0; }")));
    unique_ptr<MatchExpression> expr(parseMatchExpression(obj));
    BSONElement elt = obj.firstElement();
    OrderedIntervalList oil;
    IndexBoundsBuilder::BoundsTightness tightness;
    IndexBoundsBuilder::translate(expr.get(), elt, testIndex, &oil, &tightness);
    ASSERT_EQUALS(oil.name, "a");
    ASSERT_EQUALS(oil.intervals.size(), 1U);
    ASSERT_EQUALS(oil.intervals[0].toString(), "[, function(){ return 0; }]");
    ASSERT_TRUE(oil.intervals[0].startInclusive);
    ASSERT_TRUE(oil.intervals[0].endInclusive);
    ASSERT_EQUALS(tightness, IndexBoundsBuilder::EXACT);
}

TEST(IndexBoundsBuilderTest, TranslateLteCodeWScope) {
    IndexEntry testIndex = IndexEntry(BSONObj());
    BSONObj obj = BSON("a" << BSON("$lte" << BSONCodeWScope("this.b == c", BSON("c" << 1))));
    unique_ptr<MatchExpression> expr(parseMatchExpression(obj));
    BSONElement elt = obj.firstElement();
    OrderedIntervalList oil;
    IndexBoundsBuilder::BoundsTightness tightness;
    IndexBoundsBuilder::translate(expr.get(), elt, testIndex, &oil, &tightness);
    ASSERT_EQUALS(oil.name, "a");
    ASSERT_EQUALS(oil.intervals.size(), 1U);
    ASSERT_EQUALS(oil.intervals[0].toString(),
                  "[CodeWScope( , {}), CodeWScope( this.b == c, { c: 1 })]");
    ASSERT_TRUE(oil.intervals[0].startInclusive);
    ASSERT_TRUE(oil.intervals[0].endInclusive);
    ASSERT_EQUALS(tightness, IndexBoundsBuilder::EXACT);
}

TEST(IndexBoundsBuilderTest, TranslateLteMinKey) {
    IndexEntry testIndex = IndexEntry(BSONObj());
    BSONObj obj = BSON("a" << BSON("$lte" << MINKEY));
    unique_ptr<MatchExpression> expr(parseMatchExpression(obj));
    BSONElement elt = obj.firstElement();
    OrderedIntervalList oil;
    IndexBoundsBuilder::BoundsTightness tightness;
    IndexBoundsBuilder::translate(expr.get(), elt, testIndex, &oil, &tightness);
    ASSERT_EQUALS(oil.name, "a");
    ASSERT_EQUALS(oil.intervals.size(), 1U);
    ASSERT_EQUALS(oil.intervals[0].toString(), "[MinKey, MinKey]");
    ASSERT_TRUE(oil.intervals[0].startInclusive);
    ASSERT_TRUE(oil.intervals[0].endInclusive);
    ASSERT_EQUALS(tightness, IndexBoundsBuilder::EXACT);
}

TEST(IndexBoundsBuilderTest, TranslateLteMaxKey) {
    IndexEntry testIndex = IndexEntry(BSONObj());
    BSONObj obj = BSON("a" << BSON("$lte" << MAXKEY));
    unique_ptr<MatchExpression> expr(parseMatchExpression(obj));
    BSONElement elt = obj.firstElement();
    OrderedIntervalList oil;
    IndexBoundsBuilder::BoundsTightness tightness;
    IndexBoundsBuilder::translate(expr.get(), elt, testIndex, &oil, &tightness);
    ASSERT_EQUALS(oil.name, "a");
    ASSERT_EQUALS(oil.intervals.size(), 1U);
    ASSERT_EQUALS(oil.intervals[0].toString(), "[MinKey, MaxKey]");
    ASSERT_TRUE(oil.intervals[0].startInclusive);
    ASSERT_TRUE(oil.intervals[0].endInclusive);
    ASSERT_EQUALS(tightness, IndexBoundsBuilder::EXACT);
}

TEST(IndexBoundsBuilderTest, TranslateLtNumber) {
    IndexEntry testIndex = IndexEntry(BSONObj());
    BSONObj obj = fromjson("{a: {$lt: 1}}");
    unique_ptr<MatchExpression> expr(parseMatchExpression(obj));
    BSONElement elt = obj.firstElement();
    OrderedIntervalList oil;
    IndexBoundsBuilder::BoundsTightness tightness;
    IndexBoundsBuilder::translate(expr.get(), elt, testIndex, &oil, &tightness);
    ASSERT_EQUALS(oil.name, "a");
    ASSERT_EQUALS(oil.intervals.size(), 1U);
    ASSERT_EQUALS(
        Interval::INTERVAL_EQUALS,
        oil.intervals[0].compare(Interval(fromjson("{'': -Infinity, '': 1}"), true, false)));
    ASSERT_EQUALS(tightness, IndexBoundsBuilder::EXACT);
}

TEST(IndexBoundsBuilderTest, TranslateLtNumberMin) {
    IndexEntry testIndex = IndexEntry(BSONObj());
    BSONObj obj = BSON("a" << BSON("$lt" << numberMin));
    unique_ptr<MatchExpression> expr(parseMatchExpression(obj));
    BSONElement elt = obj.firstElement();
    OrderedIntervalList oil;
    IndexBoundsBuilder::BoundsTightness tightness;
    IndexBoundsBuilder::translate(expr.get(), elt, testIndex, &oil, &tightness);
    ASSERT_EQUALS(oil.name, "a");
    ASSERT_EQUALS(oil.intervals.size(), 1U);
    ASSERT_EQUALS(Interval::INTERVAL_EQUALS,
                  oil.intervals[0].compare(
                      Interval(BSON("" << negativeInfinity << "" << numberMin), true, false)));
    ASSERT_EQUALS(tightness, IndexBoundsBuilder::EXACT);
}

TEST(IndexBoundsBuilderTest, TranslateLtNegativeInfinity) {
    IndexEntry testIndex = IndexEntry(BSONObj());
    BSONObj obj = fromjson("{a: {$lt: -Infinity}}");
    unique_ptr<MatchExpression> expr(parseMatchExpression(obj));
    BSONElement elt = obj.firstElement();
    OrderedIntervalList oil;
    IndexBoundsBuilder::BoundsTightness tightness;
    IndexBoundsBuilder::translate(expr.get(), elt, testIndex, &oil, &tightness);
    ASSERT_EQUALS(oil.name, "a");
    ASSERT_EQUALS(oil.intervals.size(), 0U);
    ASSERT_EQUALS(tightness, IndexBoundsBuilder::EXACT);
}

TEST(IndexBoundsBuilderTest, TranslateLtDate) {
    IndexEntry testIndex = IndexEntry(BSONObj());
    BSONObj obj = BSON("a" << LT << Date_t::fromMillisSinceEpoch(5000));
    unique_ptr<MatchExpression> expr(parseMatchExpression(obj));
    BSONElement elt = obj.firstElement();
    OrderedIntervalList oil;
    IndexBoundsBuilder::BoundsTightness tightness;
    IndexBoundsBuilder::translate(expr.get(), elt, testIndex, &oil, &tightness);
    ASSERT_EQUALS(oil.name, "a");
    ASSERT_EQUALS(oil.intervals.size(), 1U);
    ASSERT_EQUALS(Interval::INTERVAL_EQUALS,
                  oil.intervals[0].compare(
                      Interval(fromjson("{'': true, '': new Date(5000)}"), false, false)));
    ASSERT_EQUALS(tightness, IndexBoundsBuilder::EXACT);
}

TEST(IndexBoundsBuilderTest, TranslateLtObject) {
    IndexEntry testIndex = IndexEntry(BSONObj());
    BSONObj obj = fromjson("{a: {$lt: {b: 1}}}");
    unique_ptr<MatchExpression> expr(parseMatchExpression(obj));
    BSONElement elt = obj.firstElement();
    OrderedIntervalList oil;
    IndexBoundsBuilder::BoundsTightness tightness;
    IndexBoundsBuilder::translate(expr.get(), elt, testIndex, &oil, &tightness);
    ASSERT_EQUALS(oil.name, "a");
    ASSERT_EQUALS(oil.intervals.size(), 1U);
    ASSERT_EQUALS(
        Interval::INTERVAL_EQUALS,
        oil.intervals[0].compare(Interval(fromjson("{'': {}, '': {b: 1}}"), true, false)));
    ASSERT_EQUALS(tightness, IndexBoundsBuilder::EXACT);
}

TEST(IndexBoundsBuilderTest, TranslateLtCode) {
    IndexEntry testIndex = IndexEntry(BSONObj());
    BSONObj obj = BSON("a" << BSON("$lt" << BSONCode("function(){ return 0; }")));
    unique_ptr<MatchExpression> expr(parseMatchExpression(obj));
    BSONElement elt = obj.firstElement();
    OrderedIntervalList oil;
    IndexBoundsBuilder::BoundsTightness tightness;
    IndexBoundsBuilder::translate(expr.get(), elt, testIndex, &oil, &tightness);
    ASSERT_EQUALS(oil.name, "a");
    ASSERT_EQUALS(oil.intervals.size(), 1U);
    ASSERT_EQUALS(oil.intervals[0].toString(), "[, function(){ return 0; })");
    ASSERT_TRUE(oil.intervals[0].startInclusive);
    ASSERT_FALSE(oil.intervals[0].endInclusive);
    ASSERT_EQUALS(tightness, IndexBoundsBuilder::EXACT);
}

TEST(IndexBoundsBuilderTest, TranslateLtCodeWScope) {
    IndexEntry testIndex = IndexEntry(BSONObj());
    BSONObj obj = BSON("a" << BSON("$lt" << BSONCodeWScope("this.b == c", BSON("c" << 1))));
    unique_ptr<MatchExpression> expr(parseMatchExpression(obj));
    BSONElement elt = obj.firstElement();
    OrderedIntervalList oil;
    IndexBoundsBuilder::BoundsTightness tightness;
    IndexBoundsBuilder::translate(expr.get(), elt, testIndex, &oil, &tightness);
    ASSERT_EQUALS(oil.name, "a");
    ASSERT_EQUALS(oil.intervals.size(), 1U);
    ASSERT_EQUALS(oil.intervals[0].toString(),
                  "[CodeWScope( , {}), CodeWScope( this.b == c, { c: 1 }))");
    ASSERT_TRUE(oil.intervals[0].startInclusive);
    ASSERT_FALSE(oil.intervals[0].endInclusive);
    ASSERT_EQUALS(tightness, IndexBoundsBuilder::EXACT);
}

// Nothing can be less than MinKey so the resulting index bounds would be a useless empty range.
TEST(IndexBoundsBuilderTest, TranslateLtMinKeyDoesNotGenerateBounds) {
    IndexEntry testIndex = IndexEntry(BSONObj());
    BSONObj obj = BSON("a" << BSON("$lt" << MINKEY));
    unique_ptr<MatchExpression> expr(parseMatchExpression(obj));
    BSONElement elt = obj.firstElement();
    OrderedIntervalList oil;
    IndexBoundsBuilder::BoundsTightness tightness;
    IndexBoundsBuilder::translate(expr.get(), elt, testIndex, &oil, &tightness);
    ASSERT_EQUALS(oil.name, "a");
    ASSERT_EQUALS(oil.intervals.size(), 0U);
    ASSERT_EQUALS(tightness, IndexBoundsBuilder::EXACT);
}

TEST(IndexBoundsBuilderTest, TranslateLtMaxKey) {
    IndexEntry testIndex = IndexEntry(BSONObj());
    BSONObj obj = BSON("a" << BSON("$lt" << MAXKEY));
    unique_ptr<MatchExpression> expr(parseMatchExpression(obj));
    BSONElement elt = obj.firstElement();
    OrderedIntervalList oil;
    IndexBoundsBuilder::BoundsTightness tightness;
    IndexBoundsBuilder::translate(expr.get(), elt, testIndex, &oil, &tightness);
    ASSERT_EQUALS(oil.name, "a");
    ASSERT_EQUALS(oil.intervals.size(), 1U);
    ASSERT_EQUALS(oil.intervals[0].toString(), "[MinKey, MaxKey]");
    ASSERT_TRUE(oil.intervals[0].startInclusive);
    ASSERT_TRUE(oil.intervals[0].endInclusive);
    ASSERT_EQUALS(tightness, IndexBoundsBuilder::EXACT);
}

TEST(IndexBoundsBuilderTest, TranslateGtTimestamp) {
    IndexEntry testIndex = IndexEntry(BSONObj());
    BSONObj obj = BSON("a" << GT << Timestamp(2, 3));
    unique_ptr<MatchExpression> expr(parseMatchExpression(obj));
    BSONElement elt = obj.firstElement();
    OrderedIntervalList oil;
    IndexBoundsBuilder::BoundsTightness tightness;
    IndexBoundsBuilder::translate(expr.get(), elt, testIndex, &oil, &tightness);
    ASSERT_EQUALS(oil.name, "a");
    ASSERT_EQUALS(oil.intervals.size(), 1U);
    ASSERT_EQUALS(Interval::INTERVAL_EQUALS,
                  //  Constant below is ~0U, or 2**32 - 1, but cannot be written that way in JS
                  oil.intervals[0].compare(Interval(
                      fromjson("{'': Timestamp(2, 3), '': Timestamp(4294967295, 4294967295)}"),
                      false,
                      true)));
    ASSERT_EQUALS(tightness, IndexBoundsBuilder::EXACT);
}

TEST(IndexBoundsBuilderTest, TranslateGtNumber) {
    IndexEntry testIndex = IndexEntry(BSONObj());
    BSONObj obj = fromjson("{a: {$gt: 1}}");
    unique_ptr<MatchExpression> expr(parseMatchExpression(obj));
    BSONElement elt = obj.firstElement();
    OrderedIntervalList oil;
    IndexBoundsBuilder::BoundsTightness tightness;
    IndexBoundsBuilder::translate(expr.get(), elt, testIndex, &oil, &tightness);
    ASSERT_EQUALS(oil.name, "a");
    ASSERT_EQUALS(oil.intervals.size(), 1U);
    ASSERT_EQUALS(
        Interval::INTERVAL_EQUALS,
        oil.intervals[0].compare(Interval(fromjson("{'': 1, '': Infinity}"), false, true)));
    ASSERT_EQUALS(tightness, IndexBoundsBuilder::EXACT);
}

TEST(IndexBoundsBuilderTest, TranslateGtNumberMax) {
    IndexEntry testIndex = IndexEntry(BSONObj());
    BSONObj obj = BSON("a" << BSON("$gt" << numberMax));
    unique_ptr<MatchExpression> expr(parseMatchExpression(obj));
    BSONElement elt = obj.firstElement();
    OrderedIntervalList oil;
    IndexBoundsBuilder::BoundsTightness tightness;
    IndexBoundsBuilder::translate(expr.get(), elt, testIndex, &oil, &tightness);
    ASSERT_EQUALS(oil.name, "a");
    ASSERT_EQUALS(oil.intervals.size(), 1U);
    ASSERT_EQUALS(Interval::INTERVAL_EQUALS,
                  oil.intervals[0].compare(
                      Interval(BSON("" << numberMax << "" << positiveInfinity), false, true)));
    ASSERT_EQUALS(tightness, IndexBoundsBuilder::EXACT);
}

TEST(IndexBoundsBuilderTest, TranslateGtPositiveInfinity) {
    IndexEntry testIndex = IndexEntry(BSONObj());
    BSONObj obj = fromjson("{a: {$gt: Infinity}}");
    unique_ptr<MatchExpression> expr(parseMatchExpression(obj));
    BSONElement elt = obj.firstElement();
    OrderedIntervalList oil;
    IndexBoundsBuilder::BoundsTightness tightness;
    IndexBoundsBuilder::translate(expr.get(), elt, testIndex, &oil, &tightness);
    ASSERT_EQUALS(oil.name, "a");
    ASSERT_EQUALS(oil.intervals.size(), 0U);
    ASSERT_EQUALS(tightness, IndexBoundsBuilder::EXACT);
}

TEST(IndexBoundsBuilderTest, TranslateGtString) {
    IndexEntry testIndex = IndexEntry(BSONObj());
    BSONObj obj = fromjson("{a: {$gt: 'abc'}}");
    unique_ptr<MatchExpression> expr(parseMatchExpression(obj));
    BSONElement elt = obj.firstElement();
    OrderedIntervalList oil;
    IndexBoundsBuilder::BoundsTightness tightness;
    IndexBoundsBuilder::translate(expr.get(), elt, testIndex, &oil, &tightness);
    ASSERT_EQUALS(oil.name, "a");
    ASSERT_EQUALS(oil.intervals.size(), 1U);
    ASSERT_EQUALS(
        Interval::INTERVAL_EQUALS,
        oil.intervals[0].compare(Interval(fromjson("{'': 'abc', '': {}}"), false, false)));
    ASSERT_EQUALS(tightness, IndexBoundsBuilder::EXACT);
}

TEST(IndexBoundsBuilderTest, TranslateGtObject) {
    IndexEntry testIndex = IndexEntry(BSONObj());
    BSONObj obj = fromjson("{a: {$gt: {b: 1}}}");
    unique_ptr<MatchExpression> expr(parseMatchExpression(obj));
    BSONElement elt = obj.firstElement();
    OrderedIntervalList oil;
    IndexBoundsBuilder::BoundsTightness tightness;
    IndexBoundsBuilder::translate(expr.get(), elt, testIndex, &oil, &tightness);
    ASSERT_EQUALS(oil.name, "a");
    ASSERT_EQUALS(oil.intervals.size(), 1U);
    ASSERT_EQUALS(
        Interval::INTERVAL_EQUALS,
        oil.intervals[0].compare(Interval(fromjson("{'': {b: 1}, '': []}"), false, false)));
    ASSERT_EQUALS(tightness, IndexBoundsBuilder::EXACT);
}

TEST(IndexBoundsBuilderTest, TranslateGtCode) {
    IndexEntry testIndex = IndexEntry(BSONObj());
    BSONObj obj = BSON("a" << BSON("$gt" << BSONCode("function(){ return 0; }")));
    unique_ptr<MatchExpression> expr(parseMatchExpression(obj));
    BSONElement elt = obj.firstElement();
    OrderedIntervalList oil;
    IndexBoundsBuilder::BoundsTightness tightness;
    IndexBoundsBuilder::translate(expr.get(), elt, testIndex, &oil, &tightness);
    ASSERT_EQUALS(oil.name, "a");
    ASSERT_EQUALS(oil.intervals.size(), 1U);
    ASSERT_EQUALS(oil.intervals[0].toString(), "(function(){ return 0; }, CodeWScope( , {}))");
    ASSERT_FALSE(oil.intervals[0].startInclusive);
    ASSERT_FALSE(oil.intervals[0].endInclusive);
    ASSERT_EQUALS(tightness, IndexBoundsBuilder::EXACT);
}

TEST(IndexBoundsBuilderTest, TranslateGtCodeWScope) {
    IndexEntry testIndex = IndexEntry(BSONObj());
    BSONObj obj = BSON("a" << BSON("$gt" << BSONCodeWScope("this.b == c", BSON("c" << 1))));
    unique_ptr<MatchExpression> expr(parseMatchExpression(obj));
    BSONElement elt = obj.firstElement();
    OrderedIntervalList oil;
    IndexBoundsBuilder::BoundsTightness tightness;
    IndexBoundsBuilder::translate(expr.get(), elt, testIndex, &oil, &tightness);
    ASSERT_EQUALS(oil.name, "a");
    ASSERT_EQUALS(oil.intervals.size(), 1U);
    ASSERT_EQUALS(oil.intervals[0].toString(), "(CodeWScope( this.b == c, { c: 1 }), MaxKey)");
    ASSERT_FALSE(oil.intervals[0].startInclusive);
    ASSERT_FALSE(oil.intervals[0].endInclusive);
    ASSERT_EQUALS(tightness, IndexBoundsBuilder::EXACT);
}

TEST(IndexBoundsBuilderTest, TranslateGtMinKey) {
    IndexEntry testIndex = IndexEntry(BSONObj());
    BSONObj obj = BSON("a" << BSON("$gt" << MINKEY));
    unique_ptr<MatchExpression> expr(parseMatchExpression(obj));
    BSONElement elt = obj.firstElement();
    OrderedIntervalList oil;
    IndexBoundsBuilder::BoundsTightness tightness;
    IndexBoundsBuilder::translate(expr.get(), elt, testIndex, &oil, &tightness);
    ASSERT_EQUALS(oil.name, "a");
    ASSERT_EQUALS(oil.intervals.size(), 1U);
    ASSERT_EQUALS(oil.intervals[0].toString(), "[MinKey, MaxKey]");
    ASSERT_TRUE(oil.intervals[0].startInclusive);
    ASSERT_TRUE(oil.intervals[0].endInclusive);
    ASSERT_EQUALS(tightness, IndexBoundsBuilder::EXACT);
}

// Nothing can be greater than MaxKey so the resulting index bounds would be a useless empty range.
TEST(IndexBoundsBuilderTest, TranslateGtMaxKeyDoesNotGenerateBounds) {
    IndexEntry testIndex = IndexEntry(BSONObj());
    BSONObj obj = BSON("a" << BSON("$gt" << MAXKEY));
    unique_ptr<MatchExpression> expr(parseMatchExpression(obj));
    BSONElement elt = obj.firstElement();
    OrderedIntervalList oil;
    IndexBoundsBuilder::BoundsTightness tightness;
    IndexBoundsBuilder::translate(expr.get(), elt, testIndex, &oil, &tightness);
    ASSERT_EQUALS(oil.name, "a");
    ASSERT_EQUALS(oil.intervals.size(), 0U);
    ASSERT_EQUALS(tightness, IndexBoundsBuilder::EXACT);
}

TEST(IndexBoundsBuilderTest, TranslateGteNumber) {
    IndexEntry testIndex = IndexEntry(BSONObj());
    BSONObj obj = fromjson("{a: {$gte: 1}}");
    unique_ptr<MatchExpression> expr(parseMatchExpression(obj));
    BSONElement elt = obj.firstElement();
    OrderedIntervalList oil;
    IndexBoundsBuilder::BoundsTightness tightness;
    IndexBoundsBuilder::translate(expr.get(), elt, testIndex, &oil, &tightness);
    ASSERT_EQUALS(oil.name, "a");
    ASSERT_EQUALS(oil.intervals.size(), 1U);
    ASSERT_EQUALS(
        Interval::INTERVAL_EQUALS,
        oil.intervals[0].compare(Interval(fromjson("{'': 1, '': Infinity}"), true, true)));
    ASSERT_EQUALS(tightness, IndexBoundsBuilder::EXACT);
}

TEST(IndexBoundsBuilderTest, TranslateGteNumberMax) {
    IndexEntry testIndex = IndexEntry(BSONObj());
    BSONObj obj = BSON("a" << BSON("$gte" << numberMax));
    unique_ptr<MatchExpression> expr(parseMatchExpression(obj));
    BSONElement elt = obj.firstElement();
    OrderedIntervalList oil;
    IndexBoundsBuilder::BoundsTightness tightness;
    IndexBoundsBuilder::translate(expr.get(), elt, testIndex, &oil, &tightness);
    ASSERT_EQUALS(oil.name, "a");
    ASSERT_EQUALS(oil.intervals.size(), 1U);
    ASSERT_EQUALS(Interval::INTERVAL_EQUALS,
                  oil.intervals[0].compare(
                      Interval(BSON("" << numberMax << "" << positiveInfinity), true, true)));
    ASSERT_EQUALS(tightness, IndexBoundsBuilder::EXACT);
}

TEST(IndexBoundsBuilderTest, TranslateGtePositiveInfinity) {
    IndexEntry testIndex = IndexEntry(BSONObj());
    BSONObj obj = fromjson("{a: {$gte: Infinity}}");
    unique_ptr<MatchExpression> expr(parseMatchExpression(obj));
    BSONElement elt = obj.firstElement();
    OrderedIntervalList oil;
    IndexBoundsBuilder::BoundsTightness tightness;
    IndexBoundsBuilder::translate(expr.get(), elt, testIndex, &oil, &tightness);
    ASSERT_EQUALS(oil.name, "a");
    ASSERT_EQUALS(oil.intervals.size(), 1U);
    ASSERT_EQUALS(
        Interval::INTERVAL_EQUALS,
        oil.intervals[0].compare(Interval(fromjson("{'': Infinity, '': Infinity}"), true, true)));
    ASSERT_EQUALS(tightness, IndexBoundsBuilder::EXACT);
}

TEST(IndexBoundsBuilderTest, TranslateGteObject) {
    IndexEntry testIndex = IndexEntry(BSONObj());
    BSONObj obj = fromjson("{a: {$gte: {b: 1}}}");
    unique_ptr<MatchExpression> expr(parseMatchExpression(obj));
    BSONElement elt = obj.firstElement();
    OrderedIntervalList oil;
    IndexBoundsBuilder::BoundsTightness tightness;
    IndexBoundsBuilder::translate(expr.get(), elt, testIndex, &oil, &tightness);
    ASSERT_EQUALS(oil.name, "a");
    ASSERT_EQUALS(oil.intervals.size(), 1U);
    ASSERT_EQUALS(
        Interval::INTERVAL_EQUALS,
        oil.intervals[0].compare(Interval(fromjson("{'': {b: 1}, '': []}"), true, false)));
    ASSERT_EQUALS(tightness, IndexBoundsBuilder::EXACT);
}

TEST(IndexBoundsBuilderTest, TranslateGteCode) {
    IndexEntry testIndex = IndexEntry(BSONObj());
    BSONObj obj = BSON("a" << BSON("$gte" << BSONCode("function(){ return 0; }")));
    unique_ptr<MatchExpression> expr(parseMatchExpression(obj));
    BSONElement elt = obj.firstElement();
    OrderedIntervalList oil;
    IndexBoundsBuilder::BoundsTightness tightness;
    IndexBoundsBuilder::translate(expr.get(), elt, testIndex, &oil, &tightness);
    ASSERT_EQUALS(oil.name, "a");
    ASSERT_EQUALS(oil.intervals.size(), 1U);
    ASSERT_EQUALS(oil.intervals[0].toString(), "[function(){ return 0; }, CodeWScope( , {}))");
    ASSERT_TRUE(oil.intervals[0].startInclusive);
    ASSERT_FALSE(oil.intervals[0].endInclusive);
    ASSERT_EQUALS(tightness, IndexBoundsBuilder::EXACT);
}

TEST(IndexBoundsBuilderTest, TranslateGteCodeWScope) {
    IndexEntry testIndex = IndexEntry(BSONObj());
    BSONObj obj = BSON("a" << BSON("$gte" << BSONCodeWScope("this.b == c", BSON("c" << 1))));
    unique_ptr<MatchExpression> expr(parseMatchExpression(obj));
    BSONElement elt = obj.firstElement();
    OrderedIntervalList oil;
    IndexBoundsBuilder::BoundsTightness tightness;
    IndexBoundsBuilder::translate(expr.get(), elt, testIndex, &oil, &tightness);
    ASSERT_EQUALS(oil.name, "a");
    ASSERT_EQUALS(oil.intervals.size(), 1U);
    ASSERT_EQUALS(oil.intervals[0].toString(), "[CodeWScope( this.b == c, { c: 1 }), MaxKey)");
    ASSERT_TRUE(oil.intervals[0].startInclusive);
    ASSERT_FALSE(oil.intervals[0].endInclusive);
    ASSERT_EQUALS(tightness, IndexBoundsBuilder::EXACT);
}

TEST(IndexBoundsBuilderTest, TranslateGteMinKey) {
    IndexEntry testIndex = IndexEntry(BSONObj());
    BSONObj obj = BSON("a" << BSON("$gte" << MINKEY));
    unique_ptr<MatchExpression> expr(parseMatchExpression(obj));
    BSONElement elt = obj.firstElement();
    OrderedIntervalList oil;
    IndexBoundsBuilder::BoundsTightness tightness;
    IndexBoundsBuilder::translate(expr.get(), elt, testIndex, &oil, &tightness);
    ASSERT_EQUALS(oil.name, "a");
    ASSERT_EQUALS(oil.intervals.size(), 1U);
    ASSERT_EQUALS(oil.intervals[0].toString(), "[MinKey, MaxKey]");
    ASSERT_TRUE(oil.intervals[0].startInclusive);
    ASSERT_TRUE(oil.intervals[0].endInclusive);
    ASSERT_EQUALS(tightness, IndexBoundsBuilder::EXACT);
}

TEST(IndexBoundsBuilderTest, TranslateGteMaxKey) {
    IndexEntry testIndex = IndexEntry(BSONObj());
    BSONObj obj = BSON("a" << BSON("$gte" << MAXKEY));
    unique_ptr<MatchExpression> expr(parseMatchExpression(obj));
    BSONElement elt = obj.firstElement();
    OrderedIntervalList oil;
    IndexBoundsBuilder::BoundsTightness tightness;
    IndexBoundsBuilder::translate(expr.get(), elt, testIndex, &oil, &tightness);
    ASSERT_EQUALS(oil.name, "a");
    ASSERT_EQUALS(oil.intervals.size(), 1U);
    ASSERT_EQUALS(oil.intervals[0].toString(), "[MaxKey, MaxKey]");
    ASSERT_TRUE(oil.intervals[0].startInclusive);
    ASSERT_TRUE(oil.intervals[0].endInclusive);
    ASSERT_EQUALS(tightness, IndexBoundsBuilder::EXACT);
}

TEST(IndexBoundsBuilderTest, TranslateEqualNan) {
    IndexEntry testIndex = IndexEntry(BSONObj());
    BSONObj obj = fromjson("{a: NaN}");
    unique_ptr<MatchExpression> expr(parseMatchExpression(obj));
    BSONElement elt = obj.firstElement();
    OrderedIntervalList oil;
    IndexBoundsBuilder::BoundsTightness tightness;
    IndexBoundsBuilder::translate(expr.get(), elt, testIndex, &oil, &tightness);
    ASSERT_EQUALS(oil.name, "a");
    ASSERT_EQUALS(oil.intervals.size(), 1U);
    ASSERT_EQUALS(Interval::INTERVAL_EQUALS,
                  oil.intervals[0].compare(Interval(fromjson("{'': NaN, '': NaN}"), true, true)));
    ASSERT_EQUALS(tightness, IndexBoundsBuilder::EXACT);
}

TEST(IndexBoundsBuilderTest, TranslateLtNan) {
    IndexEntry testIndex = IndexEntry(BSONObj());
    BSONObj obj = fromjson("{a: {$lt: NaN}}");
    unique_ptr<MatchExpression> expr(parseMatchExpression(obj));
    BSONElement elt = obj.firstElement();
    OrderedIntervalList oil;
    IndexBoundsBuilder::BoundsTightness tightness;
    IndexBoundsBuilder::translate(expr.get(), elt, testIndex, &oil, &tightness);
    ASSERT_EQUALS(oil.name, "a");
    ASSERT_EQUALS(oil.intervals.size(), 0U);
    ASSERT_EQUALS(tightness, IndexBoundsBuilder::EXACT);
}

TEST(IndexBoundsBuilderTest, TranslateLteNan) {
    IndexEntry testIndex = IndexEntry(BSONObj());
    BSONObj obj = fromjson("{a: {$lte: NaN}}");
    unique_ptr<MatchExpression> expr(parseMatchExpression(obj));
    BSONElement elt = obj.firstElement();
    OrderedIntervalList oil;
    IndexBoundsBuilder::BoundsTightness tightness;
    IndexBoundsBuilder::translate(expr.get(), elt, testIndex, &oil, &tightness);
    ASSERT_EQUALS(oil.name, "a");
    ASSERT_EQUALS(oil.intervals.size(), 1U);
    ASSERT_EQUALS(Interval::INTERVAL_EQUALS,
                  oil.intervals[0].compare(Interval(fromjson("{'': NaN, '': NaN}"), true, true)));
    ASSERT_EQUALS(tightness, IndexBoundsBuilder::EXACT);
}

TEST(IndexBoundsBuilderTest, TranslateGtNan) {
    IndexEntry testIndex = IndexEntry(BSONObj());
    BSONObj obj = fromjson("{a: {$gt: NaN}}");
    unique_ptr<MatchExpression> expr(parseMatchExpression(obj));
    BSONElement elt = obj.firstElement();
    OrderedIntervalList oil;
    IndexBoundsBuilder::BoundsTightness tightness;
    IndexBoundsBuilder::translate(expr.get(), elt, testIndex, &oil, &tightness);
    ASSERT_EQUALS(oil.name, "a");
    ASSERT_EQUALS(oil.intervals.size(), 0U);
    ASSERT_EQUALS(tightness, IndexBoundsBuilder::EXACT);
}

TEST(IndexBoundsBuilderTest, TranslateGteNan) {
    IndexEntry testIndex = IndexEntry(BSONObj());
    BSONObj obj = fromjson("{a: {$gte: NaN}}");
    unique_ptr<MatchExpression> expr(parseMatchExpression(obj));
    BSONElement elt = obj.firstElement();
    OrderedIntervalList oil;
    IndexBoundsBuilder::BoundsTightness tightness;
    IndexBoundsBuilder::translate(expr.get(), elt, testIndex, &oil, &tightness);
    ASSERT_EQUALS(oil.name, "a");
    ASSERT_EQUALS(oil.intervals.size(), 1U);
    ASSERT_EQUALS(Interval::INTERVAL_EQUALS,
                  oil.intervals[0].compare(Interval(fromjson("{'': NaN, '': NaN}"), true, true)));
    ASSERT_EQUALS(tightness, IndexBoundsBuilder::EXACT);
}

TEST(IndexBoundsBuilderTest, TranslateEqual) {
    IndexEntry testIndex = IndexEntry(BSONObj());
    BSONObj obj = BSON("a" << 4);
    unique_ptr<MatchExpression> expr(parseMatchExpression(obj));
    BSONElement elt = obj.firstElement();
    OrderedIntervalList oil;
    IndexBoundsBuilder::BoundsTightness tightness;
    IndexBoundsBuilder::translate(expr.get(), elt, testIndex, &oil, &tightness);
    ASSERT_EQUALS(oil.name, "a");
    ASSERT_EQUALS(oil.intervals.size(), 1U);
    ASSERT_EQUALS(Interval::INTERVAL_EQUALS,
                  oil.intervals[0].compare(Interval(fromjson("{'': 4, '': 4}"), true, true)));
    ASSERT_EQUALS(tightness, IndexBoundsBuilder::EXACT);
}

TEST(IndexBoundsBuilderTest, TranslateExprEqual) {
    BSONObj keyPattern = BSON("a" << 1);
    BSONElement elt = keyPattern.firstElement();
    IndexEntry testIndex{keyPattern};
    BSONObj obj = BSON("a" << BSON("$_internalExprEq" << 4));
    unique_ptr<MatchExpression> expr(parseMatchExpression(obj));
    OrderedIntervalList oil;
    IndexBoundsBuilder::BoundsTightness tightness;
    IndexBoundsBuilder::translate(expr.get(), elt, testIndex, &oil, &tightness);
    ASSERT_EQUALS(oil.name, "a");
    ASSERT_EQUALS(oil.intervals.size(), 1U);
    ASSERT_EQUALS(Interval::INTERVAL_EQUALS,
                  oil.intervals[0].compare(Interval(fromjson("{'': 4, '': 4}"), true, true)));
    ASSERT_EQUALS(tightness, IndexBoundsBuilder::EXACT);
}

TEST(IndexBoundsBuilderTest, TranslateExprEqualToStringRespectsCollation) {
    BSONObj keyPattern = BSON("a" << 1);
    BSONElement elt = keyPattern.firstElement();
    CollatorInterfaceMock collator(CollatorInterfaceMock::MockType::kReverseString);
    IndexEntry testIndex{keyPattern};
    testIndex.collator = &collator;

    BSONObj obj = BSON("a" << BSON("$_internalExprEq"
                                   << "foo"));
    unique_ptr<MatchExpression> expr(parseMatchExpression(obj));
    OrderedIntervalList oil;
    IndexBoundsBuilder::BoundsTightness tightness;
    IndexBoundsBuilder::translate(expr.get(), elt, testIndex, &oil, &tightness);
    ASSERT_EQUALS(oil.name, "a");
    ASSERT_EQUALS(oil.intervals.size(), 1U);
    ASSERT_EQUALS(
        Interval::INTERVAL_EQUALS,
        oil.intervals[0].compare(Interval(fromjson("{'': 'oof', '': 'oof'}"), true, true)));
    ASSERT_EQUALS(tightness, IndexBoundsBuilder::EXACT);
}

TEST(IndexBoundsBuilderTest, TranslateExprEqualHashedIndex) {
    BSONObj keyPattern = fromjson("{a: 'hashed'}");
    BSONElement elt = keyPattern.firstElement();
    IndexEntry testIndex{keyPattern};
    BSONObj obj = BSON("a" << BSON("$_internalExprEq" << 4));
    unique_ptr<MatchExpression> expr(parseMatchExpression(obj));
    OrderedIntervalList oil;
    IndexBoundsBuilder::BoundsTightness tightness;
    IndexBoundsBuilder::translate(expr.get(), elt, testIndex, &oil, &tightness);

    BSONObj expectedHash = ExpressionMapping::hash(BSON("" << 4).firstElement());
    BSONObjBuilder intervalBuilder;
    intervalBuilder.append("", expectedHash.firstElement().numberLong());
    intervalBuilder.append("", expectedHash.firstElement().numberLong());
    BSONObj intervalObj = intervalBuilder.obj();

    ASSERT_EQUALS(oil.name, "a");
    ASSERT_EQUALS(oil.intervals.size(), 1U);
    ASSERT_EQUALS(Interval::INTERVAL_EQUALS,
                  oil.intervals[0].compare(Interval(intervalObj, true, true)));
    ASSERT_EQUALS(tightness, IndexBoundsBuilder::INEXACT_FETCH);
}

TEST(IndexBoundsBuilderTest, TranslateExprEqualToNullIsInexactFetch) {
    BSONObj keyPattern = BSON("a" << 1);
    BSONElement elt = keyPattern.firstElement();
    IndexEntry testIndex{keyPattern};
    BSONObj obj = BSON("a" << BSON("$_internalExprEq" << BSONNULL));
    unique_ptr<MatchExpression> expr(parseMatchExpression(obj));
    OrderedIntervalList oil;
    IndexBoundsBuilder::BoundsTightness tightness;
    IndexBoundsBuilder::translate(expr.get(), elt, testIndex, &oil, &tightness);
    ASSERT_EQUALS(oil.name, "a");
    ASSERT_EQUALS(oil.intervals.size(), 1U);
    ASSERT_EQUALS(Interval::INTERVAL_EQUALS,
                  oil.intervals[0].compare(Interval(fromjson("{'': null, '': null}"), true, true)));
    ASSERT_EQUALS(tightness, IndexBoundsBuilder::INEXACT_FETCH);
}

TEST(IndexBoundsBuilderTest, TranslateArrayEqualBasic) {
    IndexEntry testIndex = IndexEntry(BSONObj());
    BSONObj obj = fromjson("{a: [1, 2, 3]}");
    unique_ptr<MatchExpression> expr(parseMatchExpression(obj));
    BSONElement elt = obj.firstElement();
    OrderedIntervalList oil;
    IndexBoundsBuilder::BoundsTightness tightness;
    IndexBoundsBuilder::translate(expr.get(), elt, testIndex, &oil, &tightness);
    ASSERT_EQUALS(oil.name, "a");
    ASSERT_EQUALS(oil.intervals.size(), 2U);
    ASSERT_EQUALS(Interval::INTERVAL_EQUALS,
                  oil.intervals[0].compare(Interval(fromjson("{'': 1, '': 1}"), true, true)));
    ASSERT_EQUALS(
        Interval::INTERVAL_EQUALS,
        oil.intervals[1].compare(Interval(fromjson("{'': [1, 2, 3], '': [1, 2, 3]}"), true, true)));
    ASSERT_EQUALS(tightness, IndexBoundsBuilder::INEXACT_FETCH);
}

TEST(IndexBoundsBuilderTest, TranslateIn) {
    IndexEntry testIndex = IndexEntry(BSONObj());
    BSONObj obj = fromjson("{a: {$in: [8, 44, -1, -3]}}");
    unique_ptr<MatchExpression> expr(parseMatchExpression(obj));
    BSONElement elt = obj.firstElement();
    OrderedIntervalList oil;
    IndexBoundsBuilder::BoundsTightness tightness;
    IndexBoundsBuilder::translate(expr.get(), elt, testIndex, &oil, &tightness);
    ASSERT_EQUALS(oil.name, "a");
    ASSERT_EQUALS(oil.intervals.size(), 4U);
    ASSERT_EQUALS(Interval::INTERVAL_EQUALS,
                  oil.intervals[0].compare(Interval(fromjson("{'': -3, '': -3}"), true, true)));
    ASSERT_EQUALS(Interval::INTERVAL_EQUALS,
                  oil.intervals[1].compare(Interval(fromjson("{'': -1, '': -1}"), true, true)));
    ASSERT_EQUALS(Interval::INTERVAL_EQUALS,
                  oil.intervals[2].compare(Interval(fromjson("{'': 8, '': 8}"), true, true)));
    ASSERT_EQUALS(Interval::INTERVAL_EQUALS,
                  oil.intervals[3].compare(Interval(fromjson("{'': 44, '': 44}"), true, true)));
    ASSERT_EQUALS(tightness, IndexBoundsBuilder::EXACT);
}

TEST(IndexBoundsBuilderTest, TranslateInArray) {
    IndexEntry testIndex = IndexEntry(BSONObj());
    BSONObj obj = fromjson("{a: {$in: [[1], 2]}}");
    unique_ptr<MatchExpression> expr(parseMatchExpression(obj));
    BSONElement elt = obj.firstElement();
    OrderedIntervalList oil;
    IndexBoundsBuilder::BoundsTightness tightness;
    IndexBoundsBuilder::translate(expr.get(), elt, testIndex, &oil, &tightness);
    ASSERT_EQUALS(oil.name, "a");
    ASSERT_EQUALS(oil.intervals.size(), 3U);
    ASSERT_EQUALS(Interval::INTERVAL_EQUALS,
                  oil.intervals[0].compare(Interval(fromjson("{'': 1, '': 1}"), true, true)));
    ASSERT_EQUALS(Interval::INTERVAL_EQUALS,
                  oil.intervals[1].compare(Interval(fromjson("{'': 2, '': 2}"), true, true)));
    ASSERT_EQUALS(Interval::INTERVAL_EQUALS,
                  oil.intervals[2].compare(Interval(fromjson("{'': [1], '': [1]}"), true, true)));
    ASSERT_EQUALS(tightness, IndexBoundsBuilder::INEXACT_FETCH);
}

TEST(IndexBoundsBuilderTest, TranslateLteBinData) {
    IndexEntry testIndex = IndexEntry(BSONObj());
    BSONObj obj = fromjson(
        "{a: {$lte: {$binary: 'AAAAAAAAAAAAAAAAAAAAAAAAAAAA',"
        "$type: '00'}}}");
    std::unique_ptr<MatchExpression> expr(parseMatchExpression(obj));
    BSONElement elt = obj.firstElement();
    OrderedIntervalList oil;
    IndexBoundsBuilder::BoundsTightness tightness;
    IndexBoundsBuilder::translate(expr.get(), elt, testIndex, &oil, &tightness);
    ASSERT_EQ(oil.name, "a");
    ASSERT_EQ(oil.intervals.size(), 1U);
    ASSERT_EQ(Interval::INTERVAL_EQUALS,
              oil.intervals[0].compare(
                  Interval(fromjson("{'': {$binary: '', $type: '00'},"
                                    "'': {$binary: 'AAAAAAAAAAAAAAAAAAAAAAAAAAAA', $type: '00'}}"),
                           true,
                           true)));
    ASSERT_EQ(tightness, IndexBoundsBuilder::EXACT);
}

TEST(IndexBoundsBuilderTest, TranslateLtBinData) {
    IndexEntry testIndex = IndexEntry(BSONObj());
    BSONObj obj = fromjson(
        "{a: {$lt: {$binary: 'AAAAAAAAAAAAAAAAAAAAAAAAAAAA',"
        "$type: '00'}}}");
    std::unique_ptr<MatchExpression> expr(parseMatchExpression(obj));
    BSONElement elt = obj.firstElement();
    OrderedIntervalList oil;
    IndexBoundsBuilder::BoundsTightness tightness;
    IndexBoundsBuilder::translate(expr.get(), elt, testIndex, &oil, &tightness);
    ASSERT_EQ(oil.name, "a");
    ASSERT_EQ(oil.intervals.size(), 1U);
    ASSERT_EQ(Interval::INTERVAL_EQUALS,
              oil.intervals[0].compare(
                  Interval(fromjson("{'': {$binary: '', $type: '00'},"
                                    "'': {$binary: 'AAAAAAAAAAAAAAAAAAAAAAAAAAAA', $type: '00'}}"),
                           true,
                           false)));
    ASSERT_EQ(tightness, IndexBoundsBuilder::EXACT);
}

TEST(IndexBoundsBuilderTest, TranslateGtBinData) {
    IndexEntry testIndex = IndexEntry(BSONObj());
    BSONObj obj = fromjson(
        "{a: {$gt: {$binary: '////////////////////////////',"
        "$type: '00'}}}");
    std::unique_ptr<MatchExpression> expr(parseMatchExpression(obj));
    BSONElement elt = obj.firstElement();
    OrderedIntervalList oil;
    IndexBoundsBuilder::BoundsTightness tightness;
    IndexBoundsBuilder::translate(expr.get(), elt, testIndex, &oil, &tightness);
    ASSERT_EQ(oil.name, "a");
    ASSERT_EQ(oil.intervals.size(), 1U);
    ASSERT_EQ(Interval::INTERVAL_EQUALS,
              oil.intervals[0].compare(
                  Interval(fromjson("{'': {$binary: '////////////////////////////', $type: '00'},"
                                    "'': ObjectId('000000000000000000000000')}"),
                           false,
                           false)));
    ASSERT_EQ(tightness, IndexBoundsBuilder::EXACT);
}

TEST(IndexBoundsBuilderTest, TranslateGteBinData) {
    IndexEntry testIndex = IndexEntry(BSONObj());
    BSONObj obj = fromjson(
        "{a: {$gte: {$binary: '////////////////////////////',"
        "$type: '00'}}}");
    std::unique_ptr<MatchExpression> expr(parseMatchExpression(obj));
    BSONElement elt = obj.firstElement();
    OrderedIntervalList oil;
    IndexBoundsBuilder::BoundsTightness tightness;
    IndexBoundsBuilder::translate(expr.get(), elt, testIndex, &oil, &tightness);
    ASSERT_EQ(oil.name, "a");
    ASSERT_EQ(oil.intervals.size(), 1U);
    ASSERT_EQ(Interval::INTERVAL_EQUALS,
              oil.intervals[0].compare(
                  Interval(fromjson("{'': {$binary: '////////////////////////////', $type: '00'},"
                                    "'': ObjectId('000000000000000000000000')}"),
                           true,
                           false)));
    ASSERT_EQ(tightness, IndexBoundsBuilder::EXACT);
}

//
// $type
//

TEST(IndexBoundsBuilderTest, TypeNumber) {
    IndexEntry testIndex = IndexEntry(BSONObj());
    BSONObj obj = fromjson("{a: {$type: 'number'}}");
    unique_ptr<MatchExpression> expr(parseMatchExpression(obj));
    BSONElement elt = obj.firstElement();
    OrderedIntervalList oil;
    IndexBoundsBuilder::BoundsTightness tightness;
    IndexBoundsBuilder::translate(expr.get(), elt, testIndex, &oil, &tightness);
    ASSERT_EQUALS(oil.name, "a");
    ASSERT_EQUALS(oil.intervals.size(), 1U);

    // Build the expected interval.
    BSONObjBuilder bob;
    BSONType type = BSONType::NumberInt;
    bob.appendMinForType("", type);
    bob.appendMaxForType("", type);
    BSONObj expectedInterval = bob.obj();

    ASSERT_EQUALS(Interval::INTERVAL_EQUALS,
                  oil.intervals[0].compare(Interval(expectedInterval, true, true)));
    ASSERT_EQUALS(tightness, IndexBoundsBuilder::EXACT);
}

//
// $exists tests
//

TEST(IndexBoundsBuilderTest, ExistsTrue) {
    IndexEntry testIndex = IndexEntry(BSONObj());
    BSONObj obj = fromjson("{a: {$exists: true}}");
    unique_ptr<MatchExpression> expr(parseMatchExpression(obj));
    BSONElement elt = obj.firstElement();
    OrderedIntervalList oil;
    IndexBoundsBuilder::BoundsTightness tightness;
    IndexBoundsBuilder::translate(expr.get(), elt, testIndex, &oil, &tightness);
    ASSERT_EQUALS(oil.name, "a");
    ASSERT_EQUALS(oil.intervals.size(), 1U);
    ASSERT_EQUALS(Interval::INTERVAL_EQUALS,
                  oil.intervals[0].compare(IndexBoundsBuilder::allValues()));
    ASSERT_EQUALS(tightness, IndexBoundsBuilder::INEXACT_FETCH);
}

TEST(IndexBoundsBuilderTest, ExistsFalse) {
    IndexEntry testIndex = IndexEntry(BSONObj());
    BSONObj obj = fromjson("{a: {$exists: false}}");
    unique_ptr<MatchExpression> expr(parseMatchExpression(obj));
    BSONElement elt = obj.firstElement();
    OrderedIntervalList oil;
    IndexBoundsBuilder::BoundsTightness tightness;
    IndexBoundsBuilder::translate(expr.get(), elt, testIndex, &oil, &tightness);
    ASSERT_EQUALS(oil.name, "a");
    ASSERT_EQUALS(oil.intervals.size(), 1U);
    ASSERT_EQUALS(Interval::INTERVAL_EQUALS,
                  oil.intervals[0].compare(Interval(fromjson("{'': null, '': null}"), true, true)));
    ASSERT_EQUALS(tightness, IndexBoundsBuilder::INEXACT_FETCH);
}

TEST(IndexBoundsBuilderTest, ExistsTrueSparse) {
    IndexEntry testIndex = IndexEntry(BSONObj(),
                                      false,  // multikey
                                      true,   // sparse
                                      false,  // unique
                                      "exists_true_sparse",
                                      nullptr,  // filterExpr
                                      BSONObj());
    BSONObj obj = fromjson("{a: {$exists: true}}");
    unique_ptr<MatchExpression> expr(parseMatchExpression(obj));
    BSONElement elt = obj.firstElement();
    OrderedIntervalList oil;
    IndexBoundsBuilder::BoundsTightness tightness;
    IndexBoundsBuilder::translate(expr.get(), elt, testIndex, &oil, &tightness);
    ASSERT_EQUALS(oil.name, "a");
    ASSERT_EQUALS(oil.intervals.size(), 1U);
    ASSERT_EQUALS(Interval::INTERVAL_EQUALS,
                  oil.intervals[0].compare(IndexBoundsBuilder::allValues()));
    ASSERT_EQUALS(tightness, IndexBoundsBuilder::EXACT);
}

//
// Union tests
//

TEST(IndexBoundsBuilderTest, UnionTwoLt) {
    IndexEntry testIndex = IndexEntry(BSONObj());
    vector<BSONObj> toUnion;
    toUnion.push_back(fromjson("{a: {$lt: 1}}"));
    toUnion.push_back(fromjson("{a: {$lt: 5}}"));
    OrderedIntervalList oil;
    IndexBoundsBuilder::BoundsTightness tightness;
    testTranslateAndUnion(toUnion, &oil, &tightness);
    ASSERT_EQUALS(oil.name, "a");
    ASSERT_EQUALS(oil.intervals.size(), 1U);
    ASSERT_EQUALS(
        Interval::INTERVAL_EQUALS,
        oil.intervals[0].compare(Interval(fromjson("{'': -Infinity, '': 5}"), true, false)));
    ASSERT_EQUALS(tightness, IndexBoundsBuilder::EXACT);
}

TEST(IndexBoundsBuilderTest, UnionDupEq) {
    IndexEntry testIndex = IndexEntry(BSONObj());
    vector<BSONObj> toUnion;
    toUnion.push_back(fromjson("{a: 1}"));
    toUnion.push_back(fromjson("{a: 5}"));
    toUnion.push_back(fromjson("{a: 1}"));
    OrderedIntervalList oil;
    IndexBoundsBuilder::BoundsTightness tightness;
    testTranslateAndUnion(toUnion, &oil, &tightness);
    ASSERT_EQUALS(oil.name, "a");
    ASSERT_EQUALS(oil.intervals.size(), 2U);
    ASSERT_EQUALS(Interval::INTERVAL_EQUALS,
                  oil.intervals[0].compare(Interval(fromjson("{'': 1, '': 1}"), true, true)));
    ASSERT_EQUALS(Interval::INTERVAL_EQUALS,
                  oil.intervals[1].compare(Interval(fromjson("{'': 5, '': 5}"), true, true)));
    ASSERT_EQUALS(tightness, IndexBoundsBuilder::EXACT);
}

TEST(IndexBoundsBuilderTest, UnionGtLt) {
    IndexEntry testIndex = IndexEntry(BSONObj());
    vector<BSONObj> toUnion;
    toUnion.push_back(fromjson("{a: {$gt: 1}}"));
    toUnion.push_back(fromjson("{a: {$lt: 3}}"));
    OrderedIntervalList oil;
    IndexBoundsBuilder::BoundsTightness tightness;
    testTranslateAndUnion(toUnion, &oil, &tightness);
    ASSERT_EQUALS(oil.name, "a");
    ASSERT_EQUALS(oil.intervals.size(), 1U);
    ASSERT_EQUALS(
        Interval::INTERVAL_EQUALS,
        oil.intervals[0].compare(Interval(fromjson("{'': -Infinity, '': Infinity}"), true, true)));
    ASSERT_EQUALS(tightness, IndexBoundsBuilder::EXACT);
}

TEST(IndexBoundsBuilderTest, UnionTwoEmptyRanges) {
    IndexEntry testIndex = IndexEntry(BSONObj());
    vector<std::pair<BSONObj, bool>> constraints;
    constraints.push_back(std::make_pair(fromjson("{a: {$gt: 1}}"), true));
    constraints.push_back(std::make_pair(fromjson("{a: {$lte: 0}}"), true));
    constraints.push_back(std::make_pair(fromjson("{a: {$in:[]}}"), false));
    OrderedIntervalList oil;
    IndexBoundsBuilder::BoundsTightness tightness;
    testTranslate(constraints, &oil, &tightness);
    ASSERT_EQUALS(oil.name, "a");
    ASSERT_EQUALS(oil.intervals.size(), 0U);
}

//
// Intersection tests
//

TEST(IndexBoundsBuilderTest, IntersectTwoLt) {
    IndexEntry testIndex = IndexEntry(BSONObj());
    vector<BSONObj> toIntersect;
    toIntersect.push_back(fromjson("{a: {$lt: 1}}"));
    toIntersect.push_back(fromjson("{a: {$lt: 5}}"));
    OrderedIntervalList oil;
    IndexBoundsBuilder::BoundsTightness tightness;
    testTranslateAndIntersect(toIntersect, &oil, &tightness);
    ASSERT_EQUALS(oil.name, "a");
    ASSERT_EQUALS(oil.intervals.size(), 1U);
    ASSERT_EQUALS(
        Interval::INTERVAL_EQUALS,
        oil.intervals[0].compare(Interval(fromjson("{'': -Infinity, '': 1}"), true, false)));
    ASSERT_EQUALS(tightness, IndexBoundsBuilder::EXACT);
}

TEST(IndexBoundsBuilderTest, IntersectEqGte) {
    IndexEntry testIndex = IndexEntry(BSONObj());
    vector<BSONObj> toIntersect;
    toIntersect.push_back(fromjson("{a: 1}}"));
    toIntersect.push_back(fromjson("{a: {$gte: 1}}"));
    OrderedIntervalList oil;
    IndexBoundsBuilder::BoundsTightness tightness;
    testTranslateAndIntersect(toIntersect, &oil, &tightness);
    ASSERT_EQUALS(oil.name, "a");
    ASSERT_EQUALS(oil.intervals.size(), 1U);
    ASSERT_EQUALS(Interval::INTERVAL_EQUALS,
                  oil.intervals[0].compare(Interval(fromjson("{'': 1, '': 1}"), true, true)));
    ASSERT_EQUALS(tightness, IndexBoundsBuilder::EXACT);
}

TEST(IndexBoundsBuilderTest, IntersectGtLte) {
    IndexEntry testIndex = IndexEntry(BSONObj());
    vector<BSONObj> toIntersect;
    toIntersect.push_back(fromjson("{a: {$gt: 0}}"));
    toIntersect.push_back(fromjson("{a: {$lte: 10}}"));
    OrderedIntervalList oil;
    IndexBoundsBuilder::BoundsTightness tightness;
    testTranslateAndIntersect(toIntersect, &oil, &tightness);
    ASSERT_EQUALS(oil.name, "a");
    ASSERT_EQUALS(oil.intervals.size(), 1U);
    ASSERT_EQUALS(Interval::INTERVAL_EQUALS,
                  oil.intervals[0].compare(Interval(fromjson("{'': 0, '': 10}"), false, true)));
    ASSERT_EQUALS(tightness, IndexBoundsBuilder::EXACT);
}

TEST(IndexBoundsBuilderTest, IntersectGtIn) {
    IndexEntry testIndex = IndexEntry(BSONObj());
    vector<BSONObj> toIntersect;
    toIntersect.push_back(fromjson("{a: {$gt: 4}}"));
    toIntersect.push_back(fromjson("{a: {$in: [1,2,3,4,5,6]}}"));
    OrderedIntervalList oil;
    IndexBoundsBuilder::BoundsTightness tightness;
    testTranslateAndIntersect(toIntersect, &oil, &tightness);
    ASSERT_EQUALS(oil.name, "a");
    ASSERT_EQUALS(oil.intervals.size(), 2U);
    ASSERT_EQUALS(Interval::INTERVAL_EQUALS,
                  oil.intervals[0].compare(Interval(fromjson("{'': 5, '': 5}"), true, true)));
    ASSERT_EQUALS(Interval::INTERVAL_EQUALS,
                  oil.intervals[1].compare(Interval(fromjson("{'': 6, '': 6}"), true, true)));
    ASSERT_EQUALS(tightness, IndexBoundsBuilder::EXACT);
}

TEST(IndexBoundsBuilderTest, IntersectionIsPointInterval) {
    IndexEntry testIndex = IndexEntry(BSONObj());
    vector<BSONObj> toIntersect;
    toIntersect.push_back(fromjson("{a: {$gte: 1}}"));
    toIntersect.push_back(fromjson("{a: {$lte: 1}}"));
    OrderedIntervalList oil;
    IndexBoundsBuilder::BoundsTightness tightness;
    testTranslateAndIntersect(toIntersect, &oil, &tightness);
    ASSERT_EQUALS(oil.name, "a");
    ASSERT_EQUALS(oil.intervals.size(), 1U);
    ASSERT_EQUALS(Interval::INTERVAL_EQUALS,
                  oil.intervals[0].compare(Interval(fromjson("{'': 1, '': 1}"), true, true)));
    ASSERT_EQUALS(tightness, IndexBoundsBuilder::EXACT);
}

TEST(IndexBoundsBuilderTest, IntersectFullyContained) {
    IndexEntry testIndex = IndexEntry(BSONObj());
    vector<BSONObj> toIntersect;
    toIntersect.push_back(fromjson("{a: {$gt: 5}}"));
    toIntersect.push_back(fromjson("{a: {$lt: 15}}"));
    toIntersect.push_back(fromjson("{a: {$gte: 6}}"));
    toIntersect.push_back(fromjson("{a: {$lte: 13}}"));
    OrderedIntervalList oil;
    IndexBoundsBuilder::BoundsTightness tightness;
    testTranslateAndIntersect(toIntersect, &oil, &tightness);
    ASSERT_EQUALS(oil.name, "a");
    ASSERT_EQUALS(oil.intervals.size(), 1U);
    ASSERT_EQUALS(Interval::INTERVAL_EQUALS,
                  oil.intervals[0].compare(Interval(fromjson("{'': 6, '': 13}"), true, true)));
    ASSERT_EQUALS(tightness, IndexBoundsBuilder::EXACT);
}

TEST(IndexBoundsBuilderTest, EmptyIntersection) {
    IndexEntry testIndex = IndexEntry(BSONObj());
    vector<BSONObj> toIntersect;
    toIntersect.push_back(fromjson("{a: 1}}"));
    toIntersect.push_back(fromjson("{a: {$gte: 2}}"));
    OrderedIntervalList oil;
    IndexBoundsBuilder::BoundsTightness tightness;
    testTranslateAndIntersect(toIntersect, &oil, &tightness);
    ASSERT_EQUALS(oil.name, "a");
    ASSERT_EQUALS(oil.intervals.size(), 0U);
}

//
// $mod
//

TEST(IndexBoundsBuilderTest, TranslateMod) {
    IndexEntry testIndex = IndexEntry(BSONObj());
    BSONObj obj = fromjson("{a: {$mod: [2, 0]}}");
    unique_ptr<MatchExpression> expr(parseMatchExpression(obj));
    BSONElement elt = obj.firstElement();
    OrderedIntervalList oil;
    IndexBoundsBuilder::BoundsTightness tightness;
    IndexBoundsBuilder::translate(expr.get(), elt, testIndex, &oil, &tightness);
    ASSERT_EQUALS(oil.name, "a");
    ASSERT_EQUALS(oil.intervals.size(), 1U);
    ASSERT_EQUALS(
        Interval::INTERVAL_EQUALS,
        oil.intervals[0].compare(Interval(BSON("" << NaN << "" << positiveInfinity), true, true)));
    ASSERT_EQUALS(tightness, IndexBoundsBuilder::INEXACT_COVERED);
}

//
// Test simpleRegex
//

TEST(SimpleRegexTest, RootedLine) {
    IndexEntry testIndex = IndexEntry(BSONObj());
    IndexBoundsBuilder::BoundsTightness tightness;
    string prefix = IndexBoundsBuilder::simpleRegex("^foo", "", testIndex, &tightness);
    ASSERT_EQUALS(prefix, "foo");
    ASSERT_EQUALS(tightness, IndexBoundsBuilder::EXACT);
}

TEST(SimpleRegexTest, RootedString) {
    IndexEntry testIndex = IndexEntry(BSONObj());
    IndexBoundsBuilder::BoundsTightness tightness;
    string prefix = IndexBoundsBuilder::simpleRegex("\\Afoo", "", testIndex, &tightness);
    ASSERT_EQUALS(prefix, "foo");
    ASSERT_EQUALS(tightness, IndexBoundsBuilder::EXACT);
}

TEST(SimpleRegexTest, RootedOptionalFirstChar) {
    IndexEntry testIndex = IndexEntry(BSONObj());
    IndexBoundsBuilder::BoundsTightness tightness;
    string prefix = IndexBoundsBuilder::simpleRegex("^f?oo", "", testIndex, &tightness);
    ASSERT_EQUALS(prefix, "");
    ASSERT_EQUALS(tightness, IndexBoundsBuilder::INEXACT_COVERED);
}

TEST(SimpleRegexTest, RootedOptionalSecondChar) {
    IndexEntry testIndex = IndexEntry(BSONObj());
    IndexBoundsBuilder::BoundsTightness tightness;
    string prefix = IndexBoundsBuilder::simpleRegex("^fz?oo", "", testIndex, &tightness);
    ASSERT_EQUALS(prefix, "f");
    ASSERT_EQUALS(tightness, IndexBoundsBuilder::INEXACT_COVERED);
}

TEST(SimpleRegexTest, RootedMultiline) {
    IndexEntry testIndex = IndexEntry(BSONObj());
    IndexBoundsBuilder::BoundsTightness tightness;
    string prefix = IndexBoundsBuilder::simpleRegex("^foo", "m", testIndex, &tightness);
    ASSERT_EQUALS(prefix, "");
    ASSERT_EQUALS(tightness, IndexBoundsBuilder::INEXACT_COVERED);
}

TEST(SimpleRegexTest, RootedStringMultiline) {
    IndexEntry testIndex = IndexEntry(BSONObj());
    IndexBoundsBuilder::BoundsTightness tightness;
    string prefix = IndexBoundsBuilder::simpleRegex("\\Afoo", "m", testIndex, &tightness);
    ASSERT_EQUALS(prefix, "foo");
    ASSERT_EQUALS(tightness, IndexBoundsBuilder::EXACT);
}

TEST(SimpleRegexTest, RootedCaseInsensitiveMulti) {
    IndexEntry testIndex = IndexEntry(BSONObj());
    IndexBoundsBuilder::BoundsTightness tightness;
    string prefix = IndexBoundsBuilder::simpleRegex("\\Afoo", "mi", testIndex, &tightness);
    ASSERT_EQUALS(prefix, "");
    ASSERT_EQUALS(tightness, IndexBoundsBuilder::INEXACT_COVERED);
}

TEST(SimpleRegexTest, RootedComplex) {
    IndexEntry testIndex = IndexEntry(BSONObj());
    IndexBoundsBuilder::BoundsTightness tightness;
    string prefix = IndexBoundsBuilder::simpleRegex(
        "\\Af \t\vo\n\ro  \\ \\# #comment", "mx", testIndex, &tightness);
    ASSERT_EQUALS(prefix, "foo #");
    ASSERT_EQUALS(tightness, IndexBoundsBuilder::INEXACT_COVERED);
}

TEST(SimpleRegexTest, RootedLiteral) {
    IndexEntry testIndex = IndexEntry(BSONObj());
    IndexBoundsBuilder::BoundsTightness tightness;
    string prefix = IndexBoundsBuilder::simpleRegex("^\\Qasdf\\E", "", testIndex, &tightness);
    ASSERT_EQUALS(prefix, "asdf");
    ASSERT_EQUALS(tightness, IndexBoundsBuilder::EXACT);
}

TEST(SimpleRegexTest, RootedLiteralWithExtra) {
    IndexEntry testIndex = IndexEntry(BSONObj());
    IndexBoundsBuilder::BoundsTightness tightness;
    string prefix = IndexBoundsBuilder::simpleRegex("^\\Qasdf\\E.*", "", testIndex, &tightness);
    ASSERT_EQUALS(prefix, "asdf");
    ASSERT_EQUALS(tightness, IndexBoundsBuilder::INEXACT_COVERED);
}

TEST(SimpleRegexTest, RootedLiteralNoEnd) {
    IndexEntry testIndex = IndexEntry(BSONObj());
    IndexBoundsBuilder::BoundsTightness tightness;
    string prefix = IndexBoundsBuilder::simpleRegex("^\\Qasdf", "", testIndex, &tightness);
    ASSERT_EQUALS(prefix, "asdf");
    ASSERT_EQUALS(tightness, IndexBoundsBuilder::EXACT);
}

TEST(SimpleRegexTest, RootedLiteralBackslash) {
    IndexEntry testIndex = IndexEntry(BSONObj());
    IndexBoundsBuilder::BoundsTightness tightness;
    string prefix = IndexBoundsBuilder::simpleRegex("^\\Qasdf\\\\E", "", testIndex, &tightness);
    ASSERT_EQUALS(prefix, "asdf\\");
    ASSERT_EQUALS(tightness, IndexBoundsBuilder::EXACT);
}

TEST(SimpleRegexTest, RootedLiteralDotStar) {
    IndexEntry testIndex = IndexEntry(BSONObj());
    IndexBoundsBuilder::BoundsTightness tightness;
    string prefix = IndexBoundsBuilder::simpleRegex("^\\Qas.*df\\E", "", testIndex, &tightness);
    ASSERT_EQUALS(prefix, "as.*df");
    ASSERT_EQUALS(tightness, IndexBoundsBuilder::EXACT);
}

TEST(SimpleRegexTest, RootedLiteralNestedEscape) {
    IndexEntry testIndex = IndexEntry(BSONObj());
    IndexBoundsBuilder::BoundsTightness tightness;
    string prefix = IndexBoundsBuilder::simpleRegex("^\\Qas\\Q[df\\E", "", testIndex, &tightness);
    ASSERT_EQUALS(prefix, "as\\Q[df");
    ASSERT_EQUALS(tightness, IndexBoundsBuilder::EXACT);
}

TEST(SimpleRegexTest, RootedLiteralNestedEscapeEnd) {
    IndexEntry testIndex = IndexEntry(BSONObj());
    IndexBoundsBuilder::BoundsTightness tightness;
    string prefix =
        IndexBoundsBuilder::simpleRegex("^\\Qas\\E\\\\E\\Q$df\\E", "", testIndex, &tightness);
    ASSERT_EQUALS(prefix, "as\\E$df");
    ASSERT_EQUALS(tightness, IndexBoundsBuilder::EXACT);
}

<<<<<<< HEAD
// A regular expression with the "|" character is not considered simple. See SERVER-15235.
TEST(SimpleRegexTest, PipeCharacterDisallowed) {
    IndexEntry testIndex = IndexEntry(BSONObj());
    IndexBoundsBuilder::BoundsTightness tightness;
    string prefix = IndexBoundsBuilder::simpleRegex("^(a(a|$)|b", "", testIndex, &tightness);
=======
// An anchored regular expression that uses the "|" operator is not considered "simple" and has
// non-tight index bounds.
TEST(SimpleRegexTest, PipeCharacterUsesInexactBounds) {
    IndexEntry testIndex = IndexEntry(BSONObj());
    IndexBoundsBuilder::BoundsTightness tightness;
    string prefix = IndexBoundsBuilder::simpleRegex("^(a(a|$)|b", "", testIndex, &tightness);
    ASSERT_EQUALS(prefix, "");
    ASSERT_EQUALS(tightness, IndexBoundsBuilder::INEXACT_COVERED);
}

TEST(SimpleRegexTest, PipeCharacterUsesInexactBoundsWithTwoPrefixes) {
    IndexEntry testIndex = IndexEntry(BSONObj());
    IndexBoundsBuilder::BoundsTightness tightness;
    string prefix = IndexBoundsBuilder::simpleRegex("^(a(a|$)|^b", "", testIndex, &tightness);
    ASSERT_EQUALS(prefix, "");
    ASSERT_EQUALS(tightness, IndexBoundsBuilder::INEXACT_COVERED);
}

TEST(SimpleRegexTest, PipeCharacterPrecededByEscapedBackslashUsesInexactBounds) {
    IndexEntry testIndex = IndexEntry(BSONObj());
    IndexBoundsBuilder::BoundsTightness tightness;
    string prefix = IndexBoundsBuilder::simpleRegex(R"(^a\\|b)", "", testIndex, &tightness);
    ASSERT_EQUALS(prefix, "");
    ASSERT_EQUALS(tightness, IndexBoundsBuilder::INEXACT_COVERED);

    prefix = IndexBoundsBuilder::simpleRegex(R"(^(foo\\|bar)\\|baz)", "", testIndex, &tightness);
    ASSERT_EQUALS(prefix, "");
    ASSERT_EQUALS(tightness, IndexBoundsBuilder::INEXACT_COVERED);
}

// However, a regular expression with an escaped pipe (that is, using no special meaning) can use
// exact index bounds.
TEST(SimpleRegexTest, PipeCharacterEscapedWithBackslashUsesExactBounds) {
    IndexEntry testIndex = IndexEntry(BSONObj());
    IndexBoundsBuilder::BoundsTightness tightness;
    string prefix = IndexBoundsBuilder::simpleRegex(R"(^a\|b)", "", testIndex, &tightness);
    ASSERT_EQUALS(prefix, "a|b");
    ASSERT_EQUALS(tightness, IndexBoundsBuilder::EXACT);

    prefix = IndexBoundsBuilder::simpleRegex(R"(^\|1\|2\|\|)", "", testIndex, &tightness);
    ASSERT_EQUALS(prefix, "|1|2||");
    ASSERT_EQUALS(tightness, IndexBoundsBuilder::EXACT);
}

TEST(SimpleRegexTest, FalsePositiveOnPipeInQEEscapeSequenceUsesInexactBounds) {
    IndexEntry testIndex = IndexEntry(BSONObj());
    IndexBoundsBuilder::BoundsTightness tightness;
    string prefix = IndexBoundsBuilder::simpleRegex(R"(^\Q|\E)", "", testIndex, &tightness);
>>>>>>> f378d467
    ASSERT_EQUALS(prefix, "");
    ASSERT_EQUALS(tightness, IndexBoundsBuilder::INEXACT_COVERED);
}

<<<<<<< HEAD
TEST(SimpleRegexTest, PipeCharacterDisallowed2) {
    IndexEntry testIndex = IndexEntry(BSONObj());
    IndexBoundsBuilder::BoundsTightness tightness;
    string prefix = IndexBoundsBuilder::simpleRegex("^(a(a|$)|^b", "", testIndex, &tightness);
=======
TEST(SimpleRegexTest, FalsePositiveOnPipeInCharacterClassUsesInexactBounds) {
    IndexEntry testIndex = IndexEntry(BSONObj());
    IndexBoundsBuilder::BoundsTightness tightness;
    string prefix = IndexBoundsBuilder::simpleRegex(R"(^[|])", "", testIndex, &tightness);
>>>>>>> f378d467
    ASSERT_EQUALS(prefix, "");
    ASSERT_EQUALS(tightness, IndexBoundsBuilder::INEXACT_COVERED);
}

// SERVER-9035
TEST(SimpleRegexTest, RootedSingleLineMode) {
    IndexEntry testIndex = IndexEntry(BSONObj());
    IndexBoundsBuilder::BoundsTightness tightness;
    string prefix = IndexBoundsBuilder::simpleRegex("^foo", "s", testIndex, &tightness);
    ASSERT_EQUALS(prefix, "foo");
    ASSERT_EQUALS(tightness, IndexBoundsBuilder::EXACT);
}

// SERVER-9035
TEST(SimpleRegexTest, NonRootedSingleLineMode) {
    IndexEntry testIndex = IndexEntry(BSONObj());
    IndexBoundsBuilder::BoundsTightness tightness;
    string prefix = IndexBoundsBuilder::simpleRegex("foo", "s", testIndex, &tightness);
    ASSERT_EQUALS(prefix, "");
    ASSERT_EQUALS(tightness, IndexBoundsBuilder::INEXACT_COVERED);
}

// SERVER-9035
TEST(SimpleRegexTest, RootedComplexSingleLineMode) {
    IndexEntry testIndex = IndexEntry(BSONObj());
    IndexBoundsBuilder::BoundsTightness tightness;
    string prefix = IndexBoundsBuilder::simpleRegex(
        "\\Af \t\vo\n\ro  \\ \\# #comment", "msx", testIndex, &tightness);
    ASSERT_EQUALS(prefix, "foo #");
    ASSERT_EQUALS(tightness, IndexBoundsBuilder::INEXACT_COVERED);
}

TEST(SimpleRegexTest, RootedRegexCantBeIndexedTightlyIfIndexHasCollation) {
    CollatorInterfaceMock collator(CollatorInterfaceMock::MockType::kReverseString);
    IndexEntry testIndex = IndexEntry(BSONObj());
    testIndex.collator = &collator;

    IndexBoundsBuilder::BoundsTightness tightness;
    string prefix = IndexBoundsBuilder::simpleRegex("^foo", "", testIndex, &tightness);
    ASSERT_EQUALS(prefix, "");
    ASSERT_EQUALS(tightness, IndexBoundsBuilder::INEXACT_FETCH);
}

//
// Regex bounds
//

TEST(IndexBoundsBuilderTest, SimpleNonPrefixRegex) {
    IndexEntry testIndex = IndexEntry(BSONObj());
    BSONObj obj = fromjson("{a: /foo/}");
    unique_ptr<MatchExpression> expr(parseMatchExpression(obj));
    BSONElement elt = obj.firstElement();
    OrderedIntervalList oil;
    IndexBoundsBuilder::BoundsTightness tightness;
    IndexBoundsBuilder::translate(expr.get(), elt, testIndex, &oil, &tightness);
    ASSERT_EQUALS(oil.intervals.size(), 2U);
    ASSERT_EQUALS(Interval::INTERVAL_EQUALS,
                  oil.intervals[0].compare(Interval(fromjson("{'': '', '': {}}"), true, false)));
    ASSERT_EQUALS(
        Interval::INTERVAL_EQUALS,
        oil.intervals[1].compare(Interval(fromjson("{'': /foo/, '': /foo/}"), true, true)));
    ASSERT(tightness == IndexBoundsBuilder::INEXACT_COVERED);
}

TEST(IndexBoundsBuilderTest, NonSimpleRegexWithPipe) {
    IndexEntry testIndex = IndexEntry(BSONObj());
    BSONObj obj = fromjson("{a: /^foo.*|bar/}");
    unique_ptr<MatchExpression> expr(parseMatchExpression(obj));
    BSONElement elt = obj.firstElement();
    OrderedIntervalList oil;
    IndexBoundsBuilder::BoundsTightness tightness;
    IndexBoundsBuilder::translate(expr.get(), elt, testIndex, &oil, &tightness);
    ASSERT_EQUALS(oil.intervals.size(), 2U);
    ASSERT_EQUALS(Interval::INTERVAL_EQUALS,
                  oil.intervals[0].compare(Interval(fromjson("{'': '', '': {}}"), true, false)));
    ASSERT_EQUALS(Interval::INTERVAL_EQUALS,
                  oil.intervals[1].compare(
                      Interval(fromjson("{'': /^foo.*|bar/, '': /^foo.*|bar/}"), true, true)));
    ASSERT(tightness == IndexBoundsBuilder::INEXACT_COVERED);
}

TEST(IndexBoundsBuilderTest, SimpleRegexSingleLineMode) {
    IndexEntry testIndex = IndexEntry(BSONObj());
    BSONObj obj = fromjson("{a: /^foo/s}");
    unique_ptr<MatchExpression> expr(parseMatchExpression(obj));
    BSONElement elt = obj.firstElement();
    OrderedIntervalList oil;
    IndexBoundsBuilder::BoundsTightness tightness;
    IndexBoundsBuilder::translate(expr.get(), elt, testIndex, &oil, &tightness);
    ASSERT_EQUALS(oil.intervals.size(), 2U);
    ASSERT_EQUALS(
        Interval::INTERVAL_EQUALS,
        oil.intervals[0].compare(Interval(fromjson("{'': 'foo', '': 'fop'}"), true, false)));
    ASSERT_EQUALS(
        Interval::INTERVAL_EQUALS,
        oil.intervals[1].compare(Interval(fromjson("{'': /^foo/s, '': /^foo/s}"), true, true)));
    ASSERT(tightness == IndexBoundsBuilder::EXACT);
}

TEST(IndexBoundsBuilderTest, SimplePrefixRegex) {
    IndexEntry testIndex = IndexEntry(BSONObj());
    BSONObj obj = fromjson("{a: /^foo/}");
    unique_ptr<MatchExpression> expr(parseMatchExpression(obj));
    BSONElement elt = obj.firstElement();
    OrderedIntervalList oil;
    IndexBoundsBuilder::BoundsTightness tightness;
    IndexBoundsBuilder::translate(expr.get(), elt, testIndex, &oil, &tightness);
    ASSERT_EQUALS(oil.intervals.size(), 2U);
    ASSERT_EQUALS(
        Interval::INTERVAL_EQUALS,
        oil.intervals[0].compare(Interval(fromjson("{'': 'foo', '': 'fop'}"), true, false)));
    ASSERT_EQUALS(
        Interval::INTERVAL_EQUALS,
        oil.intervals[1].compare(Interval(fromjson("{'': /^foo/, '': /^foo/}"), true, true)));
    ASSERT(tightness == IndexBoundsBuilder::EXACT);
}

//
// isSingleInterval
//

TEST(IndexBoundsBuilderTest, SingleFieldEqualityInterval) {
    // Equality on a single field is a single interval.
    OrderedIntervalList oil("a");
    IndexBounds bounds;
    oil.intervals.push_back(Interval(BSON("" << 5 << "" << 5), true, true));
    bounds.fields.push_back(oil);
    ASSERT(testSingleInterval(bounds));
}

TEST(IndexBoundsBuilderTest, SingleIntervalSingleFieldInterval) {
    // Single interval on a single field is a single interval.
    OrderedIntervalList oil("a");
    IndexBounds bounds;
    oil.intervals.push_back(Interval(fromjson("{ '':5, '':Infinity }"), true, true));
    bounds.fields.push_back(oil);
    ASSERT(testSingleInterval(bounds));
}

TEST(IndexBoundsBuilderTest, MultipleIntervalsSingleFieldInterval) {
    // Multiple intervals on a single field is not a single interval.
    OrderedIntervalList oil("a");
    IndexBounds bounds;
    oil.intervals.push_back(Interval(fromjson("{ '':4, '':5 }"), true, true));
    oil.intervals.push_back(Interval(fromjson("{ '':7, '':Infinity }"), true, true));
    bounds.fields.push_back(oil);
    ASSERT(!testSingleInterval(bounds));
}

TEST(IndexBoundsBuilderTest, EqualityTwoFieldsInterval) {
    // Equality on two fields is a compound single interval.
    OrderedIntervalList oil_a("a");
    OrderedIntervalList oil_b("b");
    IndexBounds bounds;
    oil_a.intervals.push_back(Interval(BSON("" << 5 << "" << 5), true, true));
    oil_b.intervals.push_back(Interval(BSON("" << 6 << "" << 6), true, true));
    bounds.fields.push_back(oil_a);
    bounds.fields.push_back(oil_b);
    ASSERT(testSingleInterval(bounds));
}

TEST(IndexBoundsBuilderTest, EqualityFirstFieldSingleIntervalSecondFieldInterval) {
    // Equality on first field and single interval on second field
    // is a compound single interval.
    OrderedIntervalList oil_a("a");
    OrderedIntervalList oil_b("b");
    IndexBounds bounds;
    oil_a.intervals.push_back(Interval(BSON("" << 5 << "" << 5), true, true));
    oil_b.intervals.push_back(Interval(fromjson("{ '':6, '':Infinity }"), true, true));
    bounds.fields.push_back(oil_a);
    bounds.fields.push_back(oil_b);
    ASSERT(testSingleInterval(bounds));
}

TEST(IndexBoundsBuilderTest, SingleIntervalFirstAndSecondFieldsInterval) {
    // Single interval on first field and single interval on second field is
    // not a compound single interval.
    OrderedIntervalList oil_a("a");
    OrderedIntervalList oil_b("b");
    IndexBounds bounds;
    oil_a.intervals.push_back(Interval(fromjson("{ '':-Infinity, '':5 }"), true, true));
    oil_b.intervals.push_back(Interval(fromjson("{ '':6, '':Infinity }"), true, true));
    bounds.fields.push_back(oil_a);
    bounds.fields.push_back(oil_b);
    ASSERT(!testSingleInterval(bounds));
}

TEST(IndexBoundsBuilderTest, MultipleIntervalsTwoFieldsInterval) {
    // Multiple intervals on two fields is not a compound single interval.
    OrderedIntervalList oil_a("a");
    OrderedIntervalList oil_b("b");
    IndexBounds bounds;
    oil_a.intervals.push_back(Interval(BSON("" << 4 << "" << 4), true, true));
    oil_a.intervals.push_back(Interval(BSON("" << 5 << "" << 5), true, true));
    oil_b.intervals.push_back(Interval(BSON("" << 7 << "" << 7), true, true));
    oil_b.intervals.push_back(Interval(BSON("" << 8 << "" << 8), true, true));
    bounds.fields.push_back(oil_a);
    bounds.fields.push_back(oil_b);
    ASSERT(!testSingleInterval(bounds));
}

TEST(IndexBoundsBuilderTest, MissingSecondFieldInterval) {
    // when second field is not specified, still a compound single interval
    OrderedIntervalList oil_a("a");
    OrderedIntervalList oil_b("b");
    IndexBounds bounds;
    oil_a.intervals.push_back(Interval(BSON("" << 5 << "" << 5), true, true));
    oil_b.intervals.push_back(IndexBoundsBuilder::allValues());
    bounds.fields.push_back(oil_a);
    bounds.fields.push_back(oil_b);
    ASSERT(testSingleInterval(bounds));
}

TEST(IndexBoundsBuilderTest, EqualityTwoFieldsIntervalThirdInterval) {
    // Equality on first two fields and single interval on third is a
    // compound single interval.
    OrderedIntervalList oil_a("a");
    OrderedIntervalList oil_b("b");
    OrderedIntervalList oil_c("c");
    IndexBounds bounds;
    oil_a.intervals.push_back(Interval(BSON("" << 5 << "" << 5), true, true));
    oil_b.intervals.push_back(Interval(BSON("" << 6 << "" << 6), true, true));
    oil_c.intervals.push_back(Interval(fromjson("{ '':7, '':Infinity }"), true, true));
    bounds.fields.push_back(oil_a);
    bounds.fields.push_back(oil_b);
    bounds.fields.push_back(oil_c);
    ASSERT(testSingleInterval(bounds));
}

TEST(IndexBoundsBuilderTest, EqualitySingleIntervalMissingInterval) {
    // Equality, then Single Interval, then missing is a compound single interval
    OrderedIntervalList oil_a("a");
    OrderedIntervalList oil_b("b");
    OrderedIntervalList oil_c("c");
    IndexBounds bounds;
    oil_a.intervals.push_back(Interval(BSON("" << 5 << "" << 5), true, true));
    oil_b.intervals.push_back(Interval(fromjson("{ '':7, '':Infinity }"), true, true));
    oil_c.intervals.push_back(IndexBoundsBuilder::allValues());
    bounds.fields.push_back(oil_a);
    bounds.fields.push_back(oil_b);
    bounds.fields.push_back(oil_c);
    ASSERT(testSingleInterval(bounds));
}

TEST(IndexBoundsBuilderTest, EqualitySingleMissingMissingInterval) {
    // Equality, then single interval, then missing, then missing,
    // is a compound single interval
    OrderedIntervalList oil_a("a");
    OrderedIntervalList oil_b("b");
    OrderedIntervalList oil_c("c");
    OrderedIntervalList oil_d("d");
    IndexBounds bounds;
    oil_a.intervals.push_back(Interval(BSON("" << 5 << "" << 5), true, true));
    oil_b.intervals.push_back(Interval(fromjson("{ '':7, '':Infinity }"), true, true));
    oil_c.intervals.push_back(IndexBoundsBuilder::allValues());
    oil_d.intervals.push_back(IndexBoundsBuilder::allValues());
    bounds.fields.push_back(oil_a);
    bounds.fields.push_back(oil_b);
    bounds.fields.push_back(oil_c);
    bounds.fields.push_back(oil_d);
    ASSERT(testSingleInterval(bounds));
}

TEST(IndexBoundsBuilderTest, EqualitySingleMissingMissingMixedInterval) {
    // Equality, then single interval, then missing, then missing, with mixed order
    // fields is a compound single interval.
    OrderedIntervalList oil_a("a");
    OrderedIntervalList oil_b("b");
    OrderedIntervalList oil_c("c");
    OrderedIntervalList oil_d("d");
    IndexBounds bounds;
    Interval allValues = IndexBoundsBuilder::allValues();
    oil_a.intervals.push_back(Interval(BSON("" << 5 << "" << 5), true, true));
    oil_b.intervals.push_back(Interval(fromjson("{ '':7, '':Infinity }"), true, true));
    oil_c.intervals.push_back(allValues);
    IndexBoundsBuilder::reverseInterval(&allValues);
    oil_d.intervals.push_back(allValues);
    bounds.fields.push_back(oil_a);
    bounds.fields.push_back(oil_b);
    bounds.fields.push_back(oil_c);
    bounds.fields.push_back(oil_d);
    ASSERT(testSingleInterval(bounds));
}

TEST(IndexBoundsBuilderTest, EqualitySingleMissingSingleInterval) {
    // Equality, then single interval, then missing, then single interval is not
    // a compound single interval.
    OrderedIntervalList oil_a("a");
    OrderedIntervalList oil_b("b");
    OrderedIntervalList oil_c("c");
    OrderedIntervalList oil_d("d");
    IndexBounds bounds;
    oil_a.intervals.push_back(Interval(BSON("" << 5 << "" << 5), true, true));
    oil_b.intervals.push_back(Interval(fromjson("{ '':7, '':Infinity }"), true, true));
    oil_c.intervals.push_back(IndexBoundsBuilder::allValues());
    oil_d.intervals.push_back(Interval(fromjson("{ '':1, '':Infinity }"), true, true));
    bounds.fields.push_back(oil_a);
    bounds.fields.push_back(oil_b);
    bounds.fields.push_back(oil_c);
    bounds.fields.push_back(oil_d);
    ASSERT(!testSingleInterval(bounds));
}

//
// Complementing bounds for negations
//

/**
 * Get a BSONObj which represents the interval from
 * MinKey to 'end'.
 */
BSONObj minKeyIntObj(int end) {
    BSONObjBuilder bob;
    bob.appendMinKey("");
    bob.appendNumber("", end);
    return bob.obj();
}

/**
 * Get a BSONObj which represents the interval from
 * 'start' to MaxKey.
 */
BSONObj maxKeyIntObj(int start) {
    BSONObjBuilder bob;
    bob.appendNumber("", start);
    bob.appendMaxKey("");
    return bob.obj();
}

// Expected oil: [MinKey, 3), (3, MaxKey]
TEST(IndexBoundsBuilderTest, SimpleNE) {
    IndexEntry testIndex = IndexEntry(BSONObj());
    BSONObj obj = BSON("a" << BSON("$ne" << 3));
    unique_ptr<MatchExpression> expr(parseMatchExpression(obj));
    BSONElement elt = obj.firstElement();
    OrderedIntervalList oil;
    IndexBoundsBuilder::BoundsTightness tightness;
    IndexBoundsBuilder::translate(expr.get(), elt, testIndex, &oil, &tightness);
    ASSERT_EQUALS(oil.name, "a");
    ASSERT_EQUALS(oil.intervals.size(), 2U);
    ASSERT_EQUALS(Interval::INTERVAL_EQUALS,
                  oil.intervals[0].compare(Interval(minKeyIntObj(3), true, false)));
    ASSERT_EQUALS(Interval::INTERVAL_EQUALS,
                  oil.intervals[1].compare(Interval(maxKeyIntObj(3), false, true)));
    ASSERT_EQUALS(tightness, IndexBoundsBuilder::EXACT);
}

TEST(IndexBoundsBuilderTest, IntersectWithNE) {
    IndexEntry testIndex = IndexEntry(BSONObj());
    vector<BSONObj> toIntersect;
    toIntersect.push_back(fromjson("{a: {$gt: 1}}"));
    toIntersect.push_back(fromjson("{a: {$ne: 2}}}"));
    toIntersect.push_back(fromjson("{a: {$lte: 6}}"));
    OrderedIntervalList oil;
    IndexBoundsBuilder::BoundsTightness tightness;
    testTranslateAndIntersect(toIntersect, &oil, &tightness);
    ASSERT_EQUALS(oil.name, "a");
    ASSERT_EQUALS(oil.intervals.size(), 2U);
    ASSERT_EQUALS(Interval::INTERVAL_EQUALS,
                  oil.intervals[0].compare(Interval(BSON("" << 1 << "" << 2), false, false)));
    ASSERT_EQUALS(Interval::INTERVAL_EQUALS,
                  oil.intervals[1].compare(Interval(BSON("" << 2 << "" << 6), false, true)));
    ASSERT_EQUALS(tightness, IndexBoundsBuilder::EXACT);
}

TEST(IndexBoundsBuilderTest, UnionizeWithNE) {
    IndexEntry testIndex = IndexEntry(BSONObj());
    vector<BSONObj> toUnionize;
    toUnionize.push_back(fromjson("{a: {$ne: 3}}"));
    toUnionize.push_back(fromjson("{a: {$ne: 4}}}"));
    OrderedIntervalList oil;
    IndexBoundsBuilder::BoundsTightness tightness;
    testTranslateAndUnion(toUnionize, &oil, &tightness);
    ASSERT_EQUALS(oil.name, "a");
    ASSERT_EQUALS(oil.intervals.size(), 1U);
    ASSERT_EQUALS(Interval::INTERVAL_EQUALS,
                  oil.intervals[0].compare(IndexBoundsBuilder::allValues()));
    ASSERT_EQUALS(tightness, IndexBoundsBuilder::EXACT);
}

// Test $type bounds for Code BSON type.
TEST(IndexBoundsBuilderTest, CodeTypeBounds) {
    IndexEntry testIndex = IndexEntry(BSONObj());
    BSONObj obj = fromjson("{a: {$type: 13}}");
    unique_ptr<MatchExpression> expr(parseMatchExpression(obj));
    BSONElement elt = obj.firstElement();

    OrderedIntervalList oil;
    IndexBoundsBuilder::BoundsTightness tightness;
    IndexBoundsBuilder::translate(expr.get(), elt, testIndex, &oil, &tightness);

    // Build the expected interval.
    BSONObjBuilder bob;
    bob.appendCode("", "");
    bob.appendCodeWScope("", "", BSONObj());
    BSONObj expectedInterval = bob.obj();

    // Check the output of translate().
    ASSERT_EQUALS(oil.name, "a");
    ASSERT_EQUALS(oil.intervals.size(), 1U);
    ASSERT_EQUALS(Interval::INTERVAL_EQUALS,
                  oil.intervals[0].compare(Interval(expectedInterval, true, true)));
    ASSERT(tightness == IndexBoundsBuilder::INEXACT_FETCH);
}

// Test $type bounds for Code With Scoped BSON type.
TEST(IndexBoundsBuilderTest, CodeWithScopeTypeBounds) {
    IndexEntry testIndex = IndexEntry(BSONObj());
    BSONObj obj = fromjson("{a: {$type: 15}}");
    unique_ptr<MatchExpression> expr(parseMatchExpression(obj));
    BSONElement elt = obj.firstElement();

    OrderedIntervalList oil;
    IndexBoundsBuilder::BoundsTightness tightness;
    IndexBoundsBuilder::translate(expr.get(), elt, testIndex, &oil, &tightness);

    // Build the expected interval.
    BSONObjBuilder bob;
    bob.appendCodeWScope("", "", BSONObj());
    bob.appendMaxKey("");
    BSONObj expectedInterval = bob.obj();

    // Check the output of translate().
    ASSERT_EQUALS(oil.name, "a");
    ASSERT_EQUALS(oil.intervals.size(), 1U);
    ASSERT_EQUALS(Interval::INTERVAL_EQUALS,
                  oil.intervals[0].compare(Interval(expectedInterval, true, true)));
    ASSERT(tightness == IndexBoundsBuilder::INEXACT_FETCH);
}

// Test $type bounds for double BSON type.
TEST(IndexBoundsBuilderTest, DoubleTypeBounds) {
    IndexEntry testIndex = IndexEntry(BSONObj());
    BSONObj obj = fromjson("{a: {$type: 1}}");
    unique_ptr<MatchExpression> expr(parseMatchExpression(obj));
    BSONElement elt = obj.firstElement();

    OrderedIntervalList oil;
    IndexBoundsBuilder::BoundsTightness tightness;
    IndexBoundsBuilder::translate(expr.get(), elt, testIndex, &oil, &tightness);

    // Build the expected interval.
    BSONObjBuilder bob;
    bob.appendNumber("", NaN);
    bob.appendNumber("", positiveInfinity);
    BSONObj expectedInterval = bob.obj();

    // Check the output of translate().
    ASSERT_EQUALS(oil.name, "a");
    ASSERT_EQUALS(oil.intervals.size(), 1U);
    ASSERT_EQUALS(Interval::INTERVAL_EQUALS,
                  oil.intervals[0].compare(Interval(expectedInterval, true, true)));
    ASSERT(tightness == IndexBoundsBuilder::INEXACT_FETCH);
}

<<<<<<< HEAD
=======
TEST(IndexBoundsBuilderTest, TypeArrayBounds) {
    IndexEntry testIndex = IndexEntry(BSONObj());
    BSONObj obj = fromjson("{a: {$type: 'array'}}");
    unique_ptr<MatchExpression> expr(parseMatchExpression(obj));
    BSONElement elt = obj.firstElement();

    OrderedIntervalList oil;
    IndexBoundsBuilder::BoundsTightness tightness;
    IndexBoundsBuilder::translate(expr.get(), elt, testIndex, &oil, &tightness);

    // Check the output of translate().
    ASSERT_EQUALS(oil.name, "a");
    ASSERT_EQUALS(oil.intervals.size(), 1U);
    ASSERT_EQUALS(Interval::INTERVAL_EQUALS,
                  oil.intervals[0].compare(IndexBoundsBuilder::allValues()));
    ASSERT(tightness == IndexBoundsBuilder::INEXACT_FETCH);
}

>>>>>>> f378d467
//
// Collation-related tests.
//

TEST(IndexBoundsBuilderTest, TranslateEqualityToStringWithMockCollator) {
    CollatorInterfaceMock collator(CollatorInterfaceMock::MockType::kReverseString);
    IndexEntry testIndex = IndexEntry(BSONObj());
    testIndex.collator = &collator;

    BSONObj obj = BSON("a"
                       << "foo");
    unique_ptr<MatchExpression> expr(parseMatchExpression(obj));
    BSONElement elt = obj.firstElement();

    OrderedIntervalList oil;
    IndexBoundsBuilder::BoundsTightness tightness;
    IndexBoundsBuilder::translate(expr.get(), elt, testIndex, &oil, &tightness);

    ASSERT_EQUALS(oil.name, "a");
    ASSERT_EQUALS(oil.intervals.size(), 1U);
    ASSERT_EQUALS(
        Interval::INTERVAL_EQUALS,
        oil.intervals[0].compare(Interval(fromjson("{'': 'oof', '': 'oof'}"), true, true)));
    ASSERT_EQUALS(tightness, IndexBoundsBuilder::EXACT);
}

TEST(IndexBoundsBuilderTest, TranslateEqualityToNonStringWithMockCollator) {
    CollatorInterfaceMock collator(CollatorInterfaceMock::MockType::kReverseString);
    IndexEntry testIndex = IndexEntry(BSONObj());
    testIndex.collator = &collator;

    BSONObj obj = BSON("a" << 3);
    unique_ptr<MatchExpression> expr(parseMatchExpression(obj));
    BSONElement elt = obj.firstElement();

    OrderedIntervalList oil;
    IndexBoundsBuilder::BoundsTightness tightness;
    IndexBoundsBuilder::translate(expr.get(), elt, testIndex, &oil, &tightness);

    ASSERT_EQUALS(oil.name, "a");
    ASSERT_EQUALS(oil.intervals.size(), 1U);
    ASSERT_EQUALS(Interval::INTERVAL_EQUALS,
                  oil.intervals[0].compare(Interval(fromjson("{'': 3, '': 3}"), true, true)));
    ASSERT_EQUALS(tightness, IndexBoundsBuilder::EXACT);
}

TEST(IndexBoundsBuilderTest, TranslateNotEqualToStringWithMockCollator) {
    CollatorInterfaceMock collator(CollatorInterfaceMock::MockType::kReverseString);
    IndexEntry testIndex = IndexEntry(BSONObj());
    testIndex.collator = &collator;

    BSONObj obj = BSON("a" << BSON("$ne"
                                   << "bar"));
    unique_ptr<MatchExpression> expr(parseMatchExpression(obj));
    BSONElement elt = obj.firstElement();

    OrderedIntervalList oil;
    IndexBoundsBuilder::BoundsTightness tightness;
    IndexBoundsBuilder::translate(expr.get(), elt, testIndex, &oil, &tightness);

    // Bounds should be [MinKey, "rab"), ("rab", MaxKey].
    ASSERT_EQUALS(oil.name, "a");
    ASSERT_EQUALS(oil.intervals.size(), 2U);
    ASSERT_EQUALS(tightness, IndexBoundsBuilder::EXACT);

    {
        BSONObjBuilder bob;
        bob.appendMinKey("");
        bob.append("", "rab");
        ASSERT_EQUALS(Interval::INTERVAL_EQUALS,
                      oil.intervals[0].compare(Interval(bob.obj(), true, false)));
    }

    {
        BSONObjBuilder bob;
        bob.append("", "rab");
        bob.appendMaxKey("");
        ASSERT_EQUALS(Interval::INTERVAL_EQUALS,
                      oil.intervals[1].compare(Interval(bob.obj(), false, true)));
    }
}

TEST(IndexBoundsBuilderTest, TranslateEqualToStringElemMatchValueWithMockCollator) {
    CollatorInterfaceMock collator(CollatorInterfaceMock::MockType::kReverseString);
    IndexEntry testIndex = IndexEntry(BSONObj());
    testIndex.collator = &collator;

    BSONObj obj = fromjson("{a: {$elemMatch: {$eq: 'baz'}}}");
    unique_ptr<MatchExpression> expr(parseMatchExpression(obj));
    BSONElement elt = obj.firstElement();

    OrderedIntervalList oil;
    IndexBoundsBuilder::BoundsTightness tightness;
    IndexBoundsBuilder::translate(expr.get(), elt, testIndex, &oil, &tightness);

    ASSERT_EQUALS(oil.name, "a");
    ASSERT_EQUALS(oil.intervals.size(), 1U);
    ASSERT_EQUALS(
        Interval::INTERVAL_EQUALS,
        oil.intervals[0].compare(Interval(fromjson("{'': 'zab', '': 'zab'}"), true, true)));
    ASSERT_EQUALS(tightness, IndexBoundsBuilder::INEXACT_FETCH);
}

TEST(IndexBoundsBuilderTest, TranslateLTEToStringWithMockCollator) {
    CollatorInterfaceMock collator(CollatorInterfaceMock::MockType::kReverseString);
    IndexEntry testIndex = IndexEntry(BSONObj());
    testIndex.collator = &collator;

    BSONObj obj = fromjson("{a: {$lte: 'foo'}}");
    unique_ptr<MatchExpression> expr(parseMatchExpression(obj));
    BSONElement elt = obj.firstElement();

    OrderedIntervalList oil;
    IndexBoundsBuilder::BoundsTightness tightness;
    IndexBoundsBuilder::translate(expr.get(), elt, testIndex, &oil, &tightness);

    ASSERT_EQUALS(oil.name, "a");
    ASSERT_EQUALS(oil.intervals.size(), 1U);
    ASSERT_EQUALS(Interval::INTERVAL_EQUALS,
                  oil.intervals[0].compare(Interval(fromjson("{'': '', '': 'oof'}"), true, true)));
    ASSERT_EQUALS(tightness, IndexBoundsBuilder::EXACT);
}

TEST(IndexBoundsBuilderTest, TranslateLTEToNumberWithMockCollator) {
    CollatorInterfaceMock collator(CollatorInterfaceMock::MockType::kReverseString);
    IndexEntry testIndex = IndexEntry(BSONObj());
    testIndex.collator = &collator;

    BSONObj obj = fromjson("{a: {$lte: 3}}");
    unique_ptr<MatchExpression> expr(parseMatchExpression(obj));
    BSONElement elt = obj.firstElement();

    OrderedIntervalList oil;
    IndexBoundsBuilder::BoundsTightness tightness;
    IndexBoundsBuilder::translate(expr.get(), elt, testIndex, &oil, &tightness);

    ASSERT_EQUALS(oil.name, "a");
    ASSERT_EQUALS(oil.intervals.size(), 1U);
    ASSERT_EQUALS(
        Interval::INTERVAL_EQUALS,
        oil.intervals[0].compare(Interval(fromjson("{'': -Infinity, '': 3}"), true, true)));
    ASSERT_EQUALS(tightness, IndexBoundsBuilder::EXACT);
}

TEST(IndexBoundsBuilderTest, TranslateLTStringWithMockCollator) {
    CollatorInterfaceMock collator(CollatorInterfaceMock::MockType::kReverseString);
    IndexEntry testIndex = IndexEntry(BSONObj());
    testIndex.collator = &collator;

    BSONObj obj = fromjson("{a: {$lt: 'foo'}}");
    unique_ptr<MatchExpression> expr(parseMatchExpression(obj));
    BSONElement elt = obj.firstElement();

    OrderedIntervalList oil;
    IndexBoundsBuilder::BoundsTightness tightness;
    IndexBoundsBuilder::translate(expr.get(), elt, testIndex, &oil, &tightness);

    ASSERT_EQUALS(oil.name, "a");
    ASSERT_EQUALS(oil.intervals.size(), 1U);
    ASSERT_EQUALS(Interval::INTERVAL_EQUALS,
                  oil.intervals[0].compare(Interval(fromjson("{'': '', '': 'oof'}"), true, false)));
    ASSERT_EQUALS(tightness, IndexBoundsBuilder::EXACT);
}

TEST(IndexBoundsBuilderTest, TranslateLTNumberWithMockCollator) {
    CollatorInterfaceMock collator(CollatorInterfaceMock::MockType::kReverseString);
    IndexEntry testIndex = IndexEntry(BSONObj());
    testIndex.collator = &collator;

    BSONObj obj = fromjson("{a: {$lt: 3}}");
    unique_ptr<MatchExpression> expr(parseMatchExpression(obj));
    BSONElement elt = obj.firstElement();

    OrderedIntervalList oil;
    IndexBoundsBuilder::BoundsTightness tightness;
    IndexBoundsBuilder::translate(expr.get(), elt, testIndex, &oil, &tightness);

    ASSERT_EQUALS(oil.name, "a");
    ASSERT_EQUALS(oil.intervals.size(), 1U);
    ASSERT_EQUALS(
        Interval::INTERVAL_EQUALS,
        oil.intervals[0].compare(Interval(fromjson("{'': -Infinity, '': 3}"), true, false)));
    ASSERT_EQUALS(tightness, IndexBoundsBuilder::EXACT);
}

TEST(IndexBoundsBuilderTest, TranslateGTStringWithMockCollator) {
    CollatorInterfaceMock collator(CollatorInterfaceMock::MockType::kReverseString);
    IndexEntry testIndex = IndexEntry(BSONObj());
    testIndex.collator = &collator;

    BSONObj obj = fromjson("{a: {$gt: 'foo'}}");
    unique_ptr<MatchExpression> expr(parseMatchExpression(obj));
    BSONElement elt = obj.firstElement();

    OrderedIntervalList oil;
    IndexBoundsBuilder::BoundsTightness tightness;
    IndexBoundsBuilder::translate(expr.get(), elt, testIndex, &oil, &tightness);

    ASSERT_EQUALS(oil.name, "a");
    ASSERT_EQUALS(oil.intervals.size(), 1U);
    ASSERT_EQUALS(
        Interval::INTERVAL_EQUALS,
        oil.intervals[0].compare(Interval(fromjson("{'': 'oof', '': {}}"), false, false)));
    ASSERT_EQUALS(tightness, IndexBoundsBuilder::EXACT);
}

TEST(IndexBoundsBuilderTest, TranslateGTNumberWithMockCollator) {
    CollatorInterfaceMock collator(CollatorInterfaceMock::MockType::kReverseString);
    IndexEntry testIndex = IndexEntry(BSONObj());
    testIndex.collator = &collator;

    BSONObj obj = fromjson("{a: {$gt: 3}}");
    unique_ptr<MatchExpression> expr(parseMatchExpression(obj));
    BSONElement elt = obj.firstElement();

    OrderedIntervalList oil;
    IndexBoundsBuilder::BoundsTightness tightness;
    IndexBoundsBuilder::translate(expr.get(), elt, testIndex, &oil, &tightness);

    ASSERT_EQUALS(oil.name, "a");
    ASSERT_EQUALS(oil.intervals.size(), 1U);
    ASSERT_EQUALS(
        Interval::INTERVAL_EQUALS,
        oil.intervals[0].compare(Interval(fromjson("{'': 3, '': Infinity}"), false, true)));
    ASSERT_EQUALS(tightness, IndexBoundsBuilder::EXACT);
}

TEST(IndexBoundsBuilderTest, TranslateGTEToStringWithMockCollator) {
    CollatorInterfaceMock collator(CollatorInterfaceMock::MockType::kReverseString);
    IndexEntry testIndex = IndexEntry(BSONObj());
    testIndex.collator = &collator;

    BSONObj obj = fromjson("{a: {$gte: 'foo'}}");
    unique_ptr<MatchExpression> expr(parseMatchExpression(obj));
    BSONElement elt = obj.firstElement();

    OrderedIntervalList oil;
    IndexBoundsBuilder::BoundsTightness tightness;
    IndexBoundsBuilder::translate(expr.get(), elt, testIndex, &oil, &tightness);

    ASSERT_EQUALS(oil.name, "a");
    ASSERT_EQUALS(oil.intervals.size(), 1U);
    ASSERT_EQUALS(Interval::INTERVAL_EQUALS,
                  oil.intervals[0].compare(Interval(fromjson("{'': 'oof', '': {}}"), true, false)));
    ASSERT_EQUALS(tightness, IndexBoundsBuilder::EXACT);
}

TEST(IndexBoundsBuilderTest, TranslateGTEToNumberWithMockCollator) {
    CollatorInterfaceMock collator(CollatorInterfaceMock::MockType::kReverseString);
    IndexEntry testIndex = IndexEntry(BSONObj());
    testIndex.collator = &collator;

    BSONObj obj = fromjson("{a: {$gte: 3}}");
    unique_ptr<MatchExpression> expr(parseMatchExpression(obj));
    BSONElement elt = obj.firstElement();

    OrderedIntervalList oil;
    IndexBoundsBuilder::BoundsTightness tightness;
    IndexBoundsBuilder::translate(expr.get(), elt, testIndex, &oil, &tightness);

    ASSERT_EQUALS(oil.name, "a");
    ASSERT_EQUALS(oil.intervals.size(), 1U);
    ASSERT_EQUALS(
        Interval::INTERVAL_EQUALS,
        oil.intervals[0].compare(Interval(fromjson("{'': 3, '': Infinity}"), true, true)));
    ASSERT_EQUALS(tightness, IndexBoundsBuilder::EXACT);
}

TEST(IndexBoundsBuilderTest, SimplePrefixRegexWithMockCollator) {
    CollatorInterfaceMock collator(CollatorInterfaceMock::MockType::kReverseString);
    IndexEntry testIndex = IndexEntry(BSONObj());
    testIndex.collator = &collator;

    BSONObj obj = fromjson("{a: /^foo/}");
    unique_ptr<MatchExpression> expr(parseMatchExpression(obj));
    BSONElement elt = obj.firstElement();

    OrderedIntervalList oil;
    IndexBoundsBuilder::BoundsTightness tightness;
    IndexBoundsBuilder::translate(expr.get(), elt, testIndex, &oil, &tightness);

    ASSERT_EQUALS(oil.intervals.size(), 2U);
    ASSERT_EQUALS(Interval::INTERVAL_EQUALS,
                  oil.intervals[0].compare(Interval(fromjson("{'': '', '': {}}"), true, false)));
    ASSERT_EQUALS(
        Interval::INTERVAL_EQUALS,
        oil.intervals[1].compare(Interval(fromjson("{'': /^foo/, '': /^foo/}"), true, true)));
    ASSERT(tightness == IndexBoundsBuilder::INEXACT_FETCH);
}

TEST(IndexBoundsBuilderTest, NotWithMockCollatorIsExact) {
    CollatorInterfaceMock collator(CollatorInterfaceMock::MockType::kReverseString);
    IndexEntry testIndex = IndexEntry(BSONObj());
    testIndex.collator = &collator;

    BSONObj obj = fromjson("{a: {$ne:  3}}");
    unique_ptr<MatchExpression> expr(parseMatchExpression(obj));
    BSONElement elt = obj.firstElement();

    OrderedIntervalList oil;
    IndexBoundsBuilder::BoundsTightness tightness;
    IndexBoundsBuilder::translate(expr.get(), elt, testIndex, &oil, &tightness);

    ASSERT_EQUALS(oil.intervals.size(), 2U);
    ASSERT_EQUALS(Interval::INTERVAL_EQUALS,
                  oil.intervals[0].compare(Interval(minKeyIntObj(3), true, false)));
    ASSERT_EQUALS(Interval::INTERVAL_EQUALS,
                  oil.intervals[1].compare(Interval(maxKeyIntObj(3), false, true)));
    ASSERT_EQUALS(tightness, IndexBoundsBuilder::EXACT);
}

TEST(IndexBoundsBuilderTest, ExistsTrueWithMockCollatorAndSparseIsExact) {
    CollatorInterfaceMock collator(CollatorInterfaceMock::MockType::kReverseString);
    IndexEntry testIndex = IndexEntry(BSONObj());
    testIndex.collator = &collator;
    testIndex.sparse = true;

    BSONObj obj = fromjson("{a: {$exists: true}}");
    unique_ptr<MatchExpression> expr(parseMatchExpression(obj));
    BSONElement elt = obj.firstElement();

    OrderedIntervalList oil;
    IndexBoundsBuilder::BoundsTightness tightness;
    IndexBoundsBuilder::translate(expr.get(), elt, testIndex, &oil, &tightness);

    ASSERT_EQUALS(oil.name, "a");
    ASSERT_EQUALS(oil.intervals.size(), 1U);
    ASSERT_EQUALS(Interval::INTERVAL_EQUALS,
                  oil.intervals[0].compare(IndexBoundsBuilder::allValues()));
    ASSERT_EQUALS(tightness, IndexBoundsBuilder::EXACT);
}

TEST(IndexBoundsBuilderTest, ExistsFalseWithMockCollatorIsInexactFetch) {
    CollatorInterfaceMock collator(CollatorInterfaceMock::MockType::kReverseString);
    IndexEntry testIndex = IndexEntry(BSONObj());
    testIndex.collator = &collator;

    BSONObj obj = fromjson("{a: {$exists: false}}");
    unique_ptr<MatchExpression> expr(parseMatchExpression(obj));
    BSONElement elt = obj.firstElement();

    OrderedIntervalList oil;
    IndexBoundsBuilder::BoundsTightness tightness;
    IndexBoundsBuilder::translate(expr.get(), elt, testIndex, &oil, &tightness);

    ASSERT_EQUALS(oil.name, "a");
    ASSERT_EQUALS(oil.intervals.size(), 1U);
    ASSERT_EQUALS(Interval::INTERVAL_EQUALS,
                  oil.intervals[0].compare(Interval(fromjson("{'': null, '': null}"), true, true)));
    ASSERT_EQUALS(tightness, IndexBoundsBuilder::INEXACT_FETCH);
}

TEST(IndexBoundsBuilderTest, TypeStringIsInexactFetch) {
    CollatorInterfaceMock collator(CollatorInterfaceMock::MockType::kReverseString);
    IndexEntry testIndex = IndexEntry(BSONObj());
    testIndex.collator = &collator;

    BSONObj obj = fromjson("{a: {$type: 'string'}}");
    unique_ptr<MatchExpression> expr(parseMatchExpression(obj));
    BSONElement elt = obj.firstElement();

    OrderedIntervalList oil;
    IndexBoundsBuilder::BoundsTightness tightness;
    IndexBoundsBuilder::translate(expr.get(), elt, testIndex, &oil, &tightness);

    ASSERT_EQUALS(oil.name, "a");
    ASSERT_EQUALS(oil.intervals.size(), 1U);
    ASSERT_EQUALS(Interval::INTERVAL_EQUALS,
                  oil.intervals[0].compare(Interval(fromjson("{'': '', '': {}}"), true, true)));
    ASSERT_EQUALS(tightness, IndexBoundsBuilder::INEXACT_FETCH);
}

TEST(IndexBoundsBuilderTest, InWithStringAndCollatorIsExact) {
    CollatorInterfaceMock collator(CollatorInterfaceMock::MockType::kReverseString);
    IndexEntry testIndex = IndexEntry(BSONObj());
    testIndex.collator = &collator;

    BSONObj obj = fromjson("{a: {$in: ['foo']}}");
    unique_ptr<MatchExpression> expr(parseMatchExpression(obj));
    BSONElement elt = obj.firstElement();

    OrderedIntervalList oil;
    IndexBoundsBuilder::BoundsTightness tightness;
    IndexBoundsBuilder::translate(expr.get(), elt, testIndex, &oil, &tightness);

    ASSERT_EQUALS(oil.name, "a");
    ASSERT_EQUALS(oil.intervals.size(), 1U);
    ASSERT_EQUALS(
        Interval::INTERVAL_EQUALS,
        oil.intervals[0].compare(Interval(fromjson("{'': 'oof', '': 'oof'}"), true, true)));
    ASSERT_EQUALS(tightness, IndexBoundsBuilder::EXACT);
}

TEST(IndexBoundsBuilderTest, InWithNumberAndStringAndCollatorIsExact) {
    CollatorInterfaceMock collator(CollatorInterfaceMock::MockType::kReverseString);
    IndexEntry testIndex = IndexEntry(BSONObj());
    testIndex.collator = &collator;

    BSONObj obj = fromjson("{a: {$in: [2, 'foo']}}");
    unique_ptr<MatchExpression> expr(parseMatchExpression(obj));
    BSONElement elt = obj.firstElement();

    OrderedIntervalList oil;
    IndexBoundsBuilder::BoundsTightness tightness;
    IndexBoundsBuilder::translate(expr.get(), elt, testIndex, &oil, &tightness);

    ASSERT_EQUALS(oil.name, "a");
    ASSERT_EQUALS(oil.intervals.size(), 2U);
    ASSERT_EQUALS(Interval::INTERVAL_EQUALS,
                  oil.intervals[0].compare(Interval(fromjson("{'': 2, '': 2}"), true, true)));
    ASSERT_EQUALS(
        Interval::INTERVAL_EQUALS,
        oil.intervals[1].compare(Interval(fromjson("{'': 'oof', '': 'oof'}"), true, true)));
    ASSERT_EQUALS(tightness, IndexBoundsBuilder::EXACT);
}

TEST(IndexBoundsBuilderTest, InWithRegexAndCollatorIsInexactFetch) {
    CollatorInterfaceMock collator(CollatorInterfaceMock::MockType::kReverseString);
    IndexEntry testIndex = IndexEntry(BSONObj());
    testIndex.collator = &collator;

    BSONObj obj = fromjson("{a: {$in: [/^foo/]}}");
    unique_ptr<MatchExpression> expr(parseMatchExpression(obj));
    BSONElement elt = obj.firstElement();

    OrderedIntervalList oil;
    IndexBoundsBuilder::BoundsTightness tightness;
    IndexBoundsBuilder::translate(expr.get(), elt, testIndex, &oil, &tightness);

    ASSERT_EQUALS(oil.intervals.size(), 2U);
    ASSERT_EQUALS(Interval::INTERVAL_EQUALS,
                  oil.intervals[0].compare(Interval(fromjson("{'': '', '': {}}"), true, false)));
    ASSERT_EQUALS(
        Interval::INTERVAL_EQUALS,
        oil.intervals[1].compare(Interval(fromjson("{'': /^foo/, '': /^foo/}"), true, true)));
    ASSERT(tightness == IndexBoundsBuilder::INEXACT_FETCH);
}

TEST(IndexBoundsBuilderTest, InWithNumberAndCollatorIsExact) {
    CollatorInterfaceMock collator(CollatorInterfaceMock::MockType::kReverseString);
    IndexEntry testIndex = IndexEntry(BSONObj());
    testIndex.collator = &collator;

    BSONObj obj = fromjson("{a: {$in: [2]}}");
    unique_ptr<MatchExpression> expr(parseMatchExpression(obj));
    BSONElement elt = obj.firstElement();

    OrderedIntervalList oil;
    IndexBoundsBuilder::BoundsTightness tightness;
    IndexBoundsBuilder::translate(expr.get(), elt, testIndex, &oil, &tightness);

    ASSERT_EQUALS(oil.intervals.size(), 1U);
    ASSERT_EQUALS(Interval::INTERVAL_EQUALS,
                  oil.intervals[0].compare(Interval(fromjson("{'': 2, '': 2}"), true, true)));
    ASSERT(tightness == IndexBoundsBuilder::EXACT);
}

TEST(IndexBoundsBuilderTest, LTEMaxKeyWithCollator) {
    CollatorInterfaceMock collator(CollatorInterfaceMock::MockType::kReverseString);
    IndexEntry testIndex = IndexEntry(BSONObj());
    testIndex.collator = &collator;

    BSONObj obj = fromjson("{a: {$lte: {$maxKey: 1}}}");
    unique_ptr<MatchExpression> expr(parseMatchExpression(obj));
    BSONElement elt = obj.firstElement();

    OrderedIntervalList oil;
    IndexBoundsBuilder::BoundsTightness tightness;
    IndexBoundsBuilder::translate(expr.get(), elt, testIndex, &oil, &tightness);

    ASSERT_EQUALS(oil.name, "a");
    ASSERT_EQUALS(oil.intervals.size(), 1U);
    ASSERT_EQUALS(Interval::INTERVAL_EQUALS,
                  oil.intervals[0].compare(IndexBoundsBuilder::allValues()));
    ASSERT_EQUALS(tightness, IndexBoundsBuilder::INEXACT_FETCH);
}

TEST(IndexBoundsBuilderTest, LTMaxKeyWithCollator) {
    CollatorInterfaceMock collator(CollatorInterfaceMock::MockType::kReverseString);
    IndexEntry testIndex = IndexEntry(BSONObj());
    testIndex.collator = &collator;

    BSONObj obj = fromjson("{a: {$lt: {$maxKey: 1}}}");
    unique_ptr<MatchExpression> expr(parseMatchExpression(obj));
    BSONElement elt = obj.firstElement();

    OrderedIntervalList oil;
    IndexBoundsBuilder::BoundsTightness tightness;
    IndexBoundsBuilder::translate(expr.get(), elt, testIndex, &oil, &tightness);

    ASSERT_EQUALS(oil.name, "a");
    ASSERT_EQUALS(oil.intervals.size(), 1U);
    ASSERT_EQUALS(Interval::INTERVAL_EQUALS,
                  oil.intervals[0].compare(IndexBoundsBuilder::allValues()));
    ASSERT_EQUALS(tightness, IndexBoundsBuilder::INEXACT_FETCH);
}

TEST(IndexBoundsBuilderTest, GTEMinKeyWithCollator) {
    CollatorInterfaceMock collator(CollatorInterfaceMock::MockType::kReverseString);
    IndexEntry testIndex = IndexEntry(BSONObj());
    testIndex.collator = &collator;

    BSONObj obj = fromjson("{a: {$gte: {$minKey: 1}}}");
    unique_ptr<MatchExpression> expr(parseMatchExpression(obj));
    BSONElement elt = obj.firstElement();

    OrderedIntervalList oil;
    IndexBoundsBuilder::BoundsTightness tightness;
    IndexBoundsBuilder::translate(expr.get(), elt, testIndex, &oil, &tightness);

    ASSERT_EQUALS(oil.name, "a");
    ASSERT_EQUALS(oil.intervals.size(), 1U);
    ASSERT_EQUALS(Interval::INTERVAL_EQUALS,
                  oil.intervals[0].compare(IndexBoundsBuilder::allValues()));
    ASSERT_EQUALS(tightness, IndexBoundsBuilder::INEXACT_FETCH);
}

TEST(IndexBoundsBuilderTest, GTMinKeyWithCollator) {
    CollatorInterfaceMock collator(CollatorInterfaceMock::MockType::kReverseString);
    IndexEntry testIndex = IndexEntry(BSONObj());
    testIndex.collator = &collator;

    BSONObj obj = fromjson("{a: {$gt: {$minKey: 1}}}");
    unique_ptr<MatchExpression> expr(parseMatchExpression(obj));
    BSONElement elt = obj.firstElement();

    OrderedIntervalList oil;
    IndexBoundsBuilder::BoundsTightness tightness;
    IndexBoundsBuilder::translate(expr.get(), elt, testIndex, &oil, &tightness);

    ASSERT_EQUALS(oil.name, "a");
    ASSERT_EQUALS(oil.intervals.size(), 1U);
    ASSERT_EQUALS(Interval::INTERVAL_EQUALS,
                  oil.intervals[0].compare(IndexBoundsBuilder::allValues()));
    ASSERT_EQUALS(tightness, IndexBoundsBuilder::INEXACT_FETCH);
}

TEST(IndexBoundsBuilderTest, StringEqualityAgainstHashedIndexWithCollatorUsesHashOfCollationKey) {
    BSONObj keyPattern = fromjson("{a: 'hashed'}");
    BSONElement elt = keyPattern.firstElement();
    CollatorInterfaceMock collator(CollatorInterfaceMock::MockType::kReverseString);
    IndexEntry testIndex = IndexEntry(keyPattern);
    testIndex.collator = &collator;

    BSONObj obj = fromjson("{a: 'foo'}");
    unique_ptr<MatchExpression> expr(parseMatchExpression(obj));

    OrderedIntervalList oil;
    IndexBoundsBuilder::BoundsTightness tightness;
    IndexBoundsBuilder::translate(expr.get(), elt, testIndex, &oil, &tightness);

    BSONObj expectedCollationKey = BSON(""
                                        << "oof");
    BSONObj expectedHash = ExpressionMapping::hash(expectedCollationKey.firstElement());
    BSONObjBuilder intervalBuilder;
    intervalBuilder.append("", expectedHash.firstElement().numberLong());
    intervalBuilder.append("", expectedHash.firstElement().numberLong());
    BSONObj intervalObj = intervalBuilder.obj();

    ASSERT_EQUALS(oil.name, "a");
    ASSERT_EQUALS(oil.intervals.size(), 1U);
    ASSERT_EQUALS(Interval::INTERVAL_EQUALS,
                  oil.intervals[0].compare(Interval(intervalObj, true, true)));
    ASSERT_EQUALS(tightness, IndexBoundsBuilder::INEXACT_FETCH);
}

TEST(IndexBoundsBuilderTest, EqualityToNumberAgainstHashedIndexWithCollatorUsesHash) {
    BSONObj keyPattern = fromjson("{a: 'hashed'}");
    BSONElement elt = keyPattern.firstElement();
    CollatorInterfaceMock collator(CollatorInterfaceMock::MockType::kReverseString);
    IndexEntry testIndex = IndexEntry(keyPattern);
    testIndex.collator = &collator;

    BSONObj obj = fromjson("{a: 3}");
    unique_ptr<MatchExpression> expr(parseMatchExpression(obj));

    OrderedIntervalList oil;
    IndexBoundsBuilder::BoundsTightness tightness;
    IndexBoundsBuilder::translate(expr.get(), elt, testIndex, &oil, &tightness);

    BSONObj expectedHash = ExpressionMapping::hash(obj.firstElement());
    BSONObjBuilder intervalBuilder;
    intervalBuilder.append("", expectedHash.firstElement().numberLong());
    intervalBuilder.append("", expectedHash.firstElement().numberLong());
    BSONObj intervalObj = intervalBuilder.obj();

    ASSERT_EQUALS(oil.name, "a");
    ASSERT_EQUALS(oil.intervals.size(), 1U);
    ASSERT_EQUALS(Interval::INTERVAL_EQUALS,
                  oil.intervals[0].compare(Interval(intervalObj, true, true)));
    ASSERT_EQUALS(tightness, IndexBoundsBuilder::INEXACT_FETCH);
}

TEST(IndexBoundsBuilderTest, InWithStringAgainstHashedIndexWithCollatorUsesHashOfCollationKey) {
    BSONObj keyPattern = fromjson("{a: 'hashed'}");
    BSONElement elt = keyPattern.firstElement();
    CollatorInterfaceMock collator(CollatorInterfaceMock::MockType::kReverseString);
    IndexEntry testIndex = IndexEntry(keyPattern);
    testIndex.collator = &collator;

    BSONObj obj = fromjson("{a: {$in: ['foo']}}");
    unique_ptr<MatchExpression> expr(parseMatchExpression(obj));

    OrderedIntervalList oil;
    IndexBoundsBuilder::BoundsTightness tightness;
    IndexBoundsBuilder::translate(expr.get(), elt, testIndex, &oil, &tightness);

    BSONObj expectedCollationKey = BSON(""
                                        << "oof");
    BSONObj expectedHash = ExpressionMapping::hash(expectedCollationKey.firstElement());
    BSONObjBuilder intervalBuilder;
    intervalBuilder.append("", expectedHash.firstElement().numberLong());
    intervalBuilder.append("", expectedHash.firstElement().numberLong());
    BSONObj intervalObj = intervalBuilder.obj();

    ASSERT_EQUALS(oil.name, "a");
    ASSERT_EQUALS(oil.intervals.size(), 1U);
    ASSERT_EQUALS(Interval::INTERVAL_EQUALS,
                  oil.intervals[0].compare(Interval(intervalObj, true, true)));
    ASSERT_EQUALS(tightness, IndexBoundsBuilder::INEXACT_FETCH);
}

<<<<<<< HEAD
=======
TEST(IndexBoundsBuilderTest, TypeArrayWithAdditionalTypesHasOpenBounds) {
    IndexEntry testIndex = IndexEntry(BSONObj());
    BSONObj obj = fromjson("{a: {$type: ['array', 'long']}}");
    unique_ptr<MatchExpression> expr(parseMatchExpression(obj));
    BSONElement elt = obj.firstElement();

    OrderedIntervalList oil;
    IndexBoundsBuilder::BoundsTightness tightness;
    IndexBoundsBuilder::translate(expr.get(), elt, testIndex, &oil, &tightness);

    ASSERT_EQUALS(oil.name, "a");
    ASSERT_EQUALS(oil.intervals.size(), 1U);
    ASSERT_EQUALS(Interval::INTERVAL_EQUALS,
                  oil.intervals[0].compare(IndexBoundsBuilder::allValues()));
    ASSERT(tightness == IndexBoundsBuilder::INEXACT_FETCH);
}

TEST(IndexBoundsBuilderTest, TypeStringOrNumberHasCorrectBounds) {
    IndexEntry testIndex = IndexEntry(BSONObj());
    BSONObj obj = fromjson("{a: {$type: ['string', 'number']}}");
    unique_ptr<MatchExpression> expr(parseMatchExpression(obj));
    BSONElement elt = obj.firstElement();

    OrderedIntervalList oil;
    IndexBoundsBuilder::BoundsTightness tightness;
    IndexBoundsBuilder::translate(expr.get(), elt, testIndex, &oil, &tightness);

    ASSERT_EQUALS(oil.name, "a");
    ASSERT_EQUALS(oil.intervals.size(), 2U);
    ASSERT_EQUALS(
        Interval::INTERVAL_EQUALS,
        oil.intervals[0].compare(Interval(fromjson("{'': NaN, '': Infinity}"), true, true)));
    ASSERT_EQUALS(Interval::INTERVAL_EQUALS,
                  oil.intervals[1].compare(Interval(fromjson("{'': '', '': {}}"), true, true)));
    ASSERT(tightness == IndexBoundsBuilder::INEXACT_FETCH);
}

TEST(IndexBoundsBuilderTest, RedundantTypeNumberHasCorrectBounds) {
    IndexEntry testIndex = IndexEntry(BSONObj());
    BSONObj obj = fromjson("{a: {$type: ['number', 'int', 'long', 'double']}}");
    unique_ptr<MatchExpression> expr(parseMatchExpression(obj));
    BSONElement elt = obj.firstElement();

    OrderedIntervalList oil;
    IndexBoundsBuilder::BoundsTightness tightness;
    IndexBoundsBuilder::translate(expr.get(), elt, testIndex, &oil, &tightness);

    ASSERT_EQUALS(oil.name, "a");
    ASSERT_EQUALS(oil.intervals.size(), 1U);
    ASSERT_EQUALS(
        Interval::INTERVAL_EQUALS,
        oil.intervals[0].compare(Interval(fromjson("{'': NaN, '': Infinity}"), true, true)));
    ASSERT(tightness == IndexBoundsBuilder::INEXACT_FETCH);
}

>>>>>>> f378d467
TEST(IndexBoundsBuilderTest, CanUseCoveredMatchingForEqualityPredicate) {
    IndexEntry testIndex = IndexEntry(BSONObj());
    BSONObj obj = fromjson("{a: {$eq: 3}}");
    unique_ptr<MatchExpression> expr(parseMatchExpression(obj));
    ASSERT_TRUE(IndexBoundsBuilder::canUseCoveredMatching(expr.get(), testIndex));
}

TEST(IndexBoundsBuilderTest, CannotUseCoveredMatchingForEqualityToArrayPredicate) {
    IndexEntry testIndex = IndexEntry(BSONObj());
    BSONObj obj = fromjson("{a: {$eq: [1, 2, 3]}}");
    unique_ptr<MatchExpression> expr(parseMatchExpression(obj));
    ASSERT_FALSE(IndexBoundsBuilder::canUseCoveredMatching(expr.get(), testIndex));
}

TEST(IndexBoundsBuilderTest, CannotUseCoveredMatchingForEqualityToNullPredicate) {
    IndexEntry testIndex = IndexEntry(BSONObj());
    BSONObj obj = fromjson("{a: null}");
    unique_ptr<MatchExpression> expr(parseMatchExpression(obj));
    ASSERT_FALSE(IndexBoundsBuilder::canUseCoveredMatching(expr.get(), testIndex));
}

TEST(IndexBoundsBuilderTest, CannotUseCoveredMatchingForTypeArrayPredicate) {
    IndexEntry testIndex = IndexEntry(BSONObj());
    BSONObj obj = fromjson("{a: {$type: 'array'}}");
    unique_ptr<MatchExpression> expr(parseMatchExpression(obj));
    ASSERT_FALSE(IndexBoundsBuilder::canUseCoveredMatching(expr.get(), testIndex));
}

TEST(IndexBoundsBuilderTest, CannotUseCoveredMatchingForExistsTruePredicate) {
    IndexEntry testIndex = IndexEntry(BSONObj());
    BSONObj obj = fromjson("{a: {$exists: true}}");
    unique_ptr<MatchExpression> expr(parseMatchExpression(obj));
    ASSERT_FALSE(IndexBoundsBuilder::canUseCoveredMatching(expr.get(), testIndex));
}

TEST(IndexBoundsBuilderTest, CannotUseCoveredMatchingForExistsFalsePredicate) {
    IndexEntry testIndex = IndexEntry(BSONObj());
    BSONObj obj = fromjson("{a: {$exists: false}}");
    unique_ptr<MatchExpression> expr(parseMatchExpression(obj));
    ASSERT_FALSE(IndexBoundsBuilder::canUseCoveredMatching(expr.get(), testIndex));
}

TEST(IndexBoundsBuilderTest, CanUseCoveredMatchingForExistsTrueWithSparseIndex) {
    IndexEntry testIndex = IndexEntry(BSONObj());
    testIndex.sparse = true;
    BSONObj obj = fromjson("{a: {$exists: true}}");
    unique_ptr<MatchExpression> expr(parseMatchExpression(obj));
    ASSERT_TRUE(IndexBoundsBuilder::canUseCoveredMatching(expr.get(), testIndex));
}

TEST(IndexBoundsBuilderTest, IntersectizeBasic) {
    OrderedIntervalList oil1("xyz");
    oil1.intervals = {Interval(BSON("" << 0 << "" << 5), false, false)};

    OrderedIntervalList oil2("xyz");
    oil2.intervals = {Interval(BSON("" << 1 << "" << 6), false, false)};

    IndexBoundsBuilder::intersectize(oil1, &oil2);

    OrderedIntervalList expectedIntersection("xyz");
    expectedIntersection.intervals = {Interval(BSON("" << 1 << "" << 5), false, false)};

    ASSERT_TRUE(oil2 == expectedIntersection);
}

}  // namespace<|MERGE_RESOLUTION|>--- conflicted
+++ resolved
@@ -37,11 +37,7 @@
 
 #include "mongo/db/json.h"
 #include "mongo/db/matcher/expression_parser.h"
-<<<<<<< HEAD
-#include "mongo/db/matcher/extensions_callback_disallow_extensions.h"
-=======
 #include "mongo/db/pipeline/expression_context_for_test.h"
->>>>>>> f378d467
 #include "mongo/db/query/collation/collator_interface_mock.h"
 #include "mongo/db/query/expression_index.h"
 #include "mongo/unittest/unittest.h"
@@ -65,14 +61,8 @@
  * Utility function to create MatchExpression
  */
 MatchExpression* parseMatchExpression(const BSONObj& obj) {
-<<<<<<< HEAD
-    const CollatorInterface* collator = nullptr;
-    StatusWithMatchExpression status =
-        MatchExpressionParser::parse(obj, ExtensionsCallbackDisallowExtensions(), collator);
-=======
     boost::intrusive_ptr<ExpressionContextForTest> expCtx(new ExpressionContextForTest());
     StatusWithMatchExpression status = MatchExpressionParser::parse(obj, std::move(expCtx));
->>>>>>> f378d467
     ASSERT_TRUE(status.isOK());
     MatchExpression* expr(status.getValue().release());
     return expr;
@@ -1451,13 +1441,6 @@
     ASSERT_EQUALS(tightness, IndexBoundsBuilder::EXACT);
 }
 
-<<<<<<< HEAD
-// A regular expression with the "|" character is not considered simple. See SERVER-15235.
-TEST(SimpleRegexTest, PipeCharacterDisallowed) {
-    IndexEntry testIndex = IndexEntry(BSONObj());
-    IndexBoundsBuilder::BoundsTightness tightness;
-    string prefix = IndexBoundsBuilder::simpleRegex("^(a(a|$)|b", "", testIndex, &tightness);
-=======
 // An anchored regular expression that uses the "|" operator is not considered "simple" and has
 // non-tight index bounds.
 TEST(SimpleRegexTest, PipeCharacterUsesInexactBounds) {
@@ -1506,22 +1489,14 @@
     IndexEntry testIndex = IndexEntry(BSONObj());
     IndexBoundsBuilder::BoundsTightness tightness;
     string prefix = IndexBoundsBuilder::simpleRegex(R"(^\Q|\E)", "", testIndex, &tightness);
->>>>>>> f378d467
     ASSERT_EQUALS(prefix, "");
     ASSERT_EQUALS(tightness, IndexBoundsBuilder::INEXACT_COVERED);
 }
 
-<<<<<<< HEAD
-TEST(SimpleRegexTest, PipeCharacterDisallowed2) {
-    IndexEntry testIndex = IndexEntry(BSONObj());
-    IndexBoundsBuilder::BoundsTightness tightness;
-    string prefix = IndexBoundsBuilder::simpleRegex("^(a(a|$)|^b", "", testIndex, &tightness);
-=======
 TEST(SimpleRegexTest, FalsePositiveOnPipeInCharacterClassUsesInexactBounds) {
     IndexEntry testIndex = IndexEntry(BSONObj());
     IndexBoundsBuilder::BoundsTightness tightness;
     string prefix = IndexBoundsBuilder::simpleRegex(R"(^[|])", "", testIndex, &tightness);
->>>>>>> f378d467
     ASSERT_EQUALS(prefix, "");
     ASSERT_EQUALS(tightness, IndexBoundsBuilder::INEXACT_COVERED);
 }
@@ -1977,8 +1952,6 @@
     ASSERT(tightness == IndexBoundsBuilder::INEXACT_FETCH);
 }
 
-<<<<<<< HEAD
-=======
 TEST(IndexBoundsBuilderTest, TypeArrayBounds) {
     IndexEntry testIndex = IndexEntry(BSONObj());
     BSONObj obj = fromjson("{a: {$type: 'array'}}");
@@ -1997,7 +1970,6 @@
     ASSERT(tightness == IndexBoundsBuilder::INEXACT_FETCH);
 }
 
->>>>>>> f378d467
 //
 // Collation-related tests.
 //
@@ -2620,8 +2592,6 @@
     ASSERT_EQUALS(tightness, IndexBoundsBuilder::INEXACT_FETCH);
 }
 
-<<<<<<< HEAD
-=======
 TEST(IndexBoundsBuilderTest, TypeArrayWithAdditionalTypesHasOpenBounds) {
     IndexEntry testIndex = IndexEntry(BSONObj());
     BSONObj obj = fromjson("{a: {$type: ['array', 'long']}}");
@@ -2677,7 +2647,6 @@
     ASSERT(tightness == IndexBoundsBuilder::INEXACT_FETCH);
 }
 
->>>>>>> f378d467
 TEST(IndexBoundsBuilderTest, CanUseCoveredMatchingForEqualityPredicate) {
     IndexEntry testIndex = IndexEntry(BSONObj());
     BSONObj obj = fromjson("{a: {$eq: 3}}");
