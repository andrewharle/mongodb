
/**
 *    Copyright (C) 2018-present MongoDB, Inc.
 *
 *    This program is free software: you can redistribute it and/or modify
 *    it under the terms of the Server Side Public License, version 1,
 *    as published by MongoDB, Inc.
 *
 *    This program is distributed in the hope that it will be useful,
 *    but WITHOUT ANY WARRANTY; without even the implied warranty of
 *    MERCHANTABILITY or FITNESS FOR A PARTICULAR PURPOSE.  See the
 *    Server Side Public License for more details.
 *
 *    You should have received a copy of the Server Side Public License
 *    along with this program. If not, see
 *    <http://www.mongodb.com/licensing/server-side-public-license>.
 *
 *    As a special exception, the copyright holders give permission to link the
 *    code of portions of this program with the OpenSSL library under certain
 *    conditions as described in each individual source file and distribute
 *    linked combinations including the program with the OpenSSL library. You
 *    must comply with the Server Side Public License in all respects for
 *    all of the code used other than as permitted herein. If you modify file(s)
 *    with this exception, you may extend this exception to your version of the
 *    file(s), but you are not obligated to do so. If you do not wish to do so,
 *    delete this exception statement from your version. If you delete this
 *    exception statement from all source files in the program, then also delete
 *    it in the license file.
 */

#include "mongo/platform/basic.h"

#include "mongo/db/query/collation/collator_interface_mock.h"
#include "mongo/db/query/query_planner.h"
#include "mongo/db/query/query_planner_test_fixture.h"

namespace mongo {
namespace {

TEST_F(QueryPlannerTest, PartialIndexEq) {
    params.options = QueryPlannerParams::NO_TABLE_SCAN;
    BSONObj filterObj(fromjson("{a: {$gt: 0}}"));
    std::unique_ptr<MatchExpression> filterExpr = parseMatchExpression(filterObj);
    addIndex(fromjson("{a: 1}"), filterExpr.get());

    runQuery(fromjson("{a: 1}"));
    assertNumSolutions(1U);
    assertSolutionExists(
        "{fetch: {filter: null, node: {ixscan: "
        "{filter: null, pattern: {a: 1}, "
        "bounds: {a: [[1, 1, true, true]]}}}}}");

    runQuery(fromjson("{a: -1}"));
    assertNumSolutions(0U);
}

TEST_F(QueryPlannerTest, PartialIndexNot) {
    params.options = QueryPlannerParams::NO_TABLE_SCAN;
    BSONObj filterObj(fromjson("{a: {$gt: 0}}"));
    std::unique_ptr<MatchExpression> filterExpr = parseMatchExpression(filterObj);
    addIndex(fromjson("{a: 1}"), filterExpr.get());

    runQuery(fromjson("{a: {$ne: 1}}"));
    assertNumSolutions(0U);

    runQuery(fromjson("{a: {$ne: -1}}"));
    assertNumSolutions(0U);

    runQuery(fromjson("{a: {$not: {$lte: 0}}}"));
    assertNumSolutions(0U);
}

TEST_F(QueryPlannerTest, PartialIndexElemMatchObj) {
    params.options = QueryPlannerParams::NO_TABLE_SCAN;
    BSONObj filterObj(fromjson("{'a.b': {$gt: 0}}"));
    std::unique_ptr<MatchExpression> filterExpr = parseMatchExpression(filterObj);
    addIndex(fromjson("{'a.b': 1}"), filterExpr.get());

    // The following query could in theory use the partial index, but we don't support it right now.
    runQuery(fromjson("{a: {$elemMatch: {b: 1}}}"));
    assertNumSolutions(0U);

    runQuery(fromjson("{a: {$elemMatch: {b: -1}}}"));
    assertNumSolutions(0U);
}

TEST_F(QueryPlannerTest, PartialIndexElemMatchObjContainingOr) {
    params.options = QueryPlannerParams::NO_TABLE_SCAN;
    BSONObj filterObj(fromjson("{'a.b': {$gt: 0}}"));
    std::unique_ptr<MatchExpression> filterExpr = parseMatchExpression(filterObj);
    addIndex(fromjson("{'a.b': 1}"), filterExpr.get());

    // The following query could in theory use the partial index, but we don't support it right now.
    runQuery(fromjson("{a: {$elemMatch: {$or: [{b: 1}, {b: 2}]}}}"));
    assertNumSolutions(0U);
}

TEST_F(QueryPlannerTest, PartialIndexElemMatchObjWithBadSubobjectFilter) {
    params.options = QueryPlannerParams::NO_TABLE_SCAN;
    BSONObj filterObj(fromjson("{b: {$gt: 0}}"));
    std::unique_ptr<MatchExpression> filterExpr = parseMatchExpression(filterObj);
    addIndex(fromjson("{'a.b': 1}"), filterExpr.get());

    runQuery(fromjson("{a: {$elemMatch: {$or: [{b: 1}, {b: 2}]}}}"));
    assertNumSolutions(0U);

    runQuery(fromjson("{a: {$elemMatch: {b: {$in: [1, 2]}}}}"));
    assertNumSolutions(0U);
}

TEST_F(QueryPlannerTest, PartialIndexAndSingleAssignment) {
    params.options = QueryPlannerParams::NO_TABLE_SCAN;
    BSONObj filterObj(fromjson("{f: {$gt: 0}}"));
    std::unique_ptr<MatchExpression> filterExpr = parseMatchExpression(filterObj);
    addIndex(fromjson("{a: 1}"), filterExpr.get());

    runQuery(fromjson("{a: 1, f: 1}"));
    assertNumSolutions(1U);
    assertSolutionExists(
        "{fetch: {filter: {f: 1}, node: {ixscan: "
        "{filter: null, pattern: {a: 1}, "
        "bounds: {a: [[1, 1, true, true]]}}}}}");

    runQuery(fromjson("{a: 1, f: -1}"));
    assertNumSolutions(0U);
}

TEST_F(QueryPlannerTest, PartialIndexAndMultipleAssignments) {
    params.options = QueryPlannerParams::NO_TABLE_SCAN;
    BSONObj filterObj(fromjson("{f: {$gt: 0}}"));
    std::unique_ptr<MatchExpression> filterExpr = parseMatchExpression(filterObj);
    addIndex(fromjson("{a: 1}"), filterExpr.get());

    runQuery(fromjson("{a: {$gte: 0, $lte: 10}, f: 1}"));
    assertNumSolutions(1U);
    assertSolutionExists(
        "{fetch: {filter: {f: 1}, node: {ixscan: "
        "{filter: null, pattern: {a: 1}, "
        "bounds: {a: [[0, 10, true, true]]}}}}}");

    runQuery(fromjson("{a: {$gte: 0, $lte: 10}, f: -1}"));
    assertNumSolutions(0U);
}

TEST_F(QueryPlannerTest, PartialIndexOr) {
    params.options = QueryPlannerParams::NO_TABLE_SCAN;
    BSONObj filterObj(fromjson("{a: {$gt: 0}}"));
    std::unique_ptr<MatchExpression> filterExpr = parseMatchExpression(filterObj);
    addIndex(fromjson("{a: 1}"), filterExpr.get());

    runQuery(fromjson("{$or: [{a: 1}, {_id: 0}]}"));
    assertNumSolutions(1U);
    assertSolutionExists(
        "{fetch: {filter: null, node: {or: {nodes: ["
        "{ixscan: {filter: null, pattern: {a: 1}, "
        "bounds: {a: [[1, 1, true, true]]}}},"
        "{ixscan: {filter: null, pattern: {_id: 1}, "
        "bounds: {_id: [[0, 0, true, true]]}}}]}}}}");

    runQuery(fromjson("{$or: [{a: -1}, {_id: 0}]}"));
    assertNumSolutions(0U);
}

TEST_F(QueryPlannerTest, PartialIndexOrContainingAnd) {
    params.options = QueryPlannerParams::NO_TABLE_SCAN;
    BSONObj filterObj(fromjson("{f: {$gt: 0}}"));
    std::unique_ptr<MatchExpression> filterExpr = parseMatchExpression(filterObj);
    addIndex(fromjson("{a: 1}"), filterExpr.get());

    runQuery(fromjson("{$or: [{a: 1, f: 1}, {_id: 0}]}"));
    assertNumSolutions(1U);
    assertSolutionExists(
        "{fetch: {filter: null, node: {or: {nodes: ["
        "{fetch: {filter: {f: 1}, node: {ixscan: "
        "{filter: null, pattern: {a: 1},"
        "bounds: {a: [[1, 1, true, true]]}}}}},"
        "{ixscan: {filter: null, pattern: {_id: 1}, "
        "bounds: {_id: [[0, 0, true, true]]}}}]}}}}");

    runQuery(fromjson("{$or: [{a: 1, f: -1}, {_id: 0}]}"));
    assertNumSolutions(0U);
}

TEST_F(QueryPlannerTest, PartialIndexOrContainingAndMultipleAssignments) {
    params.options = QueryPlannerParams::NO_TABLE_SCAN;
    BSONObj filterObj(fromjson("{a: {$gt: 0}}"));
    std::unique_ptr<MatchExpression> filterExpr = parseMatchExpression(filterObj);
    addIndex(fromjson("{a: 1}"), filterExpr.get());

    runQuery(fromjson("{$or: [{_id: 0, a: 1}, {a: 2}]}"));
    assertNumSolutions(2U);
    assertSolutionExists(
        "{fetch: {filter: null, node: {or: {nodes: ["
        "{fetch: {filter: {a: 1}, node: {ixscan: "
        "{filter: null, pattern: {_id: 1}, "
        "bounds: {_id: [[0, 0, true, true]]}}}}},"
        "{ixscan: {filter: null, pattern: {a: 1}, "
        "bounds: {a: [[2, 2, true, true]]}}}]}}}}");
    assertSolutionExists(
        "{fetch: {filter: null, node: {or: {nodes: ["
        "{fetch: {filter: {_id: 0}, node: {ixscan: "
        "{filter: null, pattern: {a: 1}, "
        "bounds: {a: [[1, 1, true, true]]}}}}},"
        "{ixscan: {filter: null, pattern: {a: 1}, "
        "bounds: {a: [[2, 2, true, true]]}}}]}}}}");

    runQuery(fromjson("{$or: [{_id: 0, a: -1}, {a: 2}]}"));
    assertNumSolutions(1U);
    assertSolutionExists(
        "{fetch: {filter: null, node: {or: {nodes: ["
        "{fetch: {filter: {a: -1}, node: {ixscan: "
        "{filter: null, pattern: {_id: 1}, "
        "bounds: {_id: [[0, 0, true, true]]}}}}},"
        "{ixscan: {filter: null, pattern: {a: 1}, "
        "bounds: {a: [[2, 2, true, true]]}}}]}}}}");

    runQuery(fromjson("{$or: [{_id: 0, a: -1}, {a: -2}]}"));
    assertNumSolutions(0U);
}


TEST_F(QueryPlannerTest, PartialIndexAndContainingOrContainingAnd) {
    params.options = QueryPlannerParams::NO_TABLE_SCAN;
    BSONObj filterObj(fromjson("{f: {$gt: 0}}"));
    std::unique_ptr<MatchExpression> filterExpr = parseMatchExpression(filterObj);
    addIndex(fromjson("{a: 1}"), filterExpr.get());

    runQuery(fromjson("{x: 1, $or: [{a: 1, f: 1}, {_id: 0}]}"));
    assertNumSolutions(1U);
    assertSolutionExists(
        "{fetch: {filter: {x: 1}, node: {or: {nodes: ["
        "{fetch: {filter: {f: 1}, node: {ixscan: "
        "{filter: null, pattern: {a: 1},"
        "bounds: {a: [[1, 1, true, true]]}}}}},"
        "{ixscan: {filter: null, pattern: {_id: 1}, "
        "bounds: {_id: [[0, 0, true, true]]}}}]}}}}");

    runQuery(fromjson("{x: 1, $or: [{a: 1, f: -1}, {_id: 0}]}"));
    assertNumSolutions(0U);
}

TEST_F(QueryPlannerTest, PartialIndexAndContainingOrContainingAndSatisfyingPredOutside) {
    params.options = QueryPlannerParams::NO_TABLE_SCAN;
    BSONObj filterObj(fromjson("{f: {$gt: 0}, g: {$gt: 0}}"));
    std::unique_ptr<MatchExpression> filterExpr = parseMatchExpression(filterObj);
    addIndex(fromjson("{a: 1}"), filterExpr.get());

    runQuery(fromjson("{f: 1, g: 1, $or: [{a: 1, x: 1}, {_id: 0}]}"));
    assertNumSolutions(1U);
    assertSolutionExists(
        "{fetch: {filter: {f: 1, g: 1}, node: {or: {nodes: ["
        "{fetch: {filter: {x: 1}, node: {ixscan: "
        "{filter: null, pattern: {a: 1},"
        "bounds: {a: [[1, 1, true, true]]}}}}},"
        "{ixscan: {filter: null, pattern: {_id: 1}, "
        "bounds: {_id: [[0, 0, true, true]]}}}]}}}}");

    // The following query could in theory use the partial index, but we don't support it right now.
    runQuery(fromjson("{f: 1, x: 1, $or: [{a: 1, g: 1}, {_id: 0}]}"));
    assertNumSolutions(0U);
}

TEST_F(QueryPlannerTest, PartialIndexOrContainingAndContainingOr) {
    params.options = QueryPlannerParams::NO_TABLE_SCAN;
    BSONObj filterObj(fromjson("{a: {$gt: 0}}"));
    std::unique_ptr<MatchExpression> filterExpr = parseMatchExpression(filterObj);
    addIndex(fromjson("{a: 1}"), filterExpr.get());
    runQuery(fromjson("{$or: [{x: 1, $or: [{a: 1}, {_id: 0}]}, {_id: 1}]}"));

    assertNumSolutions(1U);
    assertSolutionExists(
        "{fetch: {filter: null, node: {or: {nodes: ["
        "{fetch: {filter: {x: 1}, node: {or: {nodes: ["
        "{ixscan: {filter: null, pattern: {a: 1},"
        "bounds: {a: [[1, 1, true, true]]}}},"
        "{ixscan: {filter: null, pattern: {_id: 1},"
        "bounds: {_id: [[0, 0, true, true]]}}}]}}}},"
        "{ixscan: {filter: null, pattern: {_id: 1}, "
        "bounds: {_id: [[1, 1, true, true]]}}}]}}}}");

    runQuery(fromjson("{$or: [{x: 1, $or: [{a: -1}, {_id: 2}]}, {_id: 1}]}"));
    assertNumSolutions(0U);
}

TEST_F(QueryPlannerTest, PartialIndexProvidingSort) {
    params.options = QueryPlannerParams::NO_TABLE_SCAN;
    BSONObj filterObj(fromjson("{f: {$gt: 0}}"));
    std::unique_ptr<MatchExpression> filterExpr = parseMatchExpression(filterObj);
    addIndex(fromjson("{a: 1}"), filterExpr.get());

    runQuerySortProj(fromjson("{f: 1}"), fromjson("{a: 1}"), BSONObj());
    assertNumSolutions(1U);
    assertSolutionExists(
        "{fetch: {filter: {f: 1}, node: {ixscan: "
        "{filter: null, pattern: {a: 1}, "
        "bounds: {a: [['MinKey', 'MaxKey', true, true]]}}}}}");

    runQuerySortProj(fromjson("{f: -1}"), fromjson("{a: 1}"), BSONObj());
    assertNumSolutions(0U);
}

TEST_F(QueryPlannerTest, PartialIndexOrContainingNot) {
    params.options = QueryPlannerParams::NO_TABLE_SCAN;
    BSONObj filterObj(fromjson("{a: {$gt: 0}}"));
    std::unique_ptr<MatchExpression> filterExpr = parseMatchExpression(filterObj);
    addIndex(fromjson("{a: 1}"), filterExpr.get());

    runQuery(fromjson("{$or: [{a: {$ne: 1}}, {_id: 1}]}"));
    assertNumSolutions(0U);

    runQuery(fromjson("{$or: [{a: {$ne: -1}}, {_id: 1}]}"));
    assertNumSolutions(0U);
}

TEST_F(QueryPlannerTest, PartialIndexMultipleSameAnd) {
    params.options = QueryPlannerParams::NO_TABLE_SCAN;
    BSONObj filterObjA(fromjson("{f: {$gt: 0}}"));
    std::unique_ptr<MatchExpression> filterExprA = parseMatchExpression(filterObjA);
    addIndex(fromjson("{a: 1}"), filterExprA.get());
    BSONObj filterObjB(fromjson("{g: {$gt: 0}}"));
    std::unique_ptr<MatchExpression> filterExprB = parseMatchExpression(filterObjB);
    addIndex(fromjson("{b: 1}"), filterExprB.get());

    runQuery(fromjson("{a: 1, b: 1, f: 1, g: 1}"));
    assertNumSolutions(2U);
    assertSolutionExists(
        "{fetch: {filter: {b: 1, f: 1, g: 1}, node: {ixscan: "
        "{filter: null, pattern: {a: 1}, "
        "bounds: {a: [[1, 1, true, true]]}}}}}");
    assertSolutionExists(
        "{fetch: {filter: {a: 1, f: 1, g: 1}, node: {ixscan: "
        "{filter: null, pattern: {b: 1}, "
        "bounds: {b: [[1, 1, true, true]]}}}}}");

    runQuery(fromjson("{a: 1, b: 1, f: 1, g: -1}"));
    assertNumSolutions(1U);
    assertSolutionExists(
        "{fetch: {filter: {b: 1, f: 1, g: -1}, node: {ixscan: "
        "{filter: null, pattern: {a: 1}, "
        "bounds: {a: [[1, 1, true, true]]}}}}}");

    runQuery(fromjson("{a: 1, b: 1, f: -1, g: -1}"));
    assertNumSolutions(0U);
}

TEST_F(QueryPlannerTest, PartialIndexMultipleSameAndCompoundSharedPrefix) {
    params.options = QueryPlannerParams::NO_TABLE_SCAN;
    BSONObj filterObj(fromjson("{f: {$gt: 0}}"));
    std::unique_ptr<MatchExpression> filterExpr = parseMatchExpression(filterObj);
    addIndex(fromjson("{a: 1, b: 1}"), filterExpr.get());
    addIndex(fromjson("{a: 1, c: 1}"), filterExpr.get());

    runQuery(fromjson("{a: 1, f: 1}"));
    assertNumSolutions(2U);
    assertSolutionExists(
        "{fetch: {filter: {f: 1}, node: {ixscan: "
        "{filter: null, pattern: {a: 1, b: 1}, "
        "bounds: {a: [[1, 1, true, true]], "
        "b: [['MinKey', 'MaxKey', true, true]]}}}}}");
    assertSolutionExists(
        "{fetch: {filter: {f: 1}, node: {ixscan: "
        "{filter: null, pattern: {a: 1, c: 1}, "
        "bounds: {a: [[1, 1, true, true]], "
        "c: [['MinKey', 'MaxKey', true, true]]}}}}}");

    runQuery(fromjson("{a: 1, f: -1}"));
    assertNumSolutions(0U);
}

TEST_F(QueryPlannerTest, PartialIndexMultipleSameOr) {
    params.options = QueryPlannerParams::NO_TABLE_SCAN;
    BSONObj filterObjA(fromjson("{f: {$gt: 0}}"));
    std::unique_ptr<MatchExpression> filterExprA = parseMatchExpression(filterObjA);
    addIndex(fromjson("{a: 1}"), filterExprA.get());
    BSONObj filterObjB(fromjson("{g: {$gt: 0}}"));
    std::unique_ptr<MatchExpression> filterExprB = parseMatchExpression(filterObjB);
    addIndex(fromjson("{b: 1}"), filterExprB.get());

    runQuery(fromjson("{$or: [{a: 1, f: 1}, {b: 1, g: 1}]}"));
    assertNumSolutions(1U);
    assertSolutionExists(
        "{or: {nodes: ["
        "{fetch: {filter: {f: 1}, node: {ixscan: "
        "{filter: null, pattern: {a: 1}, "
        "bounds: {a: [[1, 1, true, true]]}}}}},"
        "{fetch: {filter: {g: 1}, node: {ixscan: "
        "{filter: null, pattern: {b: 1}, "
        "bounds: {b: [[1, 1, true, true]]}}}}}]}}");

    runQuery(fromjson("{$or: [{a: 1, f: 1}, {b: 1, g: -1}]}"));
    assertNumSolutions(0U);

    runQuery(fromjson("{$or: [{a: 1, f: -1}, {b: 1, g: -1}]}"));
    assertNumSolutions(0U);
}

TEST_F(QueryPlannerTest, PartialIndexAndCompoundIndex) {
    params.options = QueryPlannerParams::NO_TABLE_SCAN;
    BSONObj filterObj(fromjson("{f: {$gt: 0}}"));
    std::unique_ptr<MatchExpression> filterExpr = parseMatchExpression(filterObj);
    addIndex(fromjson("{a: 1, b: 1}"), filterExpr.get());

    runQuery(fromjson("{a: 1, b: 1, f: 1}"));
    assertNumSolutions(1U);
    assertSolutionExists(
        "{fetch: {filter: {f: 1}, node: {ixscan: "
        "{filter: null, pattern: {a: 1, b: 1}, "
        "bounds: {a: [[1, 1, true, true]], "
        "b: [[1, 1, true, true]]}}}}}");

    runQuery(fromjson("{a: 1, b: 1, f: -1}"));
    assertNumSolutions(0U);
}

TEST_F(QueryPlannerTest, PartialIndexOrCompoundIndex) {
    params.options = QueryPlannerParams::NO_TABLE_SCAN;
    BSONObj filterObj(fromjson("{f: {$gt: 0}}"));
    std::unique_ptr<MatchExpression> filterExpr = parseMatchExpression(filterObj);
    addIndex(fromjson("{a: 1, b: 1}"), filterExpr.get());

    runQuery(fromjson("{$or: [{a: 1, b: 1, f: 1}, {_id: 1}]}"));
    assertSolutionExists(
        "{fetch: {filter: null, node: {or: {nodes: ["
        "{fetch: {filter: {f: 1}, node: {ixscan: "
        "{filter: null, pattern: {a: 1, b: 1}, "
        "bounds: {a: [[1, 1, true, true]], "
        "b: [[1, 1, true, true]]}}}}},"
        "{ixscan: {filter: null, pattern: {_id: 1}, "
        "bounds: {_id: [[1, 1, true, true]]}}}]}}}}");

    runQuery(fromjson("{$or: [{a: 1, b: 1, f: -1}, {_id: 1}]}"));
    assertNumSolutions(0U);
}

TEST_F(QueryPlannerTest, PartialIndexNor) {
    params.options = QueryPlannerParams::NO_TABLE_SCAN;
    BSONObj filterObj(fromjson("{f: {$gt: 0}}"));
    std::unique_ptr<MatchExpression> filterExpr = parseMatchExpression(filterObj);
    addIndex(fromjson("{a: 1}"), filterExpr.get());

    // The following query could in theory use the partial index, but we don't support it right now.
    runQuery(fromjson("{$nor: [{a: 1, f: 1}, {_id: 1}]}"));
    assertNumSolutions(0U);

    runQuery(fromjson("{$nor: [{a: 1, f: -1}, {_id: 1}]}"));
    assertNumSolutions(0U);
}

TEST_F(QueryPlannerTest, PartialIndexStringComparisonMatchingCollators) {
    params.options = QueryPlannerParams::NO_TABLE_SCAN;
    BSONObj filterObj(fromjson("{a: {$gt: 'cba'}}"));
    CollatorInterfaceMock collator(CollatorInterfaceMock::MockType::kReverseString);
    std::unique_ptr<MatchExpression> filterExpr = parseMatchExpression(filterObj, &collator);
    addIndex(fromjson("{a: 1}"), filterExpr.get(), &collator);

    runQueryAsCommand(
        fromjson("{find: 'testns', filter: {a: 'abc'}, collation: {locale: 'reverse'}}"));
    assertNumSolutions(1U);
    assertSolutionExists(
        "{fetch: {filter: null, collation: {locale: 'reverse'}, node: {ixscan: "
        "{filter: null, pattern: {a: 1}, "
        "bounds: {a: [['cba', 'cba', true, true]]}}}}}");

    runQueryAsCommand(
        fromjson("{find: 'testns', filter: {a: 'zaa'}, collation: {locale: 'reverse'}}"));
    assertNumSolutions(0U);
}

TEST_F(QueryPlannerTest, PartialIndexNoStringComparisonNonMatchingCollators) {
    params.options = QueryPlannerParams::NO_TABLE_SCAN;
    BSONObj filterObj(fromjson("{a: {$gt: 0}}"));
    CollatorInterfaceMock collator(CollatorInterfaceMock::MockType::kAlwaysEqual);
    std::unique_ptr<MatchExpression> filterExpr = parseMatchExpression(filterObj, &collator);
    addIndex(fromjson("{a: 1}"), filterExpr.get(), &collator);

    runQueryAsCommand(fromjson("{find: 'testns', filter: {a: 1}, collation: {locale: 'reverse'}}"));
    assertNumSolutions(1U);
    assertSolutionExists(
        "{fetch: {filter: null, node: {ixscan: "
        "{filter: null, pattern: {a: 1}, "
        "bounds: {a: [[1, 1, true, true]]}}}}}");
}

<<<<<<< HEAD
=======
TEST_F(QueryPlannerTest, InternalExprEqCannotUsePartialIndex) {
    params.options = QueryPlannerParams::NO_TABLE_SCAN;
    BSONObj filterObj(fromjson("{a: {$gte: 0}}"));
    auto filterExpr = parseMatchExpression(filterObj);
    addIndex(fromjson("{a: 1}"), filterExpr.get());

    runQueryAsCommand(fromjson("{find: 'testns', filter: {a: {$_internalExprEq: 1}}}"));
    assertNumSolutions(0U);
}

>>>>>>> f378d467
}  // namespace
}  // namespace mongo<|MERGE_RESOLUTION|>--- conflicted
+++ resolved
@@ -481,8 +481,6 @@
         "bounds: {a: [[1, 1, true, true]]}}}}}");
 }
 
-<<<<<<< HEAD
-=======
 TEST_F(QueryPlannerTest, InternalExprEqCannotUsePartialIndex) {
     params.options = QueryPlannerParams::NO_TABLE_SCAN;
     BSONObj filterObj(fromjson("{a: {$gte: 0}}"));
@@ -493,6 +491,5 @@
     assertNumSolutions(0U);
 }
 
->>>>>>> f378d467
 }  // namespace
 }  // namespace mongo