
/**
 *    Copyright (C) 2018-present MongoDB, Inc.
 *
 *    This program is free software: you can redistribute it and/or modify
 *    it under the terms of the Server Side Public License, version 1,
 *    as published by MongoDB, Inc.
 *
 *    This program is distributed in the hope that it will be useful,
 *    but WITHOUT ANY WARRANTY; without even the implied warranty of
 *    MERCHANTABILITY or FITNESS FOR A PARTICULAR PURPOSE.  See the
 *    Server Side Public License for more details.
 *
 *    You should have received a copy of the Server Side Public License
 *    along with this program. If not, see
 *    <http://www.mongodb.com/licensing/server-side-public-license>.
 *
 *    As a special exception, the copyright holders give permission to link the
 *    code of portions of this program with the OpenSSL library under certain
 *    conditions as described in each individual source file and distribute
 *    linked combinations including the program with the OpenSSL library. You
 *    must comply with the Server Side Public License in all respects for
 *    all of the code used other than as permitted herein. If you modify file(s)
 *    with this exception, you may extend this exception to your version of the
 *    file(s), but you are not obligated to do so. If you do not wish to do so,
 *    delete this exception statement from your version. If you delete this
 *    exception statement from all source files in the program, then also delete
 *    it in the license file.
 */

/**
 * This file contains tests for mongo/db/query/get_executor.h
 */

#include "mongo/db/query/get_executor.h"

#include <boost/optional.hpp>
#include <string>

#include "mongo/bson/simple_bsonobj_comparator.h"
#include "mongo/db/json.h"
#include "mongo/db/matcher/extensions_callback_disallow_extensions.h"
#include "mongo/db/query/query_settings.h"
#include "mongo/db/query/query_test_service_context.h"
#include "mongo/stdx/unordered_set.h"
#include "mongo/unittest/unittest.h"
#include "mongo/util/mongoutils/str.h"

using namespace mongo;

namespace {

using std::unique_ptr;

static const NamespaceString nss("test.collection");

/**
 * Utility functions to create a CanonicalQuery
 */
unique_ptr<CanonicalQuery> canonicalize(const char* queryStr,
                                        const char* sortStr,
                                        const char* projStr) {
    QueryTestServiceContext serviceContext;
<<<<<<< HEAD
    auto txn = serviceContext.makeOperationContext();
=======
    auto opCtx = serviceContext.makeOperationContext();
>>>>>>> f378d467

    auto qr = stdx::make_unique<QueryRequest>(nss);
    qr->setFilter(fromjson(queryStr));
    qr->setSort(fromjson(sortStr));
    qr->setProj(fromjson(projStr));
<<<<<<< HEAD
    auto statusWithCQ = CanonicalQuery::canonicalize(
        txn.get(), std::move(qr), ExtensionsCallbackDisallowExtensions());
=======
    auto statusWithCQ = CanonicalQuery::canonicalize(opCtx.get(), std::move(qr));
>>>>>>> f378d467
    ASSERT_OK(statusWithCQ.getStatus());
    return std::move(statusWithCQ.getValue());
}

//
// get_executor tests
//

//
// filterAllowedIndexEntries
//

/**
 * Test function to check filterAllowedIndexEntries.
 *
 * indexes: A vector of index entries to filter against.
 * keyPatterns: A set of index key patterns to use in the filter.
 * indexNames: A set of index names to use for the filter.
 *
 * expectedFilteredNames: The names of indexes that are expected to pass through the filter.
 */
void testAllowedIndices(std::vector<IndexEntry> indexes,
                        BSONObjSet keyPatterns,
                        stdx::unordered_set<std::string> indexNames,
                        stdx::unordered_set<std::string> expectedFilteredNames) {
    PlanCache planCache;
    QuerySettings querySettings;

    // getAllowedIndices should return false when query shape is not yet in query settings.
    unique_ptr<CanonicalQuery> cq(canonicalize("{a: 1}", "{}", "{}"));
    PlanCacheKey key = planCache.computeKey(*cq);
    ASSERT_FALSE(querySettings.getAllowedIndicesFilter(key));

    querySettings.setAllowedIndices(*cq, key, keyPatterns, indexNames);
    // Index entry vector should contain 1 entry after filtering.
    boost::optional<AllowedIndicesFilter> hasFilter = querySettings.getAllowedIndicesFilter(key);
    ASSERT_TRUE(hasFilter);
    ASSERT_FALSE(key.empty());
    auto& filter = *hasFilter;

    // Apply filter in allowed indices.
    filterAllowedIndexEntries(filter, &indexes);
    size_t matchedIndexes = 0;
    for (const auto& indexEntry : indexes) {
        ASSERT_TRUE(expectedFilteredNames.find(indexEntry.name) != expectedFilteredNames.end());
        matchedIndexes++;
    }
    ASSERT_EQ(matchedIndexes, indexes.size());
}

// Use of index filters to select compound index over single key index.
TEST(GetExecutorTest, GetAllowedIndices) {
    testAllowedIndices(
        {IndexEntry(fromjson("{a: 1}"), "a_1"),
         IndexEntry(fromjson("{a: 1, b: 1}"), "a_1_b_1"),
         IndexEntry(fromjson("{a: 1, c: 1}"), "a_1_c_1")},
        SimpleBSONObjComparator::kInstance.makeBSONObjSet({fromjson("{a: 1, b: 1}")}),
        stdx::unordered_set<std::string>{},
        {"a_1_b_1"});
}

// Setting index filter referring to non-existent indexes
// will effectively disregard the index catalog and
// result in the planner generating a collection scan.
TEST(GetExecutorTest, GetAllowedIndicesNonExistentIndexKeyPatterns) {
    testAllowedIndices(
        {IndexEntry(fromjson("{a: 1}"), "a_1"),
         IndexEntry(fromjson("{a: 1, b: 1}"), "a_1_b_1"),
         IndexEntry(fromjson("{a: 1, c: 1}"), "a_1_c_1")},
        SimpleBSONObjComparator::kInstance.makeBSONObjSet({fromjson("{nosuchfield: 1}")}),
        stdx::unordered_set<std::string>{},
        stdx::unordered_set<std::string>{});
}

// This test case shows how to force query execution to use
// an index that orders items in descending order.
TEST(GetExecutorTest, GetAllowedIndicesDescendingOrder) {
    testAllowedIndices(
        {IndexEntry(fromjson("{a: 1}"), "a_1"), IndexEntry(fromjson("{a: -1}"), "a_-1")},
        SimpleBSONObjComparator::kInstance.makeBSONObjSet({fromjson("{a: -1}")}),
        stdx::unordered_set<std::string>{},
        {"a_-1"});
}

TEST(GetExecutorTest, GetAllowedIndicesMatchesByName) {
    testAllowedIndices(
        {IndexEntry(fromjson("{a: 1}"), "a_1"), IndexEntry(fromjson("{a: 1}"), "a_1:en")},
        // BSONObjSet default constructor is explicit, so we cannot copy-list-initialize until
        // C++14.
        SimpleBSONObjComparator::kInstance.makeBSONObjSet(),
        {"a_1"},
        {"a_1"});
}

TEST(GetExecutorTest, GetAllowedIndicesMatchesMultipleIndexesByKey) {
    testAllowedIndices(
        {IndexEntry(fromjson("{a: 1}"), "a_1"), IndexEntry(fromjson("{a: 1}"), "a_1:en")},
        SimpleBSONObjComparator::kInstance.makeBSONObjSet({fromjson("{a: 1}")}),
        stdx::unordered_set<std::string>{},
        {"a_1", "a_1:en"});
}

}  // namespace<|MERGE_RESOLUTION|>--- conflicted
+++ resolved
@@ -39,7 +39,6 @@
 
 #include "mongo/bson/simple_bsonobj_comparator.h"
 #include "mongo/db/json.h"
-#include "mongo/db/matcher/extensions_callback_disallow_extensions.h"
 #include "mongo/db/query/query_settings.h"
 #include "mongo/db/query/query_test_service_context.h"
 #include "mongo/stdx/unordered_set.h"
@@ -61,22 +60,13 @@
                                         const char* sortStr,
                                         const char* projStr) {
     QueryTestServiceContext serviceContext;
-<<<<<<< HEAD
-    auto txn = serviceContext.makeOperationContext();
-=======
     auto opCtx = serviceContext.makeOperationContext();
->>>>>>> f378d467
 
     auto qr = stdx::make_unique<QueryRequest>(nss);
     qr->setFilter(fromjson(queryStr));
     qr->setSort(fromjson(sortStr));
     qr->setProj(fromjson(projStr));
-<<<<<<< HEAD
-    auto statusWithCQ = CanonicalQuery::canonicalize(
-        txn.get(), std::move(qr), ExtensionsCallbackDisallowExtensions());
-=======
     auto statusWithCQ = CanonicalQuery::canonicalize(opCtx.get(), std::move(qr));
->>>>>>> f378d467
     ASSERT_OK(statusWithCQ.getStatus());
     return std::move(statusWithCQ.getValue());
 }
