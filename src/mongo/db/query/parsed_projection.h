
/**
 *    Copyright (C) 2018-present MongoDB, Inc.
 *
 *    This program is free software: you can redistribute it and/or modify
 *    it under the terms of the Server Side Public License, version 1,
 *    as published by MongoDB, Inc.
 *
 *    This program is distributed in the hope that it will be useful,
 *    but WITHOUT ANY WARRANTY; without even the implied warranty of
 *    MERCHANTABILITY or FITNESS FOR A PARTICULAR PURPOSE.  See the
 *    Server Side Public License for more details.
 *
 *    You should have received a copy of the Server Side Public License
 *    along with this program. If not, see
 *    <http://www.mongodb.com/licensing/server-side-public-license>.
 *
 *    As a special exception, the copyright holders give permission to link the
 *    code of portions of this program with the OpenSSL library under certain
 *    conditions as described in each individual source file and distribute
 *    linked combinations including the program with the OpenSSL library. You
 *    must comply with the Server Side Public License in all respects for
 *    all of the code used other than as permitted herein. If you modify file(s)
 *    with this exception, you may extend this exception to your version of the
 *    file(s), but you are not obligated to do so. If you do not wish to do so,
 *    delete this exception statement from your version. If you delete this
 *    exception statement from all source files in the program, then also delete
 *    it in the license file.
 */

#include "mongo/db/jsobj.h"
#include "mongo/db/matcher/expression_parser.h"
#include "mongo/util/mongoutils/str.h"

namespace mongo {

class ParsedProjection {
public:
    // TODO: this is duplicated in here and in the proj exec code.  When we have
    // ProjectionExpression we can remove dups.
    enum ArrayOpType { ARRAY_OP_NORMAL = 0, ARRAY_OP_ELEM_MATCH, ARRAY_OP_POSITIONAL };

    /**
     * Parses the projection 'spec' and checks its validity with respect to the query 'query'.
     * Puts covering information into 'out'.
     *
     * Returns Status::OK() if it's a valid spec.
     * Returns a Status indicating how it's invalid otherwise.
     */
    static Status make(OperationContext* opCtx,
                       const BSONObj& spec,
                       const MatchExpression* const query,
<<<<<<< HEAD
                       ParsedProjection** out,
                       const ExtensionsCallback& extensionsCallback);
=======
                       ParsedProjection** out);
>>>>>>> f378d467

    /**
     * Returns true if the projection requires match details from the query,
     * and false otherwise.
     */
    bool requiresMatchDetails() const {
        return _requiresMatchDetails;
    }

    /**
     * Is the full document required to compute this projection?
     */
    bool requiresDocument() const {
        return _requiresDocument;
    }

    /**
     * If requiresDocument() == false, what fields are required to compute
     * the projection?
     *
     * Returned StringDatas are owned by, and have the lifetime of, the ParsedProjection.
     */
    const std::vector<StringData>& getRequiredFields() const {
        return _requiredFields;
    }

    /**
     * Get the raw BSONObj proj spec obj
     */
    const BSONObj& getProjObj() const {
        return _source;
    }

    bool wantTextScore() const {
        return _wantTextScore;
    }

    /**
     * Does the projection want geoNear metadata?  If so any geoNear stage should include them.
     */
    bool wantGeoNearDistance() const {
        return _wantGeoNearDistance;
    }

    bool wantGeoNearPoint() const {
        return _wantGeoNearPoint;
    }

    bool wantIndexKey() const {
        return _returnKey;
    }

    bool wantSortKey() const {
        return _wantSortKey;
    }

    /**
     * Returns true if the element at 'path' is preserved entirely after this projection is applied,
     * and false otherwise. For example, the projection {a: 1} will preserve the element located at
     * 'a.b', and the projection {'a.b': 0} will not preserve the element located at 'a'.
     */
    bool isFieldRetainedExactly(StringData path) const;

<<<<<<< HEAD
=======
    /**
     * Returns true if the project contains any paths with multiple path pieces (e.g. returns true
     * for {_id: 0, "a.b": 1} and returns false for {_id: 0, a: 1, b: 1}).
     */
    bool hasDottedFieldPath() const {
        return _hasDottedFieldPath;
    }

>>>>>>> f378d467
private:
    /**
     * Must go through ::make
     */
    ParsedProjection() = default;

    /**
     * Returns true if field name refers to a positional projection.
     */
    static bool _isPositionalOperator(const char* fieldName);

    /**
     * Returns true if the MatchExpression 'query' queries against
     * the field named by 'matchfield'. This deeply traverses logical
     * nodes in the matchfield and returns true if any of the children
     * have the field (so if 'query' is {$and: [{a: 1}, {b: 1}]} and
     * 'matchfield' is "b", the return value is true).
     *
     * Does not take ownership of 'query'.
     */
    static bool _hasPositionalOperatorMatch(const MatchExpression* const query,
                                            const std::string& matchfield);

    // Track fields needed by the projection so that the query planner can perform projection
    // analysis and possibly give us a covered projection.
    //
    // StringDatas are owned by the ParsedProjection.
    //
    // The order of the fields is the order they were in the projection object.
    std::vector<StringData> _requiredFields;

    // _hasId determines whether the _id field of the input is included in the output.
    bool _hasId = false;

    // Tracks the fields that have been explicitly included and excluded, respectively, in this
    // projection.
    //
    // StringDatas are owned by the ParsedProjection.
    //
    // The ordering of the paths is the order that they appeared within the projection, and should
    // be maintained.
    std::vector<StringData> _includedFields;
    std::vector<StringData> _excludedFields;

    // Tracks fields referenced within the projection that are meta or array projections,
    // respectively.
    //
    // StringDatas are owned by the ParsedProjection.
    //
    // The order of the fields is not significant.
    std::vector<StringData> _metaFields;
    std::vector<StringData> _arrayFields;

    // Tracks whether this projection is an inclusion projection, i.e., {a: 1}, or an exclusion
    // projection, i.e., {a: 0}. The projection {_id: 0} is ambiguous but will result in this field
    // being set to false.
    bool _isInclusionProjection = false;

    bool _requiresMatchDetails = false;

    bool _requiresDocument = true;

    BSONObj _source;

    bool _wantTextScore = false;

    bool _wantGeoNearDistance = false;

    bool _wantGeoNearPoint = false;

    bool _returnKey = false;

    // Whether this projection includes a sortKey meta-projection.
    bool _wantSortKey = false;

    bool _hasDottedFieldPath = false;
};

}  // namespace mongo<|MERGE_RESOLUTION|>--- conflicted
+++ resolved
@@ -50,12 +50,7 @@
     static Status make(OperationContext* opCtx,
                        const BSONObj& spec,
                        const MatchExpression* const query,
-<<<<<<< HEAD
-                       ParsedProjection** out,
-                       const ExtensionsCallback& extensionsCallback);
-=======
                        ParsedProjection** out);
->>>>>>> f378d467
 
     /**
      * Returns true if the projection requires match details from the query,
@@ -119,8 +114,6 @@
      */
     bool isFieldRetainedExactly(StringData path) const;
 
-<<<<<<< HEAD
-=======
     /**
      * Returns true if the project contains any paths with multiple path pieces (e.g. returns true
      * for {_id: 0, "a.b": 1} and returns false for {_id: 0, a: 1, b: 1}).
@@ -129,7 +122,6 @@
         return _hasDottedFieldPath;
     }
 
->>>>>>> f378d467
 private:
     /**
      * Must go through ::make
