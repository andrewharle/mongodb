
/**
 *    Copyright (C) 2018-present MongoDB, Inc.
 *
 *    This program is free software: you can redistribute it and/or modify
 *    it under the terms of the Server Side Public License, version 1,
 *    as published by MongoDB, Inc.
 *
 *    This program is distributed in the hope that it will be useful,
 *    but WITHOUT ANY WARRANTY; without even the implied warranty of
 *    MERCHANTABILITY or FITNESS FOR A PARTICULAR PURPOSE.  See the
 *    Server Side Public License for more details.
 *
 *    You should have received a copy of the Server Side Public License
 *    along with this program. If not, see
 *    <http://www.mongodb.com/licensing/server-side-public-license>.
 *
 *    As a special exception, the copyright holders give permission to link the
 *    code of portions of this program with the OpenSSL library under certain
 *    conditions as described in each individual source file and distribute
 *    linked combinations including the program with the OpenSSL library. You
 *    must comply with the Server Side Public License in all respects for
 *    all of the code used other than as permitted herein. If you modify file(s)
 *    with this exception, you may extend this exception to your version of the
 *    file(s), but you are not obligated to do so. If you do not wish to do so,
 *    delete this exception statement from your version. If you delete this
 *    exception statement from all source files in the program, then also delete
 *    it in the license file.
 */

#pragma once

#include <list>
#include <memory>
#include <vector>

#include "mongo/base/owned_pointer_vector.h"
#include "mongo/db/exec/plan_stage.h"
#include "mongo/db/exec/plan_stats.h"
#include "mongo/db/exec/working_set.h"
#include "mongo/db/query/query_solution.h"

namespace mongo {

struct CandidatePlan;
struct PlanRankingDecision;

/**
 * Ranks 2 or more plans.
 */
class PlanRanker {
public:
    /**
     * Returns index in 'candidates' of which plan is best.
     * Populates 'why' with information relevant to how each plan fared in the ranking process.
     * Caller owns pointers in 'why'.
     * 'candidateOrder' holds indices into candidates ordered by score (winner in first element).
     */
    static size_t pickBestPlan(const std::vector<CandidatePlan>& candidates,
                               PlanRankingDecision* why);

    /**
     * Assign the stats tree a 'goodness' score. The higher the score, the better
     * the plan. The exact value isn't meaningful except for imposing a ranking.
     */
    static double scoreTree(const PlanStageStats* stats);
};

/**
 * A container holding one to-be-ranked plan and its associated/relevant data.
 * Does not own any of its pointers.
 */
struct CandidatePlan {
<<<<<<< HEAD
    CandidatePlan(QuerySolution* s, PlanStage* r, WorkingSet* w)
        : solution(s), root(r), ws(w), failed(false) {}
=======
    CandidatePlan(std::unique_ptr<QuerySolution> solution, PlanStage* r, WorkingSet* w)
        : solution(std::move(solution)), root(r), ws(w), failed(false) {}
>>>>>>> f378d467

    std::unique_ptr<QuerySolution> solution;
    PlanStage* root;  // Not owned here.
    WorkingSet* ws;   // Not owned here.

    // Any results produced during the plan's execution prior to ranking are retained here.
    std::list<WorkingSetID> results;

    bool failed;
};

/**
 * Information about why a plan was picked to be the best.  Data here is placed into the cache
 * and used to compare expected performance with actual.
 */
struct PlanRankingDecision {
    PlanRankingDecision() {}

    /**
     * Make a deep copy.
     */
    PlanRankingDecision* clone() const {
        PlanRankingDecision* decision = new PlanRankingDecision();
        for (size_t i = 0; i < stats.size(); ++i) {
            PlanStageStats* s = stats[i].get();
            invariant(s);
            decision->stats.push_back(std::unique_ptr<PlanStageStats>{s->clone()});
        }
        decision->scores = scores;
        decision->candidateOrder = candidateOrder;
        return decision;
    }

    // Stats of all plans sorted in descending order by score.
    // Owned by us.
    std::vector<std::unique_ptr<PlanStageStats>> stats;

    // The "goodness" score corresponding to 'stats'.
    // Sorted in descending order.
    std::vector<double> scores;

    // Ordering of original plans in descending of score.
    // Filled in by PlanRanker::pickBestPlan(candidates, ...)
    // so that candidates[candidateOrder[0]] refers to the best plan
    // with corresponding cores[0] and stats[0]. Runner-up would be
    // candidates[candidateOrder[1]] followed by
    // candidates[candidateOrder[2]], ...
    std::vector<size_t> candidateOrder;

    // Whether two plans tied for the win.
    //
    // Reading this flag is the only reliable way for callers to determine if there was a tie,
    // because the scores kept inside the PlanRankingDecision do not incorporate the EOF bonus.
    bool tieForBest = false;
};

}  // namespace mongo<|MERGE_RESOLUTION|>--- conflicted
+++ resolved
@@ -71,13 +71,8 @@
  * Does not own any of its pointers.
  */
 struct CandidatePlan {
-<<<<<<< HEAD
-    CandidatePlan(QuerySolution* s, PlanStage* r, WorkingSet* w)
-        : solution(s), root(r), ws(w), failed(false) {}
-=======
     CandidatePlan(std::unique_ptr<QuerySolution> solution, PlanStage* r, WorkingSet* w)
         : solution(std::move(solution)), root(r), ws(w), failed(false) {}
->>>>>>> f378d467
 
     std::unique_ptr<QuerySolution> solution;
     PlanStage* root;  // Not owned here.
