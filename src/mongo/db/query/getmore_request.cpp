
/**
 *    Copyright (C) 2018-present MongoDB, Inc.
 *
 *    This program is free software: you can redistribute it and/or modify
 *    it under the terms of the Server Side Public License, version 1,
 *    as published by MongoDB, Inc.
 *
 *    This program is distributed in the hope that it will be useful,
 *    but WITHOUT ANY WARRANTY; without even the implied warranty of
 *    MERCHANTABILITY or FITNESS FOR A PARTICULAR PURPOSE.  See the
 *    Server Side Public License for more details.
 *
 *    You should have received a copy of the Server Side Public License
 *    along with this program. If not, see
 *    <http://www.mongodb.com/licensing/server-side-public-license>.
 *
 *    As a special exception, the copyright holders give permission to link the
 *    code of portions of this program with the OpenSSL library under certain
 *    conditions as described in each individual source file and distribute
 *    linked combinations including the program with the OpenSSL library. You
 *    must comply with the Server Side Public License in all respects for
 *    all of the code used other than as permitted herein. If you modify file(s)
 *    with this exception, you may extend this exception to your version of the
 *    file(s), but you are not obligated to do so. If you do not wish to do so,
 *    delete this exception statement from your version. If you delete this
 *    exception statement from all source files in the program, then also delete
 *    it in the license file.
 */

#define MONGO_LOG_DEFAULT_COMPONENT ::mongo::logger::LogComponent::kQuery

#include "mongo/platform/basic.h"

#include "mongo/db/query/getmore_request.h"

#include <boost/optional.hpp>

<<<<<<< HEAD
=======
#include "mongo/db/command_generic_argument.h"
#include "mongo/db/commands.h"
>>>>>>> f378d467
#include "mongo/db/namespace_string.h"
#include "mongo/db/repl/bson_extract_optime.h"
#include "mongo/util/assert_util.h"
#include "mongo/util/stringutils.h"

namespace mongo {

namespace {

const char kCollectionField[] = "collection";
const char kBatchSizeField[] = "batchSize";
const char kAwaitDataTimeoutField[] = "maxTimeMS";
const char kTermField[] = "term";
const char kLastKnownCommittedOpTimeField[] = "lastKnownCommittedOpTime";

}  // namespace

const char GetMoreRequest::kGetMoreCommandName[] = "getMore";

GetMoreRequest::GetMoreRequest() : cursorid(0), batchSize(0) {}

GetMoreRequest::GetMoreRequest(NamespaceString namespaceString,
                               CursorId id,
                               boost::optional<std::int64_t> sizeOfBatch,
                               boost::optional<Milliseconds> awaitDataTimeout,
                               boost::optional<long long> term,
                               boost::optional<repl::OpTime> lastKnownCommittedOpTime)
    : nss(std::move(namespaceString)),
      cursorid(id),
      batchSize(sizeOfBatch),
      awaitDataTimeout(awaitDataTimeout),
      term(term),
      lastKnownCommittedOpTime(lastKnownCommittedOpTime) {}

Status GetMoreRequest::isValid() const {
    if (!nss.isValid()) {
        return Status(ErrorCodes::InvalidNamespace,
                      str::stream() << "Invalid namespace for getMore: " << nss.ns());
    }

    if (cursorid == 0) {
        return Status(ErrorCodes::BadValue, "Cursor id for getMore must be non-zero");
    }

    if (batchSize && *batchSize <= 0) {
        return Status(ErrorCodes::BadValue,
                      str::stream() << "Batch size for getMore must be positive, "
                                    << "but received: "
                                    << *batchSize);
    }

    return Status::OK();
}

// static
NamespaceString GetMoreRequest::parseNs(const std::string& dbname, const BSONObj& cmdObj) {
    BSONElement collElt = cmdObj["collection"];
    const std::string coll = (collElt.type() == BSONType::String) ? collElt.String() : "";

    return NamespaceString(dbname, coll);
}

// static
StatusWith<GetMoreRequest> GetMoreRequest::parseFromBSON(const std::string& dbname,
                                                         const BSONObj& cmdObj) {
    invariant(!dbname.empty());

    // Required fields.
    boost::optional<CursorId> cursorid;
    boost::optional<NamespaceString> nss;

    // Optional fields.
    boost::optional<std::int64_t> batchSize;
    boost::optional<Milliseconds> awaitDataTimeout;
    boost::optional<long long> term;
    boost::optional<repl::OpTime> lastKnownCommittedOpTime;

    for (BSONElement el : cmdObj) {
        const auto fieldName = el.fieldNameStringData();
        if (fieldName == kGetMoreCommandName) {
            if (el.type() != BSONType::NumberLong) {
                return {ErrorCodes::TypeMismatch,
                        str::stream() << "Field 'getMore' must be of type long in: " << cmdObj};
            }

            cursorid = el.Long();
        } else if (fieldName == kCollectionField) {
            if (el.type() != BSONType::String) {
                return {ErrorCodes::TypeMismatch,
                        str::stream() << "Field 'collection' must be of type string in: "
                                      << cmdObj};
            }

            nss = parseNs(dbname, cmdObj);
        } else if (fieldName == kBatchSizeField) {
            if (!el.isNumber()) {
                return {ErrorCodes::TypeMismatch,
                        str::stream() << "Field 'batchSize' must be a number in: " << cmdObj};
            }

            batchSize = el.numberLong();
<<<<<<< HEAD
        } else if (str::equals(fieldName, kAwaitDataTimeoutField)) {
=======
        } else if (fieldName == kAwaitDataTimeoutField) {
>>>>>>> f378d467
            auto maxAwaitDataTime = QueryRequest::parseMaxTimeMS(el);
            if (!maxAwaitDataTime.isOK()) {
                return maxAwaitDataTime.getStatus();
            }

            if (maxAwaitDataTime.getValue()) {
                awaitDataTimeout = Milliseconds(maxAwaitDataTime.getValue());
            }
        } else if (fieldName == kTermField) {
            if (el.type() != BSONType::NumberLong) {
                return {ErrorCodes::TypeMismatch,
                        str::stream() << "Field 'term' must be of type NumberLong in: " << cmdObj};
            }
            term = el.Long();
        } else if (fieldName == kLastKnownCommittedOpTimeField) {
            repl::OpTime ot;
            Status status = bsonExtractOpTimeField(el.wrap(), kLastKnownCommittedOpTimeField, &ot);
            if (!status.isOK()) {
                return status;
            }
            lastKnownCommittedOpTime = ot;
        } else if (!isGenericArgument(fieldName)) {
            return {ErrorCodes::FailedToParse,
                    str::stream() << "Failed to parse: " << cmdObj << ". "
                                  << "Unrecognized field '"
                                  << fieldName
                                  << "'."};
        }
    }

    if (!cursorid) {
        return {ErrorCodes::FailedToParse,
                str::stream() << "Field 'getMore' missing in: " << cmdObj};
    }

    if (!nss) {
        return {ErrorCodes::FailedToParse,
                str::stream() << "Field 'collection' missing in: " << cmdObj};
    }

    GetMoreRequest request(
        std::move(*nss), *cursorid, batchSize, awaitDataTimeout, term, lastKnownCommittedOpTime);
    Status validStatus = request.isValid();
    if (!validStatus.isOK()) {
        return validStatus;
    }

    return request;
}

BSONObj GetMoreRequest::toBSON() const {
    BSONObjBuilder builder;

    builder.append(kGetMoreCommandName, cursorid);
    builder.append(kCollectionField, nss.coll());

    if (batchSize) {
        builder.append(kBatchSizeField, *batchSize);
    }

    if (awaitDataTimeout) {
        builder.append(kAwaitDataTimeoutField, durationCount<Milliseconds>(*awaitDataTimeout));
    }

    if (term) {
        builder.append(kTermField, *term);
    }

    if (lastKnownCommittedOpTime) {
        lastKnownCommittedOpTime->append(&builder, kLastKnownCommittedOpTimeField);
    }

    return builder.obj();
}

}  // namespace mongo<|MERGE_RESOLUTION|>--- conflicted
+++ resolved
@@ -36,11 +36,8 @@
 
 #include <boost/optional.hpp>
 
-<<<<<<< HEAD
-=======
 #include "mongo/db/command_generic_argument.h"
 #include "mongo/db/commands.h"
->>>>>>> f378d467
 #include "mongo/db/namespace_string.h"
 #include "mongo/db/repl/bson_extract_optime.h"
 #include "mongo/util/assert_util.h"
@@ -142,11 +139,7 @@
             }
 
             batchSize = el.numberLong();
-<<<<<<< HEAD
-        } else if (str::equals(fieldName, kAwaitDataTimeoutField)) {
-=======
         } else if (fieldName == kAwaitDataTimeoutField) {
->>>>>>> f378d467
             auto maxAwaitDataTime = QueryRequest::parseMaxTimeMS(el);
             if (!maxAwaitDataTime.isOK()) {
                 return maxAwaitDataTime.getStatus();
