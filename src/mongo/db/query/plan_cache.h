--- conflicted
+++ resolved
@@ -88,8 +88,6 @@
  *   This is done by QueryPlanner::tagAccordingToCache.
  */
 struct PlanCacheIndexTree {
-<<<<<<< HEAD
-=======
 
     /**
      * An OrPushdown is the cached version of an OrPushdownTag::Destination. It indicates that this
@@ -103,7 +101,6 @@
         std::deque<size_t> route;
     };
 
->>>>>>> f378d467
     PlanCacheIndexTree() : entry(nullptr), index_pos(0), canCombineBounds(true) {}
 
     ~PlanCacheIndexTree() {
@@ -141,11 +138,8 @@
     // and is used to ensure that bounds are correctly intersected and/or compounded when a query is
     // planned from the plan cache.
     bool canCombineBounds;
-<<<<<<< HEAD
-=======
 
     std::vector<OrPushdown> orPushdowns;
->>>>>>> f378d467
 };
 
 /**
@@ -275,10 +269,7 @@
     BSONObj sort;
     BSONObj projection;
     BSONObj collation;
-<<<<<<< HEAD
-=======
     Date_t timeOfCreation;
->>>>>>> f378d467
 
     //
     // Performance stats
