
/**
 *    Copyright (C) 2018-present MongoDB, Inc.
 *
 *    This program is free software: you can redistribute it and/or modify
 *    it under the terms of the Server Side Public License, version 1,
 *    as published by MongoDB, Inc.
 *
 *    This program is distributed in the hope that it will be useful,
 *    but WITHOUT ANY WARRANTY; without even the implied warranty of
 *    MERCHANTABILITY or FITNESS FOR A PARTICULAR PURPOSE.  See the
 *    Server Side Public License for more details.
 *
 *    You should have received a copy of the Server Side Public License
 *    along with this program. If not, see
 *    <http://www.mongodb.com/licensing/server-side-public-license>.
 *
 *    As a special exception, the copyright holders give permission to link the
 *    code of portions of this program with the OpenSSL library under certain
 *    conditions as described in each individual source file and distribute
 *    linked combinations including the program with the OpenSSL library. You
 *    must comply with the Server Side Public License in all respects for
 *    all of the code used other than as permitted herein. If you modify file(s)
 *    with this exception, you may extend this exception to your version of the
 *    file(s), but you are not obligated to do so. If you do not wish to do so,
 *    delete this exception statement from your version. If you delete this
 *    exception statement from all source files in the program, then also delete
 *    it in the license file.
 */

#include "mongo/platform/basic.h"

#include "mongo/db/query/plan_cache_indexability.h"

#include "mongo/base/init.h"
#include "mongo/base/owned_pointer_vector.h"
#include "mongo/db/matcher/expression.h"
#include "mongo/db/matcher/expression_algo.h"
#include "mongo/db/matcher/expression_internal_expr_eq.h"
#include "mongo/db/matcher/expression_leaf.h"
#include "mongo/db/query/collation/collation_index_key.h"
#include "mongo/db/query/collation/collator_interface.h"
#include "mongo/db/query/index_entry.h"
#include "mongo/stdx/memory.h"
#include <memory>

namespace mongo {

void PlanCacheIndexabilityState::processSparseIndex(const std::string& indexName,
                                                    const BSONObj& keyPattern) {
    for (BSONElement elem : keyPattern) {
        _pathDiscriminatorsMap[elem.fieldNameStringData()][indexName].addDiscriminator(
            [](const MatchExpression* queryExpr) {
                if (queryExpr->matchType() == MatchExpression::EQ) {
                    const auto* queryExprEquality =
                        static_cast<const EqualityMatchExpression*>(queryExpr);
                    return !queryExprEquality->getData().isNull();
                } else if (queryExpr->matchType() == MatchExpression::MATCH_IN) {
                    const auto* queryExprIn = static_cast<const InMatchExpression*>(queryExpr);
                    return !queryExprIn->hasNull();
                } else {
                    return true;
                }
            });
    }
}

void PlanCacheIndexabilityState::processPartialIndex(const std::string& indexName,
                                                     const MatchExpression* filterExpr) {
    invariant(filterExpr);
    for (size_t i = 0; i < filterExpr->numChildren(); ++i) {
        processPartialIndex(indexName, filterExpr->getChild(i));
    }
<<<<<<< HEAD
    if (!filterExpr->isLogical()) {
=======
    if (filterExpr->getCategory() != MatchExpression::MatchCategory::kLogical) {
>>>>>>> f378d467
        _pathDiscriminatorsMap[filterExpr->path()][indexName].addDiscriminator(
            [filterExpr](const MatchExpression* queryExpr) {
                return expression::isSubsetOf(queryExpr, filterExpr);
            });
    }
}

void PlanCacheIndexabilityState::processIndexCollation(const std::string& indexName,
                                                       const BSONObj& keyPattern,
                                                       const CollatorInterface* collator) {
    for (BSONElement elem : keyPattern) {
        _pathDiscriminatorsMap[elem.fieldNameStringData()][indexName].addDiscriminator([collator](
            const MatchExpression* queryExpr) {
<<<<<<< HEAD
            if (ComparisonMatchExpression::isComparisonMatchExpression(queryExpr)) {
                const auto* queryExprComparison =
                    static_cast<const ComparisonMatchExpression*>(queryExpr);
=======
            if (const auto* queryExprComparison =
                    dynamic_cast<const ComparisonMatchExpressionBase*>(queryExpr)) {
>>>>>>> f378d467
                const bool collatorsMatch =
                    CollatorInterface::collatorsMatch(queryExprComparison->getCollator(), collator);
                const bool isCollatableType =
                    CollationIndexKey::isCollatableType(queryExprComparison->getData().type());
                return collatorsMatch || !isCollatableType;
            }

            if (queryExpr->matchType() == MatchExpression::MATCH_IN) {
                const auto* queryExprIn = static_cast<const InMatchExpression*>(queryExpr);
                if (CollatorInterface::collatorsMatch(queryExprIn->getCollator(), collator)) {
                    return true;
                }
                for (const auto& equality : queryExprIn->getEqualities()) {
                    if (CollationIndexKey::isCollatableType(equality.type())) {
                        return false;
                    }
                }
                return true;
            }

            // The predicate never compares strings so it is not affected by collation.
            return true;
        });
    }
}

namespace {
const IndexToDiscriminatorMap emptyDiscriminators{};
}  // namespace

const IndexToDiscriminatorMap& PlanCacheIndexabilityState::getDiscriminators(
    StringData path) const {
    PathDiscriminatorsMap::const_iterator it = _pathDiscriminatorsMap.find(path);
    if (it == _pathDiscriminatorsMap.end()) {
        return emptyDiscriminators;
    }
    return it->second;
}

void PlanCacheIndexabilityState::updateDiscriminators(const std::vector<IndexEntry>& indexEntries) {
    _pathDiscriminatorsMap = PathDiscriminatorsMap();

    for (const IndexEntry& idx : indexEntries) {
        if (idx.sparse) {
            processSparseIndex(idx.name, idx.keyPattern);
        }
        if (idx.filterExpr) {
            processPartialIndex(idx.name, idx.filterExpr);
        }
        processIndexCollation(idx.name, idx.keyPattern, idx.collator);
    }
}

}  // namespace mongo<|MERGE_RESOLUTION|>--- conflicted
+++ resolved
@@ -71,11 +71,7 @@
     for (size_t i = 0; i < filterExpr->numChildren(); ++i) {
         processPartialIndex(indexName, filterExpr->getChild(i));
     }
-<<<<<<< HEAD
-    if (!filterExpr->isLogical()) {
-=======
     if (filterExpr->getCategory() != MatchExpression::MatchCategory::kLogical) {
->>>>>>> f378d467
         _pathDiscriminatorsMap[filterExpr->path()][indexName].addDiscriminator(
             [filterExpr](const MatchExpression* queryExpr) {
                 return expression::isSubsetOf(queryExpr, filterExpr);
@@ -89,14 +85,8 @@
     for (BSONElement elem : keyPattern) {
         _pathDiscriminatorsMap[elem.fieldNameStringData()][indexName].addDiscriminator([collator](
             const MatchExpression* queryExpr) {
-<<<<<<< HEAD
-            if (ComparisonMatchExpression::isComparisonMatchExpression(queryExpr)) {
-                const auto* queryExprComparison =
-                    static_cast<const ComparisonMatchExpression*>(queryExpr);
-=======
             if (const auto* queryExprComparison =
                     dynamic_cast<const ComparisonMatchExpressionBase*>(queryExpr)) {
->>>>>>> f378d467
                 const bool collatorsMatch =
                     CollatorInterface::collatorsMatch(queryExprComparison->getCollator(), collator);
                 const bool isCollatableType =
