--- conflicted
+++ resolved
@@ -73,10 +73,7 @@
      *   query: <document>,
      *   sort: <document>,
      *   collation: <document>,
-<<<<<<< HEAD
-=======
      *   arrayFilters: <array>,
->>>>>>> f378d467
      *   remove: <boolean>,
      *   update: <document>,
      *   new: <boolean>,
@@ -101,10 +98,7 @@
     BSONObj getUpdateObj() const;
     BSONObj getSort() const;
     BSONObj getCollation() const;
-<<<<<<< HEAD
-=======
     const std::vector<BSONObj>& getArrayFilters() const;
->>>>>>> f378d467
     bool shouldReturnNew() const;
     bool isUpsert() const;
     bool isRemove() const;
@@ -146,15 +140,12 @@
     void setCollation(BSONObj collation);
 
     /**
-<<<<<<< HEAD
-=======
      * Sets the array filters for the update, which determine which array elements should be
      * modified.
      */
     void setArrayFilters(const std::vector<BSONObj>& arrayFilters);
 
     /**
->>>>>>> f378d467
      * Sets the write concern for this request.
      */
     void setWriteConcern(WriteConcernOptions writeConcern);
@@ -176,10 +167,7 @@
     boost::optional<BSONObj> _fieldProjection;
     boost::optional<BSONObj> _sort;
     boost::optional<BSONObj> _collation;
-<<<<<<< HEAD
-=======
     boost::optional<std::vector<BSONObj>> _arrayFilters;
->>>>>>> f378d467
     boost::optional<bool> _shouldReturnNew;
     boost::optional<WriteConcernOptions> _writeConcern;
 
