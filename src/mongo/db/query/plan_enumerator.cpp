
/**
 *    Copyright (C) 2018-present MongoDB, Inc.
 *
 *    This program is free software: you can redistribute it and/or modify
 *    it under the terms of the Server Side Public License, version 1,
 *    as published by MongoDB, Inc.
 *
 *    This program is distributed in the hope that it will be useful,
 *    but WITHOUT ANY WARRANTY; without even the implied warranty of
 *    MERCHANTABILITY or FITNESS FOR A PARTICULAR PURPOSE.  See the
 *    Server Side Public License for more details.
 *
 *    You should have received a copy of the Server Side Public License
 *    along with this program. If not, see
 *    <http://www.mongodb.com/licensing/server-side-public-license>.
 *
 *    As a special exception, the copyright holders give permission to link the
 *    code of portions of this program with the OpenSSL library under certain
 *    conditions as described in each individual source file and distribute
 *    linked combinations including the program with the OpenSSL library. You
 *    must comply with the Server Side Public License in all respects for
 *    all of the code used other than as permitted herein. If you modify file(s)
 *    with this exception, you may extend this exception to your version of the
 *    file(s), but you are not obligated to do so. If you do not wish to do so,
 *    delete this exception statement from your version. If you delete this
 *    exception statement from all source files in the program, then also delete
 *    it in the license file.
 */

#define MONGO_LOG_DEFAULT_COMPONENT ::mongo::logger::LogComponent::kQuery

#include "mongo/db/query/plan_enumerator.h"

#include <set>

#include "mongo/db/query/index_tag.h"
#include "mongo/db/query/indexability.h"
#include "mongo/util/log.h"
#include "mongo/util/string_map.h"

namespace {

using namespace mongo;
using std::unique_ptr;
using std::endl;
using std::set;
using std::string;
using std::vector;

std::string getPathPrefix(std::string path) {
    if (mongoutils::str::contains(path, '.')) {
        return mongoutils::str::before(path, '.');
    } else {
        return path;
    }
}

/**
 * Returns true if either 'node' or a descendent of 'node'
 * is a predicate that is required to use an index.
 */
bool expressionRequiresIndex(const MatchExpression* node) {
    return CanonicalQuery::countNodes(node, MatchExpression::GEO_NEAR) > 0 ||
        CanonicalQuery::countNodes(node, MatchExpression::TEXT) > 0;
}

size_t getPathLength(const MatchExpression* expr) {
    return FieldRef{expr->path()}.numParts();
}

/**
 * Returns true if 'component' refers to a part of 'rt->path' outside the innermost $elemMatch
 * expression, and returns false otherwise. In particular, this function returns false if an
 * expression isn't contained in an $elemMatch.
 *
 * For example, consider the expression {a: {$elemMatch: {b: {$gte: 0, $lt: 10}}}. The path "a.b"
 * (component=1) is inside the $elemMatch expression, whereas the path "a" (component=0) is outside
 * the $elemMatch expression.
 */
bool isPathOutsideElemMatch(const RelevantTag* rt, size_t component) {
    if (rt->elemMatchExpr == nullptr) {
        return false;
    }

    const size_t elemMatchRootLength = getPathLength(rt->elemMatchExpr);
    invariant(elemMatchRootLength > 0);
    return component < elemMatchRootLength;
}

using PossibleFirstAssignment = std::vector<MatchExpression*>;

void getPossibleFirstAssignments(const IndexEntry& thisIndex,
                                 const vector<MatchExpression*>& predsOverLeadingField,
                                 std::vector<PossibleFirstAssignment>* possibleFirstAssignments) {
    invariant(thisIndex.multikey && !thisIndex.multikeyPaths.empty());

    if (thisIndex.multikeyPaths[0].empty()) {
        // No prefix of the leading index field causes the index to be multikey. In other words, the
        // index isn't multikey as a result of the leading index field. We can then safely assign
        // all predicates on it to the index and the access planner will intersect the bounds.
        *possibleFirstAssignments = {predsOverLeadingField};
        return;
    }

    // At least one prefix of the leading index field causes the index to be multikey. We can't
    // intersect bounds on the leading index field unless the predicates are joined by an
    // $elemMatch.
    std::map<MatchExpression*, std::vector<MatchExpression*>> predsByElemMatchExpr;
    for (auto* pred : predsOverLeadingField) {
        invariant(pred->getTag());
        RelevantTag* rt = static_cast<RelevantTag*>(pred->getTag());

        if (rt->elemMatchExpr == nullptr) {
            // 'pred' isn't part of an $elemMatch, so we can't assign any other predicates on the
            // leading index field to the index.
            possibleFirstAssignments->push_back({pred});
        } else {
            // 'pred' is part of an $elemMatch, so we group it together with any other leaf
            // expressions in the same $elemMatch context.
            predsByElemMatchExpr[rt->elemMatchExpr].push_back(pred);
        }
    }

    // We can only assign all of the leaf expressions in the $elemMatch to the index if no prefix of
    // the leading index field that is longer than the root of the $elemMatch causes the index to be
    // multikey. For example, consider the index {'a.b': 1} and the query
    // {a: $elemMatch: {b: {$gte: 0, $lt: 10}}}. If 'a.b' refers to an array value, then the two
    // leaf expressions inside the $elemMatch can match distinct elements. We are therefore unable
    // to assign both to the index and intersect the bounds.
    for (const auto& elemMatchExprIt : predsByElemMatchExpr) {
        invariant(!elemMatchExprIt.second.empty());
        const auto* pred = elemMatchExprIt.second.front();

        invariant(pred->getTag());
        RelevantTag* rt = static_cast<RelevantTag*>(pred->getTag());
        invariant(rt->elemMatchExpr != nullptr);

        const size_t elemMatchRootLength = getPathLength(elemMatchExprIt.first);
        invariant(elemMatchRootLength > 0);

        // Since the multikey path components are 0-indexed, 'elemMatchRootLength' actually
        // corresponds to the path component immediately following the root of the $elemMatch.
        if (thisIndex.multikeyPaths[0].lower_bound(elemMatchRootLength) ==
            thisIndex.multikeyPaths[0].end()) {
            // The root of the $elemMatch is the longest prefix of the leading index field that
            // causes the index to be multikey, so we can assign all of the leaf expressions in the
            // $elemMatch to the index.
            possibleFirstAssignments->push_back(elemMatchExprIt.second);
        } else {
            // There is a path longer than the root of the $elemMatch that causes the index to be
            // multikey, so we can only assign one of the leaf expressions in the $elemMatch to the
            // index. Since we don't know which one is the most selective, we generate a plan for
            // each predicate and rank them against each other.
            for (auto* predCannotIntersect : elemMatchExprIt.second) {
                possibleFirstAssignments->push_back({predCannotIntersect});
            }
        }
    }
}

/**
 * Returns true if the leaf expression associated with 'rt' can be assigned to the index given the
 * path prefixes of the queried field that cause the index to be multikey and the predicates already
 * assigned to the index. Otherwise, this function returns false if the leaf expression associated
 * with 'rt' can't be assigned to the index.
 *
 * This function modifies 'used' under the assumption that if it returns true, then the predicate
 * will be assigned to the index.
 */
bool canAssignPredToIndex(const RelevantTag* rt,
                          const std::set<size_t>& multikeyComponents,
                          StringMap<MatchExpression*>* used) {
    invariant(used);
    const FieldRef path(rt->path);

    // We start by checking with the shortest prefix of the queried path to avoid needing to undo
    // any changes we make to 'used' as we go.
    for (const auto multikeyComponent : multikeyComponents) {
        // 'pathPrefix' is a prefix of a queried path that causes the index to be multikey.
        StringData pathPrefix = path.dottedSubstring(0, multikeyComponent + 1);

        auto search = used->find(pathPrefix);
        if (search == used->end()) {
            // 'pathPrefix' is a prefix of a queried path that we haven't seen before.
            if (isPathOutsideElemMatch(rt, multikeyComponent)) {
                // 'pathPrefix' is outside the innermost $elemMatch, so we record its $elemMatch
                // context to ensure that we don't assign another predicate to 'thisIndex' along
                // this path unless they are part of the same $elemMatch.
                invariant(rt->elemMatchExpr != nullptr);
                (*used)[pathPrefix] = rt->elemMatchExpr;
            } else {
                // 'pathPrefix' is either inside the innermost $elemMatch or not inside an
                // $elemMatch at all. We record that we can't assign another predicate to
                // 'thisIndex' either at or beyond 'pathPrefix' without violating the intersecting
                // and compounding rules for multikey indexes.
                (*used)[pathPrefix] = nullptr;

                // Since we check starting with the shortest prefixes of the queried path that cause
                // 'thisIndex' to be multikey, marking 'used' with nullptr here means that there
                // will be no further attempts to intersect or compound bounds by assigning a
                // different predicate at or beyond 'pathPrefix'.
                break;
            }
        } else {
            // 'pathPrefix' is a prefix of a queried path that we've already assigned to
            // 'thisIndex'. We can only intersect or compound bounds by assigning 'couldAssignPred'
            // to 'thisIndex' if the leaf expressions are joined by the same $elemMatch context.
            const bool cannotAssignPred =
                (search->second == nullptr || search->second != rt->elemMatchExpr);
            if (cannotAssignPred) {
                return false;
            }
        }
    }
    return true;
}

<<<<<<< HEAD
=======
/**
 * Tags each node of the tree with the lowest numbered index that the sub-tree rooted at that
 * node uses.
 *
 * Nodes that satisfy Indexability::nodeCanUseIndexOnOwnField are already tagged if there
 * exists an index that that node can use.
 */
void tagForSort(MatchExpression* tree) {
    if (!Indexability::nodeCanUseIndexOnOwnField(tree)) {
        const IndexTag* myIndexTag = nullptr;
        for (size_t i = 0; i < tree->numChildren(); ++i) {
            MatchExpression* child = tree->getChild(i);
            tagForSort(child);
            if (child->getTag() &&
                child->getTag()->getType() == MatchExpression::TagData::Type::IndexTag) {
                auto childTag = static_cast<const IndexTag*>(child->getTag());
                if (!myIndexTag || myIndexTag->index > childTag->index) {
                    myIndexTag = childTag;
                }
            } else if (child->getTag() &&
                       child->getTag()->getType() ==
                           MatchExpression::TagData::Type::OrPushdownTag) {
                OrPushdownTag* childTag = static_cast<OrPushdownTag*>(child->getTag());
                if (childTag->getIndexTag()) {
                    auto indexTag = static_cast<const IndexTag*>(childTag->getIndexTag());
                    if (!myIndexTag || myIndexTag->index > indexTag->index) {
                        myIndexTag = indexTag;
                    }
                }
            }
        }
        if (myIndexTag) {
            tree->setTag(new IndexTag(*myIndexTag));
        }
    }
}

>>>>>>> f378d467
}  // namespace


namespace mongo {

PlanEnumerator::PlanEnumerator(const PlanEnumeratorParams& params)
    : _root(params.root),
      _indices(params.indices),
      _ixisect(params.intersect),
      _orLimit(params.maxSolutionsPerOr),
      _intersectLimit(params.maxIntersectPerAnd) {}

PlanEnumerator::~PlanEnumerator() {
    typedef stdx::unordered_map<MemoID, NodeAssignment*> MemoMap;
    for (MemoMap::iterator it = _memo.begin(); it != _memo.end(); ++it) {
        delete it->second;
    }
}

Status PlanEnumerator::init() {
    // Fill out our memo structure from the tagged _root.
    _done = !prepMemo(_root, PrepMemoContext());

    // Dump the tags.  We replace them with IndexTag instances.
    _root->resetTag();

    return Status::OK();
}

std::string PlanEnumerator::dumpMemo() {
    mongoutils::str::stream ss;

    // Note that this needs to be kept in sync with allocateAssignment which assigns memo IDs.
    for (size_t i = 1; i <= _memo.size(); ++i) {
        ss << "[Node #" << i << "]: " << _memo[i]->toString() << "\n";
    }
    return ss;
}

string PlanEnumerator::NodeAssignment::toString() const {
    if (NULL != andAssignment) {
        mongoutils::str::stream ss;
        ss << "AND enumstate counter " << andAssignment->counter;
        for (size_t i = 0; i < andAssignment->choices.size(); ++i) {
            ss << "\n\tchoice " << i << ":\n";
            const AndEnumerableState& state = andAssignment->choices[i];
            ss << "\t\tsubnodes: ";
            for (size_t j = 0; j < state.subnodesToIndex.size(); ++j) {
                ss << state.subnodesToIndex[j] << " ";
            }
            ss << '\n';
            for (size_t j = 0; j < state.assignments.size(); ++j) {
                const OneIndexAssignment& oie = state.assignments[j];
                ss << "\t\tidx[" << oie.index << "]\n";

                for (size_t k = 0; k < oie.preds.size(); ++k) {
                    ss << "\t\t\tpos " << oie.positions[k] << " pred " << oie.preds[k]->toString();
                }

                for (auto&& pushdown : oie.orPushdowns) {
                    ss << "\t\torPushdownPred: " << pushdown.first->toString();
                }
            }
        }
        return ss;
    } else if (NULL != arrayAssignment) {
        mongoutils::str::stream ss;
        ss << "ARRAY SUBNODES enumstate " << arrayAssignment->counter << "/ ONE OF: [ ";
        for (size_t i = 0; i < arrayAssignment->subnodes.size(); ++i) {
            ss << arrayAssignment->subnodes[i] << " ";
        }
        ss << "]";
        return ss;
    } else {
        verify(NULL != orAssignment);
        mongoutils::str::stream ss;
        ss << "ALL OF: [ ";
        for (size_t i = 0; i < orAssignment->subnodes.size(); ++i) {
            ss << orAssignment->subnodes[i] << " ";
        }
        ss << "]";
        return ss;
    }
}

PlanEnumerator::MemoID PlanEnumerator::memoIDForNode(MatchExpression* node) {
    stdx::unordered_map<MatchExpression*, MemoID>::iterator it = _nodeToId.find(node);

    if (_nodeToId.end() == it) {
        error() << "Trying to look up memo entry for node, none found.";
        MONGO_UNREACHABLE;
    }

    return it->second;
}

unique_ptr<MatchExpression> PlanEnumerator::getNext() {
    if (_done) {
        return nullptr;
    }

    // Tag with our first solution.
    tagMemo(memoIDForNode(_root));

    unique_ptr<MatchExpression> tree(_root->shallowClone());
    tagForSort(tree.get());

    _root->resetTag();
    LOG(5) << "Enumerator: memo just before moving:" << endl << dumpMemo();
    _done = nextMemo(memoIDForNode(_root));
    return tree;
}

//
// Structure creation
//

void PlanEnumerator::allocateAssignment(MatchExpression* expr,
                                        NodeAssignment** assign,
                                        MemoID* id) {
    // We start at 1 so that the lookup of any entries not explicitly allocated
    // will refer to an invalid memo slot.
    size_t newID = _memo.size() + 1;

    // Shouldn't be anything there already.
    verify(_nodeToId.end() == _nodeToId.find(expr));
    _nodeToId[expr] = newID;
    verify(_memo.end() == _memo.find(newID));
    NodeAssignment* newAssignment = new NodeAssignment();
    _memo[newID] = newAssignment;
    *assign = newAssignment;
    *id = newID;
}

bool PlanEnumerator::prepMemo(MatchExpression* node, PrepMemoContext context) {
    PrepMemoContext childContext;
    childContext.elemMatchExpr = context.elemMatchExpr;
    childContext.outsidePreds = context.outsidePreds;

    if (MatchExpression::OR == node->matchType()) {
        // For an OR to be indexed, all its children must be indexed.
        for (size_t i = 0; i < node->numChildren(); ++i) {

            // Extend the path through the indexed ORs of each outside predicate.
            auto childContextCopy = childContext;
            for (auto it = childContextCopy.outsidePreds.begin();
                 it != childContextCopy.outsidePreds.end();) {
                // If the route has already traversed through an $elemMatch object, then we cannot
                // push down through this OR. Here we remove such routes from our context object.
                //
                // For example, suppose we have index {a: 1, "b.c": 1} and the following query:
                //
                //   {a: 1, b: {$elemMatch: {$or: [{c: 2}, {c: 3}]}}}
                //
                // It is not correct to push the 'a' predicate down such that it is a sibling of
                // either of the predicates on 'c', since this would change the predicate's meaning
                // from a==1 to "b.a"==1.
                if (it->second.traversedThroughElemMatchObj) {
                    it = childContextCopy.outsidePreds.erase(it);
                } else {
                    it->second.route.push_back(i);
                    ++it;
                }
            }

            if (!prepMemo(node->getChild(i), childContextCopy)) {
                return false;
            }
        }

        // If we're here we're fully indexed and can be in the memo.
        size_t myMemoID;
        NodeAssignment* assign;
        allocateAssignment(node, &assign, &myMemoID);

        OrAssignment* orAssignment = new OrAssignment();
        for (size_t i = 0; i < node->numChildren(); ++i) {
            orAssignment->subnodes.push_back(memoIDForNode(node->getChild(i)));
        }
        assign->orAssignment.reset(orAssignment);
        return true;
    } else if (Indexability::arrayUsesIndexOnChildren(node)) {
        // Add each of our children as a subnode.  We enumerate through each subnode one at a
        // time until it's exhausted then we move on.
        unique_ptr<ArrayAssignment> aa(new ArrayAssignment());

        if (MatchExpression::ELEM_MATCH_OBJECT == node->matchType()) {
            childContext.elemMatchExpr = node;
            markTraversedThroughElemMatchObj(&childContext);
        }

        // For an OR to be indexed, all its children must be indexed.
        for (size_t i = 0; i < node->numChildren(); ++i) {
            if (prepMemo(node->getChild(i), childContext)) {
                aa->subnodes.push_back(memoIDForNode(node->getChild(i)));
            }
        }

        if (0 == aa->subnodes.size()) {
            return false;
        }

        size_t myMemoID;
        NodeAssignment* assign;
        allocateAssignment(node, &assign, &myMemoID);

        assign->arrayAssignment.reset(aa.release());
        return true;
    } else if (Indexability::nodeCanUseIndexOnOwnField(node) ||
               Indexability::isBoundsGeneratingNot(node) ||
               (MatchExpression::AND == node->matchType())) {
        // Map from idx id to children that have a pred over it.

        // TODO: The index intersection logic could be simplified if we could iterate over these
        // maps in a known order. Currently when iterating over these maps we have to impose an
        // ordering on each individual pair of indices in order to make sure that the
        // enumeration results are order-independent. See SERVER-12196.
        IndexToPredMap idxToFirst;
        IndexToPredMap idxToNotFirst;

        // Children that aren't predicates, and which do not necessarily need
        // to use an index.
        vector<MemoID> subnodes;

        // Children that aren't predicates, but which *must* use an index.
        // (e.g. an OR which contains a TEXT child).
        vector<MemoID> mandatorySubnodes;

        // A list of predicates contained in the subtree rooted at 'node' obtained by traversing
        // deeply through $and and $elemMatch children.
        std::vector<MatchExpression*> indexedPreds;

        // Partition the childen into the children that aren't predicates which may or may not be
        // indexed ('subnodes'), children that aren't predicates which must use the index
        // ('mandatorySubnodes'). and children that are predicates ('indexedPreds').
        //
        // We have to get the subnodes with mandatory assignments rather than adding the mandatory
        // preds to 'indexedPreds'. Adding the mandatory preds directly to 'indexedPreds' would lead
        // to problems such as pulling a predicate beneath an OR into a set joined by an AND.
        getIndexedPreds(node, childContext, &indexedPreds);
        // Pass in the indexed predicates as outside predicates when prepping the subnodes.
        auto childContextCopy = childContext;
        for (auto pred : indexedPreds) {
            childContextCopy.outsidePreds[pred] = OutsidePredRoute{};
        }
        if (!prepSubNodes(node, childContextCopy, &subnodes, &mandatorySubnodes)) {
            return false;
        }

        if (mandatorySubnodes.size() > 1) {
            return false;
        }

        // There can only be one mandatory predicate (at most one $text, at most one
        // $geoNear, can't combine $text/$geoNear).
        MatchExpression* mandatoryPred = NULL;

        // There could be multiple indices which we could use to satisfy the mandatory
        // predicate. Keep the set of such indices. Currently only one text index is
        // allowed per collection, but there could be multiple 2d or 2dsphere indices
        // available to answer a $geoNear predicate.
        set<IndexID> mandatoryIndices;

        // Go through 'indexedPreds' and add the predicates to the
        // 'idxToFirst' and 'idxToNotFirst' maps.
        for (size_t i = 0; i < indexedPreds.size(); ++i) {
            MatchExpression* child = indexedPreds[i];

            invariant(Indexability::nodeCanUseIndexOnOwnField(child));

            RelevantTag* rt = static_cast<RelevantTag*>(child->getTag());

            if (expressionRequiresIndex(child)) {
                // 'child' is a predicate which *must* be tagged with an index.
                // This should include only TEXT and GEO_NEAR preds.

                // We expect either 0 or 1 mandatory predicates.
                invariant(NULL == mandatoryPred);

                // Mandatory predicates are TEXT or GEO_NEAR.
                invariant(MatchExpression::TEXT == child->matchType() ||
                          MatchExpression::GEO_NEAR == child->matchType());

                // The mandatory predicate must have a corresponding "mandatory index".
                invariant(rt->first.size() != 0 || rt->notFirst.size() != 0);

                mandatoryPred = child;

                // Find all of the indices that could be used to satisfy the pred,
                // and add them to the 'mandatoryIndices' set.
                mandatoryIndices.insert(rt->first.begin(), rt->first.end());
                mandatoryIndices.insert(rt->notFirst.begin(), rt->notFirst.end());
            }

            for (size_t j = 0; j < rt->first.size(); ++j) {
                idxToFirst[rt->first[j]].push_back(child);
            }

            for (size_t j = 0; j < rt->notFirst.size(); ++j) {
                idxToNotFirst[rt->notFirst[j]].push_back(child);
            }
        }

        // If none of our children can use indices, bail out.
        if (idxToFirst.empty() && idxToNotFirst.empty() && (subnodes.size() == 0) &&
            (mandatorySubnodes.size() == 0)) {
            return false;
        }

        AndAssignment* andAssignment = new AndAssignment();

        size_t myMemoID;
        NodeAssignment* nodeAssignment;
        allocateAssignment(node, &nodeAssignment, &myMemoID);
        // Takes ownership.
        nodeAssignment->andAssignment.reset(andAssignment);

        // Predicates which must use an index might be buried inside
        // a subnode. Handle that case here.
        if (1 == mandatorySubnodes.size()) {
            AndEnumerableState aes;
            aes.subnodesToIndex.push_back(mandatorySubnodes[0]);
            andAssignment->choices.push_back(std::move(aes));
            return true;
        }

        if (NULL != mandatoryPred) {
            // We must have at least one index which can be used to answer 'mandatoryPred'.
            invariant(!mandatoryIndices.empty());
            return enumerateMandatoryIndex(
                idxToFirst, idxToNotFirst, mandatoryPred, mandatoryIndices, andAssignment);
        }

        enumerateOneIndex(
            idxToFirst, idxToNotFirst, subnodes, childContext.outsidePreds, andAssignment);

        if (_ixisect) {
            enumerateAndIntersect(idxToFirst, idxToNotFirst, subnodes, andAssignment);
        }

        return !andAssignment->choices.empty();
    }

    // Don't know what the node is at this point.
    return false;
}

void PlanEnumerator::assignToNonMultikeyMandatoryIndex(
    const IndexEntry& index,
    const std::vector<MatchExpression*>& predsOverLeadingField,
    const IndexToPredMap& idxToNotFirst,
    OneIndexAssignment* indexAssign) {
    // Text indexes are typically multikey because there is an index key for each token in the
    // source text. However, the leading and trailing non-text fields of the index cannot be
    // multikey. As a result, we should use non-multikey predicate assignment rules for such
    // indexes.
    invariant(!index.multikey || index.type == IndexType::INDEX_TEXT);

    // Since the index is not multikey, all predicates over the leading field can be assigned.
    indexAssign->preds = predsOverLeadingField;

    // Since everything in assign.preds prefixes the index, they all go at position '0' in the
    // index, the first position.
    indexAssign->positions.resize(indexAssign->preds.size(), 0);

    // And now we begin compound analysis. Find everything that could use assign.index but isn't a
    // pred over the first field of that index.
    auto compIt = idxToNotFirst.find(indexAssign->index);
    if (compIt != idxToNotFirst.end()) {
        compound(compIt->second, index, indexAssign);
    }
}

bool PlanEnumerator::enumerateMandatoryIndex(const IndexToPredMap& idxToFirst,
                                             const IndexToPredMap& idxToNotFirst,
                                             MatchExpression* mandatoryPred,
                                             const set<IndexID>& mandatoryIndices,
                                             AndAssignment* andAssignment) {
    // Generate index assignments for each index in 'mandatoryIndices'. We
    // must assign 'mandatoryPred' to one of these indices, but we try all
    // possibilities in 'mandatoryIndices' because some might be better than
    // others for this query.
    for (set<IndexID>::const_iterator indexIt = mandatoryIndices.begin();
         indexIt != mandatoryIndices.end();
         ++indexIt) {
        // We have a predicate which *must* be tagged to use an index.
        // Get the index entry for the index it should use.
        const IndexEntry& thisIndex = (*_indices)[*indexIt];

        // Only text, 2d, and 2dsphere index types should be able to satisfy
        // mandatory predicates.
        invariant(INDEX_TEXT == thisIndex.type || INDEX_2D == thisIndex.type ||
                  INDEX_2DSPHERE == thisIndex.type);

        OneIndexAssignment indexAssign;
        indexAssign.index = *indexIt;

        IndexToPredMap::const_iterator it = idxToFirst.find(*indexIt);
        if (idxToFirst.end() == it) {
            // We don't have any predicate to assign to the leading field of this index.
            // This means that we cannot generate a solution using this index, so we
            // just move on to the next index.
            continue;
        }

        const vector<MatchExpression*>& predsOverLeadingField = it->second;

        // Text indexes should be treated like non-multikey indexes, since the non-text fields are
        // prohibited from containing arrays.
        if (thisIndex.type == IndexType::INDEX_TEXT) {
            assignToNonMultikeyMandatoryIndex(
                thisIndex, predsOverLeadingField, idxToNotFirst, &indexAssign);
        } else if (thisIndex.multikey && !thisIndex.multikeyPaths.empty()) {
            // 2dsphere indexes are the only special index type that should ever have path-level
            // multikey information.
            invariant(INDEX_2DSPHERE == thisIndex.type);

            if (predsOverLeadingField.end() != std::find(predsOverLeadingField.begin(),
                                                         predsOverLeadingField.end(),
                                                         mandatoryPred)) {
                // The mandatory predicate is on the leading field of 'thisIndex'. We assign it to
                // 'thisIndex' and skip assigning any other predicates on the leading field to
                // 'thisIndex' because no additional predicate on the leading field will generate a
                // more efficient data access plan.
                indexAssign.preds.push_back(mandatoryPred);
                indexAssign.positions.push_back(0);

                auto compIt = idxToNotFirst.find(indexAssign.index);
                if (compIt != idxToNotFirst.end()) {
                    // Assign any predicates on the non-leading index fields to 'indexAssign' that
                    // don't violate the intersecting or compounding rules for multikey indexes.
<<<<<<< HEAD
                    assignMultikeySafePredicates(compIt->second, &indexAssign);
=======
                    // We do not currently try to assign outside predicates to mandatory indexes.
                    const stdx::unordered_map<MatchExpression*, OutsidePredRoute> outsidePreds{};
                    assignMultikeySafePredicates(compIt->second, outsidePreds, &indexAssign);
>>>>>>> f378d467
                }
            } else {
                // Assign any predicates on the leading index field to 'indexAssign' that don't
                // violate the intersecting rules for multikey indexes.
<<<<<<< HEAD
                assignMultikeySafePredicates(predsOverLeadingField, &indexAssign);
=======
                // We do not currently try to assign outside predicates to mandatory indexes.
                const stdx::unordered_map<MatchExpression*, OutsidePredRoute> outsidePreds{};
                assignMultikeySafePredicates(predsOverLeadingField, outsidePreds, &indexAssign);
>>>>>>> f378d467

                // Assign the mandatory predicate to 'thisIndex'. Due to how keys are generated for
                // 2dsphere indexes, it is always safe to assign a predicate on a distinct path to
                // 'thisIndex' and compound bounds; an index entry is produced for each combination
                // of unique values along all of the indexed fields, even if they are in separate
                // array elements. See SERVER-23533 for more details.
                compound({mandatoryPred}, thisIndex, &indexAssign);

                auto compIt = idxToNotFirst.find(indexAssign.index);
                if (compIt != idxToNotFirst.end()) {
                    // Copy the predicates on the non-leading index fields and remove
                    // 'mandatoryPred' to avoid assigning it twice to 'thisIndex'.
                    vector<MatchExpression*> predsOverNonLeadingFields = compIt->second;

                    auto mandIt = std::find(predsOverNonLeadingFields.begin(),
                                            predsOverNonLeadingFields.end(),
                                            mandatoryPred);
                    invariant(mandIt != predsOverNonLeadingFields.end());

                    predsOverNonLeadingFields.erase(mandIt);

                    // Assign any predicates on the non-leading index fields to 'indexAssign' that
                    // don't violate the intersecting or compounding rules for multikey indexes.
<<<<<<< HEAD
                    assignMultikeySafePredicates(predsOverNonLeadingFields, &indexAssign);
=======
                    // We do not currently try to assign outside predicates to mandatory indexes.
                    assignMultikeySafePredicates(
                        predsOverNonLeadingFields, outsidePreds, &indexAssign);
>>>>>>> f378d467
                }
            }
        } else if (thisIndex.multikey) {
            // Special handling for multikey mandatory indices.
            if (predsOverLeadingField.end() != std::find(predsOverLeadingField.begin(),
                                                         predsOverLeadingField.end(),
                                                         mandatoryPred)) {
                // The mandatory predicate is over the first field of the index. Assign
                // it now.
                indexAssign.preds.push_back(mandatoryPred);
                indexAssign.positions.push_back(0);
            } else {
                // The mandatory pred is notFirst. Assign an arbitrary predicate
                // over the first position.
                invariant(!predsOverLeadingField.empty());
                indexAssign.preds.push_back(predsOverLeadingField[0]);
                indexAssign.positions.push_back(0);

                // Assign the mandatory predicate at the matching position in the compound
                // index. We do this in order to ensure that the mandatory predicate (and not
                // some other predicate over the same position in the compound index) gets
                // assigned.
                //
                // The bad thing that could happen otherwise: A non-mandatory predicate gets
                // chosen by getMultikeyCompoundablePreds(...) instead of 'mandatoryPred'.
                // We would then fail to assign the mandatory predicate, and hence generate
                // a bad data access plan.
                //
                // The mandatory predicate is assigned by calling compound(...) because
                // compound(...) has logic for matching up a predicate with the proper
                // position in the compound index.
                vector<MatchExpression*> mandatoryToCompound;
                mandatoryToCompound.push_back(mandatoryPred);
                compound(mandatoryToCompound, thisIndex, &indexAssign);

                // At this point we have assigned a predicate over the leading field and
                // we have assigned the mandatory predicate to a trailing field.
                //
                // Ex:
                //   Say we have index {a: 1, b: 1, c: "2dsphere", d: 1}. Also suppose that
                //   there is a $near predicate over "c", with additional predicates over
                //   "a", "b", "c", and "d". We will have assigned the $near predicate at
                //   position 2 and a predicate with path "a" at position 0.
            }

            // Compound remaining predicates in a multikey-safe way.
            IndexToPredMap::const_iterator compIt = idxToNotFirst.find(indexAssign.index);
            if (compIt != idxToNotFirst.end()) {
                const vector<MatchExpression*>& couldCompound = compIt->second;
                vector<MatchExpression*> tryCompound;

                getMultikeyCompoundablePreds(indexAssign.preds, couldCompound, &tryCompound);
                if (tryCompound.size()) {
                    compound(tryCompound, thisIndex, &indexAssign);
                }
            }
        } else {
            // The index is not multikey.
            assignToNonMultikeyMandatoryIndex(
                thisIndex, predsOverLeadingField, idxToNotFirst, &indexAssign);
        }

        // The mandatory predicate must be assigned.
        invariant(indexAssign.preds.end() !=
                  std::find(indexAssign.preds.begin(), indexAssign.preds.end(), mandatoryPred));

        // Output the assignments for this index.
        AndEnumerableState state;
        state.assignments.push_back(std::move(indexAssign));
        andAssignment->choices.push_back(std::move(state));
    }

    return andAssignment->choices.size() > 0;
}

void PlanEnumerator::assignPredicate(
    const stdx::unordered_map<MatchExpression*, OutsidePredRoute>& outsidePreds,
    MatchExpression* pred,
    size_t position,
    OneIndexAssignment* indexAssignment) {
    if (outsidePreds.find(pred) != outsidePreds.end()) {
        OrPushdownTag::Destination dest;
        dest.route = outsidePreds.at(pred).route;

        // This method should only be called if we can combine bounds.
        const bool canCombineBounds = true;
        dest.tagData =
            stdx::make_unique<IndexTag>(indexAssignment->index, position, canCombineBounds);
        indexAssignment->orPushdowns.emplace_back(pred, std::move(dest));
    } else {
        indexAssignment->preds.push_back(pred);
        indexAssignment->positions.push_back(position);
    }
}

void PlanEnumerator::markTraversedThroughElemMatchObj(PrepMemoContext* context) {
    invariant(context);
    for (auto&& pred : context->outsidePreds) {
        auto relevantTag = static_cast<RelevantTag*>(pred.first->getTag());
        // Only indexed predicates should ever be considered as outside predicates eligible for
        // pushdown.
        invariant(relevantTag);

        // Check whether the current $elemMatch through which we are traversing is the same as the
        // outside predicate's $elemMatch context. If so, then that outside predicate hasn't
        // actually traversed through an $elemMatch (it has simply been promoted by
        // getIndexedPreds() into the set of AND-related indexed predicates). If not, then the OR
        // pushdown route descends through an $elemMatch object node, and must be marked as such.
        if (relevantTag->elemMatchExpr != context->elemMatchExpr) {
            pred.second.traversedThroughElemMatchObj = true;
        }
    }
}

void PlanEnumerator::enumerateOneIndex(
    IndexToPredMap idxToFirst,
    IndexToPredMap idxToNotFirst,
    const vector<MemoID>& subnodes,
    const stdx::unordered_map<MatchExpression*, OutsidePredRoute>& outsidePreds,
    AndAssignment* andAssignment) {
    // Each choice in the 'andAssignment' will consist of a single subnode to index (an OR or array
    // operator) or a OneIndexAssignment. When creating a OneIndexAssignment, we ensure that at
    // least one predicate can fulfill the first position in the key pattern, then we assign all
    // predicates that can use the key pattern to the index. However, if the index is multikey,
    // certain predicates cannot be combined/compounded. We determine which predicates can be
    // combined/compounded using path-level multikey info, if available.

    // First, add the state of using each subnode.
    for (size_t i = 0; i < subnodes.size(); ++i) {
        AndEnumerableState aes;
        aes.subnodesToIndex.push_back(subnodes[i]);
        andAssignment->choices.push_back(std::move(aes));
    }

    // Next we create OneIndexAssignments.

    // If there are any 'outsidePreds', then we are in a contained OR, and the 'outsidePreds' are
    // AND-related to the contained OR and can be pushed inside of it. Add all of the 'outsidePreds'
    // to 'idxToFirst' and 'idxToNotFirst'. We will treat them as normal predicates that can be
    // assigned to the index, but we will ensure that any OneIndexAssignment contains some
    // predicates from the current node.
    for (const auto& pred : outsidePreds) {
        invariant(pred.first->getTag());
        RelevantTag* relevantTag = static_cast<RelevantTag*>(pred.first->getTag());
        for (auto index : relevantTag->first) {
            if (idxToFirst.find(index) != idxToFirst.end() ||
                idxToNotFirst.find(index) != idxToNotFirst.end()) {
                idxToFirst[index].push_back(pred.first);
            }
        }
        for (auto index : relevantTag->notFirst) {
            if (idxToFirst.find(index) != idxToFirst.end() ||
                idxToNotFirst.find(index) != idxToNotFirst.end()) {
                idxToNotFirst[index].push_back(pred.first);
            }
        }
    }

    // For each FIRST, we assign predicates to it.
    for (IndexToPredMap::const_iterator it = idxToFirst.begin(); it != idxToFirst.end(); ++it) {
        const IndexEntry& thisIndex = (*_indices)[it->first];

        if (thisIndex.multikey && !thisIndex.multikeyPaths.empty()) {
            // We have path-level information about what causes 'thisIndex' to be multikey and can
            // use this information to get tighter bounds by assigning additional predicates to the
            // index.
            //
            // Depending on the predicates specified and what parts of the leading index field cause
            // the index to be multikey, we may not be able to assign all of predicates to the
            // index. Since we don't know which set of predicates is the most selective, we generate
            // multiple plans and rank them against each other.
            std::vector<PossibleFirstAssignment> possibleFirstAssignments;
            getPossibleFirstAssignments(thisIndex, it->second, &possibleFirstAssignments);

            // Output an assignment for each of the possible assignments on the leading index field.
            for (const auto& firstAssignment : possibleFirstAssignments) {
                OneIndexAssignment indexAssign;
                indexAssign.index = it->first;
<<<<<<< HEAD
                indexAssign.preds = firstAssignment;
                indexAssign.positions.resize(indexAssign.preds.size(), 0);
=======

                for (auto pred : firstAssignment) {
                    assignPredicate(outsidePreds, pred, 0, &indexAssign);
                }
>>>>>>> f378d467

                auto compIt = idxToNotFirst.find(indexAssign.index);
                if (compIt != idxToNotFirst.end()) {
                    // Assign any predicates on the non-leading index fields to 'indexAssign' that
                    // don't violate the intersecting and compounding rules for multikey indexes.
<<<<<<< HEAD
                    assignMultikeySafePredicates(compIt->second, &indexAssign);
                }

                AndEnumerableState state;
                state.assignments.push_back(indexAssign);
                andAssignment->choices.push_back(state);
=======
                    assignMultikeySafePredicates(compIt->second, outsidePreds, &indexAssign);
                }

                // Do not output this assignment if it consists only of outside predicates.
                if (!indexAssign.preds.empty()) {
                    AndEnumerableState state;
                    state.assignments.push_back(std::move(indexAssign));
                    andAssignment->choices.push_back(std::move(state));
                }
>>>>>>> f378d467
            }
        } else if (thisIndex.multikey) {
            // We don't have path-level information about what causes 'thisIndex' to be multikey.
            // We therefore must assume the worst-case scenario: all prefixes of all indexed fields
            // cause the index to be multikey. We therefore can only assign one of the predicates on
            // the leading index field to the index. Since we don't know which one is the most
            // selective, we generate a plan for each predicate and rank them against each other.
            for (auto pred : it->second) {
                OneIndexAssignment indexAssign;
                indexAssign.index = it->first;

                assignPredicate(outsidePreds, pred, 0, &indexAssign);

                // If there are any preds that could possibly be compounded with this
                // index...
                IndexToPredMap::const_iterator compIt = idxToNotFirst.find(indexAssign.index);
                if (compIt != idxToNotFirst.end()) {
                    const vector<MatchExpression*>& couldCompound = compIt->second;
                    vector<MatchExpression*> toCompound;
                    vector<MatchExpression*> assigned = indexAssign.preds;
                    for (const auto& orPushdown : indexAssign.orPushdowns) {
                        assigned.push_back(orPushdown.first);
                    }

                    // ...select the predicates that are safe to compound and compound them.
                    getMultikeyCompoundablePreds(assigned, couldCompound, &toCompound);

                    for (auto pred : toCompound) {
                        assignPredicate(
                            outsidePreds, pred, getPosition(thisIndex, pred), &indexAssign);
                    }
                }

                // Do not output this assignment if it consists only of outside predicates.
                if (!indexAssign.preds.empty()) {
                    AndEnumerableState state;
                    state.assignments.push_back(std::move(indexAssign));
                    andAssignment->choices.push_back(std::move(state));
                }
            }
        } else {
            // The assignment we're filling out.
            OneIndexAssignment indexAssign;

            // This is the index we assign to.
            indexAssign.index = it->first;

            // The index isn't multikey.  Assign all preds to it.  The planner will
            // intersect the bounds.
            for (auto pred : it->second) {
                assignPredicate(outsidePreds, pred, 0, &indexAssign);
            }

            // Find everything that could use assign.index but isn't a pred over
            // the first field of that index.
            IndexToPredMap::const_iterator compIt = idxToNotFirst.find(indexAssign.index);
            if (compIt != idxToNotFirst.end()) {
                for (auto pred : compIt->second) {
                    assignPredicate(outsidePreds, pred, getPosition(thisIndex, pred), &indexAssign);
                }
            }

            // Output the assignment.
            invariant(!indexAssign.preds.empty());
            AndEnumerableState state;
            state.assignments.push_back(std::move(indexAssign));
            andAssignment->choices.push_back(std::move(state));
        }
    }
}

void PlanEnumerator::enumerateAndIntersect(const IndexToPredMap& idxToFirst,
                                           const IndexToPredMap& idxToNotFirst,
                                           const vector<MemoID>& subnodes,
                                           AndAssignment* andAssignment) {
    // Hardcoded "look at all members of the power set of size 2" search,
    // a.k.a. "consider all pairs of indices".
    //
    // For each unordered pair of indices do the following:
    //   0. Impose an ordering (idx1, idx2) using the key patterns.
    //   (*See note below.)
    //   1. Assign predicates which prefix idx1 to idx1.
    //   2. Add assigned predicates to a set of predicates---the "already
    //   assigned set".
    //   3. Assign predicates which prefix idx2 to idx2, as long as they
    //   been assigned to idx1 already. Add newly assigned predicates to
    //   the "already assigned set".
    //   4. Try to assign predicates to idx1 by compounding.
    //   5. Add any predicates assigned to idx1 by compounding to the
    //   "already assigned set",
    //   6. Try to assign predicates to idx2 by compounding.
    //   7. Determine if we have already assigned all predicates in
    //   the "already assigned set" to a single index. If so, then
    //   don't generate an ixisect solution, as compounding will
    //   be better. Otherwise, output the ixisect assignments.
    //
    // *NOTE on ordering. Suppose we have two indices A and B, and a
    // predicate P1 which is over the prefix of both indices A and B.
    // If we order the indices (A, B) then P1 will get assigned to A,
    // but if we order the indices (B, A) then P1 will get assigned to
    // B. In order to make sure that we get the same result for the unordered
    // pair {A, B} we have to begin by imposing an ordering. As a more concrete
    // example, if we have indices {x: 1, y: 1} and {x: 1, z: 1} with predicate
    // {x: 3}, we want to make sure that {x: 3} gets assigned to the same index
    // irrespective of ordering.

    size_t sizeBefore = andAssignment->choices.size();

    for (IndexToPredMap::const_iterator firstIt = idxToFirst.begin(); firstIt != idxToFirst.end();
         ++firstIt) {
        const IndexEntry& oneIndex = (*_indices)[firstIt->first];

        // We create a scan per predicate so if we have >1 predicate we'll already
        // have at least 2 scans (one predicate per scan as the planner can't
        // intersect bounds when the index is multikey), so we stop here.
<<<<<<< HEAD
        if (oneIndex.multikey && oneAssign.preds.size() > 1) {
=======
        if (oneIndex.multikey && firstIt->second.size() > 1) {
            OneIndexAssignment oneAssign;
            oneAssign.index = firstIt->first;
            oneAssign.preds = firstIt->second;
            // Since everything in assign.preds prefixes the index, they all go at position '0' in
            // the index, the first position.
            oneAssign.positions.resize(oneAssign.preds.size(), 0);

>>>>>>> f378d467
            oneAssign.canCombineBounds = false;
            // One could imagine an enormous auto-generated $all query with too many clauses to
            // have an ixscan per clause.
            static const size_t kMaxSelfIntersections = 10;
            if (oneAssign.preds.size() > kMaxSelfIntersections) {
                // Only take the first kMaxSelfIntersections preds.
                oneAssign.preds.resize(kMaxSelfIntersections);
                oneAssign.positions.resize(kMaxSelfIntersections);
            }
            AndEnumerableState state;
            state.assignments.push_back(std::move(oneAssign));
            andAssignment->choices.push_back(std::move(state));
            continue;
        }

        // Output (subnode, firstAssign) pairs.
        for (size_t i = 0; i < subnodes.size(); ++i) {
            OneIndexAssignment oneAssign;
            oneAssign.index = firstIt->first;
            oneAssign.preds = firstIt->second;
            // Since everything in assign.preds prefixes the index, they all go at position '0' in
            // the index, the first position.
            oneAssign.positions.resize(oneAssign.preds.size(), 0);

            AndEnumerableState indexAndSubnode;
            indexAndSubnode.assignments.push_back(std::move(oneAssign));
            indexAndSubnode.subnodesToIndex.push_back(subnodes[i]);
            andAssignment->choices.push_back(std::move(indexAndSubnode));
            // Limit n^2.
            if (andAssignment->choices.size() - sizeBefore > _intersectLimit) {
                return;
            }
        }

        // Start looking at all other indices to find one that we want to bundle
        // with firstAssign.
        IndexToPredMap::const_iterator secondIt = firstIt;
        secondIt++;
        for (; secondIt != idxToFirst.end(); secondIt++) {
            const IndexEntry& firstIndex = (*_indices)[secondIt->first];
            const IndexEntry& secondIndex = (*_indices)[secondIt->first];

            // Limit n^2.
            if (andAssignment->choices.size() - sizeBefore > _intersectLimit) {
                return;
            }

            // If the other index we're considering is multikey with >1 pred, we don't
            // want to have it as an additional assignment.  Eventually, it1 will be
            // equal to the current value of secondIt and we'll assign every pred for
            // this mapping to the index.
            if (secondIndex.multikey && secondIt->second.size() > 1) {
                continue;
            }

            //
            // Step #0:
            // Impose an ordering (idx1, idx2) using the key patterns.
            //
            IndexToPredMap::const_iterator it1, it2;
            int ordering = firstIndex.keyPattern.woCompare(secondIndex.keyPattern);
            it1 = (ordering > 0) ? firstIt : secondIt;
            it2 = (ordering > 0) ? secondIt : firstIt;
            const IndexEntry& ie1 = (*_indices)[it1->first];
            const IndexEntry& ie2 = (*_indices)[it2->first];

            //
            // Step #1:
            // Assign predicates which prefix firstIndex to firstAssign.
            //
            OneIndexAssignment firstAssign;
            firstAssign.index = it1->first;
            firstAssign.preds = it1->second;
            // Since everything in assign.preds prefixes the index, they all go
            // at position '0' in the index, the first position.
            firstAssign.positions.resize(firstAssign.preds.size(), 0);

            // We keep track of what preds are assigned to indices either because they
            // prefix the index or have been assigned through compounding. We make sure
            // that these predicates DO NOT become additional index assignments.
            // Example: what if firstAssign is the index (x, y) and we're trying to
            // compound? We want to make sure not to compound if the predicate is
            // already assigned to index y.
            set<MatchExpression*> predsAssigned;

            //
            // Step #2:
            // Add indices assigned in 'firstAssign' to 'predsAssigned'.
            //
            for (size_t i = 0; i < firstAssign.preds.size(); ++i) {
                predsAssigned.insert(firstAssign.preds[i]);
            }

            //
            // Step #3:
            // Assign predicates which prefix secondIndex to secondAssign and
            // have not already been assigned to firstAssign. Any newly
            // assigned predicates are added to 'predsAssigned'.
            //
            OneIndexAssignment secondAssign;
            secondAssign.index = it2->first;
            const vector<MatchExpression*>& preds = it2->second;
            for (size_t i = 0; i < preds.size(); ++i) {
                if (predsAssigned.end() == predsAssigned.find(preds[i])) {
                    secondAssign.preds.push_back(preds[i]);
                    secondAssign.positions.push_back(0);
                    predsAssigned.insert(preds[i]);
                }
            }

            // Every predicate that would use this index is already assigned in
            // firstAssign.
            if (0 == secondAssign.preds.size()) {
                continue;
            }

            //
            // Step #4:
            // Compound on firstAssign, if applicable.
            //
            IndexToPredMap::const_iterator firstIndexCompound =
                idxToNotFirst.find(firstAssign.index);

            // Can't compound with multikey indices.
            if (!ie1.multikey && firstIndexCompound != idxToNotFirst.end()) {
                // We must remove any elements of 'predsAssigned' from consideration.
                vector<MatchExpression*> tryCompound;
                const vector<MatchExpression*>& couldCompound = firstIndexCompound->second;
                for (size_t i = 0; i < couldCompound.size(); ++i) {
                    if (predsAssigned.end() == predsAssigned.find(couldCompound[i])) {
                        tryCompound.push_back(couldCompound[i]);
                    }
                }
                if (tryCompound.size()) {
                    compound(tryCompound, ie1, &firstAssign);
                }
            }

            //
            // Step #5:
            // Make sure predicates assigned by compounding in step #4 do not get
            // assigned again.
            //
            for (size_t i = 0; i < firstAssign.preds.size(); ++i) {
                if (predsAssigned.end() == predsAssigned.find(firstAssign.preds[i])) {
                    predsAssigned.insert(firstAssign.preds[i]);
                }
            }

            //
            // Step #6:
            // Compound on firstAssign, if applicable.
            //
            IndexToPredMap::const_iterator secondIndexCompound =
                idxToNotFirst.find(secondAssign.index);

            if (!ie2.multikey && secondIndexCompound != idxToNotFirst.end()) {
                // We must remove any elements of 'predsAssigned' from consideration.
                vector<MatchExpression*> tryCompound;
                const vector<MatchExpression*>& couldCompound = secondIndexCompound->second;
                for (size_t i = 0; i < couldCompound.size(); ++i) {
                    if (predsAssigned.end() == predsAssigned.find(couldCompound[i])) {
                        tryCompound.push_back(couldCompound[i]);
                    }
                }
                if (tryCompound.size()) {
                    compound(tryCompound, ie2, &secondAssign);
                }
            }

            // Add predicates in 'secondAssign' to the set of all assigned predicates.
            for (size_t i = 0; i < secondAssign.preds.size(); ++i) {
                if (predsAssigned.end() == predsAssigned.find(secondAssign.preds[i])) {
                    predsAssigned.insert(secondAssign.preds[i]);
                }
            }

            //
            // Step #7:
            // Make sure we haven't already assigned this set of predicates by compounding.
            // If we have, then bail out for this pair of indices.
            //
            if (alreadyCompounded(predsAssigned, andAssignment)) {
                // There is no need to add either 'firstAssign' or 'secondAssign'
                // to 'andAssignment' in this case because we have already performed
                // assignments to single indices in enumerateOneIndex(...).
                continue;
            }

            // We're done with this particular pair of indices; output
            // the resulting assignments.
            AndEnumerableState state;
            state.assignments.push_back(std::move(firstAssign));
            state.assignments.push_back(std::move(secondAssign));
            andAssignment->choices.push_back(std::move(state));
        }
    }
}

void PlanEnumerator::getIndexedPreds(MatchExpression* node,
                                     PrepMemoContext context,
                                     std::vector<MatchExpression*>* indexedPreds) {
    if (Indexability::nodeCanUseIndexOnOwnField(node)) {
        RelevantTag* rt = static_cast<RelevantTag*>(node->getTag());
        if (context.elemMatchExpr) {
            // If we're in an $elemMatch context, store the
            // innermost parent $elemMatch, as well as the
            // inner path prefix.
            rt->elemMatchExpr = context.elemMatchExpr;
            rt->pathPrefix = getPathPrefix(node->path().toString());
        } else {
            // We're not an $elemMatch context, so we should store
            // the prefix of the full path.
            rt->pathPrefix = getPathPrefix(rt->path);
        }

        // Output this as a pred that can use the index.
        indexedPreds->push_back(node);
    } else if (Indexability::isBoundsGeneratingNot(node)) {
        getIndexedPreds(node->getChild(0), context, indexedPreds);
    } else if (MatchExpression::ELEM_MATCH_OBJECT == node->matchType()) {
        PrepMemoContext childContext;
        childContext.elemMatchExpr = node;
        for (size_t i = 0; i < node->numChildren(); ++i) {
            getIndexedPreds(node->getChild(i), childContext, indexedPreds);
        }
    } else if (MatchExpression::AND == node->matchType()) {
        for (size_t i = 0; i < node->numChildren(); ++i) {
            getIndexedPreds(node->getChild(i), context, indexedPreds);
        }
    }
}

bool PlanEnumerator::prepSubNodes(MatchExpression* node,
                                  PrepMemoContext context,
                                  vector<MemoID>* subnodesOut,
                                  vector<MemoID>* mandatorySubnodes) {
    for (size_t i = 0; i < node->numChildren(); ++i) {
        MatchExpression* child = node->getChild(i);
        if (MatchExpression::OR == child->matchType()) {
            bool mandatory = expressionRequiresIndex(child);
            if (prepMemo(child, context)) {
                size_t childID = memoIDForNode(child);

                // Output the subnode.
                if (mandatory) {
                    mandatorySubnodes->push_back(childID);
                } else {
                    subnodesOut->push_back(childID);
                }
            } else if (mandatory) {
                // The subnode is mandatory but cannot be indexed. This means
                // that the entire AND cannot be indexed either.
                return false;
            }
        } else if (MatchExpression::ELEM_MATCH_OBJECT == child->matchType()) {
            PrepMemoContext childContext;
            childContext.elemMatchExpr = child;
            childContext.outsidePreds = context.outsidePreds;
            markTraversedThroughElemMatchObj(&childContext);
            prepSubNodes(child, childContext, subnodesOut, mandatorySubnodes);
        } else if (MatchExpression::AND == child->matchType()) {
            prepSubNodes(child, context, subnodesOut, mandatorySubnodes);
        }
    }

    return true;
}

void PlanEnumerator::getMultikeyCompoundablePreds(const vector<MatchExpression*>& assigned,
                                                  const vector<MatchExpression*>& couldCompound,
                                                  vector<MatchExpression*>* out) {
    // Map from a particular $elemMatch expression to the set of prefixes
    // used so far by the predicates inside the $elemMatch. For example,
    // {a: {$elemMatch: {b: 1, c: 2}}} would map to the set {'b', 'c'} at
    // the end of this function's execution.
    //
    // NULL maps to the set of prefixes used so far outside of an $elemMatch
    // context.
    //
    // As we iterate over the available indexed predicates, we keep track
    // of the used prefixes both inside and outside of an $elemMatch context.
    stdx::unordered_map<MatchExpression*, set<string>> used;

    // Initialize 'used' with the starting predicates in 'assigned'. Begin by
    // initializing the top-level scope with the prefix of the full path.
    for (size_t i = 0; i < assigned.size(); i++) {
        const MatchExpression* assignedPred = assigned[i];
        invariant(NULL != assignedPred->getTag());
        RelevantTag* usedRt = static_cast<RelevantTag*>(assignedPred->getTag());
        set<string> usedPrefixes;
        usedPrefixes.insert(getPathPrefix(usedRt->path));
        used[NULL] = usedPrefixes;

        // If 'assigned' is a predicate inside an $elemMatch, we have to
        // add the prefix not only to the top-level context, but also to the
        // the $elemMatch context. For example, if 'assigned' is {a: {$elemMatch: {b: 1}}},
        // then we will have already added "a" to the set for NULL. We now
        // also need to add "b" to the set for the $elemMatch.
        if (NULL != usedRt->elemMatchExpr) {
            set<string> elemMatchUsed;
            // Whereas getPathPrefix(usedRt->path) is the prefix of the full path,
            // usedRt->pathPrefix contains the prefix of the portion of the
            // path that is inside the $elemMatch. These two prefixes are the same
            // in the top-level context, but here must be different because 'usedRt'
            // is in an $elemMatch context.
            elemMatchUsed.insert(usedRt->pathPrefix);
            used[usedRt->elemMatchExpr] = elemMatchUsed;
        }
    }

    for (size_t i = 0; i < couldCompound.size(); ++i) {
        invariant(Indexability::nodeCanUseIndexOnOwnField(couldCompound[i]));
        RelevantTag* rt = static_cast<RelevantTag*>(couldCompound[i]->getTag());

        if (used.end() == used.find(rt->elemMatchExpr)) {
            // This is a new $elemMatch that we haven't seen before.
            invariant(used.end() != used.find(NULL));
            set<string>& topLevelUsed = used.find(NULL)->second;

            // If the top-level path prefix of the $elemMatch hasn't been
            // used yet, couldCompound[i] is safe to compound.
            if (topLevelUsed.end() == topLevelUsed.find(getPathPrefix(rt->path))) {
                topLevelUsed.insert(getPathPrefix(rt->path));
                set<string> usedPrefixes;
                usedPrefixes.insert(rt->pathPrefix);
                used[rt->elemMatchExpr] = usedPrefixes;

                // Output the predicate.
                out->push_back(couldCompound[i]);
            }

        } else {
            // We've seen this $elemMatch before, or the predicate is
            // top-level (not in an $elemMatch context). If the prefix stored
            // in the tag has not been used yet, then couldCompound[i] is
            // safe to compound.
            set<string>& usedPrefixes = used.find(rt->elemMatchExpr)->second;
            if (usedPrefixes.end() == usedPrefixes.find(rt->pathPrefix)) {
                usedPrefixes.insert(rt->pathPrefix);

                // Output the predicate.
                out->push_back(couldCompound[i]);
            }
        }
    }
}

<<<<<<< HEAD
void PlanEnumerator::assignMultikeySafePredicates(const std::vector<MatchExpression*>& couldAssign,
                                                  OneIndexAssignment* indexAssignment) {
=======
void PlanEnumerator::assignMultikeySafePredicates(
    const std::vector<MatchExpression*>& couldAssign,
    const stdx::unordered_map<MatchExpression*, OutsidePredRoute>& outsidePreds,
    OneIndexAssignment* indexAssignment) {
>>>>>>> f378d467
    invariant(indexAssignment);
    invariant(indexAssignment->preds.size() == indexAssignment->positions.size());

    const IndexEntry& thisIndex = (*_indices)[indexAssignment->index];
    invariant(!thisIndex.multikeyPaths.empty());

    // 'used' is a map from each prefix of a queried path that causes 'thisIndex' to be multikey to
    // the 'elemMatchExpr' of the associated leaf expression's RelevantTag. We use it to ensure that
    // leaf expressions sharing a prefix of their queried paths are only both assigned to
    // 'thisIndex' if they are joined by the same $elemMatch context.
    StringMap<MatchExpression*> used;

    // Initialize 'used' with the predicates already assigned to 'thisIndex'.
    for (size_t i = 0; i < indexAssignment->preds.size(); ++i) {
        const auto* assignedPred = indexAssignment->preds[i];
        const auto posInIdx = indexAssignment->positions[i];

        invariant(assignedPred->getTag());
        RelevantTag* rt = static_cast<RelevantTag*>(assignedPred->getTag());

        // 'assignedPred' has already been assigned to 'thisIndex', so canAssignPredToIndex() ought
        // to return true.
        const bool shouldHaveAssigned =
            canAssignPredToIndex(rt, thisIndex.multikeyPaths[posInIdx], &used);
        if (!shouldHaveAssigned) {
            // However, there are cases with multikey 2dsphere indexes where the mandatory predicate
            // is still safe to compound with, even though a prefix of it that causes the index to
            // be multikey can be shared with the leading index field. The predicates cannot
            // possibly be joined by an $elemMatch because $near predicates must be specified at the
            // top-level of the query.
            invariant(assignedPred->matchType() == MatchExpression::GEO_NEAR);
        }
    }

<<<<<<< HEAD
=======
    // Update 'used' with all outside predicates already assigned to 'thisIndex';
    for (const auto& orPushdown : indexAssignment->orPushdowns) {
        invariant(orPushdown.first->getTag());
        RelevantTag* rt = static_cast<RelevantTag*>(orPushdown.first->getTag());

        // Any outside predicates already assigned to 'thisIndex' were assigned in the first
        // position.
        const size_t position = 0;
        const bool shouldHaveAssigned =
            canAssignPredToIndex(rt, thisIndex.multikeyPaths[position], &used);
        invariant(shouldHaveAssigned);
    }

>>>>>>> f378d467
    size_t posInIdx = 0;

    for (const auto keyElem : thisIndex.keyPattern) {
        // Attempt to assign the predicates to 'thisIndex' according to their position in the index
        // key pattern.
        for (auto* couldAssignPred : couldAssign) {
            invariant(Indexability::nodeCanUseIndexOnOwnField(couldAssignPred));
            RelevantTag* rt = static_cast<RelevantTag*>(couldAssignPred->getTag());

            if (keyElem.fieldNameStringData() != rt->path) {
                continue;
            }

            if (thisIndex.multikeyPaths[posInIdx].empty()) {
                // We can always intersect or compound the bounds when no prefix of the queried path
                // causes the index to be multikey.
<<<<<<< HEAD
                indexAssignment->preds.push_back(couldAssignPred);
                indexAssignment->positions.push_back(posInIdx);
=======
                assignPredicate(outsidePreds, couldAssignPred, posInIdx, indexAssignment);
>>>>>>> f378d467
                continue;
            }

            // See if any of the predicates that are already assigned to 'thisIndex' prevent us from
            // assigning 'couldAssignPred' as well.
            const bool shouldAssign =
                canAssignPredToIndex(rt, thisIndex.multikeyPaths[posInIdx], &used);

            if (shouldAssign) {
<<<<<<< HEAD
                indexAssignment->preds.push_back(couldAssignPred);
                indexAssignment->positions.push_back(posInIdx);
=======
                assignPredicate(outsidePreds, couldAssignPred, posInIdx, indexAssignment);
>>>>>>> f378d467
            }
        }

        ++posInIdx;
    }
}

bool PlanEnumerator::alreadyCompounded(const set<MatchExpression*>& ixisectAssigned,
                                       const AndAssignment* andAssignment) {
    for (size_t i = 0; i < andAssignment->choices.size(); ++i) {
        const AndEnumerableState& state = andAssignment->choices[i];

        // We cannot have assigned this set of predicates already by
        // compounding unless this is an assignment to a single index.
        if (state.assignments.size() != 1) {
            continue;
        }

        // If the set of preds in 'ixisectAssigned' is a subset of 'oneAssign.preds',
        // then all the preds can be used by compounding on a single index.
        const OneIndexAssignment& oneAssign = state.assignments[0];

        // If 'ixisectAssigned' is larger than 'oneAssign.preds', then
        // it can't be a subset.
        if (ixisectAssigned.size() > oneAssign.preds.size()) {
            continue;
        }

        // Check for subset by counting the number of elements in 'oneAssign.preds'
        // that are contained in 'ixisectAssigned'. The elements of both 'oneAssign.preds'
        // and 'ixisectAssigned' are unique (no repeated elements).
        size_t count = 0;
        for (size_t j = 0; j < oneAssign.preds.size(); ++j) {
            if (ixisectAssigned.end() != ixisectAssigned.find(oneAssign.preds[j])) {
                ++count;
            }
        }

        if (ixisectAssigned.size() == count) {
            return true;
        }

        // We cannot assign the preds by compounding on 'oneAssign'.
        // Move on to the next index.
    }

    return false;
}

size_t PlanEnumerator::getPosition(const IndexEntry& indexEntry, MatchExpression* predicate) {
    invariant(predicate->getTag());
    RelevantTag* relevantTag = static_cast<RelevantTag*>(predicate->getTag());
    size_t position = 0;
    for (auto&& element : indexEntry.keyPattern) {
        if (element.fieldName() == relevantTag->path) {
            return position;
        }
        ++position;
    }
    MONGO_UNREACHABLE;
}

void PlanEnumerator::compound(const vector<MatchExpression*>& tryCompound,
                              const IndexEntry& thisIndex,
                              OneIndexAssignment* assign) {
    // Let's try to match up the expressions in 'compExprs' with the
    // fields in the index key pattern.
    BSONObjIterator kpIt(thisIndex.keyPattern);

    // Skip the first elt as it's already assigned.
    kpIt.next();

    // When we compound we store the field number that the predicate
    // goes over in order to avoid having to iterate again and compare
    // field names.
    size_t posInIdx = 0;

    while (kpIt.more()) {
        BSONElement keyElt = kpIt.next();
        ++posInIdx;

        // Go through 'tryCompound' to see if there is a compoundable
        // predicate for 'keyElt'. If there is nothing to compound, then
        // simply move on to the next field in the compound index. We
        // do not enforce that fields are assigned contiguously from
        // right to left, i.e. for compound index {a: 1, b: 1, c: 1}
        // it is okay to compound predicates over "a" and "c", skipping "b".
        for (size_t j = 0; j < tryCompound.size(); ++j) {
            MatchExpression* maybe = tryCompound[j];
            // Sigh we grab the full path from the relevant tag.
            RelevantTag* rt = static_cast<RelevantTag*>(maybe->getTag());
            if (keyElt.fieldName() == rt->path) {
                // preds and positions are parallel arrays.
                assign->preds.push_back(maybe);
                assign->positions.push_back(posInIdx);
            }
        }
    }
}

//
// Structure navigation
//

void PlanEnumerator::tagMemo(size_t id) {
    LOG(5) << "Tagging memoID " << id;
    NodeAssignment* assign = _memo[id];
    verify(NULL != assign);

    if (NULL != assign->orAssignment) {
        OrAssignment* oa = assign->orAssignment.get();
        for (size_t i = 0; i < oa->subnodes.size(); ++i) {
            tagMemo(oa->subnodes[i]);
        }
    } else if (NULL != assign->arrayAssignment) {
        ArrayAssignment* aa = assign->arrayAssignment.get();
        tagMemo(aa->subnodes[aa->counter]);
    } else if (NULL != assign->andAssignment) {
        AndAssignment* aa = assign->andAssignment.get();
        verify(aa->counter < aa->choices.size());

        const AndEnumerableState& aes = aa->choices[aa->counter];

        for (size_t j = 0; j < aes.subnodesToIndex.size(); ++j) {
            tagMemo(aes.subnodesToIndex[j]);
        }

        for (size_t i = 0; i < aes.assignments.size(); ++i) {
            const OneIndexAssignment& assign = aes.assignments[i];

            for (size_t j = 0; j < assign.preds.size(); ++j) {
                MatchExpression* pred = assign.preds[j];
<<<<<<< HEAD
                verify(NULL == pred->getTag());
                pred->setTag(
                    new IndexTag(assign.index, assign.positions[j], assign.canCombineBounds));
=======
                if (pred->getTag()) {
                    OrPushdownTag* orPushdownTag = static_cast<OrPushdownTag*>(pred->getTag());
                    orPushdownTag->setIndexTag(
                        new IndexTag(assign.index, assign.positions[j], assign.canCombineBounds));
                } else {
                    pred->setTag(
                        new IndexTag(assign.index, assign.positions[j], assign.canCombineBounds));
                }
            }

            // Add all OrPushdownTags for this index assignment.
            for (const auto& orPushdown : assign.orPushdowns) {
                auto expr = orPushdown.first;
                if (!expr->getTag()) {
                    expr->setTag(new OrPushdownTag());
                }
                OrPushdownTag* orPushdownTag = static_cast<OrPushdownTag*>(expr->getTag());
                orPushdownTag->addDestination(orPushdown.second.clone());
>>>>>>> f378d467
            }
        }
    } else {
        verify(0);
    }
}

bool PlanEnumerator::nextMemo(size_t id) {
    NodeAssignment* assign = _memo[id];
    verify(NULL != assign);

    if (NULL != assign->orAssignment) {
        OrAssignment* oa = assign->orAssignment.get();

        // Limit the number of OR enumerations
        oa->counter++;
        if (oa->counter >= _orLimit) {
            return true;
        }

        // OR just walks through telling its children to
        // move forward.
        for (size_t i = 0; i < oa->subnodes.size(); ++i) {
            // If there's no carry, we just stop.  If there's a carry, we move the next child
            // forward.
            if (!nextMemo(oa->subnodes[i])) {
                return false;
            }
        }
        // If we're here, the last subnode had a carry, therefore the OR has a carry.
        return true;
    } else if (NULL != assign->arrayAssignment) {
        ArrayAssignment* aa = assign->arrayAssignment.get();
        // moving to next on current subnode is OK
        if (!nextMemo(aa->subnodes[aa->counter])) {
            return false;
        }
        // Move to next subnode.
        ++aa->counter;
        if (aa->counter < aa->subnodes.size()) {
            return false;
        }
        aa->counter = 0;
        return true;
    } else if (NULL != assign->andAssignment) {
        AndAssignment* aa = assign->andAssignment.get();

        // One of our subnodes might have to move on to its next enumeration state.
        const AndEnumerableState& aes = aa->choices[aa->counter];
        for (size_t i = 0; i < aes.subnodesToIndex.size(); ++i) {
            if (!nextMemo(aes.subnodesToIndex[i])) {
                return false;
            }
        }

        // None of the subnodes had another enumeration state, so we move on to the
        // next top-level choice.
        ++aa->counter;
        if (aa->counter < aa->choices.size()) {
            return false;
        }
        aa->counter = 0;
        return true;
    }

    // This shouldn't happen.
    verify(0);
    return false;
}

}  // namespace mongo<|MERGE_RESOLUTION|>--- conflicted
+++ resolved
@@ -216,8 +216,6 @@
     return true;
 }
 
-<<<<<<< HEAD
-=======
 /**
  * Tags each node of the tree with the lowest numbered index that the sub-tree rooted at that
  * node uses.
@@ -255,7 +253,6 @@
     }
 }
 
->>>>>>> f378d467
 }  // namespace
 
 
@@ -687,24 +684,16 @@
                 if (compIt != idxToNotFirst.end()) {
                     // Assign any predicates on the non-leading index fields to 'indexAssign' that
                     // don't violate the intersecting or compounding rules for multikey indexes.
-<<<<<<< HEAD
-                    assignMultikeySafePredicates(compIt->second, &indexAssign);
-=======
                     // We do not currently try to assign outside predicates to mandatory indexes.
                     const stdx::unordered_map<MatchExpression*, OutsidePredRoute> outsidePreds{};
                     assignMultikeySafePredicates(compIt->second, outsidePreds, &indexAssign);
->>>>>>> f378d467
                 }
             } else {
                 // Assign any predicates on the leading index field to 'indexAssign' that don't
                 // violate the intersecting rules for multikey indexes.
-<<<<<<< HEAD
-                assignMultikeySafePredicates(predsOverLeadingField, &indexAssign);
-=======
                 // We do not currently try to assign outside predicates to mandatory indexes.
                 const stdx::unordered_map<MatchExpression*, OutsidePredRoute> outsidePreds{};
                 assignMultikeySafePredicates(predsOverLeadingField, outsidePreds, &indexAssign);
->>>>>>> f378d467
 
                 // Assign the mandatory predicate to 'thisIndex'. Due to how keys are generated for
                 // 2dsphere indexes, it is always safe to assign a predicate on a distinct path to
@@ -728,13 +717,9 @@
 
                     // Assign any predicates on the non-leading index fields to 'indexAssign' that
                     // don't violate the intersecting or compounding rules for multikey indexes.
-<<<<<<< HEAD
-                    assignMultikeySafePredicates(predsOverNonLeadingFields, &indexAssign);
-=======
                     // We do not currently try to assign outside predicates to mandatory indexes.
                     assignMultikeySafePredicates(
                         predsOverNonLeadingFields, outsidePreds, &indexAssign);
->>>>>>> f378d467
                 }
             }
         } else if (thisIndex.multikey) {
@@ -913,28 +898,15 @@
             for (const auto& firstAssignment : possibleFirstAssignments) {
                 OneIndexAssignment indexAssign;
                 indexAssign.index = it->first;
-<<<<<<< HEAD
-                indexAssign.preds = firstAssignment;
-                indexAssign.positions.resize(indexAssign.preds.size(), 0);
-=======
 
                 for (auto pred : firstAssignment) {
                     assignPredicate(outsidePreds, pred, 0, &indexAssign);
                 }
->>>>>>> f378d467
 
                 auto compIt = idxToNotFirst.find(indexAssign.index);
                 if (compIt != idxToNotFirst.end()) {
                     // Assign any predicates on the non-leading index fields to 'indexAssign' that
                     // don't violate the intersecting and compounding rules for multikey indexes.
-<<<<<<< HEAD
-                    assignMultikeySafePredicates(compIt->second, &indexAssign);
-                }
-
-                AndEnumerableState state;
-                state.assignments.push_back(indexAssign);
-                andAssignment->choices.push_back(state);
-=======
                     assignMultikeySafePredicates(compIt->second, outsidePreds, &indexAssign);
                 }
 
@@ -944,7 +916,6 @@
                     state.assignments.push_back(std::move(indexAssign));
                     andAssignment->choices.push_back(std::move(state));
                 }
->>>>>>> f378d467
             }
         } else if (thisIndex.multikey) {
             // We don't have path-level information about what causes 'thisIndex' to be multikey.
@@ -1060,9 +1031,6 @@
         // We create a scan per predicate so if we have >1 predicate we'll already
         // have at least 2 scans (one predicate per scan as the planner can't
         // intersect bounds when the index is multikey), so we stop here.
-<<<<<<< HEAD
-        if (oneIndex.multikey && oneAssign.preds.size() > 1) {
-=======
         if (oneIndex.multikey && firstIt->second.size() > 1) {
             OneIndexAssignment oneAssign;
             oneAssign.index = firstIt->first;
@@ -1071,7 +1039,6 @@
             // the index, the first position.
             oneAssign.positions.resize(oneAssign.preds.size(), 0);
 
->>>>>>> f378d467
             oneAssign.canCombineBounds = false;
             // One could imagine an enormous auto-generated $all query with too many clauses to
             // have an ixscan per clause.
@@ -1420,15 +1387,10 @@
     }
 }
 
-<<<<<<< HEAD
-void PlanEnumerator::assignMultikeySafePredicates(const std::vector<MatchExpression*>& couldAssign,
-                                                  OneIndexAssignment* indexAssignment) {
-=======
 void PlanEnumerator::assignMultikeySafePredicates(
     const std::vector<MatchExpression*>& couldAssign,
     const stdx::unordered_map<MatchExpression*, OutsidePredRoute>& outsidePreds,
     OneIndexAssignment* indexAssignment) {
->>>>>>> f378d467
     invariant(indexAssignment);
     invariant(indexAssignment->preds.size() == indexAssignment->positions.size());
 
@@ -1463,8 +1425,6 @@
         }
     }
 
-<<<<<<< HEAD
-=======
     // Update 'used' with all outside predicates already assigned to 'thisIndex';
     for (const auto& orPushdown : indexAssignment->orPushdowns) {
         invariant(orPushdown.first->getTag());
@@ -1478,7 +1438,6 @@
         invariant(shouldHaveAssigned);
     }
 
->>>>>>> f378d467
     size_t posInIdx = 0;
 
     for (const auto keyElem : thisIndex.keyPattern) {
@@ -1495,12 +1454,7 @@
             if (thisIndex.multikeyPaths[posInIdx].empty()) {
                 // We can always intersect or compound the bounds when no prefix of the queried path
                 // causes the index to be multikey.
-<<<<<<< HEAD
-                indexAssignment->preds.push_back(couldAssignPred);
-                indexAssignment->positions.push_back(posInIdx);
-=======
                 assignPredicate(outsidePreds, couldAssignPred, posInIdx, indexAssignment);
->>>>>>> f378d467
                 continue;
             }
 
@@ -1510,12 +1464,7 @@
                 canAssignPredToIndex(rt, thisIndex.multikeyPaths[posInIdx], &used);
 
             if (shouldAssign) {
-<<<<<<< HEAD
-                indexAssignment->preds.push_back(couldAssignPred);
-                indexAssignment->positions.push_back(posInIdx);
-=======
                 assignPredicate(outsidePreds, couldAssignPred, posInIdx, indexAssignment);
->>>>>>> f378d467
             }
         }
 
@@ -1648,11 +1597,6 @@
 
             for (size_t j = 0; j < assign.preds.size(); ++j) {
                 MatchExpression* pred = assign.preds[j];
-<<<<<<< HEAD
-                verify(NULL == pred->getTag());
-                pred->setTag(
-                    new IndexTag(assign.index, assign.positions[j], assign.canCombineBounds));
-=======
                 if (pred->getTag()) {
                     OrPushdownTag* orPushdownTag = static_cast<OrPushdownTag*>(pred->getTag());
                     orPushdownTag->setIndexTag(
@@ -1671,7 +1615,6 @@
                 }
                 OrPushdownTag* orPushdownTag = static_cast<OrPushdownTag*>(expr->getTag());
                 orPushdownTag->addDestination(orPushdown.second.clone());
->>>>>>> f378d467
             }
         }
     } else {
