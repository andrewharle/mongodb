--- conflicted
+++ resolved
@@ -47,10 +47,6 @@
 #include "mongo/db/server_options.h"
 #include "mongo/db/server_options_server_helpers.h"
 #include "mongo/db/storage/mmap_v1/mmap_v1_options.h"
-<<<<<<< HEAD
-#include "mongo/s/catalog/sharding_catalog_client.h"
-=======
->>>>>>> f378d467
 #include "mongo/util/log.h"
 #include "mongo/util/mongoutils/str.h"
 #include "mongo/util/net/ssl_options.h"
@@ -132,22 +128,6 @@
 
     // Diagnostic Options
 
-<<<<<<< HEAD
-    general_options
-        .addOptionChaining(
-            "diaglog", "diaglog", moe::Int, "DEPRECATED: 0=off 1=W 2=R 3=both 7=W+some reads")
-        .hidden()
-        .setSources(moe::SourceAllLegacy);
-
-    general_options
-        .addOptionChaining("operationProfiling.slowOpThresholdMs",
-                           "slowms",
-                           moe::Int,
-                           "value of slow for profile and console log")
-        .setDefault(moe::Value(100));
-
-=======
->>>>>>> f378d467
     general_options.addOptionChaining("profile", "profile", moe::Int, "0=off 1=slow, 2=all")
         .setSources(moe::SourceAllLegacy);
 
@@ -207,9 +187,6 @@
         .setSources(moe::SourceAll)
         .hidden();
 
-<<<<<<< HEAD
-
-=======
     storage_options
         .addOptionChaining("storage.groupCollections",
                            "groupCollections",
@@ -221,32 +198,23 @@
     // Only allow `noIndexBuildRetry` on standalones to quickly access data. Running with
     // `noIndexBuildRetry` is risky in a live replica set. For example, trying to drop a
     // collection that did not have its indexes rebuilt results in a crash.
->>>>>>> f378d467
     general_options
         .addOptionChaining("noIndexBuildRetry",
                            "noIndexBuildRetry",
                            moe::Switch,
                            "don't retry any index builds that were interrupted by shutdown")
-<<<<<<< HEAD
-        .setSources(moe::SourceAllLegacy);
-=======
         .setSources(moe::SourceAllLegacy)
         .incompatibleWith("replication.replSet")
         .incompatibleWith("replication.replSetName");
->>>>>>> f378d467
 
     general_options
         .addOptionChaining("storage.indexBuildRetry",
                            "",
                            moe::Bool,
                            "don't retry any index builds that were interrupted by shutdown")
-<<<<<<< HEAD
-        .setSources(moe::SourceYAMLConfig);
-=======
         .setSources(moe::SourceYAMLConfig)
         .incompatibleWith("replication.replSet")
         .incompatibleWith("replication.replSetName");
->>>>>>> f378d467
 
     storage_options
         .addOptionChaining("noprealloc",
@@ -389,52 +357,6 @@
 
 #endif
 
-<<<<<<< HEAD
-    // Master Slave Options
-
-    ms_options.addOptionChaining("master", "master", moe::Switch, "master mode")
-        .incompatibleWith("replication.replSet")
-        .incompatibleWith("replication.replSetName")
-        .setSources(moe::SourceAllLegacy);
-
-    ms_options.addOptionChaining("slave", "slave", moe::Switch, "slave mode")
-        .incompatibleWith("replication.replSet")
-        .incompatibleWith("replication.replSetName")
-        .setSources(moe::SourceAllLegacy);
-
-    ms_options
-        .addOptionChaining(
-            "source", "source", moe::String, "when slave: specify master as <server:port>")
-        .incompatibleWith("replication.replSet")
-        .incompatibleWith("replication.replSetName")
-        .setSources(moe::SourceAllLegacy);
-
-    ms_options
-        .addOptionChaining(
-            "only", "only", moe::String, "when slave: specify a single database to replicate")
-        .incompatibleWith("replication.replSet")
-        .incompatibleWith("replication.replSetName")
-        .setSources(moe::SourceAllLegacy);
-
-    ms_options
-        .addOptionChaining(
-            "slavedelay",
-            "slavedelay",
-            moe::Int,
-            "specify delay (in seconds) to be used when applying master ops to slave")
-        .incompatibleWith("replication.replSet")
-        .incompatibleWith("replication.replSetName")
-        .setSources(moe::SourceAllLegacy);
-
-    ms_options
-        .addOptionChaining(
-            "autoresync", "autoresync", moe::Switch, "automatically resync if slave data is stale")
-        .incompatibleWith("replication.replSet")
-        .incompatibleWith("replication.replSetName")
-        .setSources(moe::SourceAllLegacy);
-
-=======
->>>>>>> f378d467
     // Replication Options
 
     replication_options.addOptionChaining(
@@ -495,9 +417,7 @@
                            moe::Switch,
                            "declare this is a shard db of a cluster; default port 27018")
         .setSources(moe::SourceAllLegacy)
-        .incompatibleWith("configsvr")
-        .incompatibleWith("master")
-        .incompatibleWith("slave");
+        .incompatibleWith("configsvr");
 
     sharding_options
         .addOptionChaining(
@@ -566,26 +486,6 @@
 
     // The following are legacy options that are disallowed in the JSON config file
 
-<<<<<<< HEAD
-    options
-        ->addOptionChaining(
-            "fastsync",
-            "fastsync",
-            moe::Switch,
-            "indicate that this instance is starting from a dbpath snapshot of the repl peer")
-        .hidden()
-        .setSources(moe::SourceAllLegacy);
-
-    options
-        ->addOptionChaining("pretouch",
-                            "pretouch",
-                            moe::Int,
-                            "n pretouch threads for applying master/slave operations")
-        .hidden()
-        .setSources(moe::SourceAllLegacy);
-
-=======
->>>>>>> f378d467
     // This is a deprecated option that we are supporting for backwards compatibility
     // The first value for this option can be either 'dbpath' or 'run'.
     // If it is 'dbpath', mongod prints the dbpath and exits.  Any extra values are ignored.
@@ -685,60 +585,12 @@
 
     if (params.count("storage.queryableBackupMode")) {
         // Command line options that are disallowed when --queryableBackupMode is specified.
-<<<<<<< HEAD
-        for (const auto& disallowedOption : {"replication.replSet",
-                                             "configsvr",
-                                             "upgrade",
-                                             "repair",
-                                             "profile",
-                                             "master",
-                                             "slave",
-                                             "source",
-                                             "only",
-                                             "slavedelay",
-                                             "autoresync",
-                                             "fastsync"}) {
-=======
         for (const auto& disallowedOption :
              {"replication.replSet", "configsvr", "upgrade", "repair", "profile"}) {
->>>>>>> f378d467
             if (params.count(disallowedOption)) {
                 return Status(ErrorCodes::BadValue,
                               str::stream() << "Cannot specify both queryable backup mode and "
                                             << disallowedOption);
-<<<<<<< HEAD
-            }
-        }
-
-        bool isClusterRoleShard = params.count("shardsvr");
-        if (params.count("sharding.clusterRole")) {
-            auto clusterRole = params["sharding.clusterRole"].as<std::string>();
-            isClusterRoleShard = isClusterRoleShard || (clusterRole == "shardsvr");
-        }
-
-        if (isClusterRoleShard && !params.count("sharding._overrideShardIdentity")) {
-            return Status(
-                ErrorCodes::BadValue,
-                "shardsvr cluster role with queryableBackupMode requires _overrideShardIdentity");
-        }
-    }
-
-    return Status::OK();
-}
-
-Status canonicalizeMongodOptions(moe::Environment* params) {
-    // Need to handle this before canonicalizing the general "server options", since
-    // httpinterface and nohttpinterface are shared between mongos and mongod, but mongod has
-    // extra validation required.
-    if (params->count("net.http.RESTInterfaceEnabled") &&
-        (*params)["net.http.RESTInterfaceEnabled"].as<bool>() == true) {
-        bool httpEnabled = false;
-        if (params->count("net.http.enabled")) {
-            Status ret = params->get("net.http.enabled", &httpEnabled);
-            if (!ret.isOK()) {
-                return ret;
-=======
->>>>>>> f378d467
             }
         }
 
@@ -1077,13 +929,10 @@
         storageGlobalParams.dur = false;
     }
 
-<<<<<<< HEAD
-=======
     if (params.count("storage.groupCollections")) {
         storageGlobalParams.groupCollections = params["storage.groupCollections"].as<bool>();
     }
 
->>>>>>> f378d467
     if (params.count("cpu")) {
         serverGlobalParams.cpu = params["cpu"].as<bool>();
     }
@@ -1234,30 +1083,6 @@
         auto clusterRoleParam = params["sharding.clusterRole"].as<std::string>();
         if (clusterRoleParam == "configsvr") {
             serverGlobalParams.clusterRole = ClusterRole::ConfigServer;
-<<<<<<< HEAD
-            replSettings.setMajorityReadConcernEnabled(true);
-
-            // If we haven't explicitly specified a journal option, default journaling to true for
-            // the config server role
-            if (!params.count("storage.journal.enabled")) {
-                storageGlobalParams.dur = true;
-            }
-
-            if (!params.count("storage.dbPath")) {
-                storageGlobalParams.dbpath = storageGlobalParams.kDefaultConfigDbPath;
-            }
-        } else if (clusterRoleParam == "shardsvr") {
-            serverGlobalParams.clusterRole = ClusterRole::ShardServer;
-        }
-    }
-
-    if (params.count("sharding.archiveMovedChunks")) {
-        serverGlobalParams.moveParanoia = params["sharding.archiveMovedChunks"].as<bool>();
-    }
-
-    if (params.count("sharding._overrideShardIdentity")) {
-        auto docAsString = params["sharding._overrideShardIdentity"].as<std::string>();
-=======
 
             if (params.count("replication.enableMajorityReadConcern") &&
                 !params["replication.enableMajorityReadConcern"].as<bool>()) {
@@ -1281,14 +1106,9 @@
             serverGlobalParams.clusterRole = ClusterRole::ShardServer;
         }
     }
->>>>>>> f378d467
-
-        try {
-            serverGlobalParams.overrideShardIdentity = fromjson(docAsString);
-        } catch (const DBException& exception) {
-            return exception.toStatus(
-                "Error encountered while parsing _overrideShardIdentity JSON document");
-        }
+
+    if (params.count("sharding.archiveMovedChunks")) {
+        serverGlobalParams.moveParanoia = params["sharding.archiveMovedChunks"].as<bool>();
     }
 
     if (params.count("sharding._overrideShardIdentity")) {
