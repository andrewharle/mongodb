

/**
 *    Copyright (C) 2018-present MongoDB, Inc.
 *
 *    This program is free software: you can redistribute it and/or modify
 *    it under the terms of the Server Side Public License, version 1,
 *    as published by MongoDB, Inc.
 *
 *    This program is distributed in the hope that it will be useful,
 *    but WITHOUT ANY WARRANTY; without even the implied warranty of
 *    MERCHANTABILITY or FITNESS FOR A PARTICULAR PURPOSE.  See the
 *    Server Side Public License for more details.
 *
 *    You should have received a copy of the Server Side Public License
 *    along with this program. If not, see
 *    <http://www.mongodb.com/licensing/server-side-public-license>.
 *
 *    As a special exception, the copyright holders give permission to link the
 *    code of portions of this program with the OpenSSL library under certain
 *    conditions as described in each individual source file and distribute
 *    linked combinations including the program with the OpenSSL library. You
 *    must comply with the Server Side Public License in all respects for
 *    all of the code used other than as permitted herein. If you modify file(s)
 *    with this exception, you may extend this exception to your version of the
 *    file(s), but you are not obligated to do so. If you do not wish to do so,
 *    delete this exception statement from your version. If you delete this
 *    exception statement from all source files in the program, then also delete
 *    it in the license file.
 */

#define MONGO_LOG_DEFAULT_COMPONENT ::mongo::logger::LogComponent::kQuery

#include "mongo/db/exec/geo_near.h"

#include <memory>
#include <vector>

// For s2 search
#include "third_party/s2/s2regionintersection.h"

#include "mongo/base/owned_pointer_vector.h"
#include "mongo/db/bson/dotted_path_support.h"
#include "mongo/db/exec/fetch.h"
#include "mongo/db/exec/index_scan.h"
#include "mongo/db/exec/working_set_computed_data.h"
#include "mongo/db/geo/geoconstants.h"
#include "mongo/db/geo/geoparser.h"
#include "mongo/db/geo/hash.h"
#include "mongo/db/index/expression_params.h"
#include "mongo/db/matcher/expression.h"
#include "mongo/db/query/expression_index.h"
#include "mongo/db/query/expression_index_knobs.h"
#include "mongo/stdx/memory.h"
#include "mongo/util/log.h"

#include <algorithm>

namespace mongo {

using std::abs;
using std::unique_ptr;

namespace dps = ::mongo::dotted_path_support;

//
// Shared GeoNear search functionality
//

static const double kCircOfEarthInMeters = 2 * M_PI * kRadiusOfEarthInMeters;
static const double kMaxEarthDistanceInMeters = kCircOfEarthInMeters / 2;
static const double kMetersPerDegreeAtEquator = kCircOfEarthInMeters / 360;

namespace {

/**
 * Structure that holds BSON addresses (BSONElements) and the corresponding geometry parsed
 * at those locations.
 * Used to separate the parsing of geometries from a BSONObj (which must stay in scope) from
 * the computation over those geometries.
 * TODO: Merge with 2D/2DSphere key extraction?
 */
struct StoredGeometry {
    static StoredGeometry* parseFrom(const BSONElement& element) {
        if (!element.isABSONObj())
            return NULL;

        unique_ptr<StoredGeometry> stored(new StoredGeometry);

        // GeoNear stage can only be run with an existing index
        // Therefore, it is always safe to skip geometry validation
        if (!stored->geometry.parseFromStorage(element, true).isOK())
            return NULL;
        stored->element = element;
        return stored.release();
    }

    BSONElement element;
    GeometryContainer geometry;
};
}

/**
 * Find and parse all geometry elements on the appropriate field path from the document.
 */
static void extractGeometries(const BSONObj& doc,
                              const string& path,
                              std::vector<std::unique_ptr<StoredGeometry>>* geometries) {
    BSONElementSet geomElements;
    // NOTE: Annoyingly, we cannot just expand arrays b/c single 2d points are arrays, we need
    // to manually expand all results to check if they are geometries
    dps::extractAllElementsAlongPath(doc, path, geomElements, false /* expand arrays */);

    for (BSONElementSet::iterator it = geomElements.begin(); it != geomElements.end(); ++it) {
        const BSONElement& el = *it;
        unique_ptr<StoredGeometry> stored(StoredGeometry::parseFrom(el));

        if (stored.get()) {
            // Valid geometry element
            geometries->push_back(std::move(stored));
        } else if (el.type() == Array) {
            // Many geometries may be in an array
            BSONObjIterator arrIt(el.Obj());
            while (arrIt.more()) {
                const BSONElement nextEl = arrIt.next();
                stored.reset(StoredGeometry::parseFrom(nextEl));

                if (stored.get()) {
                    // Valid geometry element
                    geometries->push_back(std::move(stored));
                } else {
                    warning() << "geoNear stage read non-geometry element " << redact(nextEl)
                              << " in array " << redact(el);
                }
            }
        } else {
            warning() << "geoNear stage read non-geometry element " << redact(el);
        }
    }
}

static StatusWith<double> computeGeoNearDistance(const GeoNearParams& nearParams,
                                                 WorkingSetMember* member) {
    //
    // Generic GeoNear distance computation
    // Distances are computed by projecting the stored geometry into the query CRS, and
    // computing distance in that CRS.
    //

    // Must have an object in order to get geometry out of it.
    invariant(member->hasObj());

    CRS queryCRS = nearParams.nearQuery->centroid->crs;

    // Extract all the geometries out of this document for the near query
    std::vector<std::unique_ptr<StoredGeometry>> geometries;
    extractGeometries(member->obj.value(), nearParams.nearQuery->field, &geometries);

    // Compute the minimum distance of all the geometries in the document
    double minDistance = -1;
    BSONObj minDistanceObj;
    for (auto it = geometries.begin(); it != geometries.end(); ++it) {
        StoredGeometry& stored = **it;

        // NOTE: A stored document with STRICT_SPHERE CRS is treated as a malformed document
        // and ignored. Since GeoNear requires an index, there's no stored STRICT_SPHERE shape.
        // So we don't check it here.

        // NOTE: For now, we're sure that if we get this far in the query we'll have an
        // appropriate index which validates the type of geometry we're pulling back here.
        // TODO: It may make sense to change our semantics and, by default, only return
        // shapes in the same CRS from $geoNear.
        if (!stored.geometry.supportsProject(queryCRS))
            continue;
        stored.geometry.projectInto(queryCRS);

        double nextDistance = stored.geometry.minDistance(*nearParams.nearQuery->centroid);

        if (minDistance < 0 || nextDistance < minDistance) {
            minDistance = nextDistance;
            minDistanceObj = stored.element.Obj();
        }
    }

    if (minDistance < 0) {
        // No distance to report
        return StatusWith<double>(-1);
    }

    if (nearParams.addDistMeta) {
        if (nearParams.nearQuery->unitsAreRadians) {
            // Hack for nearSphere
            // TODO: Remove nearSphere?
            invariant(SPHERE == queryCRS);
            member->addComputed(new GeoDistanceComputedData(minDistance / kRadiusOfEarthInMeters));
        } else {
            member->addComputed(new GeoDistanceComputedData(minDistance));
        }
    }

    if (nearParams.addPointMeta) {
        member->addComputed(new GeoNearPointComputedData(minDistanceObj));
    }

    return StatusWith<double>(minDistance);
}

static R2Annulus geoNearDistanceBounds(const GeoNearExpression& query) {
    const CRS queryCRS = query.centroid->crs;

    if (FLAT == queryCRS) {
        return R2Annulus(query.centroid->oldPoint, query.minDistance, query.maxDistance);
    }

    invariant(SPHERE == queryCRS);

    // TODO: Tighten this up a bit by making a CRS for "sphere with radians"
    double minDistance = query.minDistance;
    double maxDistance = query.maxDistance;

    if (query.unitsAreRadians) {
        // Our input bounds are in radians, convert to meters since the query CRS is actually
        // SPHERE.  We'll convert back to radians on outputting distances.
        minDistance *= kRadiusOfEarthInMeters;
        maxDistance *= kRadiusOfEarthInMeters;
    }

    // GOTCHA: oldPoint is a misnomer - it is the original point data and is in the correct
    // CRS.  We must not try to derive the original point from the spherical S2Point generated
    // as an optimization - the mapping is not 1->1 - [-180, 0] and [180, 0] map to the same
    // place.
    // TODO: Wrapping behavior should not depend on the index, which would make $near code
    // insensitive to which direction we explore the index in.
    return R2Annulus(query.centroid->oldPoint,
                     min(minDistance, kMaxEarthDistanceInMeters),
                     min(maxDistance, kMaxEarthDistanceInMeters));
}

//
// GeoNear2DStage
//

static R2Annulus twoDDistanceBounds(const GeoNearParams& nearParams,
                                    const IndexDescriptor* twoDIndex) {
    R2Annulus fullBounds = geoNearDistanceBounds(*nearParams.nearQuery);
    const CRS queryCRS = nearParams.nearQuery->centroid->crs;

    if (FLAT == queryCRS) {
        // Reset the full bounds based on our index bounds
        GeoHashConverter::Parameters hashParams;
        Status status = GeoHashConverter::parseParameters(twoDIndex->infoObj(), &hashParams);
        invariant(status.isOK());  // The index status should always be valid

        // The biggest distance possible in this indexed collection is the diagonal of the
        // square indexed region.
        const double sqrt2Approx = 1.5;
        const double diagonalDist = sqrt2Approx * (hashParams.max - hashParams.min);

        fullBounds = R2Annulus(
            fullBounds.center(), fullBounds.getInner(), min(fullBounds.getOuter(), diagonalDist));
    } else {
        // Spherical queries have upper bounds set by the earth - no-op
        // TODO: Wrapping errors would creep in here if nearSphere wasn't defined to not wrap
        invariant(SPHERE == queryCRS);
        invariant(!nearParams.nearQuery->isWrappingQuery);
    }

    return fullBounds;
}

class GeoNear2DStage::DensityEstimator {
public:
    DensityEstimator(PlanStage::Children* children,
                     const IndexDescriptor* twoDindex,
                     const GeoNearParams* nearParams,
                     const R2Annulus& fullBounds)
        : _children(children),
          _twoDIndex(twoDindex),
          _nearParams(nearParams),
          _fullBounds(fullBounds),
          _currentLevel(0) {
        GeoHashConverter::Parameters hashParams;
        Status status = GeoHashConverter::parseParameters(_twoDIndex->infoObj(), &hashParams);
        // The index status should always be valid.
        invariant(status.isOK());

        _converter.reset(new GeoHashConverter(hashParams));
        _centroidCell = _converter->hash(_nearParams->nearQuery->centroid->oldPoint);

        // Since appendVertexNeighbors(level, output) requires level < hash.getBits(),
        // we have to start to find documents at most GeoHash::kMaxBits - 1. Thus the finest
        // search area is 16 * finest cell area at GeoHash::kMaxBits.
        _currentLevel = std::max(0, hashParams.bits - 1);
    }

    PlanStage::StageState work(OperationContext* opCtx,
                               WorkingSet* workingSet,
                               Collection* collection,
                               WorkingSetID* out,
                               double* estimatedDistance);

private:
    void buildIndexScan(OperationContext* opCtx, WorkingSet* workingSet, Collection* collection);

    PlanStage::Children* _children;     // Points to PlanStage::_children in the NearStage.
    const IndexDescriptor* _twoDIndex;  // Not owned here.
    const GeoNearParams* _nearParams;   // Not owned here.
    const R2Annulus& _fullBounds;
    IndexScan* _indexScan = nullptr;  // Owned in PlanStage::_children.
    unique_ptr<GeoHashConverter> _converter;
    GeoHash _centroidCell;
    unsigned _currentLevel;
};

// Initialize the internal states
void GeoNear2DStage::DensityEstimator::buildIndexScan(OperationContext* opCtx,
                                                      WorkingSet* workingSet,
                                                      Collection* collection) {
    IndexScanParams scanParams;
    scanParams.descriptor = _twoDIndex;
    scanParams.direction = 1;
    scanParams.doNotDedup = true;

    // Scan bounds on 2D indexes are only over the 2D field - other bounds aren't applicable.
    // This is handled in query planning.
    scanParams.bounds = _nearParams->baseBounds;

    // The "2d" field is always the first in the index
    const string twoDFieldName = _nearParams->nearQuery->field;
    const int twoDFieldPosition = 0;

    // Construct index intervals used by this stage
    OrderedIntervalList oil;
    oil.name = scanParams.bounds.fields[twoDFieldPosition].name;

    vector<GeoHash> neighbors;
    // Return the neighbors of closest vertex to this cell at the given level.
    _centroidCell.appendVertexNeighbors(_currentLevel, &neighbors);
    std::sort(neighbors.begin(), neighbors.end());

    for (vector<GeoHash>::const_iterator it = neighbors.begin(); it != neighbors.end(); it++) {
        mongo::BSONObjBuilder builder;
        it->appendHashMin(&builder, "");
        it->appendHashMax(&builder, "");
        oil.intervals.push_back(IndexBoundsBuilder::makeRangeInterval(
            builder.obj(), BoundInclusion::kIncludeBothStartAndEndKeys));
    }

    invariant(oil.isValidFor(1));

    // Intersect the $near bounds we just generated into the bounds we have for anything else
    // in the scan (i.e. $within)
    IndexBoundsBuilder::intersectize(oil, &scanParams.bounds.fields[twoDFieldPosition]);

    invariant(!_indexScan);
    _indexScan = new IndexScan(opCtx, scanParams, workingSet, NULL);
    _children->emplace_back(_indexScan);
}

// Return IS_EOF is we find a document in it's ancestor cells and set estimated distance
// from the nearest document.
PlanStage::StageState GeoNear2DStage::DensityEstimator::work(OperationContext* opCtx,
                                                             WorkingSet* workingSet,
                                                             Collection* collection,
                                                             WorkingSetID* out,
                                                             double* estimatedDistance) {
    if (!_indexScan) {
        // Setup index scan stage for current level.
        buildIndexScan(opCtx, workingSet, collection);
    }

    WorkingSetID workingSetID;
    PlanStage::StageState state = _indexScan->work(&workingSetID);

    if (state == PlanStage::IS_EOF) {
        // We ran through the neighbors but found nothing.
        //
        // Before going to the next-coarsest level, check whether our search area contains the
        // entire search annulus, since we don't want to spend time doing density estimation over
        // areas that are much larger than the requested $maxDistance.
        //
        // The search area consists of four cells with side length S. Within its cell, the closest
        // vertex to the search point must be the vertex shared with the other three cells. If the
        // search point lies in the upper left cell, this means that it must lie in the lower right
        // quadrant of that cell. Furthermore, this lower-right quadrant has a side-length of S/2.
        //
        //   +-----------+-----------+
        //   |           |           |
        //   |       S/2 |           |
        //   +     +-----+           |
        //   |     | o   |           |
        //   |     |     |           |
        //   +-----+-----+-----------+
        //   |           |           |
        //   |           |           |
        //   |           |           |
        //   |           |           |
        //   |           |           |
        //   +-----------+-----------+
        //         S
        //
        // As long as the outer radius of the search annulus is less than S/2, it must be entirely
        // contained within these four cells.
        if (_fullBounds.getOuter() < (0.5 * _converter->sizeEdge(_currentLevel))) {
            // We're covering the entire search annulus. Return EOF to indicate we're done.
            *estimatedDistance = 0.5 * _converter->sizeEdge(_currentLevel);
            return PlanStage::IS_EOF;
        }

        if (_currentLevel > 0u) {
            // Advance to the next level and search again.
            _currentLevel--;
            // Reset index scan for the next level.
            invariant(_children->back().get() == _indexScan);
            _indexScan = nullptr;
            _children->pop_back();
            return PlanStage::NEED_TIME;
        }

        // We are already at the top level.
        *estimatedDistance = _converter->sizeEdge(_currentLevel);
        return PlanStage::IS_EOF;
    } else if (state == PlanStage::ADVANCED) {
        // Found a document at current level.
        *estimatedDistance = _converter->sizeEdge(_currentLevel);
        // Clean up working set.
        workingSet->free(workingSetID);
        return PlanStage::IS_EOF;
    } else if (state == PlanStage::NEED_YIELD) {
        *out = workingSetID;
    }

    // Propagate NEED_TIME or errors
    return state;
}

PlanStage::StageState GeoNear2DStage::initialize(OperationContext* opCtx,
                                                 WorkingSet* workingSet,
                                                 Collection* collection,
                                                 WorkingSetID* out) {
    if (!_densityEstimator) {
        _densityEstimator.reset(
            new DensityEstimator(&_children, _twoDIndex, &_nearParams, _fullBounds));
    }

    double estimatedDistance;
    PlanStage::StageState state =
        _densityEstimator->work(opCtx, workingSet, collection, out, &estimatedDistance);

    if (state == PlanStage::IS_EOF) {
        // 2d index only works with legacy points as centroid. $nearSphere will project
        // the point into SPHERE CRS and calculate distance based on that.
        // STRICT_SPHERE is impossible here, as GeoJSON centroid is not allowed for 2d index.

        // Estimator finished its work, we need to finish initialization too.
        if (SPHERE == _nearParams.nearQuery->centroid->crs) {
            // Estimated distance is in degrees, convert it to meters.
            _boundsIncrement = deg2rad(estimatedDistance) * kRadiusOfEarthInMeters * 3;
            // Limit boundsIncrement to ~20KM, so that the first circle won't be too aggressive.
            _boundsIncrement = std::min(_boundsIncrement, kMaxEarthDistanceInMeters / 1000.0);
        } else {
            // We expand the radius by 3 times to give a reasonable starting search area.
            // Assume points are distributed evenly. X is the edge size of cells at whose
            // level we found a document in 4 neighbors. Thus the closest point is at least
            // X/2 far from the centroid. The distance between two points is at least X.
            // The area of Pi * (3X)^2 ~= 28 * X^2 will cover dozens of points at most.
            // We'll explore the space with exponentially increasing radius if this guess is
            // too small, so starting from a conservative initial radius doesn't hurt.

            _boundsIncrement = 3 * estimatedDistance;
        }
        invariant(_boundsIncrement > 0.0);

        // Clean up
        _densityEstimator.reset(NULL);
    }

    return state;
}

static const string kTwoDIndexNearStage("GEO_NEAR_2D");

GeoNear2DStage::GeoNear2DStage(const GeoNearParams& nearParams,
                               OperationContext* opCtx,
                               WorkingSet* workingSet,
                               Collection* collection,
                               IndexDescriptor* twoDIndex)
    : NearStage(opCtx, kTwoDIndexNearStage.c_str(), STAGE_GEO_NEAR_2D, workingSet, collection),
      _nearParams(nearParams),
      _twoDIndex(twoDIndex),
      _fullBounds(twoDDistanceBounds(nearParams, twoDIndex)),
      _currBounds(_fullBounds.center(), -1, _fullBounds.getInner()),
      _boundsIncrement(0.0) {
    _specificStats.keyPattern = twoDIndex->keyPattern();
    _specificStats.indexName = twoDIndex->indexName();
    _specificStats.indexVersion = static_cast<int>(twoDIndex->version());
}


namespace {

/**
 * Expression which checks whether a legacy 2D index point is contained within our near
 * search annulus.  See nextInterval() below for more discussion.
 * TODO: Make this a standard type of GEO match expression
 */
class TwoDPtInAnnulusExpression : public LeafMatchExpression {
public:
    TwoDPtInAnnulusExpression(const R2Annulus& annulus, StringData twoDPath)
<<<<<<< HEAD
        : LeafMatchExpression(INTERNAL_2D_POINT_IN_ANNULUS), _annulus(annulus) {
        setPath(twoDPath);
    }
=======
        : LeafMatchExpression(INTERNAL_2D_POINT_IN_ANNULUS, twoDPath), _annulus(annulus) {}
>>>>>>> f378d467

    void serialize(BSONObjBuilder* out) const final {
        out->append("TwoDPtInAnnulusExpression", true);
    }

    bool matchesSingleElement(const BSONElement& e, MatchDetails* details = nullptr) const final {
        if (!e.isABSONObj())
            return false;

        PointWithCRS point;
        if (!GeoParser::parseStoredPoint(e, &point).isOK())
            return false;

        return _annulus.contains(point.oldPoint);
    }

    //
    // These won't be called.
    //

    BSONObj getSerializedRightHandSide() const final {
        MONGO_UNREACHABLE;
    }

    void debugString(StringBuilder& debug, int level = 0) const final {
        MONGO_UNREACHABLE;
    }

    bool equivalent(const MatchExpression* other) const final {
        MONGO_UNREACHABLE;
        return false;
    }

    unique_ptr<MatchExpression> shallowClone() const final {
        MONGO_UNREACHABLE;
        return NULL;
    }

private:
    ExpressionOptimizerFunc getOptimizer() const final {
        return [](std::unique_ptr<MatchExpression> expression) { return expression; };
    }

    R2Annulus _annulus;
};

// Helper class to maintain ownership of a match expression alongside an index scan
class FetchStageWithMatch final : public FetchStage {
public:
    FetchStageWithMatch(OperationContext* opCtx,
                        WorkingSet* ws,
                        PlanStage* child,
                        MatchExpression* filter,
                        const Collection* collection)
        : FetchStage(opCtx, ws, child, filter, collection), _matcher(filter) {}

private:
    // Owns matcher
    const unique_ptr<MatchExpression> _matcher;
};
}

static double min2DBoundsIncrement(const GeoNearExpression& query, IndexDescriptor* twoDIndex) {
    GeoHashConverter::Parameters hashParams;
    Status status = GeoHashConverter::parseParameters(twoDIndex->infoObj(), &hashParams);
    invariant(status.isOK());  // The index status should always be valid
    GeoHashConverter hasher(hashParams);

    // The hasher error is the diagonal of a 2D hash region - it's generally not helpful
    // to change region size such that a search radius is smaller than the 2D hash region
    // max radius.  This is slightly conservative for now (box diagonal vs circle radius).
    double minBoundsIncrement = hasher.getError() / 2;

    const CRS queryCRS = query.centroid->crs;
    if (FLAT == queryCRS)
        return minBoundsIncrement;

    invariant(SPHERE == queryCRS);

    // If this is a spherical query, units are in meters - this is just a heuristic
    return minBoundsIncrement * kMetersPerDegreeAtEquator;
}

static R2Annulus projectBoundsToTwoDDegrees(R2Annulus sphereBounds) {
    const double outerDegrees = rad2deg(sphereBounds.getOuter() / kRadiusOfEarthInMeters);
    const double innerDegrees = rad2deg(sphereBounds.getInner() / kRadiusOfEarthInMeters);
    const double maxErrorDegrees = computeXScanDistance(sphereBounds.center().y, outerDegrees);

    return R2Annulus(sphereBounds.center(),
                     max(0.0, innerDegrees - maxErrorDegrees),
                     outerDegrees + maxErrorDegrees);
}

StatusWith<NearStage::CoveredInterval*>  //
    GeoNear2DStage::nextInterval(OperationContext* opCtx,
                                 WorkingSet* workingSet,
                                 Collection* collection) {
    // The search is finished if we searched at least once and all the way to the edge
    if (_currBounds.getInner() >= 0 && _currBounds.getOuter() == _fullBounds.getOuter()) {
        return StatusWith<CoveredInterval*>(NULL);
    }

    //
    // Setup the next interval
    //

    if (!_specificStats.intervalStats.empty()) {
        const IntervalStats& lastIntervalStats = _specificStats.intervalStats.back();

        // TODO: Generally we want small numbers of results fast, then larger numbers later
        if (lastIntervalStats.numResultsReturned < 300)
            _boundsIncrement *= 2;
        else if (lastIntervalStats.numResultsReturned > 600)
            _boundsIncrement /= 2;
    }

    _boundsIncrement =
        max(_boundsIncrement, min2DBoundsIncrement(*_nearParams.nearQuery, _twoDIndex));

    R2Annulus nextBounds(_currBounds.center(),
                         _currBounds.getOuter(),
                         min(_currBounds.getOuter() + _boundsIncrement, _fullBounds.getOuter()));

    const bool isLastInterval = (nextBounds.getOuter() == _fullBounds.getOuter());
    _currBounds = nextBounds;

    //
    // Get a covering region for this interval
    //

    const CRS queryCRS = _nearParams.nearQuery->centroid->crs;

    unique_ptr<R2Region> coverRegion;

    if (FLAT == queryCRS) {
        // NOTE: Due to floating point math issues, FLAT searches of a 2D index need to treat
        // containment and distance separately.
        // Ex: (distance) 54.001 - 54 > 0.001, but (containment) 54 + 0.001 <= 54.001
        // The idea is that a $near search with bounds is really a $within search, sorted by
        // distance.  We attach a custom $within : annulus matcher to do the $within search,
        // and adjust max/min bounds slightly since, as above, containment does not mean the
        // distance calculation won't slightly overflow the boundary.
        //
        // The code below adjusts:
        // 1) Overall min/max bounds of the generated distance intervals to be more inclusive
        // 2) Bounds of the interval covering to be more inclusive
        // ... and later on we add the custom $within : annulus matcher.
        //
        // IMPORTANT: The *internal* interval distance bounds are *exact thresholds* - these
        // should not be adjusted.
        // TODO: Maybe integrate annuluses as a standard shape, and literally transform $near
        // internally into a $within query with $near just as sort.

        // Compute the maximum axis-aligned distance error
        const double epsilon = std::numeric_limits<double>::epsilon() *
            (max(abs(_fullBounds.center().x), abs(_fullBounds.center().y)) +
             _fullBounds.getOuter());

        if (nextBounds.getInner() > 0 && nextBounds.getInner() == _fullBounds.getInner()) {
            nextBounds = R2Annulus(nextBounds.center(),
                                   max(0.0, nextBounds.getInner() - epsilon),
                                   nextBounds.getOuter());
        }

        if (nextBounds.getOuter() > 0 && nextBounds.getOuter() == _fullBounds.getOuter()) {
            // We're at the max bound of the search, adjust interval maximum
            nextBounds = R2Annulus(
                nextBounds.center(), nextBounds.getInner(), nextBounds.getOuter() + epsilon);
        }

        // *Always* adjust the covering bounds to be more inclusive
        coverRegion.reset(new R2Annulus(nextBounds.center(),
                                        max(0.0, nextBounds.getInner() - epsilon),
                                        nextBounds.getOuter() + epsilon));
    } else {
        invariant(SPHERE == queryCRS);
        // TODO: As above, make this consistent with $within : $centerSphere

        // Our intervals aren't in the same CRS as our index, so we need to adjust them
        coverRegion.reset(new R2Annulus(projectBoundsToTwoDDegrees(nextBounds)));
    }

    //
    // Setup the stages for this interval
    //

    IndexScanParams scanParams;
    scanParams.descriptor = _twoDIndex;
    scanParams.direction = 1;

    // This does force us to do our own deduping of results.
    scanParams.doNotDedup = true;

    // Scan bounds on 2D indexes are only over the 2D field - other bounds aren't applicable.
    // This is handled in query planning.
    scanParams.bounds = _nearParams.baseBounds;

    // The "2d" field is always the first in the index
    const string twoDFieldName = _nearParams.nearQuery->field;
    const int twoDFieldPosition = 0;

    std::vector<GeoHash> unorderedCovering = ExpressionMapping::get2dCovering(
        *coverRegion, _twoDIndex->infoObj(), internalGeoNearQuery2DMaxCoveringCells.load());

    // Make sure the same index key isn't visited twice
    R2CellUnion diffUnion;
    diffUnion.init(unorderedCovering);
    diffUnion.getDifference(_scannedCells);
    // After taking the difference, there may be cells in the covering that don't intersect
    // with the annulus.
    diffUnion.detach(&unorderedCovering);

    // Add the cells in this covering to the _scannedCells union
    _scannedCells.add(unorderedCovering);

    OrderedIntervalList coveredIntervals;
    coveredIntervals.name = scanParams.bounds.fields[twoDFieldPosition].name;
    ExpressionMapping::GeoHashsToIntervalsWithParents(unorderedCovering, &coveredIntervals);

    // Intersect the $near bounds we just generated into the bounds we have for anything else
    // in the scan (i.e. $within)
    IndexBoundsBuilder::intersectize(coveredIntervals,
                                     &scanParams.bounds.fields[twoDFieldPosition]);

    // These parameters are stored by the index, and so must be ok
    GeoHashConverter::Parameters hashParams;
    GeoHashConverter::parseParameters(_twoDIndex->infoObj(), &hashParams).transitional_ignore();

    // 2D indexes support covered search over additional fields they contain
    IndexScan* scan = new IndexScan(opCtx, scanParams, workingSet, _nearParams.filter);

    MatchExpression* docMatcher = nullptr;

    // FLAT searches need to add an additional annulus $within matcher, see above
    // TODO: Find out if this matcher is actually needed
    if (FLAT == queryCRS) {
        docMatcher = new TwoDPtInAnnulusExpression(_fullBounds, twoDFieldName);
    }

    // FetchStage owns index scan
    _children.emplace_back(
        new FetchStageWithMatch(opCtx, workingSet, scan, docMatcher, collection));

    return StatusWith<CoveredInterval*>(new CoveredInterval(_children.back().get(),
                                                            true,
                                                            nextBounds.getInner(),
                                                            nextBounds.getOuter(),
                                                            isLastInterval));
}

StatusWith<double> GeoNear2DStage::computeDistance(WorkingSetMember* member) {
    return computeGeoNearDistance(_nearParams, member);
}

//
// GeoNear2DSphereStage
//

static int getFieldPosition(const IndexDescriptor* index, const string& fieldName) {
    int fieldPosition = 0;

    BSONObjIterator specIt(index->keyPattern());
    while (specIt.more()) {
        if (specIt.next().fieldName() == fieldName) {
            break;
        }
        ++fieldPosition;
    }

    if (fieldPosition == index->keyPattern().nFields())
        return -1;

    return fieldPosition;
}

static const string kS2IndexNearStage("GEO_NEAR_2DSPHERE");

GeoNear2DSphereStage::GeoNear2DSphereStage(const GeoNearParams& nearParams,
                                           OperationContext* opCtx,
                                           WorkingSet* workingSet,
                                           Collection* collection,
                                           IndexDescriptor* s2Index)
    : NearStage(opCtx, kS2IndexNearStage.c_str(), STAGE_GEO_NEAR_2DSPHERE, workingSet, collection),
      _nearParams(nearParams),
      _s2Index(s2Index),
      _fullBounds(geoNearDistanceBounds(*nearParams.nearQuery)),
      _currBounds(_fullBounds.center(), -1, _fullBounds.getInner()),
      _boundsIncrement(0.0) {
    _specificStats.keyPattern = s2Index->keyPattern();
    _specificStats.indexName = s2Index->indexName();
    _specificStats.indexVersion = static_cast<int>(s2Index->version());

    // initialize2dsphereParams() does not require the collator during the GEO_NEAR_2DSPHERE stage.
    // It only requires the collator for index key generation. For query execution,
    // _nearParams.baseBounds should have collator-generated comparison keys in place of raw
    // strings, and _nearParams.filter should have the collator.
    const CollatorInterface* collator = nullptr;
    ExpressionParams::initialize2dsphereParams(s2Index->infoObj(), collator, &_indexParams);
}

GeoNear2DSphereStage::~GeoNear2DSphereStage() {}

namespace {

S2Region* buildS2Region(const R2Annulus& sphereBounds) {
    // Internal bounds come in SPHERE CRS units
    // i.e. center is lon/lat, inner/outer are in meters
    S2LatLng latLng = S2LatLng::FromDegrees(sphereBounds.center().y, sphereBounds.center().x);

    vector<S2Region*> regions;

    const double inner = sphereBounds.getInner();
    const double outer = sphereBounds.getOuter();

    if (inner > 0) {
        // TODO: Currently a workaround to fix occasional floating point errors
        // in S2, where sometimes points near the axis will not be returned
        // if inner == 0
        S2Cap innerCap = S2Cap::FromAxisAngle(latLng.ToPoint(),
                                              S1Angle::Radians(inner / kRadiusOfEarthInMeters));
        innerCap = innerCap.Complement();
        regions.push_back(new S2Cap(innerCap));
    }

    // We only need to max bound if this is not a full search of the Earth
    // Using the constant here is important since we use the min of kMaxEarthDistance
    // and the actual bounds passed in to set up the search area.
    if (outer < kMaxEarthDistanceInMeters) {
        S2Cap outerCap = S2Cap::FromAxisAngle(latLng.ToPoint(),
                                              S1Angle::Radians(outer / kRadiusOfEarthInMeters));
        regions.push_back(new S2Cap(outerCap));
    }

    // if annulus is entire world, return a full cap
    if (regions.empty()) {
        regions.push_back(new S2Cap(S2Cap::Full()));
    }

    // Takes ownership of caps
    return new S2RegionIntersection(&regions);
}
}

// Estimate the density of data by search the nearest cells level by level around center.
class GeoNear2DSphereStage::DensityEstimator {
public:
    DensityEstimator(PlanStage::Children* children,
                     const IndexDescriptor* s2Index,
                     const GeoNearParams* nearParams,
                     const S2IndexingParams& indexParams,
                     const R2Annulus& fullBounds)
        : _children(children),
          _s2Index(s2Index),
          _nearParams(nearParams),
          _indexParams(indexParams),
          _fullBounds(fullBounds),
          _currentLevel(0) {
        // cellId.AppendVertexNeighbors(level, output) requires level < finest,
        // so we use the minimum of max_level - 1 and the user specified finest
        int level = std::min(S2::kMaxCellLevel - 1, internalQueryS2GeoFinestLevel.load());
        _currentLevel = std::max(0, level);
    }

    // Search for a document in neighbors at current level.
    // Return IS_EOF is such document exists and set the estimated distance to the nearest doc.
    PlanStage::StageState work(OperationContext* opCtx,
                               WorkingSet* workingSet,
                               Collection* collection,
                               WorkingSetID* out,
                               double* estimatedDistance);

private:
    void buildIndexScan(OperationContext* opCtx, WorkingSet* workingSet, Collection* collection);

    PlanStage::Children* _children;    // Points to PlanStage::_children in the NearStage.
    const IndexDescriptor* _s2Index;   // Not owned here.
    const GeoNearParams* _nearParams;  // Not owned here.
    const S2IndexingParams _indexParams;
    const R2Annulus& _fullBounds;
    int _currentLevel;
    IndexScan* _indexScan = nullptr;  // Owned in PlanStage::_children.
};

// Setup the index scan stage for neighbors at this level.
void GeoNear2DSphereStage::DensityEstimator::buildIndexScan(OperationContext* opCtx,
                                                            WorkingSet* workingSet,
                                                            Collection* collection) {
    IndexScanParams scanParams;
    scanParams.descriptor = _s2Index;
    scanParams.direction = 1;
    scanParams.doNotDedup = true;
    scanParams.bounds = _nearParams->baseBounds;

    // Because the planner doesn't yet set up 2D index bounds, do it ourselves here
    const string s2Field = _nearParams->nearQuery->field;
    const int s2FieldPosition = getFieldPosition(_s2Index, s2Field);
    fassert(28677, s2FieldPosition >= 0);
    OrderedIntervalList* coveredIntervals = &scanParams.bounds.fields[s2FieldPosition];
    coveredIntervals->intervals.clear();

    // Find 4 neighbors (3 neighbors at face vertex) at current level.
    const S2CellId& centerId = _nearParams->nearQuery->centroid->cell.id();
    vector<S2CellId> neighbors;

    // The search area expands 4X each time.
    // Return the neighbors of closest vertex to this cell at the given level.
    invariant(_currentLevel < centerId.level());
    centerId.AppendVertexNeighbors(_currentLevel, &neighbors);

    ExpressionMapping::S2CellIdsToIntervals(neighbors, _indexParams.indexVersion, coveredIntervals);

    // Index scan
    invariant(!_indexScan);
    _indexScan = new IndexScan(opCtx, scanParams, workingSet, NULL);
    _children->emplace_back(_indexScan);
}

PlanStage::StageState GeoNear2DSphereStage::DensityEstimator::work(OperationContext* opCtx,
                                                                   WorkingSet* workingSet,
                                                                   Collection* collection,
                                                                   WorkingSetID* out,
                                                                   double* estimatedDistance) {
    if (!_indexScan) {
        // Setup index scan stage for current level.
        buildIndexScan(opCtx, workingSet, collection);
    }

    WorkingSetID workingSetID;
    PlanStage::StageState state = _indexScan->work(&workingSetID);

    if (state == PlanStage::IS_EOF) {
        // We ran through the neighbors but found nothing.
        //
        // Before going to the next-coarsest level, check whether our search area contains the
        // entire search annulus, since we don't want to spend time doing density estimation over
        // areas that are much larger than the requested $maxDistance.
        //
        // The search area consists of four cells at level L. Within its cell, the closest vertex to
        // the search point must be the vertex shared with the other three cells. If the search
        // point lies in the upper left cell, this means that it must lie in the lower right
        // sub-cell at level L+1.
        //
        //   +-----------+-----------+
        //   |           |           |
        //   |        S  |           |
        //   +     +-----+           |
        //   |     | o   |           |
        //   |     |     |           |
        //   +-----+-----+-----------+
        //   |           |           |
        //   |           |           |
        //   |           |           |
        //   |           |           |
        //   |           |           |
        //   +-----------+-----------+
        //
        // In the diagram above, S is the width of the cell at level L+1. We can determine a lower
        // bound for the width any cell at this level, i.e. S > minWidth(L+1). As long as the outer
        // radius of the search annulus is less than minWidth(L+1), it must be entirely contained
        // within these four level L cells.
        if (_fullBounds.getOuter() <
            (S2::kMinWidth.GetValue(_currentLevel + 1) * kRadiusOfEarthInMeters)) {
            // We're covering the entire search annulus. Return EOF to indicate we're done.
            *estimatedDistance = S2::kMinWidth.GetValue(_currentLevel + 1) * kRadiusOfEarthInMeters;
            return PlanStage::IS_EOF;
        }

        if (_currentLevel > 0) {
            // Advance to the next level and search again.
            _currentLevel--;
            // Reset index scan for the next level.
            invariant(_children->back().get() == _indexScan);
            _indexScan = nullptr;
            _children->pop_back();
            return PlanStage::NEED_TIME;
        }

        // We are already at the top level.
        *estimatedDistance = S2::kAvgEdge.GetValue(_currentLevel) * kRadiusOfEarthInMeters;
        return PlanStage::IS_EOF;
    } else if (state == PlanStage::ADVANCED) {
        // We found something!
        *estimatedDistance = S2::kAvgEdge.GetValue(_currentLevel) * kRadiusOfEarthInMeters;
        // Clean up working set.
        workingSet->free(workingSetID);
        return PlanStage::IS_EOF;
    } else if (state == PlanStage::NEED_YIELD) {
        *out = workingSetID;
    }

    // Propagate NEED_TIME or errors
    return state;
}


PlanStage::StageState GeoNear2DSphereStage::initialize(OperationContext* opCtx,
                                                       WorkingSet* workingSet,
                                                       Collection* collection,
                                                       WorkingSetID* out) {
    if (!_densityEstimator) {
        _densityEstimator.reset(
            new DensityEstimator(&_children, _s2Index, &_nearParams, _indexParams, _fullBounds));
    }

    double estimatedDistance;
    PlanStage::StageState state =
        _densityEstimator->work(opCtx, workingSet, collection, out, &estimatedDistance);

    if (state == IS_EOF) {
        // We find a document in 4 neighbors at current level, but didn't at previous level.
        //
        // Assuming cell size at current level is d and data is even distributed, the distance
        // between two nearest points are at least d. The following circle with radius of 3 * d
        // covers PI * 9 * d^2, giving at most 30 documents.
        //
        // At the coarsest level, the search area is the whole earth.
        _boundsIncrement = 3 * estimatedDistance;
        invariant(_boundsIncrement > 0.0);

        // Clean up
        _densityEstimator.reset(NULL);
    }

    return state;
}

StatusWith<NearStage::CoveredInterval*>  //
    GeoNear2DSphereStage::nextInterval(OperationContext* opCtx,
                                       WorkingSet* workingSet,
                                       Collection* collection) {
    // The search is finished if we searched at least once and all the way to the edge
    if (_currBounds.getInner() >= 0 && _currBounds.getOuter() == _fullBounds.getOuter()) {
        return StatusWith<CoveredInterval*>(NULL);
    }

    //
    // Setup the next interval
    //

    if (!_specificStats.intervalStats.empty()) {
        const IntervalStats& lastIntervalStats = _specificStats.intervalStats.back();

        // TODO: Generally we want small numbers of results fast, then larger numbers later
        if (lastIntervalStats.numResultsReturned < 300)
            _boundsIncrement *= 2;
        else if (lastIntervalStats.numResultsReturned > 600)
            _boundsIncrement /= 2;
    }

    invariant(_boundsIncrement > 0.0);

    R2Annulus nextBounds(_currBounds.center(),
                         _currBounds.getOuter(),
                         min(_currBounds.getOuter() + _boundsIncrement, _fullBounds.getOuter()));

    bool isLastInterval = (nextBounds.getOuter() == _fullBounds.getOuter());
    _currBounds = nextBounds;

    //
    // Setup the covering region and stages for this interval
    //

    IndexScanParams scanParams;
    scanParams.descriptor = _s2Index;
    scanParams.direction = 1;

    // This does force us to do our own deduping of results.
    scanParams.doNotDedup = true;
    scanParams.bounds = _nearParams.baseBounds;

    // Because the planner doesn't yet set up 2D index bounds, do it ourselves here
    const string s2Field = _nearParams.nearQuery->field;
    const int s2FieldPosition = getFieldPosition(_s2Index, s2Field);
    fassert(28678, s2FieldPosition >= 0);
    scanParams.bounds.fields[s2FieldPosition].intervals.clear();
    std::unique_ptr<S2Region> region(buildS2Region(_currBounds));

    std::vector<S2CellId> cover = ExpressionMapping::get2dsphereCovering(*region);

    // Generate a covering that does not intersect with any previous coverings
    S2CellUnion coverUnion;
    coverUnion.InitSwap(&cover);
    invariant(cover.empty());
    S2CellUnion diffUnion;
    diffUnion.GetDifference(&coverUnion, &_scannedCells);
    for (auto cellId : diffUnion.cell_ids()) {
        if (region->MayIntersect(S2Cell(cellId))) {
            cover.push_back(cellId);
        }
    }

    // Add the cells in this covering to the _scannedCells union
    _scannedCells.Add(cover);

    OrderedIntervalList* coveredIntervals = &scanParams.bounds.fields[s2FieldPosition];
    ExpressionMapping::S2CellIdsToIntervalsWithParents(cover, _indexParams, coveredIntervals);

    IndexScan* scan = new IndexScan(opCtx, scanParams, workingSet, nullptr);

    // FetchStage owns index scan
    _children.emplace_back(new FetchStage(opCtx, workingSet, scan, _nearParams.filter, collection));

    return StatusWith<CoveredInterval*>(new CoveredInterval(_children.back().get(),
                                                            true,
                                                            nextBounds.getInner(),
                                                            nextBounds.getOuter(),
                                                            isLastInterval));
}

StatusWith<double> GeoNear2DSphereStage::computeDistance(WorkingSetMember* member) {
    return computeGeoNearDistance(_nearParams, member);
}

}  // namespace mongo<|MERGE_RESOLUTION|>--- conflicted
+++ resolved
@@ -507,13 +507,7 @@
 class TwoDPtInAnnulusExpression : public LeafMatchExpression {
 public:
     TwoDPtInAnnulusExpression(const R2Annulus& annulus, StringData twoDPath)
-<<<<<<< HEAD
-        : LeafMatchExpression(INTERNAL_2D_POINT_IN_ANNULUS), _annulus(annulus) {
-        setPath(twoDPath);
-    }
-=======
         : LeafMatchExpression(INTERNAL_2D_POINT_IN_ANNULUS, twoDPath), _annulus(annulus) {}
->>>>>>> f378d467
 
     void serialize(BSONObjBuilder* out) const final {
         out->append("TwoDPtInAnnulusExpression", true);
