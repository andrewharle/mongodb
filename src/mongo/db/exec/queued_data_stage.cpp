--- conflicted
+++ resolved
@@ -53,11 +53,6 @@
     StageState state = _results.front();
     _results.pop();
 
-<<<<<<< HEAD
-    if (PlanStage::ADVANCED == state) {
-        *out = _members.front();
-        _members.pop();
-=======
     switch (state) {
         case PlanStage::ADVANCED:
             *out = _members.front();
@@ -72,7 +67,6 @@
             break;
         default:
             break;
->>>>>>> f378d467
     }
 
     return state;
