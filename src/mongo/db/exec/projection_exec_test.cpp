
/**
 *    Copyright (C) 2018-present MongoDB, Inc.
 *
 *    This program is free software: you can redistribute it and/or modify
 *    it under the terms of the Server Side Public License, version 1,
 *    as published by MongoDB, Inc.
 *
 *    This program is distributed in the hope that it will be useful,
 *    but WITHOUT ANY WARRANTY; without even the implied warranty of
 *    MERCHANTABILITY or FITNESS FOR A PARTICULAR PURPOSE.  See the
 *    Server Side Public License for more details.
 *
 *    You should have received a copy of the Server Side Public License
 *    along with this program. If not, see
 *    <http://www.mongodb.com/licensing/server-side-public-license>.
 *
 *    As a special exception, the copyright holders give permission to link the
 *    code of portions of this program with the OpenSSL library under certain
 *    conditions as described in each individual source file and distribute
 *    linked combinations including the program with the OpenSSL library. You
 *    must comply with the Server Side Public License in all respects for
 *    all of the code used other than as permitted herein. If you modify file(s)
 *    with this exception, you may extend this exception to your version of the
 *    file(s), but you are not obligated to do so. If you do not wish to do so,
 *    delete this exception statement from your version. If you delete this
 *    exception statement from all source files in the program, then also delete
 *    it in the license file.
 */

/**
 * This file contains tests for mongo/db/exec/projection_exec.cpp
 */

#include "mongo/db/exec/projection_exec.h"

#include "mongo/db/exec/working_set_computed_data.h"
#include "mongo/db/json.h"
#include "mongo/db/matcher/expression_parser.h"
<<<<<<< HEAD
#include "mongo/db/matcher/extensions_callback_disallow_extensions.h"
=======
#include "mongo/db/pipeline/expression_context_for_test.h"
>>>>>>> f378d467
#include "mongo/db/query/collation/collator_interface_mock.h"
#include "mongo/unittest/unittest.h"
#include <memory>

using namespace mongo;

namespace {

using std::unique_ptr;

/**
 * Utility function to create MatchExpression
 */
unique_ptr<MatchExpression> parseMatchExpression(const BSONObj& obj) {
<<<<<<< HEAD
    const CollatorInterface* collator = nullptr;
    StatusWithMatchExpression status =
        MatchExpressionParser::parse(obj, ExtensionsCallbackDisallowExtensions(), collator);
=======
    boost::intrusive_ptr<ExpressionContextForTest> expCtx(new ExpressionContextForTest());
    StatusWithMatchExpression status = MatchExpressionParser::parse(obj, std::move(expCtx));
>>>>>>> f378d467
    ASSERT_TRUE(status.isOK());
    return std::move(status.getValue());
}

//
// transform tests
//

/**
 * test function to verify results of transform()
 * on a working set member.
 *
 * specStr - projection specification
 * queryStr - query
 * objStr - object to run projection on
 * data - computed data. Owned by working set member created in this function if not null.
 * expectedStatusOK - expected status of transformation
 * expectedObjStr - expected object after successful projection.
 *                  Ignored if expectedStatusOK is false.
 */

void testTransform(const char* specStr,
                   const char* queryStr,
                   const char* objStr,
                   WorkingSetComputedData* data,
                   const CollatorInterface* collator,
                   bool expectedStatusOK,
                   const char* expectedObjStr) {
    // Create projection exec object.
    BSONObj spec = fromjson(specStr);
    BSONObj query = fromjson(queryStr);
    unique_ptr<MatchExpression> queryExpression = parseMatchExpression(query);
<<<<<<< HEAD
    ProjectionExec exec(
        spec, queryExpression.get(), collator, ExtensionsCallbackDisallowExtensions());
=======
    QueryTestServiceContext serviceCtx;
    auto opCtx = serviceCtx.makeOperationContext();
    ProjectionExec exec(opCtx.get(), spec, queryExpression.get(), collator);
>>>>>>> f378d467

    // Create working set member.
    WorkingSetMember wsm;
    wsm.obj = Snapshotted<BSONObj>(SnapshotId(), fromjson(objStr));
    if (data) {
        wsm.addComputed(data);
    }
    wsm.transitionToOwnedObj();

    // Transform object
    Status status = exec.transform(&wsm);

    // There are fewer checks to perform if we are expected a failed status.
    if (!expectedStatusOK) {
        if (status.isOK()) {
            mongoutils::str::stream ss;
            ss << "expected transform() to fail but got success instead."
               << "\nprojection spec: " << specStr << "\nquery: " << queryStr
               << "\nobject before projection: " << objStr;
            FAIL(ss);
        }
        return;
    }

    // If we are expecting a successful transformation but got a failed status instead,
    // print out status message in assertion message.
    if (!status.isOK()) {
        mongoutils::str::stream ss;
        ss << "transform() test failed: unexpected failed status: " << status.toString()
           << "\nprojection spec: " << specStr << "\nquery: " << queryStr
           << "\nobject before projection: " << objStr
           << "\nexpected object after projection: " << expectedObjStr;
        FAIL(ss);
    }

    // Finally, we compare the projected object.
    const BSONObj& obj = wsm.obj.value();
    BSONObj expectedObj = fromjson(expectedObjStr);
    if (SimpleBSONObjComparator::kInstance.evaluate(obj != expectedObj)) {
        mongoutils::str::stream ss;
        ss << "transform() test failed: unexpected projected object."
           << "\nprojection spec: " << specStr << "\nquery: " << queryStr
           << "\nobject before projection: " << objStr
           << "\nexpected object after projection: " << expectedObjStr
           << "\nactual object after projection: " << obj.toString();
        FAIL(ss);
    }
}

/**
 * testTransform without computed data or collator arguments.
 */
void testTransform(const char* specStr,
                   const char* queryStr,
                   const char* objStr,
                   bool expectedStatusOK,
                   const char* expectedObjStr) {
    testTransform(specStr, queryStr, objStr, nullptr, nullptr, expectedStatusOK, expectedObjStr);
}

/**
 * Test function to verify the results of projecting the $meta sortKey while under a covered
 * projection. In particular, it tests that ProjectionExec can take a WorkingSetMember in
 * RID_AND_IDX state and use the sortKey along with the index data to generate the final output
 * document. For SERVER-20117.
 *
 * sortKey - The sort key in BSONObj form.
 * projSpec - The JSON representation of the proj spec BSONObj.
 * ikd - The data stored in the index.
 *
 * Returns the BSON representation of the actual output, to be checked against the expected output.
 */
BSONObj transformMetaSortKeyCovered(const BSONObj& sortKey,
                                    const char* projSpec,
                                    const IndexKeyDatum& ikd) {
    WorkingSet ws;
    WorkingSetID wsid = ws.allocate();
    WorkingSetMember* wsm = ws.get(wsid);
    wsm->keyData.push_back(ikd);
    wsm->addComputed(new SortKeyComputedData(sortKey));
    ws.transitionToRecordIdAndIdx(wsid);
<<<<<<< HEAD

    ProjectionExec projExec(
        fromjson(projSpec), nullptr, nullptr, ExtensionsCallbackDisallowExtensions());
=======

    QueryTestServiceContext serviceCtx;
    auto opCtx = serviceCtx.makeOperationContext();
    ProjectionExec projExec(opCtx.get(), fromjson(projSpec), nullptr, nullptr);
    ASSERT_OK(projExec.transform(wsm));

    return wsm->obj.value();
}

BSONObj transformCovered(BSONObj projSpec, const IndexKeyDatum& ikd) {
    WorkingSet ws;
    WorkingSetID wsid = ws.allocate();
    WorkingSetMember* wsm = ws.get(wsid);
    wsm->keyData.push_back(ikd);
    ws.transitionToRecordIdAndIdx(wsid);

    QueryTestServiceContext serviceCtx;
    auto opCtx = serviceCtx.makeOperationContext();
    ProjectionExec projExec(opCtx.get(), projSpec, nullptr, nullptr);
>>>>>>> f378d467
    ASSERT_OK(projExec.transform(wsm));

    return wsm->obj.value();
}

//
// position $
//

TEST(ProjectionExecTest, TransformPositionalDollar) {
    // Valid position $ projections.
    testTransform("{'a.$': 1}", "{a: 10}", "{a: [10, 20, 30]}", true, "{a: [10]}");
    testTransform("{'a.$': 1}", "{a: 20}", "{a: [10, 20, 30]}", true, "{a: [20]}");
    testTransform("{'a.$': 1}", "{a: 30}", "{a: [10, 20, 30]}", true, "{a: [30]}");
    testTransform("{'a.$': 1}", "{a: {$gt: 4}}", "{a: [5]}", true, "{a: [5]}");

    // Invalid position $ projections.
    testTransform("{'a.$': 1}", "{a: {$size: 1}}", "{a: [5]}", false, "");
}

//
// $elemMatch
//

TEST(ProjectionExecTest, TransformElemMatch) {
    const char* s = "{a: [{x: 1, y: 10}, {x: 1, y: 20}, {x: 2, y: 10}]}";

    // Valid $elemMatch projections.
    testTransform("{a: {$elemMatch: {x: 1}}}", "{}", s, true, "{a: [{x: 1, y: 10}]}");
    testTransform("{a: {$elemMatch: {x: 1, y: 20}}}", "{}", s, true, "{a: [{x: 1, y: 20}]}");
    testTransform("{a: {$elemMatch: {x: 2}}}", "{}", s, true, "{a: [{x: 2, y: 10}]}");
    testTransform("{a: {$elemMatch: {x: 3}}}", "{}", s, true, "{}");

    // $elemMatch on unknown field z
    testTransform("{a: {$elemMatch: {z: 1}}}", "{}", s, true, "{}");
}

TEST(ProjectionExecTest, ElemMatchProjectionRespectsCollator) {
    CollatorInterfaceMock collator(CollatorInterfaceMock::MockType::kReverseString);
    testTransform("{a: {$elemMatch: {$gte: 'abc'}}}",
                  "{}",
                  "{a: ['zaa', 'zbb', 'zdd', 'zee']}",
                  nullptr,  // WSM computed data
                  &collator,
                  true,
                  "{a: ['zdd']}");
}

//
// $slice
//

TEST(ProjectionExecTest, TransformSliceCount) {
    // Valid $slice projections using format {$slice: count}.
    testTransform("{a: {$slice: -10}}", "{}", "{a: [4, 6, 8]}", true, "{a: [4, 6, 8]}");
    testTransform("{a: {$slice: -3}}", "{}", "{a: [4, 6, 8]}", true, "{a: [4, 6, 8]}");
    testTransform("{a: {$slice: -1}}", "{}", "{a: [4, 6, 8]}", true, "{a: [8]}");
    testTransform("{a: {$slice: 0}}", "{}", "{a: [4, 6, 8]}", true, "{a: []}");
    testTransform("{a: {$slice: 1}}", "{}", "{a: [4, 6, 8]}", true, "{a: [4]}");
    testTransform("{a: {$slice: 3}}", "{}", "{a: [4, 6, 8]}", true, "{a: [4, 6, 8]}");
    testTransform("{a: {$slice: 10}}", "{}", "{a: [4, 6, 8]}", true, "{a: [4, 6, 8]}");
}

TEST(ProjectionExecTest, TransformSliceSkipLimit) {
    // Valid $slice projections using format {$slice: [skip, limit]}.
    // Non-positive limits are rejected at the query parser and therefore not handled by
    // the projection execution stage. In fact, it will abort on an invalid limit.
    testTransform("{a: {$slice: [-10, 10]}}", "{}", "{a: [4, 6, 8]}", true, "{a: [4, 6, 8]}");
    testTransform("{a: {$slice: [-3, 5]}}", "{}", "{a: [4, 6, 8]}", true, "{a: [4, 6, 8]}");
    testTransform("{a: {$slice: [-1, 1]}}", "{}", "{a: [4, 6, 8]}", true, "{a: [8]}");
    testTransform("{a: {$slice: [0, 2]}}", "{}", "{a: [4, 6, 8]}", true, "{a: [4, 6]}");
    testTransform("{a: {$slice: [0, 1]}}", "{}", "{a: [4, 6, 8]}", true, "{a: [4]}");
    testTransform("{a: {$slice: [1, 1]}}", "{}", "{a: [4, 6, 8]}", true, "{a: [6]}");
    testTransform("{a: {$slice: [3, 5]}}", "{}", "{a: [4, 6, 8]}", true, "{a: []}");
    testTransform("{a: {$slice: [10, 10]}}", "{}", "{a: [4, 6, 8]}", true, "{a: []}");
}

//
// Dotted projections.
//

TEST(ProjectionExecTest, TransformCoveredDottedProjection) {
    BSONObj projection = fromjson("{'b.c': 1, 'b.d': 1, 'b.f.g': 1, 'b.f.h': 1}");
    BSONObj keyPattern = fromjson("{a: 1, 'b.c': 1, 'b.d': 1, 'b.f.g': 1, 'b.f.h': 1}");
    BSONObj keyData = fromjson("{'': 1, '': 2, '': 3, '': 4, '': 5}");
    BSONObj result = transformCovered(projection, IndexKeyDatum(keyPattern, keyData, nullptr));
    ASSERT_BSONOBJ_EQ(result, fromjson("{b: {c: 2, d: 3, f: {g: 4, h: 5}}}"));
}

TEST(ProjectionExecTest, TransformNonCoveredDottedProjection) {
    testTransform("{'b.c': 1, 'b.d': 1, 'b.f.g': 1, 'b.f.h': 1}",
                  "{}",
                  "{a: 1, b: {c: 2, d: 3, f: {g: 4, h: 5}}}",
                  true,
                  "{b: {c: 2, d: 3, f: {g: 4, h: 5}}}");
}

//
// $meta
// $meta projections add computed values to the projected object.
//

TEST(ProjectionExecTest, TransformMetaTextScore) {
    // Query {} is ignored.
    testTransform("{b: {$meta: 'textScore'}}",
                  "{}",
                  "{a: 'hello'}",
                  new mongo::TextScoreComputedData(100),
                  nullptr,  // collator
                  true,
                  "{a: 'hello', b: 100}");
    // Projected meta field should overwrite existing field.
    testTransform("{b: {$meta: 'textScore'}}",
                  "{}",
                  "{a: 'hello', b: -1}",
                  new mongo::TextScoreComputedData(100),
                  nullptr,  // collator
                  true,
                  "{a: 'hello', b: 100}");
}

TEST(ProjectionExecTest, TransformMetaSortKey) {
    testTransform("{b: {$meta: 'sortKey'}}",
                  "{}",
                  "{a: 'hello'}",
                  new mongo::SortKeyComputedData(BSON("" << 99)),
                  nullptr,  // collator
                  true,
                  "{a: 'hello', b: {'': 99}}");

    // Projected meta field should overwrite existing field.
    testTransform("{a: {$meta: 'sortKey'}}",
                  "{}",
                  "{a: 'hello'}",
                  new mongo::SortKeyComputedData(BSON("" << 99)),
                  nullptr,  // collator
                  true,
                  "{a: {'': 99}}");
}

TEST(ProjectionExecTest, TransformMetaSortKeyCoveredNormal) {
    BSONObj actualOut =
        transformMetaSortKeyCovered(BSON("" << 5),
                                    "{_id: 0, a: 1, b: {$meta: 'sortKey'}}",
                                    IndexKeyDatum(BSON("a" << 1), BSON("" << 5), nullptr));
    BSONObj expectedOut = BSON("a" << 5 << "b" << BSON("" << 5));
    ASSERT_BSONOBJ_EQ(actualOut, expectedOut);
}

TEST(ProjectionExecTest, TransformMetaSortKeyCoveredOverwrite) {
    BSONObj actualOut =
        transformMetaSortKeyCovered(BSON("" << 5),
                                    "{_id: 0, a: 1, a: {$meta: 'sortKey'}}",
                                    IndexKeyDatum(BSON("a" << 1), BSON("" << 5), nullptr));
    BSONObj expectedOut = BSON("a" << BSON("" << 5));
    ASSERT_BSONOBJ_EQ(actualOut, expectedOut);
}

TEST(ProjectionExecTest, TransformMetaSortKeyCoveredAdditionalData) {
    BSONObj actualOut = transformMetaSortKeyCovered(
        BSON("" << 5),
        "{_id: 0, a: 1, b: {$meta: 'sortKey'}, c: 1}",
        IndexKeyDatum(BSON("a" << 1 << "c" << 1), BSON("" << 5 << "" << 6), nullptr));
    BSONObj expectedOut = BSON("a" << 5 << "c" << 6 << "b" << BSON("" << 5));
    ASSERT_BSONOBJ_EQ(actualOut, expectedOut);
}

TEST(ProjectionExecTest, TransformMetaSortKeyCoveredCompound) {
    BSONObj actualOut = transformMetaSortKeyCovered(
        BSON("" << 5 << "" << 6),
        "{_id: 0, a: 1, b: {$meta: 'sortKey'}}",
        IndexKeyDatum(BSON("a" << 1 << "c" << 1), BSON("" << 5 << "" << 6), nullptr));
    BSONObj expectedOut = BSON("a" << 5 << "b" << BSON("" << 5 << "" << 6));
    ASSERT_BSONOBJ_EQ(actualOut, expectedOut);
}

TEST(ProjectionExecTest, TransformMetaSortKeyCoveredCompound2) {
    BSONObj actualOut = transformMetaSortKeyCovered(
        BSON("" << 5 << "" << 6),
        "{_id: 0, a: 1, c: 1, b: {$meta: 'sortKey'}}",
        IndexKeyDatum(
            BSON("a" << 1 << "b" << 1 << "c" << 1), BSON("" << 5 << "" << 6 << "" << 4), nullptr));
    BSONObj expectedOut = BSON("a" << 5 << "c" << 4 << "b" << BSON("" << 5 << "" << 6));
    ASSERT_BSONOBJ_EQ(actualOut, expectedOut);
}

TEST(ProjectionExecTest, TransformMetaSortKeyCoveredCompound3) {
    BSONObj actualOut = transformMetaSortKeyCovered(
        BSON("" << 6 << "" << 4),
        "{_id: 0, c: 1, d: 1, b: {$meta: 'sortKey'}}",
        IndexKeyDatum(BSON("a" << 1 << "b" << 1 << "c" << 1 << "d" << 1),
                      BSON("" << 5 << "" << 6 << "" << 4 << "" << 9000),
                      nullptr));
    BSONObj expectedOut = BSON("c" << 4 << "d" << 9000 << "b" << BSON("" << 6 << "" << 4));
    ASSERT_BSONOBJ_EQ(actualOut, expectedOut);
}

}  // namespace<|MERGE_RESOLUTION|>--- conflicted
+++ resolved
@@ -37,11 +37,7 @@
 #include "mongo/db/exec/working_set_computed_data.h"
 #include "mongo/db/json.h"
 #include "mongo/db/matcher/expression_parser.h"
-<<<<<<< HEAD
-#include "mongo/db/matcher/extensions_callback_disallow_extensions.h"
-=======
 #include "mongo/db/pipeline/expression_context_for_test.h"
->>>>>>> f378d467
 #include "mongo/db/query/collation/collator_interface_mock.h"
 #include "mongo/unittest/unittest.h"
 #include <memory>
@@ -56,14 +52,8 @@
  * Utility function to create MatchExpression
  */
 unique_ptr<MatchExpression> parseMatchExpression(const BSONObj& obj) {
-<<<<<<< HEAD
-    const CollatorInterface* collator = nullptr;
-    StatusWithMatchExpression status =
-        MatchExpressionParser::parse(obj, ExtensionsCallbackDisallowExtensions(), collator);
-=======
     boost::intrusive_ptr<ExpressionContextForTest> expCtx(new ExpressionContextForTest());
     StatusWithMatchExpression status = MatchExpressionParser::parse(obj, std::move(expCtx));
->>>>>>> f378d467
     ASSERT_TRUE(status.isOK());
     return std::move(status.getValue());
 }
@@ -96,14 +86,9 @@
     BSONObj spec = fromjson(specStr);
     BSONObj query = fromjson(queryStr);
     unique_ptr<MatchExpression> queryExpression = parseMatchExpression(query);
-<<<<<<< HEAD
-    ProjectionExec exec(
-        spec, queryExpression.get(), collator, ExtensionsCallbackDisallowExtensions());
-=======
     QueryTestServiceContext serviceCtx;
     auto opCtx = serviceCtx.makeOperationContext();
     ProjectionExec exec(opCtx.get(), spec, queryExpression.get(), collator);
->>>>>>> f378d467
 
     // Create working set member.
     WorkingSetMember wsm;
@@ -185,11 +170,6 @@
     wsm->keyData.push_back(ikd);
     wsm->addComputed(new SortKeyComputedData(sortKey));
     ws.transitionToRecordIdAndIdx(wsid);
-<<<<<<< HEAD
-
-    ProjectionExec projExec(
-        fromjson(projSpec), nullptr, nullptr, ExtensionsCallbackDisallowExtensions());
-=======
 
     QueryTestServiceContext serviceCtx;
     auto opCtx = serviceCtx.makeOperationContext();
@@ -209,7 +189,6 @@
     QueryTestServiceContext serviceCtx;
     auto opCtx = serviceCtx.makeOperationContext();
     ProjectionExec projExec(opCtx.get(), projSpec, nullptr, nullptr);
->>>>>>> f378d467
     ASSERT_OK(projExec.transform(wsm));
 
     return wsm->obj.value();
