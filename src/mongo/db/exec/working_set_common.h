
/**
 *    Copyright (C) 2018-present MongoDB, Inc.
 *
 *    This program is free software: you can redistribute it and/or modify
 *    it under the terms of the Server Side Public License, version 1,
 *    as published by MongoDB, Inc.
 *
 *    This program is distributed in the hope that it will be useful,
 *    but WITHOUT ANY WARRANTY; without even the implied warranty of
 *    MERCHANTABILITY or FITNESS FOR A PARTICULAR PURPOSE.  See the
 *    Server Side Public License for more details.
 *
 *    You should have received a copy of the Server Side Public License
 *    along with this program. If not, see
 *    <http://www.mongodb.com/licensing/server-side-public-license>.
 *
 *    As a special exception, the copyright holders give permission to link the
 *    code of portions of this program with the OpenSSL library under certain
 *    conditions as described in each individual source file and distribute
 *    linked combinations including the program with the OpenSSL library. You
 *    must comply with the Server Side Public License in all respects for
 *    all of the code used other than as permitted herein. If you modify file(s)
 *    with this exception, you may extend this exception to your version of the
 *    file(s), but you are not obligated to do so. If you do not wish to do so,
 *    delete this exception statement from your version. If you delete this
 *    exception statement from all source files in the program, then also delete
 *    it in the license file.
 */

#pragma once

#include "mongo/db/exec/working_set.h"
#include "mongo/util/unowned_ptr.h"

namespace mongo {

class CanonicalQuery;
class Collection;
class OperationContext;
class SeekableRecordCursor;

class WorkingSetCommon {
public:
    /**
     * Get an owned copy of the BSONObj the WSM refers to.
     * Requires either a valid BSONObj or valid RecordId.
     * Returns true if the fetch and invalidate succeeded, false otherwise.
     */
<<<<<<< HEAD
    static bool fetchAndInvalidateRecordId(OperationContext* txn,
=======
    static bool fetchAndInvalidateRecordId(OperationContext* opCtx,
>>>>>>> f378d467
                                           WorkingSetMember* member,
                                           const Collection* collection);

    /**
     * This must be called as part of "saveState" operations after all nodes in the tree save their
     * state.
     *
     * Iterates over WorkingSetIDs in 'workingSet' which are "sensitive to yield". These are ids
     * that have transitioned into the RID_AND_IDX state since the previous yield.
     *
     * The RID_AND_IDX members are tagged as suspicious so that they can be handled properly in case
     * the document keyed by the index key is deleted or updated during the yield.
     */
    static void prepareForSnapshotChange(WorkingSet* workingSet);

    /**
     * Transitions the WorkingSetMember with WorkingSetID 'id' from the RID_AND_IDX state to the
     * RID_AND_OBJ state by fetching a document. Does the fetch using 'cursor'.
     *
     * If false is returned, the document should not be considered for the result set. It is the
     * caller's responsibility to free 'id' in this case.
     *
     * WriteConflict exceptions may be thrown. When they are, 'member' will be unmodified.
     */
    static bool fetch(OperationContext* opCtx,
                      WorkingSet* workingSet,
                      WorkingSetID id,
                      unowned_ptr<SeekableRecordCursor> cursor);

    static bool fetchIfUnfetched(OperationContext* opCtx,
                                 WorkingSet* workingSet,
                                 WorkingSetID id,
                                 unowned_ptr<SeekableRecordCursor> cursor) {
        WorkingSetMember* member = workingSet->get(id);
        if (member->hasObj())
            return true;
        return fetch(opCtx, workingSet, id, cursor);
    }

    /**
     * Build a BSONObj which represents a Status to return in a WorkingSet.
     */
    static BSONObj buildMemberStatusObject(const Status& status);

    /**
     * Allocate a new WSM and initialize it with
     * the code and reason from the status.
     * Owned BSON object will have the following layout:
     * {
     *     ok: <ok>, // 1 for OK; 0 otherwise.
     *     code: <code>, // Status::code()
     *     errmsg: <errmsg> // Status::reason()
     * }
     */
    static WorkingSetID allocateStatusMember(WorkingSet* ws, const Status& status);

    /**
     * Returns true if object was created by allocateStatusMember().
     */
    static bool isValidStatusMemberObject(const BSONObj& obj);

    /**
     * Returns object in working set member created with allocateStatusMember().
     * Does not assume isValidStatusMemberObject.
     * If the WSID is invalid or the working set member is created by
     * allocateStatusMember, objOut will not be updated.
     */
    static void getStatusMemberObject(const WorkingSet& ws, WorkingSetID wsid, BSONObj* objOut);

    /**
     * Returns status from working set member object.
     * Assumes isValidStatusMemberObject().
     */
    static Status getMemberObjectStatus(const BSONObj& memberObj);

    /**
     * Returns status from working set member created with allocateStatusMember().
     * Assumes isValidStatusMemberObject().
     */
    static Status getMemberStatus(const WorkingSetMember& member);

    /**
     * Formats working set member object created with allocateStatusMember().
     */
    static std::string toStatusString(const BSONObj& obj);
};

}  // namespace mongo<|MERGE_RESOLUTION|>--- conflicted
+++ resolved
@@ -47,11 +47,7 @@
      * Requires either a valid BSONObj or valid RecordId.
      * Returns true if the fetch and invalidate succeeded, false otherwise.
      */
-<<<<<<< HEAD
-    static bool fetchAndInvalidateRecordId(OperationContext* txn,
-=======
     static bool fetchAndInvalidateRecordId(OperationContext* opCtx,
->>>>>>> f378d467
                                            WorkingSetMember* member,
                                            const Collection* collection);
 
