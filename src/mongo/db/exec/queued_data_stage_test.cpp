--- conflicted
+++ resolved
@@ -34,18 +34,11 @@
 
 #include "mongo/db/exec/queued_data_stage.h"
 
-<<<<<<< HEAD
-#include "mongo/db/exec/working_set.h"
-#include "mongo/db/operation_context_noop.h"
-#include "mongo/db/service_context.h"
-#include "mongo/db/service_context_noop.h"
-=======
 #include <boost/optional.hpp>
 
 #include "mongo/db/exec/working_set.h"
 #include "mongo/db/operation_context.h"
 #include "mongo/db/service_context_d_test_fixture.h"
->>>>>>> f378d467
 #include "mongo/stdx/memory.h"
 #include "mongo/unittest/unittest.h"
 #include "mongo/util/clock_source_mock.h"
@@ -57,46 +50,20 @@
 using std::unique_ptr;
 using stdx::make_unique;
 
-<<<<<<< HEAD
-class QueuedDataStageTest : public unittest::Test {
-public:
-    QueuedDataStageTest() {
-        _service = stdx::make_unique<ServiceContextNoop>();
-        _service.get()->setFastClockSource(stdx::make_unique<ClockSourceMock>());
-        _client = _service.get()->makeClient("test");
-        _opCtxNoop.reset(new OperationContextNoop(_client.get(), 0));
-        _opCtx = _opCtxNoop.get();
-=======
 class QueuedDataStageTest : public ServiceContextMongoDTest {
 public:
     QueuedDataStageTest() {
         getServiceContext()->setFastClockSource(stdx::make_unique<ClockSourceMock>());
         _opCtx = makeOperationContext();
->>>>>>> f378d467
     }
 
 protected:
     OperationContext* getOpCtx() {
-<<<<<<< HEAD
-        return _opCtx;
-    }
-
-private:
-    OperationContext* _opCtx;
-
-    // Members of a class are destroyed in reverse order of declaration.
-    // The UniqueClient must be destroyed before the ServiceContextNoop is destroyed.
-    // The OperationContextNoop must be destroyed before the UniqueClient is destroyed.
-    std::unique_ptr<ServiceContextNoop> _service;
-    ServiceContext::UniqueClient _client;
-    std::unique_ptr<OperationContextNoop> _opCtxNoop;
-=======
         return _opCtx.get();
     }
 
 private:
     ServiceContext::UniqueOperationContext _opCtx;
->>>>>>> f378d467
 };
 
 //
