--- conflicted
+++ resolved
@@ -208,11 +208,7 @@
         return Status(ErrorCodes::BadValue,
                       str::stream() << "error processing query: " << _canonicalQuery->toString()
                                     << " planner returned error: "
-<<<<<<< HEAD
-                                    << status.reason());
-=======
                                     << statusWithSolutions.getStatus().reason());
->>>>>>> f378d467
     }
 
     auto solutions = std::move(statusWithSolutions.getValue());
@@ -308,11 +304,7 @@
     for (auto it = _results.begin(); it != _results.end(); ++it) {
         WorkingSetMember* member = _ws->get(*it);
         if (member->hasRecordId() && member->recordId == dl) {
-<<<<<<< HEAD
-            WorkingSetCommon::fetchAndInvalidateRecordId(txn, member, _collection);
-=======
             WorkingSetCommon::fetchAndInvalidateRecordId(opCtx, member, _collection);
->>>>>>> f378d467
         }
     }
 }
