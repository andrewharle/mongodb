
/**
 *    Copyright (C) 2018-present MongoDB, Inc.
 *
 *    This program is free software: you can redistribute it and/or modify
 *    it under the terms of the Server Side Public License, version 1,
 *    as published by MongoDB, Inc.
 *
 *    This program is distributed in the hope that it will be useful,
 *    but WITHOUT ANY WARRANTY; without even the implied warranty of
 *    MERCHANTABILITY or FITNESS FOR A PARTICULAR PURPOSE.  See the
 *    Server Side Public License for more details.
 *
 *    You should have received a copy of the Server Side Public License
 *    along with this program. If not, see
 *    <http://www.mongodb.com/licensing/server-side-public-license>.
 *
 *    As a special exception, the copyright holders give permission to link the
 *    code of portions of this program with the OpenSSL library under certain
 *    conditions as described in each individual source file and distribute
 *    linked combinations including the program with the OpenSSL library. You
 *    must comply with the Server Side Public License in all respects for
 *    all of the code used other than as permitted herein. If you modify file(s)
 *    with this exception, you may extend this exception to your version of the
 *    file(s), but you are not obligated to do so. If you do not wish to do so,
 *    delete this exception statement from your version. If you delete this
 *    exception statement from all source files in the program, then also delete
 *    it in the license file.
 */

#pragma once

#include "mongo/db/exec/working_set.h"
#include "mongo/db/jsobj.h"
#include "mongo/db/matcher/expression.h"
#include "mongo/db/matcher/expression_parser.h"
#include "mongo/util/string_map.h"

namespace mongo {

class CollatorInterface;

class ProjectionExec {
public:
    /**
     * A .find() projection can have an array operation, either an elemMatch or positional (or
     * neither).
     */
    enum ArrayOpType { ARRAY_OP_NORMAL = 0, ARRAY_OP_ELEM_MATCH, ARRAY_OP_POSITIONAL };

    /**
     * Projections based on data computed while answering a query, or other metadata about a
     * document / query.
     */
    enum MetaProjection {
        META_GEONEAR_DIST,
        META_GEONEAR_POINT,
        META_IX_KEY,
        META_RECORDID,
        META_SORT_KEY,
        META_TEXT_SCORE,
    };

    /**
     * TODO: document why we like StringMap so much here
     */
    typedef StringMap<ProjectionExec*> FieldMap;
    typedef StringMap<MatchExpression*> Matchers;
    typedef StringMap<MetaProjection> MetaMap;

    ProjectionExec(OperationContext* opCtx,
                   const BSONObj& spec,
                   const MatchExpression* queryExpression,
<<<<<<< HEAD
                   const CollatorInterface* collator,
                   const ExtensionsCallback& extensionsCallback);
=======
                   const CollatorInterface* collator);
>>>>>>> f378d467

    ~ProjectionExec();

    /**
     * Apply this projection to the 'member'.  Changes the type to OWNED_OBJ.
     */
    Status transform(WorkingSetMember* member) const;

private:
    //
    // Initialization
    //

    ProjectionExec();

    /**
     * Add 'field' as a field name that is included or excluded as part of the projection.
     */
    void add(const std::string& field, bool include);

    /**
     * Add 'field' as a field name that is sliced as part of the projection.
     */
    void add(const std::string& field, int skip, int limit);

    //
    // Execution
    //

    /**
     * Apply the projection that 'this' represents to the object 'in'.  'details' is the result
     * of a match evaluation of the full query on the object 'in'.  This is only required
     * if the projection is positional.
     *
     * If the projection is successfully computed, returns Status::OK() and stuff the result in
     * 'bob'.
     * Otherwise, returns error.
     */
    Status transform(const BSONObj& in,
                     BSONObjBuilder* bob,
                     const MatchDetails* details = NULL) const;

    /**
     * See transform(...) above.
     */
    bool transformRequiresDetails() const {
        return ARRAY_OP_POSITIONAL == _arrayOpType;
    }

    /**
     * Appends the element 'e' to the builder 'bob', possibly descending into sub-fields of 'e'
     * if needed.
     */
    Status append(BSONObjBuilder* bob,
                  const BSONElement& elt,
                  const MatchDetails* details = NULL,
                  const ArrayOpType arrayOpType = ARRAY_OP_NORMAL) const;

    /**
     * Like append, but for arrays.
     * Deals with slice and calls appendArray to preserve the array-ness.
     */
    void appendArray(BSONObjBuilder* bob, const BSONObj& array, bool nested = false) const;

    // True if default at this level is to include.
    bool _include;

    // True if this level can't be skipped or included without recursing.
    bool _special;

    // We must group projections with common prefixes together.
    // TODO: benchmark std::vector<pair> vs map
    //
    // Projection is a rooted tree.  If we have {a.b: 1, a.c: 1} we don't want to
    // double-traverse the document when we're projecting it.  Instead, we have an entry in
    // _fields for 'a' with two sub projections: b:1 and c:1.
    FieldMap _fields;

    // The raw projection spec. that is passed into init(...)
    BSONObj _source;

    // Should we include the _id field?
    bool _includeID;

    // Arguments from the $slice operator.
    int _skip;
    int _limit;

    // Used for $elemMatch and positional operator ($)
    Matchers _matchers;

    // The matchers above point into BSONObjs and this is where those objs live.
    std::vector<BSONObj> _elemMatchObjs;

    ArrayOpType _arrayOpType;

    // The full query expression.  Used when we need MatchDetails.
    const MatchExpression* _queryExpression;

    // Projections that aren't sourced from the document or index keys.
    MetaMap _meta;

    // Do we have a returnKey projection?  If so we *only* output the index key metadata, and
    // possibly the sort key for mongos to use.  If it's not found we output nothing.
    bool _hasReturnKey;

    // The field names associated with any sortKey meta-projection(s). Empty if there is no sortKey
    // meta-projection.
    std::vector<StringData> _sortKeyMetaFields;

    // The collator this projection should use to compare strings. Needed for projection operators
    // that perform matching (e.g. elemMatch projection). If null, the collation is a simple binary
    // compare.
    const CollatorInterface* _collator = nullptr;
};

}  // namespace mongo<|MERGE_RESOLUTION|>--- conflicted
+++ resolved
@@ -71,12 +71,7 @@
     ProjectionExec(OperationContext* opCtx,
                    const BSONObj& spec,
                    const MatchExpression* queryExpression,
-<<<<<<< HEAD
-                   const CollatorInterface* collator,
-                   const ExtensionsCallback& extensionsCallback);
-=======
                    const CollatorInterface* collator);
->>>>>>> f378d467
 
     ~ProjectionExec();
 
