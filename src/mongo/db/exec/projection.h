
/**
 *    Copyright (C) 2018-present MongoDB, Inc.
 *
 *    This program is free software: you can redistribute it and/or modify
 *    it under the terms of the Server Side Public License, version 1,
 *    as published by MongoDB, Inc.
 *
 *    This program is distributed in the hope that it will be useful,
 *    but WITHOUT ANY WARRANTY; without even the implied warranty of
 *    MERCHANTABILITY or FITNESS FOR A PARTICULAR PURPOSE.  See the
 *    Server Side Public License for more details.
 *
 *    You should have received a copy of the Server Side Public License
 *    along with this program. If not, see
 *    <http://www.mongodb.com/licensing/server-side-public-license>.
 *
 *    As a special exception, the copyright holders give permission to link the
 *    code of portions of this program with the OpenSSL library under certain
 *    conditions as described in each individual source file and distribute
 *    linked combinations including the program with the OpenSSL library. You
 *    must comply with the Server Side Public License in all respects for
 *    all of the code used other than as permitted herein. If you modify file(s)
 *    with this exception, you may extend this exception to your version of the
 *    file(s), but you are not obligated to do so. If you do not wish to do so,
 *    delete this exception statement from your version. If you delete this
 *    exception statement from all source files in the program, then also delete
 *    it in the license file.
 */

#pragma once


#include "mongo/db/exec/plan_stage.h"
#include "mongo/db/exec/projection_exec.h"
#include "mongo/db/jsobj.h"
#include "mongo/db/matcher/expression.h"
#include "mongo/db/record_id.h"

namespace mongo {

class CollatorInterface;
<<<<<<< HEAD
class ExtensionsCallback;
=======
>>>>>>> f378d467

struct ProjectionStageParams {
    enum ProjectionImplementation {
        // The default case.  Will handle every projection.
        NO_FAST_PATH,

        // The projection is simple inclusion and is totally covered by one index.
        COVERED_ONE_INDEX,

        // The projection is simple inclusion and we expect an object.
        SIMPLE_DOC
    };

<<<<<<< HEAD
    ProjectionStageParams(const ExtensionsCallback& wc) : extensionsCallback(&wc) {}

=======
>>>>>>> f378d467
    ProjectionImplementation projImpl = NO_FAST_PATH;

    // The projection object.  We lack a ProjectionExpression or similar so we use a BSONObj.
    BSONObj projObj;

    // If we have a positional or elemMatch projection we need a MatchExpression to pull out the
    // right data.
    // Not owned here, we do not take ownership.
    const MatchExpression* fullExpression = nullptr;

    // If (COVERED_ONE_INDEX == projObj) this is the key pattern we're extracting covered data
    // from.  Otherwise, this field is ignored.
    BSONObj coveredKeyObj;

<<<<<<< HEAD
    // Used for creating context for the match extensions processing. Not owned.
    const ExtensionsCallback* extensionsCallback;

=======
>>>>>>> f378d467
    // The collator this operation should use to compare strings. If null, the collation is a simple
    // binary compare.
    const CollatorInterface* collator = nullptr;
};

/**
 * This stage computes a projection.
 */
class ProjectionStage final : public PlanStage {
public:
    ProjectionStage(OperationContext* opCtx,
                    const ProjectionStageParams& params,
                    WorkingSet* ws,
                    PlanStage* child);

    bool isEOF() final;
    StageState doWork(WorkingSetID* out) final;

    StageType stageType() const final {
        return STAGE_PROJECTION;
    }

    std::unique_ptr<PlanStageStats> getStats();

    const SpecificStats* getSpecificStats() const final;

    using FieldSet = StringMap<bool>;  // Value is unused.

    /**
     * Given the projection spec for a simple inclusion projection,
     * 'projObj', populates 'includedFields' with the set of field
     * names to be included.
     */
    static void getSimpleInclusionFields(const BSONObj& projObj, FieldSet* includedFields);

    /**
     * Applies a simple inclusion projection to 'in', including
     * only the fields specified by 'includedFields'.
     *
     * The resulting document is constructed using 'bob'.
     */
    static void transformSimpleInclusion(const BSONObj& in,
                                         const FieldSet& includedFields,
                                         BSONObjBuilder& bob);

    static const char* kStageType;

private:
    Status transform(WorkingSetMember* member);

    std::unique_ptr<ProjectionExec> _exec;

    // _ws is not owned by us.
    WorkingSet* _ws;

    // Stats
    ProjectionStats _specificStats;

    // Fast paths:
    ProjectionStageParams::ProjectionImplementation _projImpl;

    // Used by all projection implementations.
    BSONObj _projObj;

    // Data used for both SIMPLE_DOC and COVERED_ONE_INDEX paths.
    // Has the field names present in the simple projection.
    FieldSet _includedFields;

    //
    // Used for the COVERED_ONE_INDEX path.
    //
    BSONObj _coveredKeyObj;

    // Field names can be empty in 2.4 and before so we can't use them as a sentinel value.
    // If the i-th entry is true we include the i-th field in the key.
    std::vector<bool> _includeKey;

    // If the i-th entry of _includeKey is true this is the field name for the i-th key field.
    std::vector<StringData> _keyFieldNames;
};

}  // namespace mongo<|MERGE_RESOLUTION|>--- conflicted
+++ resolved
@@ -40,10 +40,6 @@
 namespace mongo {
 
 class CollatorInterface;
-<<<<<<< HEAD
-class ExtensionsCallback;
-=======
->>>>>>> f378d467
 
 struct ProjectionStageParams {
     enum ProjectionImplementation {
@@ -57,11 +53,6 @@
         SIMPLE_DOC
     };
 
-<<<<<<< HEAD
-    ProjectionStageParams(const ExtensionsCallback& wc) : extensionsCallback(&wc) {}
-
-=======
->>>>>>> f378d467
     ProjectionImplementation projImpl = NO_FAST_PATH;
 
     // The projection object.  We lack a ProjectionExpression or similar so we use a BSONObj.
@@ -76,12 +67,6 @@
     // from.  Otherwise, this field is ignored.
     BSONObj coveredKeyObj;
 
-<<<<<<< HEAD
-    // Used for creating context for the match extensions processing. Not owned.
-    const ExtensionsCallback* extensionsCallback;
-
-=======
->>>>>>> f378d467
     // The collator this operation should use to compare strings. If null, the collation is a simple
     // binary compare.
     const CollatorInterface* collator = nullptr;
