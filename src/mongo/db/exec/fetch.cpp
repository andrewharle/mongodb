--- conflicted
+++ resolved
@@ -166,22 +166,14 @@
         _cursor->reattachToOperationContext(getOpCtx());
 }
 
-<<<<<<< HEAD
-void FetchStage::doInvalidate(OperationContext* txn, const RecordId& dl, InvalidationType type) {
-=======
 void FetchStage::doInvalidate(OperationContext* opCtx, const RecordId& dl, InvalidationType type) {
->>>>>>> f378d467
     // It's possible that the recordId getting invalidated is the one we're about to
     // fetch. In this case we do a "forced fetch" and put the WSM in owned object state.
     if (WorkingSet::INVALID_ID != _idRetrying) {
         WorkingSetMember* member = _ws->get(_idRetrying);
         if (member->hasRecordId() && (member->recordId == dl)) {
             // Fetch it now and kill the recordId.
-<<<<<<< HEAD
-            WorkingSetCommon::fetchAndInvalidateRecordId(txn, member, _collection);
-=======
             WorkingSetCommon::fetchAndInvalidateRecordId(opCtx, member, _collection);
->>>>>>> f378d467
         }
     }
 }
