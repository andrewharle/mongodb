--- conflicted
+++ resolved
@@ -43,11 +43,7 @@
 namespace mongo {
 
 // static
-<<<<<<< HEAD
-bool WorkingSetCommon::fetchAndInvalidateRecordId(OperationContext* txn,
-=======
 bool WorkingSetCommon::fetchAndInvalidateRecordId(OperationContext* opCtx,
->>>>>>> f378d467
                                                   WorkingSetMember* member,
                                                   const Collection* collection) {
     // Already in our desired state.
@@ -61,11 +57,7 @@
     }
 
     // Do the fetch, invalidate the DL.
-<<<<<<< HEAD
-    member->obj = collection->docFor(txn, member->recordId);
-=======
     member->obj = collection->docFor(opCtx, member->recordId);
->>>>>>> f378d467
     member->obj.setValue(member->obj.value().getOwned());
     member->recordId = RecordId();
     member->transitionToOwnedObj();
