--- conflicted
+++ resolved
@@ -295,11 +295,7 @@
     if (seenIt != _seenDocuments.end()) {
         WorkingSetMember* member = _workingSet->get(seenIt->second);
         verify(member->hasRecordId());
-<<<<<<< HEAD
-        WorkingSetCommon::fetchAndInvalidateRecordId(txn, member, _collection);
-=======
         WorkingSetCommon::fetchAndInvalidateRecordId(opCtx, member, _collection);
->>>>>>> f378d467
         verify(!member->hasRecordId());
 
         // Don't keep it around in the seen map since there's no valid RecordId anymore
