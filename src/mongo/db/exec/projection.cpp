
/**
 *    Copyright (C) 2018-present MongoDB, Inc.
 *
 *    This program is free software: you can redistribute it and/or modify
 *    it under the terms of the Server Side Public License, version 1,
 *    as published by MongoDB, Inc.
 *
 *    This program is distributed in the hope that it will be useful,
 *    but WITHOUT ANY WARRANTY; without even the implied warranty of
 *    MERCHANTABILITY or FITNESS FOR A PARTICULAR PURPOSE.  See the
 *    Server Side Public License for more details.
 *
 *    You should have received a copy of the Server Side Public License
 *    along with this program. If not, see
 *    <http://www.mongodb.com/licensing/server-side-public-license>.
 *
 *    As a special exception, the copyright holders give permission to link the
 *    code of portions of this program with the OpenSSL library under certain
 *    conditions as described in each individual source file and distribute
 *    linked combinations including the program with the OpenSSL library. You
 *    must comply with the Server Side Public License in all respects for
 *    all of the code used other than as permitted herein. If you modify file(s)
 *    with this exception, you may extend this exception to your version of the
 *    file(s), but you are not obligated to do so. If you do not wish to do so,
 *    delete this exception statement from your version. If you delete this
 *    exception statement from all source files in the program, then also delete
 *    it in the license file.
 */

#define MONGO_LOG_DEFAULT_COMPONENT ::mongo::logger::LogComponent::kQuery

#include "mongo/db/exec/projection.h"

#include "mongo/db/exec/plan_stage.h"
#include "mongo/db/exec/scoped_timer.h"
#include "mongo/db/exec/working_set_common.h"
#include "mongo/db/jsobj.h"
#include "mongo/db/matcher/expression.h"
#include "mongo/db/record_id.h"
#include "mongo/stdx/memory.h"
#include "mongo/util/log.h"
#include "mongo/util/mongoutils/str.h"

namespace mongo {

using std::endl;
using std::unique_ptr;
using std::vector;
using stdx::make_unique;

static const char* kIdField = "_id";

// static
const char* ProjectionStage::kStageType = "PROJECTION";

ProjectionStage::ProjectionStage(OperationContext* opCtx,
                                 const ProjectionStageParams& params,
                                 WorkingSet* ws,
                                 PlanStage* child)
    : PlanStage(kStageType, opCtx), _ws(ws), _projImpl(params.projImpl) {
    _children.emplace_back(child);
    _projObj = params.projObj;

    if (ProjectionStageParams::NO_FAST_PATH == _projImpl) {
<<<<<<< HEAD
        _exec.reset(new ProjectionExec(
            params.projObj, params.fullExpression, params.collator, *params.extensionsCallback));
=======
        _exec.reset(
            new ProjectionExec(opCtx, params.projObj, params.fullExpression, params.collator));
>>>>>>> f378d467
    } else {
        // We shouldn't need the full expression if we're fast-pathing.
        invariant(NULL == params.fullExpression);

        // Sanity-check the input.
        invariant(_projObj.isOwned());
        invariant(!_projObj.isEmpty());

        // Figure out what fields are in the projection.
        getSimpleInclusionFields(_projObj, &_includedFields);

        // If we're pulling data out of one index we can pre-compute the indices of the fields
        // in the key that we pull data from and avoid looking up the field name each time.
        if (ProjectionStageParams::COVERED_ONE_INDEX == params.projImpl) {
            // Sanity-check.
            _coveredKeyObj = params.coveredKeyObj;
            invariant(_coveredKeyObj.isOwned());

            BSONObjIterator kpIt(_coveredKeyObj);
            while (kpIt.more()) {
                BSONElement elt = kpIt.next();
                auto fieldIt = _includedFields.find(elt.fieldNameStringData());
                if (_includedFields.end() == fieldIt) {
                    // Push an unused value on the back to keep _includeKey and _keyFieldNames
                    // in sync.
                    _keyFieldNames.push_back(StringData());
                    _includeKey.push_back(false);
                } else {
                    // If we are including this key field store its field name.
                    _keyFieldNames.push_back(fieldIt->first);
                    _includeKey.push_back(true);
                }
            }
        } else {
            invariant(ProjectionStageParams::SIMPLE_DOC == params.projImpl);
        }
    }
}

// static
void ProjectionStage::getSimpleInclusionFields(const BSONObj& projObj, FieldSet* includedFields) {
    // The _id is included by default.
    bool includeId = true;

    // Figure out what fields are in the projection.  TODO: we can get this from the
    // ParsedProjection...modify that to have this type instead of a vector.
    BSONObjIterator projObjIt(projObj);
    while (projObjIt.more()) {
        BSONElement elt = projObjIt.next();
        // Must deal with the _id case separately as there is an implicit _id: 1 in the
        // projection.
        if (mongoutils::str::equals(elt.fieldName(), kIdField) && !elt.trueValue()) {
            includeId = false;
            continue;
        }
        (*includedFields)[elt.fieldNameStringData()] = true;
    }

    if (includeId) {
        (*includedFields)[kIdField] = true;
    }
}

// static
void ProjectionStage::transformSimpleInclusion(const BSONObj& in,
                                               const FieldSet& includedFields,
                                               BSONObjBuilder& bob) {
    // Look at every field in the source document and see if we're including it.
    BSONObjIterator inputIt(in);
    while (inputIt.more()) {
        BSONElement elt = inputIt.next();
        auto fieldIt = includedFields.find(elt.fieldNameStringData());
        if (includedFields.end() != fieldIt) {
            // If so, add it to the builder.
            bob.append(elt);
        }
    }
}

Status ProjectionStage::transform(WorkingSetMember* member) {
    // The default no-fast-path case.
    if (ProjectionStageParams::NO_FAST_PATH == _projImpl) {
        return _exec->transform(member);
    }

    BSONObjBuilder bob;

    // Note that even if our fast path analysis is bug-free something that is
    // covered might be invalidated and just be an obj.  In this case we just go
    // through the SIMPLE_DOC path which is still correct if the covered data
    // is not available.
    //
    // SIMPLE_DOC implies that we expect an object so it's kind of redundant.
    if ((ProjectionStageParams::SIMPLE_DOC == _projImpl) || member->hasObj()) {
        // If we got here because of SIMPLE_DOC the planner shouldn't have messed up.
        invariant(member->hasObj());

        // Apply the SIMPLE_DOC projection.
        transformSimpleInclusion(member->obj.value(), _includedFields, bob);
    } else {
        invariant(ProjectionStageParams::COVERED_ONE_INDEX == _projImpl);
        // We're pulling data out of the key.
        invariant(1 == member->keyData.size());
        size_t keyIndex = 0;

        // Look at every key element...
        BSONObjIterator keyIterator(member->keyData[0].keyData);
        while (keyIterator.more()) {
            BSONElement elt = keyIterator.next();
            // If we're supposed to include it...
            if (_includeKey[keyIndex]) {
                // Do so.
                bob.appendAs(elt, _keyFieldNames[keyIndex]);
            }
            ++keyIndex;
        }
    }

    member->keyData.clear();
    member->recordId = RecordId();
    member->obj = Snapshotted<BSONObj>(SnapshotId(), bob.obj());
    member->transitionToOwnedObj();
    return Status::OK();
}

bool ProjectionStage::isEOF() {
    return child()->isEOF();
}

PlanStage::StageState ProjectionStage::doWork(WorkingSetID* out) {
    WorkingSetID id = WorkingSet::INVALID_ID;
    StageState status = child()->work(&id);

    // Note that we don't do the normal if isEOF() return EOF thing here.  Our child might be a
    // tailable cursor and isEOF() would be true even if it had more data...
    if (PlanStage::ADVANCED == status) {
        WorkingSetMember* member = _ws->get(id);
        // Punt to our specific projection impl.
        Status projStatus = transform(member);
        if (!projStatus.isOK()) {
            warning() << "Couldn't execute projection, status = " << redact(projStatus);
            *out = WorkingSetCommon::allocateStatusMember(_ws, projStatus);
            return PlanStage::FAILURE;
        }

        *out = id;
    } else if (PlanStage::FAILURE == status || PlanStage::DEAD == status) {
        // The stage which produces a failure is responsible for allocating a working set member
        // with error details.
        invariant(WorkingSet::INVALID_ID != id);
        *out = id;
<<<<<<< HEAD
        // If a stage fails, it may create a status WSM to indicate why it
        // failed, in which case 'id' is valid.  If ID is invalid, we
        // create our own error message.
        if (WorkingSet::INVALID_ID == id) {
            mongoutils::str::stream ss;
            ss << "projection stage failed to read in results from child";
            Status status(ErrorCodes::InternalError, ss);
            *out = WorkingSetCommon::allocateStatusMember(_ws, status);
        }
=======
>>>>>>> f378d467
    } else if (PlanStage::NEED_YIELD == status) {
        *out = id;
    }

    return status;
}

unique_ptr<PlanStageStats> ProjectionStage::getStats() {
    _commonStats.isEOF = isEOF();
    unique_ptr<PlanStageStats> ret = make_unique<PlanStageStats>(_commonStats, STAGE_PROJECTION);

    unique_ptr<ProjectionStats> projStats = make_unique<ProjectionStats>(_specificStats);
    projStats->projObj = _projObj;
    ret->specific = std::move(projStats);

    ret->children.emplace_back(child()->getStats());
    return ret;
}

const SpecificStats* ProjectionStage::getSpecificStats() const {
    return &_specificStats;
}

}  // namespace mongo<|MERGE_RESOLUTION|>--- conflicted
+++ resolved
@@ -63,13 +63,8 @@
     _projObj = params.projObj;
 
     if (ProjectionStageParams::NO_FAST_PATH == _projImpl) {
-<<<<<<< HEAD
-        _exec.reset(new ProjectionExec(
-            params.projObj, params.fullExpression, params.collator, *params.extensionsCallback));
-=======
         _exec.reset(
             new ProjectionExec(opCtx, params.projObj, params.fullExpression, params.collator));
->>>>>>> f378d467
     } else {
         // We shouldn't need the full expression if we're fast-pathing.
         invariant(NULL == params.fullExpression);
@@ -221,18 +216,6 @@
         // with error details.
         invariant(WorkingSet::INVALID_ID != id);
         *out = id;
-<<<<<<< HEAD
-        // If a stage fails, it may create a status WSM to indicate why it
-        // failed, in which case 'id' is valid.  If ID is invalid, we
-        // create our own error message.
-        if (WorkingSet::INVALID_ID == id) {
-            mongoutils::str::stream ss;
-            ss << "projection stage failed to read in results from child";
-            Status status(ErrorCodes::InternalError, ss);
-            *out = WorkingSetCommon::allocateStatusMember(_ws, status);
-        }
-=======
->>>>>>> f378d467
     } else if (PlanStage::NEED_YIELD == status) {
         *out = id;
     }
