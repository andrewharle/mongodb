--- conflicted
+++ resolved
@@ -40,10 +40,7 @@
 #include "mongo/db/exec/scoped_timer.h"
 #include "mongo/db/exec/working_set.h"
 #include "mongo/db/exec/working_set_common.h"
-<<<<<<< HEAD
-=======
 #include "mongo/db/repl/optime.h"
->>>>>>> f378d467
 #include "mongo/db/storage/record_fetcher.h"
 #include "mongo/stdx/memory.h"
 #include "mongo/util/fail_point_service.h"
@@ -72,8 +69,6 @@
       _wsidForFetch(_workingSet->allocate()) {
     // Explain reports the direction of the collection scan.
     _specificStats.direction = params.direction;
-<<<<<<< HEAD
-=======
     _specificStats.maxTs = params.maxTs;
     invariant(!_params.shouldTrackLatestOplogTimestamp || _params.collection->ns().isOplog());
 
@@ -82,7 +77,6 @@
         _endCondition = stdx::make_unique<GTEMatchExpression>(repl::OpTime::kTimestampFieldName,
                                                               _endConditionBSON.firstElement());
     }
->>>>>>> f378d467
 }
 
 PlanStage::StageState CollectionScan::doWork(WorkingSetID* out) {
