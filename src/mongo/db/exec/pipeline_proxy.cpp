--- conflicted
+++ resolved
@@ -49,14 +49,6 @@
 const char* PipelineProxyStage::kStageType = "PIPELINE_PROXY";
 
 PipelineProxyStage::PipelineProxyStage(OperationContext* opCtx,
-<<<<<<< HEAD
-                                       intrusive_ptr<Pipeline> pipeline,
-                                       WorkingSet* ws)
-    : PlanStage(kStageType, opCtx),
-      _pipeline(pipeline),
-      _includeMetaData(_pipeline->getContext()->inShard),  // send metadata to merger
-      _ws(ws) {}
-=======
                                        std::unique_ptr<Pipeline, PipelineDeleter> pipeline,
                                        WorkingSet* ws)
     : PipelineProxyStage(opCtx, std::move(pipeline), ws, kStageType) {}
@@ -73,7 +65,6 @@
     // doDispose() will be called before destruction of this PipelineProxyStage.
     _pipeline.get_deleter().dismissDisposal();
 }
->>>>>>> f378d467
 
 PlanStage::StageState PipelineProxyStage::doWork(WorkingSetID* out) {
     if (!out) {
@@ -118,13 +109,10 @@
 
 void PipelineProxyStage::doReattachToOperationContext() {
     _pipeline->reattachToOperationContext(getOpCtx());
-<<<<<<< HEAD
-=======
 }
 
 void PipelineProxyStage::doDispose() {
     _pipeline->dispose(getOpCtx());
->>>>>>> f378d467
 }
 
 unique_ptr<PlanStageStats> PipelineProxyStage::getStats() {
@@ -147,9 +135,6 @@
 }
 
 std::string PipelineProxyStage::getPlanSummaryStr() const {
-<<<<<<< HEAD
-    return PipelineD::getPlanSummaryStr(_pipeline);
-=======
     return PipelineD::getPlanSummaryStr(_pipeline.get());
 }
 
@@ -161,12 +146,6 @@
 
 vector<Value> PipelineProxyStage::writeExplainOps(ExplainOptions::Verbosity verbosity) const {
     return _pipeline->writeExplainOps(verbosity);
->>>>>>> f378d467
 }
 
-void PipelineProxyStage::getPlanSummaryStats(PlanSummaryStats* statsOut) const {
-    invariant(statsOut);
-    PipelineD::getPlanSummaryStats(_pipeline, statsOut);
-    statsOut->nReturned = getCommonStats()->advanced;
-}
 }  // namespace mongo