
/**
 *    Copyright (C) 2018-present MongoDB, Inc.
 *
 *    This program is free software: you can redistribute it and/or modify
 *    it under the terms of the Server Side Public License, version 1,
 *    as published by MongoDB, Inc.
 *
 *    This program is distributed in the hope that it will be useful,
 *    but WITHOUT ANY WARRANTY; without even the implied warranty of
 *    MERCHANTABILITY or FITNESS FOR A PARTICULAR PURPOSE.  See the
 *    Server Side Public License for more details.
 *
 *    You should have received a copy of the Server Side Public License
 *    along with this program. If not, see
 *    <http://www.mongodb.com/licensing/server-side-public-license>.
 *
 *    As a special exception, the copyright holders give permission to link the
 *    code of portions of this program with the OpenSSL library under certain
 *    conditions as described in each individual source file and distribute
 *    linked combinations including the program with the OpenSSL library. You
 *    must comply with the Server Side Public License in all respects for
 *    all of the code used other than as permitted herein. If you modify file(s)
 *    with this exception, you may extend this exception to your version of the
 *    file(s), but you are not obligated to do so. If you do not wish to do so,
 *    delete this exception statement from your version. If you delete this
 *    exception statement from all source files in the program, then also delete
 *    it in the license file.
 */

#include "mongo/db/exec/count_scan.h"

#include "mongo/db/catalog/index_catalog.h"
#include "mongo/db/concurrency/write_conflict_exception.h"
#include "mongo/db/exec/scoped_timer.h"
#include "mongo/db/index/index_descriptor.h"
#include "mongo/stdx/memory.h"

namespace mongo {

namespace {
/**
 * This function replaces field names in *replace* with those from the object
 * *fieldNames*, preserving field ordering.  Both objects must have the same
 * number of fields.
 *
 * Example:
 *
 *     replaceBSONKeyNames({ 'a': 1, 'b' : 1 }, { '': 'foo', '', 'bar' }) =>
 *
 *         { 'a' : 'foo' }, { 'b' : 'bar' }
 */
BSONObj replaceBSONFieldNames(const BSONObj& replace, const BSONObj& fieldNames) {
    invariant(replace.nFields() == fieldNames.nFields());

    BSONObjBuilder bob;
<<<<<<< HEAD
    BSONObjIterator iter = fieldNames.begin();
=======
    auto iter = fieldNames.begin();
>>>>>>> f378d467

    for (const BSONElement& el : replace) {
        bob.appendAs(el, (*iter++).fieldNameStringData());
    }

    return bob.obj();
}
}

using std::unique_ptr;
using std::vector;
using stdx::make_unique;

// static
const char* CountScan::kStageType = "COUNT_SCAN";

CountScan::CountScan(OperationContext* opCtx, const CountScanParams& params, WorkingSet* workingSet)
    : PlanStage(kStageType, opCtx),
      _workingSet(workingSet),
      _descriptor(params.descriptor),
      _iam(params.descriptor->getIndexCatalog()->getIndex(params.descriptor)),
      _shouldDedup(params.descriptor->isMultikey(opCtx)),
      _params(params) {
    _specificStats.keyPattern = _params.descriptor->keyPattern();
    if (BSONElement collationElement = _params.descriptor->getInfoElement("collation")) {
        invariant(collationElement.isABSONObj());
        _specificStats.collation = collationElement.Obj().getOwned();
    }
    _specificStats.indexName = _params.descriptor->indexName();
<<<<<<< HEAD
    _specificStats.isMultiKey = _params.descriptor->isMultikey(txn);
    _specificStats.multiKeyPaths = _params.descriptor->getMultikeyPaths(txn);
=======
    _specificStats.isMultiKey = _params.descriptor->isMultikey(opCtx);
    _specificStats.multiKeyPaths = _params.descriptor->getMultikeyPaths(opCtx);
>>>>>>> f378d467
    _specificStats.isUnique = _params.descriptor->unique();
    _specificStats.isSparse = _params.descriptor->isSparse();
    _specificStats.isPartial = _params.descriptor->isPartial();
    _specificStats.indexVersion = static_cast<int>(_params.descriptor->version());

    // endKey must be after startKey in index order since we only do forward scans.
    dassert(_params.startKey.woCompare(_params.endKey,
                                       Ordering::make(params.descriptor->keyPattern()),
                                       /*compareFieldNames*/ false) <= 0);
}


PlanStage::StageState CountScan::doWork(WorkingSetID* out) {
    if (_commonStats.isEOF)
        return PlanStage::IS_EOF;

    boost::optional<IndexKeyEntry> entry;
    const bool needInit = !_cursor;
    try {
        // We don't care about the keys.
        const auto kWantLoc = SortedDataInterface::Cursor::kWantLoc;

        if (needInit) {
            // First call to work().  Perform cursor init.
            _cursor = _iam->newCursor(getOpCtx());
            _cursor->setEndPosition(_params.endKey, _params.endKeyInclusive);

            entry = _cursor->seek(_params.startKey, _params.startKeyInclusive, kWantLoc);
        } else {
            entry = _cursor->next(kWantLoc);
        }
    } catch (const WriteConflictException&) {
        if (needInit) {
            // Release our cursor and try again next time.
            _cursor.reset();
        }
        *out = WorkingSet::INVALID_ID;
        return PlanStage::NEED_YIELD;
    }

    ++_specificStats.keysExamined;

    if (!entry) {
        _commonStats.isEOF = true;
        _cursor.reset();
        return PlanStage::IS_EOF;
    }

    if (_shouldDedup && !_returned.insert(entry->loc).second) {
        // *loc was already in _returned.
        return PlanStage::NEED_TIME;
    }

    WorkingSetID id = _workingSet->allocate();
    _workingSet->transitionToRecordIdAndObj(id);
    *out = id;
    return PlanStage::ADVANCED;
}

bool CountScan::isEOF() {
    return _commonStats.isEOF;
}

void CountScan::doSaveState() {
    if (_cursor)
        _cursor->save();
}

void CountScan::doRestoreState() {
    if (_cursor)
        _cursor->restore();

    // This can change during yielding.
    _shouldDedup = _descriptor->isMultikey(getOpCtx());
}

void CountScan::doDetachFromOperationContext() {
    if (_cursor)
        _cursor->detachFromOperationContext();
}

void CountScan::doReattachToOperationContext() {
    if (_cursor)
        _cursor->reattachToOperationContext(getOpCtx());
}

void CountScan::doInvalidate(OperationContext* opCtx, const RecordId& dl, InvalidationType type) {
    // The only state we're responsible for holding is what RecordIds to drop.  If a document
    // mutates the underlying index cursor will deal with it.
    if (INVALIDATION_MUTATION == type) {
        return;
    }

    // If we see this RecordId again, it may not be the same document it was before, so we want
    // to return it if we see it again.
    stdx::unordered_set<RecordId, RecordId::Hasher>::iterator it = _returned.find(dl);
    if (it != _returned.end()) {
        _returned.erase(it);
    }
}

unique_ptr<PlanStageStats> CountScan::getStats() {
    unique_ptr<PlanStageStats> ret = make_unique<PlanStageStats>(_commonStats, STAGE_COUNT_SCAN);

    unique_ptr<CountScanStats> countStats = make_unique<CountScanStats>(_specificStats);
    countStats->keyPattern = _specificStats.keyPattern.getOwned();

    countStats->startKey = replaceBSONFieldNames(_params.startKey, countStats->keyPattern);
    countStats->startKeyInclusive = _params.startKeyInclusive;
    countStats->endKey = replaceBSONFieldNames(_params.endKey, countStats->keyPattern);
    countStats->endKeyInclusive = _params.endKeyInclusive;

    ret->specific = std::move(countStats);

    return ret;
}

const SpecificStats* CountScan::getSpecificStats() const {
    return &_specificStats;
}

}  // namespace mongo<|MERGE_RESOLUTION|>--- conflicted
+++ resolved
@@ -54,11 +54,7 @@
     invariant(replace.nFields() == fieldNames.nFields());
 
     BSONObjBuilder bob;
-<<<<<<< HEAD
-    BSONObjIterator iter = fieldNames.begin();
-=======
     auto iter = fieldNames.begin();
->>>>>>> f378d467
 
     for (const BSONElement& el : replace) {
         bob.appendAs(el, (*iter++).fieldNameStringData());
@@ -88,13 +84,8 @@
         _specificStats.collation = collationElement.Obj().getOwned();
     }
     _specificStats.indexName = _params.descriptor->indexName();
-<<<<<<< HEAD
-    _specificStats.isMultiKey = _params.descriptor->isMultikey(txn);
-    _specificStats.multiKeyPaths = _params.descriptor->getMultikeyPaths(txn);
-=======
     _specificStats.isMultiKey = _params.descriptor->isMultikey(opCtx);
     _specificStats.multiKeyPaths = _params.descriptor->getMultikeyPaths(opCtx);
->>>>>>> f378d467
     _specificStats.isUnique = _params.descriptor->unique();
     _specificStats.isSparse = _params.descriptor->isSparse();
     _specificStats.isPartial = _params.descriptor->isPartial();
