
/**
 *    Copyright (C) 2018-present MongoDB, Inc.
 *
 *    This program is free software: you can redistribute it and/or modify
 *    it under the terms of the Server Side Public License, version 1,
 *    as published by MongoDB, Inc.
 *
 *    This program is distributed in the hope that it will be useful,
 *    but WITHOUT ANY WARRANTY; without even the implied warranty of
 *    MERCHANTABILITY or FITNESS FOR A PARTICULAR PURPOSE.  See the
 *    Server Side Public License for more details.
 *
 *    You should have received a copy of the Server Side Public License
 *    along with this program. If not, see
 *    <http://www.mongodb.com/licensing/server-side-public-license>.
 *
 *    As a special exception, the copyright holders give permission to link the
 *    code of portions of this program with the OpenSSL library under certain
 *    conditions as described in each individual source file and distribute
 *    linked combinations including the program with the OpenSSL library. You
 *    must comply with the Server Side Public License in all respects for
 *    all of the code used other than as permitted herein. If you modify file(s)
 *    with this exception, you may extend this exception to your version of the
 *    file(s), but you are not obligated to do so. If you do not wish to do so,
 *    delete this exception statement from your version. If you delete this
 *    exception statement from all source files in the program, then also delete
 *    it in the license file.
 */

#define MONGO_LOG_DEFAULT_COMPONENT ::mongo::logger::LogComponent::kQuery

#include "mongo/platform/basic.h"

#include "mongo/base/init.h"
#include "mongo/db/auth/action_set.h"
#include "mongo/db/auth/action_type.h"
#include "mongo/db/auth/privilege.h"
#include "mongo/db/catalog/database.h"
#include "mongo/db/catalog/index_catalog.h"
#include "mongo/db/client.h"
#include "mongo/db/commands.h"
#include "mongo/db/commands/test_commands_enabled.h"
#include "mongo/db/db_raii.h"
#include "mongo/db/exec/and_hash.h"
#include "mongo/db/exec/and_sorted.h"
#include "mongo/db/exec/collection_scan.h"
#include "mongo/db/exec/delete.h"
#include "mongo/db/exec/fetch.h"
#include "mongo/db/exec/index_scan.h"
#include "mongo/db/exec/limit.h"
#include "mongo/db/exec/merge_sort.h"
#include "mongo/db/exec/or.h"
#include "mongo/db/exec/skip.h"
#include "mongo/db/exec/sort.h"
#include "mongo/db/exec/text.h"
#include "mongo/db/exec/working_set_common.h"
#include "mongo/db/index/fts_access_method.h"
#include "mongo/db/jsobj.h"
#include "mongo/db/matcher/expression_parser.h"
#include "mongo/db/matcher/expression_text_base.h"
#include "mongo/db/matcher/extensions_callback_real.h"
#include "mongo/db/query/plan_executor.h"
#include "mongo/stdx/memory.h"
#include "mongo/util/log.h"

namespace mongo {

using std::unique_ptr;
using std::string;
using std::vector;
using stdx::make_unique;

namespace {

BSONObj stripFieldNames(const BSONObj& obj) {
    BSONObjIterator it(obj);
    BSONObjBuilder bob;
    while (it.more()) {
        bob.appendAs(it.next(), "");
    }
    return bob.obj();
}

}  // namespace

/**
 * A command for manually constructing a query tree and running it.
 *
 * db.runCommand({stageDebug: {collection: collname, plan: rootNode}})
 *
 * The value of the filter field is a BSONObj that specifies values that fields must have.  What
 * you'd pass to a matcher.
 *
 * Leaf Nodes:
 *
 * node -> {ixscan: {filter: {FILTER},
 *                   args: {indexKeyPattern: kpObj, start: startObj,
 *                          stop: stopObj, endInclusive: true/false, direction: -1/1,
 *                          limit: int}}}
 * node -> {cscan: {filter: {filter}, args: {direction: -1/1}}}
 * TODO: language for text.
 * node -> {text: {filter: {filter}, args: {search: "searchstr"}}}
 *
 * Internal Nodes:
 *
 * node -> {andHash: {args: { nodes: [node, node]}}}
 * node -> {andSorted: {args: { nodes: [node, node]}}}
 * node -> {or: {filter: {filter}, args: { dedup:bool, nodes:[node, node]}}}
 * node -> {fetch: {filter: {filter}, args: {node: node}}}
 * node -> {limit: {args: {node: node, num: posint}}}
 * node -> {skip: {args: {node: node, num: posint}}}
 * node -> {sort: {args: {node: node, pattern: objWithSortCriterion }}}
 * node -> {mergeSort: {args: {nodes: [node, node], pattern: objWithSortCriterion}}}
 * node -> {delete: {args: {node: node, isMulti: bool}}}
 *
 * Forthcoming Nodes:
 *
 * node -> {dedup: {filter: {filter}, args: {node: node, field: field}}}
 * node -> {unwind: {filter: filter}, args: {node: node, field: field}}
 */
class StageDebugCmd : public BasicCommand {
public:
    StageDebugCmd() : BasicCommand("stageDebug") {}

    virtual bool supportsWriteConcern(const BSONObj& cmd) const override {
        return false;
    }
    AllowedOnSecondary secondaryAllowed(ServiceContext*) const override {
        return AllowedOnSecondary::kNever;
    }
    std::string help() const override {
        return {};
    }

    virtual void addRequiredPrivileges(const std::string& dbname,
                                       const BSONObj& cmdObj,
                                       std::vector<Privilege>* out) const {
        // Command is testing-only, and can only be enabled at command line.  Hence, no auth
        // check needed.
    }

    bool run(OperationContext* opCtx,
             const string& dbname,
             const BSONObj& cmdObj,
             BSONObjBuilder& result) {
        BSONElement argElt = cmdObj["stageDebug"];
        if (argElt.eoo() || !argElt.isABSONObj()) {
            return false;
        }
        BSONObj argObj = argElt.Obj();

        // Pull out the collection name.
        BSONElement collElt = argObj["collection"];
        if (collElt.eoo() || (String != collElt.type())) {
            return false;
        }

        const NamespaceString nss(dbname, collElt.String());
        uassert(ErrorCodes::InvalidNamespace,
                str::stream() << nss.toString() << " is not a valid namespace",
                nss.isValid());

        // Need a context to get the actual Collection*
        // TODO A write lock is currently taken here to accommodate stages that perform writes
        //      (e.g. DeleteStage).  This should be changed to use a read lock for read-only
        //      execution trees.
<<<<<<< HEAD
        ScopedTransaction transaction(txn, MODE_IX);
        AutoGetCollection autoColl(txn, nss, MODE_IX);
=======
        AutoGetCollection autoColl(opCtx, nss, MODE_IX);
>>>>>>> f378d467

        // Make sure the collection is valid.
        Collection* collection = autoColl.getCollection();
        uassert(ErrorCodes::NamespaceNotFound,
                str::stream() << "Couldn't find collection " << nss.ns(),
                collection);

        // Pull out the plan
        BSONElement planElt = argObj["plan"];
        if (planElt.eoo() || !planElt.isABSONObj()) {
            return false;
        }
        BSONObj planObj = planElt.Obj();

        // Parse the plan into these.
        std::vector<std::unique_ptr<MatchExpression>> exprs;
        unique_ptr<WorkingSet> ws(new WorkingSet());

        PlanStage* userRoot = parseQuery(opCtx, collection, planObj, ws.get(), &exprs);
        uassert(16911, "Couldn't parse plan from " + cmdObj.toString(), NULL != userRoot);

        // Add a fetch at the top for the user so we can get obj back for sure.
        // TODO: Do we want to do this for the user?  I think so.
        unique_ptr<PlanStage> rootFetch =
            make_unique<FetchStage>(opCtx, ws.get(), userRoot, nullptr, collection);

        auto statusWithPlanExecutor = PlanExecutor::make(
            opCtx, std::move(ws), std::move(rootFetch), collection, PlanExecutor::YIELD_AUTO);
        fassert(28536, statusWithPlanExecutor.getStatus());
        auto exec = std::move(statusWithPlanExecutor.getValue());

        BSONArrayBuilder resultBuilder(result.subarrayStart("results"));

        BSONObj obj;
        PlanExecutor::ExecState state;
        while (PlanExecutor::ADVANCED == (state = exec->getNext(&obj, NULL))) {
            resultBuilder.append(obj);
        }

        resultBuilder.done();

        if (PlanExecutor::FAILURE == state || PlanExecutor::DEAD == state) {
            error() << "Plan executor error during StageDebug command: "
                    << PlanExecutor::statestr(state)
                    << ", stats: " << redact(Explain::getWinningPlanStats(exec.get()));

<<<<<<< HEAD
            return appendCommandStatus(result,
                                       Status(ErrorCodes::OperationFailed,
                                              str::stream()
                                                  << "Executor error during "
                                                  << "StageDebug command: "
                                                  << WorkingSetCommon::toStatusString(obj)));
=======
            uassertStatusOK(WorkingSetCommon::getMemberObjectStatus(obj).withContext(
                "Executor error during StageDebug command"));
>>>>>>> f378d467
        }

        return true;
    }

    PlanStage* parseQuery(OperationContext* opCtx,
                          Collection* collection,
                          BSONObj obj,
                          WorkingSet* workingSet,
                          std::vector<std::unique_ptr<MatchExpression>>* exprs) {
        BSONElement firstElt = obj.firstElement();
        if (!firstElt.isABSONObj()) {
            return NULL;
        }
        BSONObj paramObj = firstElt.Obj();

        MatchExpression* matcher = NULL;
        BSONObj nodeArgs;

        // Every node has these two fields.
        const string filterTag = "filter";
        const string argsTag = "args";

        BSONObjIterator it(paramObj);
        while (it.more()) {
            BSONElement e = it.next();
            if (!e.isABSONObj()) {
                return NULL;
            }
            BSONObj argObj = e.Obj();
            if (filterTag == e.fieldName()) {
                const CollatorInterface* collator = nullptr;
<<<<<<< HEAD
                StatusWithMatchExpression statusWithMatcher = MatchExpressionParser::parse(
                    argObj, ExtensionsCallbackReal(txn, &collection->ns()), collator);
=======
                const boost::intrusive_ptr<ExpressionContext> expCtx(
                    new ExpressionContext(opCtx, collator));
                auto statusWithMatcher =
                    MatchExpressionParser::parse(argObj,
                                                 expCtx,
                                                 ExtensionsCallbackReal(opCtx, &collection->ns()),
                                                 MatchExpressionParser::kAllowAllSpecialFeatures);
>>>>>>> f378d467
                if (!statusWithMatcher.isOK()) {
                    return NULL;
                }
                std::unique_ptr<MatchExpression> me = std::move(statusWithMatcher.getValue());
                // exprs is what will wind up deleting this.
                matcher = me.get();
                verify(NULL != matcher);
                exprs->push_back(std::move(me));
            } else if (argsTag == e.fieldName()) {
                nodeArgs = argObj;
            } else {
                uasserted(16910,
                          "Unknown fieldname " + string(e.fieldName()) + " in query node " +
                              obj.toString());
                return NULL;
            }
        }

        string nodeName = firstElt.fieldName();

        if ("ixscan" == nodeName) {
            IndexDescriptor* desc;
            if (BSONElement keyPatternElement = nodeArgs["keyPattern"]) {
                // This'll throw if it's not an obj but that's OK.
                BSONObj keyPatternObj = keyPatternElement.Obj();
                std::vector<IndexDescriptor*> indexes;
                collection->getIndexCatalog()->findIndexesByKeyPattern(
<<<<<<< HEAD
                    txn, keyPatternObj, false, &indexes);
=======
                    opCtx, keyPatternObj, false, &indexes);
>>>>>>> f378d467
                uassert(16890,
                        str::stream() << "Can't find index: " << keyPatternObj,
                        !indexes.empty());
                uassert(ErrorCodes::AmbiguousIndexKeyPattern,
                        str::stream() << indexes.size() << " matching indexes for key pattern: "
                                      << keyPatternObj
                                      << ". Conflicting indexes: "
                                      << indexes[0]->infoObj()
                                      << ", "
                                      << indexes[1]->infoObj(),
                        indexes.size() == 1);
                desc = indexes[0];
            } else {
                uassert(40306,
                        str::stream() << "Index 'name' must be a string in: " << nodeArgs,
                        nodeArgs["name"].type() == BSONType::String);
                StringData name = nodeArgs["name"].valueStringData();
<<<<<<< HEAD
                desc = collection->getIndexCatalog()->findIndexByName(txn, name);
=======
                desc = collection->getIndexCatalog()->findIndexByName(opCtx, name);
>>>>>>> f378d467
                uassert(40223, str::stream() << "Can't find index: " << name.toString(), desc);
            }

            IndexScanParams params;
            params.descriptor = desc;
            params.bounds.isSimpleRange = true;
            params.bounds.startKey = stripFieldNames(nodeArgs["startKey"].Obj());
            params.bounds.endKey = stripFieldNames(nodeArgs["endKey"].Obj());
            params.bounds.boundInclusion = IndexBounds::makeBoundInclusionFromBoundBools(
                nodeArgs["startKeyInclusive"].Bool(), nodeArgs["endKeyInclusive"].Bool());
            params.direction = nodeArgs["direction"].numberInt();

            return new IndexScan(opCtx, params, workingSet, matcher);
        } else if ("andHash" == nodeName) {
            uassert(
                16921, "Nodes argument must be provided to AND", nodeArgs["nodes"].isABSONObj());

            auto andStage = make_unique<AndHashStage>(opCtx, workingSet, collection);

            int nodesAdded = 0;
            BSONObjIterator it(nodeArgs["nodes"].Obj());
            while (it.more()) {
                BSONElement e = it.next();
                uassert(16922, "node of AND isn't an obj?: " + e.toString(), e.isABSONObj());

                PlanStage* subNode = parseQuery(opCtx, collection, e.Obj(), workingSet, exprs);
                uassert(
                    16923, "Can't parse sub-node of AND: " + e.Obj().toString(), NULL != subNode);
                // takes ownership
                andStage->addChild(subNode);
                ++nodesAdded;
            }

            uassert(16927, "AND requires more than one child", nodesAdded >= 2);

            return andStage.release();
        } else if ("andSorted" == nodeName) {
            uassert(
                16924, "Nodes argument must be provided to AND", nodeArgs["nodes"].isABSONObj());

            auto andStage = make_unique<AndSortedStage>(opCtx, workingSet, collection);

            int nodesAdded = 0;
            BSONObjIterator it(nodeArgs["nodes"].Obj());
            while (it.more()) {
                BSONElement e = it.next();
                uassert(16925, "node of AND isn't an obj?: " + e.toString(), e.isABSONObj());

                PlanStage* subNode = parseQuery(opCtx, collection, e.Obj(), workingSet, exprs);
                uassert(
                    16926, "Can't parse sub-node of AND: " + e.Obj().toString(), NULL != subNode);
                // takes ownership
                andStage->addChild(subNode);
                ++nodesAdded;
            }

            uassert(16928, "AND requires more than one child", nodesAdded >= 2);

            return andStage.release();
        } else if ("or" == nodeName) {
            uassert(
                16934, "Nodes argument must be provided to AND", nodeArgs["nodes"].isABSONObj());
            uassert(16935, "Dedup argument must be provided to OR", !nodeArgs["dedup"].eoo());
            BSONObjIterator it(nodeArgs["nodes"].Obj());
            auto orStage =
                make_unique<OrStage>(opCtx, workingSet, nodeArgs["dedup"].Bool(), matcher);
            while (it.more()) {
                BSONElement e = it.next();
                if (!e.isABSONObj()) {
                    return NULL;
                }
                PlanStage* subNode = parseQuery(opCtx, collection, e.Obj(), workingSet, exprs);
                uassert(
                    16936, "Can't parse sub-node of OR: " + e.Obj().toString(), NULL != subNode);
                // takes ownership
                orStage->addChild(subNode);
            }

            return orStage.release();
        } else if ("fetch" == nodeName) {
            uassert(
                16929, "Node argument must be provided to fetch", nodeArgs["node"].isABSONObj());
            PlanStage* subNode =
                parseQuery(opCtx, collection, nodeArgs["node"].Obj(), workingSet, exprs);
            uassert(28731,
                    "Can't parse sub-node of FETCH: " + nodeArgs["node"].Obj().toString(),
                    NULL != subNode);
            return new FetchStage(opCtx, workingSet, subNode, matcher, collection);
        } else if ("limit" == nodeName) {
            uassert(
                16937, "Limit stage doesn't have a filter (put it on the child)", NULL == matcher);
            uassert(
                16930, "Node argument must be provided to limit", nodeArgs["node"].isABSONObj());
            uassert(16931, "Num argument must be provided to limit", nodeArgs["num"].isNumber());
            PlanStage* subNode =
                parseQuery(opCtx, collection, nodeArgs["node"].Obj(), workingSet, exprs);
            uassert(28732,
                    "Can't parse sub-node of LIMIT: " + nodeArgs["node"].Obj().toString(),
                    NULL != subNode);
            return new LimitStage(opCtx, nodeArgs["num"].numberInt(), workingSet, subNode);
        } else if ("skip" == nodeName) {
            uassert(
                16938, "Skip stage doesn't have a filter (put it on the child)", NULL == matcher);
            uassert(16932, "Node argument must be provided to skip", nodeArgs["node"].isABSONObj());
            uassert(16933, "Num argument must be provided to skip", nodeArgs["num"].isNumber());
            PlanStage* subNode =
                parseQuery(opCtx, collection, nodeArgs["node"].Obj(), workingSet, exprs);
            uassert(28733,
                    "Can't parse sub-node of SKIP: " + nodeArgs["node"].Obj().toString(),
                    NULL != subNode);
            return new SkipStage(opCtx, nodeArgs["num"].numberInt(), workingSet, subNode);
        } else if ("cscan" == nodeName) {
            CollectionScanParams params;
            params.collection = collection;

            // What direction?
            uassert(16963,
                    "Direction argument must be specified and be a number",
                    nodeArgs["direction"].isNumber());
            if (1 == nodeArgs["direction"].numberInt()) {
                params.direction = CollectionScanParams::FORWARD;
            } else {
                params.direction = CollectionScanParams::BACKWARD;
            }

            return new CollectionScan(opCtx, params, workingSet, matcher);
        }
// sort is disabled for now.
#if 0
            else if ("sort" == nodeName) {
                uassert(16969, "Node argument must be provided to sort",
                        nodeArgs["node"].isABSONObj());
                uassert(16970, "Pattern argument must be provided to sort",
                        nodeArgs["pattern"].isABSONObj());
                PlanStage* subNode = parseQuery(opCtx, db, nodeArgs["node"].Obj(), workingSet, exprs);
                SortStageParams params;
                params.pattern = nodeArgs["pattern"].Obj();
                return new SortStage(params, workingSet, subNode);
            }
#endif
        else if ("mergeSort" == nodeName) {
            uassert(
                16971, "Nodes argument must be provided to sort", nodeArgs["nodes"].isABSONObj());
            uassert(16972,
                    "Pattern argument must be provided to sort",
                    nodeArgs["pattern"].isABSONObj());

            MergeSortStageParams params;
            params.pattern = nodeArgs["pattern"].Obj();
            // Dedup is true by default.

            auto mergeStage = make_unique<MergeSortStage>(opCtx, params, workingSet, collection);

            BSONObjIterator it(nodeArgs["nodes"].Obj());
            while (it.more()) {
                BSONElement e = it.next();
                uassert(16973, "node of mergeSort isn't an obj?: " + e.toString(), e.isABSONObj());

                PlanStage* subNode = parseQuery(opCtx, collection, e.Obj(), workingSet, exprs);
                uassert(16974,
                        "Can't parse sub-node of mergeSort: " + e.Obj().toString(),
                        NULL != subNode);
                // takes ownership
                mergeStage->addChild(subNode);
            }
            return mergeStage.release();
        } else if ("text" == nodeName) {
            string search = nodeArgs["search"].String();

            vector<IndexDescriptor*> idxMatches;
            collection->getIndexCatalog()->findIndexByType(opCtx, "text", idxMatches);
            uassert(17194, "Expected exactly one text index", idxMatches.size() == 1);

            IndexDescriptor* index = idxMatches[0];
            FTSAccessMethod* fam =
                dynamic_cast<FTSAccessMethod*>(collection->getIndexCatalog()->getIndex(index));
            TextStageParams params(fam->getSpec());
            params.index = index;

            // TODO: Deal with non-empty filters.  This is a hack to put in covering information
            // that can only be checked for equality.  We ignore this now.
            Status s = fam->getSpec().getIndexPrefix(BSONObj(), &params.indexPrefix);
            if (!s.isOK()) {
                return NULL;
            }

            params.spec = fam->getSpec();

            params.query.setQuery(search);
            params.query.setLanguage(fam->getSpec().defaultLanguage().str());
            params.query.setCaseSensitive(TextMatchExpressionBase::kCaseSensitiveDefault);
            params.query.setDiacriticSensitive(TextMatchExpressionBase::kDiacriticSensitiveDefault);
            if (!params.query.parse(fam->getSpec().getTextIndexVersion()).isOK()) {
                return NULL;
            }

            return new TextStage(opCtx, params, workingSet, matcher);
        } else if ("delete" == nodeName) {
            uassert(
                18636, "Delete stage doesn't have a filter (put it on the child)", NULL == matcher);
            uassert(
                18637, "node argument must be provided to delete", nodeArgs["node"].isABSONObj());
            uassert(18638,
                    "isMulti argument must be provided to delete",
                    nodeArgs["isMulti"].type() == Bool);
            PlanStage* subNode =
                parseQuery(opCtx, collection, nodeArgs["node"].Obj(), workingSet, exprs);
            uassert(28734,
                    "Can't parse sub-node of DELETE: " + nodeArgs["node"].Obj().toString(),
                    NULL != subNode);
            DeleteStageParams params;
            params.isMulti = nodeArgs["isMulti"].Bool();
            return new DeleteStage(opCtx, params, workingSet, collection, subNode);
        } else {
            return NULL;
        }
    }
};

MONGO_REGISTER_TEST_COMMAND(StageDebugCmd);

}  // namespace mongo<|MERGE_RESOLUTION|>--- conflicted
+++ resolved
@@ -165,12 +165,7 @@
         // TODO A write lock is currently taken here to accommodate stages that perform writes
         //      (e.g. DeleteStage).  This should be changed to use a read lock for read-only
         //      execution trees.
-<<<<<<< HEAD
-        ScopedTransaction transaction(txn, MODE_IX);
-        AutoGetCollection autoColl(txn, nss, MODE_IX);
-=======
         AutoGetCollection autoColl(opCtx, nss, MODE_IX);
->>>>>>> f378d467
 
         // Make sure the collection is valid.
         Collection* collection = autoColl.getCollection();
@@ -217,17 +212,8 @@
                     << PlanExecutor::statestr(state)
                     << ", stats: " << redact(Explain::getWinningPlanStats(exec.get()));
 
-<<<<<<< HEAD
-            return appendCommandStatus(result,
-                                       Status(ErrorCodes::OperationFailed,
-                                              str::stream()
-                                                  << "Executor error during "
-                                                  << "StageDebug command: "
-                                                  << WorkingSetCommon::toStatusString(obj)));
-=======
             uassertStatusOK(WorkingSetCommon::getMemberObjectStatus(obj).withContext(
                 "Executor error during StageDebug command"));
->>>>>>> f378d467
         }
 
         return true;
@@ -260,10 +246,6 @@
             BSONObj argObj = e.Obj();
             if (filterTag == e.fieldName()) {
                 const CollatorInterface* collator = nullptr;
-<<<<<<< HEAD
-                StatusWithMatchExpression statusWithMatcher = MatchExpressionParser::parse(
-                    argObj, ExtensionsCallbackReal(txn, &collection->ns()), collator);
-=======
                 const boost::intrusive_ptr<ExpressionContext> expCtx(
                     new ExpressionContext(opCtx, collator));
                 auto statusWithMatcher =
@@ -271,7 +253,6 @@
                                                  expCtx,
                                                  ExtensionsCallbackReal(opCtx, &collection->ns()),
                                                  MatchExpressionParser::kAllowAllSpecialFeatures);
->>>>>>> f378d467
                 if (!statusWithMatcher.isOK()) {
                     return NULL;
                 }
@@ -299,11 +280,7 @@
                 BSONObj keyPatternObj = keyPatternElement.Obj();
                 std::vector<IndexDescriptor*> indexes;
                 collection->getIndexCatalog()->findIndexesByKeyPattern(
-<<<<<<< HEAD
-                    txn, keyPatternObj, false, &indexes);
-=======
                     opCtx, keyPatternObj, false, &indexes);
->>>>>>> f378d467
                 uassert(16890,
                         str::stream() << "Can't find index: " << keyPatternObj,
                         !indexes.empty());
@@ -321,11 +298,7 @@
                         str::stream() << "Index 'name' must be a string in: " << nodeArgs,
                         nodeArgs["name"].type() == BSONType::String);
                 StringData name = nodeArgs["name"].valueStringData();
-<<<<<<< HEAD
-                desc = collection->getIndexCatalog()->findIndexByName(txn, name);
-=======
                 desc = collection->getIndexCatalog()->findIndexByName(opCtx, name);
->>>>>>> f378d467
                 uassert(40223, str::stream() << "Can't find index: " << name.toString(), desc);
             }
 
