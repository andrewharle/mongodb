--- conflicted
+++ resolved
@@ -103,11 +103,7 @@
 }
 
 PlanStage::StageState SortStage::doWork(WorkingSetID* out) {
-<<<<<<< HEAD
-    const size_t maxBytes = static_cast<size_t>(internalQueryExecMaxBlockingSortBytes);
-=======
     const size_t maxBytes = static_cast<size_t>(internalQueryExecMaxBlockingSortBytes.load());
->>>>>>> f378d467
     if (_memUsage > maxBytes) {
         mongoutils::str::stream ss;
         ss << "Sort operation used more than the maximum " << maxBytes
@@ -209,11 +205,7 @@
         WorkingSetMember* member = _ws->get(it->second);
         verify(member->recordId == dl);
 
-<<<<<<< HEAD
-        WorkingSetCommon::fetchAndInvalidateRecordId(txn, member, _collection);
-=======
         WorkingSetCommon::fetchAndInvalidateRecordId(opCtx, member, _collection);
->>>>>>> f378d467
 
         // Remove the RecordId from our set of active DLs.
         _wsidByRecordId.erase(it);
