
/**
 *    Copyright (C) 2018-present MongoDB, Inc.
 *
 *    This program is free software: you can redistribute it and/or modify
 *    it under the terms of the Server Side Public License, version 1,
 *    as published by MongoDB, Inc.
 *
 *    This program is distributed in the hope that it will be useful,
 *    but WITHOUT ANY WARRANTY; without even the implied warranty of
 *    MERCHANTABILITY or FITNESS FOR A PARTICULAR PURPOSE.  See the
 *    Server Side Public License for more details.
 *
 *    You should have received a copy of the Server Side Public License
 *    along with this program. If not, see
 *    <http://www.mongodb.com/licensing/server-side-public-license>.
 *
 *    As a special exception, the copyright holders give permission to link the
 *    code of portions of this program with the OpenSSL library under certain
 *    conditions as described in each individual source file and distribute
 *    linked combinations including the program with the OpenSSL library. You
 *    must comply with the Server Side Public License in all respects for
 *    all of the code used other than as permitted herein. If you modify file(s)
 *    with this exception, you may extend this exception to your version of the
 *    file(s), but you are not obligated to do so. If you do not wish to do so,
 *    delete this exception statement from your version. If you delete this
 *    exception statement from all source files in the program, then also delete
 *    it in the license file.
 */

#define MONGO_LOG_DEFAULT_COMPONENT ::mongo::logger::LogComponent::kGeo

#include "mongo/db/geo/geoparser.h"

#include <cmath>
<<<<<<< HEAD
=======
#include <memory>
>>>>>>> f378d467
#include <string>
#include <vector>

#include "mongo/db/bson/dotted_path_support.h"
#include "mongo/db/geo/shapes.h"
#include "mongo/db/jsobj.h"
#include "mongo/stdx/memory.h"
#include "mongo/util/log.h"
#include "mongo/util/mongoutils/str.h"
#include "mongo/util/transitional_tools_do_not_use/vector_spooling.h"
#include "third_party/s2/s2polygonbuilder.h"

#define BAD_VALUE(error) Status(ErrorCodes::BadValue, ::mongoutils::str::stream() << error)

namespace mongo {

using std::unique_ptr;
using std::stringstream;

namespace dps = ::mongo::dotted_path_support;

// This field must be present, and...
static const string GEOJSON_TYPE = "type";
// Have one of these values:
static const string GEOJSON_TYPE_POINT = "Point";
static const string GEOJSON_TYPE_LINESTRING = "LineString";
static const string GEOJSON_TYPE_POLYGON = "Polygon";
static const string GEOJSON_TYPE_MULTI_POINT = "MultiPoint";
static const string GEOJSON_TYPE_MULTI_LINESTRING = "MultiLineString";
static const string GEOJSON_TYPE_MULTI_POLYGON = "MultiPolygon";
static const string GEOJSON_TYPE_GEOMETRY_COLLECTION = "GeometryCollection";
// This field must also be present.  The value depends on the type.
static const string GEOJSON_COORDINATES = "coordinates";
static const string GEOJSON_GEOMETRIES = "geometries";

// Coordinate System Reference
// see http://portal.opengeospatial.org/files/?artifact_id=24045
// and http://spatialreference.org/ref/epsg/4326/
// and http://www.geojson.org/geojson-spec.html#named-crs
static const string CRS_CRS84 = "urn:ogc:def:crs:OGC:1.3:CRS84";
static const string CRS_EPSG_4326 = "EPSG:4326";
static const string CRS_STRICT_WINDING = "urn:x-mongodb:crs:strictwinding:EPSG:4326";

static Status parseFlatPoint(const BSONElement& elem, Point* out, bool allowAddlFields = false) {
    if (!elem.isABSONObj())
        return BAD_VALUE("Point must be an array or object");
    BSONObjIterator it(elem.Obj());
    BSONElement x = it.next();
    if (!x.isNumber()) {
        return BAD_VALUE("Point must only contain numeric elements");
    }
    BSONElement y = it.next();
    if (!y.isNumber()) {
        return BAD_VALUE("Point must only contain numeric elements");
    }
    if (!allowAddlFields && it.more()) {
        return BAD_VALUE("Point must only contain two numeric elements");
    }
    out->x = x.number();
    out->y = y.number();
    // Point coordinates must be finite numbers, neither NaN or infinite.
    if (!std::isfinite(out->x) || !std::isfinite(out->y)) {
        return BAD_VALUE("Point coordinates must be finite numbers");
    }
    return Status::OK();
}

Status GeoParser::parseLegacyPoint(const BSONElement& elem,
                                   PointWithCRS* out,
                                   bool allowAddlFields) {
    out->crs = FLAT;
    return parseFlatPoint(elem, &out->oldPoint, allowAddlFields);
}

static Status coordToPoint(double lng, double lat, S2Point* out) {
    // We don't rely on drem to clean up non-sane points.  We just don't let them become
    // spherical.
    if (!isValidLngLat(lng, lat))
        return BAD_VALUE("longitude/latitude is out of bounds, lng: " << lng << " lat: " << lat);
    // Note that it's (lat, lng) for S2 but (lng, lat) for MongoDB.
    S2LatLng ll = S2LatLng::FromDegrees(lat, lng).Normalized();
    // This shouldn't happen since we should only have valid lng/lats.
    if (!ll.is_valid()) {
        stringstream ss;
        ss << "coords invalid after normalization, lng = " << lng << " lat = " << lat << endl;
        uasserted(17125, ss.str());
    }
    *out = ll.ToPoint();
    return Status::OK();
}

static Status parseGeoJSONCoordinate(const BSONElement& elem, S2Point* out) {
    if (Array != elem.type()) {
        return BAD_VALUE("GeoJSON coordinates must be an array");
    }
    Point p;
    // GeoJSON allows extra elements, e.g. altitude.
    Status status = parseFlatPoint(elem, &p, true);
    if (!status.isOK())
        return status;

    status = coordToPoint(p.x, p.y, out);
    return status;
}

// "coordinates": [ [100.0, 0.0], [101.0, 1.0] ]
static Status parseArrayOfCoordinates(const BSONElement& elem, vector<S2Point>* out) {
    if (Array != elem.type()) {
        return BAD_VALUE("GeoJSON coordinates must be an array of coordinates");
    }
    BSONObjIterator it(elem.Obj());
    // Iterate all coordinates in array
    while (it.more()) {
        S2Point p;
        Status status = parseGeoJSONCoordinate(it.next(), &p);
        if (!status.isOK())
            return status;
        out->push_back(p);
    }
    return Status::OK();
}

static void eraseDuplicatePoints(vector<S2Point>* vertices) {
    for (size_t i = 1; i < vertices->size(); ++i) {
        if ((*vertices)[i - 1] == (*vertices)[i]) {
            vertices->erase(vertices->begin() + i);
            // We could have > 2 adjacent identical vertices, and must examine i again.
            --i;
        }
    }
}

static Status isLoopClosed(const vector<S2Point>& loop, const BSONElement loopElt) {
    if (loop.empty()) {
        return BAD_VALUE("Loop has no vertices: " << loopElt.toString(false));
    }

    if (loop[0] != loop[loop.size() - 1]) {
        return BAD_VALUE("Loop is not closed: " << loopElt.toString(false));
    }

    return Status::OK();
}

static Status parseGeoJSONPolygonCoordinates(const BSONElement& elem,
                                             bool skipValidation,
                                             S2Polygon* out) {
    if (Array != elem.type()) {
        return BAD_VALUE("Polygon coordinates must be an array");
    }

    std::vector<std::unique_ptr<S2Loop>> loops;
    Status status = Status::OK();
    string err;

    BSONObjIterator it(elem.Obj());
    // Iterate all loops of the polygon.
    while (it.more()) {
        // Parse the array of vertices of a loop.
        BSONElement coordinateElt = it.next();
        vector<S2Point> points;
        status = parseArrayOfCoordinates(coordinateElt, &points);
        if (!status.isOK())
            return status;

        // Check if the loop is closed.
        status = isLoopClosed(points, coordinateElt);
        if (!status.isOK())
            return status;

        eraseDuplicatePoints(&points);
        // Drop the duplicated last point.
        points.resize(points.size() - 1);

        // At least 3 vertices.
        if (points.size() < 3) {
            return BAD_VALUE(
                "Loop must have at least 3 different vertices: " << coordinateElt.toString(false));
        }

        loops.push_back(stdx::make_unique<S2Loop>(points));
        S2Loop* loop = loops.back().get();

        // Check whether this loop is valid.
        // 1. At least 3 vertices.
        // 2. All vertices must be unit length. Guaranteed by parsePoints().
        // 3. Loops are not allowed to have any duplicate vertices.
        // 4. Non-adjacent edges are not allowed to intersect.
        if (!skipValidation && !loop->IsValid(&err)) {
            return BAD_VALUE("Loop is not valid: " << coordinateElt.toString(false) << " " << err);
        }
        // If the loop is more than one hemisphere, invert it.
        loop->Normalize();

        // Check the first loop must be the exterior ring and any others must be
        // interior rings or holes.
        if (loops.size() > 1 && !loops[0]->Contains(loop)) {
            return BAD_VALUE(
                "Secondary loops not contained by first exterior loop - "
                "secondary loops must be holes: "
                << coordinateElt.toString(false)
                << " first loop: "
                << elem.Obj().firstElement().toString(false));
        }
    }

    if (loops.empty()) {
        return BAD_VALUE("Polygon has no loops.");
    }


    // Check if the given loops form a valid polygon.
    // 1. If a loop contains an edge AB, then no other loop may contain AB or BA.
    // 2. No loop covers more than half of the sphere.
    // 3. No two loops cross.
    if (!skipValidation &&
        !S2Polygon::IsValid(transitional_tools_do_not_use::unspool_vector(loops), &err))
        return BAD_VALUE("Polygon isn't valid: " << err << " " << elem.toString(false));

    // Given all loops are valid / normalized and S2Polygon::IsValid() above returns true.
    // The polygon must be valid. See S2Polygon member function IsValid().

    {
        // Transfer ownership of the loops and clears loop vector.
        std::vector<S2Loop*> rawLoops = transitional_tools_do_not_use::leak_vector(loops);
        out->Init(&rawLoops);
    }

    if (skipValidation)
        return Status::OK();

    // Check if every loop of this polygon shares at most one vertex with
    // its parent loop.
    if (!out->IsNormalized(&err))
        // "err" looks like "Loop 1 shares more than one vertex with its parent loop 0"
        return BAD_VALUE(err << ": " << elem.toString(false));

    // S2Polygon contains more than one ring, which is allowed by S2, but not by GeoJSON.
    //
    // Loops are indexed according to a preorder traversal of the nesting hierarchy.
    // GetLastDescendant() returns the index of the last loop that is contained within
    // a given loop. We guarantee that the first loop is the exterior ring.
    if (out->GetLastDescendant(0) < out->num_loops() - 1) {
        return BAD_VALUE("Only one exterior polygon loop is allowed: " << elem.toString(false));
    }

    // In GeoJSON, only one nesting is allowed.
    // The depth of a loop is set by polygon according to the nesting hierarchy of polygon,
    // so the exterior ring's depth is 0, a hole in it is 1, etc.
    for (int i = 0; i < out->num_loops(); i++) {
        if (out->loop(i)->depth() > 1) {
            return BAD_VALUE("Polygon interior loops cannot be nested: " << elem.toString(false));
        }
    }
    return Status::OK();
}

static Status parseBigSimplePolygonCoordinates(const BSONElement& elem, BigSimplePolygon* out) {
    if (Array != elem.type())
        return BAD_VALUE("Coordinates of polygon must be an array");


    const vector<BSONElement>& coordinates = elem.Array();
    // Only one loop is allowed in a BigSimplePolygon
    if (coordinates.size() != 1) {
        return BAD_VALUE(
            "Only one simple loop is allowed in a big polygon: " << elem.toString(false));
    }

    vector<S2Point> exteriorVertices;
    Status status = Status::OK();
    string err;

    status = parseArrayOfCoordinates(coordinates.front(), &exteriorVertices);
    if (!status.isOK())
        return status;

    status = isLoopClosed(exteriorVertices, coordinates.front());
    if (!status.isOK())
        return status;

    eraseDuplicatePoints(&exteriorVertices);

    // The last point is duplicated.  We drop it, since S2Loop expects no
    // duplicate points
    exteriorVertices.resize(exteriorVertices.size() - 1);

    // At least 3 vertices.
    if (exteriorVertices.size() < 3) {
        return BAD_VALUE("Loop must have at least 3 different vertices: " << elem.toString(false));
    }

    unique_ptr<S2Loop> loop(new S2Loop(exteriorVertices));
    // Check whether this loop is valid.
    if (!loop->IsValid(&err)) {
        return BAD_VALUE("Loop is not valid: " << elem.toString(false) << " " << err);
    }

    out->Init(loop.release());
    return Status::OK();
}

// Parse "crs" field of BSON object.
// "crs": {
//   "type": "name",
//   "properties": {
//     "name": "urn:ogc:def:crs:OGC:1.3:CRS84"
//    }
// }
static Status parseGeoJSONCRS(const BSONObj& obj, CRS* crs, bool allowStrictSphere = false) {
    *crs = SPHERE;

    BSONElement crsElt = obj["crs"];
    // "crs" field doesn't exist, return the default SPHERE
    if (crsElt.eoo()) {
        return Status::OK();
    }

    if (!crsElt.isABSONObj())
        return BAD_VALUE("GeoJSON CRS must be an object");
    BSONObj crsObj = crsElt.embeddedObject();

    // "type": "name"
    if (String != crsObj["type"].type() || "name" != crsObj["type"].String())
        return BAD_VALUE("GeoJSON CRS must have field \"type\": \"name\"");

    // "properties"
    BSONElement propertiesElt = crsObj["properties"];
    if (!propertiesElt.isABSONObj())
        return BAD_VALUE("CRS must have field \"properties\" which is an object");
    BSONObj propertiesObj = propertiesElt.embeddedObject();
    if (String != propertiesObj["name"].type())
        return BAD_VALUE("In CRS, \"properties.name\" must be a string");
    const string& name = propertiesObj["name"].String();
    if (CRS_CRS84 == name || CRS_EPSG_4326 == name) {
        *crs = SPHERE;
    } else if (CRS_STRICT_WINDING == name) {
        if (!allowStrictSphere) {
            return BAD_VALUE("Strict winding order is only supported by polygon");
        }
        *crs = STRICT_SPHERE;
    } else {
        return BAD_VALUE("Unknown CRS name: " << name);
    }
    return Status::OK();
}

// Parse "coordinates" field of GeoJSON LineString
// e.g. "coordinates": [ [100.0, 0.0], [101.0, 1.0] ]
// Or a line in "coordinates" field of GeoJSON MultiLineString
static Status parseGeoJSONLineCoordinates(const BSONElement& elem,
                                          bool skipValidation,
                                          S2Polyline* out) {
    vector<S2Point> vertices;
    Status status = parseArrayOfCoordinates(elem, &vertices);
    if (!status.isOK())
        return status;

    eraseDuplicatePoints(&vertices);
    if (!skipValidation) {
        if (vertices.size() < 2)
            return BAD_VALUE(
                "GeoJSON LineString must have at least 2 vertices: " << elem.toString(false));

        string err;
        if (!S2Polyline::IsValid(vertices, &err))
            return BAD_VALUE("GeoJSON LineString is not valid: " << err << " "
                                                                 << elem.toString(false));
    }
    out->Init(vertices);
    return Status::OK();
}

// Parse legacy point or GeoJSON point, used by geo near.
// Only stored legacy points allow additional fields.
Status parsePoint(const BSONElement& elem, PointWithCRS* out, bool allowAddlFields) {
    if (!elem.isABSONObj())
        return BAD_VALUE("Point must be an array or object");

    BSONObj obj = elem.Obj();
    // location: [1, 2] or location: {x: 1, y:2}
    if (Array == elem.type() || obj.firstElement().isNumber()) {
        // Legacy point
        return GeoParser::parseLegacyPoint(elem, out, allowAddlFields);
    }

    // GeoJSON point. location: { type: "Point", coordinates: [1, 2] }
    return GeoParser::parseGeoJSONPoint(obj, out);
}

/** exported **/
Status GeoParser::parseStoredPoint(const BSONElement& elem, PointWithCRS* out) {
    return parsePoint(elem, out, true);
}

Status GeoParser::parseQueryPoint(const BSONElement& elem, PointWithCRS* out) {
    return parsePoint(elem, out, false);
}

Status GeoParser::parseLegacyBox(const BSONObj& obj, BoxWithCRS* out) {
    Point ptA, ptB;
    Status status = Status::OK();

    BSONObjIterator coordIt(obj);
    status = parseFlatPoint(coordIt.next(), &ptA);
    if (!status.isOK()) {
        return status;
    }
    status = parseFlatPoint(coordIt.next(), &ptB);
    if (!status.isOK()) {
        return status;
    }
    // XXX: VERIFY AREA >= 0

    out->box.init(ptA, ptB);
    out->crs = FLAT;
    return status;
}

Status GeoParser::parseLegacyPolygon(const BSONObj& obj, PolygonWithCRS* out) {
    BSONObjIterator coordIt(obj);
    vector<Point> points;
    while (coordIt.more()) {
        Point p;
        // A coordinate
        Status status = parseFlatPoint(coordIt.next(), &p);
        if (!status.isOK())
            return status;
        points.push_back(p);
    }
    if (points.size() < 3)
        return BAD_VALUE("Polygon must have at least 3 points");
    out->oldPolygon.init(points);
    out->crs = FLAT;
    return Status::OK();
}

// { "type": "Point", "coordinates": [100.0, 0.0] }
Status GeoParser::parseGeoJSONPoint(const BSONObj& obj, PointWithCRS* out) {
    Status status = Status::OK();
    // "crs"
    status = parseGeoJSONCRS(obj, &out->crs);
    if (!status.isOK())
        return status;

    // "coordinates"
    status = parseFlatPoint(obj[GEOJSON_COORDINATES], &out->oldPoint, true);
    if (!status.isOK())
        return status;

    // Projection
    out->crs = FLAT;
    if (!ShapeProjection::supportsProject(*out, SPHERE))
        return BAD_VALUE("longitude/latitude is out of bounds, lng: " << out->oldPoint.x << " lat: "
                                                                      << out->oldPoint.y);
    ShapeProjection::projectInto(out, SPHERE);
    return Status::OK();
}

// { "type": "LineString", "coordinates": [ [100.0, 0.0], [101.0, 1.0] ] }
Status GeoParser::parseGeoJSONLine(const BSONObj& obj, bool skipValidation, LineWithCRS* out) {
    Status status = Status::OK();
    // "crs"
    status = parseGeoJSONCRS(obj, &out->crs);
    if (!status.isOK())
        return status;

    // "coordinates"
    status = parseGeoJSONLineCoordinates(obj[GEOJSON_COORDINATES], skipValidation, &out->line);
    if (!status.isOK())
        return status;

    return Status::OK();
}

Status GeoParser::parseGeoJSONPolygon(const BSONObj& obj,
                                      bool skipValidation,
                                      PolygonWithCRS* out) {
    const BSONElement coordinates = obj[GEOJSON_COORDINATES];

    Status status = Status::OK();
    // "crs", allow strict sphere
    status = parseGeoJSONCRS(obj, &out->crs, true);
    if (!status.isOK())
        return status;

    // "coordinates"
    if (out->crs == SPHERE) {
        out->s2Polygon.reset(new S2Polygon());
        status = parseGeoJSONPolygonCoordinates(coordinates, skipValidation, out->s2Polygon.get());
    } else if (out->crs == STRICT_SPHERE) {
        out->bigPolygon.reset(new BigSimplePolygon());
        status = parseBigSimplePolygonCoordinates(coordinates, out->bigPolygon.get());
    }
    return status;
}

Status GeoParser::parseMultiPoint(const BSONObj& obj, MultiPointWithCRS* out) {
    Status status = Status::OK();
    status = parseGeoJSONCRS(obj, &out->crs);
    if (!status.isOK())
        return status;

    out->points.clear();
    BSONElement coordElt = dps::extractElementAtPath(obj, GEOJSON_COORDINATES);
    status = parseArrayOfCoordinates(coordElt, &out->points);
    if (!status.isOK())
        return status;

    if (0 == out->points.size())
        return BAD_VALUE("MultiPoint coordinates must have at least 1 element");
    out->cells.resize(out->points.size());
    for (size_t i = 0; i < out->points.size(); ++i) {
        out->cells[i] = S2Cell(out->points[i]);
    }

    return Status::OK();
}

Status GeoParser::parseMultiLine(const BSONObj& obj, bool skipValidation, MultiLineWithCRS* out) {
    Status status = Status::OK();
    status = parseGeoJSONCRS(obj, &out->crs);
    if (!status.isOK())
        return status;

    BSONElement coordElt = dps::extractElementAtPath(obj, GEOJSON_COORDINATES);
    if (Array != coordElt.type())
        return BAD_VALUE("MultiLineString coordinates must be an array");

    out->lines.clear();
    vector<S2Polyline*>& lines = out->lines.mutableVector();

    BSONObjIterator it(coordElt.Obj());

    // Iterate array
    while (it.more()) {
        lines.push_back(new S2Polyline());
        status = parseGeoJSONLineCoordinates(it.next(), skipValidation, lines.back());
        if (!status.isOK())
            return status;
    }
    if (0 == lines.size())
        return BAD_VALUE("MultiLineString coordinates must have at least 1 element");

    return Status::OK();
}

Status GeoParser::parseMultiPolygon(const BSONObj& obj,
                                    bool skipValidation,
                                    MultiPolygonWithCRS* out) {
    Status status = Status::OK();
    status = parseGeoJSONCRS(obj, &out->crs);
    if (!status.isOK())
        return status;

    BSONElement coordElt = dps::extractElementAtPath(obj, GEOJSON_COORDINATES);
    if (Array != coordElt.type())
        return BAD_VALUE("MultiPolygon coordinates must be an array");

    out->polygons.clear();
    vector<S2Polygon*>& polygons = out->polygons.mutableVector();

    BSONObjIterator it(coordElt.Obj());
    // Iterate array
    while (it.more()) {
        polygons.push_back(new S2Polygon());
        status = parseGeoJSONPolygonCoordinates(it.next(), skipValidation, polygons.back());
        if (!status.isOK())
            return status;
    }
    if (0 == polygons.size())
        return BAD_VALUE("MultiPolygon coordinates must have at least 1 element");

    return Status::OK();
}

Status GeoParser::parseLegacyCenter(const BSONObj& obj, CapWithCRS* out) {
    BSONObjIterator objIt(obj);

    // Center
    BSONElement center = objIt.next();
    Status status = parseFlatPoint(center, &out->circle.center);
    if (!status.isOK())
        return status;

    // Radius
    BSONElement radius = objIt.next();
    // radius >= 0 and is not NaN
    if (!radius.isNumber() || !(radius.number() >= 0))
        return BAD_VALUE("radius must be a non-negative number");

    // No more
    if (objIt.more())
        return BAD_VALUE("Only 2 fields allowed for circular region");

    out->circle.radius = radius.number();
    out->crs = FLAT;
    return Status::OK();
}

Status GeoParser::parseCenterSphere(const BSONObj& obj, CapWithCRS* out) {
    BSONObjIterator objIt(obj);

    // Center
    BSONElement center = objIt.next();
    Point p;
    // Check the object has and only has 2 numbers.
    Status status = parseFlatPoint(center, &p);
    if (!status.isOK())
        return status;

    S2Point centerPoint;
    status = coordToPoint(p.x, p.y, &centerPoint);
    if (!status.isOK())
        return status;

    // Radius
    BSONElement radiusElt = objIt.next();
    // radius >= 0 and is not NaN
    if (!radiusElt.isNumber() || !(radiusElt.number() >= 0))
        return BAD_VALUE("radius must be a non-negative number");
    double radius = radiusElt.number();

    // No more elements
    if (objIt.more())
        return BAD_VALUE("Only 2 fields allowed for circular region");

    out->cap = S2Cap::FromAxisAngle(centerPoint, S1Angle::Radians(radius));
    out->circle.radius = radius;
    out->circle.center = p;
    out->crs = SPHERE;
    return Status::OK();
}

//  { "type": "GeometryCollection",
//    "geometries": [
//      { "type": "Point",
//        "coordinates": [100.0, 0.0]
//      },
//      { "type": "LineString",
//        "coordinates": [ [101.0, 0.0], [102.0, 1.0] ]
//      }
//    ]
//  }
Status GeoParser::parseGeometryCollection(const BSONObj& obj,
                                          bool skipValidation,
                                          GeometryCollection* out) {
    BSONElement coordElt = dps::extractElementAtPath(obj, GEOJSON_GEOMETRIES);
    if (Array != coordElt.type())
        return BAD_VALUE("GeometryCollection geometries must be an array");

    const vector<BSONElement>& geometries = coordElt.Array();
    if (0 == geometries.size())
        return BAD_VALUE("GeometryCollection geometries must have at least 1 element");

    for (size_t i = 0; i < geometries.size(); ++i) {
        if (Object != geometries[i].type())
            return BAD_VALUE("Element " << i << " of \"geometries\" is not an object");

        const BSONObj& geoObj = geometries[i].Obj();
        GeoJSONType type = parseGeoJSONType(geoObj);

        if (GEOJSON_UNKNOWN == type)
            return BAD_VALUE("Unknown GeoJSON type: " << geometries[i].toString(false));

        if (GEOJSON_GEOMETRY_COLLECTION == type)
            return BAD_VALUE(
                "GeometryCollections cannot be nested: " << geometries[i].toString(false));

        Status status = Status::OK();
        if (GEOJSON_POINT == type) {
            out->points.resize(out->points.size() + 1);
            status = parseGeoJSONPoint(geoObj, &out->points.back());
        } else if (GEOJSON_LINESTRING == type) {
            out->lines.mutableVector().push_back(new LineWithCRS());
            status = parseGeoJSONLine(geoObj, skipValidation, out->lines.vector().back());
        } else if (GEOJSON_POLYGON == type) {
            out->polygons.mutableVector().push_back(new PolygonWithCRS());
            status = parseGeoJSONPolygon(geoObj, skipValidation, out->polygons.vector().back());
        } else if (GEOJSON_MULTI_POINT == type) {
            out->multiPoints.mutableVector().push_back(new MultiPointWithCRS());
            status = parseMultiPoint(geoObj, out->multiPoints.mutableVector().back());
        } else if (GEOJSON_MULTI_LINESTRING == type) {
            out->multiLines.mutableVector().push_back(new MultiLineWithCRS());
            status = parseMultiLine(geoObj, skipValidation, out->multiLines.mutableVector().back());
        } else if (GEOJSON_MULTI_POLYGON == type) {
            out->multiPolygons.mutableVector().push_back(new MultiPolygonWithCRS());
            status = parseMultiPolygon(
                geoObj, skipValidation, out->multiPolygons.mutableVector().back());
        } else {
            // Should not reach here.
            MONGO_UNREACHABLE;
        }

        // Check parsing result.
        if (!status.isOK())
            return status;
    }

    return Status::OK();
}

bool GeoParser::parsePointWithMaxDistance(const BSONObj& obj, PointWithCRS* out, double* maxOut) {
    BSONObjIterator it(obj);
    if (!it.more()) {
        return false;
    }

    BSONElement lng = it.next();
    if (!lng.isNumber()) {
        return false;
    }
    if (!it.more()) {
        return false;
    }

    BSONElement lat = it.next();
    if (!lat.isNumber()) {
        return false;
    }
    if (!it.more()) {
        return false;
    }

    BSONElement dist = it.next();
    if (!dist.isNumber()) {
        return false;
    }
    if (it.more()) {
        return false;
    }

    out->oldPoint.x = lng.number();
    out->oldPoint.y = lat.number();
    out->crs = FLAT;
    *maxOut = dist.number();
    return true;
}

GeoParser::GeoSpecifier GeoParser::parseGeoSpecifier(const BSONElement& type) {
    if (!type.isABSONObj()) {
        return GeoParser::UNKNOWN;
    }
    const char* fieldName = type.fieldName();
    if (mongoutils::str::equals(fieldName, "$box")) {
        return GeoParser::BOX;
    } else if (mongoutils::str::equals(fieldName, "$center")) {
        return GeoParser::CENTER;
    } else if (mongoutils::str::equals(fieldName, "$polygon")) {
        return GeoParser::POLYGON;
    } else if (mongoutils::str::equals(fieldName, "$centerSphere")) {
        return GeoParser::CENTER_SPHERE;
    } else if (mongoutils::str::equals(fieldName, "$geometry")) {
        return GeoParser::GEOMETRY;
    }
    return GeoParser::UNKNOWN;
}

GeoParser::GeoJSONType GeoParser::parseGeoJSONType(const BSONObj& obj) {
    BSONElement type = dps::extractElementAtPath(obj, GEOJSON_TYPE);
    if (String != type.type()) {
        return GeoParser::GEOJSON_UNKNOWN;
    }
    const string& typeString = type.String();
    if (GEOJSON_TYPE_POINT == typeString) {
        return GeoParser::GEOJSON_POINT;
    } else if (GEOJSON_TYPE_LINESTRING == typeString) {
        return GeoParser::GEOJSON_LINESTRING;
    } else if (GEOJSON_TYPE_POLYGON == typeString) {
        return GeoParser::GEOJSON_POLYGON;
    } else if (GEOJSON_TYPE_MULTI_POINT == typeString) {
        return GeoParser::GEOJSON_MULTI_POINT;
    } else if (GEOJSON_TYPE_MULTI_LINESTRING == typeString) {
        return GeoParser::GEOJSON_MULTI_LINESTRING;
    } else if (GEOJSON_TYPE_MULTI_POLYGON == typeString) {
        return GeoParser::GEOJSON_MULTI_POLYGON;
    } else if (GEOJSON_TYPE_GEOMETRY_COLLECTION == typeString) {
        return GeoParser::GEOJSON_GEOMETRY_COLLECTION;
    }
    return GeoParser::GEOJSON_UNKNOWN;
}

}  // namespace mongo<|MERGE_RESOLUTION|>--- conflicted
+++ resolved
@@ -33,10 +33,7 @@
 #include "mongo/db/geo/geoparser.h"
 
 #include <cmath>
-<<<<<<< HEAD
-=======
 #include <memory>
->>>>>>> f378d467
 #include <string>
 #include <vector>
 
