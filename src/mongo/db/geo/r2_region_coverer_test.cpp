--- conflicted
+++ resolved
@@ -277,13 +277,6 @@
 
     // Format: { $center : [ [-74, 40.74], 10 ] }
     GeometryContainer* container = new GeometryContainer();
-<<<<<<< HEAD
-    container->parseFromQuery(
-        BSON("$center" << BSON_ARRAY(BSON_ARRAY(randDouble(radius, MAXBOUND - radius)
-                                                << randDouble(radius, MAXBOUND - radius))
-                                     << radius))
-            .firstElement());
-=======
     container
         ->parseFromQuery(
             BSON("$center" << BSON_ARRAY(BSON_ARRAY(randDouble(radius, MAXBOUND - radius)
@@ -291,7 +284,6 @@
                                          << radius))
                 .firstElement())
         .transitional_ignore();
->>>>>>> f378d467
     return container;
 }
 
