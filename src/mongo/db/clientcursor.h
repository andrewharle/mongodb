
/**
 *    Copyright (C) 2018-present MongoDB, Inc.
 *
 *    This program is free software: you can redistribute it and/or modify
 *    it under the terms of the Server Side Public License, version 1,
 *    as published by MongoDB, Inc.
 *
 *    This program is distributed in the hope that it will be useful,
 *    but WITHOUT ANY WARRANTY; without even the implied warranty of
 *    MERCHANTABILITY or FITNESS FOR A PARTICULAR PURPOSE.  See the
 *    Server Side Public License for more details.
 *
 *    You should have received a copy of the Server Side Public License
 *    along with this program. If not, see
 *    <http://www.mongodb.com/licensing/server-side-public-license>.
 *
 *    As a special exception, the copyright holders give permission to link the
 *    code of portions of this program with the OpenSSL library under certain
 *    conditions as described in each individual source file and distribute
 *    linked combinations including the program with the OpenSSL library. You
 *    must comply with the Server Side Public License in all respects for
 *    all of the code used other than as permitted herein. If you modify file(s)
 *    with this exception, you may extend this exception to your version of the
 *    file(s), but you are not obligated to do so. If you do not wish to do so,
 *    delete this exception statement from your version. If you delete this
 *    exception statement from all source files in the program, then also delete
 *    it in the license file.
 */

#pragma once

#include <boost/optional.hpp>

#include "mongo/client/dbclientinterface.h"
#include "mongo/db/auth/user_name.h"
#include "mongo/db/cursor_id.h"
#include "mongo/db/jsobj.h"
#include "mongo/db/logical_session_id.h"
#include "mongo/db/query/plan_executor.h"
#include "mongo/db/record_id.h"
#include "mongo/db/repl/read_concern_level.h"
#include "mongo/stdx/functional.h"

namespace mongo {

class Collection;
class CursorManager;
class RecoveryUnit;

/**
 * Parameters used for constructing a ClientCursor. Makes an owned copy of 'originatingCommandObj'
 * to be used across getMores.
 *
 * ClientCursors cannot be constructed in isolation, but rather must be
 * constructed and managed using a CursorManager. See cursor_manager.h for more details.
 */
struct ClientCursorParams {
    ClientCursorParams(std::unique_ptr<PlanExecutor, PlanExecutor::Deleter> planExecutor,
                       NamespaceString nss,
                       UserNameIterator authenticatedUsersIter,
                       repl::ReadConcernLevel readConcernLevel,
                       BSONObj originatingCommandObj)
        : exec(std::move(planExecutor)),
          nss(std::move(nss)),
          readConcernLevel(readConcernLevel),
          queryOptions(exec->getCanonicalQuery()
                           ? exec->getCanonicalQuery()->getQueryRequest().getOptions()
                           : 0),
          originatingCommandObj(originatingCommandObj.getOwned()) {
        while (authenticatedUsersIter.more()) {
            authenticatedUsers.emplace_back(authenticatedUsersIter.next());
        }
    }

    void setTailable(bool tailable) {
        if (tailable)
            queryOptions |= QueryOption_CursorTailable;
        else
            queryOptions &= ~QueryOption_CursorTailable;
    }

    void setAwaitData(bool awaitData) {
        if (awaitData)
            queryOptions |= QueryOption_AwaitData;
        else
            queryOptions &= ~QueryOption_AwaitData;
    }

    std::unique_ptr<PlanExecutor, PlanExecutor::Deleter> exec;
    const NamespaceString nss;
    std::vector<UserName> authenticatedUsers;
    const repl::ReadConcernLevel readConcernLevel;
    int queryOptions = 0;
    BSONObj originatingCommandObj;
};

/**
 * A ClientCursor is the server-side state associated with a particular cursor id. A cursor id is a
 * handle that we return to the client for queries which require results to be returned in multiple
 * batches. The client can manage the server-side cursor state by passing the cursor id back to the
 * server for certain supported operations.
 *
 * For instance, a client can retrieve the next batch of results from the cursor by issuing a
 * getMore on this cursor id. It can also request that server-side resources be freed by issuing a
 * killCursors on a particular cursor id. This is useful if the client wishes to abandon the cursor
 * without retrieving all results.
 *
 * ClientCursors cannot exist in isolation and must be created, accessed, and destroyed via a
 * CursorManager. See cursor_manager.h for more details. Unless the ClientCursor is marked by the
 * caller as "no timeout", it will be automatically destroyed by its cursor manager after a period
 * of inactivity.
 */
class ClientCursor {
    MONGO_DISALLOW_COPYING(ClientCursor);

public:
    CursorId cursorid() const {
        return _cursorid;
    }

    const NamespaceString& nss() const {
        return _nss;
    }

    UserNameIterator getAuthenticatedUsers() const {
        return makeUserNameIterator(_authenticatedUsers.begin(), _authenticatedUsers.end());
    }

    boost::optional<LogicalSessionId> getSessionId() const {
        return _lsid;
    }

    boost::optional<TxnNumber> getTxnNumber() const {
        return _txnNumber;
    }

    repl::ReadConcernLevel getReadConcernLevel() const {
        return _readConcernLevel;
    }

    /**
     * Returns a pointer to the underlying query plan executor. All cursors manage a PlanExecutor,
     * so this method never returns a null pointer.
     */
    PlanExecutor* getExecutor() const {
        return _exec.get();
    }

    /**
     * Returns the query options bitmask.  If you'd like to know if the cursor is tailable or
     * awaitData, prefer using the specific methods isTailable() and isAwaitData() over using this
     * method.
     */
    int queryOptions() const {
        return _queryOptions;
    }

    bool isTailable() const {
        return _queryOptions & QueryOption_CursorTailable;
    }

    bool isAwaitData() const {
        return _queryOptions & QueryOption_AwaitData;
    }

    const BSONObj& getOriginatingCommandObj() const {
        return _originatingCommand;
    }

    /**
     * Returns the total number of query results returned by the cursor so far.
     */
    long long pos() const {
        return _pos;
    }

    /**
<<<<<<< HEAD
     * Returns the amount of time execution time available to this cursor. Only valid at the
     * beginning of a getMore request, and only really for use by the maxTime tracking code.
     *
     * Microseconds::max() == infinity, values less than 1 mean no time left.
     */
    Microseconds getLeftoverMaxTimeMicros() const {
        return _leftoverMaxTimeMicros;
    }

    /**
     * Sets the amount of execution time available to this cursor. This is only called when an
     * operation that uses a cursor is finishing, to update its remaining time.
     *
     * Microseconds::max() == infinity, values less than 1 mean no time left.
     */
    void setLeftoverMaxTimeMicros(Microseconds leftoverMaxTimeMicros) {
        _leftoverMaxTimeMicros = leftoverMaxTimeMicros;
=======
     * Increments the cursor's tracked number of query results returned so far by 'n'.
     */
    void incPos(long long n) {
        _pos += n;
>>>>>>> f378d467
    }

    /**
     * Sets the cursor's tracked number of query results returned so far to 'n'.
     */
    void setPos(long long n) {
        _pos = n;
    }

    //
    // Timing.
    //

    /**
     * Returns the amount of time execution time available to this cursor. Only valid at the
     * beginning of a getMore request, and only really for use by the maxTime tracking code.
     *
     * Microseconds::max() == infinity, values less than 1 mean no time left.
     */
    Microseconds getLeftoverMaxTimeMicros() const {
        return _leftoverMaxTimeMicros;
    }

    /**
     * Sets the amount of execution time available to this cursor. This is only called when an
     * operation that uses a cursor is finishing, to update its remaining time.
     *
     * Microseconds::max() == infinity, values less than 1 mean no time left.
     */
    void setLeftoverMaxTimeMicros(Microseconds leftoverMaxTimeMicros) {
        _leftoverMaxTimeMicros = leftoverMaxTimeMicros;
    }

    /**
     * Returns the server-wide the count of living cursors. Such a cursor is called an "open
     * cursor".
     */
    static long long totalOpen();

    friend std::size_t partitionOf(const ClientCursor* cursor) {
        return cursor->cursorid();
    }

private:
    friend class CursorManager;
    friend class ClientCursorPin;

    /**
     * Since the client cursor destructor is private, this is needed for using client cursors with
     * smart pointers.
     */
    struct Deleter {
        void operator()(ClientCursor* cursor) {
            delete cursor;
        }
    };

    /**
     * Constructs a ClientCursor. Since cursors must come into being registered and pinned, this is
     * private. See cursor_manager.h for more details.
     */
    ClientCursor(ClientCursorParams params,
                 CursorManager* cursorManager,
                 CursorId cursorId,
                 OperationContext* operationUsingCursor,
                 Date_t now);

    /**
     * Destroys a ClientCursor. This is private, since only the CursorManager or the ClientCursorPin
     * is allowed to destroy a cursor.
     *
     * Cursors must be unpinned and deregistered from the CursorManager before they can be
     * destroyed.
     */
    ~ClientCursor();

    /**
     * Marks this cursor as killed, so any future uses will return 'killStatus'. It is an error to
     * call this method with Status::OK.
     */
    void markAsKilled(Status killStatus);

    /**
     * Disposes this ClientCursor's PlanExecutor. Must be called before deleting a ClientCursor to
     * ensure it has a chance to clean up any resources it is using. Can be called multiple times.
     * It is an error to call any other method after calling dispose().
     */
    void dispose(OperationContext* opCtx);

    bool isNoTimeout() const {
        return (_queryOptions & QueryOption_NoCursorTimeout);
    }

    // The ID of the ClientCursor. A value of 0 is used to mean that no cursor id has been assigned.
    CursorId _cursorid = 0;

    // Threads may read from this field even if they don't have the cursor pinned, as long as they
    // have the correct partition of the CursorManager locked (just like _authenticatedUsers).
    const NamespaceString _nss;

    // The set of authenticated users when this cursor was created. Threads may read from this
    // field (using the getter) even if they don't have the cursor pinned as long as they hold the
    // correct partition's lock in the CursorManager. They must hold the lock to prevent the cursor
    // from being freed by another thread during the read.
    const std::vector<UserName> _authenticatedUsers;

    // A logical session id for this cursor, if it is running inside of a session.
    const boost::optional<LogicalSessionId> _lsid;

    // A transaction number for this cursor, if it was provided in the originating command.
    const boost::optional<TxnNumber> _txnNumber;

    const repl::ReadConcernLevel _readConcernLevel;

    CursorManager* _cursorManager;

    // Tracks whether dispose() has been called, to make sure it happens before destruction. It is
    // an error to use a ClientCursor once it has been disposed.
    bool _disposed = false;

    // Tracks the number of results returned by this cursor so far.
    long long _pos = 0;

    // Holds an owned copy of the command specification received from the client.
    const BSONObj _originatingCommand;

    // See the QueryOptions enum in dbclientinterface.h.
    const int _queryOptions = 0;

    // Unused maxTime budget for this cursor.
    Microseconds _leftoverMaxTimeMicros = Microseconds::max();

<<<<<<< HEAD
    // Unused maxTime budget for this cursor.
    Microseconds _leftoverMaxTimeMicros = Microseconds::max();
=======
    // The underlying query execution machinery. Must be non-null.
    std::unique_ptr<PlanExecutor, PlanExecutor::Deleter> _exec;
>>>>>>> f378d467

    //
    // The following fields are used by the CursorManager and the ClientCursorPin. In most
    // conditions, they can only be used while holding the CursorManager's mutex. Exceptions
    // include:
    //   - If the ClientCursor is pinned, the CursorManager will never change '_isPinned' until
    //     asked to by the ClientCursorPin.
    //   - It is safe to read '_killed' while holding a collection lock, which must be held when
    //     interacting with a ClientCursorPin.
    //   - A ClientCursorPin can access these members after deregistering the cursor from the
    //     CursorManager, at which point it has sole ownership of the ClientCursor.
    //

    // While a cursor is being used by a client, it is marked as "pinned" by setting
    // _operationUsingCursor to the current OperationContext.
    //
    // Cursors always come into existence in a pinned state (this must be non-null at construction).
    //
    // To write to this field one of the following must be true:
    // 1) You have a lock on the appropriate partition in CursorManager and the cursor is unpinned
    // (the field is null).
    // 2) You own the cursor and the cursor manager it was associated with is gone (this can only
    // happen in ClientCursorPin). In this case, nobody else will try to pin the cursor.
    //
    // To read this field one of the following must be true:
    // 1) You have a lock on the appropriate partition in CursorManager.
    // 2) You know you have the cursor pinned.
    OperationContext* _operationUsingCursor;

    Date_t _lastUseDate;
};

/**
 * ClientCursorPin is an RAII class which must be used in order to access a cursor. On
 * construction, the ClientCursorPin marks its cursor as in use, which is called "pinning" the
 * cursor. On destruction, the ClientCursorPin marks its cursor as no longer in use, which is
 * called "unpinning" the cursor. Pinning is used to prevent multiple concurrent uses of the same
 * cursor--- pinned cursors cannot be deleted or timed out and cannot be used concurrently by other
 * operations such as getMore. They can however, be marked as interrupted and instructed to destroy
 * themselves through killCursors.
 *
 * A pin is obtained using the CursorManager. See cursor_manager.h for more details.
 *
 * A pin extends the lifetime of a ClientCursor object until the pin's release. Pinned ClientCursor
 * objects cannot not be killed due to inactivity, and cannot be immediately erased by user kill
 * requests (though they can be marked as interrupted). When a CursorManager is destroyed (e.g. by
 * a collection drop), ownership of any still-pinned ClientCursor objects is transferred to their
 * managing ClientCursorPin objects.
 *
 * Example usage:
 * {
 *     StatusWith<ClientCursorPin> pin = cursorManager->pinCursor(opCtx, cursorid);
 *     if (!pin.isOK()) {
 *         // No cursor with id 'cursorid' exists, or it was killed while inactive. Handle the error
 *         here.
 *         return pin.getStatus();
 *     }
 *
 *     ClientCursor* cursor = pin.getValue().getCursor();
 *     // Use cursor. Pin automatically released on block exit.
 * }
 *
 * Clients that wish to access ClientCursor objects owned by collection cursor managers must hold
 * the collection lock while calling any pin method, including pin acquisition by the RAII
 * constructor and pin release by the RAII destructor.  This guards from a collection drop (which
 * requires an exclusive lock on the collection) occurring concurrently with the pin request or
 * unpin request.
 *
 * Clients that wish to access ClientCursor objects owned by the global cursor manager need not
 * hold any locks; the global cursor manager can only be destroyed by a process exit.
 */
class ClientCursorPin {
    MONGO_DISALLOW_COPYING(ClientCursorPin);

public:
    /**
     * Moves 'other' into 'this'. The 'other' pin must have a pinned cursor. Moving an empty pin
     * into 'this' is illegal.
     */
    ClientCursorPin(ClientCursorPin&& other);

    /**
     * Moves 'other' into 'this'. 'other' must have a pinned cursor and 'this' must have no pinned
     * cursor.
     */
    ClientCursorPin& operator=(ClientCursorPin&& other);

    /**
     * Calls release().
     */
    ~ClientCursorPin();

    /**
     * Releases the pin.  It does not delete the underlying cursor unless ownership has passed
     * to us after kill.  Turns into a no-op if release() or deleteUnderlying() have already
     * been called on this pin.
     */
    void release();

    /**
     * Deletes the underlying cursor.  Cannot be called if release() or deleteUnderlying() have
     * already been called on this pin.
     */
    void deleteUnderlying();

    /**
     * Returns a pointer to the pinned cursor.
     */
    ClientCursor* getCursor() const;

private:
    friend class CursorManager;

    ClientCursorPin(OperationContext* opCtx, ClientCursor* cursor);

    OperationContext* _opCtx = nullptr;
    ClientCursor* _cursor = nullptr;
};

void startClientCursorMonitor();

}  // namespace mongo<|MERGE_RESOLUTION|>--- conflicted
+++ resolved
@@ -176,30 +176,10 @@
     }
 
     /**
-<<<<<<< HEAD
-     * Returns the amount of time execution time available to this cursor. Only valid at the
-     * beginning of a getMore request, and only really for use by the maxTime tracking code.
-     *
-     * Microseconds::max() == infinity, values less than 1 mean no time left.
-     */
-    Microseconds getLeftoverMaxTimeMicros() const {
-        return _leftoverMaxTimeMicros;
-    }
-
-    /**
-     * Sets the amount of execution time available to this cursor. This is only called when an
-     * operation that uses a cursor is finishing, to update its remaining time.
-     *
-     * Microseconds::max() == infinity, values less than 1 mean no time left.
-     */
-    void setLeftoverMaxTimeMicros(Microseconds leftoverMaxTimeMicros) {
-        _leftoverMaxTimeMicros = leftoverMaxTimeMicros;
-=======
      * Increments the cursor's tracked number of query results returned so far by 'n'.
      */
     void incPos(long long n) {
         _pos += n;
->>>>>>> f378d467
     }
 
     /**
@@ -332,13 +312,8 @@
     // Unused maxTime budget for this cursor.
     Microseconds _leftoverMaxTimeMicros = Microseconds::max();
 
-<<<<<<< HEAD
-    // Unused maxTime budget for this cursor.
-    Microseconds _leftoverMaxTimeMicros = Microseconds::max();
-=======
     // The underlying query execution machinery. Must be non-null.
     std::unique_ptr<PlanExecutor, PlanExecutor::Deleter> _exec;
->>>>>>> f378d467
 
     //
     // The following fields are used by the CursorManager and the ClientCursorPin. In most
