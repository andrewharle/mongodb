--- conflicted
+++ resolved
@@ -37,18 +37,8 @@
 #include <string>
 #include <vector>
 
-<<<<<<< HEAD
-#include "mongo/bson/util/bson_extract.h"
-#include "mongo/db/auth/action_set.h"
-#include "mongo/db/auth/action_type.h"
-#include "mongo/db/auth/privilege.h"
-#include "mongo/db/bson/dotted_path_support.h"
-#include "mongo/db/catalog/collection.h"
-#include "mongo/db/catalog/database.h"
-=======
 #include "mongo/db/auth/authorization_session.h"
 #include "mongo/db/bson/dotted_path_support.h"
->>>>>>> f378d467
 #include "mongo/db/client.h"
 #include "mongo/db/clientcursor.h"
 #include "mongo/db/commands.h"
@@ -57,10 +47,7 @@
 #include "mongo/db/exec/working_set_common.h"
 #include "mongo/db/jsobj.h"
 #include "mongo/db/matcher/extensions_callback_real.h"
-<<<<<<< HEAD
-=======
 #include "mongo/db/namespace_string.h"
->>>>>>> f378d467
 #include "mongo/db/query/cursor_response.h"
 #include "mongo/db/query/explain.h"
 #include "mongo/db/query/find_common.h"
@@ -69,31 +56,16 @@
 #include "mongo/db/query/plan_summary_stats.h"
 #include "mongo/db/query/query_planner_common.h"
 #include "mongo/db/query/view_response_formatter.h"
-<<<<<<< HEAD
-#include "mongo/db/server_options.h"
-=======
->>>>>>> f378d467
 #include "mongo/db/views/resolved_view.h"
 #include "mongo/stdx/memory.h"
 #include "mongo/util/log.h"
 
 namespace mongo {
-<<<<<<< HEAD
-
-using std::unique_ptr;
-using std::string;
-using std::stringstream;
-
-namespace dps = ::mongo::dotted_path_support;
-
-class DistinctCommand : public Command {
-=======
 namespace {
 
 namespace dps = dotted_path_support;
 
 class DistinctCommand : public BasicCommand {
->>>>>>> f378d467
 public:
     DistinctCommand() : BasicCommand("distinct") {}
 
@@ -101,21 +73,6 @@
         return "{ distinct : 'collection name' , key : 'a.b' , query : {} }";
     }
 
-<<<<<<< HEAD
-    virtual bool slaveOverrideOk() const {
-        return true;
-    }
-
-    virtual bool supportsWriteConcern(const BSONObj& cmd) const override {
-        return false;
-    }
-
-    bool supportsReadConcern() const final {
-        return true;
-    }
-
-    ReadWriteType getReadWriteType() const {
-=======
     AllowedOnSecondary secondaryAllowed(ServiceContext*) const override {
         return AllowedOnSecondary::kOptIn;
     }
@@ -131,7 +88,6 @@
     }
 
     ReadWriteType getReadWriteType() const override {
->>>>>>> f378d467
         return ReadWriteType::kRead;
     }
 
@@ -155,123 +111,6 @@
             hasTerm);
     }
 
-<<<<<<< HEAD
-    virtual Status explain(OperationContext* txn,
-                           const std::string& dbname,
-                           const BSONObj& cmdObj,
-                           ExplainCommon::Verbosity verbosity,
-                           const rpc::ServerSelectionMetadata&,
-                           BSONObjBuilder* out) const {
-        const string ns = parseNs(dbname, cmdObj);
-        const NamespaceString nss(ns);
-
-        const ExtensionsCallbackReal extensionsCallback(txn, &nss);
-        auto parsedDistinct = ParsedDistinct::parse(txn, nss, cmdObj, extensionsCallback, true);
-        if (!parsedDistinct.isOK()) {
-            return parsedDistinct.getStatus();
-        }
-
-        if (!parsedDistinct.getValue().getQuery()->getQueryRequest().getCollation().isEmpty() &&
-            serverGlobalParams.featureCompatibility.version.load() ==
-                ServerGlobalParams::FeatureCompatibility::Version::k32) {
-            return Status(ErrorCodes::InvalidOptions,
-                          "The featureCompatibilityVersion must be 3.4 to use collation. See "
-                          "http://dochub.mongodb.org/core/3.4-feature-compatibility.");
-        }
-
-        AutoGetCollectionOrViewForRead ctx(txn, ns);
-        Collection* collection = ctx.getCollection();
-
-        if (ctx.getView()) {
-            ctx.releaseLocksForView();
-
-            auto viewAggregation = parsedDistinct.getValue().asAggregationCommand();
-            if (!viewAggregation.isOK()) {
-                return viewAggregation.getStatus();
-            }
-            std::string errmsg;
-            (void)Command::findCommand("aggregate")
-                ->run(txn, dbname, viewAggregation.getValue(), 0, errmsg, *out);
-            return Status::OK();
-        }
-
-        auto executor = getExecutorDistinct(
-            txn, collection, ns, &parsedDistinct.getValue(), PlanExecutor::YIELD_AUTO);
-        if (!executor.isOK()) {
-            return executor.getStatus();
-        }
-
-        Explain::explainStages(executor.getValue().get(), collection, verbosity, out);
-        return Status::OK();
-    }
-
-    bool run(OperationContext* txn,
-             const string& dbname,
-             BSONObj& cmdObj,
-             int options,
-             string& errmsg,
-             BSONObjBuilder& result) {
-        const string ns = parseNs(dbname, cmdObj);
-        const NamespaceString nss(ns);
-
-        const ExtensionsCallbackReal extensionsCallback(txn, &nss);
-        auto parsedDistinct = ParsedDistinct::parse(txn, nss, cmdObj, extensionsCallback, false);
-        if (!parsedDistinct.isOK()) {
-            return appendCommandStatus(result, parsedDistinct.getStatus());
-        }
-
-        if (!parsedDistinct.getValue().getQuery()->getQueryRequest().getCollation().isEmpty() &&
-            serverGlobalParams.featureCompatibility.version.load() ==
-                ServerGlobalParams::FeatureCompatibility::Version::k32) {
-            return appendCommandStatus(
-                result,
-                Status(ErrorCodes::InvalidOptions,
-                       "The featureCompatibilityVersion must be 3.4 to use collation. See "
-                       "http://dochub.mongodb.org/core/3.4-feature-compatibility."));
-        }
-
-        AutoGetCollectionOrViewForRead ctx(txn, ns);
-        Collection* collection = ctx.getCollection();
-
-        if (ctx.getView()) {
-            ctx.releaseLocksForView();
-
-            auto viewAggregation = parsedDistinct.getValue().asAggregationCommand();
-            if (!viewAggregation.isOK()) {
-                return appendCommandStatus(result, viewAggregation.getStatus());
-            }
-            BSONObjBuilder aggResult;
-
-            (void)Command::findCommand("aggregate")
-                ->run(txn, dbname, viewAggregation.getValue(), options, errmsg, aggResult);
-
-            if (ResolvedView::isResolvedViewErrorResponse(aggResult.asTempObj())) {
-                result.appendElements(aggResult.obj());
-                return false;
-            }
-
-            ViewResponseFormatter formatter(aggResult.obj());
-            Status formatStatus = formatter.appendAsDistinctResponse(&result);
-            if (!formatStatus.isOK()) {
-                return appendCommandStatus(result, formatStatus);
-            }
-            return true;
-        }
-
-        auto executor = getExecutorDistinct(
-            txn, collection, ns, &parsedDistinct.getValue(), PlanExecutor::YIELD_AUTO);
-        if (!executor.isOK()) {
-            return appendCommandStatus(result, executor.getStatus());
-        }
-
-        {
-            stdx::lock_guard<Client> lk(*txn->getClient());
-            CurOp::get(txn)->setPlanSummary_inlock(
-                Explain::getPlanSummary(executor.getValue().get()));
-        }
-
-        string key = cmdObj[ParsedDistinct::kKeyField].valuestrsafe();
-=======
     Status explain(OperationContext* opCtx,
                    const OpMsgRequest& request,
                    ExplainOptions::Verbosity verbosity,
@@ -364,7 +203,6 @@
         }
 
         const auto key = cmdObj[ParsedDistinct::kKeyField].valuestrsafe();
->>>>>>> f378d467
 
         int bufSize = BSONObjMaxUserSize - 4096;
         BufBuilder bb(bufSize);
@@ -407,34 +245,18 @@
                   << redact(PlanExecutor::statestr(state))
                   << ", stats: " << redact(Explain::getWinningPlanStats(executor.getValue().get()));
 
-<<<<<<< HEAD
-            return appendCommandStatus(result,
-                                       Status(ErrorCodes::OperationFailed,
-                                              str::stream()
-                                                  << "Executor error during distinct command: "
-                                                  << WorkingSetCommon::toStatusString(obj)));
-        }
-
-
-        auto curOp = CurOp::get(txn);
-=======
             uassertStatusOK(WorkingSetCommon::getMemberObjectStatus(obj).withContext(
                 "Executor error during distinct command"));
         }
 
 
         auto curOp = CurOp::get(opCtx);
->>>>>>> f378d467
 
         // Get summary information about the plan.
         PlanSummaryStats stats;
         Explain::getSummaryStats(*executor.getValue(), &stats);
         if (collection) {
-<<<<<<< HEAD
-            collection->infoCache()->notifyOfQuery(txn, stats.indexesUsed);
-=======
             collection->infoCache()->notifyOfQuery(opCtx, stats.indexesUsed);
->>>>>>> f378d467
         }
         curOp->debug().setPlanSummaryMetrics(stats);
 
