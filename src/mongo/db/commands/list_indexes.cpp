<<<<<<< HEAD
/**
 *    Copyright (C) 2014-2016 MongoDB Inc.
 *
 *    This program is free software: you can redistribute it and/or  modify
 *    it under the terms of the GNU Affero General Public License, version 3,
 *    as published by the Free Software Foundation.
=======

/**
 *    Copyright (C) 2018-present MongoDB, Inc.
 *
 *    This program is free software: you can redistribute it and/or modify
 *    it under the terms of the Server Side Public License, version 1,
 *    as published by MongoDB, Inc.
>>>>>>> f378d467
 *
 *    This program is distributed in the hope that it will be useful,
 *    but WITHOUT ANY WARRANTY; without even the implied warranty of
 *    MERCHANTABILITY or FITNESS FOR A PARTICULAR PURPOSE.  See the
<<<<<<< HEAD
 *    GNU Affero General Public License for more details.
 *
 *    You should have received a copy of the GNU Affero General Public License
 *    along with this program.  If not, see <http://www.gnu.org/licenses/>.
=======
 *    Server Side Public License for more details.
 *
 *    You should have received a copy of the Server Side Public License
 *    along with this program. If not, see
 *    <http://www.mongodb.com/licensing/server-side-public-license>.
>>>>>>> f378d467
 *
 *    As a special exception, the copyright holders give permission to link the
 *    code of portions of this program with the OpenSSL library under certain
 *    conditions as described in each individual source file and distribute
 *    linked combinations including the program with the OpenSSL library. You
<<<<<<< HEAD
 *    must comply with the GNU Affero General Public License in all respects
 *    for all of the code used other than as permitted herein. If you modify
 *    file(s) with this exception, you may extend this exception to your
 *    version of the file(s), but you are not obligated to do so. If you do not
 *    wish to do so, delete this exception statement from your version. If you
 *    delete this exception statement from all source files in the program,
 *    then also delete it in the license file.
=======
 *    must comply with the Server Side Public License in all respects for
 *    all of the code used other than as permitted herein. If you modify file(s)
 *    with this exception, you may extend this exception to your version of the
 *    file(s), but you are not obligated to do so. If you do not wish to do so,
 *    delete this exception statement from your version. If you delete this
 *    exception statement from all source files in the program, then also delete
 *    it in the license file.
>>>>>>> f378d467
 */

#include "mongo/platform/basic.h"

#include "mongo/db/auth/authorization_session.h"
#include "mongo/db/catalog/collection_catalog_entry.h"
#include "mongo/db/clientcursor.h"
#include "mongo/db/commands.h"
#include "mongo/db/commands/feature_compatibility_version.h"
#include "mongo/db/concurrency/write_conflict_exception.h"
#include "mongo/db/curop.h"
#include "mongo/db/cursor_manager.h"
#include "mongo/db/db_raii.h"
#include "mongo/db/exec/queued_data_stage.h"
#include "mongo/db/exec/working_set.h"
#include "mongo/db/index/index_descriptor.h"
#include "mongo/db/query/cursor_request.h"
#include "mongo/db/query/cursor_response.h"
#include "mongo/db/query/find_common.h"
#include "mongo/db/service_context.h"
#include "mongo/db/storage/storage_engine.h"
#include "mongo/stdx/memory.h"

namespace mongo {

using std::string;
using std::stringstream;
using std::unique_ptr;
using std::vector;
using stdx::make_unique;

namespace {

/**
 * Lists the indexes for a given collection.
 *
 * Format:
 * {
 *   listIndexes: <collection name>
 * }
 *
 * Return format:
 * {
 *   indexes: [
 *     ...
 *   ]
 * }
 */
class CmdListIndexes : public BasicCommand {
public:
    CmdListIndexes() : BasicCommand("listIndexes") {}

    AllowedOnSecondary secondaryAllowed(ServiceContext*) const override {
        return AllowedOnSecondary::kOptIn;
    }

    virtual bool adminOnly() const {
        return false;
    }
    virtual bool supportsWriteConcern(const BSONObj& cmd) const override {
        return false;
    }

    std::string help() const override {
        return "list indexes for a collection";
    }

<<<<<<< HEAD
    virtual Status checkAuthForCommand(Client* client,
                                       const std::string& dbname,
                                       const BSONObj& cmdObj) {
        AuthorizationSession* authzSession = AuthorizationSession::get(client);
=======
    Status checkAuthForOperation(OperationContext* opCtx,
                                 const std::string& dbname,
                                 const BSONObj& cmdObj) const override {
        AuthorizationSession* authzSession = AuthorizationSession::get(opCtx->getClient());

        if (!authzSession->isAuthorizedToParseNamespaceElement(cmdObj.firstElement())) {
            return Status(ErrorCodes::Unauthorized, "Unauthorized");
        }
>>>>>>> f378d467

        // Check for the listIndexes ActionType on the database, or find on system.indexes for pre
        // 3.0 systems.
        const auto nss = AutoGetCollection::resolveNamespaceStringOrUUID(
            opCtx, CommandHelpers::parseNsOrUUID(dbname, cmdObj));
        if (authzSession->isAuthorizedForActionsOnResource(ResourcePattern::forExactNamespace(nss),
                                                           ActionType::listIndexes) ||
            authzSession->isAuthorizedForActionsOnResource(
                ResourcePattern::forExactNamespace(NamespaceString(dbname, "system.indexes")),
                ActionType::find)) {
            return Status::OK();
        }

        return Status(ErrorCodes::Unauthorized,
                      str::stream() << "Not authorized to list indexes on collection: "
<<<<<<< HEAD
                                    << ns.coll());
=======
                                    << nss.ns());
>>>>>>> f378d467
    }

    bool run(OperationContext* opCtx,
             const string& dbname,
             const BSONObj& cmdObj,
             BSONObjBuilder& result) {
<<<<<<< HEAD
        const NamespaceString ns(parseNs(dbname, cmdObj));

        const long long defaultBatchSize = std::numeric_limits<long long>::max();
        long long batchSize;
        Status parseCursorStatus =
            CursorRequest::parseCommandCursorOptions(cmdObj, defaultBatchSize, &batchSize);
        if (!parseCursorStatus.isOK()) {
            return appendCommandStatus(result, parseCursorStatus);
        }

        AutoGetCollectionForRead autoColl(txn, ns);
        if (!autoColl.getDb()) {
            return appendCommandStatus(
                result,
                Status(ErrorCodes::NamespaceNotFound, "Database " + ns.db() + " doesn't exist"));
        }

        const Collection* collection = autoColl.getCollection();
        if (!collection) {
            return appendCommandStatus(
                result,
                Status(ErrorCodes::NamespaceNotFound, "Collection " + ns.ns() + " doesn't exist"));
        }
=======
        const long long defaultBatchSize = std::numeric_limits<long long>::max();
        long long batchSize;
        uassertStatusOK(
            CursorRequest::parseCommandCursorOptions(cmdObj, defaultBatchSize, &batchSize));

        std::unique_ptr<PlanExecutor, PlanExecutor::Deleter> exec;
        NamespaceString cursorNss;
        BSONArrayBuilder firstBatch;
        {
            AutoGetCollectionForReadCommand ctx(opCtx,
                                                CommandHelpers::parseNsOrUUID(dbname, cmdObj));
            Collection* collection = ctx.getCollection();
            uassert(ErrorCodes::NamespaceNotFound,
                    str::stream() << "ns does not exist: " << ctx.getNss().ns(),
                    collection);

            const CollectionCatalogEntry* cce = collection->getCatalogEntry();
            invariant(cce);

            const auto nss = ctx.getNss();

            vector<string> indexNames;
            writeConflictRetry(opCtx, "listIndexes", nss.ns(), [&indexNames, &cce, &opCtx] {
                indexNames.clear();
                cce->getAllIndexes(opCtx, &indexNames);
            });

            auto ws = make_unique<WorkingSet>();
            auto root = make_unique<QueuedDataStage>(opCtx, ws.get());

            for (size_t i = 0; i < indexNames.size(); i++) {
                BSONObj indexSpec = writeConflictRetry(
                    opCtx, "listIndexes", nss.ns(), [&cce, &opCtx, &indexNames, i] {
                        return cce->getIndexSpec(opCtx, indexNames[i]);
                    });

                WorkingSetID id = ws->allocate();
                WorkingSetMember* member = ws->get(id);
                member->keyData.clear();
                member->recordId = RecordId();
                member->obj = Snapshotted<BSONObj>(SnapshotId(), indexSpec.getOwned());
                member->transitionToOwnedObj();
                root->pushBack(id);
            }

            cursorNss = NamespaceString::makeListIndexesNSS(dbname, nss.coll());
            invariant(nss == cursorNss.getTargetNSForListIndexes());
>>>>>>> f378d467

            exec = uassertStatusOK(PlanExecutor::make(
                opCtx, std::move(ws), std::move(root), cursorNss, PlanExecutor::NO_YIELD));

<<<<<<< HEAD
        vector<string> indexNames;
        MONGO_WRITE_CONFLICT_RETRY_LOOP_BEGIN {
            indexNames.clear();
            cce->getReadyIndexes(txn, &indexNames);
        }
        MONGO_WRITE_CONFLICT_RETRY_LOOP_END(txn, "listIndexes", ns.ns());
=======
            for (long long objCount = 0; objCount < batchSize; objCount++) {
                BSONObj next;
                PlanExecutor::ExecState state = exec->getNext(&next, NULL);
                if (state == PlanExecutor::IS_EOF) {
                    break;
                }
                invariant(state == PlanExecutor::ADVANCED);
>>>>>>> f378d467

                // If we can't fit this result inside the current batch, then we stash it for later.
                if (!FindCommon::haveSpaceForNext(next, objCount, firstBatch.len())) {
                    exec->enqueue(next);
                    break;
                }

                firstBatch.append(next);
            }
<<<<<<< HEAD
            MONGO_WRITE_CONFLICT_RETRY_LOOP_END(txn, "listIndexes", ns.ns());

            if (ns.ns() == FeatureCompatibilityVersion::kCollection &&
                indexNames[i] == FeatureCompatibilityVersion::k32IncompatibleIndexName) {
                BSONObjBuilder bob;

                for (auto&& indexSpecElem : indexSpec) {
                    auto indexSpecElemFieldName = indexSpecElem.fieldNameStringData();
                    if (indexSpecElemFieldName == IndexDescriptor::kIndexVersionFieldName) {
                        // Include the index version in the command response as a decimal type
                        // instead of as a 32-bit integer. This is a new BSON type that isn't
                        // supported by versions of MongoDB earlier than 3.4 that will cause 3.2
                        // secondaries to crash when performing initial sync.
                        bob.append(IndexDescriptor::kIndexVersionFieldName,
                                   indexSpecElem.numberDecimal());
                    } else {
                        bob.append(indexSpecElem);
                    }
                }

                indexSpec = bob.obj();
            }

            WorkingSetID id = ws->allocate();
            WorkingSetMember* member = ws->get(id);
            member->keyData.clear();
            member->recordId = RecordId();
            member->obj = Snapshotted<BSONObj>(SnapshotId(), indexSpec.getOwned());
            member->transitionToOwnedObj();
            root->pushBack(id);
        }

        const NamespaceString cursorNss = NamespaceString::makeListIndexesNSS(dbname, ns.coll());
        dassert(ns == cursorNss.getTargetNSForListIndexes());

        auto statusWithPlanExecutor = PlanExecutor::make(
            txn, std::move(ws), std::move(root), cursorNss.ns(), PlanExecutor::YIELD_MANUAL);
        if (!statusWithPlanExecutor.isOK()) {
            return appendCommandStatus(result, statusWithPlanExecutor.getStatus());
        }
        unique_ptr<PlanExecutor> exec = std::move(statusWithPlanExecutor.getValue());

        BSONArrayBuilder firstBatch;

        for (long long objCount = 0; objCount < batchSize; objCount++) {
            BSONObj next;
            PlanExecutor::ExecState state = exec->getNext(&next, NULL);
            if (state == PlanExecutor::IS_EOF) {
                break;
            }
            invariant(state == PlanExecutor::ADVANCED);

            // If we can't fit this result inside the current batch, then we stash it for later.
            if (!FindCommon::haveSpaceForNext(next, objCount, firstBatch.len())) {
                exec->enqueue(next);
                break;
            }

            firstBatch.append(next);
        }
=======

            if (exec->isEOF()) {
                appendCursorResponseObject(0LL, cursorNss.ns(), firstBatch.arr(), &result);
                return true;
            }
>>>>>>> f378d467

            exec->saveState();
            exec->detachFromOperationContext();
<<<<<<< HEAD
            ClientCursor* cursor =
                new ClientCursor(CursorManager::getGlobalCursorManager(),
                                 exec.release(),
                                 cursorNss.ns(),
                                 txn->recoveryUnit()->isReadingFromMajorityCommittedSnapshot());
            cursorId = cursor->cursorid();
        }

        appendCursorResponseObject(cursorId, cursorNss.ns(), firstBatch.arr(), &result);
=======
        }  // Drop collection lock. Global cursor registration must be done without holding any
           // locks.

        const auto pinnedCursor = CursorManager::getGlobalCursorManager()->registerCursor(
            opCtx,
            {std::move(exec),
             cursorNss,
             AuthorizationSession::get(opCtx->getClient())->getAuthenticatedUserNames(),
             repl::ReadConcernArgs::get(opCtx).getLevel(),
             cmdObj});

        appendCursorResponseObject(
            pinnedCursor.getCursor()->cursorid(), cursorNss.ns(), firstBatch.arr(), &result);
>>>>>>> f378d467

        return true;
    }

} cmdListIndexes;

}  // namespace
}  // namespace mongo<|MERGE_RESOLUTION|>--- conflicted
+++ resolved
@@ -1,11 +1,3 @@
-<<<<<<< HEAD
-/**
- *    Copyright (C) 2014-2016 MongoDB Inc.
- *
- *    This program is free software: you can redistribute it and/or  modify
- *    it under the terms of the GNU Affero General Public License, version 3,
- *    as published by the Free Software Foundation.
-=======
 
 /**
  *    Copyright (C) 2018-present MongoDB, Inc.
@@ -13,37 +5,20 @@
  *    This program is free software: you can redistribute it and/or modify
  *    it under the terms of the Server Side Public License, version 1,
  *    as published by MongoDB, Inc.
->>>>>>> f378d467
  *
  *    This program is distributed in the hope that it will be useful,
  *    but WITHOUT ANY WARRANTY; without even the implied warranty of
  *    MERCHANTABILITY or FITNESS FOR A PARTICULAR PURPOSE.  See the
-<<<<<<< HEAD
- *    GNU Affero General Public License for more details.
- *
- *    You should have received a copy of the GNU Affero General Public License
- *    along with this program.  If not, see <http://www.gnu.org/licenses/>.
-=======
  *    Server Side Public License for more details.
  *
  *    You should have received a copy of the Server Side Public License
  *    along with this program. If not, see
  *    <http://www.mongodb.com/licensing/server-side-public-license>.
->>>>>>> f378d467
  *
  *    As a special exception, the copyright holders give permission to link the
  *    code of portions of this program with the OpenSSL library under certain
  *    conditions as described in each individual source file and distribute
  *    linked combinations including the program with the OpenSSL library. You
-<<<<<<< HEAD
- *    must comply with the GNU Affero General Public License in all respects
- *    for all of the code used other than as permitted herein. If you modify
- *    file(s) with this exception, you may extend this exception to your
- *    version of the file(s), but you are not obligated to do so. If you do not
- *    wish to do so, delete this exception statement from your version. If you
- *    delete this exception statement from all source files in the program,
- *    then also delete it in the license file.
-=======
  *    must comply with the Server Side Public License in all respects for
  *    all of the code used other than as permitted herein. If you modify file(s)
  *    with this exception, you may extend this exception to your version of the
@@ -51,7 +26,6 @@
  *    delete this exception statement from your version. If you delete this
  *    exception statement from all source files in the program, then also delete
  *    it in the license file.
->>>>>>> f378d467
  */
 
 #include "mongo/platform/basic.h"
@@ -60,7 +34,6 @@
 #include "mongo/db/catalog/collection_catalog_entry.h"
 #include "mongo/db/clientcursor.h"
 #include "mongo/db/commands.h"
-#include "mongo/db/commands/feature_compatibility_version.h"
 #include "mongo/db/concurrency/write_conflict_exception.h"
 #include "mongo/db/curop.h"
 #include "mongo/db/cursor_manager.h"
@@ -119,12 +92,6 @@
         return "list indexes for a collection";
     }
 
-<<<<<<< HEAD
-    virtual Status checkAuthForCommand(Client* client,
-                                       const std::string& dbname,
-                                       const BSONObj& cmdObj) {
-        AuthorizationSession* authzSession = AuthorizationSession::get(client);
-=======
     Status checkAuthForOperation(OperationContext* opCtx,
                                  const std::string& dbname,
                                  const BSONObj& cmdObj) const override {
@@ -133,7 +100,6 @@
         if (!authzSession->isAuthorizedToParseNamespaceElement(cmdObj.firstElement())) {
             return Status(ErrorCodes::Unauthorized, "Unauthorized");
         }
->>>>>>> f378d467
 
         // Check for the listIndexes ActionType on the database, or find on system.indexes for pre
         // 3.0 systems.
@@ -149,42 +115,13 @@
 
         return Status(ErrorCodes::Unauthorized,
                       str::stream() << "Not authorized to list indexes on collection: "
-<<<<<<< HEAD
-                                    << ns.coll());
-=======
                                     << nss.ns());
->>>>>>> f378d467
     }
 
     bool run(OperationContext* opCtx,
              const string& dbname,
              const BSONObj& cmdObj,
              BSONObjBuilder& result) {
-<<<<<<< HEAD
-        const NamespaceString ns(parseNs(dbname, cmdObj));
-
-        const long long defaultBatchSize = std::numeric_limits<long long>::max();
-        long long batchSize;
-        Status parseCursorStatus =
-            CursorRequest::parseCommandCursorOptions(cmdObj, defaultBatchSize, &batchSize);
-        if (!parseCursorStatus.isOK()) {
-            return appendCommandStatus(result, parseCursorStatus);
-        }
-
-        AutoGetCollectionForRead autoColl(txn, ns);
-        if (!autoColl.getDb()) {
-            return appendCommandStatus(
-                result,
-                Status(ErrorCodes::NamespaceNotFound, "Database " + ns.db() + " doesn't exist"));
-        }
-
-        const Collection* collection = autoColl.getCollection();
-        if (!collection) {
-            return appendCommandStatus(
-                result,
-                Status(ErrorCodes::NamespaceNotFound, "Collection " + ns.ns() + " doesn't exist"));
-        }
-=======
         const long long defaultBatchSize = std::numeric_limits<long long>::max();
         long long batchSize;
         uassertStatusOK(
@@ -232,19 +169,10 @@
 
             cursorNss = NamespaceString::makeListIndexesNSS(dbname, nss.coll());
             invariant(nss == cursorNss.getTargetNSForListIndexes());
->>>>>>> f378d467
 
             exec = uassertStatusOK(PlanExecutor::make(
                 opCtx, std::move(ws), std::move(root), cursorNss, PlanExecutor::NO_YIELD));
 
-<<<<<<< HEAD
-        vector<string> indexNames;
-        MONGO_WRITE_CONFLICT_RETRY_LOOP_BEGIN {
-            indexNames.clear();
-            cce->getReadyIndexes(txn, &indexNames);
-        }
-        MONGO_WRITE_CONFLICT_RETRY_LOOP_END(txn, "listIndexes", ns.ns());
-=======
             for (long long objCount = 0; objCount < batchSize; objCount++) {
                 BSONObj next;
                 PlanExecutor::ExecState state = exec->getNext(&next, NULL);
@@ -252,7 +180,6 @@
                     break;
                 }
                 invariant(state == PlanExecutor::ADVANCED);
->>>>>>> f378d467
 
                 // If we can't fit this result inside the current batch, then we stash it for later.
                 if (!FindCommon::haveSpaceForNext(next, objCount, firstBatch.len())) {
@@ -262,88 +189,14 @@
 
                 firstBatch.append(next);
             }
-<<<<<<< HEAD
-            MONGO_WRITE_CONFLICT_RETRY_LOOP_END(txn, "listIndexes", ns.ns());
-
-            if (ns.ns() == FeatureCompatibilityVersion::kCollection &&
-                indexNames[i] == FeatureCompatibilityVersion::k32IncompatibleIndexName) {
-                BSONObjBuilder bob;
-
-                for (auto&& indexSpecElem : indexSpec) {
-                    auto indexSpecElemFieldName = indexSpecElem.fieldNameStringData();
-                    if (indexSpecElemFieldName == IndexDescriptor::kIndexVersionFieldName) {
-                        // Include the index version in the command response as a decimal type
-                        // instead of as a 32-bit integer. This is a new BSON type that isn't
-                        // supported by versions of MongoDB earlier than 3.4 that will cause 3.2
-                        // secondaries to crash when performing initial sync.
-                        bob.append(IndexDescriptor::kIndexVersionFieldName,
-                                   indexSpecElem.numberDecimal());
-                    } else {
-                        bob.append(indexSpecElem);
-                    }
-                }
-
-                indexSpec = bob.obj();
-            }
-
-            WorkingSetID id = ws->allocate();
-            WorkingSetMember* member = ws->get(id);
-            member->keyData.clear();
-            member->recordId = RecordId();
-            member->obj = Snapshotted<BSONObj>(SnapshotId(), indexSpec.getOwned());
-            member->transitionToOwnedObj();
-            root->pushBack(id);
-        }
-
-        const NamespaceString cursorNss = NamespaceString::makeListIndexesNSS(dbname, ns.coll());
-        dassert(ns == cursorNss.getTargetNSForListIndexes());
-
-        auto statusWithPlanExecutor = PlanExecutor::make(
-            txn, std::move(ws), std::move(root), cursorNss.ns(), PlanExecutor::YIELD_MANUAL);
-        if (!statusWithPlanExecutor.isOK()) {
-            return appendCommandStatus(result, statusWithPlanExecutor.getStatus());
-        }
-        unique_ptr<PlanExecutor> exec = std::move(statusWithPlanExecutor.getValue());
-
-        BSONArrayBuilder firstBatch;
-
-        for (long long objCount = 0; objCount < batchSize; objCount++) {
-            BSONObj next;
-            PlanExecutor::ExecState state = exec->getNext(&next, NULL);
-            if (state == PlanExecutor::IS_EOF) {
-                break;
-            }
-            invariant(state == PlanExecutor::ADVANCED);
-
-            // If we can't fit this result inside the current batch, then we stash it for later.
-            if (!FindCommon::haveSpaceForNext(next, objCount, firstBatch.len())) {
-                exec->enqueue(next);
-                break;
-            }
-
-            firstBatch.append(next);
-        }
-=======
 
             if (exec->isEOF()) {
                 appendCursorResponseObject(0LL, cursorNss.ns(), firstBatch.arr(), &result);
                 return true;
             }
->>>>>>> f378d467
 
             exec->saveState();
             exec->detachFromOperationContext();
-<<<<<<< HEAD
-            ClientCursor* cursor =
-                new ClientCursor(CursorManager::getGlobalCursorManager(),
-                                 exec.release(),
-                                 cursorNss.ns(),
-                                 txn->recoveryUnit()->isReadingFromMajorityCommittedSnapshot());
-            cursorId = cursor->cursorid();
-        }
-
-        appendCursorResponseObject(cursorId, cursorNss.ns(), firstBatch.arr(), &result);
-=======
         }  // Drop collection lock. Global cursor registration must be done without holding any
            // locks.
 
@@ -357,7 +210,6 @@
 
         appendCursorResponseObject(
             pinnedCursor.getCursor()->cursorid(), cursorNss.ns(), firstBatch.arr(), &result);
->>>>>>> f378d467
 
         return true;
     }
