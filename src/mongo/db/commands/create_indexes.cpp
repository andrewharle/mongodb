--- conflicted
+++ resolved
@@ -1,11 +1,3 @@
-<<<<<<< HEAD
-/**
- *    Copyright (C) 2013-2016 MongoDB Inc.
- *
- *    This program is free software: you can redistribute it and/or  modify
- *    it under the terms of the GNU Affero General Public License, version 3,
- *    as published by the Free Software Foundation.
-=======
 
 /**
  *    Copyright (C) 2018-present MongoDB, Inc.
@@ -13,37 +5,20 @@
  *    This program is free software: you can redistribute it and/or modify
  *    it under the terms of the Server Side Public License, version 1,
  *    as published by MongoDB, Inc.
->>>>>>> f378d467
  *
  *    This program is distributed in the hope that it will be useful,
  *    but WITHOUT ANY WARRANTY; without even the implied warranty of
  *    MERCHANTABILITY or FITNESS FOR A PARTICULAR PURPOSE.  See the
-<<<<<<< HEAD
- *    GNU Affero General Public License for more details.
- *
- *    You should have received a copy of the GNU Affero General Public License
- *    along with this program.  If not, see <http://www.gnu.org/licenses/>.
-=======
  *    Server Side Public License for more details.
  *
  *    You should have received a copy of the Server Side Public License
  *    along with this program. If not, see
  *    <http://www.mongodb.com/licensing/server-side-public-license>.
->>>>>>> f378d467
  *
  *    As a special exception, the copyright holders give permission to link the
  *    code of portions of this program with the OpenSSL library under certain
  *    conditions as described in each individual source file and distribute
  *    linked combinations including the program with the OpenSSL library. You
-<<<<<<< HEAD
- *    must comply with the GNU Affero General Public License in all respects
- *    for all of the code used other than as permitted herein. If you modify
- *    file(s) with this exception, you may extend this exception to your
- *    version of the file(s), but you are not obligated to do so. If you do not
- *    wish to do so, delete this exception statement from your version. If you
- *    delete this exception statement from all source files in the program,
- *    then also delete it in the license file.
-=======
  *    must comply with the Server Side Public License in all respects for
  *    all of the code used other than as permitted herein. If you modify file(s)
  *    with this exception, you may extend this exception to your version of the
@@ -51,7 +26,6 @@
  *    delete this exception statement from your version. If you delete this
  *    exception statement from all source files in the program, then also delete
  *    it in the license file.
->>>>>>> f378d467
  */
 
 #include "mongo/platform/basic.h"
@@ -72,10 +46,7 @@
 #include "mongo/db/concurrency/d_concurrency.h"
 #include "mongo/db/concurrency/write_conflict_exception.h"
 #include "mongo/db/curop.h"
-<<<<<<< HEAD
-=======
 #include "mongo/db/db_raii.h"
->>>>>>> f378d467
 #include "mongo/db/index/index_descriptor.h"
 #include "mongo/db/op_observer.h"
 #include "mongo/db/ops/insert.h"
@@ -84,10 +55,7 @@
 #include "mongo/db/repl/replication_coordinator.h"
 #include "mongo/db/s/collection_metadata.h"
 #include "mongo/db/s/collection_sharding_state.h"
-<<<<<<< HEAD
-=======
 #include "mongo/db/s/database_sharding_state.h"
->>>>>>> f378d467
 #include "mongo/db/server_options.h"
 #include "mongo/db/views/view_catalog.h"
 #include "mongo/s/shard_key_pattern.h"
@@ -103,11 +71,6 @@
 
 const StringData kIndexesFieldName = "indexes"_sd;
 const StringData kCommandName = "createIndexes"_sd;
-<<<<<<< HEAD
-const StringData kWriteConcern = "writeConcern"_sd;
-const StringData kMaxTimeMS = "maxTimeMS"_sd;
-=======
->>>>>>> f378d467
 
 /**
  * Parses the index specifications from 'cmdObj', validates them, and returns equivalent index
@@ -115,10 +78,7 @@
  * malformed, then an error status is returned.
  */
 StatusWith<std::vector<BSONObj>> parseAndValidateIndexSpecs(
-<<<<<<< HEAD
-=======
     OperationContext* opCtx,
->>>>>>> f378d467
     const NamespaceString& ns,
     const BSONObj& cmdObj,
     const ServerGlobalParams::FeatureCompatibility& featureCompatibility) {
@@ -145,11 +105,7 @@
                 }
 
                 auto indexSpecStatus = index_key_validate::validateIndexSpec(
-<<<<<<< HEAD
-                    indexesElem.Obj(), ns, featureCompatibility);
-=======
                     opCtx, indexesElem.Obj(), ns, featureCompatibility);
->>>>>>> f378d467
                 if (!indexSpecStatus.isOK()) {
                     return indexSpecStatus.getStatus();
                 }
@@ -166,26 +122,18 @@
                             str::stream() << "The index name '_id_' is reserved for the _id index, "
                                              "which must have key pattern {_id: 1}, found "
                                           << indexSpec[IndexDescriptor::kKeyPatternFieldName]};
-<<<<<<< HEAD
-=======
                 } else if (indexSpec[IndexDescriptor::kIndexNameFieldName].String() == "*"_sd) {
                     // An index named '*' cannot be dropped on its own, because a dropIndex oplog
                     // entry with a '*' as an index name means "drop all indexes in this
                     // collection".  We disallow creation of such indexes to avoid this conflict.
                     return {ErrorCodes::BadValue, "The index name '*' is not valid."};
->>>>>>> f378d467
                 }
 
                 indexSpecs.push_back(std::move(indexSpec));
             }
 
             hasIndexesField = true;
-<<<<<<< HEAD
-        } else if (kCommandName == cmdElemFieldName || kWriteConcern == cmdElemFieldName ||
-                   kMaxTimeMS == cmdElemFieldName) {
-=======
         } else if (kCommandName == cmdElemFieldName || isGenericArgument(cmdElemFieldName)) {
->>>>>>> f378d467
             continue;
         } else {
             return {ErrorCodes::BadValue,
@@ -218,20 +166,12 @@
  * form stored in the IndexCatalog should any of these indexes already exist.
  */
 StatusWith<std::vector<BSONObj>> resolveCollectionDefaultProperties(
-<<<<<<< HEAD
-    OperationContext* txn, const Collection* collection, std::vector<BSONObj> indexSpecs) {
-=======
     OperationContext* opCtx, const Collection* collection, std::vector<BSONObj> indexSpecs) {
->>>>>>> f378d467
     std::vector<BSONObj> indexSpecsWithDefaults = std::move(indexSpecs);
 
     for (size_t i = 0, numIndexSpecs = indexSpecsWithDefaults.size(); i < numIndexSpecs; ++i) {
         auto indexSpecStatus = index_key_validate::validateIndexSpecCollation(
-<<<<<<< HEAD
-            txn, indexSpecsWithDefaults[i], collection->getDefaultCollator());
-=======
             opCtx, indexSpecsWithDefaults[i], collection->getDefaultCollator());
->>>>>>> f378d467
         if (!indexSpecStatus.isOK()) {
             return indexSpecStatus.getStatus();
         }
@@ -241,19 +181,11 @@
                 indexSpec[IndexDescriptor::kKeyPatternFieldName].Obj())) {
             std::unique_ptr<CollatorInterface> indexCollator;
             if (auto collationElem = indexSpec[IndexDescriptor::kCollationFieldName]) {
-<<<<<<< HEAD
-                auto collatorStatus = CollatorFactoryInterface::get(txn->getServiceContext())
-                                          ->makeFromBSON(collationElem.Obj());
-                // validateIndexSpecCollation() should have checked that the index collation spec is
-                // valid.
-                invariantOK(collatorStatus.getStatus());
-=======
                 auto collatorStatus = CollatorFactoryInterface::get(opCtx->getServiceContext())
                                           ->makeFromBSON(collationElem.Obj());
                 // validateIndexSpecCollation() should have checked that the index collation spec is
                 // valid.
                 invariant(collatorStatus.getStatus());
->>>>>>> f378d467
                 indexCollator = std::move(collatorStatus.getValue());
             }
             if (!CollatorInterface::collatorsMatch(collection->getDefaultCollator(),
@@ -276,8 +208,6 @@
     return indexSpecsWithDefaults;
 }
 
-<<<<<<< HEAD
-=======
 /**
  * Returns a vector of index specs with the filled in collection default options and removes any
  * indexes that already exist on the collection. If the returned vector is empty after returning, no
@@ -304,7 +234,6 @@
     return specs;
 }
 
->>>>>>> f378d467
 }  // namespace
 
 /**
@@ -312,20 +241,13 @@
  */
 class CmdCreateIndex : public ErrmsgCommandDeprecated {
 public:
-<<<<<<< HEAD
-    CmdCreateIndex() : Command(kCommandName) {}
+    CmdCreateIndex() : ErrmsgCommandDeprecated(kCommandName) {}
 
     virtual bool supportsWriteConcern(const BSONObj& cmd) const override {
         return true;
-=======
-    CmdCreateIndex() : ErrmsgCommandDeprecated(kCommandName) {}
-
-    virtual bool supportsWriteConcern(const BSONObj& cmd) const override {
-        return true;
     }
     AllowedOnSecondary secondaryAllowed(ServiceContext*) const override {
         return AllowedOnSecondary::kNever;
->>>>>>> f378d467
     }
 
     virtual Status checkAuthForCommand(Client* client,
@@ -339,26 +261,6 @@
         return Status(ErrorCodes::Unauthorized, "Unauthorized");
     }
 
-<<<<<<< HEAD
-    virtual bool run(OperationContext* txn,
-                     const string& dbname,
-                     BSONObj& cmdObj,
-                     int options,
-                     string& errmsg,
-                     BSONObjBuilder& result) {
-        const NamespaceString ns(parseNs(dbname, cmdObj));
-
-        Status status = userAllowedWriteNS(ns);
-        if (!status.isOK())
-            return appendCommandStatus(result, status);
-
-        auto specsWithStatus =
-            parseAndValidateIndexSpecs(ns, cmdObj, serverGlobalParams.featureCompatibility);
-        if (!specsWithStatus.isOK()) {
-            return appendCommandStatus(result, specsWithStatus.getStatus());
-        }
-        auto specs = std::move(specsWithStatus.getValue());
-=======
     virtual bool errmsgRun(OperationContext* opCtx,
                            const string& dbname,
                            const BSONObj& cmdObj,
@@ -417,7 +319,6 @@
         // Allow the strong lock acquisition above to be interrupted, but from this point forward do
         // not allow locks or re-locks to be interrupted.
         UninterruptibleLockGuard noInterrupt(opCtx->lockState());
->>>>>>> f378d467
 
         Database* db = DatabaseHolder::getDatabaseHolder().get(opCtx, ns.db());
         if (!db) {
@@ -434,31 +335,6 @@
                 uasserted(ErrorCodes::CommandNotSupportedOnView, errmsg);
             }
 
-<<<<<<< HEAD
-        Collection* collection = db->getCollection(ns.ns());
-        if (collection) {
-            result.appendBool("createdCollectionAutomatically", false);
-        } else {
-            if (db->getViewCatalog()->lookup(txn, ns.ns())) {
-                errmsg = "Cannot create indexes on a view";
-                return appendCommandStatus(result, {ErrorCodes::CommandNotSupportedOnView, errmsg});
-            }
-
-            MONGO_WRITE_CONFLICT_RETRY_LOOP_BEGIN {
-                WriteUnitOfWork wunit(txn);
-                collection = db->createCollection(txn, ns.ns(), CollectionOptions());
-                invariant(collection);
-                wunit.commit();
-            }
-            MONGO_WRITE_CONFLICT_RETRY_LOOP_END(txn, kCommandName, ns.ns());
-            result.appendBool("createdCollectionAutomatically", true);
-        }
-
-        auto indexSpecsWithDefaults =
-            resolveCollectionDefaultProperties(txn, collection, std::move(specs));
-        if (!indexSpecsWithDefaults.isOK()) {
-            return appendCommandStatus(result, indexSpecsWithDefaults.getStatus());
-=======
             status = userAllowedCreateNS(ns.db(), ns.coll());
             uassertStatusOK(status);
 
@@ -469,18 +345,9 @@
                 wunit.commit();
             });
             result.appendBool("createdCollectionAutomatically", true);
->>>>>>> f378d467
-        }
-        specs = std::move(indexSpecsWithDefaults.getValue());
-
-<<<<<<< HEAD
-        const int numIndexesBefore = collection->getIndexCatalog()->numIndexesTotal(txn);
-        result.append("numIndexesBefore", numIndexesBefore);
-
-        MultiIndexBlock indexer(txn, collection);
-=======
+        }
+
         MultiIndexBlock indexer(opCtx, collection);
->>>>>>> f378d467
         indexer.allowBackgroundBuilding();
         indexer.allowInterruption();
 
@@ -501,21 +368,6 @@
         for (size_t i = 0; i < specs.size(); i++) {
             const BSONObj& spec = specs[i];
             if (spec["unique"].trueValue()) {
-<<<<<<< HEAD
-                status = checkUniqueIndexConstraints(txn, ns.ns(), spec["key"].Obj());
-
-                if (!status.isOK()) {
-                    return appendCommandStatus(result, status);
-                }
-            }
-        }
-
-        std::vector<BSONObj> indexInfoObjs;
-        MONGO_WRITE_CONFLICT_RETRY_LOOP_BEGIN {
-            indexInfoObjs = uassertStatusOK(indexer.init(specs));
-        }
-        MONGO_WRITE_CONFLICT_RETRY_LOOP_END(txn, kCommandName, ns.ns());
-=======
                 status = checkUniqueIndexConstraints(opCtx, ns, spec["key"].Obj());
                 uassertStatusOK(status);
             }
@@ -525,7 +377,6 @@
             writeConflictRetry(opCtx, kCommandName, ns.ns(), [&indexer, &specs] {
                 return uassertStatusOK(indexer.init(specs));
             });
->>>>>>> f378d467
 
         // If we're a background index, replace exclusive db lock with an intent lock, so that
         // other readers and writers can proceed during this phase.
@@ -547,19 +398,6 @@
                     // that day, to avoid data corruption due to lack of index cleanup.
                     opCtx->recoveryUnit()->abandonSnapshot();
                     dbLock.relockWithMode(MODE_X);
-<<<<<<< HEAD
-                    if (!repl::getGlobalReplicationCoordinator()->canAcceptWritesFor(ns)) {
-                        return appendCommandStatus(
-                            result,
-                            Status(ErrorCodes::NotMaster,
-                                   str::stream()
-                                       << "Not primary while creating background indexes in "
-                                       << ns.ns()
-                                       << ": cleaning up index build failure due to "
-                                       << e.toString()));
-                    }
-=======
->>>>>>> f378d467
                 } catch (...) {
                     std::terminate();
                 }
@@ -583,20 +421,6 @@
         writeConflictRetry(opCtx, kCommandName, ns.ns(), [&] {
             WriteUnitOfWork wunit(opCtx);
 
-<<<<<<< HEAD
-            for (auto&& infoObj : indexInfoObjs) {
-                std::string systemIndexes = ns.getSystemIndexesCollection();
-                getGlobalServiceContext()->getOpObserver()->onCreateIndex(
-                    txn, systemIndexes, infoObj, false);
-            }
-
-            wunit.commit();
-        }
-        MONGO_WRITE_CONFLICT_RETRY_LOOP_END(txn, kCommandName, ns.ns());
-
-        result.append("numIndexesAfter", collection->getIndexCatalog()->numIndexesTotal(txn));
-
-=======
             indexer.commit([opCtx, &ns, collection](const BSONObj& spec) {
                 opCtx->getServiceContext()->getOpObserver()->onCreateIndex(
                     opCtx, ns, collection->uuid(), spec, false);
@@ -607,7 +431,6 @@
 
         result.append("numIndexesAfter", collection->getIndexCatalog()->numIndexesTotal(opCtx));
 
->>>>>>> f378d467
         return true;
     }
 
@@ -615,17 +438,10 @@
     static Status checkUniqueIndexConstraints(OperationContext* opCtx,
                                               const NamespaceString& nss,
                                               const BSONObj& newIdxKey) {
-<<<<<<< HEAD
-        invariant(txn->lockState()->isCollectionLockedForMode(ns, MODE_X));
-
-        auto metadata(CollectionShardingState::get(txn, ns.toString())->getMetadata());
-        if (metadata) {
-=======
         invariant(opCtx->lockState()->isCollectionLockedForMode(nss.ns(), MODE_X));
 
         auto metadata = CollectionShardingState::get(opCtx, nss)->getMetadata(opCtx);
         if (metadata->isSharded()) {
->>>>>>> f378d467
             ShardKeyPattern shardKeyPattern(metadata->getKeyPattern());
             if (!shardKeyPattern.isUniqueIndexCompatible(newIdxKey)) {
                 return Status(ErrorCodes::CannotCreateIndex,
