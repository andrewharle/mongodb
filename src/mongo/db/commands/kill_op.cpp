
/**
 *    Copyright (C) 2018-present MongoDB, Inc.
 *
 *    This program is free software: you can redistribute it and/or modify
 *    it under the terms of the Server Side Public License, version 1,
 *    as published by MongoDB, Inc.
 *
 *    This program is distributed in the hope that it will be useful,
 *    but WITHOUT ANY WARRANTY; without even the implied warranty of
 *    MERCHANTABILITY or FITNESS FOR A PARTICULAR PURPOSE.  See the
 *    Server Side Public License for more details.
 *
 *    You should have received a copy of the Server Side Public License
 *    along with this program. If not, see
 *    <http://www.mongodb.com/licensing/server-side-public-license>.
 *
 *    As a special exception, the copyright holders give permission to link the
 *    code of portions of this program with the OpenSSL library under certain
 *    conditions as described in each individual source file and distribute
 *    linked combinations including the program with the OpenSSL library. You
 *    must comply with the Server Side Public License in all respects for
 *    all of the code used other than as permitted herein. If you modify file(s)
 *    with this exception, you may extend this exception to your version of the
 *    file(s), but you are not obligated to do so. If you do not wish to do so,
 *    delete this exception statement from your version. If you delete this
 *    exception statement from all source files in the program, then also delete
 *    it in the license file.
 */

#define MONGO_LOG_DEFAULT_COMPONENT ::mongo::logger::LogComponent::kCommand

#include "mongo/platform/basic.h"

#include <limits>

#include "mongo/base/init.h"
#include "mongo/base/status.h"
#include "mongo/bson/util/bson_extract.h"
#include "mongo/db/audit.h"
#include "mongo/db/auth/authorization_session.h"
#include "mongo/db/client.h"
#include "mongo/db/commands.h"
#include "mongo/db/commands/kill_op_cmd_base.h"
#include "mongo/db/operation_context.h"
#include "mongo/db/service_context.h"
#include "mongo/util/log.h"
#include "mongo/util/mongoutils/str.h"

namespace mongo {

class KillOpCommand : public KillOpCmdBase {
public:
<<<<<<< HEAD
    KillOpCommand() : Command("killOp") {}


    virtual bool supportsWriteConcern(const BSONObj& cmd) const override {
        return false;
    }

    bool slaveOk() const final {
        return true;
    }

    bool adminOnly() const final {
        return true;
    }

    static long long parseOpId(const BSONObj& cmdObj) {
        long long op;
        uassertStatusOK(bsonExtractIntegerField(cmdObj, "op", &op));

        // Internally opid is an unsigned 32-bit int, but as BSON only has signed integer types,
        // we wrap values exceeding 2,147,483,647 to negative numbers. The following undoes this
        // transformation, so users can use killOp on the (negative) opid they received.
        if (op >= std::numeric_limits<int>::min() && op < 0)
            op += 1ull << 32;

        uassert(26823,
                str::stream() << "invalid op : " << op,
                (op >= 0) && (op <= std::numeric_limits<unsigned int>::max()));


        return op;
    }

    static StatusWith<std::tuple<stdx::unique_lock<Client>, OperationContext*>> _findOp(
        Client* client, unsigned int opId) {
        AuthorizationSession* authzSession = AuthorizationSession::get(client);

        for (ServiceContext::LockedClientsCursor cursor(client->getServiceContext());
             Client* opClient = cursor.next();) {
            stdx::unique_lock<Client> lk(*opClient);

            OperationContext* opCtx = opClient->getOperationContext();
            if (opCtx && opCtx->getOpID() == opId) {
                if (authzSession->isAuthorizedForActionsOnResource(
                        ResourcePattern::forClusterResource(), ActionType::killop) ||
                    authzSession->isCoauthorizedWithClient(opClient)) {
                    return {std::make_tuple(std::move(lk), opCtx)};
                }
                break;
            }
        }

        return Status(ErrorCodes::NoSuchKey, str::stream() << "Could not access opID: " << opId);
    }

    Status checkAuthForCommand(Client* client,
                               const std::string& dbname,
                               const BSONObj& cmdObj) final {
        AuthorizationSession* authzSession = AuthorizationSession::get(client);

        if (authzSession->isAuthorizedForActionsOnResource(ResourcePattern::forClusterResource(),
                                                           ActionType::killop)) {
            // If we have administrative permission to run killop, we don't need to traverse the
            // Client list to figure out if we own the operation which will be terminated.
            return Status::OK();
        }

        bool isAuthenticated =
            AuthorizationSession::get(client)->getAuthenticatedUserNames().more();
        if (isAuthenticated) {
            long long opId = parseOpId(cmdObj);
            auto swLkAndOp = _findOp(client, opId);
            if (swLkAndOp.isOK()) {
                // We were able to find the Operation, and we were authorized to interact with it.
                return Status::OK();
            }
        }
        return Status(ErrorCodes::Unauthorized, "Unauthorized");
    }

    bool run(OperationContext* txn,
=======
    bool run(OperationContext* opCtx,
>>>>>>> f378d467
             const std::string& db,
             const BSONObj& cmdObj,
             BSONObjBuilder& result) final {
        long long opId = KillOpCmdBase::parseOpId(cmdObj);

        // Used by tests to check if auth checks passed.
        result.append("info", "attempting to kill op");
        log() << "going to kill op: " << opId;
        KillOpCmdBase::killLocalOperation(opCtx, opId);

        // killOp always reports success once past the auth check.
        return true;
    }
} killOpCmd;

}  // namespace mongo<|MERGE_RESOLUTION|>--- conflicted
+++ resolved
@@ -51,91 +51,7 @@
 
 class KillOpCommand : public KillOpCmdBase {
 public:
-<<<<<<< HEAD
-    KillOpCommand() : Command("killOp") {}
-
-
-    virtual bool supportsWriteConcern(const BSONObj& cmd) const override {
-        return false;
-    }
-
-    bool slaveOk() const final {
-        return true;
-    }
-
-    bool adminOnly() const final {
-        return true;
-    }
-
-    static long long parseOpId(const BSONObj& cmdObj) {
-        long long op;
-        uassertStatusOK(bsonExtractIntegerField(cmdObj, "op", &op));
-
-        // Internally opid is an unsigned 32-bit int, but as BSON only has signed integer types,
-        // we wrap values exceeding 2,147,483,647 to negative numbers. The following undoes this
-        // transformation, so users can use killOp on the (negative) opid they received.
-        if (op >= std::numeric_limits<int>::min() && op < 0)
-            op += 1ull << 32;
-
-        uassert(26823,
-                str::stream() << "invalid op : " << op,
-                (op >= 0) && (op <= std::numeric_limits<unsigned int>::max()));
-
-
-        return op;
-    }
-
-    static StatusWith<std::tuple<stdx::unique_lock<Client>, OperationContext*>> _findOp(
-        Client* client, unsigned int opId) {
-        AuthorizationSession* authzSession = AuthorizationSession::get(client);
-
-        for (ServiceContext::LockedClientsCursor cursor(client->getServiceContext());
-             Client* opClient = cursor.next();) {
-            stdx::unique_lock<Client> lk(*opClient);
-
-            OperationContext* opCtx = opClient->getOperationContext();
-            if (opCtx && opCtx->getOpID() == opId) {
-                if (authzSession->isAuthorizedForActionsOnResource(
-                        ResourcePattern::forClusterResource(), ActionType::killop) ||
-                    authzSession->isCoauthorizedWithClient(opClient)) {
-                    return {std::make_tuple(std::move(lk), opCtx)};
-                }
-                break;
-            }
-        }
-
-        return Status(ErrorCodes::NoSuchKey, str::stream() << "Could not access opID: " << opId);
-    }
-
-    Status checkAuthForCommand(Client* client,
-                               const std::string& dbname,
-                               const BSONObj& cmdObj) final {
-        AuthorizationSession* authzSession = AuthorizationSession::get(client);
-
-        if (authzSession->isAuthorizedForActionsOnResource(ResourcePattern::forClusterResource(),
-                                                           ActionType::killop)) {
-            // If we have administrative permission to run killop, we don't need to traverse the
-            // Client list to figure out if we own the operation which will be terminated.
-            return Status::OK();
-        }
-
-        bool isAuthenticated =
-            AuthorizationSession::get(client)->getAuthenticatedUserNames().more();
-        if (isAuthenticated) {
-            long long opId = parseOpId(cmdObj);
-            auto swLkAndOp = _findOp(client, opId);
-            if (swLkAndOp.isOK()) {
-                // We were able to find the Operation, and we were authorized to interact with it.
-                return Status::OK();
-            }
-        }
-        return Status(ErrorCodes::Unauthorized, "Unauthorized");
-    }
-
-    bool run(OperationContext* txn,
-=======
     bool run(OperationContext* opCtx,
->>>>>>> f378d467
              const std::string& db,
              const BSONObj& cmdObj,
              BSONObjBuilder& result) final {
