--- conflicted
+++ resolved
@@ -34,35 +34,7 @@
 
 namespace mongo {
 
-<<<<<<< HEAD
-class CmdAuthenticate : public Command {
-public:
-    static void disableAuthMechanism(std::string authMechanism);
-
-    virtual bool slaveOk() const {
-        return true;
-    }
-    virtual void help(std::stringstream& ss) const {
-        ss << "internal";
-    }
-    virtual bool supportsWriteConcern(const BSONObj& cmd) const override {
-        return false;
-    }
-    virtual void addRequiredPrivileges(const std::string& dbname,
-                                       const BSONObj& cmdObj,
-                                       std::vector<Privilege>* out) {}  // No auth required
-    virtual void redactForLogging(mutablebson::Document* cmdObj);
-
-    CmdAuthenticate() : Command("authenticate") {}
-    bool run(OperationContext* txn,
-             const std::string& dbname,
-             BSONObj& cmdObj,
-             int options,
-             std::string& errmsg,
-             BSONObjBuilder& result);
-=======
 constexpr StringData kX509AuthMechanism = "MONGODB-X509"_sd;
->>>>>>> f378d467
 
 void disableAuthMechanism(StringData authMechanism);
 
