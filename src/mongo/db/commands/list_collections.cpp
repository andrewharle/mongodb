<<<<<<< HEAD
/**
 *    Copyright (C) 2014-2016 MongoDB Inc.
 *
 *    This program is free software: you can redistribute it and/or  modify
 *    it under the terms of the GNU Affero General Public License, version 3,
 *    as published by the Free Software Foundation.
=======

/**
 *    Copyright (C) 2018-present MongoDB, Inc.
 *
 *    This program is free software: you can redistribute it and/or modify
 *    it under the terms of the Server Side Public License, version 1,
 *    as published by MongoDB, Inc.
>>>>>>> f378d467
 *
 *    This program is distributed in the hope that it will be useful,
 *    but WITHOUT ANY WARRANTY; without even the implied warranty of
 *    MERCHANTABILITY or FITNESS FOR A PARTICULAR PURPOSE.  See the
<<<<<<< HEAD
 *    GNU Affero General Public License for more details.
 *
 *    You should have received a copy of the GNU Affero General Public License
 *    along with this program.  If not, see <http://www.gnu.org/licenses/>.
=======
 *    Server Side Public License for more details.
 *
 *    You should have received a copy of the Server Side Public License
 *    along with this program. If not, see
 *    <http://www.mongodb.com/licensing/server-side-public-license>.
>>>>>>> f378d467
 *
 *    As a special exception, the copyright holders give permission to link the
 *    code of portions of this program with the OpenSSL library under certain
 *    conditions as described in each individual source file and distribute
 *    linked combinations including the program with the OpenSSL library. You
<<<<<<< HEAD
 *    must comply with the GNU Affero General Public License in all respects
 *    for all of the code used other than as permitted herein. If you modify
 *    file(s) with this exception, you may extend this exception to your
 *    version of the file(s), but you are not obligated to do so. If you do not
 *    wish to do so, delete this exception statement from your version. If you
 *    delete this exception statement from all source files in the program,
 *    then also delete it in the license file.
=======
 *    must comply with the Server Side Public License in all respects for
 *    all of the code used other than as permitted herein. If you modify file(s)
 *    with this exception, you may extend this exception to your version of the
 *    file(s), but you are not obligated to do so. If you do not wish to do so,
 *    delete this exception statement from your version. If you delete this
 *    exception statement from all source files in the program, then also delete
 *    it in the license file.
>>>>>>> f378d467
 */

#include "mongo/platform/basic.h"

#include <vector>

#include "mongo/base/checked_cast.h"
#include "mongo/bson/bsonmisc.h"
#include "mongo/bson/bsonobj.h"
#include "mongo/bson/simple_bsonobj_comparator.h"
<<<<<<< HEAD
=======
#include "mongo/bson/util/bson_extract.h"
>>>>>>> f378d467
#include "mongo/db/auth/authorization_session.h"
#include "mongo/db/catalog/collection.h"
#include "mongo/db/catalog/collection_catalog_entry.h"
#include "mongo/db/catalog/database.h"
#include "mongo/db/catalog/database_catalog_entry.h"
#include "mongo/db/catalog/index_catalog.h"
#include "mongo/db/clientcursor.h"
#include "mongo/db/commands.h"
#include "mongo/db/commands/list_collections_filter.h"
<<<<<<< HEAD
=======
#include "mongo/db/concurrency/d_concurrency.h"
#include "mongo/db/cursor_manager.h"
>>>>>>> f378d467
#include "mongo/db/db_raii.h"
#include "mongo/db/exec/queued_data_stage.h"
#include "mongo/db/exec/working_set.h"
#include "mongo/db/index/index_descriptor.h"
<<<<<<< HEAD
#include "mongo/db/matcher/extensions_callback_disallow_extensions.h"
=======
>>>>>>> f378d467
#include "mongo/db/query/cursor_request.h"
#include "mongo/db/query/cursor_response.h"
#include "mongo/db/query/find_common.h"
#include "mongo/db/service_context.h"
#include "mongo/db/storage/storage_engine.h"
#include "mongo/db/storage/storage_options.h"
#include "mongo/db/views/view_catalog.h"
#include "mongo/stdx/memory.h"

namespace mongo {

using std::string;
using std::stringstream;
using std::unique_ptr;
using std::vector;
using stdx::make_unique;

namespace {

/**
 * Determines if 'matcher' is an exact match on the "name" field. If so, returns a vector of all the
 * collection names it is matching against. Returns {} if there is no obvious exact match on name.
 *
 * Note the collection names returned are not guaranteed to exist, nor are they guaranteed to match
 * 'matcher'.
 */
boost::optional<vector<StringData>> _getExactNameMatches(const MatchExpression* matcher) {
    if (!matcher) {
        return {};
    }

    MatchExpression::MatchType matchType(matcher->matchType());
    if (matchType == MatchExpression::EQ) {
        auto eqMatch = checked_cast<const EqualityMatchExpression*>(matcher);
        if (eqMatch->path() == "name") {
            StringData name(eqMatch->getData().valuestrsafe());
            if (name.size()) {
                return {vector<StringData>{name}};
            } else {
                return vector<StringData>();
            }
        }
    } else if (matchType == MatchExpression::MATCH_IN) {
        auto matchIn = checked_cast<const InMatchExpression*>(matcher);
        if (matchIn->path() == "name" && matchIn->getRegexes().empty()) {
            vector<StringData> exactMatches;
            for (auto&& elem : matchIn->getEqualities()) {
<<<<<<< HEAD
                if (elem.type() == String) {
=======
                StringData name(elem.valuestrsafe());
                if (name.size()) {
>>>>>>> f378d467
                    exactMatches.push_back(elem.valueStringData());
                }
            }
            return {std::move(exactMatches)};
        }
    }
    return {};
}

/**
 * Uses 'matcher' to determine if the collection's information should be added to 'root'. If so,
 * allocates a WorkingSetMember containing information about 'collection', and adds it to 'root'.
 *
 * Does not add any information about the system.namespaces collection, or non-existent collections.
 */
<<<<<<< HEAD
void _addWorkingSetMember(OperationContext* txn,
=======
void _addWorkingSetMember(OperationContext* opCtx,
>>>>>>> f378d467
                          const BSONObj& maybe,
                          const MatchExpression* matcher,
                          WorkingSet* ws,
                          QueuedDataStage* root) {
    if (matcher && !matcher->matchesBSON(maybe)) {
        return;
    }

    WorkingSetID id = ws->allocate();
    WorkingSetMember* member = ws->get(id);
    member->keyData.clear();
    member->recordId = RecordId();
    member->obj = Snapshotted<BSONObj>(SnapshotId(), maybe);
    member->transitionToOwnedObj();
    root->pushBack(id);
}

<<<<<<< HEAD
BSONObj buildViewBson(const ViewDefinition& view) {
=======
BSONObj buildViewBson(const ViewDefinition& view, bool nameOnly) {
>>>>>>> f378d467
    BSONObjBuilder b;
    b.append("name", view.name().coll());
    b.append("type", "view");

<<<<<<< HEAD
=======
    if (nameOnly) {
        return b.obj();
    }

>>>>>>> f378d467
    BSONObjBuilder optionsBuilder(b.subobjStart("options"));
    optionsBuilder.append("viewOn", view.viewOn().coll());
    optionsBuilder.append("pipeline", view.pipeline());
    if (view.defaultCollator()) {
        optionsBuilder.append("collation", view.defaultCollator()->getSpec().toBSON());
    }
    optionsBuilder.doneFast();

    BSONObj info = BSON("readOnly" << true);
    b.append("info", info);
    return b.obj();
}

<<<<<<< HEAD
BSONObj buildCollectionBson(OperationContext* txn, const Collection* collection) {
=======
/**
 * Return an object describing the collection. Takes a collection lock if nameOnly is false.
 */
BSONObj buildCollectionBson(OperationContext* opCtx,
                            const Collection* collection,
                            bool includePendingDrops,
                            bool nameOnly) {
>>>>>>> f378d467

    if (!collection) {
        return {};
    }

<<<<<<< HEAD
    StringData collectionName = collection->ns().coll();
    if (collectionName == "system.namespaces") {
        return {};
=======
    auto nss = collection->ns();
    auto collectionName = nss.coll();
    if (collectionName == "system.namespaces") {
        return {};
    }

    // Drop-pending collections are replicated collections that have been marked for deletion.
    // These collections are considered dropped and should not be returned in the results for this
    // command, unless specified explicitly by the 'includePendingDrops' command argument.
    if (nss.isDropPendingNamespace() && !includePendingDrops) {
        return {};
>>>>>>> f378d467
    }

    BSONObjBuilder b;
    b.append("name", collectionName);
    b.append("type", "collection");
<<<<<<< HEAD
=======

    if (nameOnly) {
        return b.obj();
    }
>>>>>>> f378d467

    Lock::CollectionLock clk(opCtx->lockState(), nss.ns(), MODE_IS);
    CollectionOptions options = collection->getCatalogEntry()->getCollectionOptions(opCtx);

    // While the UUID is stored as a collection option, from the user's perspective it is an
    // unsettable read-only property, so put it in the 'info' section.
    auto uuid = options.uuid;
    options.uuid.reset();
    b.append("options", options.toBSON());

<<<<<<< HEAD
    BSONObj info = BSON("readOnly" << storageGlobalParams.readOnly);
    b.append("info", info);

    auto idIndex = collection->getIndexCatalog()->findIdIndex(txn);
=======
    BSONObjBuilder infoBuilder;
    infoBuilder.append("readOnly", storageGlobalParams.readOnly);
    if (uuid)
        infoBuilder.appendElements(uuid->toBSON());
    b.append("info", infoBuilder.obj());

    auto idIndex = collection->getIndexCatalog()->findIdIndex(opCtx);
>>>>>>> f378d467
    if (idIndex) {
        b.append("idIndex", idIndex->infoObj());
    }

    return b.obj();
}

class CmdListCollections : public BasicCommand {
public:
    AllowedOnSecondary secondaryAllowed(ServiceContext*) const final {
        return AllowedOnSecondary::kOptIn;
    }
    bool adminOnly() const final {
        return false;
    }
<<<<<<< HEAD
    virtual bool supportsWriteConcern(const BSONObj& cmd) const override {
=======
    bool supportsWriteConcern(const BSONObj& cmd) const final {
>>>>>>> f378d467
        return false;
    }

    std::string help() const final {
        return "list collections for this db";
    }

<<<<<<< HEAD
    virtual Status checkAuthForCommand(Client* client,
                                       const std::string& dbname,
                                       const BSONObj& cmdObj) {
=======
    Status checkAuthForCommand(Client* client,
                               const std::string& dbname,
                               const BSONObj& cmdObj) const final {

>>>>>>> f378d467
        AuthorizationSession* authzSession = AuthorizationSession::get(client);

        if (authzSession->isAuthorizedToListCollections(dbname, cmdObj)) {
            return Status::OK();
        }

        return Status(ErrorCodes::Unauthorized,
                      str::stream() << "Not authorized to list collections on db: " << dbname);
    }

    CmdListCollections() : BasicCommand("listCollections") {}

    bool run(OperationContext* opCtx,
             const string& dbname,
             const BSONObj& jsobj,
             BSONObjBuilder& result) final {
        unique_ptr<MatchExpression> matcher;
        const auto as = AuthorizationSession::get(opCtx->getClient());

        const bool nameOnly = jsobj["nameOnly"].trueValue();
        const bool authorizedCollections = jsobj["authorizedCollections"].trueValue();

        // Check for 'filter' argument.
        BSONElement filterElt = jsobj["filter"];
        if (!filterElt.eoo()) {
            if (filterElt.type() != mongo::Object) {
                uasserted(ErrorCodes::BadValue, "\"filter\" must be an object");
            }
            // The collator is null because collection objects are compared using binary comparison.
            const CollatorInterface* collator = nullptr;
<<<<<<< HEAD
            StatusWithMatchExpression statusWithMatcher = MatchExpressionParser::parse(
                filterElt.Obj(), ExtensionsCallbackDisallowExtensions(), collator);
            if (!statusWithMatcher.isOK()) {
                return appendCommandStatus(result, statusWithMatcher.getStatus());
            }
=======
            boost::intrusive_ptr<ExpressionContext> expCtx(new ExpressionContext(opCtx, collator));
            StatusWithMatchExpression statusWithMatcher =
                MatchExpressionParser::parse(filterElt.Obj(), std::move(expCtx));
            uassertStatusOK(statusWithMatcher.getStatus());
>>>>>>> f378d467
            matcher = std::move(statusWithMatcher.getValue());
        }

        const long long defaultBatchSize = std::numeric_limits<long long>::max();
        long long batchSize;
        Status parseCursorStatus =
            CursorRequest::parseCommandCursorOptions(jsobj, defaultBatchSize, &batchSize);
<<<<<<< HEAD
        if (!parseCursorStatus.isOK()) {
            return appendCommandStatus(result, parseCursorStatus);
        }

        ScopedTransaction scopedXact(txn, MODE_IS);
        AutoGetDb autoDb(txn, dbname, MODE_S);

        Database* db = autoDb.getDb();

        auto ws = make_unique<WorkingSet>();
        auto root = make_unique<QueuedDataStage>(txn, ws.get());

        if (db) {
            if (auto collNames = _getExactNameMatches(matcher.get())) {
                for (auto&& collName : *collNames) {
                    auto nss = NamespaceString(db->name(), collName);
                    Collection* collection = db->getCollection(nss);
                    BSONObj collBson = buildCollectionBson(txn, collection);
                    if (!collBson.isEmpty()) {
                        _addWorkingSetMember(txn, collBson, matcher.get(), ws.get(), root.get());
                    }
                }
            } else {
                for (auto&& collection : *db) {
                    BSONObj collBson = buildCollectionBson(txn, collection);
                    if (!collBson.isEmpty()) {
                        _addWorkingSetMember(txn, collBson, matcher.get(), ws.get(), root.get());
                    }
                }
            }

            // Skipping views is only necessary for internal cloning operations.
            bool skipViews = filterElt.type() == mongo::Object &&
                SimpleBSONObjComparator::kInstance.evaluate(
                    filterElt.Obj() == ListCollectionsFilter::makeTypeCollectionFilter());
            if (!skipViews) {
                db->getViewCatalog()->iterate(txn, [&](const ViewDefinition& view) {
                    BSONObj viewBson = buildViewBson(view);
                    if (!viewBson.isEmpty()) {
                        _addWorkingSetMember(txn, viewBson, matcher.get(), ws.get(), root.get());
                    }
                });
            }
        }

        const NamespaceString cursorNss = NamespaceString::makeListCollectionsNSS(dbname);

        auto statusWithPlanExecutor = PlanExecutor::make(
            txn, std::move(ws), std::move(root), cursorNss.ns(), PlanExecutor::YIELD_MANUAL);
        if (!statusWithPlanExecutor.isOK()) {
            return appendCommandStatus(result, statusWithPlanExecutor.getStatus());
        }
        unique_ptr<PlanExecutor> exec = std::move(statusWithPlanExecutor.getValue());
=======
        uassertStatusOK(parseCursorStatus);

        // Check for 'includePendingDrops' flag. The default is to not include drop-pending
        // collections.
        bool includePendingDrops;
        Status status = bsonExtractBooleanFieldWithDefault(
            jsobj, "includePendingDrops", false, &includePendingDrops);
        uassertStatusOK(status);

        const NamespaceString cursorNss = NamespaceString::makeListCollectionsNSS(dbname);
        std::unique_ptr<PlanExecutor, PlanExecutor::Deleter> exec;
        BSONArrayBuilder firstBatch;
        {
            AutoGetDb autoDb(opCtx, dbname, MODE_IS);
            Database* db = autoDb.getDb();

            auto ws = make_unique<WorkingSet>();
            auto root = make_unique<QueuedDataStage>(opCtx, ws.get());

            if (db) {
                if (auto collNames = _getExactNameMatches(matcher.get())) {
                    for (auto&& collName : *collNames) {
                        auto nss = NamespaceString(db->name(), collName);

                        // Only validate on a per-collection basis if the user requested
                        // a list of authorized collections
                        if (authorizedCollections &&
                            (!as->isAuthorizedForAnyActionOnResource(
                                ResourcePattern::forExactNamespace(nss)))) {
                            continue;
                        }

                        Collection* collection = db->getCollection(opCtx, nss);
                        BSONObj collBson =
                            buildCollectionBson(opCtx, collection, includePendingDrops, nameOnly);
                        if (!collBson.isEmpty()) {
                            _addWorkingSetMember(
                                opCtx, collBson, matcher.get(), ws.get(), root.get());
                        }
                    }
                } else {
                    for (auto&& collection : *db) {
                        if (authorizedCollections &&
                            (!as->isAuthorizedForAnyActionOnResource(
                                ResourcePattern::forExactNamespace(collection->ns())))) {
                            continue;
                        }
                        BSONObj collBson =
                            buildCollectionBson(opCtx, collection, includePendingDrops, nameOnly);
                        if (!collBson.isEmpty()) {
                            _addWorkingSetMember(
                                opCtx, collBson, matcher.get(), ws.get(), root.get());
                        }
                    }
                }

                // Skipping views is only necessary for internal cloning operations.
                bool skipViews = filterElt.type() == mongo::Object &&
                    SimpleBSONObjComparator::kInstance.evaluate(
                        filterElt.Obj() == ListCollectionsFilter::makeTypeCollectionFilter());
                if (!skipViews) {
                    db->getViewCatalog()->iterate(opCtx, [&](const ViewDefinition& view) {
                        if (authorizedCollections &&
                            !as->isAuthorizedForAnyActionOnResource(
                                ResourcePattern::forExactNamespace(view.name()))) {
                            return;
                        }

                        BSONObj viewBson = buildViewBson(view, nameOnly);
                        if (!viewBson.isEmpty()) {
                            _addWorkingSetMember(
                                opCtx, viewBson, matcher.get(), ws.get(), root.get());
                        }
                    });
                }
            }

            exec = uassertStatusOK(PlanExecutor::make(
                opCtx, std::move(ws), std::move(root), cursorNss, PlanExecutor::NO_YIELD));

            for (long long objCount = 0; objCount < batchSize; objCount++) {
                BSONObj next;
                PlanExecutor::ExecState state = exec->getNext(&next, NULL);
                if (state == PlanExecutor::IS_EOF) {
                    break;
                }
                invariant(state == PlanExecutor::ADVANCED);
>>>>>>> f378d467

                // If we can't fit this result inside the current batch, then we stash it for later.
                if (!FindCommon::haveSpaceForNext(next, objCount, firstBatch.len())) {
                    exec->enqueue(next);
                    break;
                }

<<<<<<< HEAD
        for (long long objCount = 0; objCount < batchSize; objCount++) {
            BSONObj next;
            PlanExecutor::ExecState state = exec->getNext(&next, NULL);
            if (state == PlanExecutor::IS_EOF) {
                break;
            }
            invariant(state == PlanExecutor::ADVANCED);

            // If we can't fit this result inside the current batch, then we stash it for later.
            if (!FindCommon::haveSpaceForNext(next, objCount, firstBatch.len())) {
                exec->enqueue(next);
                break;
            }

            firstBatch.append(next);
        }

        CursorId cursorId = 0LL;
        if (!exec->isEOF()) {
            exec->saveState();
            exec->detachFromOperationContext();
            ClientCursor* cursor =
                new ClientCursor(CursorManager::getGlobalCursorManager(),
                                 exec.release(),
                                 cursorNss.ns(),
                                 txn->recoveryUnit()->isReadingFromMajorityCommittedSnapshot());
            cursorId = cursor->cursorid();
        }

        appendCursorResponseObject(cursorId, cursorNss.ns(), firstBatch.arr(), &result);
=======
                firstBatch.append(next);
            }
            if (exec->isEOF()) {
                appendCursorResponseObject(0LL, cursorNss.ns(), firstBatch.arr(), &result);
                return true;
            }
            exec->saveState();
            exec->detachFromOperationContext();
        }  // Drop db lock. Global cursor registration must be done without holding any locks.

        auto pinnedCursor = CursorManager::getGlobalCursorManager()->registerCursor(
            opCtx,
            {std::move(exec),
             cursorNss,
             AuthorizationSession::get(opCtx->getClient())->getAuthenticatedUserNames(),
             repl::ReadConcernArgs::get(opCtx).getLevel(),
             jsobj});

        appendCursorResponseObject(
            pinnedCursor.getCursor()->cursorid(), cursorNss.ns(), firstBatch.arr(), &result);
>>>>>>> f378d467

        return true;
    }
} cmdListCollections;

}  // namespace
}  // namespace mongo<|MERGE_RESOLUTION|>--- conflicted
+++ resolved
@@ -1,11 +1,3 @@
-<<<<<<< HEAD
-/**
- *    Copyright (C) 2014-2016 MongoDB Inc.
- *
- *    This program is free software: you can redistribute it and/or  modify
- *    it under the terms of the GNU Affero General Public License, version 3,
- *    as published by the Free Software Foundation.
-=======
 
 /**
  *    Copyright (C) 2018-present MongoDB, Inc.
@@ -13,37 +5,20 @@
  *    This program is free software: you can redistribute it and/or modify
  *    it under the terms of the Server Side Public License, version 1,
  *    as published by MongoDB, Inc.
->>>>>>> f378d467
  *
  *    This program is distributed in the hope that it will be useful,
  *    but WITHOUT ANY WARRANTY; without even the implied warranty of
  *    MERCHANTABILITY or FITNESS FOR A PARTICULAR PURPOSE.  See the
-<<<<<<< HEAD
- *    GNU Affero General Public License for more details.
- *
- *    You should have received a copy of the GNU Affero General Public License
- *    along with this program.  If not, see <http://www.gnu.org/licenses/>.
-=======
  *    Server Side Public License for more details.
  *
  *    You should have received a copy of the Server Side Public License
  *    along with this program. If not, see
  *    <http://www.mongodb.com/licensing/server-side-public-license>.
->>>>>>> f378d467
  *
  *    As a special exception, the copyright holders give permission to link the
  *    code of portions of this program with the OpenSSL library under certain
  *    conditions as described in each individual source file and distribute
  *    linked combinations including the program with the OpenSSL library. You
-<<<<<<< HEAD
- *    must comply with the GNU Affero General Public License in all respects
- *    for all of the code used other than as permitted herein. If you modify
- *    file(s) with this exception, you may extend this exception to your
- *    version of the file(s), but you are not obligated to do so. If you do not
- *    wish to do so, delete this exception statement from your version. If you
- *    delete this exception statement from all source files in the program,
- *    then also delete it in the license file.
-=======
  *    must comply with the Server Side Public License in all respects for
  *    all of the code used other than as permitted herein. If you modify file(s)
  *    with this exception, you may extend this exception to your version of the
@@ -51,7 +26,6 @@
  *    delete this exception statement from your version. If you delete this
  *    exception statement from all source files in the program, then also delete
  *    it in the license file.
->>>>>>> f378d467
  */
 
 #include "mongo/platform/basic.h"
@@ -62,10 +36,7 @@
 #include "mongo/bson/bsonmisc.h"
 #include "mongo/bson/bsonobj.h"
 #include "mongo/bson/simple_bsonobj_comparator.h"
-<<<<<<< HEAD
-=======
 #include "mongo/bson/util/bson_extract.h"
->>>>>>> f378d467
 #include "mongo/db/auth/authorization_session.h"
 #include "mongo/db/catalog/collection.h"
 #include "mongo/db/catalog/collection_catalog_entry.h"
@@ -75,19 +46,12 @@
 #include "mongo/db/clientcursor.h"
 #include "mongo/db/commands.h"
 #include "mongo/db/commands/list_collections_filter.h"
-<<<<<<< HEAD
-=======
 #include "mongo/db/concurrency/d_concurrency.h"
 #include "mongo/db/cursor_manager.h"
->>>>>>> f378d467
 #include "mongo/db/db_raii.h"
 #include "mongo/db/exec/queued_data_stage.h"
 #include "mongo/db/exec/working_set.h"
 #include "mongo/db/index/index_descriptor.h"
-<<<<<<< HEAD
-#include "mongo/db/matcher/extensions_callback_disallow_extensions.h"
-=======
->>>>>>> f378d467
 #include "mongo/db/query/cursor_request.h"
 #include "mongo/db/query/cursor_response.h"
 #include "mongo/db/query/find_common.h"
@@ -135,12 +99,8 @@
         if (matchIn->path() == "name" && matchIn->getRegexes().empty()) {
             vector<StringData> exactMatches;
             for (auto&& elem : matchIn->getEqualities()) {
-<<<<<<< HEAD
-                if (elem.type() == String) {
-=======
                 StringData name(elem.valuestrsafe());
                 if (name.size()) {
->>>>>>> f378d467
                     exactMatches.push_back(elem.valueStringData());
                 }
             }
@@ -156,11 +116,7 @@
  *
  * Does not add any information about the system.namespaces collection, or non-existent collections.
  */
-<<<<<<< HEAD
-void _addWorkingSetMember(OperationContext* txn,
-=======
 void _addWorkingSetMember(OperationContext* opCtx,
->>>>>>> f378d467
                           const BSONObj& maybe,
                           const MatchExpression* matcher,
                           WorkingSet* ws,
@@ -178,22 +134,15 @@
     root->pushBack(id);
 }
 
-<<<<<<< HEAD
-BSONObj buildViewBson(const ViewDefinition& view) {
-=======
 BSONObj buildViewBson(const ViewDefinition& view, bool nameOnly) {
->>>>>>> f378d467
     BSONObjBuilder b;
     b.append("name", view.name().coll());
     b.append("type", "view");
 
-<<<<<<< HEAD
-=======
     if (nameOnly) {
         return b.obj();
     }
 
->>>>>>> f378d467
     BSONObjBuilder optionsBuilder(b.subobjStart("options"));
     optionsBuilder.append("viewOn", view.viewOn().coll());
     optionsBuilder.append("pipeline", view.pipeline());
@@ -207,9 +156,6 @@
     return b.obj();
 }
 
-<<<<<<< HEAD
-BSONObj buildCollectionBson(OperationContext* txn, const Collection* collection) {
-=======
 /**
  * Return an object describing the collection. Takes a collection lock if nameOnly is false.
  */
@@ -217,17 +163,11 @@
                             const Collection* collection,
                             bool includePendingDrops,
                             bool nameOnly) {
->>>>>>> f378d467
 
     if (!collection) {
         return {};
     }
 
-<<<<<<< HEAD
-    StringData collectionName = collection->ns().coll();
-    if (collectionName == "system.namespaces") {
-        return {};
-=======
     auto nss = collection->ns();
     auto collectionName = nss.coll();
     if (collectionName == "system.namespaces") {
@@ -239,19 +179,15 @@
     // command, unless specified explicitly by the 'includePendingDrops' command argument.
     if (nss.isDropPendingNamespace() && !includePendingDrops) {
         return {};
->>>>>>> f378d467
     }
 
     BSONObjBuilder b;
     b.append("name", collectionName);
     b.append("type", "collection");
-<<<<<<< HEAD
-=======
 
     if (nameOnly) {
         return b.obj();
     }
->>>>>>> f378d467
 
     Lock::CollectionLock clk(opCtx->lockState(), nss.ns(), MODE_IS);
     CollectionOptions options = collection->getCatalogEntry()->getCollectionOptions(opCtx);
@@ -262,12 +198,6 @@
     options.uuid.reset();
     b.append("options", options.toBSON());
 
-<<<<<<< HEAD
-    BSONObj info = BSON("readOnly" << storageGlobalParams.readOnly);
-    b.append("info", info);
-
-    auto idIndex = collection->getIndexCatalog()->findIdIndex(txn);
-=======
     BSONObjBuilder infoBuilder;
     infoBuilder.append("readOnly", storageGlobalParams.readOnly);
     if (uuid)
@@ -275,7 +205,6 @@
     b.append("info", infoBuilder.obj());
 
     auto idIndex = collection->getIndexCatalog()->findIdIndex(opCtx);
->>>>>>> f378d467
     if (idIndex) {
         b.append("idIndex", idIndex->infoObj());
     }
@@ -291,11 +220,7 @@
     bool adminOnly() const final {
         return false;
     }
-<<<<<<< HEAD
-    virtual bool supportsWriteConcern(const BSONObj& cmd) const override {
-=======
     bool supportsWriteConcern(const BSONObj& cmd) const final {
->>>>>>> f378d467
         return false;
     }
 
@@ -303,16 +228,10 @@
         return "list collections for this db";
     }
 
-<<<<<<< HEAD
-    virtual Status checkAuthForCommand(Client* client,
-                                       const std::string& dbname,
-                                       const BSONObj& cmdObj) {
-=======
     Status checkAuthForCommand(Client* client,
                                const std::string& dbname,
                                const BSONObj& cmdObj) const final {
 
->>>>>>> f378d467
         AuthorizationSession* authzSession = AuthorizationSession::get(client);
 
         if (authzSession->isAuthorizedToListCollections(dbname, cmdObj)) {
@@ -343,18 +262,10 @@
             }
             // The collator is null because collection objects are compared using binary comparison.
             const CollatorInterface* collator = nullptr;
-<<<<<<< HEAD
-            StatusWithMatchExpression statusWithMatcher = MatchExpressionParser::parse(
-                filterElt.Obj(), ExtensionsCallbackDisallowExtensions(), collator);
-            if (!statusWithMatcher.isOK()) {
-                return appendCommandStatus(result, statusWithMatcher.getStatus());
-            }
-=======
             boost::intrusive_ptr<ExpressionContext> expCtx(new ExpressionContext(opCtx, collator));
             StatusWithMatchExpression statusWithMatcher =
                 MatchExpressionParser::parse(filterElt.Obj(), std::move(expCtx));
             uassertStatusOK(statusWithMatcher.getStatus());
->>>>>>> f378d467
             matcher = std::move(statusWithMatcher.getValue());
         }
 
@@ -362,61 +273,6 @@
         long long batchSize;
         Status parseCursorStatus =
             CursorRequest::parseCommandCursorOptions(jsobj, defaultBatchSize, &batchSize);
-<<<<<<< HEAD
-        if (!parseCursorStatus.isOK()) {
-            return appendCommandStatus(result, parseCursorStatus);
-        }
-
-        ScopedTransaction scopedXact(txn, MODE_IS);
-        AutoGetDb autoDb(txn, dbname, MODE_S);
-
-        Database* db = autoDb.getDb();
-
-        auto ws = make_unique<WorkingSet>();
-        auto root = make_unique<QueuedDataStage>(txn, ws.get());
-
-        if (db) {
-            if (auto collNames = _getExactNameMatches(matcher.get())) {
-                for (auto&& collName : *collNames) {
-                    auto nss = NamespaceString(db->name(), collName);
-                    Collection* collection = db->getCollection(nss);
-                    BSONObj collBson = buildCollectionBson(txn, collection);
-                    if (!collBson.isEmpty()) {
-                        _addWorkingSetMember(txn, collBson, matcher.get(), ws.get(), root.get());
-                    }
-                }
-            } else {
-                for (auto&& collection : *db) {
-                    BSONObj collBson = buildCollectionBson(txn, collection);
-                    if (!collBson.isEmpty()) {
-                        _addWorkingSetMember(txn, collBson, matcher.get(), ws.get(), root.get());
-                    }
-                }
-            }
-
-            // Skipping views is only necessary for internal cloning operations.
-            bool skipViews = filterElt.type() == mongo::Object &&
-                SimpleBSONObjComparator::kInstance.evaluate(
-                    filterElt.Obj() == ListCollectionsFilter::makeTypeCollectionFilter());
-            if (!skipViews) {
-                db->getViewCatalog()->iterate(txn, [&](const ViewDefinition& view) {
-                    BSONObj viewBson = buildViewBson(view);
-                    if (!viewBson.isEmpty()) {
-                        _addWorkingSetMember(txn, viewBson, matcher.get(), ws.get(), root.get());
-                    }
-                });
-            }
-        }
-
-        const NamespaceString cursorNss = NamespaceString::makeListCollectionsNSS(dbname);
-
-        auto statusWithPlanExecutor = PlanExecutor::make(
-            txn, std::move(ws), std::move(root), cursorNss.ns(), PlanExecutor::YIELD_MANUAL);
-        if (!statusWithPlanExecutor.isOK()) {
-            return appendCommandStatus(result, statusWithPlanExecutor.getStatus());
-        }
-        unique_ptr<PlanExecutor> exec = std::move(statusWithPlanExecutor.getValue());
-=======
         uassertStatusOK(parseCursorStatus);
 
         // Check for 'includePendingDrops' flag. The default is to not include drop-pending
@@ -504,7 +360,6 @@
                     break;
                 }
                 invariant(state == PlanExecutor::ADVANCED);
->>>>>>> f378d467
 
                 // If we can't fit this result inside the current batch, then we stash it for later.
                 if (!FindCommon::haveSpaceForNext(next, objCount, firstBatch.len())) {
@@ -512,38 +367,6 @@
                     break;
                 }
 
-<<<<<<< HEAD
-        for (long long objCount = 0; objCount < batchSize; objCount++) {
-            BSONObj next;
-            PlanExecutor::ExecState state = exec->getNext(&next, NULL);
-            if (state == PlanExecutor::IS_EOF) {
-                break;
-            }
-            invariant(state == PlanExecutor::ADVANCED);
-
-            // If we can't fit this result inside the current batch, then we stash it for later.
-            if (!FindCommon::haveSpaceForNext(next, objCount, firstBatch.len())) {
-                exec->enqueue(next);
-                break;
-            }
-
-            firstBatch.append(next);
-        }
-
-        CursorId cursorId = 0LL;
-        if (!exec->isEOF()) {
-            exec->saveState();
-            exec->detachFromOperationContext();
-            ClientCursor* cursor =
-                new ClientCursor(CursorManager::getGlobalCursorManager(),
-                                 exec.release(),
-                                 cursorNss.ns(),
-                                 txn->recoveryUnit()->isReadingFromMajorityCommittedSnapshot());
-            cursorId = cursor->cursorid();
-        }
-
-        appendCursorResponseObject(cursorId, cursorNss.ns(), firstBatch.arr(), &result);
-=======
                 firstBatch.append(next);
             }
             if (exec->isEOF()) {
@@ -564,7 +387,6 @@
 
         appendCursorResponseObject(
             pinnedCursor.getCursor()->cursorid(), cursorNss.ns(), firstBatch.arr(), &result);
->>>>>>> f378d467
 
         return true;
     }
