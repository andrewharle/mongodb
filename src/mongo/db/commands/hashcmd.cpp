--- conflicted
+++ resolved
@@ -55,11 +55,7 @@
 // Testing only, enabled via command-line.
 class CmdHashElt : public ErrmsgCommandDeprecated {
 public:
-<<<<<<< HEAD
-    CmdHashElt() : Command("_hashBSONElement"){};
-=======
     CmdHashElt() : ErrmsgCommandDeprecated("_hashBSONElement"){};
->>>>>>> f378d467
     virtual bool supportsWriteConcern(const BSONObj& cmd) const override {
         return false;
     }
