
/**
 *    Copyright (C) 2018-present MongoDB, Inc.
 *
 *    This program is free software: you can redistribute it and/or modify
 *    it under the terms of the Server Side Public License, version 1,
 *    as published by MongoDB, Inc.
 *
 *    This program is distributed in the hope that it will be useful,
 *    but WITHOUT ANY WARRANTY; without even the implied warranty of
 *    MERCHANTABILITY or FITNESS FOR A PARTICULAR PURPOSE.  See the
 *    Server Side Public License for more details.
 *
 *    You should have received a copy of the Server Side Public License
 *    along with this program. If not, see
 *    <http://www.mongodb.com/licensing/server-side-public-license>.
 *
 *    As a special exception, the copyright holders give permission to link the
 *    code of portions of this program with the OpenSSL library under certain
 *    conditions as described in each individual source file and distribute
 *    linked combinations including the program with the OpenSSL library. You
 *    must comply with the Server Side Public License in all respects for
 *    all of the code used other than as permitted herein. If you modify file(s)
 *    with this exception, you may extend this exception to your version of the
 *    file(s), but you are not obligated to do so. If you do not wish to do so,
 *    delete this exception statement from your version. If you delete this
 *    exception statement from all source files in the program, then also delete
 *    it in the license file.
 */

#include "mongo/platform/basic.h"

#include "mongo/client/global_conn_pool.h"
#include "mongo/db/commands.h"
#include "mongo/s/client/shard_connection.h"

namespace mongo {
namespace {

class PoolFlushCmd : public BasicCommand {
public:
    PoolFlushCmd() : BasicCommand("connPoolSync", "connpoolsync") {}

    std::string help() const override {
        return "internal";
    }
<<<<<<< HEAD
    virtual bool supportsWriteConcern(const BSONObj& cmd) const override {
=======

    bool supportsWriteConcern(const BSONObj& cmd) const override {
>>>>>>> f378d467
        return false;
    }

    AllowedOnSecondary secondaryAllowed(ServiceContext*) const override {
        return AllowedOnSecondary::kAlways;
    }

    void addRequiredPrivileges(const std::string& dbname,
                               const BSONObj& cmdObj,
                               std::vector<Privilege>* out) const override {
        ActionSet actions;
        actions.addAction(ActionType::connPoolSync);
        out->push_back(Privilege(ResourcePattern::forClusterResource(), actions));
    }

    bool run(OperationContext* opCtx,
             const std::string&,
             const mongo::BSONObj&,
             mongo::BSONObjBuilder& result) override {
        shardConnectionPool.flush();
        globalConnPool.flush();
        return true;
    }

} poolFlushCmd;

}  // namespace
}  // namespace mongo<|MERGE_RESOLUTION|>--- conflicted
+++ resolved
@@ -44,12 +44,8 @@
     std::string help() const override {
         return "internal";
     }
-<<<<<<< HEAD
-    virtual bool supportsWriteConcern(const BSONObj& cmd) const override {
-=======
 
     bool supportsWriteConcern(const BSONObj& cmd) const override {
->>>>>>> f378d467
         return false;
     }
 
