--- conflicted
+++ resolved
@@ -89,11 +89,7 @@
 
 class CmdGetLastError : public ErrmsgCommandDeprecated {
 public:
-<<<<<<< HEAD
-    CmdGetLastError() : Command("getLastError", false, "getlasterror") {}
-=======
     CmdGetLastError() : ErrmsgCommandDeprecated("getLastError", "getlasterror") {}
->>>>>>> f378d467
     virtual bool supportsWriteConcern(const BSONObj& cmd) const override {
         return false;
     }
@@ -241,14 +237,7 @@
         // Validate write concern no matter what, this matches 2.4 behavior
         //
         if (status.isOK()) {
-<<<<<<< HEAD
-            // Ensure options are valid for this host. Since getLastError doesn't do writes itself,
-            // treat it as if these are admin database writes, which need to be replicated so we do
-            // the strictest checks write concern checks.
-            status = validateWriteConcern(txn, writeConcern, NamespaceString::kAdminDb);
-=======
             status = validateWriteConcern(opCtx, writeConcern);
->>>>>>> f378d467
         }
 
         if (!status.isOK()) {
@@ -296,11 +285,7 @@
         }
 
         WriteConcernResult wcResult;
-<<<<<<< HEAD
-        status = waitForWriteConcern(txn, lastOpTime, writeConcern, &wcResult);
-=======
         status = waitForWriteConcern(opCtx, lastOpTime, writeConcern, &wcResult);
->>>>>>> f378d467
         wcResult.appendTo(writeConcern, &result);
 
         // For backward compatibility with 2.4, wtimeout returns ok : 1.0
