// list_databases.cpp


/**
 *    Copyright (C) 2018-present MongoDB, Inc.
 *
 *    This program is free software: you can redistribute it and/or modify
 *    it under the terms of the Server Side Public License, version 1,
 *    as published by MongoDB, Inc.
 *
 *    This program is distributed in the hope that it will be useful,
 *    but WITHOUT ANY WARRANTY; without even the implied warranty of
 *    MERCHANTABILITY or FITNESS FOR A PARTICULAR PURPOSE.  See the
 *    Server Side Public License for more details.
 *
 *    You should have received a copy of the Server Side Public License
 *    along with this program. If not, see
 *    <http://www.mongodb.com/licensing/server-side-public-license>.
 *
 *    As a special exception, the copyright holders give permission to link the
 *    code of portions of this program with the OpenSSL library under certain
 *    conditions as described in each individual source file and distribute
 *    linked combinations including the program with the OpenSSL library. You
 *    must comply with the Server Side Public License in all respects for
 *    all of the code used other than as permitted herein. If you modify file(s)
 *    with this exception, you may extend this exception to your version of the
 *    file(s), but you are not obligated to do so. If you do not wish to do so,
 *    delete this exception statement from your version. If you delete this
 *    exception statement from all source files in the program, then also delete
 *    it in the license file.
 */

#include "mongo/platform/basic.h"

#include "mongo/db/auth/authorization_session.h"
#include "mongo/db/catalog/database_catalog_entry.h"
#include "mongo/db/catalog_raii.h"
#include "mongo/db/client.h"
#include "mongo/db/commands.h"
<<<<<<< HEAD
#include "mongo/db/concurrency/d_concurrency.h"
#include "mongo/db/matcher/expression.h"
#include "mongo/db/matcher/extensions_callback_disallow_extensions.h"
=======
#include "mongo/db/commands/list_databases_gen.h"
#include "mongo/db/concurrency/write_conflict_exception.h"
#include "mongo/db/matcher/expression.h"
>>>>>>> f378d467
#include "mongo/db/operation_context.h"
#include "mongo/db/service_context.h"
#include "mongo/db/storage/storage_engine.h"

namespace mongo {
namespace {
static const StringData kFilterField{"filter"};
static const StringData kNameField{"name"};
static const StringData kNameOnlyField{"nameOnly"};
}  // namespace

using std::set;
using std::string;
using std::stringstream;
using std::vector;

// XXX: remove and put into storage api
intmax_t dbSize(const string& database);

class CmdListDatabases : public BasicCommand {
public:
    AllowedOnSecondary secondaryAllowed(ServiceContext*) const final {
        return AllowedOnSecondary::kOptIn;
    }
    bool adminOnly() const final {
        return true;
    }
<<<<<<< HEAD
    virtual bool supportsWriteConcern(const BSONObj& cmd) const override {
=======
    bool supportsWriteConcern(const BSONObj& cmd) const final {
>>>>>>> f378d467
        return false;
    }
    std::string help() const final {
        return "{ listDatabases:1, [filter: <filterObject>] [, nameOnly: true ] }\n"
               "list databases on this server";
    }

    /* listDatabases is always authorized,
     * however the results returned will be redacted
     * based on read privileges if auth is enabled
     * and the current user does not have listDatabases permisison.
     */
    Status checkAuthForCommand(Client* client,
                               const std::string& dbname,
                               const BSONObj& cmdObj) const final {
        return Status::OK();
    }

    CmdListDatabases() : BasicCommand("listDatabases") {}

    bool run(OperationContext* opCtx,
             const string& dbname,
<<<<<<< HEAD
             BSONObj& jsobj,
             int,
             string& errmsg,
             BSONObjBuilder& result) {
        // Parse the filter.
        std::unique_ptr<MatchExpression> filter;
        if (auto filterElt = jsobj[kFilterField]) {
            if (filterElt.type() != BSONType::Object) {
                return appendCommandStatus(result,
                                           {ErrorCodes::TypeMismatch,
                                            str::stream() << "Field '" << kFilterField
                                                          << "' must be of type Object in: "
                                                          << jsobj});
            }
            // The collator is null because database metadata objects are compared using simple
            // binary comparison.
            const CollatorInterface* collator = nullptr;
            auto statusWithMatcher = MatchExpressionParser::parse(
                filterElt.Obj(), ExtensionsCallbackDisallowExtensions(), collator);
            if (!statusWithMatcher.isOK()) {
                return appendCommandStatus(result, statusWithMatcher.getStatus());
            }
            filter = std::move(statusWithMatcher.getValue());
        }
        bool nameOnly = jsobj[kNameOnlyField].trueValue();

        vector<string> dbNames;
        StorageEngine* storageEngine = getGlobalServiceContext()->getGlobalStorageEngine();
        {
            ScopedTransaction transaction(txn, MODE_IS);
            Lock::GlobalLock lk(txn->lockState(), MODE_IS, UINT_MAX);
=======
             const BSONObj& cmdObj,
             BSONObjBuilder& result) final {
        IDLParserErrorContext ctx("listDatabases");
        auto cmd = ListDatabasesCommand::parse(ctx, cmdObj);
        auto* as = AuthorizationSession::get(opCtx->getClient());

        // {nameOnly: bool} - default false.
        const bool nameOnly = cmd.getNameOnly();

        // {authorizedDatabases: bool} - Dynamic default based on permissions.
        const bool authorizedDatabases = ([as](const boost::optional<bool>& authDB) {
            const bool mayListAllDatabases = as->isAuthorizedForActionsOnResource(
                ResourcePattern::forClusterResource(), ActionType::listDatabases);

            if (authDB) {
                uassert(ErrorCodes::Unauthorized,
                        "Insufficient permissions to list all databases",
                        authDB.get() || mayListAllDatabases);
                return authDB.get();
            }

            // By default, list all databases if we can, otherwise
            // only those we're allowed to find on.
            return !mayListAllDatabases;
        })(cmd.getAuthorizedDatabases());

        // {filter: matchExpression}.
        std::unique_ptr<MatchExpression> filter;
        if (auto filterObj = cmd.getFilter()) {
            // The collator is null because database metadata objects are compared using simple
            // binary comparison.
            const CollatorInterface* collator = nullptr;
            boost::intrusive_ptr<ExpressionContext> expCtx(new ExpressionContext(opCtx, collator));
            auto matcher =
                uassertStatusOK(MatchExpressionParser::parse(filterObj.get(), std::move(expCtx)));
            filter = std::move(matcher);
        }

        vector<string> dbNames;
        StorageEngine* storageEngine = getGlobalServiceContext()->getStorageEngine();
        {
            Lock::GlobalLock lk(opCtx, MODE_IS);
>>>>>>> f378d467
            storageEngine->listDatabases(&dbNames);
        }

        vector<BSONObj> dbInfos;

<<<<<<< HEAD
        bool filterNameOnly = filter && filter->isLeaf() && filter->path() == kNameField;
=======
        const bool filterNameOnly = filter &&
            filter->getCategory() == MatchExpression::MatchCategory::kLeaf &&
            filter->path() == kNameField;
>>>>>>> f378d467
        intmax_t totalSize = 0;
        for (const auto& dbname : dbNames) {
            if (authorizedDatabases && !as->isAuthorizedForAnyActionOnAnyResourceInDB(dbname)) {
                // We don't have listDatabases on the cluser or find on this database.
                continue;
            }

            BSONObjBuilder b;
            b.append("name", dbname);

            int64_t size = 0;
            if (!nameOnly) {
                // Filtering on name only should not require taking locks on filtered-out names.
                if (filterNameOnly && !filter->matchesBSON(b.asTempObj()))
                    continue;
<<<<<<< HEAD

                ScopedTransaction transaction(txn, MODE_IS);
                Lock::DBLock dbLock(txn->lockState(), dbname, MODE_IS);
=======
>>>>>>> f378d467

                AutoGetDb autoDb(opCtx, dbname, MODE_IS);
                Database* const db = autoDb.getDb();
                if (!db)
                    continue;

                const DatabaseCatalogEntry* entry = db->getDatabaseCatalogEntry();
                invariant(entry);

<<<<<<< HEAD
                size = entry->sizeOnDisk(txn);
=======
                writeConflictRetry(
                    opCtx, "sizeOnDisk", dbname, [&] { size = entry->sizeOnDisk(opCtx); });
>>>>>>> f378d467
                b.append("sizeOnDisk", static_cast<double>(size));

                b.appendBool("empty", entry->isEmpty());
            }
            BSONObj curDbObj = b.obj();

            if (!filter || filter->matchesBSON(curDbObj)) {
                totalSize += size;
                dbInfos.push_back(curDbObj);
            }
        }

        result.append("databases", dbInfos);
        if (!nameOnly) {
            result.append("totalSize", double(totalSize));
        }
        return true;
    }
} cmdListDatabases;
}<|MERGE_RESOLUTION|>--- conflicted
+++ resolved
@@ -37,15 +37,9 @@
 #include "mongo/db/catalog_raii.h"
 #include "mongo/db/client.h"
 #include "mongo/db/commands.h"
-<<<<<<< HEAD
-#include "mongo/db/concurrency/d_concurrency.h"
-#include "mongo/db/matcher/expression.h"
-#include "mongo/db/matcher/extensions_callback_disallow_extensions.h"
-=======
 #include "mongo/db/commands/list_databases_gen.h"
 #include "mongo/db/concurrency/write_conflict_exception.h"
 #include "mongo/db/matcher/expression.h"
->>>>>>> f378d467
 #include "mongo/db/operation_context.h"
 #include "mongo/db/service_context.h"
 #include "mongo/db/storage/storage_engine.h"
@@ -73,11 +67,7 @@
     bool adminOnly() const final {
         return true;
     }
-<<<<<<< HEAD
-    virtual bool supportsWriteConcern(const BSONObj& cmd) const override {
-=======
     bool supportsWriteConcern(const BSONObj& cmd) const final {
->>>>>>> f378d467
         return false;
     }
     std::string help() const final {
@@ -100,39 +90,6 @@
 
     bool run(OperationContext* opCtx,
              const string& dbname,
-<<<<<<< HEAD
-             BSONObj& jsobj,
-             int,
-             string& errmsg,
-             BSONObjBuilder& result) {
-        // Parse the filter.
-        std::unique_ptr<MatchExpression> filter;
-        if (auto filterElt = jsobj[kFilterField]) {
-            if (filterElt.type() != BSONType::Object) {
-                return appendCommandStatus(result,
-                                           {ErrorCodes::TypeMismatch,
-                                            str::stream() << "Field '" << kFilterField
-                                                          << "' must be of type Object in: "
-                                                          << jsobj});
-            }
-            // The collator is null because database metadata objects are compared using simple
-            // binary comparison.
-            const CollatorInterface* collator = nullptr;
-            auto statusWithMatcher = MatchExpressionParser::parse(
-                filterElt.Obj(), ExtensionsCallbackDisallowExtensions(), collator);
-            if (!statusWithMatcher.isOK()) {
-                return appendCommandStatus(result, statusWithMatcher.getStatus());
-            }
-            filter = std::move(statusWithMatcher.getValue());
-        }
-        bool nameOnly = jsobj[kNameOnlyField].trueValue();
-
-        vector<string> dbNames;
-        StorageEngine* storageEngine = getGlobalServiceContext()->getGlobalStorageEngine();
-        {
-            ScopedTransaction transaction(txn, MODE_IS);
-            Lock::GlobalLock lk(txn->lockState(), MODE_IS, UINT_MAX);
-=======
              const BSONObj& cmdObj,
              BSONObjBuilder& result) final {
         IDLParserErrorContext ctx("listDatabases");
@@ -175,19 +132,14 @@
         StorageEngine* storageEngine = getGlobalServiceContext()->getStorageEngine();
         {
             Lock::GlobalLock lk(opCtx, MODE_IS);
->>>>>>> f378d467
             storageEngine->listDatabases(&dbNames);
         }
 
         vector<BSONObj> dbInfos;
 
-<<<<<<< HEAD
-        bool filterNameOnly = filter && filter->isLeaf() && filter->path() == kNameField;
-=======
         const bool filterNameOnly = filter &&
             filter->getCategory() == MatchExpression::MatchCategory::kLeaf &&
             filter->path() == kNameField;
->>>>>>> f378d467
         intmax_t totalSize = 0;
         for (const auto& dbname : dbNames) {
             if (authorizedDatabases && !as->isAuthorizedForAnyActionOnAnyResourceInDB(dbname)) {
@@ -203,12 +155,6 @@
                 // Filtering on name only should not require taking locks on filtered-out names.
                 if (filterNameOnly && !filter->matchesBSON(b.asTempObj()))
                     continue;
-<<<<<<< HEAD
-
-                ScopedTransaction transaction(txn, MODE_IS);
-                Lock::DBLock dbLock(txn->lockState(), dbname, MODE_IS);
-=======
->>>>>>> f378d467
 
                 AutoGetDb autoDb(opCtx, dbname, MODE_IS);
                 Database* const db = autoDb.getDb();
@@ -218,12 +164,8 @@
                 const DatabaseCatalogEntry* entry = db->getDatabaseCatalogEntry();
                 invariant(entry);
 
-<<<<<<< HEAD
-                size = entry->sizeOnDisk(txn);
-=======
                 writeConflictRetry(
                     opCtx, "sizeOnDisk", dbname, [&] { size = entry->sizeOnDisk(opCtx); });
->>>>>>> f378d467
                 b.append("sizeOnDisk", static_cast<double>(size));
 
                 b.appendBool("empty", entry->isEmpty());
