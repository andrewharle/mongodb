--- conflicted
+++ resolved
@@ -65,10 +65,6 @@
         return AllowedOnSecondary::kNever;
     }
 
-<<<<<<< HEAD
-
-=======
->>>>>>> f378d467
     virtual bool supportsWriteConcern(const BSONObj& cmd) const override {
         return true;
     }
