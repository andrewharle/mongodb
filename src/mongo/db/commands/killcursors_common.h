
/**
 *    Copyright (C) 2018-present MongoDB, Inc.
 *
 *    This program is free software: you can redistribute it and/or modify
 *    it under the terms of the Server Side Public License, version 1,
 *    as published by MongoDB, Inc.
 *
 *    This program is distributed in the hope that it will be useful,
 *    but WITHOUT ANY WARRANTY; without even the implied warranty of
 *    MERCHANTABILITY or FITNESS FOR A PARTICULAR PURPOSE.  See the
 *    Server Side Public License for more details.
 *
 *    You should have received a copy of the Server Side Public License
 *    along with this program. If not, see
 *    <http://www.mongodb.com/licensing/server-side-public-license>.
 *
 *    As a special exception, the copyright holders give permission to link the
 *    code of portions of this program with the OpenSSL library under certain
 *    conditions as described in each individual source file and distribute
 *    linked combinations including the program with the OpenSSL library. You
 *    must comply with the Server Side Public License in all respects for
 *    all of the code used other than as permitted herein. If you modify file(s)
 *    with this exception, you may extend this exception to your version of the
 *    file(s), but you are not obligated to do so. If you do not wish to do so,
 *    delete this exception statement from your version. If you delete this
 *    exception statement from all source files in the program, then also delete
 *    it in the license file.
 */

#include "mongo/db/commands.h"
#include "mongo/db/cursor_id.h"

namespace mongo {

/**
 * Base class for the killCursors command, which attempts to kill all given cursors.  Contains code
 * common to mongos and mongod implementations.
 */
class KillCursorsCmdBase : public BasicCommand {
public:
    KillCursorsCmdBase() : BasicCommand("killCursors") {}

<<<<<<< HEAD
=======
    virtual ~KillCursorsCmdBase() {}
>>>>>>> f378d467

    virtual bool supportsWriteConcern(const BSONObj& cmd) const override {
        return false;
    }

    AllowedOnSecondary secondaryAllowed(ServiceContext*) const override {
        return AllowedOnSecondary::kAlways;
    }

    bool maintenanceOk() const final {
        return false;
    }

    bool adminOnly() const final {
        return false;
    }

    std::string help() const final {
        return "kill a list of cursor ids";
    }

    bool shouldAffectCommandCounter() const final {
        return true;
    }

    Status checkAuthForCommand(Client* client,
                               const std::string& dbname,
                               const BSONObj& cmdObj) const final;

    bool run(OperationContext* opCtx,
             const std::string& dbname,
             const BSONObj& cmdObj,
             BSONObjBuilder& result) final;

private:
    /**
     * Verify the cursor exists, is unpinned, and can be killed by the current user(s).
     */
    virtual Status _checkAuth(Client* client,
                              const NamespaceString& nss,
                              CursorId cursorId) const = 0;

    /**
     * Kill the cursor with id 'cursorId' in namespace 'nss'. Use 'opCtx' if necessary.
     *
     * Returns Status::OK() if the cursor was killed, or ErrorCodes::CursorNotFound if there is no
     * such cursor, or ErrorCodes::OperationFailed if the cursor cannot be killed.
     */
    virtual Status _killCursor(OperationContext* opCtx,
                               const NamespaceString& nss,
                               CursorId cursorId) const = 0;
};

}  // namespace mongo<|MERGE_RESOLUTION|>--- conflicted
+++ resolved
@@ -41,10 +41,7 @@
 public:
     KillCursorsCmdBase() : BasicCommand("killCursors") {}
 
-<<<<<<< HEAD
-=======
     virtual ~KillCursorsCmdBase() {}
->>>>>>> f378d467
 
     virtual bool supportsWriteConcern(const BSONObj& cmd) const override {
         return false;
