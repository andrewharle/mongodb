--- conflicted
+++ resolved
@@ -71,11 +71,6 @@
              BSONObjBuilder& result);
 
     virtual bool supportsWriteConcern(const BSONObj& cmd) const override;
-<<<<<<< HEAD
-
-    virtual bool slaveOk() const;
-=======
->>>>>>> f378d467
 
     AllowedOnSecondary secondaryAllowed(ServiceContext*) const override;
 
