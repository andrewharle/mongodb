// dbhash.cpp


/**
 *    Copyright (C) 2018-present MongoDB, Inc.
 *
 *    This program is free software: you can redistribute it and/or modify
 *    it under the terms of the Server Side Public License, version 1,
 *    as published by MongoDB, Inc.
 *
 *    This program is distributed in the hope that it will be useful,
 *    but WITHOUT ANY WARRANTY; without even the implied warranty of
 *    MERCHANTABILITY or FITNESS FOR A PARTICULAR PURPOSE.  See the
 *    Server Side Public License for more details.
 *
 *    You should have received a copy of the Server Side Public License
 *    along with this program. If not, see
 *    <http://www.mongodb.com/licensing/server-side-public-license>.
 *
 *    As a special exception, the copyright holders give permission to link the
 *    code of portions of this program with the OpenSSL library under certain
 *    conditions as described in each individual source file and distribute
 *    linked combinations including the program with the OpenSSL library. You
 *    must comply with the Server Side Public License in all respects for
 *    all of the code used other than as permitted herein. If you modify file(s)
 *    with this exception, you may extend this exception to your version of the
 *    file(s), but you are not obligated to do so. If you do not wish to do so,
 *    delete this exception statement from your version. If you delete this
 *    exception statement from all source files in the program, then also delete
 *    it in the license file.
 */

#define MONGO_LOG_DEFAULT_COMPONENT ::mongo::logger::LogComponent::kCommand

#include "mongo/platform/basic.h"
<<<<<<< HEAD

#include "mongo/db/commands/dbhash.h"

=======

#include <boost/optional.hpp>
>>>>>>> f378d467
#include <map>
#include <string>

#include "mongo/db/catalog/collection.h"
#include "mongo/db/catalog/database.h"
#include "mongo/db/catalog/database_catalog_entry.h"
<<<<<<< HEAD
=======
#include "mongo/db/catalog/index_catalog.h"
>>>>>>> f378d467
#include "mongo/db/commands.h"
#include "mongo/db/db_raii.h"
#include "mongo/db/exec/working_set_common.h"
#include "mongo/db/namespace_string.h"
#include "mongo/db/query/internal_plans.h"
<<<<<<< HEAD
=======
#include "mongo/db/session_catalog.h"
>>>>>>> f378d467
#include "mongo/stdx/mutex.h"
#include "mongo/util/log.h"
#include "mongo/util/md5.hpp"
#include "mongo/util/net/socket_utils.h"
#include "mongo/util/timer.h"

namespace mongo {

<<<<<<< HEAD
using std::list;
using std::set;
using std::string;
using std::unique_ptr;
using std::vector;

namespace {

class DBHashCmd : public Command {
public:
    DBHashCmd() : Command("dbHash", false, "dbhash") {}

    virtual bool supportsWriteConcern(const BSONObj& cmd) const override {
        return false;
    }

    virtual bool slaveOk() const {
        return true;
    }

    virtual void addRequiredPrivileges(const std::string& dbname,
                                       const BSONObj& cmdObj,
                                       std::vector<Privilege>* out) {
        ActionSet actions;
        actions.addAction(ActionType::dbHash);
        out->push_back(Privilege(ResourcePattern::forDatabaseName(dbname), actions));
    }

    virtual bool run(OperationContext* txn,
                     const string& dbname,
                     BSONObj& cmdObj,
                     int,
                     string& errmsg,
                     BSONObjBuilder& result) {
        Timer timer;

        set<string> desiredCollections;
        if (cmdObj["collections"].type() == Array) {
            BSONObjIterator i(cmdObj["collections"].Obj());
            while (i.more()) {
                BSONElement e = i.next();
                if (e.type() != String) {
                    errmsg = "collections entries have to be strings";
                    return false;
                }
                desiredCollections.insert(e.String());
            }
        }

        list<string> colls;
        const string ns = parseNs(dbname, cmdObj);

        // We lock the entire database in S-mode in order to ensure that the contents will not
        // change for the snapshot.
        ScopedTransaction scopedXact(txn, MODE_IS);
        AutoGetDb autoDb(txn, ns, MODE_S);
        Database* db = autoDb.getDb();
=======
namespace {

class DBHashCmd : public ErrmsgCommandDeprecated {
public:
    DBHashCmd() : ErrmsgCommandDeprecated("dbHash", "dbhash") {}

    virtual bool supportsWriteConcern(const BSONObj& cmd) const override {
        return false;
    }

    ReadWriteType getReadWriteType() const override {
        return ReadWriteType::kRead;
    }

    bool supportsReadConcern(const std::string& dbName,
                             const BSONObj& cmdObj,
                             repl::ReadConcernLevel level) const override {
        return level == repl::ReadConcernLevel::kLocalReadConcern ||
            level == repl::ReadConcernLevel::kSnapshotReadConcern;
    }

    AllowedOnSecondary secondaryAllowed(ServiceContext*) const override {
        return AllowedOnSecondary::kAlways;
    }

    virtual void addRequiredPrivileges(const std::string& dbname,
                                       const BSONObj& cmdObj,
                                       std::vector<Privilege>* out) const {
        ActionSet actions;
        actions.addAction(ActionType::dbHash);
        out->push_back(Privilege(ResourcePattern::forDatabaseName(dbname), actions));
    }

    virtual bool errmsgRun(OperationContext* opCtx,
                           const std::string& dbname,
                           const BSONObj& cmdObj,
                           std::string& errmsg,
                           BSONObjBuilder& result) {
        Timer timer;

        std::set<std::string> desiredCollections;
        if (cmdObj["collections"].type() == Array) {
            BSONObjIterator i(cmdObj["collections"].Obj());
            while (i.more()) {
                BSONElement e = i.next();
                if (e.type() != String) {
                    errmsg = "collections entries have to be strings";
                    return false;
                }
                desiredCollections.insert(e.String());
            }
        }

        const std::string ns = parseNs(dbname, cmdObj);
        uassert(ErrorCodes::InvalidNamespace,
                str::stream() << "Invalid db name: " << ns,
                NamespaceString::validDBName(ns, NamespaceString::DollarInDbNameBehavior::Allow));

        // We lock the entire database in S-mode in order to ensure that the contents will not
        // change for the snapshot.
        auto lockMode = LockMode::MODE_S;
        auto* session = OperationContextSession::get(opCtx);
        if (session && session->inActiveOrKilledMultiDocumentTransaction()) {
            // However, if we are inside a multi-statement transaction, then we only need to lock
            // the database in intent mode to ensure that none of the collections get dropped.
            lockMode = getLockModeForQuery(opCtx);
        }
        AutoGetDb autoDb(opCtx, ns, lockMode);
        Database* db = autoDb.getDb();
        std::list<std::string> colls;
>>>>>>> f378d467
        if (db) {
            db->getDatabaseCatalogEntry()->getCollectionNamespaces(&colls);
            colls.sort();
        }

        result.append("host", prettyHostName());

        md5_state_t globalState;
        md5_init(&globalState);

<<<<<<< HEAD
        vector<string> cached;

        const std::initializer_list<StringData> replicatedSystemCollections{"system.backup_users",
                                                                            "system.js",
                                                                            "system.new_users",
                                                                            "system.roles",
                                                                            "system.users",
                                                                            "system.version",
                                                                            "system.views"};


        BSONObjBuilder bb(result.subobjStart("collections"));
        for (list<string>::iterator i = colls.begin(); i != colls.end(); i++) {
            string fullCollectionName = *i;
            if (fullCollectionName.size() - 1 <= dbname.size()) {
                errmsg = str::stream() << "weird fullCollectionName [" << fullCollectionName << "]";
                return false;
            }
            string shortCollectionName = fullCollectionName.substr(dbname.size() + 1);

            if (shortCollectionName.find("system.") == 0 &&
                std::find(replicatedSystemCollections.begin(),
                          replicatedSystemCollections.end(),
                          shortCollectionName) == replicatedSystemCollections.end())
                continue;

            if (desiredCollections.size() > 0 && desiredCollections.count(shortCollectionName) == 0)
                continue;

            bool fromCache = false;
            string hash = _hashCollection(txn, db, fullCollectionName, &fromCache);

            bb.append(shortCollectionName, hash);

            md5_append(&globalState, (const md5_byte_t*)hash.c_str(), hash.size());
            if (fromCache)
                cached.push_back(fullCollectionName);
        }
        bb.done();

        md5digest d;
        md5_finish(&globalState, d);
        string hash = digestToString(d);

        result.append("md5", hash);
        result.appendNumber("timeMillis", timer.millis());

        result.append("fromCache", cached);

        return 1;
    }

    void wipeCacheForCollection(OperationContext* txn, const NamespaceString& ns) {
        if (!_isCachable(ns))
            return;

        txn->recoveryUnit()->onCommit([this, txn, ns] {
            stdx::lock_guard<stdx::mutex> lk(_cachedHashedMutex);
            if (ns.isCommand()) {
                // The <dbName>.$cmd namespace can represent a command that
                // modifies the entire database, e.g. dropDatabase, so we remove
                // the cached entries for all collections in the database.
                _cachedHashed.erase(ns.db().toString());
            } else {
                _cachedHashed[ns.db().toString()].erase(ns.coll().toString());
            }
        });
    }

private:
    bool _isCachable(const NamespaceString& ns) const {
        return ns.isConfigDB();
    }

    std::string _hashCollection(OperationContext* opCtx,
                                Database* db,
                                const std::string& fullCollectionName,
                                bool* fromCache) {
        stdx::unique_lock<stdx::mutex> cachedHashedLock(_cachedHashedMutex, stdx::defer_lock);

        NamespaceString ns(fullCollectionName);

        if (_isCachable(ns)) {
            cachedHashedLock.lock();
            string hash = _cachedHashed[ns.db().toString()][ns.coll().toString()];
            if (hash.size() > 0) {
                *fromCache = true;
                return hash;
            }
        }

        *fromCache = false;
        Collection* collection = db->getCollection(fullCollectionName);
        if (!collection)
            return "";

        IndexDescriptor* desc = collection->getIndexCatalog()->findIdIndex(opCtx);

        unique_ptr<PlanExecutor> exec;
        if (desc) {
            exec = InternalPlanner::indexScan(opCtx,
                                              collection,
                                              desc,
                                              BSONObj(),
                                              BSONObj(),
                                              BoundInclusion::kIncludeStartKeyOnly,
                                              PlanExecutor::YIELD_MANUAL,
                                              InternalPlanner::FORWARD,
                                              InternalPlanner::IXSCAN_FETCH);
        } else if (collection->isCapped()) {
            exec = InternalPlanner::collectionScan(
                opCtx, fullCollectionName, collection, PlanExecutor::YIELD_MANUAL);
        } else {
            log() << "can't find _id index for: " << fullCollectionName;
            return "no _id _index";
        }

        md5_state_t st;
        md5_init(&st);

        long long n = 0;
        PlanExecutor::ExecState state;
        BSONObj c;
        verify(NULL != exec.get());
        while (PlanExecutor::ADVANCED == (state = exec->getNext(&c, NULL))) {
            md5_append(&st, (const md5_byte_t*)c.objdata(), c.objsize());
            n++;
        }
        if (PlanExecutor::IS_EOF != state) {
            warning() << "error while hashing, db dropped? ns=" << fullCollectionName;
            uasserted(34371,
                      "Plan executor error while running dbHash command: " +
                          WorkingSetCommon::toStatusString(c));
        }
        md5digest d;
        md5_finish(&st, d);
        string hash = digestToString(d);

        if (cachedHashedLock.owns_lock()) {
            _cachedHashed[ns.db().toString()][ns.coll().toString()] = hash;
        }

        return hash;
    }

    stdx::mutex _cachedHashedMutex;
    std::map<std::string, std::map<std::string, std::string>> _cachedHashed;

} dbhashCmd;

}  // namespace

void logOpForDbHash(OperationContext* txn, const char* ns) {
    NamespaceString nsString(ns);
    dbhashCmd.wipeCacheForCollection(txn, nsString);
}

=======
        // A set of 'system' collections that are replicated, and therefore included in the db hash.
        const std::set<StringData> replicatedSystemCollections{"system.backup_users",
                                                               "system.js",
                                                               "system.new_users",
                                                               "system.roles",
                                                               "system.users",
                                                               "system.version",
                                                               "system.views"};

        BSONArrayBuilder cappedCollections;
        BSONObjBuilder collectionsByUUID;

        BSONObjBuilder bb(result.subobjStart("collections"));
        for (const auto& collectionName : colls) {

            NamespaceString collNss(collectionName);

            if (collNss.size() - 1 <= dbname.size()) {
                errmsg = str::stream() << "weird fullCollectionName [" << collNss.toString() << "]";
                return false;
            }

            // Only include 'system' collections that are replicated.
            bool isReplicatedSystemColl =
                (replicatedSystemCollections.count(collNss.coll().toString()) > 0);
            if (collNss.isSystem() && !isReplicatedSystemColl)
                continue;

            if (collNss.coll().startsWith("tmp.mr.")) {
                // We skip any incremental map reduce collections as they also aren't replicated.
                continue;
            }

            if (desiredCollections.size() > 0 &&
                desiredCollections.count(collNss.coll().toString()) == 0)
                continue;

            // Don't include 'drop pending' collections.
            if (collNss.isDropPendingNamespace())
                continue;

            if (Collection* collection = db->getCollection(opCtx, collectionName)) {
                if (collection->isCapped()) {
                    cappedCollections.append(collNss.coll());
                }

                if (OptionalCollectionUUID uuid = collection->uuid()) {
                    uuid->appendToBuilder(&collectionsByUUID, collNss.coll());
                }
            }

            // Compute the hash for this collection.
            std::string hash = _hashCollection(opCtx, db, collNss.toString());

            bb.append(collNss.coll(), hash);
            md5_append(&globalState, (const md5_byte_t*)hash.c_str(), hash.size());
        }
        bb.done();

        result.append("capped", BSONArray(cappedCollections.done()));
        result.append("uuids", collectionsByUUID.done());

        md5digest d;
        md5_finish(&globalState, d);
        std::string hash = digestToString(d);

        result.append("md5", hash);
        result.appendNumber("timeMillis", timer.millis());

        return 1;
    }

private:
    std::string _hashCollection(OperationContext* opCtx,
                                Database* db,
                                const std::string& fullCollectionName) {

        NamespaceString ns(fullCollectionName);

        Collection* collection = db->getCollection(opCtx, ns);
        if (!collection)
            return "";

        boost::optional<Lock::CollectionLock> collLock;
        auto* session = OperationContextSession::get(opCtx);
        if (session && session->inActiveOrKilledMultiDocumentTransaction()) {
            // When inside a multi-statement transaction, we are only holding the database lock in
            // intent mode. We need to also acquire the collection lock in intent mode to ensure
            // reading from the consistent snapshot doesn't overlap with any catalog operations on
            // the collection.
            invariant(
                opCtx->lockState()->isDbLockedForMode(db->name(), getLockModeForQuery(opCtx)));
            collLock.emplace(opCtx->lockState(), fullCollectionName, getLockModeForQuery(opCtx));

            auto minSnapshot = collection->getMinimumVisibleSnapshot();
            auto mySnapshot = opCtx->recoveryUnit()->getPointInTimeReadTimestamp();
            invariant(mySnapshot);

            uassert(ErrorCodes::SnapshotUnavailable,
                    str::stream() << "Unable to read from a snapshot due to pending collection"
                                     " catalog changes; please retry the operation. Snapshot"
                                     " timestamp is "
                                  << mySnapshot->toString()
                                  << ". Collection minimum timestamp is "
                                  << minSnapshot->toString(),
                    !minSnapshot || *mySnapshot >= *minSnapshot);
        } else {
            invariant(opCtx->lockState()->isDbLockedForMode(db->name(), MODE_S));
        }

        IndexDescriptor* desc = collection->getIndexCatalog()->findIdIndex(opCtx);

        std::unique_ptr<PlanExecutor, PlanExecutor::Deleter> exec;
        if (desc) {
            exec = InternalPlanner::indexScan(opCtx,
                                              collection,
                                              desc,
                                              BSONObj(),
                                              BSONObj(),
                                              BoundInclusion::kIncludeStartKeyOnly,
                                              PlanExecutor::NO_YIELD,
                                              InternalPlanner::FORWARD,
                                              InternalPlanner::IXSCAN_FETCH);
        } else if (collection->isCapped()) {
            exec = InternalPlanner::collectionScan(
                opCtx, fullCollectionName, collection, PlanExecutor::NO_YIELD);
        } else {
            log() << "can't find _id index for: " << fullCollectionName;
            return "no _id _index";
        }

        md5_state_t st;
        md5_init(&st);

        long long n = 0;
        PlanExecutor::ExecState state;
        BSONObj c;
        verify(NULL != exec.get());
        while (PlanExecutor::ADVANCED == (state = exec->getNext(&c, NULL))) {
            md5_append(&st, (const md5_byte_t*)c.objdata(), c.objsize());
            n++;
        }
        if (PlanExecutor::IS_EOF != state) {
            warning() << "error while hashing, db dropped? ns=" << fullCollectionName;
            uasserted(34371,
                      "Plan executor error while running dbHash command: " +
                          WorkingSetCommon::toStatusString(c));
        }
        md5digest d;
        md5_finish(&st, d);
        std::string hash = digestToString(d);

        return hash;
    }

} dbhashCmd;

}  // namespace
>>>>>>> f378d467
}  // namespace mongo<|MERGE_RESOLUTION|>--- conflicted
+++ resolved
@@ -33,33 +33,21 @@
 #define MONGO_LOG_DEFAULT_COMPONENT ::mongo::logger::LogComponent::kCommand
 
 #include "mongo/platform/basic.h"
-<<<<<<< HEAD
-
-#include "mongo/db/commands/dbhash.h"
-
-=======
 
 #include <boost/optional.hpp>
->>>>>>> f378d467
 #include <map>
 #include <string>
 
 #include "mongo/db/catalog/collection.h"
 #include "mongo/db/catalog/database.h"
 #include "mongo/db/catalog/database_catalog_entry.h"
-<<<<<<< HEAD
-=======
 #include "mongo/db/catalog/index_catalog.h"
->>>>>>> f378d467
 #include "mongo/db/commands.h"
 #include "mongo/db/db_raii.h"
 #include "mongo/db/exec/working_set_common.h"
 #include "mongo/db/namespace_string.h"
 #include "mongo/db/query/internal_plans.h"
-<<<<<<< HEAD
-=======
 #include "mongo/db/session_catalog.h"
->>>>>>> f378d467
 #include "mongo/stdx/mutex.h"
 #include "mongo/util/log.h"
 #include "mongo/util/md5.hpp"
@@ -68,65 +56,6 @@
 
 namespace mongo {
 
-<<<<<<< HEAD
-using std::list;
-using std::set;
-using std::string;
-using std::unique_ptr;
-using std::vector;
-
-namespace {
-
-class DBHashCmd : public Command {
-public:
-    DBHashCmd() : Command("dbHash", false, "dbhash") {}
-
-    virtual bool supportsWriteConcern(const BSONObj& cmd) const override {
-        return false;
-    }
-
-    virtual bool slaveOk() const {
-        return true;
-    }
-
-    virtual void addRequiredPrivileges(const std::string& dbname,
-                                       const BSONObj& cmdObj,
-                                       std::vector<Privilege>* out) {
-        ActionSet actions;
-        actions.addAction(ActionType::dbHash);
-        out->push_back(Privilege(ResourcePattern::forDatabaseName(dbname), actions));
-    }
-
-    virtual bool run(OperationContext* txn,
-                     const string& dbname,
-                     BSONObj& cmdObj,
-                     int,
-                     string& errmsg,
-                     BSONObjBuilder& result) {
-        Timer timer;
-
-        set<string> desiredCollections;
-        if (cmdObj["collections"].type() == Array) {
-            BSONObjIterator i(cmdObj["collections"].Obj());
-            while (i.more()) {
-                BSONElement e = i.next();
-                if (e.type() != String) {
-                    errmsg = "collections entries have to be strings";
-                    return false;
-                }
-                desiredCollections.insert(e.String());
-            }
-        }
-
-        list<string> colls;
-        const string ns = parseNs(dbname, cmdObj);
-
-        // We lock the entire database in S-mode in order to ensure that the contents will not
-        // change for the snapshot.
-        ScopedTransaction scopedXact(txn, MODE_IS);
-        AutoGetDb autoDb(txn, ns, MODE_S);
-        Database* db = autoDb.getDb();
-=======
 namespace {
 
 class DBHashCmd : public ErrmsgCommandDeprecated {
@@ -197,7 +126,6 @@
         AutoGetDb autoDb(opCtx, ns, lockMode);
         Database* db = autoDb.getDb();
         std::list<std::string> colls;
->>>>>>> f378d467
         if (db) {
             db->getDatabaseCatalogEntry()->getCollectionNamespaces(&colls);
             colls.sort();
@@ -208,165 +136,6 @@
         md5_state_t globalState;
         md5_init(&globalState);
 
-<<<<<<< HEAD
-        vector<string> cached;
-
-        const std::initializer_list<StringData> replicatedSystemCollections{"system.backup_users",
-                                                                            "system.js",
-                                                                            "system.new_users",
-                                                                            "system.roles",
-                                                                            "system.users",
-                                                                            "system.version",
-                                                                            "system.views"};
-
-
-        BSONObjBuilder bb(result.subobjStart("collections"));
-        for (list<string>::iterator i = colls.begin(); i != colls.end(); i++) {
-            string fullCollectionName = *i;
-            if (fullCollectionName.size() - 1 <= dbname.size()) {
-                errmsg = str::stream() << "weird fullCollectionName [" << fullCollectionName << "]";
-                return false;
-            }
-            string shortCollectionName = fullCollectionName.substr(dbname.size() + 1);
-
-            if (shortCollectionName.find("system.") == 0 &&
-                std::find(replicatedSystemCollections.begin(),
-                          replicatedSystemCollections.end(),
-                          shortCollectionName) == replicatedSystemCollections.end())
-                continue;
-
-            if (desiredCollections.size() > 0 && desiredCollections.count(shortCollectionName) == 0)
-                continue;
-
-            bool fromCache = false;
-            string hash = _hashCollection(txn, db, fullCollectionName, &fromCache);
-
-            bb.append(shortCollectionName, hash);
-
-            md5_append(&globalState, (const md5_byte_t*)hash.c_str(), hash.size());
-            if (fromCache)
-                cached.push_back(fullCollectionName);
-        }
-        bb.done();
-
-        md5digest d;
-        md5_finish(&globalState, d);
-        string hash = digestToString(d);
-
-        result.append("md5", hash);
-        result.appendNumber("timeMillis", timer.millis());
-
-        result.append("fromCache", cached);
-
-        return 1;
-    }
-
-    void wipeCacheForCollection(OperationContext* txn, const NamespaceString& ns) {
-        if (!_isCachable(ns))
-            return;
-
-        txn->recoveryUnit()->onCommit([this, txn, ns] {
-            stdx::lock_guard<stdx::mutex> lk(_cachedHashedMutex);
-            if (ns.isCommand()) {
-                // The <dbName>.$cmd namespace can represent a command that
-                // modifies the entire database, e.g. dropDatabase, so we remove
-                // the cached entries for all collections in the database.
-                _cachedHashed.erase(ns.db().toString());
-            } else {
-                _cachedHashed[ns.db().toString()].erase(ns.coll().toString());
-            }
-        });
-    }
-
-private:
-    bool _isCachable(const NamespaceString& ns) const {
-        return ns.isConfigDB();
-    }
-
-    std::string _hashCollection(OperationContext* opCtx,
-                                Database* db,
-                                const std::string& fullCollectionName,
-                                bool* fromCache) {
-        stdx::unique_lock<stdx::mutex> cachedHashedLock(_cachedHashedMutex, stdx::defer_lock);
-
-        NamespaceString ns(fullCollectionName);
-
-        if (_isCachable(ns)) {
-            cachedHashedLock.lock();
-            string hash = _cachedHashed[ns.db().toString()][ns.coll().toString()];
-            if (hash.size() > 0) {
-                *fromCache = true;
-                return hash;
-            }
-        }
-
-        *fromCache = false;
-        Collection* collection = db->getCollection(fullCollectionName);
-        if (!collection)
-            return "";
-
-        IndexDescriptor* desc = collection->getIndexCatalog()->findIdIndex(opCtx);
-
-        unique_ptr<PlanExecutor> exec;
-        if (desc) {
-            exec = InternalPlanner::indexScan(opCtx,
-                                              collection,
-                                              desc,
-                                              BSONObj(),
-                                              BSONObj(),
-                                              BoundInclusion::kIncludeStartKeyOnly,
-                                              PlanExecutor::YIELD_MANUAL,
-                                              InternalPlanner::FORWARD,
-                                              InternalPlanner::IXSCAN_FETCH);
-        } else if (collection->isCapped()) {
-            exec = InternalPlanner::collectionScan(
-                opCtx, fullCollectionName, collection, PlanExecutor::YIELD_MANUAL);
-        } else {
-            log() << "can't find _id index for: " << fullCollectionName;
-            return "no _id _index";
-        }
-
-        md5_state_t st;
-        md5_init(&st);
-
-        long long n = 0;
-        PlanExecutor::ExecState state;
-        BSONObj c;
-        verify(NULL != exec.get());
-        while (PlanExecutor::ADVANCED == (state = exec->getNext(&c, NULL))) {
-            md5_append(&st, (const md5_byte_t*)c.objdata(), c.objsize());
-            n++;
-        }
-        if (PlanExecutor::IS_EOF != state) {
-            warning() << "error while hashing, db dropped? ns=" << fullCollectionName;
-            uasserted(34371,
-                      "Plan executor error while running dbHash command: " +
-                          WorkingSetCommon::toStatusString(c));
-        }
-        md5digest d;
-        md5_finish(&st, d);
-        string hash = digestToString(d);
-
-        if (cachedHashedLock.owns_lock()) {
-            _cachedHashed[ns.db().toString()][ns.coll().toString()] = hash;
-        }
-
-        return hash;
-    }
-
-    stdx::mutex _cachedHashedMutex;
-    std::map<std::string, std::map<std::string, std::string>> _cachedHashed;
-
-} dbhashCmd;
-
-}  // namespace
-
-void logOpForDbHash(OperationContext* txn, const char* ns) {
-    NamespaceString nsString(ns);
-    dbhashCmd.wipeCacheForCollection(txn, nsString);
-}
-
-=======
         // A set of 'system' collections that are replicated, and therefore included in the db hash.
         const std::set<StringData> replicatedSystemCollections{"system.backup_users",
                                                                "system.js",
@@ -525,5 +294,4 @@
 } dbhashCmd;
 
 }  // namespace
->>>>>>> f378d467
 }  // namespace mongo