// mr.h


/**
 *    Copyright (C) 2018-present MongoDB, Inc.
 *
 *    This program is free software: you can redistribute it and/or modify
 *    it under the terms of the Server Side Public License, version 1,
 *    as published by MongoDB, Inc.
 *
 *    This program is distributed in the hope that it will be useful,
 *    but WITHOUT ANY WARRANTY; without even the implied warranty of
 *    MERCHANTABILITY or FITNESS FOR A PARTICULAR PURPOSE.  See the
 *    Server Side Public License for more details.
 *
 *    You should have received a copy of the Server Side Public License
 *    along with this program. If not, see
 *    <http://www.mongodb.com/licensing/server-side-public-license>.
 *
 *    As a special exception, the copyright holders give permission to link the
 *    code of portions of this program with the OpenSSL library under certain
 *    conditions as described in each individual source file and distribute
 *    linked combinations including the program with the OpenSSL library. You
 *    must comply with the Server Side Public License in all respects for
 *    all of the code used other than as permitted herein. If you modify file(s)
 *    with this exception, you may extend this exception to your version of the
 *    file(s), but you are not obligated to do so. If you do not wish to do so,
 *    delete this exception statement from your version. If you delete this
 *    exception statement from all source files in the program, then also delete
 *    it in the license file.
 */

#pragma once

#include <string>
#include <vector>

#include "mongo/db/auth/privilege.h"
#include "mongo/db/curop.h"
#include "mongo/db/dbdirectclient.h"
#include "mongo/db/jsobj.h"
#include "mongo/db/namespace_string.h"
#include "mongo/platform/atomic_word.h"
#include "mongo/scripting/engine.h"

namespace mongo {

class Collection;
class Database;
class OperationContext;

namespace mr {

typedef std::vector<BSONObj> BSONList;

class State;

// ------------  function interfaces -----------

class Mapper {
    MONGO_DISALLOW_COPYING(Mapper);

public:
    virtual ~Mapper() {}
    virtual void init(State* state) = 0;

    virtual void map(const BSONObj& o) = 0;

protected:
    Mapper() = default;
};

class Finalizer {
    MONGO_DISALLOW_COPYING(Finalizer);

public:
    virtual ~Finalizer() {}
    virtual void init(State* state) = 0;

    /**
     * this takes a tuple and returns a tuple
     */
    virtual BSONObj finalize(const BSONObj& tuple) = 0;

protected:
    Finalizer() = default;
};

class Reducer {
    MONGO_DISALLOW_COPYING(Reducer);

public:
    Reducer() : numReduces(0) {}
    virtual ~Reducer() {}
    virtual void init(State* state) = 0;

    virtual BSONObj reduce(const BSONList& tuples) = 0;
    /** this means its a final reduce, even if there is no finalizer */
    virtual BSONObj finalReduce(const BSONList& tuples, Finalizer* finalizer) = 0;

    long long numReduces;
};

// ------------  js function implementations -----------

/**
 * used as a holder for Scope and ScriptingFunction
 * visitor like pattern as Scope is gotten from first access
 */
class JSFunction {
    MONGO_DISALLOW_COPYING(JSFunction);

public:
    /**
     * @param type (map|reduce|finalize)
     */
    JSFunction(const std::string& type, const BSONElement& e);
    virtual ~JSFunction() {}

    virtual void init(State* state);

    Scope* scope() const {
        return _scope;
    }
    ScriptingFunction func() const {
        return _func;
    }

private:
    std::string _type;
    std::string _code;     // actual javascript code
    BSONObj _wantedScope;  // this is for CodeWScope

    Scope* _scope;  // this is not owned by us, and might be shared
    ScriptingFunction _func;
};

class JSMapper : public Mapper {
public:
    JSMapper(const BSONElement& code) : _func("_map", code) {}
    virtual void map(const BSONObj& o);
    virtual void init(State* state);

private:
    JSFunction _func;
    BSONObj _params;
};

class JSReducer : public Reducer {
public:
    JSReducer(const BSONElement& code) : _func("_reduce", code) {}
    virtual void init(State* state);

    virtual BSONObj reduce(const BSONList& tuples);
    virtual BSONObj finalReduce(const BSONList& tuples, Finalizer* finalizer);

private:
    /**
     * result in "__returnValue"
     * @param key OUT
     * @param endSizeEstimate OUT
    */
    void _reduce(const BSONList& values, BSONObj& key, int& endSizeEstimate);

    JSFunction _func;
};

class JSFinalizer : public Finalizer {
public:
    JSFinalizer(const BSONElement& code) : _func("_finalize", code) {}
    virtual BSONObj finalize(const BSONObj& o);
    virtual void init(State* state) {
        _func.init(state);
    }

private:
    JSFunction _func;
};

// -----------------


class TupleKeyCmp {
public:
    TupleKeyCmp() {}
    bool operator()(const BSONObj& l, const BSONObj& r) const {
        return l.firstElement().woCompare(r.firstElement()) < 0;
    }
};

typedef std::map<BSONObj, BSONList, TupleKeyCmp> InMemory;  // from key to list of tuples

/**
 * holds map/reduce config information
 */
class Config {
public:
    Config(const std::string& _dbname, const BSONObj& cmdObj);

    std::string dbname;
    NamespaceString nss;

    // options
    bool verbose;
    bool jsMode;
    int splitInfo;

    // query options

    BSONObj filter;
    BSONObj sort;
    BSONObj collation;
    long long limit;

    // functions

    std::unique_ptr<Mapper> mapper;
    std::unique_ptr<Reducer> reducer;
    std::unique_ptr<Finalizer> finalizer;

    BSONObj mapParams;
    BSONObj scopeSetup;

    // output tables
    NamespaceString incLong;
    NamespaceString tempNamespace;

    enum OutputType {
        REPLACE,  // atomically replace the collection
        MERGE,    // merge keys, override dups
        REDUCE,   // merge keys, reduce dups
        INMEMORY  // only store in memory, limited in size
    };
    struct OutputOptions {
        std::string outDB;
        std::string collectionName;
        NamespaceString finalNamespace;
        // if true, no lock during output operation
        bool outNonAtomic;
        OutputType outType;
    } outputOptions;

    static OutputOptions parseOutputOptions(const std::string& dbname, const BSONObj& cmdObj);

    // max number of keys allowed in JS map before switching mode
    long jsMaxKeys;
    // ratio of duplicates vs unique keys before reduce is triggered in js mode
    float reduceTriggerRatio;
    // maximum size of map before it gets dumped to disk
    long maxInMemSize;

    // true when called from mongos to do phase-1 of M/R
    bool shardedFirstPass;

    // if the output collection is sharded, we must be told what UUID to use for it
    boost::optional<UUID> finalOutputCollUUID;

    static AtomicUInt32 JOB_NUMBER;
};  // end MRsetup

/**
 * stores information about intermediate map reduce state
 * controls flow of data from map->reduce->finalize->output
 */
class State {
public:
    /**
     * opCtx must outlive this State.
     */
    State(OperationContext* opCtx, const Config& c);
    ~State();

    void init();

    // ---- prep  -----
    bool sourceExists();

    // ---- map stage ----

    /**
     * stages on in in-memory storage
     */
    void emit(const BSONObj& a);

    /**
    * Checks the size of the transient in-memory results accumulated so far and potentially
    * runs reduce in order to compact them. If the data is still too large, it will be
    * spilled to the output collection.
    *
    * NOTE: Make sure that no DB locks are held, when calling this function, because it may
    * try to acquire write DB lock for the write to the output collection.
    */
    void reduceAndSpillInMemoryStateIfNeeded();

    /**
     * run reduce on _temp
     */
    void reduceInMemory();

    /**
     * transfers in memory storage to temp collection
     */
    void dumpToInc();
    void insertToInc(BSONObj& o);
    void _insertToInc(BSONObj& o);

    // ------ reduce stage -----------

    void prepTempCollection();

    void finalReduce(BSONList& values);

<<<<<<< HEAD
    void finalReduce(OperationContext* txn, CurOp* op, ProgressMeterHolder& pm);
=======
    void finalReduce(OperationContext* opCtx, CurOp* op, ProgressMeterHolder& pm);
>>>>>>> f378d467

    // ------- cleanup/data positioning ----------

    /**
     * Clean up the temporary and incremental collections
     */
    void dropTempCollections();

    /**
       @return number objects in collection
     */
    long long postProcessCollection(OperationContext* opCtx, CurOp* op, ProgressMeterHolder& pm);
    long long postProcessCollectionNonAtomic(OperationContext* opCtx,
                                             CurOp* op,
                                             ProgressMeterHolder& pm,
                                             bool callerHoldsGlobalLock);

    /**
     * if INMEMORY will append
     * may also append stats or anything else it likes
     */
    void appendResults(BSONObjBuilder& b);

    // -------- util ------------

    /**
     * inserts with correct replication semantics
     */
    void insert(const NamespaceString& nss, const BSONObj& o);

    // ------ simple accessors -----

    /** State maintains ownership, do no use past State lifetime */
    Scope* scope() {
        return _scope.get();
    }

    const Config& config() {
        return _config;
    }

    bool isOnDisk() {
        return _onDisk;
    }

    long long numEmits() const {
        if (_jsMode)
            return _scope->getNumberLongLong("_emitCt");
        return _numEmits;
    }
    long long numReduces() const {
        if (_jsMode)
            return _scope->getNumberLongLong("_redCt");
        return _config.reducer->numReduces;
    }
    long long numInMemKeys() const {
        if (_jsMode)
            return _scope->getNumberLongLong("_keyCt");
        return _temp->size();
    }

    bool jsMode() {
        return _jsMode;
    }
    void switchMode(bool jsMode);
    void bailFromJS();

    static Collection* getCollectionOrUassert(OperationContext* opCtx,
                                              Database* db,
                                              const NamespaceString& nss);

    const Config& _config;
    DBDirectClient _db;
    bool _useIncremental;  // use an incremental collection

protected:
    /**
     * Appends a new document to the in-memory list of tuples, which are under that
     * document's key.
     *
     * @return estimated in-memory size occupied by the newly added document.
     */
    int _add(InMemory* im, const BSONObj& a);

    OperationContext* _opCtx;
    std::unique_ptr<Scope> _scope;
    bool _onDisk;  // if the end result of this map reduce is disk or not

    std::unique_ptr<InMemory> _temp;
    long _size;      // bytes in _temp
    long _dupCount;  // number of duplicate key entries

    long long _numEmits;

    bool _jsMode;
    ScriptingFunction _reduceAll;
    ScriptingFunction _reduceAndEmit;
    ScriptingFunction _reduceAndFinalize;
    ScriptingFunction _reduceAndFinalizeAndInsert;
};

BSONObj fast_emit(const BSONObj& args, void* data);
BSONObj _bailFromJS(const BSONObj& args, void* data);

void addPrivilegesRequiredForMapReduce(const BasicCommand* commandTemplate,
                                       const std::string& dbname,
                                       const BSONObj& cmdObj,
                                       std::vector<Privilege>* out);

/**
 * Returns true if the provided mapReduce command has an 'out' parameter.
 */
bool mrSupportsWriteConcern(const BSONObj& cmd);

}  // end mr namespace
}<|MERGE_RESOLUTION|>--- conflicted
+++ resolved
@@ -310,11 +310,7 @@
 
     void finalReduce(BSONList& values);
 
-<<<<<<< HEAD
-    void finalReduce(OperationContext* txn, CurOp* op, ProgressMeterHolder& pm);
-=======
     void finalReduce(OperationContext* opCtx, CurOp* op, ProgressMeterHolder& pm);
->>>>>>> f378d467
 
     // ------- cleanup/data positioning ----------
 
