--- conflicted
+++ resolved
@@ -43,12 +43,6 @@
 #include "mongo/db/query/get_executor.h"
 #include "mongo/db/query/plan_summary_stats.h"
 #include "mongo/db/query/view_response_formatter.h"
-<<<<<<< HEAD
-#include "mongo/db/range_preserver.h"
-#include "mongo/db/repl/replication_coordinator_global.h"
-#include "mongo/db/server_options.h"
-=======
->>>>>>> f378d467
 #include "mongo/db/views/resolved_view.h"
 #include "mongo/util/log.h"
 
@@ -64,59 +58,6 @@
  */
 class CmdCount : public BasicCommand {
 public:
-<<<<<<< HEAD
-    CmdCount() : Command("count") {}
-
-    virtual bool supportsWriteConcern(const BSONObj& cmd) const override {
-        return false;
-    }
-
-    virtual bool slaveOk() const {
-        // ok on --slave setups
-        return repl::getGlobalReplicationCoordinator()->getSettings().isSlave();
-    }
-
-    virtual bool slaveOverrideOk() const {
-        return true;
-    }
-
-    virtual bool maintenanceOk() const {
-        return false;
-    }
-
-    virtual bool adminOnly() const {
-        return false;
-    }
-
-    bool supportsReadConcern() const final {
-        return true;
-    }
-
-    ReadWriteType getReadWriteType() const {
-        return ReadWriteType::kRead;
-    }
-
-    virtual void help(stringstream& help) const {
-        help << "count objects in collection";
-    }
-
-    virtual void addRequiredPrivileges(const std::string& dbname,
-                                       const BSONObj& cmdObj,
-                                       std::vector<Privilege>* out) {
-        ActionSet actions;
-        actions.addAction(ActionType::find);
-        out->push_back(Privilege(parseResourcePattern(dbname, cmdObj), actions));
-    }
-
-    virtual Status explain(OperationContext* txn,
-                           const std::string& dbname,
-                           const BSONObj& cmdObj,
-                           ExplainCommon::Verbosity verbosity,
-                           const rpc::ServerSelectionMetadata&,
-                           BSONObjBuilder* out) const {
-        const bool isExplain = true;
-        auto request = CountRequest::parseFromBSON(dbname, cmdObj, isExplain);
-=======
     CmdCount() : BasicCommand("count") {}
 
     std::string help() const override {
@@ -181,24 +122,10 @@
 
         const bool isExplain = true;
         auto request = CountRequest::parseFromBSON(nss, cmdObj, isExplain);
->>>>>>> f378d467
         if (!request.isOK()) {
             return request.getStatus();
         }
 
-<<<<<<< HEAD
-        if (!request.getValue().getCollation().isEmpty() &&
-            serverGlobalParams.featureCompatibility.version.load() ==
-                ServerGlobalParams::FeatureCompatibility::Version::k32) {
-            return Status(ErrorCodes::InvalidOptions,
-                          "The featureCompatibilityVersion must be 3.4 to use collation. See "
-                          "http://dochub.mongodb.org/core/3.4-feature-compatibility.");
-        }
-
-        // Acquire the db read lock.
-        AutoGetCollectionOrViewForRead ctx(txn, request.getValue().getNs());
-        Collection* collection = ctx.getCollection();
-=======
         if (ctx->getView()) {
             // Relinquish locks. The aggregation command will re-acquire them.
             ctx.reset();
@@ -222,21 +149,6 @@
         }
 
         Collection* const collection = ctx->getCollection();
->>>>>>> f378d467
-
-        if (ctx.getView()) {
-            ctx.releaseLocksForView();
-
-            auto viewAggregation = request.getValue().asAggregationCommand();
-            if (!viewAggregation.isOK()) {
-                return viewAggregation.getStatus();
-            }
-
-            std::string errmsg;
-            (void)Command::findCommand("aggregate")
-                ->run(txn, dbname, viewAggregation.getValue(), 0, errmsg, *out);
-            return Status::OK();
-        }
 
         // Prevent chunks from being cleaned up during yields - this allows us to only check the
         // version on initial entry into count.
@@ -254,32 +166,6 @@
         return Status::OK();
     }
 
-<<<<<<< HEAD
-    virtual bool run(OperationContext* txn,
-                     const string& dbname,
-                     BSONObj& cmdObj,
-                     int options,
-                     string& errmsg,
-                     BSONObjBuilder& result) {
-        const bool isExplain = false;
-        auto request = CountRequest::parseFromBSON(dbname, cmdObj, isExplain);
-        if (!request.isOK()) {
-            return appendCommandStatus(result, request.getStatus());
-        }
-
-        if (!request.getValue().getCollation().isEmpty() &&
-            serverGlobalParams.featureCompatibility.version.load() ==
-                ServerGlobalParams::FeatureCompatibility::Version::k32) {
-            return appendCommandStatus(
-                result,
-                Status(ErrorCodes::InvalidOptions,
-                       "The featureCompatibilityVersion must be 3.4 to use collation. See "
-                       "http://dochub.mongodb.org/core/3.4-feature-compatibility."));
-        }
-
-        AutoGetCollectionOrViewForRead ctx(txn, request.getValue().getNs());
-        Collection* collection = ctx.getCollection();
-=======
     bool run(OperationContext* opCtx,
              const string& dbname,
              const BSONObj& cmdObj,
@@ -316,32 +202,6 @@
         }
 
         Collection* const collection = ctx->getCollection();
->>>>>>> f378d467
-
-        if (ctx.getView()) {
-            ctx.releaseLocksForView();
-
-            auto viewAggregation = request.getValue().asAggregationCommand();
-            if (!viewAggregation.isOK()) {
-                return appendCommandStatus(result, viewAggregation.getStatus());
-            }
-
-            BSONObjBuilder aggResult;
-            (void)Command::findCommand("aggregate")
-                ->run(txn, dbname, viewAggregation.getValue(), options, errmsg, aggResult);
-
-            if (ResolvedView::isResolvedViewErrorResponse(aggResult.asTempObj())) {
-                result.appendElements(aggResult.obj());
-                return false;
-            }
-
-            ViewResponseFormatter formatter(aggResult.obj());
-            Status formatStatus = formatter.appendAsCountResponse(&result);
-            if (!formatStatus.isOK()) {
-                return appendCommandStatus(result, formatStatus);
-            }
-            return true;
-        }
 
         // Prevent chunks from being cleaned up during yields - this allows us to only check the
         // version on initial entry into count.
@@ -354,15 +214,9 @@
         auto exec = std::move(statusWithPlanExecutor.getValue());
 
         // Store the plan summary string in CurOp.
-<<<<<<< HEAD
-        auto curOp = CurOp::get(txn);
-        {
-            stdx::lock_guard<Client> lk(*txn->getClient());
-=======
         auto curOp = CurOp::get(opCtx);
         {
             stdx::lock_guard<Client> lk(*opCtx->getClient());
->>>>>>> f378d467
             curOp->setPlanSummary_inlock(Explain::getPlanSummary(exec.get()));
         }
 
@@ -381,16 +235,6 @@
             Explain::getWinningPlanStats(exec.get(), &execStatsBob);
             curOp->debug().execStats = execStatsBob.obj();
         }
-<<<<<<< HEAD
-        curOp->debug().setPlanSummaryMetrics(summaryStats);
-
-        if (curOp->shouldDBProfile()) {
-            BSONObjBuilder execStatsBob;
-            Explain::getWinningPlanStats(exec.get(), &execStatsBob);
-            curOp->debug().execStats = execStatsBob.obj();
-        }
-=======
->>>>>>> f378d467
 
         // Plan is done executing. We just need to pull the count out of the root stage.
         invariant(STAGE_COUNT == exec->getRootStage()->stageType());
