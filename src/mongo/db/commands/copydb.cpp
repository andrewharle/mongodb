--- conflicted
+++ resolved
@@ -36,10 +36,7 @@
 #include "mongo/db/auth/action_set.h"
 #include "mongo/db/auth/authorization_session.h"
 #include "mongo/db/auth/resource_pattern.h"
-<<<<<<< HEAD
-=======
 #include "mongo/db/auth/sasl_command_constants.h"
->>>>>>> f378d467
 #include "mongo/db/catalog/document_validation.h"
 #include "mongo/db/catalog_raii.h"
 #include "mongo/db/cloner.h"
@@ -178,42 +175,12 @@
             return false;
         }
 
-<<<<<<< HEAD
-        if (!NamespaceString::validDBName(todb, NamespaceString::DollarInDbNameBehavior::Allow)) {
-            errmsg = "invalid todb name: " + todb;
-            return false;
-        }
-
-=======
->>>>>>> f378d467
         Cloner cloner;
 
         auto& authConn = CopyDbAuthConnection::forClient(opCtx->getClient());
 
-<<<<<<< HEAD
-        auto& authConn = CopyDbAuthConnection::forClient(txn->getClient());
-
-        if (!username.empty() && !nonce.empty() && !key.empty()) {
-            uassert(13008, "must call copydbgetnonce first", authConn.get());
-            BSONObj ret;
-            {
-                if (!authConn->runCommand(
-                        cloneOptions.fromDB,
-                        BSON("authenticate" << 1 << "user" << username << "nonce" << nonce << "key"
-                                            << key),
-                        ret)) {
-                    errmsg = "unable to login " + ret.toString();
-                    authConn.reset();
-                    return false;
-                }
-            }
-            cloner.setConnection(authConn.release());
-        } else if (cmdObj.hasField(saslCommandConversationIdFieldName) &&
-                   cmdObj.hasField(saslCommandPayloadFieldName)) {
-=======
         if (cmdObj.hasField(saslCommandConversationIdFieldName) &&
             cmdObj.hasField(saslCommandPayloadFieldName)) {
->>>>>>> f378d467
             uassert(25487, "must call copydbsaslstart first", authConn.get());
             BSONObj ret;
             if (!authConn->runCommand(
@@ -237,11 +204,7 @@
             // If fromSelf leave the cloner's conn empty, it will use a DBDirectClient instead.
             const ConnectionString cs(uassertStatusOK(ConnectionString::parse(fromhost)));
 
-<<<<<<< HEAD
-            DBClientBase* conn = cs.connect(StringData(), errmsg);
-=======
             auto conn = cs.connect(StringData(), errmsg);
->>>>>>> f378d467
             if (!conn) {
                 return false;
             }
