--- conflicted
+++ resolved
@@ -138,19 +138,10 @@
                                     const BSONObj& cmdObj);
 
 Status checkAuthForInvalidateUserCacheCommand(Client* client);
-<<<<<<< HEAD
 
 Status checkAuthForGetUserCacheGenerationCommand(Client* client);
 
 Status checkAuthForMergeAuthzCollectionsCommand(Client* client, const BSONObj& cmdObj);
 
-Status checkAuthForAuthSchemaUpgradeCommand(Client* client);
-=======
-
-Status checkAuthForGetUserCacheGenerationCommand(Client* client);
-
-Status checkAuthForMergeAuthzCollectionsCommand(Client* client, const BSONObj& cmdObj);
->>>>>>> f378d467
-
 }  // namespace auth
 }  // namespace mongo