/** @file touch.cpp
    compaction of deleted space in pdfiles (datafiles)
*/


/**
 *    Copyright (C) 2018-present MongoDB, Inc.
 *
 *    This program is free software: you can redistribute it and/or modify
 *    it under the terms of the Server Side Public License, version 1,
 *    as published by MongoDB, Inc.
 *
 *    This program is distributed in the hope that it will be useful,
 *    but WITHOUT ANY WARRANTY; without even the implied warranty of
 *    MERCHANTABILITY or FITNESS FOR A PARTICULAR PURPOSE.  See the
 *    Server Side Public License for more details.
 *
 *    You should have received a copy of the Server Side Public License
 *    along with this program. If not, see
 *    <http://www.mongodb.com/licensing/server-side-public-license>.
 *
 *    As a special exception, the copyright holders give permission to link the
 *    code of portions of this program with the OpenSSL library under certain
 *    conditions as described in each individual source file and distribute
 *    linked combinations including the program with the OpenSSL library. You
 *    must comply with the Server Side Public License in all respects for
 *    all of the code used other than as permitted herein. If you modify file(s)
 *    with this exception, you may extend this exception to your version of the
 *    file(s), but you are not obligated to do so. If you do not wish to do so,
 *    delete this exception statement from your version. If you delete this
 *    exception statement from all source files in the program, then also delete
 *    it in the license file.
 */

#include "mongo/platform/basic.h"

#include <string>
#include <vector>

#include "mongo/db/auth/action_set.h"
#include "mongo/db/auth/action_type.h"
#include "mongo/db/auth/authorization_manager.h"
#include "mongo/db/auth/privilege.h"
#include "mongo/db/catalog/collection.h"
#include "mongo/db/catalog/database.h"
#include "mongo/db/client.h"
#include "mongo/db/commands.h"
#include "mongo/db/concurrency/d_concurrency.h"
#include "mongo/db/db_raii.h"
#include "mongo/db/jsobj.h"
#include "mongo/util/timer.h"

namespace mongo {

using std::string;
using std::stringstream;

class TouchCmd : public ErrmsgCommandDeprecated {
public:
    virtual bool supportsWriteConcern(const BSONObj& cmd) const override {
        return false;
    }
    virtual bool adminOnly() const {
        return false;
    }
    AllowedOnSecondary secondaryAllowed(ServiceContext*) const override {
        return AllowedOnSecondary::kAlways;
    }
    virtual bool maintenanceMode() const {
        return true;
    }
    std::string help() const override {
        return "touch collection\n"
               "Page in all pages of memory containing every extent for the given collection\n"
               "{ touch : <collection_name>, [data : true] , [index : true] }\n"
               " at least one of data or index must be true; default is both are false\n";
    }
    virtual void addRequiredPrivileges(const std::string& dbname,
                                       const BSONObj& cmdObj,
                                       std::vector<Privilege>* out) const {
        ActionSet actions;
        actions.addAction(ActionType::touch);
        out->push_back(Privilege(ResourcePattern::forClusterResource(), actions));
    }
    TouchCmd() : ErrmsgCommandDeprecated("touch") {}

<<<<<<< HEAD
    virtual bool run(OperationContext* txn,
                     const string& dbname,
                     BSONObj& cmdObj,
                     int,
                     string& errmsg,
                     BSONObjBuilder& result) {
        const NamespaceString nss = parseNsCollectionRequired(dbname, cmdObj);
=======
    virtual bool errmsgRun(OperationContext* opCtx,
                           const string& dbname,
                           const BSONObj& cmdObj,
                           string& errmsg,
                           BSONObjBuilder& result) {
        const NamespaceString nss = CommandHelpers::parseNsCollectionRequired(dbname, cmdObj);
>>>>>>> f378d467
        if (!nss.isNormal()) {
            errmsg = "bad namespace name";
            return false;
        }

        bool touch_indexes(cmdObj["index"].trueValue());
        bool touch_data(cmdObj["data"].trueValue());

        if (!(touch_indexes || touch_data)) {
            errmsg = "must specify at least one of (data:true, index:true)";
            return false;
        }

        AutoGetCollectionForReadCommand context(opCtx, nss);

        Collection* collection = context.getCollection();
        if (!collection) {
            errmsg = "collection not found";
            return false;
        }

        uassertStatusOK(collection->touch(opCtx, touch_data, touch_indexes, &result));
        return true;
    }
};
static TouchCmd touchCmd;
}<|MERGE_RESOLUTION|>--- conflicted
+++ resolved
@@ -84,22 +84,12 @@
     }
     TouchCmd() : ErrmsgCommandDeprecated("touch") {}
 
-<<<<<<< HEAD
-    virtual bool run(OperationContext* txn,
-                     const string& dbname,
-                     BSONObj& cmdObj,
-                     int,
-                     string& errmsg,
-                     BSONObjBuilder& result) {
-        const NamespaceString nss = parseNsCollectionRequired(dbname, cmdObj);
-=======
     virtual bool errmsgRun(OperationContext* opCtx,
                            const string& dbname,
                            const BSONObj& cmdObj,
                            string& errmsg,
                            BSONObjBuilder& result) {
         const NamespaceString nss = CommandHelpers::parseNsCollectionRequired(dbname, cmdObj);
->>>>>>> f378d467
         if (!nss.isNormal()) {
             errmsg = "bad namespace name";
             return false;
