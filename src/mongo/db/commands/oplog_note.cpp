--- conflicted
+++ resolved
@@ -39,15 +39,6 @@
 #include "mongo/db/auth/action_type.h"
 #include "mongo/db/auth/authorization_session.h"
 #include "mongo/db/auth/resource_pattern.h"
-<<<<<<< HEAD
-#include "mongo/db/commands.h"
-#include "mongo/db/jsobj.h"
-#include "mongo/db/op_observer.h"
-#include "mongo/db/operation_context.h"
-#include "mongo/db/repl/oplog.h"
-#include "mongo/db/repl/replication_coordinator_global.h"
-#include "mongo/db/service_context.h"
-=======
 #include "mongo/db/concurrency/d_concurrency.h"
 #include "mongo/db/concurrency/write_conflict_exception.h"
 #include "mongo/db/curop.h"
@@ -59,7 +50,6 @@
 #include "mongo/db/repl/replication_coordinator.h"
 #include "mongo/db/service_context.h"
 #include "mongo/util/log.h"
->>>>>>> f378d467
 
 namespace mongo {
 namespace {
@@ -106,10 +96,7 @@
     virtual bool adminOnly() const {
         return true;
     }
-<<<<<<< HEAD
-=======
 
->>>>>>> f378d467
     virtual bool supportsWriteConcern(const BSONObj& cmd) const override {
         return true;
     }
@@ -117,10 +104,7 @@
     std::string help() const override {
         return "Adds a no-op entry to the oplog";
     }
-<<<<<<< HEAD
-=======
 
->>>>>>> f378d467
     virtual Status checkAuthForCommand(Client* client,
                                        const std::string& dbname,
                                        const BSONObj& cmdObj) const {
