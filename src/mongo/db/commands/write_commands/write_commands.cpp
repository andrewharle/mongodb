--- conflicted
+++ resolved
@@ -44,21 +44,12 @@
 #include "mongo/db/ops/parsed_delete.h"
 #include "mongo/db/ops/parsed_update.h"
 #include "mongo/db/ops/update_lifecycle_impl.h"
-<<<<<<< HEAD
-#include "mongo/db/ops/write_ops_exec.h"
-#include "mongo/db/ops/write_ops_parsers.h"
-#include "mongo/db/query/explain.h"
-#include "mongo/db/query/get_executor.h"
-#include "mongo/db/repl/repl_client_info.h"
-#include "mongo/db/repl/replication_coordinator_global.h"
-=======
 #include "mongo/db/ops/write_ops.h"
 #include "mongo/db/ops/write_ops_exec.h"
 #include "mongo/db/query/explain.h"
 #include "mongo/db/query/get_executor.h"
 #include "mongo/db/repl/repl_client_info.h"
 #include "mongo/db/repl/replication_coordinator.h"
->>>>>>> f378d467
 #include "mongo/db/server_parameters.h"
 #include "mongo/db/session_catalog.h"
 #include "mongo/db/stats/counters.h"
@@ -84,333 +75,6 @@
     }
 }
 
-<<<<<<< HEAD
-Status checkAuthForWriteCommand(Client* client,
-                                BatchedCommandRequest::BatchType batchType,
-                                NamespaceString ns,
-                                const BSONObj& cmdObj) {
-    Status status =
-        auth::checkAuthForWriteCommand(AuthorizationSession::get(client), batchType, ns, cmdObj);
-    if (!status.isOK()) {
-        LastError::get(client).setLastError(status.code(), status.reason());
-    }
-    return status;
-}
-
-bool shouldSkipOutput(OperationContext* txn) {
-    const WriteConcernOptions& writeConcern = txn->getWriteConcern();
-    return writeConcern.wMode.empty() && writeConcern.wNumNodes == 0 &&
-        (writeConcern.syncMode == WriteConcernOptions::SyncMode::NONE ||
-         writeConcern.syncMode == WriteConcernOptions::SyncMode::UNSET);
-}
-
-enum class ReplyStyle { kUpdate, kNotUpdate };  // update has extra fields.
-void serializeReply(OperationContext* txn,
-                    ReplyStyle replyStyle,
-                    bool continueOnError,
-                    size_t opsInBatch,
-                    const WriteResult& result,
-                    BSONObjBuilder* out) {
-    if (shouldSkipOutput(txn))
-        return;
-
-    long long n = 0;
-    long long nModified = 0;
-    std::vector<BSONObj> upsertInfo;
-    std::vector<BSONObj> errors;
-    BSONSizeTracker upsertInfoSizeTracker;
-    BSONSizeTracker errorsSizeTracker;
-
-    for (size_t i = 0; i < result.results.size(); i++) {
-        if (result.results[i].isOK()) {
-            const auto& opResult = result.results[i].getValue();
-            n += opResult.n;  // Always there.
-            if (replyStyle == ReplyStyle::kUpdate) {
-                nModified += opResult.nModified;
-                if (!opResult.upsertedId.isEmpty()) {
-                    BSONObjBuilder upsertedId(upsertInfoSizeTracker);
-                    upsertedId.append("index", int(i));
-                    upsertedId.appendAs(opResult.upsertedId.firstElement(), "_id");
-                    upsertInfo.push_back(upsertedId.obj());
-                }
-            }
-            continue;
-        }
-
-        const auto& status = result.results[i].getStatus();
-        BSONObjBuilder error(errorsSizeTracker);
-        error.append("index", int(i));
-        error.append("code", int(status.code()));
-        error.append("errmsg", status.reason());
-        errors.push_back(error.obj());
-    }
-
-    if (result.staleConfigException) {
-        // For ordered:false commands we need to duplicate the StaleConfig result for all ops
-        // after we stopped. result.results doesn't include the staleConfigException.
-        // See the comment on WriteResult::staleConfigException for more info.
-        int endIndex = continueOnError ? opsInBatch : result.results.size() + 1;
-        for (int i = result.results.size(); i < endIndex; i++) {
-            BSONObjBuilder error(errorsSizeTracker);
-            error.append("index", i);
-            error.append("code", int(ErrorCodes::StaleShardVersion));  // Different from exception!
-            error.append("errmsg", result.staleConfigException->getInfo().msg);
-            {
-                BSONObjBuilder errInfo(error.subobjStart("errInfo"));
-                result.staleConfigException->getVersionWanted().addToBSON(errInfo, "vWanted");
-            }
-            errors.push_back(error.obj());
-        }
-    }
-
-    out->appendNumber("n", n);
-
-    if (replyStyle == ReplyStyle::kUpdate) {
-        out->appendNumber("nModified", nModified);
-        if (!upsertInfo.empty()) {
-            out->append("upserted", upsertInfo);
-        }
-    }
-
-    if (!errors.empty()) {
-        out->append("writeErrors", errors);
-    }
-
-    // writeConcernError field is handled by command processor.
-
-    {
-        // Undocumented repl fields that mongos depends on.
-        auto* replCoord = repl::ReplicationCoordinator::get(txn->getServiceContext());
-        const auto replMode = replCoord->getReplicationMode();
-        if (replMode != repl::ReplicationCoordinator::modeNone) {
-            const auto lastOp = repl::ReplClientInfo::forClient(txn->getClient()).getLastOp();
-            if (lastOp.getTerm() == repl::OpTime::kUninitializedTerm) {
-                out->append("opTime", lastOp.getTimestamp());
-            } else {
-                lastOp.append(out, "opTime");
-            }
-
-            if (replMode == repl::ReplicationCoordinator::modeReplSet) {
-                out->append("electionId", replCoord->getElectionId());
-            }
-        }
-    }
-}
-
-class WriteCommand : public Command {
-public:
-    explicit WriteCommand(StringData name) : Command(name) {}
-
-    bool slaveOk() const final {
-        return false;
-    }
-
-    bool shouldAffectCommandCounter() const final {
-        return false;
-    }
-
-    bool supportsWriteConcern(const BSONObj& cmd) const {
-        return true;
-    }
-
-    ReadWriteType getReadWriteType() const {
-        return ReadWriteType::kWrite;
-    }
-
-    bool run(OperationContext* txn,
-             const std::string& dbname,
-             BSONObj& cmdObj,
-             int options,
-             std::string& errmsg,
-             BSONObjBuilder& result) final {
-        try {
-            runImpl(txn, dbname, cmdObj, result);
-            return true;
-        } catch (const DBException& ex) {
-            LastError::get(txn->getClient()).setLastError(ex.getCode(), ex.getInfo().msg);
-            throw;
-        }
-    }
-
-    virtual void runImpl(OperationContext* txn,
-                         const std::string& dbname,
-                         const BSONObj& cmdObj,
-                         BSONObjBuilder& result) = 0;
-};
-
-}  // namespace
-
-class CmdInsert final : public WriteCommand {
-public:
-    CmdInsert() : WriteCommand("insert") {}
-
-    void redactForLogging(mutablebson::Document* cmdObj) final {
-        redactTooLongLog(cmdObj, "documents");
-    }
-
-    void help(stringstream& help) const final {
-        help << "insert documents";
-    }
-
-    Status checkAuthForCommand(Client* client,
-                               const std::string& dbname,
-                               const BSONObj& cmdObj) final {
-        return checkAuthForWriteCommand(client,
-                                        BatchedCommandRequest::BatchType_Insert,
-                                        NamespaceString(parseNs(dbname, cmdObj)),
-                                        cmdObj);
-    }
-
-    void runImpl(OperationContext* txn,
-                 const std::string& dbname,
-                 const BSONObj& cmdObj,
-                 BSONObjBuilder& result) final {
-        const auto batch = parseInsertCommand(dbname, cmdObj);
-        const auto reply = performInserts(txn, batch);
-        serializeReply(txn,
-                       ReplyStyle::kNotUpdate,
-                       batch.continueOnError,
-                       batch.documents.size(),
-                       reply,
-                       &result);
-    }
-} cmdInsert;
-
-class CmdUpdate final : public WriteCommand {
-public:
-    CmdUpdate() : WriteCommand("update") {}
-
-    void redactForLogging(mutablebson::Document* cmdObj) final {
-        redactTooLongLog(cmdObj, "updates");
-    }
-
-    void help(stringstream& help) const final {
-        help << "update documents";
-    }
-
-    Status checkAuthForCommand(Client* client,
-                               const std::string& dbname,
-                               const BSONObj& cmdObj) final {
-        return checkAuthForWriteCommand(client,
-                                        BatchedCommandRequest::BatchType_Update,
-                                        NamespaceString(parseNs(dbname, cmdObj)),
-                                        cmdObj);
-    }
-
-    void runImpl(OperationContext* txn,
-                 const std::string& dbname,
-                 const BSONObj& cmdObj,
-                 BSONObjBuilder& result) final {
-        const auto batch = parseUpdateCommand(dbname, cmdObj);
-        const auto reply = performUpdates(txn, batch);
-        serializeReply(
-            txn, ReplyStyle::kUpdate, batch.continueOnError, batch.updates.size(), reply, &result);
-    }
-
-    Status explain(OperationContext* txn,
-                   const std::string& dbname,
-                   const BSONObj& cmdObj,
-                   ExplainCommon::Verbosity verbosity,
-                   const rpc::ServerSelectionMetadata&,
-                   BSONObjBuilder* out) const final {
-        const auto batch = parseUpdateCommand(dbname, cmdObj);
-        uassert(ErrorCodes::InvalidLength,
-                "explained write batches must be of size 1",
-                batch.updates.size() == 1);
-
-        UpdateLifecycleImpl updateLifecycle(batch.ns);
-        UpdateRequest updateRequest(batch.ns);
-        updateRequest.setLifecycle(&updateLifecycle);
-        updateRequest.setQuery(batch.updates[0].query);
-        updateRequest.setCollation(batch.updates[0].collation);
-        updateRequest.setUpdates(batch.updates[0].update);
-        updateRequest.setMulti(batch.updates[0].multi);
-        updateRequest.setUpsert(batch.updates[0].upsert);
-        updateRequest.setYieldPolicy(PlanExecutor::YIELD_AUTO);
-        updateRequest.setExplain();
-
-        ParsedUpdate parsedUpdate(txn, &updateRequest);
-        uassertStatusOK(parsedUpdate.parseRequest());
-
-        // Explains of write commands are read-only, but we take write locks so that timing
-        // info is more accurate.
-        ScopedTransaction scopedXact(txn, MODE_IX);
-        AutoGetCollection collection(txn, batch.ns, MODE_IX);
-
-        auto exec = uassertStatusOK(getExecutorUpdate(
-            txn, &CurOp::get(txn)->debug(), collection.getCollection(), &parsedUpdate));
-        Explain::explainStages(exec.get(), collection.getCollection(), verbosity, out);
-        return Status::OK();
-    }
-} cmdUpdate;
-
-class CmdDelete final : public WriteCommand {
-public:
-    CmdDelete() : WriteCommand("delete") {}
-
-    void redactForLogging(mutablebson::Document* cmdObj) final {
-        redactTooLongLog(cmdObj, "deletes");
-    }
-
-    void help(stringstream& help) const final {
-        help << "delete documents";
-    }
-
-    Status checkAuthForCommand(Client* client,
-                               const std::string& dbname,
-                               const BSONObj& cmdObj) final {
-        return checkAuthForWriteCommand(client,
-                                        BatchedCommandRequest::BatchType_Delete,
-                                        NamespaceString(parseNs(dbname, cmdObj)),
-                                        cmdObj);
-    }
-
-    void runImpl(OperationContext* txn,
-                 const std::string& dbname,
-                 const BSONObj& cmdObj,
-                 BSONObjBuilder& result) final {
-        const auto batch = parseDeleteCommand(dbname, cmdObj);
-        const auto reply = performDeletes(txn, batch);
-        serializeReply(txn,
-                       ReplyStyle::kNotUpdate,
-                       batch.continueOnError,
-                       batch.deletes.size(),
-                       reply,
-                       &result);
-    }
-
-    Status explain(OperationContext* txn,
-                   const std::string& dbname,
-                   const BSONObj& cmdObj,
-                   ExplainCommon::Verbosity verbosity,
-                   const rpc::ServerSelectionMetadata&,
-                   BSONObjBuilder* out) const final {
-        const auto batch = parseDeleteCommand(dbname, cmdObj);
-        uassert(ErrorCodes::InvalidLength,
-                "explained write batches must be of size 1",
-                batch.deletes.size() == 1);
-
-        DeleteRequest deleteRequest(batch.ns);
-        deleteRequest.setQuery(batch.deletes[0].query);
-        deleteRequest.setCollation(batch.deletes[0].collation);
-        deleteRequest.setMulti(batch.deletes[0].multi);
-        deleteRequest.setYieldPolicy(PlanExecutor::YIELD_AUTO);
-        deleteRequest.setExplain();
-
-        ParsedDelete parsedDelete(txn, &deleteRequest);
-        uassertStatusOK(parsedDelete.parseRequest());
-
-        // Explains of write commands are read-only, but we take write locks so that timing
-        // info is more accurate.
-        ScopedTransaction scopedXact(txn, MODE_IX);
-        AutoGetCollection collection(txn, batch.ns, MODE_IX);
-
-        // Explain the plan tree.
-        auto exec = uassertStatusOK(getExecutorDelete(
-            txn, &CurOp::get(txn)->debug(), collection.getCollection(), &parsedDelete));
-        Explain::explainStages(exec.get(), collection.getCollection(), verbosity, out);
-        return Status::OK();
-=======
 bool shouldSkipOutput(OperationContext* opCtx) {
     const WriteConcernOptions& writeConcern = opCtx->getWriteConcern();
     return writeConcern.wMode.empty() && writeConcern.wNumNodes == 0 &&
@@ -808,7 +472,6 @@
 
     std::string help() const final {
         return "delete documents";
->>>>>>> f378d467
     }
 } cmdDelete;
 
