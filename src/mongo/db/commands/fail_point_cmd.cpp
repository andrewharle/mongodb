
/**
 *    Copyright (C) 2018-present MongoDB, Inc.
 *
 *    This program is free software: you can redistribute it and/or modify
 *    it under the terms of the Server Side Public License, version 1,
 *    as published by MongoDB, Inc.
 *
 *    This program is distributed in the hope that it will be useful,
 *    but WITHOUT ANY WARRANTY; without even the implied warranty of
 *    MERCHANTABILITY or FITNESS FOR A PARTICULAR PURPOSE.  See the
 *    Server Side Public License for more details.
 *
 *    You should have received a copy of the Server Side Public License
 *    along with this program. If not, see
 *    <http://www.mongodb.com/licensing/server-side-public-license>.
 *
 *    As a special exception, the copyright holders give permission to link the
 *    code of portions of this program with the OpenSSL library under certain
 *    conditions as described in each individual source file and distribute
 *    linked combinations including the program with the OpenSSL library. You
 *    must comply with the Server Side Public License in all respects for
 *    all of the code used other than as permitted herein. If you modify file(s)
 *    with this exception, you may extend this exception to your version of the
 *    file(s), but you are not obligated to do so. If you do not wish to do so,
 *    delete this exception statement from your version. If you delete this
 *    exception statement from all source files in the program, then also delete
 *    it in the license file.
 */

#define MONGO_LOG_DEFAULT_COMPONENT ::mongo::logger::LogComponent::kCommand

#include <vector>

#include "mongo/base/init.h"
#include "mongo/db/auth/action_set.h"
#include "mongo/db/auth/action_type.h"
#include "mongo/db/auth/privilege.h"
#include "mongo/db/commands.h"
#include "mongo/db/commands/test_commands_enabled.h"
#include "mongo/util/fail_point_service.h"
#include "mongo/util/log.h"

namespace mongo {

/**
 * Command for modifying installed fail points.
 *
 * Format
 * {
 *    configureFailPoint: <string>, // name of the fail point.
 *    mode: <string|Object>, // the new mode to set. Can have one of the
 *        following format:
 *
 *        1. 'off' - disable fail point.
 *        2. 'alwaysOn' - fail point is always active.
 *        3. { activationProbability: <n> } - n should be a double between 0 and 1,
 *           representing the probability that the fail point will fire.  0 means never,
 *           1 means (nearly) always.
 *        4. { times: <n> } - n should be positive and within the range of a 32 bit
 *            signed integer and this is the number of passes on the fail point will
 *            remain activated.
 *
 *    data: <Object> // optional arbitrary object to store.
 * }
 */
class FaultInjectCmd : public BasicCommand {
public:
    FaultInjectCmd() : BasicCommand("configureFailPoint") {}

    AllowedOnSecondary secondaryAllowed(ServiceContext*) const override {
        return AllowedOnSecondary::kAlways;
    }

<<<<<<< HEAD

    virtual bool supportsWriteConcern(const BSONObj& cmd) const override {
=======
    bool supportsWriteConcern(const BSONObj& cmd) const override {
>>>>>>> f378d467
        return false;
    }

    bool adminOnly() const override {
        return true;
    }

    bool requiresAuth() const override {
        return false;
    }

<<<<<<< HEAD
    bool run(OperationContext* txn,
             const string& dbname,
             BSONObj& cmdObj,
             int,
             string& errmsg,
             BSONObjBuilder& result) {
        const string failPointName(cmdObj.firstElement().str());
        FailPointRegistry* registry = getGlobalFailPointRegistry();
        FailPoint* failPoint = registry->getFailPoint(failPointName);

        if (failPoint == NULL) {
            errmsg = failPointName + " not found";
            return false;
        }

        FailPoint::Mode mode;
        FailPoint::ValType val;
        BSONObj data;
        std::tie(mode, val, data) = uassertStatusOK(FailPoint::parseBSON(cmdObj));

        failPoint->setMode(mode, val, data);
        warning() << "failpoint: " << failPointName << " set to: " << failPoint->toBSON();
=======
    // No auth needed because it only works when enabled via command line.
    void addRequiredPrivileges(const std::string& dbname,
                               const BSONObj& cmdObj,
                               std::vector<Privilege>* out) const override {}

    std::string help() const override {
        return "modifies the settings of a fail point";
    }

    bool run(OperationContext* opCtx,
             const std::string& dbname,
             const BSONObj& cmdObj,
             BSONObjBuilder& result) override {
        const std::string failPointName(cmdObj.firstElement().str());
        setGlobalFailPoint(failPointName, cmdObj);
>>>>>>> f378d467

        return true;
    }
};
MONGO_REGISTER_TEST_COMMAND(FaultInjectCmd);
}<|MERGE_RESOLUTION|>--- conflicted
+++ resolved
@@ -72,12 +72,7 @@
         return AllowedOnSecondary::kAlways;
     }
 
-<<<<<<< HEAD
-
-    virtual bool supportsWriteConcern(const BSONObj& cmd) const override {
-=======
     bool supportsWriteConcern(const BSONObj& cmd) const override {
->>>>>>> f378d467
         return false;
     }
 
@@ -89,30 +84,6 @@
         return false;
     }
 
-<<<<<<< HEAD
-    bool run(OperationContext* txn,
-             const string& dbname,
-             BSONObj& cmdObj,
-             int,
-             string& errmsg,
-             BSONObjBuilder& result) {
-        const string failPointName(cmdObj.firstElement().str());
-        FailPointRegistry* registry = getGlobalFailPointRegistry();
-        FailPoint* failPoint = registry->getFailPoint(failPointName);
-
-        if (failPoint == NULL) {
-            errmsg = failPointName + " not found";
-            return false;
-        }
-
-        FailPoint::Mode mode;
-        FailPoint::ValType val;
-        BSONObj data;
-        std::tie(mode, val, data) = uassertStatusOK(FailPoint::parseBSON(cmdObj));
-
-        failPoint->setMode(mode, val, data);
-        warning() << "failpoint: " << failPointName << " set to: " << failPoint->toBSON();
-=======
     // No auth needed because it only works when enabled via command line.
     void addRequiredPrivileges(const std::string& dbname,
                                const BSONObj& cmdObj,
@@ -128,7 +99,6 @@
              BSONObjBuilder& result) override {
         const std::string failPointName(cmdObj.firstElement().str());
         setGlobalFailPoint(failPointName, cmdObj);
->>>>>>> f378d467
 
         return true;
     }
