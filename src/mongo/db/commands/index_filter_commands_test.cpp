--- conflicted
+++ resolved
@@ -35,16 +35,12 @@
 #include "mongo/db/commands/index_filter_commands.h"
 
 #include "mongo/db/json.h"
-#include "mongo/db/matcher/extensions_callback_disallow_extensions.h"
 #include "mongo/db/operation_context_noop.h"
 #include "mongo/db/query/collation/collator_interface_mock.h"
 #include "mongo/db/query/plan_ranker.h"
 #include "mongo/db/query/query_solution.h"
 #include "mongo/db/query/query_test_service_context.h"
-<<<<<<< HEAD
-=======
 #include "mongo/stdx/memory.h"
->>>>>>> f378d467
 #include "mongo/unittest/unittest.h"
 
 using namespace mongo;
@@ -125,11 +121,7 @@
 /**
  * Injects an entry into plan cache for query shape.
  */
-<<<<<<< HEAD
-void addQueryShapeToPlanCache(OperationContext* txn,
-=======
 void addQueryShapeToPlanCache(OperationContext* opCtx,
->>>>>>> f378d467
                               PlanCache* planCache,
                               const char* queryStr,
                               const char* sortStr,
@@ -141,12 +133,7 @@
     qr->setSort(fromjson(sortStr));
     qr->setProj(fromjson(projectionStr));
     qr->setCollation(fromjson(collationStr));
-<<<<<<< HEAD
-    auto statusWithCQ =
-        CanonicalQuery::canonicalize(txn, std::move(qr), ExtensionsCallbackDisallowExtensions());
-=======
     auto statusWithCQ = CanonicalQuery::canonicalize(opCtx, std::move(qr));
->>>>>>> f378d467
     ASSERT_OK(statusWithCQ.getStatus());
     std::unique_ptr<CanonicalQuery> cq = std::move(statusWithCQ.getValue());
 
@@ -170,11 +157,6 @@
                        const char* sortStr,
                        const char* projectionStr,
                        const char* collationStr) {
-<<<<<<< HEAD
-    QueryTestServiceContext serviceContext;
-    auto txn = serviceContext.makeOperationContext();
-=======
->>>>>>> f378d467
 
     // Create canonical query.
     auto qr = stdx::make_unique<QueryRequest>(nss);
@@ -182,12 +164,7 @@
     qr->setSort(fromjson(sortStr));
     qr->setProj(fromjson(projectionStr));
     qr->setCollation(fromjson(collationStr));
-<<<<<<< HEAD
-    auto statusWithInputQuery = CanonicalQuery::canonicalize(
-        txn.get(), std::move(qr), ExtensionsCallbackDisallowExtensions());
-=======
     auto statusWithInputQuery = CanonicalQuery::canonicalize(opCtx, std::move(qr));
->>>>>>> f378d467
     ASSERT_OK(statusWithInputQuery.getStatus());
     unique_ptr<CanonicalQuery> inputQuery = std::move(statusWithInputQuery.getValue());
 
@@ -207,12 +184,7 @@
         qr->setSort(entry->sort);
         qr->setProj(entry->projection);
         qr->setCollation(entry->collation);
-<<<<<<< HEAD
-        auto statusWithCurrentQuery = CanonicalQuery::canonicalize(
-            txn.get(), std::move(qr), ExtensionsCallbackDisallowExtensions());
-=======
         auto statusWithCurrentQuery = CanonicalQuery::canonicalize(opCtx, std::move(qr));
->>>>>>> f378d467
         ASSERT_OK(statusWithCurrentQuery.getStatus());
         unique_ptr<CanonicalQuery> currentQuery = std::move(statusWithCurrentQuery.getValue());
 
@@ -335,11 +307,7 @@
                        fromjson("{query: {a: 1}, projection: 1234, indexes: [{a: 1}, {b: 1}]}")));
     // If present, collation must be an object.
     ASSERT_NOT_OK(
-<<<<<<< HEAD
-        SetFilter::set(&txn,
-=======
         SetFilter::set(&opCtx,
->>>>>>> f378d467
                        &empty,
                        &planCache,
                        nss.ns(),
@@ -357,28 +325,15 @@
     QuerySettings querySettings;
     PlanCache planCache;
     QueryTestServiceContext serviceContext;
-<<<<<<< HEAD
-    auto txn = serviceContext.makeOperationContext();
-
-    // Inject query shape into plan cache.
-    addQueryShapeToPlanCache(txn.get(),
-=======
     auto opCtx = serviceContext.makeOperationContext();
 
     // Inject query shape into plan cache.
     addQueryShapeToPlanCache(opCtx.get(),
->>>>>>> f378d467
                              &planCache,
                              "{a: 1, b: 1}",
                              "{a: -1}",
                              "{_id: 0, a: 1}",
                              "{locale: 'mock_reverse_string'}");
-<<<<<<< HEAD
-    ASSERT_TRUE(planCacheContains(
-        planCache, "{a: 1, b: 1}", "{a: -1}", "{_id: 0, a: 1}", "{locale: 'mock_reverse_string'}"));
-
-    ASSERT_OK(SetFilter::set(txn.get(),
-=======
     ASSERT_TRUE(planCacheContains(opCtx.get(),
                                   planCache,
                                   "{a: 1, b: 1}",
@@ -387,7 +342,6 @@
                                   "{locale: 'mock_reverse_string'}"));
 
     ASSERT_OK(SetFilter::set(opCtx.get(),
->>>>>>> f378d467
                              &querySettings,
                              &planCache,
                              nss.ns(),
@@ -398,17 +352,12 @@
     ASSERT_EQUALS(filters.size(), 1U);
 
     // Query shape should not exist in plan cache after hint is updated.
-<<<<<<< HEAD
-    ASSERT_FALSE(planCacheContains(
-        planCache, "{a: 1, b: 1}", "{a: -1}", "{_id: 0, a: 1}", "{locale: 'mock_reverse_string'}"));
-=======
     ASSERT_FALSE(planCacheContains(opCtx.get(),
                                    planCache,
                                    "{a: 1, b: 1}",
                                    "{a: -1}",
                                    "{_id: 0, a: 1}",
                                    "{locale: 'mock_reverse_string'}"));
->>>>>>> f378d467
 
     // Fields in filter should match criteria in most recent query settings update.
     ASSERT_BSONOBJ_EQ(filters[0].getObjectField("query"), fromjson("{a: 1, b: 1}"));
@@ -419,11 +368,7 @@
 
     // Replacing the hint for the same query shape ({a: 1, b: 1} and {b: 2, a: 3}
     // share same shape) should not change the query settings size.
-<<<<<<< HEAD
-    ASSERT_OK(SetFilter::set(txn.get(),
-=======
-    ASSERT_OK(SetFilter::set(opCtx.get(),
->>>>>>> f378d467
+    ASSERT_OK(SetFilter::set(opCtx.get(),
                              &querySettings,
                              &planCache,
                              nss.ns(),
@@ -439,11 +384,7 @@
     ASSERT_BSONOBJ_EQ(filterArray[0].Obj(), fromjson("{a: 1, b: 1}"));
 
     // Add hint for different query shape.
-<<<<<<< HEAD
-    ASSERT_OK(SetFilter::set(txn.get(),
-=======
-    ASSERT_OK(SetFilter::set(opCtx.get(),
->>>>>>> f378d467
+    ASSERT_OK(SetFilter::set(opCtx.get(),
                              &querySettings,
                              &planCache,
                              nss.ns(),
@@ -452,11 +393,7 @@
     ASSERT_EQUALS(filters.size(), 2U);
 
     // Add hint for 3rd query shape. This is to prepare for ClearHint tests.
-<<<<<<< HEAD
-    ASSERT_OK(SetFilter::set(txn.get(),
-=======
-    ASSERT_OK(SetFilter::set(opCtx.get(),
->>>>>>> f378d467
+    ASSERT_OK(SetFilter::set(opCtx.get(),
                              &querySettings,
                              &planCache,
                              nss.ns(),
@@ -465,57 +402,32 @@
     ASSERT_EQUALS(filters.size(), 3U);
 
     // Add 2 entries to plan cache and check plan cache after clearing one/all filters.
-<<<<<<< HEAD
-    addQueryShapeToPlanCache(txn.get(), &planCache, "{a: 1}", "{}", "{}", "{}");
-    addQueryShapeToPlanCache(txn.get(), &planCache, "{b: 1}", "{}", "{}", "{}");
-
-    // Clear single hint.
-    ASSERT_OK(ClearFilters::clear(
-        txn.get(), &querySettings, &planCache, nss.ns(), fromjson("{query: {a: 1}}")));
-=======
     addQueryShapeToPlanCache(opCtx.get(), &planCache, "{a: 1}", "{}", "{}", "{}");
     addQueryShapeToPlanCache(opCtx.get(), &planCache, "{b: 1}", "{}", "{}", "{}");
 
     // Clear single hint.
     ASSERT_OK(ClearFilters::clear(
         opCtx.get(), &querySettings, &planCache, nss.ns(), fromjson("{query: {a: 1}}")));
->>>>>>> f378d467
     filters = getFilters(querySettings);
     ASSERT_EQUALS(filters.size(), 2U);
 
     // Query shape should not exist in plan cache after cleaing 1 hint.
-<<<<<<< HEAD
-    ASSERT_FALSE(planCacheContains(planCache, "{a: 1}", "{}", "{}", "{}"));
-    ASSERT_TRUE(planCacheContains(planCache, "{b: 1}", "{}", "{}", "{}"));
-
-    // Clear all filters
-    ASSERT_OK(ClearFilters::clear(txn.get(), &querySettings, &planCache, nss.ns(), fromjson("{}")));
-=======
     ASSERT_FALSE(planCacheContains(opCtx.get(), planCache, "{a: 1}", "{}", "{}", "{}"));
     ASSERT_TRUE(planCacheContains(opCtx.get(), planCache, "{b: 1}", "{}", "{}", "{}"));
 
     // Clear all filters
     ASSERT_OK(
         ClearFilters::clear(opCtx.get(), &querySettings, &planCache, nss.ns(), fromjson("{}")));
->>>>>>> f378d467
     filters = getFilters(querySettings);
     ASSERT_TRUE(filters.empty());
 
     // {b: 1} should be gone from plan cache after flushing query settings.
-<<<<<<< HEAD
-    ASSERT_FALSE(planCacheContains(planCache, "{b: 1}", "{}", "{}", "{}"));
-=======
     ASSERT_FALSE(planCacheContains(opCtx.get(), planCache, "{b: 1}", "{}", "{}", "{}"));
->>>>>>> f378d467
 }
 
 TEST(IndexFilterCommandsTest, SetAndClearFiltersCollation) {
     QueryTestServiceContext serviceContext;
-<<<<<<< HEAD
-    auto txn = serviceContext.makeOperationContext();
-=======
     auto opCtx = serviceContext.makeOperationContext();
->>>>>>> f378d467
     QuerySettings querySettings;
 
     // Create a plan cache. Add an index so that indexability is included in the plan cache keys.
@@ -525,15 +437,6 @@
 
     // Inject query shapes with and without collation into plan cache.
     addQueryShapeToPlanCache(
-<<<<<<< HEAD
-        txn.get(), &planCache, "{a: 'foo'}", "{}", "{}", "{locale: 'mock_reverse_string'}");
-    addQueryShapeToPlanCache(txn.get(), &planCache, "{a: 'foo'}", "{}", "{}", "{}");
-    ASSERT_TRUE(
-        planCacheContains(planCache, "{a: 'foo'}", "{}", "{}", "{locale: 'mock_reverse_string'}"));
-    ASSERT_TRUE(planCacheContains(planCache, "{a: 'foo'}", "{}", "{}", "{}"));
-
-    ASSERT_OK(SetFilter::set(txn.get(),
-=======
         opCtx.get(), &planCache, "{a: 'foo'}", "{}", "{}", "{locale: 'mock_reverse_string'}");
     addQueryShapeToPlanCache(opCtx.get(), &planCache, "{a: 'foo'}", "{}", "{}", "{}");
     ASSERT_TRUE(planCacheContains(
@@ -541,7 +444,6 @@
     ASSERT_TRUE(planCacheContains(opCtx.get(), planCache, "{a: 'foo'}", "{}", "{}", "{}"));
 
     ASSERT_OK(SetFilter::set(opCtx.get(),
->>>>>>> f378d467
                              &querySettings,
                              &planCache,
                              nss.ns(),
@@ -557,21 +459,12 @@
                   "mock_reverse_string");
 
     // Plan cache should only contain entry for query without collation.
-<<<<<<< HEAD
-    ASSERT_FALSE(
-        planCacheContains(planCache, "{a: 'foo'}", "{}", "{}", "{locale: 'mock_reverse_string'}"));
-    ASSERT_TRUE(planCacheContains(planCache, "{a: 'foo'}", "{}", "{}", "{}"));
-
-    // Add filter for query shape without collation.
-    ASSERT_OK(SetFilter::set(txn.get(),
-=======
     ASSERT_FALSE(planCacheContains(
         opCtx.get(), planCache, "{a: 'foo'}", "{}", "{}", "{locale: 'mock_reverse_string'}"));
     ASSERT_TRUE(planCacheContains(opCtx.get(), planCache, "{a: 'foo'}", "{}", "{}", "{}"));
 
     // Add filter for query shape without collation.
     ASSERT_OK(SetFilter::set(opCtx.get(),
->>>>>>> f378d467
                              &querySettings,
                              &planCache,
                              nss.ns(),
@@ -581,21 +474,12 @@
 
     // Add plan cache entries for both queries.
     addQueryShapeToPlanCache(
-<<<<<<< HEAD
-        txn.get(), &planCache, "{a: 'foo'}", "{}", "{}", "{locale: 'mock_reverse_string'}");
-    addQueryShapeToPlanCache(txn.get(), &planCache, "{a: 'foo'}", "{}", "{}", "{}");
-
-    // Clear filter for query with collation.
-    ASSERT_OK(ClearFilters::clear(
-        txn.get(),
-=======
         opCtx.get(), &planCache, "{a: 'foo'}", "{}", "{}", "{locale: 'mock_reverse_string'}");
     addQueryShapeToPlanCache(opCtx.get(), &planCache, "{a: 'foo'}", "{}", "{}", "{}");
 
     // Clear filter for query with collation.
     ASSERT_OK(ClearFilters::clear(
         opCtx.get(),
->>>>>>> f378d467
         &querySettings,
         &planCache,
         nss.ns(),
@@ -608,15 +492,9 @@
     ASSERT_BSONOBJ_EQ(filters[0].getObjectField("collation"), fromjson("{}"));
 
     // Plan cache should only contain entry for query without collation.
-<<<<<<< HEAD
-    ASSERT_FALSE(
-        planCacheContains(planCache, "{a: 'foo'}", "{}", "{}", "{locale: 'mock_reverse_string'}"));
-    ASSERT_TRUE(planCacheContains(planCache, "{a: 'foo'}", "{}", "{}", "{}"));
-=======
     ASSERT_FALSE(planCacheContains(
         opCtx.get(), planCache, "{a: 'foo'}", "{}", "{}", "{locale: 'mock_reverse_string'}"));
     ASSERT_TRUE(planCacheContains(opCtx.get(), planCache, "{a: 'foo'}", "{}", "{}", "{}"));
->>>>>>> f378d467
 }
 
 
@@ -626,11 +504,7 @@
         fromjson("{a: 1}"), false, false, false, "a_1:rev", nullptr, BSONObj());
     collatedIndex.collator = &reverseCollator;
     QueryTestServiceContext serviceContext;
-<<<<<<< HEAD
-    auto txn = serviceContext.makeOperationContext();
-=======
     auto opCtx = serviceContext.makeOperationContext();
->>>>>>> f378d467
     QuerySettings querySettings;
 
     PlanCache planCache;
@@ -638,17 +512,10 @@
         {IndexEntry(fromjson("{a: 1}"), false, false, false, "a_1", nullptr, BSONObj()),
          collatedIndex});
 
-<<<<<<< HEAD
-    addQueryShapeToPlanCache(txn.get(), &planCache, "{a: 2}", "{}", "{}", "{}");
-    ASSERT_TRUE(planCacheContains(planCache, "{a: 2}", "{}", "{}", "{}"));
-
-    ASSERT_OK(SetFilter::set(txn.get(),
-=======
     addQueryShapeToPlanCache(opCtx.get(), &planCache, "{a: 2}", "{}", "{}", "{}");
     ASSERT_TRUE(planCacheContains(opCtx.get(), planCache, "{a: 2}", "{}", "{}", "{}"));
 
     ASSERT_OK(SetFilter::set(opCtx.get(),
->>>>>>> f378d467
                              &querySettings,
                              &planCache,
                              nss.ns(),
