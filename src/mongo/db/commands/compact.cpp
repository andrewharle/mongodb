/// compact.cpp


/**
 *    Copyright (C) 2018-present MongoDB, Inc.
 *
 *    This program is free software: you can redistribute it and/or modify
 *    it under the terms of the Server Side Public License, version 1,
 *    as published by MongoDB, Inc.
 *
 *    This program is distributed in the hope that it will be useful,
 *    but WITHOUT ANY WARRANTY; without even the implied warranty of
 *    MERCHANTABILITY or FITNESS FOR A PARTICULAR PURPOSE.  See the
 *    Server Side Public License for more details.
 *
 *    You should have received a copy of the Server Side Public License
 *    along with this program. If not, see
 *    <http://www.mongodb.com/licensing/server-side-public-license>.
 *
 *    As a special exception, the copyright holders give permission to link the
 *    code of portions of this program with the OpenSSL library under certain
 *    conditions as described in each individual source file and distribute
 *    linked combinations including the program with the OpenSSL library. You
 *    must comply with the Server Side Public License in all respects for
 *    all of the code used other than as permitted herein. If you modify file(s)
 *    with this exception, you may extend this exception to your version of the
 *    file(s), but you are not obligated to do so. If you do not wish to do so,
 *    delete this exception statement from your version. If you delete this
 *    exception statement from all source files in the program, then also delete
 *    it in the license file.
 */

#define MONGO_LOG_DEFAULT_COMPONENT ::mongo::logger::LogComponent::kCommand

#include <string>
#include <vector>

#include "mongo/db/auth/action_set.h"
#include "mongo/db/auth/action_type.h"
#include "mongo/db/auth/privilege.h"
#include "mongo/db/background.h"
#include "mongo/db/catalog/collection.h"
#include "mongo/db/catalog/database.h"
#include "mongo/db/commands.h"
#include "mongo/db/concurrency/d_concurrency.h"
#include "mongo/db/curop.h"
#include "mongo/db/db_raii.h"
#include "mongo/db/index_builder.h"
#include "mongo/db/jsobj.h"
<<<<<<< HEAD
#include "mongo/db/repl/replication_coordinator_global.h"
=======
#include "mongo/db/repl/replication_coordinator.h"
>>>>>>> f378d467
#include "mongo/util/log.h"

namespace mongo {

using std::string;
using std::stringstream;

class CompactCmd : public ErrmsgCommandDeprecated {
public:
    virtual bool supportsWriteConcern(const BSONObj& cmd) const override {
        return false;
    }
    virtual bool adminOnly() const {
        return false;
    }
    AllowedOnSecondary secondaryAllowed(ServiceContext*) const override {
        return AllowedOnSecondary::kAlways;
    }
    virtual bool maintenanceMode() const {
        return true;
    }
    virtual void addRequiredPrivileges(const std::string& dbname,
                                       const BSONObj& cmdObj,
                                       std::vector<Privilege>* out) const {
        ActionSet actions;
        actions.addAction(ActionType::compact);
        out->push_back(Privilege(parseResourcePattern(dbname, cmdObj), actions));
    }
    std::string help() const override {
        return "compact collection\n"
               "warning: this operation locks the database and is slow. you can cancel with "
               "killOp()\n"
               "{ compact : <collection_name>, [force:<bool>], [validate:<bool>],\n"
               "  [paddingFactor:<num>], [paddingBytes:<num>] }\n"
               "  force - allows to run on a replica set primary\n"
               "  validate - check records are noncorrupt before adding to newly compacting "
               "extents. slower but safer (defaults to true in this version)\n";
    }
    CompactCmd() : ErrmsgCommandDeprecated("compact") {}

<<<<<<< HEAD
    virtual bool run(OperationContext* txn,
                     const string& db,
                     BSONObj& cmdObj,
                     int,
                     string& errmsg,
                     BSONObjBuilder& result) {
        NamespaceString nss = parseNsCollectionRequired(db, cmdObj);
=======
    virtual bool errmsgRun(OperationContext* opCtx,
                           const string& db,
                           const BSONObj& cmdObj,
                           string& errmsg,
                           BSONObjBuilder& result) {
        NamespaceString nss = CommandHelpers::parseNsCollectionRequired(db, cmdObj);
>>>>>>> f378d467

        repl::ReplicationCoordinator* replCoord = repl::ReplicationCoordinator::get(opCtx);
        if (replCoord->getMemberState().primary() && !cmdObj["force"].trueValue()) {
            errmsg =
                "will not run compact on an active replica set primary as this is a slow blocking "
                "operation. use force:true to force";
            return false;
        }

        if (!nss.isNormal()) {
            errmsg = "bad namespace name";
            return false;
        }

        if (nss.isSystem()) {
            // items in system.* cannot be moved as there might be pointers to them
            // i.e. system.indexes entries are pointed to from NamespaceDetails
            errmsg = "can't compact a system namespace";
            return false;
        }

        CompactOptions compactOptions;

        if (cmdObj["preservePadding"].trueValue()) {
            compactOptions.paddingMode = CompactOptions::PRESERVE;
            if (cmdObj.hasElement("paddingFactor") || cmdObj.hasElement("paddingBytes")) {
                errmsg = "cannot mix preservePadding and paddingFactor|paddingBytes";
                return false;
            }
        } else if (cmdObj.hasElement("paddingFactor") || cmdObj.hasElement("paddingBytes")) {
            compactOptions.paddingMode = CompactOptions::MANUAL;
            if (cmdObj.hasElement("paddingFactor")) {
                compactOptions.paddingFactor = cmdObj["paddingFactor"].Number();
                if (compactOptions.paddingFactor < 1 || compactOptions.paddingFactor > 4) {
                    errmsg = "invalid padding factor";
                    return false;
                }
            }
            if (cmdObj.hasElement("paddingBytes")) {
                compactOptions.paddingBytes = cmdObj["paddingBytes"].numberInt();
                if (compactOptions.paddingBytes < 0 ||
                    compactOptions.paddingBytes > (1024 * 1024)) {
                    errmsg = "invalid padding bytes";
                    return false;
                }
            }
        }

        if (cmdObj.hasElement("validate"))
            compactOptions.validateDocuments = cmdObj["validate"].trueValue();

<<<<<<< HEAD
        ScopedTransaction transaction(txn, MODE_IX);
        AutoGetDb autoDb(txn, db, MODE_X);
        Database* const collDB = autoDb.getDb();

        Collection* collection = collDB ? collDB->getCollection(nss) : nullptr;
        auto view =
            collDB && !collection ? collDB->getViewCatalog()->lookup(txn, nss.ns()) : nullptr;
=======
        AutoGetDb autoDb(opCtx, db, MODE_X);
        Database* const collDB = autoDb.getDb();

        Collection* collection = collDB ? collDB->getCollection(opCtx, nss) : nullptr;
        auto view =
            collDB && !collection ? collDB->getViewCatalog()->lookup(opCtx, nss.ns()) : nullptr;
>>>>>>> f378d467

        // If db/collection does not exist, short circuit and return.
        if (!collDB || !collection) {
            if (view)
<<<<<<< HEAD
                return appendCommandStatus(
                    result, {ErrorCodes::CommandNotSupportedOnView, "can't compact a view"});
            else
                return appendCommandStatus(
                    result, {ErrorCodes::NamespaceNotFound, "collection does not exist"});
=======
                uasserted(ErrorCodes::CommandNotSupportedOnView, "can't compact a view");
            else
                uasserted(ErrorCodes::NamespaceNotFound, "collection does not exist");
>>>>>>> f378d467
        }

        OldClientContext ctx(opCtx, nss.ns());
        BackgroundOperation::assertNoBgOpInProgForNs(nss.ns());

        log() << "compact " << nss.ns() << " begin, options: " << compactOptions;

        StatusWith<CompactStats> status = collection->compact(opCtx, &compactOptions);
        uassertStatusOK(status.getStatus());

        if (status.getValue().corruptDocuments > 0)
            result.append("invalidObjects", status.getValue().corruptDocuments);

        log() << "compact " << nss.ns() << " end";

        return true;
    }
};
static CompactCmd compactCmd;
}<|MERGE_RESOLUTION|>--- conflicted
+++ resolved
@@ -47,11 +47,7 @@
 #include "mongo/db/db_raii.h"
 #include "mongo/db/index_builder.h"
 #include "mongo/db/jsobj.h"
-<<<<<<< HEAD
-#include "mongo/db/repl/replication_coordinator_global.h"
-=======
 #include "mongo/db/repl/replication_coordinator.h"
->>>>>>> f378d467
 #include "mongo/util/log.h"
 
 namespace mongo {
@@ -92,22 +88,12 @@
     }
     CompactCmd() : ErrmsgCommandDeprecated("compact") {}
 
-<<<<<<< HEAD
-    virtual bool run(OperationContext* txn,
-                     const string& db,
-                     BSONObj& cmdObj,
-                     int,
-                     string& errmsg,
-                     BSONObjBuilder& result) {
-        NamespaceString nss = parseNsCollectionRequired(db, cmdObj);
-=======
     virtual bool errmsgRun(OperationContext* opCtx,
                            const string& db,
                            const BSONObj& cmdObj,
                            string& errmsg,
                            BSONObjBuilder& result) {
         NamespaceString nss = CommandHelpers::parseNsCollectionRequired(db, cmdObj);
->>>>>>> f378d467
 
         repl::ReplicationCoordinator* replCoord = repl::ReplicationCoordinator::get(opCtx);
         if (replCoord->getMemberState().primary() && !cmdObj["force"].trueValue()) {
@@ -159,37 +145,19 @@
         if (cmdObj.hasElement("validate"))
             compactOptions.validateDocuments = cmdObj["validate"].trueValue();
 
-<<<<<<< HEAD
-        ScopedTransaction transaction(txn, MODE_IX);
-        AutoGetDb autoDb(txn, db, MODE_X);
-        Database* const collDB = autoDb.getDb();
-
-        Collection* collection = collDB ? collDB->getCollection(nss) : nullptr;
-        auto view =
-            collDB && !collection ? collDB->getViewCatalog()->lookup(txn, nss.ns()) : nullptr;
-=======
         AutoGetDb autoDb(opCtx, db, MODE_X);
         Database* const collDB = autoDb.getDb();
 
         Collection* collection = collDB ? collDB->getCollection(opCtx, nss) : nullptr;
         auto view =
             collDB && !collection ? collDB->getViewCatalog()->lookup(opCtx, nss.ns()) : nullptr;
->>>>>>> f378d467
 
         // If db/collection does not exist, short circuit and return.
         if (!collDB || !collection) {
             if (view)
-<<<<<<< HEAD
-                return appendCommandStatus(
-                    result, {ErrorCodes::CommandNotSupportedOnView, "can't compact a view"});
-            else
-                return appendCommandStatus(
-                    result, {ErrorCodes::NamespaceNotFound, "collection does not exist"});
-=======
                 uasserted(ErrorCodes::CommandNotSupportedOnView, "can't compact a view");
             else
                 uasserted(ErrorCodes::NamespaceNotFound, "collection does not exist");
->>>>>>> f378d467
         }
 
         OldClientContext ctx(opCtx, nss.ns());
