--- conflicted
+++ resolved
@@ -1,11 +1,3 @@
-<<<<<<< HEAD
-/**
- *    Copyright (C) 2014-2016 MongoDB Inc.
- *
- *    This program is free software: you can redistribute it and/or  modify
- *    it under the terms of the GNU Affero General Public License, version 3,
- *    as published by the Free Software Foundation.
-=======
 
 /**
  *    Copyright (C) 2018-present MongoDB, Inc.
@@ -13,37 +5,20 @@
  *    This program is free software: you can redistribute it and/or modify
  *    it under the terms of the Server Side Public License, version 1,
  *    as published by MongoDB, Inc.
->>>>>>> f378d467
  *
  *    This program is distributed in the hope that it will be useful,
  *    but WITHOUT ANY WARRANTY; without even the implied warranty of
  *    MERCHANTABILITY or FITNESS FOR A PARTICULAR PURPOSE.  See the
-<<<<<<< HEAD
- *    GNU Affero General Public License for more details.
- *
- *    You should have received a copy of the GNU Affero General Public License
- *    along with this program.  If not, see <http://www.gnu.org/licenses/>.
-=======
  *    Server Side Public License for more details.
  *
  *    You should have received a copy of the Server Side Public License
  *    along with this program. If not, see
  *    <http://www.mongodb.com/licensing/server-side-public-license>.
->>>>>>> f378d467
  *
  *    As a special exception, the copyright holders give permission to link the
  *    code of portions of this program with the OpenSSL library under certain
  *    conditions as described in each individual source file and distribute
  *    linked combinations including the program with the OpenSSL library. You
-<<<<<<< HEAD
- *    must comply with the GNU Affero General Public License in all respects
- *    for all of the code used other than as permitted herein. If you modify
- *    file(s) with this exception, you may extend this exception to your
- *    version of the file(s), but you are not obligated to do so. If you do not
- *    wish to do so, delete this exception statement from your version. If you
- *    delete this exception statement from all source files in the program,
- *    then also delete it in the license file.
-=======
  *    must comply with the Server Side Public License in all respects for
  *    all of the code used other than as permitted herein. If you modify file(s)
  *    with this exception, you may extend this exception to your version of the
@@ -51,7 +26,6 @@
  *    delete this exception statement from your version. If you delete this
  *    exception statement from all source files in the program, then also delete
  *    it in the license file.
->>>>>>> f378d467
  */
 
 #include "mongo/platform/basic.h"
@@ -77,25 +51,11 @@
 
 namespace {
 
-<<<<<<< HEAD
-class ParallelCollectionScanCmd : public Command {
-public:
-    struct ExtentInfo {
-        ExtentInfo(RecordId dl, size_t s) : diskLoc(dl), size(s) {}
-        RecordId diskLoc;
-        size_t size;
-    };
-
-    ParallelCollectionScanCmd() : Command("parallelCollectionScan") {}
-
-    virtual bool supportsWriteConcern(const BSONObj& cmd) const override {
-=======
 class ParallelCollectionScanCmd : public BasicCommand {
 public:
     ParallelCollectionScanCmd() : BasicCommand("parallelCollectionScan") {}
 
     bool supportsWriteConcern(const BSONObj& cmd) const override {
->>>>>>> f378d467
         return false;
     }
 
@@ -109,30 +69,6 @@
         return level != repl::ReadConcernLevel::kSnapshotReadConcern;
     }
 
-<<<<<<< HEAD
-    ReadWriteType getReadWriteType() const {
-        return ReadWriteType::kCommand;
-    }
-
-    virtual Status checkAuthForCommand(Client* client,
-                                       const std::string& dbname,
-                                       const BSONObj& cmdObj) {
-        ActionSet actions;
-        actions.addAction(ActionType::find);
-        Privilege p(parseResourcePattern(dbname, cmdObj), actions);
-        if (AuthorizationSession::get(client)->isAuthorizedForPrivilege(p))
-            return Status::OK();
-        return Status(ErrorCodes::Unauthorized, "Unauthorized");
-    }
-
-    virtual bool run(OperationContext* txn,
-                     const string& dbname,
-                     BSONObj& cmdObj,
-                     int options,
-                     string& errmsg,
-                     BSONObjBuilder& result) {
-        const NamespaceString ns(parseNs(dbname, cmdObj));
-=======
     ReadWriteType getReadWriteType() const override {
         return ReadWriteType::kCommand;
     }
@@ -141,7 +77,6 @@
                                  const std::string& dbname,
                                  const BSONObj& cmdObj) const override {
         AuthorizationSession* authSession = AuthorizationSession::get(opCtx->getClient());
->>>>>>> f378d467
 
         if (!authSession->isAuthorizedToParseNamespaceElement(cmdObj.firstElement())) {
             return Status(ErrorCodes::Unauthorized, "Unauthorized");
@@ -161,20 +96,10 @@
         AutoGetCollectionForReadCommand ctx(opCtx, CommandHelpers::parseNsOrUUID(dbname, cmdObj));
         const auto nss = ctx.getNss();
 
-<<<<<<< HEAD
-        if (numCursors == 0 || numCursors > 10000)
-            return appendCommandStatus(result,
-                                       Status(ErrorCodes::BadValue,
-                                              str::stream()
-                                                  << "numCursors has to be between 1 and 10000"
-                                                  << " was: "
-                                                  << numCursors));
-=======
         Collection* const collection = ctx.getCollection();
         uassert(ErrorCodes::NamespaceNotFound,
                 str::stream() << "ns does not exist: " << nss.ns(),
                 collection);
->>>>>>> f378d467
 
         size_t numCursors = static_cast<size_t>(cmdObj["numCursors"].numberInt());
         uassert(ErrorCodes::BadValue,
@@ -227,35 +152,6 @@
             mis->addIterator(std::move(iterators[i]));
         }
 
-<<<<<<< HEAD
-        {
-            BSONArrayBuilder bucketsBuilder;
-            for (auto&& exec : execs) {
-                // The PlanExecutor was registered on construction due to the YIELD_AUTO policy.
-                // We have to deregister it, as it will be registered with ClientCursor.
-                exec->deregisterExec();
-
-                // Need to save state while yielding locks between now and getMore().
-                exec->saveState();
-                exec->detachFromOperationContext();
-
-                // transfer ownership of an executor to the ClientCursor (which manages its own
-                // lifetime).
-                ClientCursor* cc =
-                    new ClientCursor(collection->getCursorManager(),
-                                     exec.release(),
-                                     ns.ns(),
-                                     txn->recoveryUnit()->isReadingFromMajorityCommittedSnapshot());
-                cc->setLeftoverMaxTimeMicros(txn->getRemainingMaxTimeMicros());
-
-                BSONObjBuilder threadResult;
-                appendCursorResponseObject(cc->cursorid(), ns.ns(), BSONArray(), &threadResult);
-                threadResult.appendBool("ok", 1);
-
-                bucketsBuilder.append(threadResult.obj());
-            }
-            result.appendArray("cursors", bucketsBuilder.obj());
-=======
         BSONArrayBuilder bucketsBuilder;
         for (auto&& exec : execs) {
             // Need to save state while yielding locks between now and getMore().
@@ -278,7 +174,6 @@
             threadResult.appendBool("ok", 1);
 
             bucketsBuilder.append(threadResult.obj());
->>>>>>> f378d467
         }
         result.appendArray("cursors", bucketsBuilder.obj());
 
