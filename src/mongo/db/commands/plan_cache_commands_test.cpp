--- conflicted
+++ resolved
@@ -37,15 +37,11 @@
 #include <algorithm>
 
 #include "mongo/db/json.h"
-#include "mongo/db/matcher/extensions_callback_disallow_extensions.h"
 #include "mongo/db/operation_context_noop.h"
 #include "mongo/db/query/plan_ranker.h"
 #include "mongo/db/query/query_solution.h"
 #include "mongo/db/query/query_test_service_context.h"
-<<<<<<< HEAD
-=======
 #include "mongo/stdx/memory.h"
->>>>>>> f378d467
 #include "mongo/unittest/unittest.h"
 #include "mongo/util/mongoutils/str.h"
 
@@ -139,11 +135,7 @@
 
 TEST(PlanCacheCommandsTest, planCacheListQueryShapesOneKey) {
     QueryTestServiceContext serviceContext;
-<<<<<<< HEAD
-    auto txn = serviceContext.makeOperationContext();
-=======
-    auto opCtx = serviceContext.makeOperationContext();
->>>>>>> f378d467
+    auto opCtx = serviceContext.makeOperationContext();
 
     // Create a canonical query
     auto qr = stdx::make_unique<QueryRequest>(nss);
@@ -151,12 +143,7 @@
     qr->setSort(fromjson("{a: -1}"));
     qr->setProj(fromjson("{_id: 0}"));
     qr->setCollation(fromjson("{locale: 'mock_reverse_string'}"));
-<<<<<<< HEAD
-    auto statusWithCQ = CanonicalQuery::canonicalize(
-        txn.get(), std::move(qr), ExtensionsCallbackDisallowExtensions());
-=======
     auto statusWithCQ = CanonicalQuery::canonicalize(opCtx.get(), std::move(qr));
->>>>>>> f378d467
     ASSERT_OK(statusWithCQ.getStatus());
     unique_ptr<CanonicalQuery> cq = std::move(statusWithCQ.getValue());
 
@@ -185,21 +172,12 @@
 
 TEST(PlanCacheCommandsTest, planCacheClearAllShapes) {
     QueryTestServiceContext serviceContext;
-<<<<<<< HEAD
-    auto txn = serviceContext.makeOperationContext();
-=======
-    auto opCtx = serviceContext.makeOperationContext();
->>>>>>> f378d467
+    auto opCtx = serviceContext.makeOperationContext();
 
     // Create a canonical query
     auto qr = stdx::make_unique<QueryRequest>(nss);
     qr->setFilter(fromjson("{a: 1}"));
-<<<<<<< HEAD
-    auto statusWithCQ = CanonicalQuery::canonicalize(
-        txn.get(), std::move(qr), ExtensionsCallbackDisallowExtensions());
-=======
     auto statusWithCQ = CanonicalQuery::canonicalize(opCtx.get(), std::move(qr));
->>>>>>> f378d467
     ASSERT_OK(statusWithCQ.getStatus());
     unique_ptr<CanonicalQuery> cq = std::move(statusWithCQ.getValue());
 
@@ -217,11 +195,7 @@
     ASSERT_EQUALS(getShapes(planCache).size(), 1U);
 
     // Clear cache and confirm number of keys afterwards.
-<<<<<<< HEAD
-    ASSERT_OK(PlanCacheClear::clear(txn.get(), &planCache, nss.ns(), BSONObj()));
-=======
     ASSERT_OK(PlanCacheClear::clear(opCtx.get(), &planCache, nss.ns(), BSONObj()));
->>>>>>> f378d467
     ASSERT_EQUALS(getShapes(planCache).size(), 0U);
 }
 
@@ -234,30 +208,6 @@
     // Invalid parameters
     PlanCache planCache;
     QueryTestServiceContext serviceContext;
-<<<<<<< HEAD
-    auto txn = serviceContext.makeOperationContext();
-
-    // Missing query field
-    ASSERT_NOT_OK(PlanCacheCommand::canonicalize(txn.get(), nss.ns(), fromjson("{}")).getStatus());
-    // Query needs to be an object
-    ASSERT_NOT_OK(
-        PlanCacheCommand::canonicalize(txn.get(), nss.ns(), fromjson("{query: 1}")).getStatus());
-    // Sort needs to be an object
-    ASSERT_NOT_OK(
-        PlanCacheCommand::canonicalize(txn.get(), nss.ns(), fromjson("{query: {}, sort: 1}"))
-            .getStatus());
-    // Projection needs to be an object.
-    ASSERT_NOT_OK(
-        PlanCacheCommand::canonicalize(txn.get(), nss.ns(), fromjson("{query: {}, projection: 1}"))
-            .getStatus());
-    // Collation needs to be an object.
-    ASSERT_NOT_OK(
-        PlanCacheCommand::canonicalize(txn.get(), nss.ns(), fromjson("{query: {}, collation: 1}"))
-            .getStatus());
-    // Bad query (invalid sort order)
-    ASSERT_NOT_OK(
-        PlanCacheCommand::canonicalize(txn.get(), nss.ns(), fromjson("{query: {}, sort: {a: 0}}"))
-=======
     auto opCtx = serviceContext.makeOperationContext();
 
     // Missing query field
@@ -281,70 +231,45 @@
     // Bad query (invalid sort order)
     ASSERT_NOT_OK(
         PlanCacheCommand::canonicalize(opCtx.get(), nss.ns(), fromjson("{query: {}, sort: {a: 0}}"))
->>>>>>> f378d467
             .getStatus());
 
     // Valid parameters
     auto statusWithCQ =
-<<<<<<< HEAD
-        PlanCacheCommand::canonicalize(txn.get(), nss.ns(), fromjson("{query: {a: 1, b: 1}}"));
-=======
         PlanCacheCommand::canonicalize(opCtx.get(), nss.ns(), fromjson("{query: {a: 1, b: 1}}"));
->>>>>>> f378d467
     ASSERT_OK(statusWithCQ.getStatus());
     unique_ptr<CanonicalQuery> query = std::move(statusWithCQ.getValue());
 
     // Equivalent query should generate same key.
     statusWithCQ =
-<<<<<<< HEAD
-        PlanCacheCommand::canonicalize(txn.get(), nss.ns(), fromjson("{query: {b: 1, a: 1}}"));
-=======
         PlanCacheCommand::canonicalize(opCtx.get(), nss.ns(), fromjson("{query: {b: 1, a: 1}}"));
->>>>>>> f378d467
     ASSERT_OK(statusWithCQ.getStatus());
     unique_ptr<CanonicalQuery> equivQuery = std::move(statusWithCQ.getValue());
     ASSERT_EQUALS(planCache.computeKey(*query), planCache.computeKey(*equivQuery));
 
     // Sort query should generate different key from unsorted query.
     statusWithCQ = PlanCacheCommand::canonicalize(
-<<<<<<< HEAD
-        txn.get(), nss.ns(), fromjson("{query: {a: 1, b: 1}, sort: {a: 1, b: 1}}"));
-=======
         opCtx.get(), nss.ns(), fromjson("{query: {a: 1, b: 1}, sort: {a: 1, b: 1}}"));
->>>>>>> f378d467
     ASSERT_OK(statusWithCQ.getStatus());
     unique_ptr<CanonicalQuery> sortQuery1 = std::move(statusWithCQ.getValue());
     ASSERT_NOT_EQUALS(planCache.computeKey(*query), planCache.computeKey(*sortQuery1));
 
     // Confirm sort arguments are properly delimited (SERVER-17158)
     statusWithCQ = PlanCacheCommand::canonicalize(
-<<<<<<< HEAD
-        txn.get(), nss.ns(), fromjson("{query: {a: 1, b: 1}, sort: {aab: 1}}"));
-=======
         opCtx.get(), nss.ns(), fromjson("{query: {a: 1, b: 1}, sort: {aab: 1}}"));
->>>>>>> f378d467
     ASSERT_OK(statusWithCQ.getStatus());
     unique_ptr<CanonicalQuery> sortQuery2 = std::move(statusWithCQ.getValue());
     ASSERT_NOT_EQUALS(planCache.computeKey(*sortQuery1), planCache.computeKey(*sortQuery2));
 
     // Changing order and/or value of predicates should not change key
     statusWithCQ = PlanCacheCommand::canonicalize(
-<<<<<<< HEAD
-        txn.get(), nss.ns(), fromjson("{query: {b: 3, a: 3}, sort: {a: 1, b: 1}}"));
-=======
         opCtx.get(), nss.ns(), fromjson("{query: {b: 3, a: 3}, sort: {a: 1, b: 1}}"));
->>>>>>> f378d467
     ASSERT_OK(statusWithCQ.getStatus());
     unique_ptr<CanonicalQuery> sortQuery3 = std::move(statusWithCQ.getValue());
     ASSERT_EQUALS(planCache.computeKey(*sortQuery1), planCache.computeKey(*sortQuery3));
 
     // Projected query should generate different key from unprojected query.
     statusWithCQ = PlanCacheCommand::canonicalize(
-<<<<<<< HEAD
-        txn.get(), nss.ns(), fromjson("{query: {a: 1, b: 1}, projection: {_id: 0, a: 1}}"));
-=======
         opCtx.get(), nss.ns(), fromjson("{query: {a: 1, b: 1}, projection: {_id: 0, a: 1}}"));
->>>>>>> f378d467
     ASSERT_OK(statusWithCQ.getStatus());
     unique_ptr<CanonicalQuery> projectionQuery = std::move(statusWithCQ.getValue());
     ASSERT_NOT_EQUALS(planCache.computeKey(*query), planCache.computeKey(*projectionQuery));
@@ -369,17 +294,10 @@
     ASSERT_NOT_OK(PlanCacheClear::clear(&opCtx, &planCache, nss.ns(), fromjson("{sort: {a: 1}}")));
     // Projection present without query is an error.
     ASSERT_NOT_OK(PlanCacheClear::clear(
-<<<<<<< HEAD
-        &txn, &planCache, nss.ns(), fromjson("{projection: {_id: 0, a: 1}}")));
-    // Collation present without query is an error.
-    ASSERT_NOT_OK(PlanCacheClear::clear(
-        &txn, &planCache, nss.ns(), fromjson("{collation: {locale: 'en_US'}}")));
-=======
         &opCtx, &planCache, nss.ns(), fromjson("{projection: {_id: 0, a: 1}}")));
     // Collation present without query is an error.
     ASSERT_NOT_OK(PlanCacheClear::clear(
         &opCtx, &planCache, nss.ns(), fromjson("{collation: {locale: 'en_US'}}")));
->>>>>>> f378d467
 }
 
 TEST(PlanCacheCommandsTest, planCacheClearUnknownKey) {
@@ -391,31 +309,17 @@
 
 TEST(PlanCacheCommandsTest, planCacheClearOneKey) {
     QueryTestServiceContext serviceContext;
-<<<<<<< HEAD
-    auto txn = serviceContext.makeOperationContext();
-=======
-    auto opCtx = serviceContext.makeOperationContext();
->>>>>>> f378d467
+    auto opCtx = serviceContext.makeOperationContext();
 
     // Create 2 canonical queries.
     auto qrA = stdx::make_unique<QueryRequest>(nss);
     qrA->setFilter(fromjson("{a: 1}"));
-<<<<<<< HEAD
-    auto statusWithCQA = CanonicalQuery::canonicalize(
-        txn.get(), std::move(qrA), ExtensionsCallbackDisallowExtensions());
-=======
     auto statusWithCQA = CanonicalQuery::canonicalize(opCtx.get(), std::move(qrA));
->>>>>>> f378d467
     ASSERT_OK(statusWithCQA.getStatus());
     auto qrB = stdx::make_unique<QueryRequest>(nss);
     qrB->setFilter(fromjson("{b: 1}"));
     unique_ptr<CanonicalQuery> cqA = std::move(statusWithCQA.getValue());
-<<<<<<< HEAD
-    auto statusWithCQB = CanonicalQuery::canonicalize(
-        txn.get(), std::move(qrB), ExtensionsCallbackDisallowExtensions());
-=======
     auto statusWithCQB = CanonicalQuery::canonicalize(opCtx.get(), std::move(qrB));
->>>>>>> f378d467
     ASSERT_OK(statusWithCQB.getStatus());
     unique_ptr<CanonicalQuery> cqB = std::move(statusWithCQB.getValue());
 
@@ -456,11 +360,7 @@
     BSONObjBuilder bob;
 
     ASSERT_OK(PlanCacheClear::clear(
-<<<<<<< HEAD
-        txn.get(), &planCache, nss.ns(), BSON("query" << cqB->getQueryObj())));
-=======
         opCtx.get(), &planCache, nss.ns(), BSON("query" << cqB->getQueryObj())));
->>>>>>> f378d467
     vector<BSONObj> shapesAfter = getShapes(planCache);
     ASSERT_EQUALS(shapesAfter.size(), 1U);
     ASSERT_BSONOBJ_EQ(shapesAfter[0], shapeA);
@@ -468,32 +368,18 @@
 
 TEST(PlanCacheCommandsTest, planCacheClearOneKeyCollation) {
     QueryTestServiceContext serviceContext;
-<<<<<<< HEAD
-    auto txn = serviceContext.makeOperationContext();
-=======
-    auto opCtx = serviceContext.makeOperationContext();
->>>>>>> f378d467
+    auto opCtx = serviceContext.makeOperationContext();
 
     // Create 2 canonical queries, one with collation.
     auto qr = stdx::make_unique<QueryRequest>(nss);
     qr->setFilter(fromjson("{a: 'foo'}"));
-<<<<<<< HEAD
-    auto statusWithCQ = CanonicalQuery::canonicalize(
-        txn.get(), std::move(qr), ExtensionsCallbackDisallowExtensions());
-=======
     auto statusWithCQ = CanonicalQuery::canonicalize(opCtx.get(), std::move(qr));
->>>>>>> f378d467
     ASSERT_OK(statusWithCQ.getStatus());
     unique_ptr<CanonicalQuery> cq = std::move(statusWithCQ.getValue());
     auto qrCollation = stdx::make_unique<QueryRequest>(nss);
     qrCollation->setFilter(fromjson("{a: 'foo'}"));
     qrCollation->setCollation(fromjson("{locale: 'mock_reverse_string'}"));
-<<<<<<< HEAD
-    auto statusWithCQCollation = CanonicalQuery::canonicalize(
-        txn.get(), std::move(qrCollation), ExtensionsCallbackDisallowExtensions());
-=======
     auto statusWithCQCollation = CanonicalQuery::canonicalize(opCtx.get(), std::move(qrCollation));
->>>>>>> f378d467
     ASSERT_OK(statusWithCQCollation.getStatus());
     unique_ptr<CanonicalQuery> cqCollation = std::move(statusWithCQCollation.getValue());
 
@@ -506,10 +392,6 @@
     qs.cacheData.reset(createSolutionCacheData());
     std::vector<QuerySolution*> solns;
     solns.push_back(&qs);
-<<<<<<< HEAD
-    planCache.add(*cq, solns, createDecision(1U));
-    planCache.add(*cqCollation, solns, createDecision(1U));
-=======
     ASSERT_OK(planCache.add(*cq,
                             solns,
                             createDecision(1U),
@@ -518,7 +400,6 @@
                             solns,
                             createDecision(1U),
                             opCtx->getServiceContext()->getPreciseClockSource()->now()));
->>>>>>> f378d467
 
     // Check keys in cache before dropping the query with collation.
     vector<BSONObj> shapesBefore = getShapes(planCache);
@@ -545,11 +426,7 @@
     // Drop query with collation from cache. Make other query is still in cache afterwards.
     BSONObjBuilder bob;
 
-<<<<<<< HEAD
-    ASSERT_OK(PlanCacheClear::clear(txn.get(), &planCache, nss.ns(), shapeWithCollation));
-=======
     ASSERT_OK(PlanCacheClear::clear(opCtx.get(), &planCache, nss.ns(), shapeWithCollation));
->>>>>>> f378d467
     vector<BSONObj> shapesAfter = getShapes(planCache);
     ASSERT_EQUALS(shapesAfter.size(), 1U);
     ASSERT_BSONOBJ_EQ(shapesAfter[0], shape);
@@ -601,11 +478,7 @@
                          const BSONObj& projection,
                          const BSONObj& collation) {
     QueryTestServiceContext serviceContext;
-<<<<<<< HEAD
-    auto txn = serviceContext.makeOperationContext();
-=======
-    auto opCtx = serviceContext.makeOperationContext();
->>>>>>> f378d467
+    auto opCtx = serviceContext.makeOperationContext();
 
     BSONObjBuilder bob;
     BSONObjBuilder cmdObjBuilder;
@@ -616,11 +489,7 @@
         cmdObjBuilder.append("collation", collation);
     }
     BSONObj cmdObj = cmdObjBuilder.obj();
-<<<<<<< HEAD
-    ASSERT_OK(PlanCacheListPlans::list(txn.get(), planCache, nss.ns(), cmdObj, &bob));
-=======
     ASSERT_OK(PlanCacheListPlans::list(opCtx.get(), planCache, nss.ns(), cmdObj, &bob));
->>>>>>> f378d467
     BSONObj resultObj = bob.obj();
     BSONElement plansElt = resultObj.getField("plans");
     ASSERT_EQUALS(plansElt.type(), mongo::Array);
@@ -657,21 +526,12 @@
 
 TEST(PlanCacheCommandsTest, planCacheListPlansOnlyOneSolutionTrue) {
     QueryTestServiceContext serviceContext;
-<<<<<<< HEAD
-    auto txn = serviceContext.makeOperationContext();
-=======
-    auto opCtx = serviceContext.makeOperationContext();
->>>>>>> f378d467
+    auto opCtx = serviceContext.makeOperationContext();
 
     // Create a canonical query
     auto qr = stdx::make_unique<QueryRequest>(nss);
     qr->setFilter(fromjson("{a: 1}"));
-<<<<<<< HEAD
-    auto statusWithCQ = CanonicalQuery::canonicalize(
-        txn.get(), std::move(qr), ExtensionsCallbackDisallowExtensions());
-=======
     auto statusWithCQ = CanonicalQuery::canonicalize(opCtx.get(), std::move(qr));
->>>>>>> f378d467
     ASSERT_OK(statusWithCQ.getStatus());
     unique_ptr<CanonicalQuery> cq = std::move(statusWithCQ.getValue());
 
@@ -681,14 +541,10 @@
     qs.cacheData.reset(createSolutionCacheData());
     std::vector<QuerySolution*> solns;
     solns.push_back(&qs);
-<<<<<<< HEAD
-    planCache.add(*cq, solns, createDecision(1U));
-=======
     ASSERT_OK(planCache.add(*cq,
                             solns,
                             createDecision(1U),
                             opCtx->getServiceContext()->getPreciseClockSource()->now()));
->>>>>>> f378d467
 
     vector<BSONObj> plans = getPlans(planCache,
                                      cq->getQueryObj(),
@@ -700,21 +556,12 @@
 
 TEST(PlanCacheCommandsTest, planCacheListPlansOnlyOneSolutionFalse) {
     QueryTestServiceContext serviceContext;
-<<<<<<< HEAD
-    auto txn = serviceContext.makeOperationContext();
-=======
-    auto opCtx = serviceContext.makeOperationContext();
->>>>>>> f378d467
+    auto opCtx = serviceContext.makeOperationContext();
 
     // Create a canonical query
     auto qr = stdx::make_unique<QueryRequest>(nss);
     qr->setFilter(fromjson("{a: 1}"));
-<<<<<<< HEAD
-    auto statusWithCQ = CanonicalQuery::canonicalize(
-        txn.get(), std::move(qr), ExtensionsCallbackDisallowExtensions());
-=======
     auto statusWithCQ = CanonicalQuery::canonicalize(opCtx.get(), std::move(qr));
->>>>>>> f378d467
     ASSERT_OK(statusWithCQ.getStatus());
     unique_ptr<CanonicalQuery> cq = std::move(statusWithCQ.getValue());
 
@@ -726,14 +573,10 @@
     std::vector<QuerySolution*> solns;
     solns.push_back(&qs);
     solns.push_back(&qs);
-<<<<<<< HEAD
-    planCache.add(*cq, solns, createDecision(2U));
-=======
     ASSERT_OK(planCache.add(*cq,
                             solns,
                             createDecision(2U),
                             opCtx->getServiceContext()->getPreciseClockSource()->now()));
->>>>>>> f378d467
 
     vector<BSONObj> plans = getPlans(planCache,
                                      cq->getQueryObj(),
@@ -746,32 +589,18 @@
 
 TEST(PlanCacheCommandsTest, planCacheListPlansCollation) {
     QueryTestServiceContext serviceContext;
-<<<<<<< HEAD
-    auto txn = serviceContext.makeOperationContext();
-=======
-    auto opCtx = serviceContext.makeOperationContext();
->>>>>>> f378d467
+    auto opCtx = serviceContext.makeOperationContext();
 
     // Create 2 canonical queries, one with collation.
     auto qr = stdx::make_unique<QueryRequest>(nss);
     qr->setFilter(fromjson("{a: 'foo'}"));
-<<<<<<< HEAD
-    auto statusWithCQ = CanonicalQuery::canonicalize(
-        txn.get(), std::move(qr), ExtensionsCallbackDisallowExtensions());
-=======
     auto statusWithCQ = CanonicalQuery::canonicalize(opCtx.get(), std::move(qr));
->>>>>>> f378d467
     ASSERT_OK(statusWithCQ.getStatus());
     unique_ptr<CanonicalQuery> cq = std::move(statusWithCQ.getValue());
     auto qrCollation = stdx::make_unique<QueryRequest>(nss);
     qrCollation->setFilter(fromjson("{a: 'foo'}"));
     qrCollation->setCollation(fromjson("{locale: 'mock_reverse_string'}"));
-<<<<<<< HEAD
-    auto statusWithCQCollation = CanonicalQuery::canonicalize(
-        txn.get(), std::move(qrCollation), ExtensionsCallbackDisallowExtensions());
-=======
     auto statusWithCQCollation = CanonicalQuery::canonicalize(opCtx.get(), std::move(qrCollation));
->>>>>>> f378d467
     ASSERT_OK(statusWithCQCollation.getStatus());
     unique_ptr<CanonicalQuery> cqCollation = std::move(statusWithCQCollation.getValue());
 
@@ -784,13 +613,6 @@
     qs.cacheData.reset(createSolutionCacheData());
     std::vector<QuerySolution*> solns;
     solns.push_back(&qs);
-<<<<<<< HEAD
-    planCache.add(*cq, solns, createDecision(1U));
-    std::vector<QuerySolution*> twoSolns;
-    twoSolns.push_back(&qs);
-    twoSolns.push_back(&qs);
-    planCache.add(*cqCollation, twoSolns, createDecision(2U));
-=======
     ASSERT_OK(planCache.add(*cq,
                             solns,
                             createDecision(1U),
@@ -802,7 +624,6 @@
                             twoSolns,
                             createDecision(2U),
                             opCtx->getServiceContext()->getPreciseClockSource()->now()));
->>>>>>> f378d467
 
     // Normal query should have one solution.
     vector<BSONObj> plans = getPlans(planCache,
@@ -821,8 +642,6 @@
     ASSERT_EQUALS(plansCollation.size(), 2U);
 }
 
-<<<<<<< HEAD
-=======
 TEST(PlanCacheCommandsTest, planCacheListPlansTimeOfCreationIsCorrect) {
     QueryTestServiceContext serviceContext;
     auto opCtx = serviceContext.makeOperationContext();
@@ -850,5 +669,4 @@
     ASSERT_EQ(entry->timeOfCreation, now);
 }
 
->>>>>>> f378d467
 }  // namespace