--- conflicted
+++ resolved
@@ -55,10 +55,6 @@
 #include "mongo/db/index_builder.h"
 #include "mongo/db/logical_clock.h"
 #include "mongo/db/op_observer.h"
-<<<<<<< HEAD
-#include "mongo/db/repl/replication_coordinator_global.h"
-=======
->>>>>>> f378d467
 #include "mongo/db/service_context.h"
 #include "mongo/util/log.h"
 
@@ -94,33 +90,20 @@
              const string& dbname,
              const BSONObj& jsobj,
              BSONObjBuilder& result) {
-<<<<<<< HEAD
-        const NamespaceString nss = parseNsCollectionRequired(dbname, jsobj);
-        return appendCommandStatus(result, dropIndexes(txn, nss, jsobj, &result));
-=======
         const NamespaceString nss = CommandHelpers::parseNsCollectionRequired(dbname, jsobj);
         uassertStatusOK(dropIndexes(opCtx, nss, jsobj, &result));
         return true;
->>>>>>> f378d467
     }
 
 } cmdDropIndexes;
 
 class CmdReIndex : public ErrmsgCommandDeprecated {
 public:
-<<<<<<< HEAD
-    virtual bool slaveOk() const {
-        return true;
-    }  // can reindex on a secondary
-    virtual bool supportsWriteConcern(const BSONObj& cmd) const override {
-        return true;
-=======
     AllowedOnSecondary secondaryAllowed(ServiceContext*) const override {
         return AllowedOnSecondary::kAlways;  // can reindex on a secondary
     }
     virtual bool supportsWriteConcern(const BSONObj& cmd) const override {
         return false;
->>>>>>> f378d467
     }
     std::string help() const override {
         return "re-index a collection";
@@ -134,32 +117,6 @@
     }
     CmdReIndex() : ErrmsgCommandDeprecated("reIndex") {}
 
-<<<<<<< HEAD
-        const NamespaceString toReIndexNs = parseNsCollectionRequired(dbname, jsobj);
-
-        LOG(0) << "CMD: reIndex " << toReIndexNs;
-
-        ScopedTransaction transaction(txn, MODE_IX);
-        Lock::DBLock dbXLock(txn->lockState(), dbname, MODE_X);
-        OldClientContext ctx(txn, toReIndexNs.ns());
-
-        Collection* collection = ctx.db()->getCollection(toReIndexNs.ns());
-        if (!collection) {
-            if (ctx.db()->getViewCatalog()->lookup(txn, toReIndexNs.ns()))
-                return appendCommandStatus(
-                    result, {ErrorCodes::CommandNotSupportedOnView, "can't re-index a view"});
-            else
-                return appendCommandStatus(
-                    result, {ErrorCodes::NamespaceNotFound, "collection does not exist"});
-        }
-
-        BackgroundOperation::assertNoBgOpInProgForNs(toReIndexNs.ns());
-
-        const auto featureCompatibilityVersion =
-            serverGlobalParams.featureCompatibility.version.load();
-        const auto defaultIndexVersion =
-            IndexDescriptor::getDefaultIndexVersion(featureCompatibilityVersion);
-=======
     bool errmsgRun(OperationContext* opCtx,
                    const string& dbname,
                    const BSONObj& jsobj,
@@ -194,25 +151,16 @@
         OldClientContext ctx(opCtx, toReIndexNss.ns());
 
         const auto defaultIndexVersion = IndexDescriptor::getDefaultIndexVersion();
->>>>>>> f378d467
 
         vector<BSONObj> all;
         {
             vector<string> indexNames;
-<<<<<<< HEAD
-            collection->getCatalogEntry()->getAllIndexes(txn, &indexNames);
-=======
             collection->getCatalogEntry()->getAllIndexes(opCtx, &indexNames);
->>>>>>> f378d467
             all.reserve(indexNames.size());
 
             for (size_t i = 0; i < indexNames.size(); i++) {
                 const string& name = indexNames[i];
-<<<<<<< HEAD
-                BSONObj spec = collection->getCatalogEntry()->getIndexSpec(txn, name);
-=======
                 BSONObj spec = collection->getCatalogEntry()->getIndexSpec(opCtx, name);
->>>>>>> f378d467
 
                 {
                     BSONObjBuilder bob;
@@ -256,17 +204,6 @@
 
             indexer = stdx::make_unique<MultiIndexBlock>(opCtx, collection);
 
-<<<<<<< HEAD
-        auto indexInfoObjs = indexer.init(all);
-        if (!indexInfoObjs.isOK()) {
-            return appendCommandStatus(result, indexInfoObjs.getStatus());
-        }
-
-        auto status = indexer.insertAllDocumentsInCollection();
-        if (!status.isOK()) {
-            return appendCommandStatus(result, status);
-        }
-=======
             swIndexesToRebuild = indexer->init(all);
             uassertStatusOK(swIndexesToRebuild.getStatus());
             wunit.commit();
@@ -274,7 +211,6 @@
 
         auto status = indexer->insertAllDocumentsInCollection();
         uassertStatusOK(status);
->>>>>>> f378d467
 
         {
             WriteUnitOfWork wunit(opCtx);
@@ -289,13 +225,8 @@
         auto clusterTime = LogicalClock::getClusterTimeForReplicaSet(opCtx).asTimestamp();
         collection->setMinimumVisibleSnapshot(clusterTime);
 
-<<<<<<< HEAD
-        result.append("nIndexes", static_cast<int>(indexInfoObjs.getValue().size()));
-        result.append("indexes", indexInfoObjs.getValue());
-=======
         result.append("nIndexes", static_cast<int>(swIndexesToRebuild.getValue().size()));
         result.append("indexes", swIndexesToRebuild.getValue());
->>>>>>> f378d467
 
         return true;
     }
