--- conflicted
+++ resolved
@@ -116,24 +116,12 @@
                            const string& dbname,
                            const BSONObj& cmdObj,
                            BSONObjBuilder& result) {
-<<<<<<< HEAD
-    string ns = parseNs(dbname, cmdObj);
-    Status status = runPlanCacheCommand(txn, ns, cmdObj, &result);
-    return appendCommandStatus(result, status);
-}
-
-
-bool PlanCacheCommand::supportsWriteConcern(const BSONObj& cmd) const {
-    return false;
-}
-=======
     const NamespaceString nss(CommandHelpers::parseNsCollectionRequired(dbname, cmdObj));
     Status status = runPlanCacheCommand(opCtx, nss.ns(), cmdObj, &result);
     uassertStatusOK(status);
     return true;
 }
 
->>>>>>> f378d467
 
 bool PlanCacheCommand::supportsWriteConcern(const BSONObj& cmd) const {
     return false;
@@ -217,10 +205,6 @@
     qr->setSort(sortObj);
     qr->setProj(projObj);
     qr->setCollation(collationObj);
-<<<<<<< HEAD
-    const ExtensionsCallbackReal extensionsCallback(txn, &nss);
-    auto statusWithCQ = CanonicalQuery::canonicalize(txn, std::move(qr), extensionsCallback);
-=======
     const ExtensionsCallbackReal extensionsCallback(opCtx, &nss);
     const boost::intrusive_ptr<ExpressionContext> expCtx;
     auto statusWithCQ =
@@ -229,7 +213,6 @@
                                      expCtx,
                                      extensionsCallback,
                                      MatchExpressionParser::kAllowAllSpecialFeatures);
->>>>>>> f378d467
     if (!statusWithCQ.isOK()) {
         return statusWithCQ.getStatus();
     }
