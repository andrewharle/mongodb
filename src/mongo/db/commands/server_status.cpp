
/**
 *    Copyright (C) 2018-present MongoDB, Inc.
 *
 *    This program is free software: you can redistribute it and/or modify
 *    it under the terms of the Server Side Public License, version 1,
 *    as published by MongoDB, Inc.
 *
 *    This program is distributed in the hope that it will be useful,
 *    but WITHOUT ANY WARRANTY; without even the implied warranty of
 *    MERCHANTABILITY or FITNESS FOR A PARTICULAR PURPOSE.  See the
 *    Server Side Public License for more details.
 *
 *    You should have received a copy of the Server Side Public License
 *    along with this program. If not, see
 *    <http://www.mongodb.com/licensing/server-side-public-license>.
 *
 *    As a special exception, the copyright holders give permission to link the
 *    code of portions of this program with the OpenSSL library under certain
 *    conditions as described in each individual source file and distribute
 *    linked combinations including the program with the OpenSSL library. You
 *    must comply with the Server Side Public License in all respects for
 *    all of the code used other than as permitted herein. If you modify file(s)
 *    with this exception, you may extend this exception to your version of the
 *    file(s), but you are not obligated to do so. If you do not wish to do so,
 *    delete this exception statement from your version. If you delete this
 *    exception statement from all source files in the program, then also delete
 *    it in the license file.
 */

#define MONGO_LOG_DEFAULT_COMPONENT ::mongo::logger::LogComponent::kCommand

#include "mongo/platform/basic.h"

<<<<<<< HEAD
#include "mongo/config.h"
#include "mongo/db/auth/action_set.h"
#include "mongo/db/auth/action_type.h"
#include "mongo/db/auth/authorization_manager.h"
#include "mongo/db/auth/authorization_session.h"
#include "mongo/db/auth/privilege.h"
#include "mongo/db/client.h"
=======
#include "mongo/db/auth/authorization_session.h"
>>>>>>> f378d467
#include "mongo/db/commands.h"
#include "mongo/db/commands/server_status.h"
#include "mongo/db/commands/server_status_internal.h"
#include "mongo/db/service_context.h"
#include "mongo/db/stats/counters.h"
<<<<<<< HEAD
#include "mongo/platform/process_id.h"
#include "mongo/transport/message_compressor_registry.h"
#include "mongo/transport/transport_layer.h"
#include "mongo/util/log.h"
#include "mongo/util/net/hostname_canonicalization.h"
#include "mongo/util/net/ssl_manager.h"
#include "mongo/util/processinfo.h"
=======
#include "mongo/util/log.h"
#include "mongo/util/net/socket_utils.h"
>>>>>>> f378d467
#include "mongo/util/ramlog.h"
#include "mongo/util/time_support.h"
#include "mongo/util/version.h"

namespace mongo {

using std::endl;
using std::map;
using std::string;
using std::stringstream;

class CmdServerStatus : public BasicCommand {
public:
<<<<<<< HEAD
    CmdServerStatus() : Command("serverStatus", true), _started(Date_t::now()), _runCalled(false) {}
=======
    CmdServerStatus() : BasicCommand("serverStatus"), _started(Date_t::now()), _runCalled(false) {}
>>>>>>> f378d467

    virtual bool supportsWriteConcern(const BSONObj& cmd) const override {
        return false;
    }
    AllowedOnSecondary secondaryAllowed(ServiceContext*) const override {
        return AllowedOnSecondary::kAlways;
    }
    virtual bool allowsAfterClusterTime(const BSONObj& cmdObj) const override {
        return false;
    }
    std::string help() const override {
        return "returns lots of administrative server statistics";
    }
    virtual void addRequiredPrivileges(const std::string& dbname,
                                       const BSONObj& cmdObj,
                                       std::vector<Privilege>* out) const {
        ActionSet actions;
        actions.addAction(ActionType::serverStatus);
        out->push_back(Privilege(ResourcePattern::forClusterResource(), actions));
    }
    bool run(OperationContext* opCtx,
             const string& dbname,
             const BSONObj& cmdObj,
             BSONObjBuilder& result) {
        _runCalled = true;

<<<<<<< HEAD
        const auto service = txn->getServiceContext();
=======
        const auto service = opCtx->getServiceContext();
>>>>>>> f378d467
        const auto clock = service->getFastClockSource();
        const auto runStart = clock->now();
        BSONObjBuilder timeBuilder(256);

        const auto authSession = AuthorizationSession::get(Client::getCurrent());

        // --- basic fields that are global

        result.append("host", prettyHostName());
        result.append("version", VersionInfoInterface::instance().version());
        result.append("process", serverGlobalParams.binaryName);
        result.append("pid", ProcessId::getCurrent().asLongLong());
        result.append("uptime", (double)(time(0) - serverGlobalParams.started));
        auto uptime = clock->now() - _started;
        result.append("uptimeMillis", durationCount<Milliseconds>(uptime));
        result.append("uptimeEstimate", durationCount<Seconds>(uptime));
        result.appendDate("localTime", jsTime());

        timeBuilder.appendNumber("after basic",
                                 durationCount<Milliseconds>(clock->now() - runStart));

        // --- all sections

        for (SectionMap::const_iterator i = _sections.begin(); i != _sections.end(); ++i) {
            ServerStatusSection* section = i->second;

            std::vector<Privilege> requiredPrivileges;
            section->addRequiredPrivileges(&requiredPrivileges);
            if (!authSession->isAuthorizedForPrivileges(requiredPrivileges))
                continue;

            bool include = section->includeByDefault();
            const auto& elem = cmdObj[section->getSectionName()];
            if (elem.type()) {
                include = elem.trueValue();
            }

            if (!include) {
                continue;
            }

<<<<<<< HEAD
            section->appendSection(txn, elem, &result);
=======
            section->appendSection(opCtx, elem, &result);
>>>>>>> f378d467
            timeBuilder.appendNumber(
                static_cast<string>(str::stream() << "after " << section->getSectionName()),
                durationCount<Milliseconds>(clock->now() - runStart));
        }

        // --- counters
        bool includeMetricTree = MetricTree::theMetricTree != NULL;
        if (cmdObj["metrics"].type() && !cmdObj["metrics"].trueValue())
            includeMetricTree = false;

        if (includeMetricTree) {
            MetricTree::theMetricTree->appendTo(result);
        }

        // --- some hard coded global things hard to pull out

        {
            RamLog::LineIterator rl(RamLog::get("warnings"));
            if (rl.lastWrite() >= time(0) - (10 * 60)) {  // only show warnings from last 10 minutes
                BSONArrayBuilder arr(result.subarrayStart("warnings"));
                while (rl.more()) {
                    arr.append(rl.next());
                }
                arr.done();
            }
        }

        auto runElapsed = clock->now() - runStart;
        timeBuilder.appendNumber("at end", durationCount<Milliseconds>(runElapsed));
        if (runElapsed > Milliseconds(1000)) {
            BSONObj t = timeBuilder.obj();
            log() << "serverStatus was very slow: " << t;
            result.append("timing", t);
        }

        return true;
    }

    void addSection(ServerStatusSection* section) {
        verify(!_runCalled);
        _sections[section->getSectionName()] = section;
    }

private:
    const Date_t _started;
    bool _runCalled;

    typedef map<string, ServerStatusSection*> SectionMap;
    SectionMap _sections;
};

namespace {

// This widget ensures that the serverStatus command is registered even if no
// server status sections are registered.

const struct CmdServerStatusInstantiator {
    explicit CmdServerStatusInstantiator() {
        getInstance();
    }

    static CmdServerStatus& getInstance() {
        static CmdServerStatus instance;
        return instance;
    }
} kDoNotMentionThisVariable;

}  // namespace

ServerStatusSection::ServerStatusSection(const string& sectionName) : _sectionName(sectionName) {
    CmdServerStatusInstantiator::getInstance().addSection(this);
}

OpCounterServerStatusSection::OpCounterServerStatusSection(const string& sectionName,
                                                           OpCounters* counters)
    : ServerStatusSection(sectionName), _counters(counters) {}

BSONObj OpCounterServerStatusSection::generateSection(OperationContext* opCtx,
                                                      const BSONElement& configElement) const {
    return _counters->getObj();
}

OpCounterServerStatusSection globalOpCounterServerStatusSection("opcounters", &globalOpCounters);


namespace {

// some universal sections

<<<<<<< HEAD
class Connections : public ServerStatusSection {
public:
    Connections() : ServerStatusSection("connections") {}
    virtual bool includeByDefault() const {
        return true;
    }

    BSONObj generateSection(OperationContext* txn, const BSONElement& configElement) const {
        BSONObjBuilder bb;
        auto stats = txn->getServiceContext()->getTransportLayer()->sessionStats();
        bb.append("current", static_cast<int>(stats.numOpenSessions));
        bb.append("available", static_cast<int>(stats.numAvailableSessions));
        bb.append("totalCreated", static_cast<int>(stats.numCreatedSessions));
        return bb.obj();
    }

} connections;

=======
>>>>>>> f378d467
class ExtraInfo : public ServerStatusSection {
public:
    ExtraInfo() : ServerStatusSection("extra_info") {}
    virtual bool includeByDefault() const {
        return true;
    }

    BSONObj generateSection(OperationContext* opCtx, const BSONElement& configElement) const {
        BSONObjBuilder bb;

        bb.append("note", "fields vary by platform");
        ProcessInfo p;
        p.getExtraInfo(bb);

        return bb.obj();
    }

} extraInfo;


class Asserts : public ServerStatusSection {
public:
    Asserts() : ServerStatusSection("asserts") {}
    virtual bool includeByDefault() const {
        return true;
    }

    BSONObj generateSection(OperationContext* opCtx, const BSONElement& configElement) const {
        BSONObjBuilder asserts;
        asserts.append("regular", assertionCount.regular);
        asserts.append("warning", assertionCount.warning);
        asserts.append("msg", assertionCount.msg);
        asserts.append("user", assertionCount.user);
        asserts.append("rollovers", assertionCount.rollovers);
        return asserts.obj();
    }

} asserts;

<<<<<<< HEAD

class Network : public ServerStatusSection {
public:
    Network() : ServerStatusSection("network") {}
    virtual bool includeByDefault() const {
        return true;
    }

    BSONObj generateSection(OperationContext* txn, const BSONElement& configElement) const {
        BSONObjBuilder b;
        networkCounter.append(b);
        appendMessageCompressionStats(&b);
        return b.obj();
    }

} network;

#ifdef MONGO_CONFIG_SSL
class Security : public ServerStatusSection {
public:
    Security() : ServerStatusSection("security") {}
    virtual bool includeByDefault() const {
        return true;
    }

    BSONObj generateSection(OperationContext* txn, const BSONElement& configElement) const {
        BSONObj result;
        if (getSSLManager()) {
            result = getSSLManager()->getSSLConfiguration().getServerStatusBSON();
        }

        return result;
    }
} security;
#endif

=======
>>>>>>> f378d467
class MemBase : public ServerStatusMetric {
public:
    MemBase() : ServerStatusMetric(".mem.bits") {}
    virtual void appendAtLeaf(BSONObjBuilder& b) const {
        b.append("bits", sizeof(int*) == 4 ? 32 : 64);

        ProcessInfo p;
        int v = 0;
        if (p.supported()) {
            b.appendNumber("resident", p.getResidentSize());
            v = p.getVirtualMemorySize();
            b.appendNumber("virtual", v);
            b.appendBool("supported", true);
        } else {
            b.append("note", "not all mem info support on this platform");
            b.appendBool("supported", false);
        }
    }
} memBase;

<<<<<<< HEAD
class AdvisoryHostFQDNs final : public ServerStatusSection {
public:
    AdvisoryHostFQDNs() : ServerStatusSection("advisoryHostFQDNs") {}

    bool includeByDefault() const override {
        return false;
    }

    void appendSection(OperationContext* txn,
                       const BSONElement& configElement,
                       BSONObjBuilder* out) const override {
        out->append(
            "advisoryHostFQDNs",
            getHostFQDNs(getHostNameCached(), HostnameCanonicalizationMode::kForwardAndReverse));
    }
} advisoryHostFQDNs;
=======
>>>>>>> f378d467
}  // namespace

}  // namespace mongo<|MERGE_RESOLUTION|>--- conflicted
+++ resolved
@@ -32,36 +32,15 @@
 
 #include "mongo/platform/basic.h"
 
-<<<<<<< HEAD
-#include "mongo/config.h"
-#include "mongo/db/auth/action_set.h"
-#include "mongo/db/auth/action_type.h"
-#include "mongo/db/auth/authorization_manager.h"
 #include "mongo/db/auth/authorization_session.h"
-#include "mongo/db/auth/privilege.h"
-#include "mongo/db/client.h"
-=======
-#include "mongo/db/auth/authorization_session.h"
->>>>>>> f378d467
 #include "mongo/db/commands.h"
 #include "mongo/db/commands/server_status.h"
 #include "mongo/db/commands/server_status_internal.h"
 #include "mongo/db/service_context.h"
 #include "mongo/db/stats/counters.h"
-<<<<<<< HEAD
-#include "mongo/platform/process_id.h"
-#include "mongo/transport/message_compressor_registry.h"
-#include "mongo/transport/transport_layer.h"
-#include "mongo/util/log.h"
-#include "mongo/util/net/hostname_canonicalization.h"
-#include "mongo/util/net/ssl_manager.h"
-#include "mongo/util/processinfo.h"
-=======
 #include "mongo/util/log.h"
 #include "mongo/util/net/socket_utils.h"
->>>>>>> f378d467
 #include "mongo/util/ramlog.h"
-#include "mongo/util/time_support.h"
 #include "mongo/util/version.h"
 
 namespace mongo {
@@ -73,11 +52,7 @@
 
 class CmdServerStatus : public BasicCommand {
 public:
-<<<<<<< HEAD
-    CmdServerStatus() : Command("serverStatus", true), _started(Date_t::now()), _runCalled(false) {}
-=======
     CmdServerStatus() : BasicCommand("serverStatus"), _started(Date_t::now()), _runCalled(false) {}
->>>>>>> f378d467
 
     virtual bool supportsWriteConcern(const BSONObj& cmd) const override {
         return false;
@@ -104,11 +79,7 @@
              BSONObjBuilder& result) {
         _runCalled = true;
 
-<<<<<<< HEAD
-        const auto service = txn->getServiceContext();
-=======
         const auto service = opCtx->getServiceContext();
->>>>>>> f378d467
         const auto clock = service->getFastClockSource();
         const auto runStart = clock->now();
         BSONObjBuilder timeBuilder(256);
@@ -150,11 +121,7 @@
                 continue;
             }
 
-<<<<<<< HEAD
-            section->appendSection(txn, elem, &result);
-=======
             section->appendSection(opCtx, elem, &result);
->>>>>>> f378d467
             timeBuilder.appendNumber(
                 static_cast<string>(str::stream() << "after " << section->getSectionName()),
                 durationCount<Milliseconds>(clock->now() - runStart));
@@ -244,27 +211,6 @@
 
 // some universal sections
 
-<<<<<<< HEAD
-class Connections : public ServerStatusSection {
-public:
-    Connections() : ServerStatusSection("connections") {}
-    virtual bool includeByDefault() const {
-        return true;
-    }
-
-    BSONObj generateSection(OperationContext* txn, const BSONElement& configElement) const {
-        BSONObjBuilder bb;
-        auto stats = txn->getServiceContext()->getTransportLayer()->sessionStats();
-        bb.append("current", static_cast<int>(stats.numOpenSessions));
-        bb.append("available", static_cast<int>(stats.numAvailableSessions));
-        bb.append("totalCreated", static_cast<int>(stats.numCreatedSessions));
-        return bb.obj();
-    }
-
-} connections;
-
-=======
->>>>>>> f378d467
 class ExtraInfo : public ServerStatusSection {
 public:
     ExtraInfo() : ServerStatusSection("extra_info") {}
@@ -304,45 +250,6 @@
 
 } asserts;
 
-<<<<<<< HEAD
-
-class Network : public ServerStatusSection {
-public:
-    Network() : ServerStatusSection("network") {}
-    virtual bool includeByDefault() const {
-        return true;
-    }
-
-    BSONObj generateSection(OperationContext* txn, const BSONElement& configElement) const {
-        BSONObjBuilder b;
-        networkCounter.append(b);
-        appendMessageCompressionStats(&b);
-        return b.obj();
-    }
-
-} network;
-
-#ifdef MONGO_CONFIG_SSL
-class Security : public ServerStatusSection {
-public:
-    Security() : ServerStatusSection("security") {}
-    virtual bool includeByDefault() const {
-        return true;
-    }
-
-    BSONObj generateSection(OperationContext* txn, const BSONElement& configElement) const {
-        BSONObj result;
-        if (getSSLManager()) {
-            result = getSSLManager()->getSSLConfiguration().getServerStatusBSON();
-        }
-
-        return result;
-    }
-} security;
-#endif
-
-=======
->>>>>>> f378d467
 class MemBase : public ServerStatusMetric {
 public:
     MemBase() : ServerStatusMetric(".mem.bits") {}
@@ -363,25 +270,6 @@
     }
 } memBase;
 
-<<<<<<< HEAD
-class AdvisoryHostFQDNs final : public ServerStatusSection {
-public:
-    AdvisoryHostFQDNs() : ServerStatusSection("advisoryHostFQDNs") {}
-
-    bool includeByDefault() const override {
-        return false;
-    }
-
-    void appendSection(OperationContext* txn,
-                       const BSONElement& configElement,
-                       BSONObjBuilder* out) const override {
-        out->append(
-            "advisoryHostFQDNs",
-            getHostFQDNs(getHostNameCached(), HostnameCanonicalizationMode::kForwardAndReverse));
-    }
-} advisoryHostFQDNs;
-=======
->>>>>>> f378d467
 }  // namespace
 
 }  // namespace mongo