--- conflicted
+++ resolved
@@ -50,17 +50,10 @@
 #include "mongo/db/query/find.h"
 #include "mongo/db/query/find_common.h"
 #include "mongo/db/query/getmore_request.h"
-<<<<<<< HEAD
-#include "mongo/db/query/plan_summary_stats.h"
-#include "mongo/db/repl/oplog.h"
-#include "mongo/db/repl/replication_coordinator_global.h"
-#include "mongo/db/s/operation_sharding_state.h"
-=======
 #include "mongo/db/query/plan_executor.h"
 #include "mongo/db/query/plan_summary_stats.h"
 #include "mongo/db/repl/oplog.h"
 #include "mongo/db/repl/replication_coordinator.h"
->>>>>>> f378d467
 #include "mongo/db/service_context.h"
 #include "mongo/db/stats/counters.h"
 #include "mongo/db/stats/top.h"
@@ -182,17 +175,8 @@
         return ReadWriteType::kRead;
     }
 
-<<<<<<< HEAD
-    ReadWriteType getReadWriteType() const {
-        return ReadWriteType::kRead;
-    }
-
-    void help(std::stringstream& help) const override {
-        help << "retrieve more results from an existing cursor";
-=======
     std::string help() const override {
         return "retrieve more results from an existing cursor";
->>>>>>> f378d467
     }
 
     LogicalOp getLogicalOp() const override {
@@ -230,20 +214,6 @@
             request.nss, request.cursorid, request.term.is_initialized());
     }
 
-<<<<<<< HEAD
-    bool runParsed(OperationContext* txn,
-                   const NamespaceString& origNss,
-                   const GetMoreRequest& request,
-                   BSONObj& cmdObj,
-                   std::string& errmsg,
-                   BSONObjBuilder& result) {
-
-        auto curOp = CurOp::get(txn);
-        curOp->debug().cursorid = request.cursorid;
-
-        // Disable shard version checking - getmore commands are always unversioned
-        OperationShardingState::get(txn).setShardVersion(request.nss, ChunkVersion::IGNORED());
-=======
     bool runParsed(OperationContext* opCtx,
                    const NamespaceString& origNss,
                    const GetMoreRequest& request,
@@ -251,7 +221,6 @@
                    BSONObjBuilder& result) {
         auto curOp = CurOp::get(opCtx);
         curOp->debug().cursorid = request.cursorid;
->>>>>>> f378d467
 
         // Validate term before acquiring locks, if provided.
         if (request.term) {
@@ -297,46 +266,6 @@
                                      dbProfilingLevel);
             }
         } else {
-<<<<<<< HEAD
-            ctx = stdx::make_unique<AutoGetCollectionOrViewForRead>(txn, request.nss);
-            auto viewCtx = static_cast<AutoGetCollectionOrViewForRead*>(ctx.get());
-            Collection* collection = ctx->getCollection();
-            if (!collection) {
-                // Rewrite a getMore on a view to a getMore on the original underlying collection.
-                // If the view no longer exists, or has been rewritten, the cursor id will be
-                // unknown, resulting in an appropriate error.
-                if (viewCtx->getView()) {
-                    auto resolved =
-                        viewCtx->getDb()->getViewCatalog()->resolveView(txn, request.nss);
-                    if (!resolved.isOK()) {
-                        return appendCommandStatus(result, resolved.getStatus());
-                    }
-                    viewCtx->releaseLocksForView();
-
-                    // Only one shardversion can be set at a time for an operation, so unset it
-                    // here to allow setting it on the underlying namespace.
-                    OperationShardingState::get(txn).unsetShardVersion(request.nss);
-
-                    GetMoreRequest newRequest(resolved.getValue().getNamespace(),
-                                              request.cursorid,
-                                              request.batchSize,
-                                              request.awaitDataTimeout,
-                                              request.term,
-                                              request.lastKnownCommittedOpTime);
-
-                    bool retVal = runParsed(txn, origNss, newRequest, cmdObj, errmsg, result);
-                    {
-                        // Set the namespace of the curop back to the view namespace so ctx records
-                        // stats on this view namespace on destruction.
-                        stdx::lock_guard<Client> lk(*txn->getClient());
-                        curOp->setNS_inlock(origNss.ns());
-                    }
-                    return retVal;
-                }
-                return appendCommandStatus(result,
-                                           Status(ErrorCodes::OperationFailed,
-                                                  "collection dropped between getMore calls"));
-=======
             readLock.emplace(opCtx, request.nss);
             const int doNotChangeProfilingLevel = 0;
             statsTracker.emplace(opCtx,
@@ -349,7 +278,6 @@
             Collection* collection = readLock->getCollection();
             if (!collection) {
                 uasserted(ErrorCodes::OperationFailed, "collection dropped between getMore calls");
->>>>>>> f378d467
             }
             cursorManager = collection->getCursorManager();
         }
@@ -437,30 +365,16 @@
             uassertStatusOK(opCtx->recoveryUnit()->obtainMajorityCommittedSnapshot());
         }
 
-<<<<<<< HEAD
-        const bool hasOwnMaxTime = txn->hasDeadline();
-
-        // We assume that cursors created through a DBDirectClient are always used from their
-        // original OperationContext, so we do not need to move time to and from the cursor.
-        if (!hasOwnMaxTime && !txn->getClient()->isInDirectClient()) {
-=======
         const bool disableAwaitDataFailpointActive =
             MONGO_FAIL_POINT(disableAwaitDataForGetMoreCmd);
 
         // We assume that cursors created through a DBDirectClient are always used from their
         // original OperationContext, so we do not need to move time to and from the cursor.
         if (!opCtx->getClient()->isInDirectClient()) {
->>>>>>> f378d467
             // There is no time limit set directly on this getMore command. If the cursor is
             // awaitData, then we supply a default time of one second. Otherwise we roll over
             // any leftover time from the maxTimeMS of the operation that spawned this cursor,
             // applying it to this getMore.
-<<<<<<< HEAD
-            if (isCursorAwaitData(cursor)) {
-                txn->setDeadlineAfterNowBy(Seconds{1});
-            } else if (cursor->getLeftoverMaxTimeMicros() < Microseconds::max()) {
-                txn->setDeadlineAfterNowBy(cursor->getLeftoverMaxTimeMicros());
-=======
             if (cursor->isAwaitData() && !disableAwaitDataFailpointActive) {
                 awaitDataState(opCtx).waitForInsertsDeadline =
                     opCtx->getServiceContext()->getPreciseClockSource()->now() +
@@ -468,7 +382,6 @@
             } else if (cursor->getLeftoverMaxTimeMicros() < Microseconds::max()) {
                 opCtx->setDeadlineAfterNowBy(cursor->getLeftoverMaxTimeMicros(),
                                              ErrorCodes::MaxTimeMSExpired);
->>>>>>> f378d467
             }
         }
         if (!cursor->isAwaitData()) {
@@ -481,41 +394,15 @@
 
         auto planSummary = Explain::getPlanSummary(exec);
         {
-<<<<<<< HEAD
-            stdx::lock_guard<Client> lk(*txn->getClient());
-=======
             stdx::lock_guard<Client> lk(*opCtx->getClient());
->>>>>>> f378d467
             curOp->setPlanSummary_inlock(planSummary);
 
             // Ensure that the original query or command object is available in the slow query log,
             // profiler and currentOp.
-<<<<<<< HEAD
-            auto originatingCommand = cursor->getQuery();
-            if (!originatingCommand.isEmpty()) {
-                curOp->setOriginatingCommand_inlock(originatingCommand);
-            }
-        }
-
-        uint64_t notifierVersion = 0;
-        std::shared_ptr<CappedInsertNotifier> notifier;
-        if (isCursorAwaitData(cursor)) {
-            invariant(ctx->getCollection()->isCapped());
-            // Retrieve the notifier which we will wait on until new data arrives. We make sure
-            // to do this in the lock because once we drop the lock it is possible for the
-            // collection to become invalid. The notifier itself will outlive the collection if
-            // the collection is dropped, as we keep a shared_ptr to it.
-            notifier = ctx->getCollection()->getCappedInsertNotifier();
-
-            // Must get the version before we call generateBatch in case a write comes in after
-            // that call and before we call wait on the notifier.
-            notifierVersion = notifier->getVersion();
-=======
             auto originatingCommand = cursor->getOriginatingCommandObj();
             if (!originatingCommand.isEmpty()) {
                 curOp->setOriginatingCommand_inlock(originatingCommand);
             }
->>>>>>> f378d467
         }
 
         CursorId respondWithId = 0;
@@ -537,45 +424,6 @@
             awaitDataState(opCtx).shouldWaitForInserts = true;
         }
 
-<<<<<<< HEAD
-        // If this is an await data cursor, and we hit EOF without generating any results, then
-        // we block waiting for new data to arrive.
-        if (isCursorAwaitData(cursor) && state == PlanExecutor::IS_EOF && numResults == 0) {
-            auto replCoord = repl::ReplicationCoordinator::get(txn);
-            // Return immediately if we need to update the commit time.
-            if (!request.lastKnownCommittedOpTime ||
-                (request.lastKnownCommittedOpTime == replCoord->getLastCommittedOpTime())) {
-                // Retrieve the notifier which we will wait on until new data arrives. We make sure
-                // to do this in the lock because once we drop the lock it is possible for the
-                // collection to become invalid. The notifier itself will outlive the collection if
-                // the collection is dropped, as we keep a shared_ptr to it.
-                auto notifier = ctx->getCollection()->getCappedInsertNotifier();
-
-                // Save the PlanExecutor and drop our locks.
-                exec->saveState();
-                ctx.reset();
-
-                // Block waiting for data.
-                const auto timeout = txn->getRemainingMaxTimeMicros();
-                notifier->wait(notifierVersion, timeout);
-                notifier.reset();
-
-                // Set expected latency to match wait time. This makes sure the logs aren't spammed
-                // by awaitData queries that exceed slowms due to blocking on the
-                // CappedInsertNotifier.
-                curOp->setExpectedLatencyMs(durationCount<Milliseconds>(timeout));
-
-                ctx.reset(new AutoGetCollectionForRead(txn, request.nss));
-                exec->restoreState();
-
-                // We woke up because either the timed_wait expired, or there was more data. Either
-                // way, attempt to generate another batch of results.
-                batchStatus = generateBatch(cursor, request, &nextBatch, &state, &numResults);
-                if (!batchStatus.isOK()) {
-                    return appendCommandStatus(result, batchStatus);
-                }
-            }
-=======
         // We're about to begin running the PlanExecutor in order to fill the getMore batch. If the
         // 'waitWithPinnedCursorDuringGetMoreBatch' failpoint is active, set the 'msg' field of this
         // operation's CurOp to signal that we've hit this point and then spin until the failpoint
@@ -586,7 +434,6 @@
                 opCtx,
                 "waitWithPinnedCursorDuringGetMoreBatch",
                 dropAndReaquireReadLock);
->>>>>>> f378d467
         }
 
         Status batchStatus = generateBatch(opCtx, cursor, request, &nextBatch, &state, &numResults);
@@ -598,19 +445,11 @@
         postExecutionStats.totalDocsExamined -= preExecutionStats.totalDocsExamined;
         curOp->debug().setPlanSummaryMetrics(postExecutionStats);
 
-<<<<<<< HEAD
-        // We do not report 'execStats' for aggregation, both in the original request and
-        // subsequent getMore. The reason for this is that aggregation's source PlanExecutor
-        // could be destroyed before we know whether we need execStats and we do not want to
-        // generate for all operations due to cost.
-        if (!cursor->isAggCursor() && curOp->shouldDBProfile()) {
-=======
         // We do not report 'execStats' for aggregation or other globally managed cursors, both in
         // the original request and subsequent getMore. It would be useful to have this information
         // for an aggregation, but the source PlanExecutor could be destroyed before we know whether
         // we need execStats and we do not want to generate for all operations due to cost.
         if (!CursorManager::isGloballyManagedCursor(request.cursorid) && curOp->shouldDBProfile()) {
->>>>>>> f378d467
             BSONObjBuilder execStatsBob;
             Explain::getWinningPlanStats(exec, &execStatsBob);
             curOp->debug().execStats = execStatsBob.obj();
@@ -622,25 +461,13 @@
             exec->saveState();
             exec->detachFromOperationContext();
 
-<<<<<<< HEAD
-            // If maxTimeMS was set directly on the getMore rather than being rolled over
-            // from a previous find, then don't roll remaining micros over to the next
-            // getMore.
-            if (!hasOwnMaxTime) {
-                cursor->setLeftoverMaxTimeMicros(txn->getRemainingMaxTimeMicros());
-            }
-
-=======
             cursor->setLeftoverMaxTimeMicros(opCtx->getRemainingMaxTimeMicros());
->>>>>>> f378d467
             cursor->incPos(numResults);
         } else {
             curOp->debug().cursorExhausted = true;
         }
 
-        // Respond with the originally requested namespace, even if this is a getMore over a view
-        // that was resolved to a different backing namespace.
-        nextBatch.done(respondWithId, origNss.ns());
+        nextBatch.done(respondWithId, request.nss.ns());
 
         // Ensure log and profiler include the number of results returned in this getMore's response
         // batch.
@@ -665,40 +492,17 @@
         return true;
     }
 
-<<<<<<< HEAD
-    bool run(OperationContext* txn,
-             const std::string& dbname,
-             BSONObj& cmdObj,
-             int options,
-             std::string& errmsg,
-=======
     bool run(OperationContext* opCtx,
              const std::string& dbname,
              const BSONObj& cmdObj,
->>>>>>> f378d467
              BSONObjBuilder& result) override {
         // Counted as a getMore, not as a command.
         globalOpCounters.gotGetMore();
 
-<<<<<<< HEAD
-        if (txn->getClient()->isInDirectClient()) {
-            return appendCommandStatus(
-                result,
-                Status(ErrorCodes::IllegalOperation, "Cannot run getMore command from eval()"));
-        }
-
-        StatusWith<GetMoreRequest> parsedRequest = GetMoreRequest::parseFromBSON(dbname, cmdObj);
-        if (!parsedRequest.isOK()) {
-            return appendCommandStatus(result, parsedRequest.getStatus());
-        }
-        auto request = parsedRequest.getValue();
-        return runParsed(txn, request.nss, request, cmdObj, errmsg, result);
-=======
         StatusWith<GetMoreRequest> parsedRequest = GetMoreRequest::parseFromBSON(dbname, cmdObj);
         uassertStatusOK(parsedRequest.getStatus());
         auto request = parsedRequest.getValue();
         return runParsed(opCtx, request.nss, request, cmdObj, result);
->>>>>>> f378d467
     }
 
     /**
@@ -740,16 +544,6 @@
                 nextBatch->setPostBatchResumeToken(exec->getPostBatchResumeToken());
                 nextBatch->append(obj);
                 (*numResults)++;
-<<<<<<< HEAD
-            }
-        } catch (const UserException& except) {
-            if (isAwaitData && except.getCode() == ErrorCodes::ExceededTimeLimit) {
-                // We ignore exceptions from interrupt points due to max time expiry for
-                // awaitData cursors.
-            } else {
-                throw;
-=======
->>>>>>> f378d467
             }
         } catch (const ExceptionFor<ErrorCodes::CloseChangeStream>&) {
             // FAILURE state will make getMore command close the cursor even if it's tailable.
@@ -757,38 +551,6 @@
             return Status::OK();
         }
 
-<<<<<<< HEAD
-        if (PlanExecutor::FAILURE == *state || PlanExecutor::DEAD == *state) {
-            nextBatch->abandon();
-
-            error() << "GetMore command executor error: " << PlanExecutor::statestr(*state)
-                    << ", stats: " << redact(Explain::getWinningPlanStats(exec));
-
-            return Status(ErrorCodes::OperationFailed,
-                          str::stream() << "GetMore command executor error: "
-                                        << WorkingSetCommon::toStatusString(obj));
-        }
-
-        return Status::OK();
-    }
-
-    /**
-     * Called via a ScopeGuard on early return in order to ensure that the ClientCursor gets
-     * cleaned up properly.
-     */
-    static void cleanupCursor(OperationContext* txn,
-                              ClientCursorPin* ccPin,
-                              const GetMoreRequest& request) {
-        ClientCursor* cursor = ccPin->c();
-
-        std::unique_ptr<Lock::DBLock> unpinDBLock;
-        std::unique_ptr<Lock::CollectionLock> unpinCollLock;
-
-        if (cursor->isAggCursor()) {
-            unpinDBLock.reset(new Lock::DBLock(txn->lockState(), request.nss.db(), MODE_IS));
-            unpinCollLock.reset(
-                new Lock::CollectionLock(txn->lockState(), request.nss.ns(), MODE_IS));
-=======
         switch (*state) {
             case PlanExecutor::FAILURE:
                 // Log an error message and then perform the same cleanup as DEAD.
@@ -808,7 +570,6 @@
                 nextBatch->setPostBatchResumeToken(exec->getPostBatchResumeToken());
             default:
                 return Status::OK();
->>>>>>> f378d467
         }
 
         MONGO_UNREACHABLE;
