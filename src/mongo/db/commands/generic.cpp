--- conflicted
+++ resolved
@@ -1,48 +1,24 @@
 
 /**
-<<<<<<< HEAD
- *    Copyright (C) 2012-2016 MongoDB Inc.
- *
- *    This program is free software: you can redistribute it and/or  modify
- *    it under the terms of the GNU Affero General Public License, version 3,
- *    as published by the Free Software Foundation.
-=======
  *    Copyright (C) 2018-present MongoDB, Inc.
  *
  *    This program is free software: you can redistribute it and/or modify
  *    it under the terms of the Server Side Public License, version 1,
  *    as published by MongoDB, Inc.
->>>>>>> f378d467
  *
  *    This program is distributed in the hope that it will be useful,
  *    but WITHOUT ANY WARRANTY; without even the implied warranty of
  *    MERCHANTABILITY or FITNESS FOR A PARTICULAR PURPOSE.  See the
-<<<<<<< HEAD
- *    GNU Affero General Public License for more details.
- *
- *    You should have received a copy of the GNU Affero General Public License
- *    along with this program.  If not, see <http://www.gnu.org/licenses/>.
-=======
  *    Server Side Public License for more details.
  *
  *    You should have received a copy of the Server Side Public License
  *    along with this program. If not, see
  *    <http://www.mongodb.com/licensing/server-side-public-license>.
->>>>>>> f378d467
  *
  *    As a special exception, the copyright holders give permission to link the
  *    code of portions of this program with the OpenSSL library under certain
  *    conditions as described in each individual source file and distribute
  *    linked combinations including the program with the OpenSSL library. You
-<<<<<<< HEAD
- *    must comply with the GNU Affero General Public License in all respects
- *    for all of the code used other than as permitted herein. If you modify
- *    file(s) with this exception, you may extend this exception to your
- *    version of the file(s), but you are not obligated to do so. If you do not
- *    wish to do so, delete this exception statement from your version. If you
- *    delete this exception statement from all source files in the program,
- *    then also delete it in the license file.
-=======
  *    must comply with the Server Side Public License in all respects for
  *    all of the code used other than as permitted herein. If you modify file(s)
  *    with this exception, you may extend this exception to your version of the
@@ -50,7 +26,6 @@
  *    delete this exception statement from your version. If you delete this
  *    exception statement from all source files in the program, then also delete
  *    it in the license file.
->>>>>>> f378d467
  */
 
 #define MONGO_LOG_DEFAULT_COMPONENT ::mongo::logger::LogComponent::kCommand
@@ -91,51 +66,13 @@
     virtual bool supportsWriteConcern(const BSONObj& cmd) const override {
         return false;
     }
-<<<<<<< HEAD
-    virtual bool supportsWriteConcern(const BSONObj& cmd) const override {
-=======
     virtual bool allowsAfterClusterTime(const BSONObj& cmdObj) const override {
->>>>>>> f378d467
         return false;
     }
     virtual void addRequiredPrivileges(const std::string& dbname,
                                        const BSONObj& cmdObj,
-<<<<<<< HEAD
-                                       std::vector<Privilege>* out) {}  // No auth required
-    virtual void help(stringstream& help) const {
-        help << "get version #, etc.\n";
-        help << "{ buildinfo:1 }";
-    }
-
-    bool run(OperationContext* txn,
-             const std::string& dbname,
-             BSONObj& jsobj,
-             int,  // options
-             std::string& errmsg,
-             BSONObjBuilder& result) {
-        VersionInfoInterface::instance().appendBuildInfo(&result);
-        appendStorageEngineList(&result);
-        return true;
-    }
-
-} cmdBuildInfo;
-
-
-class PingCommand : public Command {
-public:
-    PingCommand() : Command("ping") {}
-    virtual bool slaveOk() const {
-        return true;
-    }
-    virtual void help(stringstream& help) const {
-        help << "a way to check that the server is alive. responds immediately even if server is "
-                "in a db lock.";
-    }
-    virtual bool supportsWriteConcern(const BSONObj& cmd) const override {
-=======
                                        std::vector<Privilege>* out) const {}  // No auth required
     virtual bool requiresAuth() const override {
->>>>>>> f378d467
         return false;
     }
     virtual bool run(OperationContext* opCtx,
@@ -149,40 +86,10 @@
 
 class EchoCommand final : public TypedCommand<EchoCommand> {
 public:
-<<<<<<< HEAD
-    FeaturesCmd() : Command("features", true) {}
-    void help(stringstream& h) const {
-        h << "return build level feature settings";
-    }
-    virtual bool slaveOk() const {
-        return true;
-    }
-    virtual bool supportsWriteConcern(const BSONObj& cmd) const override {
-        return false;
-    }
-    virtual void addRequiredPrivileges(const std::string& dbname,
-                                       const BSONObj& cmdObj,
-                                       std::vector<Privilege>* out) {}  // No auth required
-    virtual bool run(OperationContext* txn,
-                     const string& ns,
-                     BSONObj& cmdObj,
-                     int,
-                     string& errmsg,
-                     BSONObjBuilder& result) {
-        if (getGlobalScriptEngine()) {
-            BSONObjBuilder bb(result.subobjStart("js"));
-            result.append("utf8", getGlobalScriptEngine()->utf8Ok());
-            bb.done();
-        }
-        if (cmdObj["oidReset"].trueValue()) {
-            result.append("oidMachineOld", OID::getMachineId());
-            OID::regenMachineId();
-=======
     struct Request {
         static constexpr auto kCommandName = "echo"_sd;
         static Request parse(const IDLParserErrorContext&, const OpMsgRequest& request) {
             return Request{request};
->>>>>>> f378d467
         }
 
         const OpMsgRequest& request;
@@ -192,17 +99,10 @@
     public:
         using MinimalInvocationBase::MinimalInvocationBase;
 
-<<<<<<< HEAD
-
-    virtual bool supportsWriteConcern(const BSONObj& cmd) const override {
-        return false;
-    }
-=======
     private:
         bool supportsWriteConcern() const override {
             return false;
         }
->>>>>>> f378d467
 
         void doCheckAuthorization(OperationContext* opCtx) const override {}
 
@@ -219,16 +119,7 @@
         return AllowedOnSecondary::kAlways;
     }
 
-<<<<<<< HEAD
-} hostInfoCmd;
-
-class LogRotateCmd : public Command {
-public:
-    LogRotateCmd() : Command("logRotate") {}
-    virtual bool supportsWriteConcern(const BSONObj& cmd) const override {
-=======
     bool requiresAuth() const override {
->>>>>>> f378d467
         return false;
     }
 };
@@ -241,11 +132,7 @@
     std::string help() const override {
         return "get a list of all db commands";
     }
-<<<<<<< HEAD
-    ListCommandsCmd() : Command("listCommands", false) {}
-=======
     ListCommandsCmd() : BasicCommand("listCommands") {}
->>>>>>> f378d467
     virtual bool supportsWriteConcern(const BSONObj& cmd) const override {
         return false;
     }
@@ -269,13 +156,8 @@
         std::vector<Command*> commands;
         for (const auto command : globalCommandRegistry()->allCommands()) {
             // don't show oldnames
-<<<<<<< HEAD
-            if (it->first == it->second->getName())
-                commands.push_back(it->second);
-=======
             if (command.first == command.second->getName())
                 commands.push_back(command.second);
->>>>>>> f378d467
         }
         std::sort(commands.begin(), commands.end(), [](Command* lhs, Command* rhs) {
             return (lhs->getName()) < (rhs->getName());
@@ -284,20 +166,10 @@
         BSONObjBuilder b(result.subobjStart("commands"));
         for (const auto& c : commands) {
             BSONObjBuilder temp(b.subobjStart(c->getName()));
-<<<<<<< HEAD
-
-            {
-                stringstream help;
-                c->help(help);
-                temp.append("help", help.str());
-            }
-            temp.append("slaveOk", c->slaveOk());
-=======
             temp.append("help", c->help());
             temp.append("slaveOk",
                         c->secondaryAllowed(opCtx->getServiceContext()) ==
                             Command::AllowedOnSecondary::kAlways);
->>>>>>> f378d467
             temp.append("adminOnly", c->adminOnly());
             // optionally indicates that the command can be forced to run on a slave/secondary
             if (c->secondaryAllowed(opCtx->getServiceContext()) ==
@@ -313,234 +185,4 @@
 } listCommandsCmd;
 
 }  // namespace
-<<<<<<< HEAD
-
-void CmdShutdown::addRequiredPrivileges(const std::string& dbname,
-                                        const BSONObj& cmdObj,
-                                        std::vector<Privilege>* out) {
-    ActionSet actions;
-    actions.addAction(ActionType::shutdown);
-    out->push_back(Privilege(ResourcePattern::forClusterResource(), actions));
-}
-
-void CmdShutdown::shutdownHelper() {
-    MONGO_FAIL_POINT_BLOCK(crashOnShutdown, crashBlock) {
-        const std::string crashHow = crashBlock.getData()["how"].str();
-        if (crashHow == "fault") {
-            ++*illegalAddress;
-        }
-        ::abort();
-    }
-
-    log() << "terminating, shutdown command received";
-
-#if defined(_WIN32)
-    // Signal the ServiceMain thread to shutdown.
-    if (ntservice::shouldStartService()) {
-        shutdownNoTerminate();
-
-        // Client expects us to abruptly close the socket as part of exiting
-        // so this function is not allowed to return.
-        // The ServiceMain thread will quit for us so just sleep until it does.
-        while (true)
-            sleepsecs(60);  // Loop forever
-    } else
-#endif
-    {
-        exitCleanly(EXIT_CLEAN);  // this never returns
-        invariant(false);
-    }
-}
-
-/* for testing purposes only */
-class CmdForceError : public Command {
-public:
-    virtual void help(stringstream& help) const {
-        help << "for testing purposes only.  forces a user assertion exception";
-    }
-    virtual bool slaveOk() const {
-        return true;
-    }
-    virtual bool supportsWriteConcern(const BSONObj& cmd) const override {
-        return false;
-    }
-    virtual void addRequiredPrivileges(const std::string& dbname,
-                                       const BSONObj& cmdObj,
-                                       std::vector<Privilege>* out) {}  // No auth required
-    CmdForceError() : Command("forceerror") {}
-    bool run(OperationContext* txn,
-             const string& dbnamne,
-             BSONObj& cmdObj,
-             int,
-             string& errmsg,
-             BSONObjBuilder& result) {
-        LastError::get(cc()).setLastError(10038, "forced error");
-        return false;
-    }
-} cmdForceError;
-
-class GetLogCmd : public Command {
-public:
-    GetLogCmd() : Command("getLog") {}
-
-    virtual bool slaveOk() const {
-        return true;
-    }
-    virtual bool supportsWriteConcern(const BSONObj& cmd) const override {
-        return false;
-    }
-    virtual bool adminOnly() const {
-        return true;
-    }
-    virtual void addRequiredPrivileges(const std::string& dbname,
-                                       const BSONObj& cmdObj,
-                                       std::vector<Privilege>* out) {
-        ActionSet actions;
-        actions.addAction(ActionType::getLog);
-        out->push_back(Privilege(ResourcePattern::forClusterResource(), actions));
-    }
-    virtual void help(stringstream& help) const {
-        help << "{ getLog : '*' }  OR { getLog : 'global' }";
-    }
-
-    virtual bool run(OperationContext* txn,
-                     const string& dbname,
-                     BSONObj& cmdObj,
-                     int,
-                     string& errmsg,
-                     BSONObjBuilder& result) {
-        BSONElement val = cmdObj.firstElement();
-        if (val.type() != String) {
-            return appendCommandStatus(
-                result,
-                Status(ErrorCodes::TypeMismatch,
-                       str::stream() << "Argument to getLog must be of type String; found "
-                                     << val.toString(false)
-                                     << " of type "
-                                     << typeName(val.type())));
-        }
-
-        string p = val.String();
-        if (p == "*") {
-            vector<string> names;
-            RamLog::getNames(names);
-
-            BSONArrayBuilder arr;
-            for (unsigned i = 0; i < names.size(); i++) {
-                arr.append(names[i]);
-            }
-
-            result.appendArray("names", arr.arr());
-        } else {
-            RamLog* ramlog = RamLog::getIfExists(p);
-            if (!ramlog) {
-                errmsg = str::stream() << "no RamLog named: " << p;
-                return false;
-            }
-            RamLog::LineIterator rl(ramlog);
-
-            result.appendNumber("totalLinesWritten", rl.getTotalLinesWritten());
-
-            BSONArrayBuilder arr(result.subarrayStart("log"));
-            while (rl.more())
-                arr.append(rl.next());
-            arr.done();
-        }
-        return true;
-    }
-
-} getLogCmd;
-
-class ClearLogCmd : public Command {
-public:
-    ClearLogCmd() : Command("clearLog") {}
-
-    virtual bool slaveOk() const {
-        return true;
-    }
-    virtual bool supportsWriteConcern(const BSONObj& cmd) const override {
-        return false;
-    }
-    virtual bool adminOnly() const {
-        return true;
-    }
-    Status checkAuthForCommand(Client* client,
-                               const std::string& dbname,
-                               const BSONObj& cmdObj) override {
-        // No access control needed since this command is a testing-only command that must be
-        // enabled at the command line.
-        return Status::OK();
-    }
-    virtual void help(stringstream& help) const {
-        help << "{ clearLog : 'global' }";
-    }
-
-    virtual bool run(OperationContext* opCtx,
-                     const string& dbname,
-                     BSONObj& cmdObj,
-                     int,
-                     string& errmsg,
-                     BSONObjBuilder& result) {
-        std::string logName;
-        Status status = bsonExtractStringField(cmdObj, "clearLog", &logName);
-        if (!status.isOK()) {
-            return appendCommandStatus(result, status);
-        }
-
-        if (logName != "global") {
-            return appendCommandStatus(
-                result, Status(ErrorCodes::InvalidOptions, "Only the 'global' log can be cleared"));
-        }
-        RamLog* ramlog = RamLog::getIfExists(logName);
-        invariant(ramlog);
-        ramlog->clear();
-        return true;
-    }
-};
-
-MONGO_INITIALIZER(RegisterClearLogCmd)(InitializerContext* context) {
-    if (Command::testCommandsEnabled) {
-        // Leaked intentionally: a Command registers itself when constructed.
-        new ClearLogCmd();
-    }
-    return Status::OK();
-}
-
-class CmdGetCmdLineOpts : Command {
-public:
-    CmdGetCmdLineOpts() : Command("getCmdLineOpts") {}
-    void help(stringstream& h) const {
-        h << "get argv";
-    }
-    virtual bool supportsWriteConcern(const BSONObj& cmd) const override {
-        return false;
-    }
-    virtual bool adminOnly() const {
-        return true;
-    }
-    virtual bool slaveOk() const {
-        return true;
-    }
-    virtual void addRequiredPrivileges(const std::string& dbname,
-                                       const BSONObj& cmdObj,
-                                       std::vector<Privilege>* out) {
-        ActionSet actions;
-        actions.addAction(ActionType::getCmdLineOpts);
-        out->push_back(Privilege(ResourcePattern::forClusterResource(), actions));
-    }
-    virtual bool run(OperationContext* txn,
-                     const string&,
-                     BSONObj& cmdObj,
-                     int,
-                     string& errmsg,
-                     BSONObjBuilder& result) {
-        result.append("argv", serverGlobalParams.argvArray);
-        result.append("parsed", serverGlobalParams.parsedOpts);
-        return true;
-    }
-
-} cmdGetCmdLineOpts;
-}
-=======
-}  // namespace mongo
->>>>>>> f378d467
+}  // namespace mongo