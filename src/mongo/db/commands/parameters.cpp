--- conflicted
+++ resolved
@@ -456,87 +456,11 @@
     }
 } logComponentVerbositySetting;
 
-<<<<<<< HEAD
-}  // namespace
-
-namespace {
-class SSLModeSetting : public ServerParameter {
-public:
-    SSLModeSetting()
-        : ServerParameter(ServerParameterSet::getGlobal(),
-                          "sslMode",
-                          false,  // allowedToChangeAtStartup
-                          true    // allowedToChangeAtRuntime
-                          ) {}
-
-    std::string sslModeStr() {
-        switch (sslGlobalParams.sslMode.load()) {
-            case SSLParams::SSLMode_disabled:
-                return "disabled";
-            case SSLParams::SSLMode_allowSSL:
-                return "allowSSL";
-            case SSLParams::SSLMode_preferSSL:
-                return "preferSSL";
-            case SSLParams::SSLMode_requireSSL:
-                return "requireSSL";
-            default:
-                return "undefined";
-        }
-    }
-
-    virtual void append(OperationContext* txn, BSONObjBuilder& b, const std::string& name) {
-        b << name << sslModeStr();
-    }
-
-    virtual Status set(const BSONElement& newValueElement) {
-        try {
-            return setFromString(newValueElement.String());
-        } catch (const MsgAssertionException& msg) {
-            return Status(ErrorCodes::BadValue,
-                          mongoutils::str::stream()
-                              << "Invalid value for sslMode via setParameter command: "
-                              << newValueElement
-                              << ", exception: "
-                              << msg.what());
-        }
-    }
-
-    virtual Status setFromString(const std::string& str) {
-#ifndef MONGO_CONFIG_SSL
-        return Status(ErrorCodes::IllegalOperation,
-                      mongoutils::str::stream()
-                          << "Unable to set sslMode, SSL support is not compiled into server");
-#endif
-        if (str != "disabled" && str != "allowSSL" && str != "preferSSL" && str != "requireSSL") {
-            return Status(ErrorCodes::BadValue,
-                          mongoutils::str::stream()
-                              << "Invalid value for sslMode via setParameter command: "
-                              << str);
-        }
-
-        int oldMode = sslGlobalParams.sslMode.load();
-        if (str == "preferSSL" && oldMode == SSLParams::SSLMode_allowSSL) {
-            sslGlobalParams.sslMode.store(SSLParams::SSLMode_preferSSL);
-        } else if (str == "requireSSL" && oldMode == SSLParams::SSLMode_preferSSL) {
-            sslGlobalParams.sslMode.store(SSLParams::SSLMode_requireSSL);
-        } else {
-            return Status(ErrorCodes::BadValue,
-                          mongoutils::str::stream()
-                              << "Illegal state transition for sslMode, attempt to change from "
-                              << sslModeStr()
-                              << " to "
-                              << str);
-        }
-        return Status::OK();
-    }
-} sslModeSetting;
-=======
 ExportedServerParameter<bool, ServerParameterType::kStartupAndRuntime> QuietSetting(
     ServerParameterSet::getGlobal(), "quiet", &serverGlobalParams.quiet);
 
 ExportedServerParameter<bool, ServerParameterType::kRuntimeOnly> TraceExceptionsSetting(
     ServerParameterSet::getGlobal(), "traceExceptions", &DBException::traceExceptions);
->>>>>>> f378d467
 
 class AutomationServiceDescriptor final : public ServerParameter {
 public:
@@ -554,26 +478,12 @@
             builder << name << _value;
     }
 
-<<<<<<< HEAD
-    virtual Status set(const BSONElement& newValueElement) {
-        try {
-            return setFromString(newValueElement.String());
-        } catch (const MsgAssertionException& msg) {
-            return Status(ErrorCodes::BadValue,
-                          mongoutils::str::stream()
-                              << "Invalid value for clusterAuthMode via setParameter command: "
-                              << newValueElement
-                              << ", exception: "
-                              << msg.what());
-        }
-=======
     virtual Status set(const BSONElement& newValueElement) override {
         if (newValueElement.type() != mongo::String)
             return {ErrorCodes::TypeMismatch,
                     mongoutils::str::stream() << "Value for parameter " << kName
                                               << " must be of type 'string'"};
         return setFromString(newValueElement.String());
->>>>>>> f378d467
     }
 
     virtual Status setFromString(const std::string& str) override {
@@ -589,38 +499,6 @@
             _value = str;
         }
 
-<<<<<<< HEAD
-        int oldMode = serverGlobalParams.clusterAuthMode.load();
-        int sslMode = sslGlobalParams.sslMode.load();
-        if (str == "sendX509" && oldMode == ServerGlobalParams::ClusterAuthMode_sendKeyFile) {
-            if (sslMode == SSLParams::SSLMode_disabled || sslMode == SSLParams::SSLMode_allowSSL) {
-                return Status(ErrorCodes::BadValue,
-                              mongoutils::str::stream()
-                                  << "Illegal state transition for clusterAuthMode, "
-                                  << "need to enable SSL for outgoing connections");
-            }
-            serverGlobalParams.clusterAuthMode.store(ServerGlobalParams::ClusterAuthMode_sendX509);
-#ifdef MONGO_CONFIG_SSL
-            setInternalUserAuthParams(
-                BSON(saslCommandMechanismFieldName
-                     << "MONGODB-X509"
-                     << saslCommandUserDBFieldName
-                     << "$external"
-                     << saslCommandUserFieldName
-                     << getSSLManager()->getSSLConfiguration().clientSubjectName.toString()));
-#endif
-        } else if (str == "x509" && oldMode == ServerGlobalParams::ClusterAuthMode_sendX509) {
-            serverGlobalParams.clusterAuthMode.store(ServerGlobalParams::ClusterAuthMode_x509);
-        } else {
-            return Status(ErrorCodes::BadValue,
-                          mongoutils::str::stream()
-                              << "Illegal state transition for clusterAuthMode, change from "
-                              << clusterAuthModeStr()
-                              << " to "
-                              << str);
-        }
-=======
->>>>>>> f378d467
         return Status::OK();
     }
 
@@ -629,63 +507,8 @@
     std::string _value;
 } automationServiceDescriptor;
 
-<<<<<<< HEAD
-ExportedServerParameter<bool, ServerParameterType::kRuntimeOnly> TraceExceptionsSetting(
-    ServerParameterSet::getGlobal(), "traceExceptions", &DBException::traceExceptions);
-
-class AutomationServiceDescriptor final : public ServerParameter {
-public:
-    static constexpr auto kName = "automationServiceDescriptor"_sd;
-    static constexpr auto kMaxSize = 64U;
-
-    AutomationServiceDescriptor()
-        : ServerParameter(ServerParameterSet::getGlobal(), kName.toString(), true, true) {}
-
-    virtual void append(OperationContext* txn,
-                        BSONObjBuilder& builder,
-                        const std::string& name) override {
-        const stdx::lock_guard<stdx::mutex> lock(_mutex);
-        if (!_value.empty())
-            builder << name << _value;
-    }
-
-    virtual Status set(const BSONElement& newValueElement) override {
-        if (newValueElement.type() != mongo::String)
-            return {ErrorCodes::TypeMismatch,
-                    mongoutils::str::stream() << "Value for parameter " << kName
-                                              << " must be of type 'string'"};
-        return setFromString(newValueElement.String());
-    }
-
-    virtual Status setFromString(const std::string& str) override {
-        if (str.size() > kMaxSize)
-            return {ErrorCodes::Overflow,
-                    mongoutils::str::stream() << "Value for parameter " << kName
-                                              << " must be no more than "
-                                              << kMaxSize
-                                              << " bytes"};
-
-        {
-            const stdx::lock_guard<stdx::mutex> lock(_mutex);
-            _value = str;
-        }
-
-        return Status::OK();
-    }
-
-private:
-    stdx::mutex _mutex;
-    std::string _value;
-} automationServiceDescriptor;
-
 constexpr decltype(AutomationServiceDescriptor::kName) AutomationServiceDescriptor::kName;
 constexpr decltype(AutomationServiceDescriptor::kMaxSize) AutomationServiceDescriptor::kMaxSize;
-}
-}
-=======
-constexpr decltype(AutomationServiceDescriptor::kName) AutomationServiceDescriptor::kName;
-constexpr decltype(AutomationServiceDescriptor::kMaxSize) AutomationServiceDescriptor::kMaxSize;
 
 }  // namespace
-}  // namespace mongo
->>>>>>> f378d467
+}  // namespace mongo