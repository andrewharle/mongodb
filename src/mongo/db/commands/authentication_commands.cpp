
/**
 *    Copyright (C) 2018-present MongoDB, Inc.
 *
 *    This program is free software: you can redistribute it and/or modify
 *    it under the terms of the Server Side Public License, version 1,
 *    as published by MongoDB, Inc.
 *
 *    This program is distributed in the hope that it will be useful,
 *    but WITHOUT ANY WARRANTY; without even the implied warranty of
 *    MERCHANTABILITY or FITNESS FOR A PARTICULAR PURPOSE.  See the
 *    Server Side Public License for more details.
 *
 *    You should have received a copy of the Server Side Public License
 *    along with this program. If not, see
 *    <http://www.mongodb.com/licensing/server-side-public-license>.
 *
 *    As a special exception, the copyright holders give permission to link the
 *    code of portions of this program with the OpenSSL library under certain
 *    conditions as described in each individual source file and distribute
 *    linked combinations including the program with the OpenSSL library. You
 *    must comply with the Server Side Public License in all respects for
 *    all of the code used other than as permitted herein. If you modify file(s)
 *    with this exception, you may extend this exception to your version of the
 *    file(s), but you are not obligated to do so. If you do not wish to do so,
 *    delete this exception statement from your version. If you delete this
 *    exception statement from all source files in the program, then also delete
 *    it in the license file.
 */

#define MONGO_LOG_DEFAULT_COMPONENT ::mongo::logger::LogComponent::kAccessControl

#include "mongo/platform/basic.h"

#include "mongo/db/commands/authentication_commands.h"

#include <string>
#include <vector>

#include "mongo/base/status.h"
#include "mongo/bson/mutable/algorithm.h"
#include "mongo/bson/mutable/document.h"
#include "mongo/client/sasl_client_authenticate.h"
#include "mongo/config.h"
#include "mongo/db/audit.h"
#include "mongo/db/auth/authorization_session.h"
#include "mongo/db/auth/privilege.h"
#include "mongo/db/auth/sasl_options.h"
#include "mongo/db/auth/security_key.h"
<<<<<<< HEAD
#include "mongo/db/client.h"
#include "mongo/db/commands.h"
#include "mongo/db/jsobj.h"
#include "mongo/db/operation_context.h"
#include "mongo/db/server_options.h"
=======
#include "mongo/db/auth/user_name.h"
#include "mongo/db/client.h"
#include "mongo/db/commands.h"
#include "mongo/db/commands/test_commands_enabled.h"
#include "mongo/db/operation_context.h"
>>>>>>> f378d467
#include "mongo/platform/random.h"
#include "mongo/stdx/memory.h"
#include "mongo/transport/session.h"
#include "mongo/util/concurrency/mutex.h"
#include "mongo/util/log.h"
#include "mongo/util/net/ssl_manager.h"
#include "mongo/util/net/ssl_types.h"
#include "mongo/util/text.h"

namespace mongo {
namespace {

static bool _isX509AuthDisabled;
static constexpr auto kX509AuthenticationDisabledMessage = "x.509 authentication is disabled."_sd;

#ifdef MONGO_CONFIG_SSL
Status _authenticateX509(OperationContext* opCtx, const UserName& user, const BSONObj& cmdObj) {
    if (!getSSLManager()) {
        return Status(ErrorCodes::ProtocolError,
                      "SSL support is required for the MONGODB-X509 mechanism.");
    }
    if (user.getDB() != "$external") {
        return Status(ErrorCodes::ProtocolError,
                      "X.509 authentication must always use the $external database.");
    }

    Client* client = Client::getCurrent();
    AuthorizationSession* authorizationSession = AuthorizationSession::get(client);
    auto clientName = SSLPeerInfo::forSession(client->session()).subjectName;
    uassert(ErrorCodes::AuthenticationFailed,
            "No verified subject name available from client",
            !clientName.empty());

    if (!getSSLManager()->getSSLConfiguration().hasCA) {
        return Status(ErrorCodes::AuthenticationFailed,
                      "Unable to verify x.509 certificate, as no CA has been provided.");
    } else if (user.getUser() != clientName.toString()) {
        return Status(ErrorCodes::AuthenticationFailed,
                      "There is no x.509 client certificate matching the user.");
    } else {
        // Handle internal cluster member auth, only applies to server-server connections
        if (getSSLManager()->getSSLConfiguration().isClusterMember(clientName)) {
            int clusterAuthMode = serverGlobalParams.clusterAuthMode.load();
            if (clusterAuthMode == ServerGlobalParams::ClusterAuthMode_undefined ||
                clusterAuthMode == ServerGlobalParams::ClusterAuthMode_keyFile) {
                return Status(ErrorCodes::AuthenticationFailed,
                              "The provided certificate "
                              "can only be used for cluster authentication, not client "
                              "authentication. The current configuration does not allow "
                              "x.509 cluster authentication, check the --clusterAuthMode flag");
            }
            authorizationSession->grantInternalAuthorization(client);
        }
        // Handle normal client authentication, only applies to client-server connections
        else {
            if (_isX509AuthDisabled) {
                return Status(ErrorCodes::BadValue, kX509AuthenticationDisabledMessage);
            }
            Status status = authorizationSession->addAndAuthorizeUser(opCtx, user);
            if (!status.isOK()) {
                return status;
            }
        }
        return Status::OK();
    }
}
#endif  // MONGO_CONFIG_SSL

class CmdAuthenticate : public BasicCommand {
public:
    AllowedOnSecondary secondaryAllowed(ServiceContext*) const override {
        return AllowedOnSecondary::kAlways;
    }
    std::string help() const override {
        return "internal";
    }
    virtual bool supportsWriteConcern(const BSONObj& cmd) const override {
        return false;
    }
    bool requiresAuth() const override {
        return false;
    }
    virtual void addRequiredPrivileges(const std::string& dbname,
                                       const BSONObj& cmdObj,
                                       std::vector<Privilege>* out) const {}  // No auth required

    CmdAuthenticate() : BasicCommand("authenticate") {}
    bool run(OperationContext* opCtx,
             const std::string& dbname,
             const BSONObj& cmdObj,
             BSONObjBuilder& result);

private:
    /**
     * Completes the authentication of "user" using "mechanism" and parameters from "cmdObj".
     *
     * Returns Status::OK() on success.  All other statuses indicate failed authentication.  The
     * entire status returned here may always be used for logging.  However, if the code is
     * AuthenticationFailed, the "reason" field of the return status may contain information
     * that should not be revealed to the connected client.
     *
     * Other than AuthenticationFailed, common returns are BadValue, indicating unsupported
     * mechanism, and ProtocolError, indicating an error in the use of the authentication
     * protocol.
     */
    Status _authenticate(OperationContext* opCtx,
                         const std::string& mechanism,
                         const UserName& user,
                         const BSONObj& cmdObj);
} cmdAuthenticate;

/**
 * Returns a random 64-bit nonce.
 *
 * Previously, this command would have been called prior to {authenticate: ...}
 * when using the MONGODB-CR authentication mechanism.
 * Since that mechanism has been removed from MongoDB 3.8,
 * it is nominally no longer required.
 *
 * Unfortunately, mongo-tools uses a connection library
 * which optimistically invokes {getnonce: 1} upon connection
 * under the assumption that it will eventually be used as part
 * of "classic" authentication.
 * If the command dissapeared, then all of mongo-tools would
 * fail to connect, despite using SCRAM-SHA-1 or another valid
 * auth mechanism. Thus, we have to keep this command around for now.
 *
 * Note that despite nonces being available, they are not bound
 * to the AuthorizationSession anymore, and the authenticate
 * command doesn't acknowledge their existence.
 */
class CmdGetNonce : public BasicCommand {
public:
    CmdGetNonce() : BasicCommand("getnonce"), _random(SecureRandom::create()) {}

    AllowedOnSecondary secondaryAllowed(ServiceContext*) const override {
        return AllowedOnSecondary::kAlways;
    }

    std::string help() const final {
        return "internal";
    }
<<<<<<< HEAD
    virtual bool supportsWriteConcern(const BSONObj& cmd) const override {
=======

    bool supportsWriteConcern(const BSONObj& cmd) const final {
>>>>>>> f378d467
        return false;
    }

    bool requiresAuth() const override {
        return false;
    }
    void addRequiredPrivileges(const std::string& dbname,
                               const BSONObj& cmdObj,
                               std::vector<Privilege>* out) const final {
        // No auth required since this command was explicitly part
        // of an authentication workflow.
    }

    bool run(OperationContext* opCtx,
             const std::string&,
             const BSONObj& cmdObj,
             BSONObjBuilder& result) final {
        auto n = getNextNonce();
        std::stringstream ss;
        ss << std::hex << n;
        result.append("nonce", ss.str());
<<<<<<< HEAD
        AuthenticationSession::set(Client::getCurrent(),
                                   stdx::make_unique<MongoAuthenticationSession>(n));
=======
>>>>>>> f378d467
        return true;
    }

private:
    int64_t getNextNonce() {
        stdx::lock_guard<SimpleMutex> lk(_randMutex);
        return _random->nextInt64();
    }

    SimpleMutex _randMutex;  // Synchronizes accesses to _random.
    std::unique_ptr<SecureRandom> _random;
} cmdGetNonce;

bool CmdAuthenticate::run(OperationContext* opCtx,
                          const std::string& dbname,
                          const BSONObj& cmdObj,
                          BSONObjBuilder& result) {
    if (!serverGlobalParams.quiet.load()) {
        mutablebson::Document cmdToLog(cmdObj, mutablebson::Document::kInPlaceDisabled);
        log() << " authenticate db: " << dbname << " " << cmdToLog;
    }
    std::string mechanism = cmdObj.getStringField("mechanism");
    if (mechanism.empty()) {
<<<<<<< HEAD
        mechanism = "MONGODB-CR";
=======
        uasserted(ErrorCodes::BadValue, "Auth mechanism not specified");
>>>>>>> f378d467
    }

    UserName user(cmdObj.getStringField("user"), dbname);
#ifdef MONGO_CONFIG_SSL
<<<<<<< HEAD
    if (mechanism == "MONGODB-X509" && user.getUser().empty()) {
        auto sslPeerInfo = txn->getClient()->session()->getX509PeerInfo();
=======
    if (mechanism == kX509AuthMechanism && user.getUser().empty()) {
        auto& sslPeerInfo = SSLPeerInfo::forSession(opCtx->getClient()->session());
>>>>>>> f378d467
        user = UserName(sslPeerInfo.subjectName.toString(), dbname);
    }
#endif
    uassert(ErrorCodes::AuthenticationFailed, "No user name provided", !user.getUser().empty());

    if (getTestCommandsEnabled() && user.getDB() == "admin" &&
        user.getUser() == internalSecurity.user->getName().getUser()) {
        // Allows authenticating as the internal user against the admin database.  This is to
        // support the auth passthrough test framework on mongos (since you can't use the local
        // database on a mongos, so you can't auth as the internal user without this).
        user = internalSecurity.user->getName();
    }

<<<<<<< HEAD
    Status status = _authenticate(txn, mechanism, user, cmdObj);
=======
    Status status = _authenticate(opCtx, mechanism, user, cmdObj);
>>>>>>> f378d467
    audit::logAuthentication(Client::getCurrent(), mechanism, user, status.code());
    if (!status.isOK()) {
        if (!serverGlobalParams.quiet.load()) {
            auto const client = opCtx->getClient();
            log() << "Failed to authenticate " << user << " from client " << client->getRemote()
                  << " with mechanism " << mechanism << ": " << status;
        }
        sleepmillis(saslGlobalParams.authFailedDelay.load());
        if (status.code() == ErrorCodes::AuthenticationFailed) {
            // Statuses with code AuthenticationFailed may contain messages we do not wish to
            // reveal to the user, so we return a status with the message "auth failed".
            uasserted(ErrorCodes::AuthenticationFailed, "auth failed");
        } else {
            uassertStatusOK(status);
        }
        return false;
    }

    if (!serverGlobalParams.quiet.load()) {
        log() << "Successfully authenticated as principal " << user.getUser() << " on "
              << user.getDB() << " from client " << opCtx->getClient()->session()->remote();
    }

    result.append("dbname", user.getDB());
    result.append("user", user.getUser());
    return true;
}

Status CmdAuthenticate::_authenticate(OperationContext* opCtx,
                                      const std::string& mechanism,
                                      const UserName& user,
                                      const BSONObj& cmdObj) {
#ifdef MONGO_CONFIG_SSL
    if (mechanism == kX509AuthMechanism) {
        return _authenticateX509(opCtx, user, cmdObj);
    }
#endif
    return Status(ErrorCodes::BadValue, "Unsupported mechanism: " + mechanism);
}

<<<<<<< HEAD
Status CmdAuthenticate::_authenticateCR(OperationContext* txn,
                                        const UserName& user,
                                        const BSONObj& cmdObj) {
    if (user == internalSecurity.user->getName() &&
        serverGlobalParams.clusterAuthMode.load() == ServerGlobalParams::ClusterAuthMode_x509) {
        return Status(ErrorCodes::AuthenticationFailed,
                      "Mechanism x509 is required for internal cluster authentication");
    }

    if (_isCRAuthDisabled) {
        // SERVER-8461, MONGODB-CR must be enabled for authenticating the internal user, so that
        // cluster members may communicate with each other.
        if (user != internalSecurity.user->getName()) {
            return Status(ErrorCodes::BadValue, _nonceAuthenticationDisabledMessage);
        }
    }

    string key = cmdObj.getStringField("key");
    string received_nonce = cmdObj.getStringField("nonce");

    if (user.getUser().empty() || key.empty() || received_nonce.empty()) {
        sleepmillis(10);
        return Status(ErrorCodes::ProtocolError,
                      "field missing/wrong type in received authenticate command");
    }

    stringstream digestBuilder;

    {
        Client* client = Client::getCurrent();
        std::unique_ptr<AuthenticationSession> session;
        AuthenticationSession::swap(client, session);
        if (!session || session->getType() != AuthenticationSession::SESSION_TYPE_MONGO) {
            sleepmillis(30);
            return Status(ErrorCodes::ProtocolError, "No pending nonce");
        } else {
            nonce64 nonce = static_cast<MongoAuthenticationSession*>(session.get())->getNonce();
            digestBuilder << hex << nonce;
            if (digestBuilder.str() != received_nonce) {
                sleepmillis(30);
                return Status(ErrorCodes::AuthenticationFailed, "Received wrong nonce.");
            }
        }
    }

    User* userObj;
    Status status = getGlobalAuthorizationManager()->acquireUser(txn, user, &userObj);
    if (!status.isOK()) {
        // Failure to find the privilege document indicates no-such-user, a fact that we do not
        // wish to reveal to the client.  So, we return AuthenticationFailed rather than passing
        // through the returned status.
        return Status(ErrorCodes::AuthenticationFailed, status.toString());
    }
    string pwd = userObj->getCredentials().password;
    getGlobalAuthorizationManager()->releaseUser(userObj);

    if (pwd.empty()) {
        return Status(ErrorCodes::AuthenticationFailed,
                      "MONGODB-CR credentials missing in the user document");
    }

    md5digest d;
    {
        digestBuilder << user.getUser() << pwd;
        string done = digestBuilder.str();

        md5_state_t st;
        md5_init(&st);
        md5_append(&st, (const md5_byte_t*)done.c_str(), done.size());
        md5_finish(&st, d);
    }

    string computed = digestToString(d);

    if (key != computed) {
        return Status(ErrorCodes::AuthenticationFailed, "key mismatch");
    }

    AuthorizationSession* authorizationSession = AuthorizationSession::get(Client::getCurrent());
    status = authorizationSession->addAndAuthorizeUser(txn, user);
    if (!status.isOK()) {
        return status;
    }

    return Status::OK();
}

#ifdef MONGO_CONFIG_SSL
Status CmdAuthenticate::_authenticateX509(OperationContext* txn,
                                          const UserName& user,
                                          const BSONObj& cmdObj) {
    if (!getSSLManager()) {
        return Status(ErrorCodes::ProtocolError,
                      "SSL support is required for the MONGODB-X509 mechanism.");
    }
    if (user.getDB() != "$external") {
        return Status(ErrorCodes::ProtocolError,
                      "X.509 authentication must always use the $external database.");
    }

    Client* client = Client::getCurrent();
    AuthorizationSession* authorizationSession = AuthorizationSession::get(client);
    auto clientName = client->session()->getX509PeerInfo().subjectName;
    uassert(ErrorCodes::AuthenticationFailed,
            "No verified subject name available from client",
            !clientName.empty());

    if (!getSSLManager()->getSSLConfiguration().hasCA) {
        return Status(ErrorCodes::AuthenticationFailed,
                      "Unable to verify x.509 certificate, as no CA has been provided.");
    } else if (user.getUser() != clientName.toString()) {
        return Status(ErrorCodes::AuthenticationFailed,
                      "There is no x.509 client certificate matching the user.");
    } else {
        // Handle internal cluster member auth, only applies to server-server connections
        if (getSSLManager()->getSSLConfiguration().isClusterMember(clientName)) {
            int clusterAuthMode = serverGlobalParams.clusterAuthMode.load();
            if (clusterAuthMode == ServerGlobalParams::ClusterAuthMode_undefined ||
                clusterAuthMode == ServerGlobalParams::ClusterAuthMode_keyFile) {
                return Status(ErrorCodes::AuthenticationFailed,
                              "The provided certificate "
                              "can only be used for cluster authentication, not client "
                              "authentication. The current configuration does not allow "
                              "x.509 cluster authentication, check the --clusterAuthMode flag");
            }
            authorizationSession->grantInternalAuthorization();
        }
        // Handle normal client authentication, only applies to client-server connections
        else {
            if (_isX509AuthDisabled) {
                return Status(ErrorCodes::BadValue, _x509AuthenticationDisabledMessage);
            }
            Status status = authorizationSession->addAndAuthorizeUser(txn, user);
            if (!status.isOK()) {
                return status;
            }
        }
        return Status::OK();
    }
}
#endif
CmdAuthenticate cmdAuthenticate;

class CmdLogout : public Command {
=======
class CmdLogout : public BasicCommand {
>>>>>>> f378d467
public:
    AllowedOnSecondary secondaryAllowed(ServiceContext*) const override {
        return AllowedOnSecondary::kAlways;
    }
    virtual void addRequiredPrivileges(const std::string& dbname,
                                       const BSONObj& cmdObj,
                                       std::vector<Privilege>* out) const {}  // No auth required
    std::string help() const override {
        return "de-authenticate";
    }
    virtual bool supportsWriteConcern(const BSONObj& cmd) const override {
        return false;
    }
    CmdLogout() : BasicCommand("logout") {}
    bool run(OperationContext* opCtx,
             const std::string& dbname,
             const BSONObj& cmdObj,
             BSONObjBuilder& result) {
        AuthorizationSession* authSession = AuthorizationSession::get(Client::getCurrent());
<<<<<<< HEAD
        authSession->logoutDatabase(dbname);
        if (Command::testCommandsEnabled && dbname == "admin") {
=======
        authSession->logoutDatabase(opCtx, dbname);
        if (getTestCommandsEnabled() && dbname == "admin") {
>>>>>>> f378d467
            // Allows logging out as the internal user against the admin database, however
            // this actually logs out of the local database as well. This is to
            // support the auth passthrough test framework on mongos (since you can't use the
            // local database on a mongos, so you can't logout as the internal user
            // without this).
            authSession->logoutDatabase(opCtx, "local");
        }
        return true;
    }
} cmdLogout;

}  // namespace

void disableAuthMechanism(StringData authMechanism) {
    if (authMechanism == kX509AuthMechanism) {
        _isX509AuthDisabled = true;
    }
}

}  // namespace mongo<|MERGE_RESOLUTION|>--- conflicted
+++ resolved
@@ -47,19 +47,11 @@
 #include "mongo/db/auth/privilege.h"
 #include "mongo/db/auth/sasl_options.h"
 #include "mongo/db/auth/security_key.h"
-<<<<<<< HEAD
-#include "mongo/db/client.h"
-#include "mongo/db/commands.h"
-#include "mongo/db/jsobj.h"
-#include "mongo/db/operation_context.h"
-#include "mongo/db/server_options.h"
-=======
 #include "mongo/db/auth/user_name.h"
 #include "mongo/db/client.h"
 #include "mongo/db/commands.h"
 #include "mongo/db/commands/test_commands_enabled.h"
 #include "mongo/db/operation_context.h"
->>>>>>> f378d467
 #include "mongo/platform/random.h"
 #include "mongo/stdx/memory.h"
 #include "mongo/transport/session.h"
@@ -202,12 +194,8 @@
     std::string help() const final {
         return "internal";
     }
-<<<<<<< HEAD
-    virtual bool supportsWriteConcern(const BSONObj& cmd) const override {
-=======
 
     bool supportsWriteConcern(const BSONObj& cmd) const final {
->>>>>>> f378d467
         return false;
     }
 
@@ -229,11 +217,6 @@
         std::stringstream ss;
         ss << std::hex << n;
         result.append("nonce", ss.str());
-<<<<<<< HEAD
-        AuthenticationSession::set(Client::getCurrent(),
-                                   stdx::make_unique<MongoAuthenticationSession>(n));
-=======
->>>>>>> f378d467
         return true;
     }
 
@@ -257,22 +240,13 @@
     }
     std::string mechanism = cmdObj.getStringField("mechanism");
     if (mechanism.empty()) {
-<<<<<<< HEAD
-        mechanism = "MONGODB-CR";
-=======
         uasserted(ErrorCodes::BadValue, "Auth mechanism not specified");
->>>>>>> f378d467
     }
 
     UserName user(cmdObj.getStringField("user"), dbname);
 #ifdef MONGO_CONFIG_SSL
-<<<<<<< HEAD
-    if (mechanism == "MONGODB-X509" && user.getUser().empty()) {
-        auto sslPeerInfo = txn->getClient()->session()->getX509PeerInfo();
-=======
     if (mechanism == kX509AuthMechanism && user.getUser().empty()) {
         auto& sslPeerInfo = SSLPeerInfo::forSession(opCtx->getClient()->session());
->>>>>>> f378d467
         user = UserName(sslPeerInfo.subjectName.toString(), dbname);
     }
 #endif
@@ -286,11 +260,7 @@
         user = internalSecurity.user->getName();
     }
 
-<<<<<<< HEAD
-    Status status = _authenticate(txn, mechanism, user, cmdObj);
-=======
     Status status = _authenticate(opCtx, mechanism, user, cmdObj);
->>>>>>> f378d467
     audit::logAuthentication(Client::getCurrent(), mechanism, user, status.code());
     if (!status.isOK()) {
         if (!serverGlobalParams.quiet.load()) {
@@ -331,154 +301,7 @@
     return Status(ErrorCodes::BadValue, "Unsupported mechanism: " + mechanism);
 }
 
-<<<<<<< HEAD
-Status CmdAuthenticate::_authenticateCR(OperationContext* txn,
-                                        const UserName& user,
-                                        const BSONObj& cmdObj) {
-    if (user == internalSecurity.user->getName() &&
-        serverGlobalParams.clusterAuthMode.load() == ServerGlobalParams::ClusterAuthMode_x509) {
-        return Status(ErrorCodes::AuthenticationFailed,
-                      "Mechanism x509 is required for internal cluster authentication");
-    }
-
-    if (_isCRAuthDisabled) {
-        // SERVER-8461, MONGODB-CR must be enabled for authenticating the internal user, so that
-        // cluster members may communicate with each other.
-        if (user != internalSecurity.user->getName()) {
-            return Status(ErrorCodes::BadValue, _nonceAuthenticationDisabledMessage);
-        }
-    }
-
-    string key = cmdObj.getStringField("key");
-    string received_nonce = cmdObj.getStringField("nonce");
-
-    if (user.getUser().empty() || key.empty() || received_nonce.empty()) {
-        sleepmillis(10);
-        return Status(ErrorCodes::ProtocolError,
-                      "field missing/wrong type in received authenticate command");
-    }
-
-    stringstream digestBuilder;
-
-    {
-        Client* client = Client::getCurrent();
-        std::unique_ptr<AuthenticationSession> session;
-        AuthenticationSession::swap(client, session);
-        if (!session || session->getType() != AuthenticationSession::SESSION_TYPE_MONGO) {
-            sleepmillis(30);
-            return Status(ErrorCodes::ProtocolError, "No pending nonce");
-        } else {
-            nonce64 nonce = static_cast<MongoAuthenticationSession*>(session.get())->getNonce();
-            digestBuilder << hex << nonce;
-            if (digestBuilder.str() != received_nonce) {
-                sleepmillis(30);
-                return Status(ErrorCodes::AuthenticationFailed, "Received wrong nonce.");
-            }
-        }
-    }
-
-    User* userObj;
-    Status status = getGlobalAuthorizationManager()->acquireUser(txn, user, &userObj);
-    if (!status.isOK()) {
-        // Failure to find the privilege document indicates no-such-user, a fact that we do not
-        // wish to reveal to the client.  So, we return AuthenticationFailed rather than passing
-        // through the returned status.
-        return Status(ErrorCodes::AuthenticationFailed, status.toString());
-    }
-    string pwd = userObj->getCredentials().password;
-    getGlobalAuthorizationManager()->releaseUser(userObj);
-
-    if (pwd.empty()) {
-        return Status(ErrorCodes::AuthenticationFailed,
-                      "MONGODB-CR credentials missing in the user document");
-    }
-
-    md5digest d;
-    {
-        digestBuilder << user.getUser() << pwd;
-        string done = digestBuilder.str();
-
-        md5_state_t st;
-        md5_init(&st);
-        md5_append(&st, (const md5_byte_t*)done.c_str(), done.size());
-        md5_finish(&st, d);
-    }
-
-    string computed = digestToString(d);
-
-    if (key != computed) {
-        return Status(ErrorCodes::AuthenticationFailed, "key mismatch");
-    }
-
-    AuthorizationSession* authorizationSession = AuthorizationSession::get(Client::getCurrent());
-    status = authorizationSession->addAndAuthorizeUser(txn, user);
-    if (!status.isOK()) {
-        return status;
-    }
-
-    return Status::OK();
-}
-
-#ifdef MONGO_CONFIG_SSL
-Status CmdAuthenticate::_authenticateX509(OperationContext* txn,
-                                          const UserName& user,
-                                          const BSONObj& cmdObj) {
-    if (!getSSLManager()) {
-        return Status(ErrorCodes::ProtocolError,
-                      "SSL support is required for the MONGODB-X509 mechanism.");
-    }
-    if (user.getDB() != "$external") {
-        return Status(ErrorCodes::ProtocolError,
-                      "X.509 authentication must always use the $external database.");
-    }
-
-    Client* client = Client::getCurrent();
-    AuthorizationSession* authorizationSession = AuthorizationSession::get(client);
-    auto clientName = client->session()->getX509PeerInfo().subjectName;
-    uassert(ErrorCodes::AuthenticationFailed,
-            "No verified subject name available from client",
-            !clientName.empty());
-
-    if (!getSSLManager()->getSSLConfiguration().hasCA) {
-        return Status(ErrorCodes::AuthenticationFailed,
-                      "Unable to verify x.509 certificate, as no CA has been provided.");
-    } else if (user.getUser() != clientName.toString()) {
-        return Status(ErrorCodes::AuthenticationFailed,
-                      "There is no x.509 client certificate matching the user.");
-    } else {
-        // Handle internal cluster member auth, only applies to server-server connections
-        if (getSSLManager()->getSSLConfiguration().isClusterMember(clientName)) {
-            int clusterAuthMode = serverGlobalParams.clusterAuthMode.load();
-            if (clusterAuthMode == ServerGlobalParams::ClusterAuthMode_undefined ||
-                clusterAuthMode == ServerGlobalParams::ClusterAuthMode_keyFile) {
-                return Status(ErrorCodes::AuthenticationFailed,
-                              "The provided certificate "
-                              "can only be used for cluster authentication, not client "
-                              "authentication. The current configuration does not allow "
-                              "x.509 cluster authentication, check the --clusterAuthMode flag");
-            }
-            authorizationSession->grantInternalAuthorization();
-        }
-        // Handle normal client authentication, only applies to client-server connections
-        else {
-            if (_isX509AuthDisabled) {
-                return Status(ErrorCodes::BadValue, _x509AuthenticationDisabledMessage);
-            }
-            Status status = authorizationSession->addAndAuthorizeUser(txn, user);
-            if (!status.isOK()) {
-                return status;
-            }
-        }
-        return Status::OK();
-    }
-}
-#endif
-CmdAuthenticate cmdAuthenticate;
-
-class CmdLogout : public Command {
-=======
 class CmdLogout : public BasicCommand {
->>>>>>> f378d467
 public:
     AllowedOnSecondary secondaryAllowed(ServiceContext*) const override {
         return AllowedOnSecondary::kAlways;
@@ -498,13 +321,8 @@
              const BSONObj& cmdObj,
              BSONObjBuilder& result) {
         AuthorizationSession* authSession = AuthorizationSession::get(Client::getCurrent());
-<<<<<<< HEAD
-        authSession->logoutDatabase(dbname);
-        if (Command::testCommandsEnabled && dbname == "admin") {
-=======
         authSession->logoutDatabase(opCtx, dbname);
         if (getTestCommandsEnabled() && dbname == "admin") {
->>>>>>> f378d467
             // Allows logging out as the internal user against the admin database, however
             // this actually logs out of the local database as well. This is to
             // support the auth passthrough test framework on mongos (since you can't use the
