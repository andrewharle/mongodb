--- conflicted
+++ resolved
@@ -56,12 +56,6 @@
 #include "mongo/db/query/find_common.h"
 #include "mongo/db/query/get_executor.h"
 #include "mongo/db/query/plan_summary_stats.h"
-<<<<<<< HEAD
-#include "mongo/db/range_preserver.h"
-#include "mongo/db/server_options.h"
-#include "mongo/platform/unordered_map.h"
-=======
->>>>>>> f378d467
 #include "mongo/util/log.h"
 
 namespace mongo {
@@ -88,10 +82,6 @@
                              const BSONObj& cmdObj,
                              repl::ReadConcernLevel level) const final {
         return true;
-    }
-
-    ReadWriteType getReadWriteType() const {
-        return ReadWriteType::kRead;
     }
 
     ReadWriteType getReadWriteType() const {
@@ -188,28 +178,12 @@
             Status collationEltStatus =
                 bsonExtractTypedField(cmdObj, "collation", BSONType::Object, &collationElt);
             if (!collationEltStatus.isOK() && (collationEltStatus != ErrorCodes::NoSuchKey)) {
-<<<<<<< HEAD
-                return appendCommandStatus(result, collationEltStatus);
-=======
                 uassertStatusOK(collationEltStatus);
->>>>>>> f378d467
             }
             if (collationEltStatus.isOK()) {
                 collation = collationElt.Obj();
             }
         }
-<<<<<<< HEAD
-        if (!collation.isEmpty() &&
-            serverGlobalParams.featureCompatibility.version.load() ==
-                ServerGlobalParams::FeatureCompatibility::Version::k32) {
-            return appendCommandStatus(
-                result,
-                Status(ErrorCodes::InvalidOptions,
-                       "The featureCompatibilityVersion must be 3.4 to use collation. See "
-                       "http://dochub.mongodb.org/core/3.4-feature-compatibility."));
-        }
-=======
->>>>>>> f378d467
 
         long long numWanted = 100;
         const char* limitName = !cmdObj["num"].eoo() ? "num" : "limit";
@@ -241,10 +215,6 @@
         qr->setProj(projObj);
         qr->setLimit(numWanted);
         qr->setCollation(collation);
-<<<<<<< HEAD
-        const ExtensionsCallbackReal extensionsCallback(txn, &nss);
-        auto statusWithCQ = CanonicalQuery::canonicalize(txn, std::move(qr), extensionsCallback);
-=======
         const ExtensionsCallbackReal extensionsCallback(opCtx, &nss);
         const boost::intrusive_ptr<ExpressionContext> expCtx;
         auto statusWithCQ =
@@ -253,7 +223,6 @@
                                          expCtx,
                                          extensionsCallback,
                                          MatchExpressionParser::kAllowAllSpecialFeatures);
->>>>>>> f378d467
         if (!statusWithCQ.isOK()) {
             errmsg = "Can't parse filter / create query";
             return false;
@@ -277,17 +246,6 @@
             curOp->setPlanSummary_inlock(Explain::getPlanSummary(exec.get()));
         }
 
-<<<<<<< HEAD
-        unique_ptr<PlanExecutor> exec = std::move(statusWithPlanExecutor.getValue());
-
-        auto curOp = CurOp::get(txn);
-        {
-            stdx::lock_guard<Client> lk(*txn->getClient());
-            curOp->setPlanSummary_inlock(Explain::getPlanSummary(exec.get()));
-        }
-
-=======
->>>>>>> f378d467
         double totalDistance = 0;
         BSONObjBuilder resultBuilder(result.subarrayStart("results"));
         double farthestDist = 0;
@@ -365,18 +323,11 @@
             stats.append("avgDistance", totalDistance / results);
         }
         stats.append("maxDistance", farthestDist);
-<<<<<<< HEAD
-        stats.appendIntOrLL("time", curOp->elapsedMicros() / 1000);
-        stats.done();
-
-        collection->infoCache()->notifyOfQuery(txn, summary.indexesUsed);
-=======
         stats.appendIntOrLL("time",
                             durationCount<Microseconds>(curOp->elapsedTimeExcludingPauses()));
         stats.done();
 
         collection->infoCache()->notifyOfQuery(opCtx, summary.indexesUsed);
->>>>>>> f378d467
 
         curOp->debug().setPlanSummaryMetrics(summary);
 
