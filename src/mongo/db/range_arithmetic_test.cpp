--- conflicted
+++ resolved
@@ -37,11 +37,6 @@
 namespace mongo {
 namespace {
 
-<<<<<<< HEAD
-using std::make_pair;
-
-=======
->>>>>>> f378d467
 TEST(BSONRange, SmallerLowerRangeNonSubset) {
     ASSERT_TRUE(
         rangeOverlaps(BSON("x" << 100), BSON("x" << 200), BSON("x" << 50), BSON("x" << 200)));
@@ -78,81 +73,9 @@
         rangeOverlaps(BSON("x" << 100), BSON("x" << 200), BSON("x" << 100), BSON("x" << 200)));
 }
 
-<<<<<<< HEAD
-TEST(RangeMap, RangeMapOverlap) {
-    const OID epoch = OID::gen();
-
-    RangeMap rangeMap = SimpleBSONObjComparator::kInstance.makeBSONObjIndexedMap<CachedChunkInfo>();
-    rangeMap.insert(
-        make_pair(BSON("x" << 100), CachedChunkInfo(BSON("x" << 200), ChunkVersion(1, 0, epoch))));
-    rangeMap.insert(
-        make_pair(BSON("x" << 200), CachedChunkInfo(BSON("x" << 300), ChunkVersion(2, 0, epoch))));
-    rangeMap.insert(
-        make_pair(BSON("x" << 300), CachedChunkInfo(BSON("x" << 400), ChunkVersion(3, 0, epoch))));
-
-    RangeVector overlap;
-    getRangeMapOverlap(rangeMap, BSON("x" << 50), BSON("x" << 350), &overlap);
-
-    ASSERT(!overlap.empty());
-    ASSERT_EQUALS(overlap.size(), 3u);
-}
-
-TEST(RangeMap, RangeMapOverlapPartial) {
-    const OID epoch = OID::gen();
-
-    RangeMap rangeMap = SimpleBSONObjComparator::kInstance.makeBSONObjIndexedMap<CachedChunkInfo>();
-    rangeMap.insert(
-        make_pair(BSON("x" << 100), CachedChunkInfo(BSON("x" << 200), ChunkVersion(1, 0, epoch))));
-    rangeMap.insert(
-        make_pair(BSON("x" << 200), CachedChunkInfo(BSON("x" << 300), ChunkVersion(2, 0, epoch))));
-
-    RangeVector overlap;
-    getRangeMapOverlap(rangeMap, BSON("x" << 150), BSON("x" << 250), &overlap);
-
-    ASSERT(!overlap.empty());
-    ASSERT_EQUALS(overlap.size(), 2u);
-}
-
-TEST(RangeMap, RangeMapOverlapInner) {
-    const OID epoch = OID::gen();
-
-    RangeMap rangeMap = SimpleBSONObjComparator::kInstance.makeBSONObjIndexedMap<CachedChunkInfo>();
-    rangeMap.insert(
-        make_pair(BSON("x" << 100), CachedChunkInfo(BSON("x" << 200), ChunkVersion(1, 0, epoch))));
-
-    RangeVector overlap;
-    getRangeMapOverlap(rangeMap, BSON("x" << 125), BSON("x" << 150), &overlap);
-
-    ASSERT(!overlap.empty());
-    ASSERT_EQUALS(overlap.size(), 1u);
-}
-
-TEST(RangeMap, RangeMapNoOverlap) {
-    const OID epoch = OID::gen();
-
-    RangeMap rangeMap = SimpleBSONObjComparator::kInstance.makeBSONObjIndexedMap<CachedChunkInfo>();
-    rangeMap.insert(
-        make_pair(BSON("x" << 100), CachedChunkInfo(BSON("x" << 200), ChunkVersion(1, 0, epoch))));
-    rangeMap.insert(
-        make_pair(BSON("x" << 300), CachedChunkInfo(BSON("x" << 400), ChunkVersion(2, 0, epoch))));
-
-    RangeVector overlap;
-    getRangeMapOverlap(rangeMap, BSON("x" << 200), BSON("x" << 300), &overlap);
-
-    ASSERT(overlap.empty());
-}
-
-TEST(RangeMap, RangeMapOverlaps) {
-    const OID epoch = OID::gen();
-
-    RangeMap rangeMap = SimpleBSONObjComparator::kInstance.makeBSONObjIndexedMap<CachedChunkInfo>();
-    rangeMap.insert(
-        make_pair(BSON("x" << 100), CachedChunkInfo(BSON("x" << 200), ChunkVersion(1, 0, epoch))));
-=======
 TEST(RangeMap, RangeMapOverlaps) {
     RangeMap rangeMap = SimpleBSONObjComparator::kInstance.makeBSONObjIndexedMap<BSONObj>();
     rangeMap.insert(std::make_pair(BSON("x" << 100), BSON("x" << 200)));
->>>>>>> f378d467
 
     ASSERT(rangeMapOverlaps(rangeMap, BSON("x" << 100), BSON("x" << 200)));
     ASSERT(rangeMapOverlaps(rangeMap, BSON("x" << 99), BSON("x" << 200)));
@@ -162,32 +85,5 @@
     ASSERT(!rangeMapOverlaps(rangeMap, BSON("x" << 200), BSON("x" << 201)));
 }
 
-<<<<<<< HEAD
-TEST(RangeMap, RangeMapContains) {
-    const OID epoch = OID::gen();
-
-    RangeMap rangeMap = SimpleBSONObjComparator::kInstance.makeBSONObjIndexedMap<CachedChunkInfo>();
-    rangeMap.insert(
-        make_pair(BSON("x" << 100), CachedChunkInfo(BSON("x" << 200), ChunkVersion(1, 0, epoch))));
-
-    ASSERT(rangeMapContains(rangeMap, BSON("x" << 100), BSON("x" << 200)));
-    ASSERT(!rangeMapContains(rangeMap, BSON("x" << 99), BSON("x" << 200)));
-    ASSERT(!rangeMapContains(rangeMap, BSON("x" << 100), BSON("x" << 201)));
-}
-
-TEST(RangeMap, RangeMapContainsMinMax) {
-    const OID epoch = OID::gen();
-
-    RangeMap rangeMap = SimpleBSONObjComparator::kInstance.makeBSONObjIndexedMap<CachedChunkInfo>();
-    rangeMap.insert(make_pair(BSON("x" << MINKEY),
-                              CachedChunkInfo(BSON("x" << MAXKEY), ChunkVersion(1, 0, epoch))));
-
-    ASSERT(rangeMapContains(rangeMap, BSON("x" << MINKEY), BSON("x" << MAXKEY)));
-    ASSERT(!rangeMapContains(rangeMap, BSON("x" << 1), BSON("x" << MAXKEY)));
-    ASSERT(!rangeMapContains(rangeMap, BSON("x" << MINKEY), BSON("x" << 1)));
-}
-
-=======
->>>>>>> f378d467
 }  // namespace
 }  // namespace mongo