
/**
 *    Copyright (C) 2018-present MongoDB, Inc.
 *
 *    This program is free software: you can redistribute it and/or modify
 *    it under the terms of the Server Side Public License, version 1,
 *    as published by MongoDB, Inc.
 *
 *    This program is distributed in the hope that it will be useful,
 *    but WITHOUT ANY WARRANTY; without even the implied warranty of
 *    MERCHANTABILITY or FITNESS FOR A PARTICULAR PURPOSE.  See the
 *    Server Side Public License for more details.
 *
 *    You should have received a copy of the Server Side Public License
 *    along with this program. If not, see
 *    <http://www.mongodb.com/licensing/server-side-public-license>.
 *
 *    As a special exception, the copyright holders give permission to link the
 *    code of portions of this program with the OpenSSL library under certain
 *    conditions as described in each individual source file and distribute
 *    linked combinations including the program with the OpenSSL library. You
 *    must comply with the Server Side Public License in all respects for
 *    all of the code used other than as permitted herein. If you modify file(s)
 *    with this exception, you may extend this exception to your version of the
 *    file(s), but you are not obligated to do so. If you do not wish to do so,
 *    delete this exception statement from your version. If you delete this
 *    exception statement from all source files in the program, then also delete
 *    it in the license file.
 */

#define MONGO_LOG_DEFAULT_COMPONENT ::mongo::logger::LogComponent::kStorage

#include "mongo/platform/basic.h"

#include <algorithm>

#include "mongo/db/repair_database.h"

#include "mongo/base/status.h"
#include "mongo/base/string_data.h"
#include "mongo/bson/bson_validate.h"
#include "mongo/bson/bsonobjbuilder.h"
#include "mongo/db/background.h"
#include "mongo/db/catalog/collection.h"
#include "mongo/db/catalog/collection_catalog_entry.h"
#include "mongo/db/catalog/database.h"
#include "mongo/db/catalog/database_catalog_entry.h"
#include "mongo/db/catalog/database_holder.h"
#include "mongo/db/catalog/document_validation.h"
#include "mongo/db/catalog/index_create.h"
#include "mongo/db/catalog/index_key_validate.h"
<<<<<<< HEAD
#include "mongo/db/index/index_descriptor.h"
#include "mongo/db/repl/replication_coordinator.h"
#include "mongo/db/storage/mmap_v1/mmap_v1_engine.h"
=======
#include "mongo/db/catalog/namespace_uuid_cache.h"
#include "mongo/db/catalog/uuid_catalog.h"
#include "mongo/db/index/index_descriptor.h"
#include "mongo/db/logical_clock.h"
#include "mongo/db/storage/mmap_v1/repair_database_interface.h"
>>>>>>> f378d467
#include "mongo/db/storage/storage_engine.h"
#include "mongo/util/log.h"
#include "mongo/util/scopeguard.h"

namespace mongo {

using std::endl;
using std::string;

using IndexVersion = IndexDescriptor::IndexVersion;
<<<<<<< HEAD

namespace {
Status rebuildIndexesOnCollection(OperationContext* txn,
                                  DatabaseCatalogEntry* dbce,
                                  const std::string& collectionName) {
    CollectionCatalogEntry* cce = dbce->getCollectionCatalogEntry(collectionName);
=======
>>>>>>> f378d467

StatusWith<IndexNameObjs> getIndexNameObjs(OperationContext* opCtx,
                                           DatabaseCatalogEntry* dbce,
                                           CollectionCatalogEntry* cce,
                                           stdx::function<bool(const std::string&)> filter) {
    IndexNameObjs ret;
    std::vector<string>& indexNames = ret.first;
    std::vector<BSONObj>& indexSpecs = ret.second;
    {
        // Fetch all indexes
<<<<<<< HEAD
        cce->getAllIndexes(txn, &indexNames);
=======
        cce->getAllIndexes(opCtx, &indexNames);
        auto newEnd =
            std::remove_if(indexNames.begin(),
                           indexNames.end(),
                           [&filter](const std::string& indexName) { return !filter(indexName); });
        indexNames.erase(newEnd, indexNames.end());

>>>>>>> f378d467
        indexSpecs.reserve(indexNames.size());

        for (size_t i = 0; i < indexNames.size(); i++) {
            const string& name = indexNames[i];
<<<<<<< HEAD
            BSONObj spec = cce->getIndexSpec(txn, name);
=======
            BSONObj spec = cce->getIndexSpec(opCtx, name);
>>>>>>> f378d467

            IndexVersion newIndexVersion = IndexVersion::kV0;
            {
                BSONObjBuilder bob;

                for (auto&& indexSpecElem : spec) {
                    auto indexSpecElemFieldName = indexSpecElem.fieldNameStringData();
                    if (IndexDescriptor::kIndexVersionFieldName == indexSpecElemFieldName) {
                        IndexVersion indexVersion =
                            static_cast<IndexVersion>(indexSpecElem.numberInt());
                        if (IndexVersion::kV0 == indexVersion) {
                            // We automatically upgrade v=0 indexes to v=1 indexes.
                            newIndexVersion = IndexVersion::kV1;
                        } else {
                            newIndexVersion = indexVersion;
                        }

                        bob.append(IndexDescriptor::kIndexVersionFieldName,
                                   static_cast<int>(newIndexVersion));
                    } else {
                        bob.append(indexSpecElem);
                    }
                }

                indexSpecs.push_back(bob.obj());
            }

            const BSONObj key = spec.getObjectField("key");
            const Status keyStatus = index_key_validate::validateKeyPattern(key, newIndexVersion);
            if (!keyStatus.isOK()) {
                return Status(
                    ErrorCodes::CannotCreateIndex,
                    str::stream()
                        << "Cannot rebuild index "
                        << spec
                        << ": "
                        << keyStatus.reason()
                        << " For more info see http://dochub.mongodb.org/core/index-validation");
            }
        }
    }

    return ret;
}

Status rebuildIndexesOnCollection(OperationContext* opCtx,
                                  DatabaseCatalogEntry* dbce,
                                  CollectionCatalogEntry* cce,
                                  const IndexNameObjs& indexNameObjs) {
    const std::vector<std::string>& indexNames = indexNameObjs.first;
    const std::vector<BSONObj>& indexSpecs = indexNameObjs.second;

    // Skip the rest if there are no indexes to rebuild.
    if (indexSpecs.empty())
        return Status::OK();

    std::unique_ptr<Collection> collection;
    std::unique_ptr<MultiIndexBlock> indexer;
    {
        // These steps are combined into a single WUOW to ensure there are no commits without
        // the indexes.
        // 1) Drop all indexes.
        // 2) Open the Collection
        // 3) Start the index build process.

        WriteUnitOfWork wuow(opCtx);

        {  // 1
            for (size_t i = 0; i < indexNames.size(); i++) {
                Status s = cce->removeIndex(opCtx, indexNames[i]);
                if (!s.isOK())
                    return s;
            }
        }

        // Indexes must be dropped before we open the Collection otherwise we could attempt to
        // open a bad index and fail.
        // TODO see if MultiIndexBlock can be made to work without a Collection.
        const StringData ns = cce->ns().ns();
        const auto uuid = cce->getCollectionOptions(opCtx).uuid;
        collection.reset(new Collection(opCtx, ns, uuid, cce, dbce->getRecordStore(ns), dbce));

<<<<<<< HEAD
        indexer.reset(new MultiIndexBlock(txn, collection.get()));
=======
        indexer.reset(new MultiIndexBlock(opCtx, collection.get()));
>>>>>>> f378d467
        Status status = indexer->init(indexSpecs).getStatus();
        if (!status.isOK()) {
            // The WUOW will handle cleanup, so the indexer shouldn't do its own.
            indexer->abortWithoutCleanup();
            return status;
        }

        wuow.commit();
    }

    // Iterate all records in the collection. Delete them if they aren't valid BSON. Index them
    // if they are.

    long long numRecords = 0;
    long long dataSize = 0;

    RecordStore* rs = collection->getRecordStore();
    auto cursor = rs->getCursor(opCtx);
    while (auto record = cursor->next()) {
        RecordId id = record->id;
        RecordData& data = record->data;

        // Use the latest BSON validation version. We retain decimal data when repairing the
        // database even if decimal is disabled.
        Status status = validateBSON(data.data(), data.size(), BSONVersion::kLatest);
        if (!status.isOK()) {
            log() << "Invalid BSON detected at " << id << ": " << redact(status) << ". Deleting.";
            cursor->save();  // 'data' is no longer valid.
            {
                WriteUnitOfWork wunit(opCtx);
                rs->deleteRecord(opCtx, id);
                wunit.commit();
            }
            cursor->restore();
            continue;
        }

        numRecords++;
        dataSize += data.size();

        // Now index the record.
        // TODO SERVER-14812 add a mode that drops duplicates rather than failing
        WriteUnitOfWork wunit(opCtx);
        status = indexer->insert(data.releaseToBson(), id);
        if (!status.isOK())
            return status;
        wunit.commit();
    }

    Status status = indexer->doneInserting();
    if (!status.isOK())
        return status;

    {
        WriteUnitOfWork wunit(opCtx);
        indexer->commit();
        rs->updateStatsAfterRepair(opCtx, numRecords, dataSize);
        wunit.commit();
    }

    return Status::OK();
}

namespace {
Status repairCollections(OperationContext* opCtx,
                         StorageEngine* engine,
                         const std::string& dbName) {

    DatabaseCatalogEntry* dbce = engine->getDatabaseCatalogEntry(opCtx, dbName);

    std::list<std::string> colls;
    dbce->getCollectionNamespaces(&colls);

    for (std::list<std::string>::const_iterator it = colls.begin(); it != colls.end(); ++it) {
        // Don't check for interrupt after starting to repair a collection otherwise we can
        // leave data in an inconsistent state. Interrupting between collections is ok, however.
        opCtx->checkForInterrupt();

        log() << "Repairing collection " << *it;

        Status status = engine->repairRecordStore(opCtx, *it);
        if (!status.isOK())
            return status;

        CollectionCatalogEntry* cce = dbce->getCollectionCatalogEntry(*it);
        auto swIndexNameObjs = getIndexNameObjs(opCtx, dbce, cce);
        if (!swIndexNameObjs.isOK())
            return swIndexNameObjs.getStatus();

        status = rebuildIndexesOnCollection(opCtx, dbce, cce, swIndexNameObjs.getValue());
        if (!status.isOK())
            return status;
    }
    return Status::OK();
}
}  // namespace

Status repairDatabase(OperationContext* opCtx,
                      StorageEngine* engine,
                      const std::string& dbName,
                      bool preserveClonedFilesOnFailure,
                      bool backupOriginalFiles) {
    DisableDocumentValidation validationDisabler(opCtx);

    // We must hold some form of lock here
    invariant(opCtx->lockState()->isLocked());
    invariant(dbName.find('.') == string::npos);

    log() << "repairDatabase " << dbName << endl;

    BackgroundOperation::assertNoBgOpInProgForDb(dbName);

    opCtx->checkForInterrupt();

    if (engine->isMmapV1()) {
<<<<<<< HEAD
        // MMAPv1 is a layering violation so it implements its own repairDatabase.
        return static_cast<MMAPV1Engine*>(engine)->repairDatabase(
            txn, dbName, preserveClonedFilesOnFailure, backupOriginalFiles);
=======
        // MMAPv1 is a layering violation so it implements its own repairDatabase. Call through a
        // shimmed interface, so the symbol can exist independent of mmapv1.
        auto status = repairDatabaseMmapv1(
            engine, opCtx, dbName, preserveClonedFilesOnFailure, backupOriginalFiles);
        // Restore oplog Collection pointer cache.
        repl::acquireOplogCollectionForLogging(opCtx);
        return status;
>>>>>>> f378d467
    }

    // These are MMAPv1 specific
    if (preserveClonedFilesOnFailure) {
        return Status(ErrorCodes::BadValue, "preserveClonedFilesOnFailure not supported");
    }
    if (backupOriginalFiles) {
        return Status(ErrorCodes::BadValue, "backupOriginalFiles not supported");
    }

    // Close the db and invalidate all current users and caches.
    DatabaseHolder::getDatabaseHolder().close(opCtx, dbName, "database closed for repair");
    ON_BLOCK_EXIT([&dbName, &opCtx] {
        try {
            // Ensure that we don't trigger an exception when attempting to take locks.
            UninterruptibleLockGuard noInterrupt(opCtx->lockState());

            // Open the db after everything finishes.
            auto db = DatabaseHolder::getDatabaseHolder().openDb(opCtx, dbName);

            // Set the minimum snapshot for all Collections in this db. This ensures that readers
            // using majority readConcern level can only use the collections after their repaired
            // versions are in the committed view.
            auto clusterTime = LogicalClock::getClusterTimeForReplicaSet(opCtx).asTimestamp();

            for (auto&& collection : *db) {
                collection->setMinimumVisibleSnapshot(clusterTime);
            }

            // Restore oplog Collection pointer cache.
            repl::acquireOplogCollectionForLogging(opCtx);
        } catch (...) {
            severe() << "Unexpected exception encountered while reopening database after repair.";
            std::terminate();  // Logs additional info about the specific error.
        }
    });

    auto status = repairCollections(opCtx, engine, dbName);
    if (!status.isOK()) {
        severe() << "Failed to repair database " << dbName << ": " << status.reason();
        return status;
    }

    return Status::OK();
}
}<|MERGE_RESOLUTION|>--- conflicted
+++ resolved
@@ -49,17 +49,11 @@
 #include "mongo/db/catalog/document_validation.h"
 #include "mongo/db/catalog/index_create.h"
 #include "mongo/db/catalog/index_key_validate.h"
-<<<<<<< HEAD
-#include "mongo/db/index/index_descriptor.h"
-#include "mongo/db/repl/replication_coordinator.h"
-#include "mongo/db/storage/mmap_v1/mmap_v1_engine.h"
-=======
 #include "mongo/db/catalog/namespace_uuid_cache.h"
 #include "mongo/db/catalog/uuid_catalog.h"
 #include "mongo/db/index/index_descriptor.h"
 #include "mongo/db/logical_clock.h"
 #include "mongo/db/storage/mmap_v1/repair_database_interface.h"
->>>>>>> f378d467
 #include "mongo/db/storage/storage_engine.h"
 #include "mongo/util/log.h"
 #include "mongo/util/scopeguard.h"
@@ -70,15 +64,6 @@
 using std::string;
 
 using IndexVersion = IndexDescriptor::IndexVersion;
-<<<<<<< HEAD
-
-namespace {
-Status rebuildIndexesOnCollection(OperationContext* txn,
-                                  DatabaseCatalogEntry* dbce,
-                                  const std::string& collectionName) {
-    CollectionCatalogEntry* cce = dbce->getCollectionCatalogEntry(collectionName);
-=======
->>>>>>> f378d467
 
 StatusWith<IndexNameObjs> getIndexNameObjs(OperationContext* opCtx,
                                            DatabaseCatalogEntry* dbce,
@@ -89,9 +74,6 @@
     std::vector<BSONObj>& indexSpecs = ret.second;
     {
         // Fetch all indexes
-<<<<<<< HEAD
-        cce->getAllIndexes(txn, &indexNames);
-=======
         cce->getAllIndexes(opCtx, &indexNames);
         auto newEnd =
             std::remove_if(indexNames.begin(),
@@ -99,16 +81,11 @@
                            [&filter](const std::string& indexName) { return !filter(indexName); });
         indexNames.erase(newEnd, indexNames.end());
 
->>>>>>> f378d467
         indexSpecs.reserve(indexNames.size());
 
         for (size_t i = 0; i < indexNames.size(); i++) {
             const string& name = indexNames[i];
-<<<<<<< HEAD
-            BSONObj spec = cce->getIndexSpec(txn, name);
-=======
             BSONObj spec = cce->getIndexSpec(opCtx, name);
->>>>>>> f378d467
 
             IndexVersion newIndexVersion = IndexVersion::kV0;
             {
@@ -191,11 +168,7 @@
         const auto uuid = cce->getCollectionOptions(opCtx).uuid;
         collection.reset(new Collection(opCtx, ns, uuid, cce, dbce->getRecordStore(ns), dbce));
 
-<<<<<<< HEAD
-        indexer.reset(new MultiIndexBlock(txn, collection.get()));
-=======
         indexer.reset(new MultiIndexBlock(opCtx, collection.get()));
->>>>>>> f378d467
         Status status = indexer->init(indexSpecs).getStatus();
         if (!status.isOK()) {
             // The WUOW will handle cleanup, so the indexer shouldn't do its own.
@@ -311,11 +284,6 @@
     opCtx->checkForInterrupt();
 
     if (engine->isMmapV1()) {
-<<<<<<< HEAD
-        // MMAPv1 is a layering violation so it implements its own repairDatabase.
-        return static_cast<MMAPV1Engine*>(engine)->repairDatabase(
-            txn, dbName, preserveClonedFilesOnFailure, backupOriginalFiles);
-=======
         // MMAPv1 is a layering violation so it implements its own repairDatabase. Call through a
         // shimmed interface, so the symbol can exist independent of mmapv1.
         auto status = repairDatabaseMmapv1(
@@ -323,7 +291,6 @@
         // Restore oplog Collection pointer cache.
         repl::acquireOplogCollectionForLogging(opCtx);
         return status;
->>>>>>> f378d467
     }
 
     // These are MMAPv1 specific
