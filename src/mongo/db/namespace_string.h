
/**
 *    Copyright (C) 2018-present MongoDB, Inc.
 *
 *    This program is free software: you can redistribute it and/or modify
 *    it under the terms of the Server Side Public License, version 1,
 *    as published by MongoDB, Inc.
 *
 *    This program is distributed in the hope that it will be useful,
 *    but WITHOUT ANY WARRANTY; without even the implied warranty of
 *    MERCHANTABILITY or FITNESS FOR A PARTICULAR PURPOSE.  See the
 *    Server Side Public License for more details.
 *
 *    You should have received a copy of the Server Side Public License
 *    along with this program. If not, see
 *    <http://www.mongodb.com/licensing/server-side-public-license>.
 *
 *    As a special exception, the copyright holders give permission to link the
 *    code of portions of this program with the OpenSSL library under certain
 *    conditions as described in each individual source file and distribute
 *    linked combinations including the program with the OpenSSL library. You
 *    must comply with the Server Side Public License in all respects for
 *    all of the code used other than as permitted herein. If you modify file(s)
 *    with this exception, you may extend this exception to your version of the
 *    file(s), but you are not obligated to do so. If you do not wish to do so,
 *    delete this exception statement from your version. If you delete this
 *    exception statement from all source files in the program, then also delete
 *    it in the license file.
 */

#pragma once

#include <algorithm>
<<<<<<< HEAD
=======
#include <boost/optional.hpp>
>>>>>>> f378d467
#include <iosfwd>
#include <string>

#include "mongo/base/status_with.h"
#include "mongo/base/string_data.h"
<<<<<<< HEAD
=======
#include "mongo/db/repl/optime.h"
>>>>>>> f378d467
#include "mongo/platform/hash_namespace.h"
#include "mongo/util/assert_util.h"
#include "mongo/util/uuid.h"

namespace mongo {

const size_t MaxDatabaseNameLen = 128;  // max str len for the db name, including null char

<<<<<<< HEAD
/** @return true if a client can modify this namespace even though it is under ".system."
    For example <dbname>.system.users is ok for regular clients to update.
*/
bool legalClientSystemNS(StringData ns);

/* e.g.
   NamespaceString ns("acme.orders");
   cout << ns.coll; // "orders"
*/
=======
>>>>>>> f378d467
class NamespaceString {
public:
    // Reserved system namespaces

    // Namespace for the admin database
    static constexpr StringData kAdminDb = "admin"_sd;

    // Namespace for the local database
    static constexpr StringData kLocalDb = "local"_sd;

    // Namespace for the sharding config database
    static constexpr StringData kConfigDb = "config"_sd;

    // Name for the system views collection
    static constexpr StringData kSystemDotViewsCollectionName = "system.views"_sd;

<<<<<<< HEAD
=======
    // Prefix for orphan collections
    static constexpr StringData kOrphanCollectionPrefix = "orphan."_sd;
    static constexpr StringData kOrphanCollectionDb = "local"_sd;

>>>>>>> f378d467
    // Namespace for storing configuration data, which needs to be replicated if the server is
    // running as a replica set. Documents in this collection should represent some configuration
    // state of the server, which needs to be recovered/consulted at startup. Each document in this
    // namespace should have its _id set to some string, which meaningfully describes what it
    // represents. For example, 'shardIdentity' and 'featureCompatibilityVersion'.
    static const NamespaceString kServerConfigurationNamespace;

    // Namespace for storing the transaction information for each session
    static const NamespaceString kSessionTransactionsTableNamespace;

    // Name for a shard's collections metadata collection, each document of which indicates the
    // state of a specific collection
    static const NamespaceString kShardConfigCollectionsNamespace;

    // Name for a shard's databases metadata collection, each document of which indicates the state
    // of a specific database
    static const NamespaceString kShardConfigDatabasesNamespace;

    // Name for causal consistency's key collection.
    static const NamespaceString kSystemKeysNamespace;

    // Namespace of the the oplog collection.
    static const NamespaceString kRsOplogNamespace;

    /**
     * Constructs an empty NamespaceString.
     */
    NamespaceString() : _ns(), _dotIndex(std::string::npos) {}

    /**
     * Constructs a NamespaceString from the fully qualified namespace named in "ns".
     */
    explicit NamespaceString(StringData ns) {
        _ns = ns.toString();  // copy to our buffer
        _dotIndex = _ns.find('.');
        uassert(ErrorCodes::InvalidNamespace,
                "namespaces cannot have embedded null characters",
                _ns.find('\0') == std::string::npos);
    }

    /**
     * Constructs a NamespaceString for the given database and collection names.
     * "dbName" must not contain a ".", and "collectionName" must not start with one.
     */
    NamespaceString(StringData dbName, StringData collectionName)
        : _ns(dbName.size() + collectionName.size() + 1, '\0') {
        uassert(ErrorCodes::InvalidNamespace,
                "'.' is an invalid character in a database name",
                dbName.find('.') == std::string::npos);
        uassert(ErrorCodes::InvalidNamespace,
                "Collection names cannot start with '.'",
                collectionName.empty() || collectionName[0] != '.');

        std::string::iterator it = std::copy(dbName.begin(), dbName.end(), _ns.begin());
        *it = '.';
        ++it;
        it = std::copy(collectionName.begin(), collectionName.end(), it);
        _dotIndex = dbName.size();

        dassert(it == _ns.end());
        dassert(_ns[_dotIndex] == '.');

        uassert(ErrorCodes::InvalidNamespace,
                "namespaces cannot have embedded null characters",
                _ns.find('\0') == std::string::npos);
    }

    /**
     * Constructs the namespace '<dbName>.$cmd.aggregate', which we use as the namespace for
     * aggregation commands with the format {aggregate: 1}.
     */
    static NamespaceString makeCollectionlessAggregateNSS(StringData dbName);

    /**
<<<<<<< HEAD
     * Contructs a NamespaceString representing a listCollections namespace. The format for this
=======
     * Constructs a NamespaceString representing a listCollections namespace. The format for this
>>>>>>> f378d467
     * namespace is "<dbName>.$cmd.listCollections".
     */
    static NamespaceString makeListCollectionsNSS(StringData dbName);

    /**
<<<<<<< HEAD
     * Contructs a NamespaceString representing a listIndexes namespace. The format for this
=======
     * Constructs a NamespaceString representing a listIndexes namespace. The format for this
>>>>>>> f378d467
     * namespace is "<dbName>.$cmd.listIndexes.<collectionName>".
     */
    static NamespaceString makeListIndexesNSS(StringData dbName, StringData collectionName);

    /**
<<<<<<< HEAD
     * Note that these values are derived from the mmap_v1 implementation and that
     * is the only reason they are constrained as such.
=======
     * Note that these values are derived from the mmap_v1 implementation and that is the only
     * reason they are constrained as such.
>>>>>>> f378d467
     */
    enum MaxNsLenValue {
        // Maximum possible length of name any namespace, including special ones like $extra.
        // This includes rum for the NUL byte so it can be used when sizing buffers.
        MaxNsLenWithNUL = 128,

        // MaxNsLenWithNUL excluding the NUL byte. Use this when comparing std::string lengths.
        MaxNsLen = MaxNsLenWithNUL - 1,

        // Maximum allowed length of fully qualified namespace name of any real collection.
        // Does not include NUL so it can be directly compared to std::string lengths.
        MaxNsCollectionLen = MaxNsLen - 7 /*strlen(".$extra")*/,
    };

    /**
<<<<<<< HEAD
     * DollarInDbNameBehavior::allow is deprecated.
=======
     * NOTE: DollarInDbNameBehavior::allow is deprecated.
     *
>>>>>>> f378d467
     * Please use DollarInDbNameBehavior::disallow and check explicitly for any DB names that must
     * contain a $.
     */
    enum class DollarInDbNameBehavior {
        Disallow,
        Allow,  // Deprecated
    };

<<<<<<< HEAD
    StringData db() const;
    StringData coll() const;
=======
    StringData db() const {
        return _dotIndex == std::string::npos ? _ns : StringData(_ns.data(), _dotIndex);
    }

    StringData coll() const {
        return _dotIndex == std::string::npos
            ? StringData()
            : StringData(_ns.c_str() + _dotIndex + 1, _ns.size() - 1 - _dotIndex);
    }
>>>>>>> f378d467

    const std::string& ns() const {
        return _ns;
    }

    const std::string& toString() const {
        return ns();
    }

    size_t size() const {
        return _ns.size();
    }

    bool isEmpty() const {
        return _ns.empty();
    }

    struct Hasher {
        size_t operator()(const NamespaceString& nss) const {
            return std::hash<std::string>()(nss._ns);
        }
    };

    //
    // The following methods assume isValid() is true for this NamespaceString.
    //

    bool isHealthlog() const {
        return isLocal() && coll() == "system.healthlog";
    }
    bool isSystem() const {
        return coll().startsWith("system.");
    }
<<<<<<< HEAD
    bool isLocal() const {
        return db() == "local";
=======
    bool isAdminDB() const {
        return db() == kAdminDb;
    }
    bool isLocal() const {
        return db() == kLocalDb;
>>>>>>> f378d467
    }
    bool isSystemDotIndexes() const {
        return coll() == "system.indexes";
    }
    bool isSystemDotProfile() const {
        return coll() == "system.profile";
    }
    bool isSystemDotViews() const {
        return coll() == kSystemDotViewsCollectionName;
    }
<<<<<<< HEAD
=======
    bool isServerConfigurationCollection() const {
        return (db() == kAdminDb) && (coll() == "system.version");
    }
>>>>>>> f378d467
    bool isConfigDB() const {
        return db() == kConfigDb;
    }
    bool isCommand() const {
        return coll() == "$cmd";
    }
    bool isOplog() const {
        return oplog(_ns);
    }
    bool isSpecial() const {
        return special(_ns);
    }
    bool isOnInternalDb() const {
        if (db() == kAdminDb)
            return true;
        if (db() == kLocalDb)
            return true;
        if (db() == kConfigDb)
            return true;
        return false;
    }
    bool isNormal() const {
        return normal(_ns);
    }
<<<<<<< HEAD

    // Check if the NamespaceString references a special collection that cannot
    // be used for generic data storage.
    bool isVirtualized() const {
        return virtualized(_ns);
    }
=======
    bool isOrphanCollection() const {
        return db() == kOrphanCollectionDb && coll().startsWith(kOrphanCollectionPrefix);
    }

    /**
     * Returns whether the NamespaceString references a special collection that cannot be used for
     * generic data storage.
     */
    bool isVirtualized() const {
        return virtualized(_ns);
    }

    /**
     * Returns whether a namespace is replicated, based only on its string value. One notable
     * omission is that map reduce `tmp.mr` collections may or may not be replicated. Callers must
     * decide how to handle that case separately.
     */
    bool isReplicated() const;

    /**
     * Returns true if cursors for this namespace are registered with the global cursor manager.
     */
    bool isGloballyManagedNamespace() const {
        return coll().startsWith("$cmd."_sd);
    }

    bool isCollectionlessAggregateNS() const;
>>>>>>> f378d467
    bool isListCollectionsCursorNS() const;
    bool isListIndexesCursorNS() const;

    /**
     * Returns true if a client can modify this namespace even though it is under ".system."
     * For example <dbname>.system.users is ok for regular clients to update.
     */
    bool isLegalClientSystemNS() const;

    /**
     * Given a NamespaceString for which isGloballyManagedNamespace() returns true, returns the
     * namespace the command targets, or boost::none for commands like 'listCollections' which
     * do not target a collection.
     */
    boost::optional<NamespaceString> getTargetNSForGloballyManagedNamespace() const;

    /**
     * Returns true if this namespace refers to a drop-pending collection.
     */
    bool isDropPendingNamespace() const;

    /**
     * Returns the drop-pending namespace name for this namespace, provided the given optime.
     *
     * Example:
     *     test.foo -> test.system.drop.<timestamp seconds>i<timestamp increment>t<term>.foo
     *
     * Original collection name may be truncated so that the generated namespace length does not
     * exceed MaxNsCollectionLen.
     */
    NamespaceString makeDropPendingNamespace(const repl::OpTime& opTime) const;

    /**
     * Returns the optime used to generate the drop-pending namespace.
     * Returns an error if this namespace is not drop-pending.
     */
    StatusWith<repl::OpTime> getDropPendingNamespaceOpTime() const;

    /**
     * Checks if this namespace is valid as a target namespace for a rename operation, given
     * the length of the longest index name in the source collection.
     */
    Status checkLengthForRename(const std::string::size_type longestIndexNameLength) const;

    /**
     * Given a NamespaceString for which isListIndexesCursorNS() returns true, returns the
     * NamespaceString for the collection that the "listIndexes" targets.
     */
    NamespaceString getTargetNSForListIndexes() const;

    /**
     * Returns true if the namespace is valid. Special namespaces for internal use are considered as
     * valid.
     */
    bool isValid() const {
        return validDBName(db(), DollarInDbNameBehavior::Allow) && !coll().empty();
    }

    /**
     * NamespaceString("foo.bar").getSisterNS("blah") returns "foo.blah".
     */
    std::string getSisterNS(StringData local) const;

    std::string getSystemIndexesCollection() const {
        return db().toString() + ".system.indexes";
    }

    NamespaceString getCommandNS() const {
        return {db(), "$cmd"};
    }

    /**
     * @return true if ns is 'normal'.  A "$" is used for namespaces holding index data,
     * which do not contain BSON objects in their records. ("oplog.$main" is the exception)
     */
    static bool normal(StringData ns) {
        return !virtualized(ns);
    }

    /**
     * @return true if the ns is an oplog one, otherwise false.
     */
    static bool oplog(StringData ns) {
        return ns.startsWith("local.oplog.");
    }

    static bool special(StringData ns) {
        return !normal(ns) || ns.substr(ns.find('.')).startsWith(".system.");
    }

    // Check if `ns` references a special collection that cannot be used for
    // generic data storage.
    static bool virtualized(StringData ns);

    /**
     * Check if `ns` references a special collection that cannot be used for generic data storage.
     */
<<<<<<< HEAD
    static bool internalDb(StringData db) {
        if (db == "admin")
            return true;
        if (db == "local")
            return true;
        if (db == "config")
            return true;
        return false;
=======
    static bool virtualized(StringData ns) {
        return ns.find('$') != std::string::npos && ns != "local.oplog.$main";
>>>>>>> f378d467
    }

    /**
     * samples:
     *   good
     *      foo
     *      bar
     *      foo-bar
     *   bad:
     *      foo bar
     *      foo.bar
     *      foo"bar
     *
     * @param db - a possible database name
     * @param DollarInDbNameBehavior - please do not change the default value. DB names that must
     *                                 contain a $ should be checked explicitly.
     * @return if db is an allowed database name
     */
    static bool validDBName(StringData db,
                            DollarInDbNameBehavior behavior = DollarInDbNameBehavior::Disallow);

    /**
     * Takes a fully qualified namespace (ie dbname.collectionName), and returns true if
     * the collection name component of the namespace is valid.
     * samples:
     *   good:
     *      foo.bar
     *   bad:
     *      foo.
     *
     * @param ns - a full namespace (a.b)
     * @return if db.coll is an allowed collection name
     */
    static bool validCollectionComponent(StringData ns);

    /**
     * Takes a collection name and returns true if it is a valid collection name.
     * samples:
     *   good:
     *     foo
     *     system.indexes
     *   bad:
     *     $foo
     * @param coll - a collection name component of a namespace
     * @return if the input is a valid collection name
     */
    static bool validCollectionName(StringData coll);

    // Relops among `NamespaceString`.
    friend bool operator==(const NamespaceString& a, const NamespaceString& b) {
        return a.ns() == b.ns();
    }
    friend bool operator!=(const NamespaceString& a, const NamespaceString& b) {
        return a.ns() != b.ns();
    }
    friend bool operator<(const NamespaceString& a, const NamespaceString& b) {
        return a.ns() < b.ns();
    }
    friend bool operator>(const NamespaceString& a, const NamespaceString& b) {
        return a.ns() > b.ns();
    }
    friend bool operator<=(const NamespaceString& a, const NamespaceString& b) {
        return a.ns() <= b.ns();
    }
    friend bool operator>=(const NamespaceString& a, const NamespaceString& b) {
        return a.ns() >= b.ns();
    }

private:
    std::string _ns;
    size_t _dotIndex;
};

<<<<<<< HEAD
std::ostream& operator<<(std::ostream& stream, const NamespaceString& nss);

// "database.a.b.c" -> "database"
=======
/**
 * This class is intented to be used by commands which can accept either a collection name or
 * database + collection UUID. It will never be initialized with both.
 */
class NamespaceStringOrUUID {
public:
    NamespaceStringOrUUID(NamespaceString nss) : _nss(std::move(nss)) {}
    NamespaceStringOrUUID(std::string dbname, UUID uuid)
        : _uuid(std::move(uuid)), _dbname(std::move(dbname)) {}

    const boost::optional<NamespaceString>& nss() const {
        return _nss;
    }

    const boost::optional<UUID>& uuid() const {
        return _uuid;
    }

    const std::string& dbname() const {
        return _dbname;
    }

    std::string toString() const;

private:
    // At any given time exactly one of these optionals will be initialized
    boost::optional<NamespaceString> _nss;
    boost::optional<UUID> _uuid;

    // Empty string when '_nss' is non-none, and contains the database name when '_uuid' is
    // non-none. Although the UUID specifies a collection uniquely, we must later verify that the
    // collection belongs to the database named here.
    std::string _dbname;
};

std::ostream& operator<<(std::ostream& stream, const NamespaceString& nss);
std::ostream& operator<<(std::ostream& stream, const NamespaceStringOrUUID& nsOrUUID);

/**
 * "database.a.b.c" -> "database"
 */
>>>>>>> f378d467
inline StringData nsToDatabaseSubstring(StringData ns) {
    size_t i = ns.find('.');
    if (i == std::string::npos) {
        massert(10078, "nsToDatabase: db too long", ns.size() < MaxDatabaseNameLen);
        return ns;
    }
    massert(10088, "nsToDatabase: db too long", i < static_cast<size_t>(MaxDatabaseNameLen));
    return ns.substr(0, i);
}

/**
 * "database.a.b.c" -> "database"
 *
 * TODO: make this return a StringData
 */
inline std::string nsToDatabase(StringData ns) {
    return nsToDatabaseSubstring(ns).toString();
}

/**
 * "database.a.b.c" -> "a.b.c"
 */
inline StringData nsToCollectionSubstring(StringData ns) {
    size_t i = ns.find('.');
    massert(16886, "nsToCollectionSubstring: no .", i != std::string::npos);
    return ns.substr(i + 1);
}

/**
 * foo = false
 * foo. = false
 * foo.a = true
 */
inline bool nsIsFull(StringData ns) {
    size_t i = ns.find('.');
    if (i == std::string::npos)
        return false;
    if (i == ns.size() - 1)
        return false;
    return true;
}

/**
 * foo = true
 * foo. = false
 * foo.a = false
 */
inline bool nsIsDbOnly(StringData ns) {
    size_t i = ns.find('.');
    if (i == std::string::npos)
        return true;
    return false;
}

<<<<<<< HEAD
/**
 * this can change, do not store on disk
 */
int nsDBHash(const std::string& ns);

}  // namespace mongo

#include "mongo/db/namespace_string-inl.h"

MONGO_HASH_NAMESPACE_START
template <>
struct hash<mongo::NamespaceString> {
    size_t operator()(const mongo::NamespaceString& nss) const {
        mongo::NamespaceString::Hasher hasher;
        return hasher(nss);
    }
=======
inline bool NamespaceString::validDBName(StringData db, DollarInDbNameBehavior behavior) {
    if (db.size() == 0 || db.size() >= 64)
        return false;

    for (StringData::const_iterator iter = db.begin(), end = db.end(); iter != end; ++iter) {
        switch (*iter) {
            case '\0':
            case '/':
            case '\\':
            case '.':
            case ' ':
            case '"':
                return false;
            case '$':
                if (behavior == DollarInDbNameBehavior::Disallow)
                    return false;
                continue;
#ifdef _WIN32
            // We prohibit all FAT32-disallowed characters on Windows
            case '*':
            case '<':
            case '>':
            case ':':
            case '|':
            case '?':
                return false;
#endif
            default:
                continue;
        }
    }
    return true;
}

inline bool NamespaceString::validCollectionComponent(StringData ns) {
    size_t idx = ns.find('.');
    if (idx == std::string::npos)
        return false;

    return validCollectionName(ns.substr(idx + 1)) || oplog(ns);
}

inline bool NamespaceString::validCollectionName(StringData coll) {
    if (coll.empty())
        return false;

    if (coll[0] == '.')
        return false;

    for (StringData::const_iterator iter = coll.begin(), end = coll.end(); iter != end; ++iter) {
        switch (*iter) {
            case '\0':
            case '$':
                return false;
            default:
                continue;
        }
    }

    return true;
}

}  // namespace mongo

MONGO_HASH_NAMESPACE_START
template <>
struct hash<mongo::NamespaceString> {
    size_t operator()(const mongo::NamespaceString& nss) const {
        mongo::NamespaceString::Hasher hasher;
        return hasher(nss);
    }
>>>>>>> f378d467
};
MONGO_HASH_NAMESPACE_END<|MERGE_RESOLUTION|>--- conflicted
+++ resolved
@@ -31,19 +31,13 @@
 #pragma once
 
 #include <algorithm>
-<<<<<<< HEAD
-=======
 #include <boost/optional.hpp>
->>>>>>> f378d467
 #include <iosfwd>
 #include <string>
 
 #include "mongo/base/status_with.h"
 #include "mongo/base/string_data.h"
-<<<<<<< HEAD
-=======
 #include "mongo/db/repl/optime.h"
->>>>>>> f378d467
 #include "mongo/platform/hash_namespace.h"
 #include "mongo/util/assert_util.h"
 #include "mongo/util/uuid.h"
@@ -52,18 +46,6 @@
 
 const size_t MaxDatabaseNameLen = 128;  // max str len for the db name, including null char
 
-<<<<<<< HEAD
-/** @return true if a client can modify this namespace even though it is under ".system."
-    For example <dbname>.system.users is ok for regular clients to update.
-*/
-bool legalClientSystemNS(StringData ns);
-
-/* e.g.
-   NamespaceString ns("acme.orders");
-   cout << ns.coll; // "orders"
-*/
-=======
->>>>>>> f378d467
 class NamespaceString {
 public:
     // Reserved system namespaces
@@ -80,13 +62,10 @@
     // Name for the system views collection
     static constexpr StringData kSystemDotViewsCollectionName = "system.views"_sd;
 
-<<<<<<< HEAD
-=======
     // Prefix for orphan collections
     static constexpr StringData kOrphanCollectionPrefix = "orphan."_sd;
     static constexpr StringData kOrphanCollectionDb = "local"_sd;
 
->>>>>>> f378d467
     // Namespace for storing configuration data, which needs to be replicated if the server is
     // running as a replica set. Documents in this collection should represent some configuration
     // state of the server, which needs to be recovered/consulted at startup. Each document in this
@@ -161,33 +140,20 @@
     static NamespaceString makeCollectionlessAggregateNSS(StringData dbName);
 
     /**
-<<<<<<< HEAD
-     * Contructs a NamespaceString representing a listCollections namespace. The format for this
-=======
      * Constructs a NamespaceString representing a listCollections namespace. The format for this
->>>>>>> f378d467
      * namespace is "<dbName>.$cmd.listCollections".
      */
     static NamespaceString makeListCollectionsNSS(StringData dbName);
 
     /**
-<<<<<<< HEAD
-     * Contructs a NamespaceString representing a listIndexes namespace. The format for this
-=======
      * Constructs a NamespaceString representing a listIndexes namespace. The format for this
->>>>>>> f378d467
      * namespace is "<dbName>.$cmd.listIndexes.<collectionName>".
      */
     static NamespaceString makeListIndexesNSS(StringData dbName, StringData collectionName);
 
     /**
-<<<<<<< HEAD
-     * Note that these values are derived from the mmap_v1 implementation and that
-     * is the only reason they are constrained as such.
-=======
      * Note that these values are derived from the mmap_v1 implementation and that is the only
      * reason they are constrained as such.
->>>>>>> f378d467
      */
     enum MaxNsLenValue {
         // Maximum possible length of name any namespace, including special ones like $extra.
@@ -203,12 +169,8 @@
     };
 
     /**
-<<<<<<< HEAD
-     * DollarInDbNameBehavior::allow is deprecated.
-=======
      * NOTE: DollarInDbNameBehavior::allow is deprecated.
      *
->>>>>>> f378d467
      * Please use DollarInDbNameBehavior::disallow and check explicitly for any DB names that must
      * contain a $.
      */
@@ -217,10 +179,6 @@
         Allow,  // Deprecated
     };
 
-<<<<<<< HEAD
-    StringData db() const;
-    StringData coll() const;
-=======
     StringData db() const {
         return _dotIndex == std::string::npos ? _ns : StringData(_ns.data(), _dotIndex);
     }
@@ -230,7 +188,6 @@
             ? StringData()
             : StringData(_ns.c_str() + _dotIndex + 1, _ns.size() - 1 - _dotIndex);
     }
->>>>>>> f378d467
 
     const std::string& ns() const {
         return _ns;
@@ -264,16 +221,11 @@
     bool isSystem() const {
         return coll().startsWith("system.");
     }
-<<<<<<< HEAD
-    bool isLocal() const {
-        return db() == "local";
-=======
     bool isAdminDB() const {
         return db() == kAdminDb;
     }
     bool isLocal() const {
         return db() == kLocalDb;
->>>>>>> f378d467
     }
     bool isSystemDotIndexes() const {
         return coll() == "system.indexes";
@@ -284,12 +236,9 @@
     bool isSystemDotViews() const {
         return coll() == kSystemDotViewsCollectionName;
     }
-<<<<<<< HEAD
-=======
     bool isServerConfigurationCollection() const {
         return (db() == kAdminDb) && (coll() == "system.version");
     }
->>>>>>> f378d467
     bool isConfigDB() const {
         return db() == kConfigDb;
     }
@@ -314,14 +263,6 @@
     bool isNormal() const {
         return normal(_ns);
     }
-<<<<<<< HEAD
-
-    // Check if the NamespaceString references a special collection that cannot
-    // be used for generic data storage.
-    bool isVirtualized() const {
-        return virtualized(_ns);
-    }
-=======
     bool isOrphanCollection() const {
         return db() == kOrphanCollectionDb && coll().startsWith(kOrphanCollectionPrefix);
     }
@@ -349,7 +290,6 @@
     }
 
     bool isCollectionlessAggregateNS() const;
->>>>>>> f378d467
     bool isListCollectionsCursorNS() const;
     bool isListIndexesCursorNS() const;
 
@@ -440,26 +380,11 @@
         return !normal(ns) || ns.substr(ns.find('.')).startsWith(".system.");
     }
 
-    // Check if `ns` references a special collection that cannot be used for
-    // generic data storage.
-    static bool virtualized(StringData ns);
-
     /**
      * Check if `ns` references a special collection that cannot be used for generic data storage.
      */
-<<<<<<< HEAD
-    static bool internalDb(StringData db) {
-        if (db == "admin")
-            return true;
-        if (db == "local")
-            return true;
-        if (db == "config")
-            return true;
-        return false;
-=======
     static bool virtualized(StringData ns) {
         return ns.find('$') != std::string::npos && ns != "local.oplog.$main";
->>>>>>> f378d467
     }
 
     /**
@@ -533,11 +458,6 @@
     size_t _dotIndex;
 };
 
-<<<<<<< HEAD
-std::ostream& operator<<(std::ostream& stream, const NamespaceString& nss);
-
-// "database.a.b.c" -> "database"
-=======
 /**
  * This class is intented to be used by commands which can accept either a collection name or
  * database + collection UUID. It will never be initialized with both.
@@ -579,7 +499,6 @@
 /**
  * "database.a.b.c" -> "database"
  */
->>>>>>> f378d467
 inline StringData nsToDatabaseSubstring(StringData ns) {
     size_t i = ns.find('.');
     if (i == std::string::npos) {
@@ -634,24 +553,6 @@
     return false;
 }
 
-<<<<<<< HEAD
-/**
- * this can change, do not store on disk
- */
-int nsDBHash(const std::string& ns);
-
-}  // namespace mongo
-
-#include "mongo/db/namespace_string-inl.h"
-
-MONGO_HASH_NAMESPACE_START
-template <>
-struct hash<mongo::NamespaceString> {
-    size_t operator()(const mongo::NamespaceString& nss) const {
-        mongo::NamespaceString::Hasher hasher;
-        return hasher(nss);
-    }
-=======
 inline bool NamespaceString::validDBName(StringData db, DollarInDbNameBehavior behavior) {
     if (db.size() == 0 || db.size() >= 64)
         return false;
@@ -723,6 +624,5 @@
         mongo::NamespaceString::Hasher hasher;
         return hasher(nss);
     }
->>>>>>> f378d467
 };
 MONGO_HASH_NAMESPACE_END