--- conflicted
+++ resolved
@@ -38,11 +38,6 @@
 #include <fstream>
 
 #include "mongo/db/catalog/index_create.h"
-<<<<<<< HEAD
-#include "mongo/db/concurrency/write_conflict_exception.h"
-#include "mongo/db/db.h"
-=======
->>>>>>> f378d467
 #include "mongo/db/db_raii.h"
 #include "mongo/db/exec/working_set_common.h"
 #include "mongo/db/index/btree_access_method.h"
@@ -60,25 +55,13 @@
 #include "mongo/db/query/internal_plans.h"
 #include "mongo/db/query/query_planner.h"
 #include "mongo/db/repl/repl_client_info.h"
-<<<<<<< HEAD
-#include "mongo/db/repl/replication_coordinator_global.h"
-#include "mongo/db/s/collection_metadata.h"
-#include "mongo/db/s/collection_sharding_state.h"
-#include "mongo/db/s/sharding_state.h"
-#include "mongo/db/server_parameters.h"
-=======
 #include "mongo/db/repl/replication_coordinator.h"
->>>>>>> f378d467
 #include "mongo/db/service_context.h"
 #include "mongo/db/storage/data_protector.h"
 #include "mongo/db/storage/encryption_hooks.h"
 #include "mongo/db/storage/storage_options.h"
 #include "mongo/db/write_concern.h"
 #include "mongo/db/write_concern_options.h"
-<<<<<<< HEAD
-#include "mongo/s/shard_key_pattern.h"
-=======
->>>>>>> f378d467
 #include "mongo/util/log.h"
 #include "mongo/util/mongoutils/str.h"
 #include "mongo/util/scopeguard.h"
@@ -92,11 +75,6 @@
 using std::string;
 using std::stringstream;
 
-<<<<<<< HEAD
-using logger::LogComponent;
-
-=======
->>>>>>> f378d467
 /* fetch a single object from collection ns that matches query
    set your db SavedContext first
 */
@@ -127,13 +105,6 @@
     return findOne(opCtx, collection, std::move(qr), requireIndex);
 }
 
-<<<<<<< HEAD
-    auto qr = stdx::make_unique<QueryRequest>(collection->ns());
-    qr->setFilter(query);
-
-    auto statusWithCQ = CanonicalQuery::canonicalize(txn, std::move(qr), extensionsCallback);
-    massert(17244, "Could not canonicalize " + query.toString(), statusWithCQ.isOK());
-=======
 RecordId Helpers::findOne(OperationContext* opCtx,
                           Collection* collection,
                           std::unique_ptr<QueryRequest> qr,
@@ -152,7 +123,6 @@
                                      MatchExpressionParser::kAllowAllSpecialFeatures);
 
     massertStatusOK(statusWithCQ.getStatus());
->>>>>>> f378d467
     unique_ptr<CanonicalQuery> cq = std::move(statusWithCQ.getValue());
 
     size_t options = requireIndex ? QueryPlannerParams::NO_TABLE_SCAN : QueryPlannerParams::DEFAULT;
@@ -225,9 +195,6 @@
     // Non-yielding collection scans from InternalPlanner will never error.
     invariant(PlanExecutor::ADVANCED == state || PlanExecutor::IS_EOF == state);
 
-    // Non-yielding collection scans from InternalPlanner will never error.
-    invariant(PlanExecutor::ADVANCED == state || PlanExecutor::IS_EOF == state);
-
     if (PlanExecutor::ADVANCED == state) {
         result = result.getOwned();
         return true;
@@ -261,11 +228,7 @@
     verify(e.type());
     BSONObj id = e.wrap();
 
-<<<<<<< HEAD
-    OldClientContext context(txn, ns);
-=======
     OldClientContext context(opCtx, ns);
->>>>>>> f378d467
 
     const NamespaceString requestNs(ns);
     UpdateRequest request(requestNs);
@@ -277,19 +240,11 @@
     UpdateLifecycleImpl updateLifecycle(requestNs);
     request.setLifecycle(&updateLifecycle);
 
-<<<<<<< HEAD
-    update(txn, context.db(), request);
-}
-
-void Helpers::putSingleton(OperationContext* txn, const char* ns, BSONObj obj) {
-    OldClientContext context(txn, ns);
-=======
     update(opCtx, context.db(), request);
 }
 
 void Helpers::putSingleton(OperationContext* opCtx, const char* ns, BSONObj obj) {
     OldClientContext context(opCtx, ns);
->>>>>>> f378d467
 
     const NamespaceString requestNs(ns);
     UpdateRequest request(requestNs);
@@ -299,11 +254,7 @@
     UpdateLifecycleImpl updateLifecycle(requestNs);
     request.setLifecycle(&updateLifecycle);
 
-<<<<<<< HEAD
-    update(txn, context.db(), request);
-=======
     update(opCtx, context.db(), request);
->>>>>>> f378d467
 
     CurOp::get(opCtx)->done();
 }
@@ -324,282 +275,11 @@
     return kpBuilder.obj();
 }
 
-<<<<<<< HEAD
-// After completing internalQueryExecYieldIterations document deletions, the time in millis to wait
-// before continuing deletions.
-MONGO_EXPORT_SERVER_PARAMETER(rangeDeleterBatchDelayMS, int, 20);
-
-long long Helpers::removeRange(OperationContext* txn,
-                               const KeyRange& range,
-                               BoundInclusion boundInclusion,
-                               const WriteConcernOptions& writeConcern,
-                               Milliseconds& replWaitDuration,
-                               RemoveSaver* callback,
-                               bool fromMigrate,
-                               bool onlyRemoveOrphanedDocs) {
-    Timer rangeRemoveTimer;
-    const string& ns = range.ns;
-
-    // The IndexChunk has a keyPattern that may apply to more than one index - we need to
-    // select the index and get the full index keyPattern here.
-    std::string indexName;
-    BSONObj min;
-    BSONObj max;
-
-    {
-        ScopedTransaction scopedXact(txn, MODE_IS);
-        AutoGetCollectionForRead ctx(txn, ns);
-        Collection* collection = ctx.getCollection();
-        if (!collection) {
-            warning(LogComponent::kSharding)
-                << "collection deleted before cleaning data over range of type " << range.keyPattern
-                << " in " << ns << endl;
-            return -1;
-        }
-
-        // Allow multiKey based on the invariant that shard keys must be single-valued.
-        // Therefore, any multi-key index prefixed by shard key cannot be multikey over
-        // the shard key fields.
-        const IndexDescriptor* idx =
-            collection->getIndexCatalog()->findShardKeyPrefixedIndex(txn,
-                                                                     range.keyPattern,
-                                                                     false);  // requireSingleKey
-        if (!idx) {
-            warning(LogComponent::kSharding) << "no index found to clean data over range of type "
-                                             << range.keyPattern << " in " << ns << endl;
-            return -1;
-        }
-
-        indexName = idx->indexName();
-        KeyPattern indexKeyPattern(idx->keyPattern());
-
-        // Extend bounds to match the index we found
-
-        invariant(IndexBounds::isStartIncludedInBound(boundInclusion));
-        // Extend min to get (min, MinKey, MinKey, ....)
-        min = Helpers::toKeyFormat(indexKeyPattern.extendRangeBound(range.minKey, false));
-        // If upper bound is included, extend max to get (max, MaxKey, MaxKey, ...)
-        // If not included, extend max to get (max, MinKey, MinKey, ....)
-        const bool maxInclusive = IndexBounds::isEndIncludedInBound(boundInclusion);
-        max = Helpers::toKeyFormat(indexKeyPattern.extendRangeBound(range.maxKey, maxInclusive));
-    }
-
-
-    MONGO_LOG_COMPONENT(1, LogComponent::kSharding)
-        << "begin removal of " << redact(min) << " to " << redact(max) << " in " << ns
-        << " with write concern: " << writeConcern.toBSON() << endl;
-
-    long long numDeleted = 0;
-
-    replWaitDuration = Milliseconds::zero();
-
-    while (1) {
-        long long numDeletedPreviously = numDeleted;
-        long long iterationsBetweenSleeps = internalQueryExecYieldIterations.load();
-        long long batchSize = writeConcern.shouldWaitForOtherNodes() ? 1 : iterationsBetweenSleeps;
-
-        // Scoping for write lock.
-        {
-            ScopedTransaction scopedXact(txn, MODE_IX);
-            AutoGetCollection ctx(txn, NamespaceString(ns), MODE_IX, MODE_IX);
-            Collection* collection = ctx.getCollection();
-            if (!collection) {
-                break;
-            }
-
-            IndexDescriptor* desc = collection->getIndexCatalog()->findIndexByName(txn, indexName);
-
-            if (!desc) {
-                warning(LogComponent::kSharding) << "shard key index '" << indexName << "' on '"
-                                                 << ns << "' was dropped";
-                break;
-            }
-
-            unique_ptr<PlanExecutor> exec(
-                InternalPlanner::indexScan(txn,
-                                           collection,
-                                           desc,
-                                           min,
-                                           max,
-                                           boundInclusion,
-                                           PlanExecutor::YIELD_MANUAL,
-                                           InternalPlanner::FORWARD,
-                                           InternalPlanner::IXSCAN_FETCH));
-
-            bool errorOccurred = false;
-
-            while (numDeleted - numDeletedPreviously < batchSize) {
-
-                RecordId rloc;
-                BSONObj obj;
-                PlanExecutor::ExecState state;
-                // This may yield so we cannot touch nsd after this.
-                state = exec->getNext(&obj, &rloc);
-                if (PlanExecutor::IS_EOF == state) {
-                    errorOccurred = true;
-                    break;
-                }
-
-                if (PlanExecutor::FAILURE == state || PlanExecutor::DEAD == state) {
-                    warning(LogComponent::kSharding)
-                        << PlanExecutor::statestr(state)
-                        << " - cursor error while trying to delete " << redact(min) << " to "
-                        << redact(max) << " in " << ns << ": "
-                        << redact(WorkingSetCommon::toStatusString(obj))
-                        << ", stats: " << Explain::getWinningPlanStats(exec.get()) << endl;
-                    errorOccurred = true;
-                    break;
-                }
-
-                verify(PlanExecutor::ADVANCED == state);
-
-                if (onlyRemoveOrphanedDocs) {
-                    // Do a final check in the write lock to make absolutely sure that our
-                    // collection hasn't been modified in a way that invalidates our migration
-                    // cleanup.
-
-                    // We should never be able to turn off the sharding state once enabled, but
-                    // in the future we might want to.
-                    verify(ShardingState::get(txn)->enabled());
-
-                    bool docIsOrphan;
-
-                    // In write lock, so will be the most up-to-date version
-                    auto metadataNow = CollectionShardingState::get(txn, ns)->getMetadata();
-                    if (metadataNow) {
-                        ShardKeyPattern kp(metadataNow->getKeyPattern());
-                        BSONObj key = kp.extractShardKeyFromDoc(obj);
-                        docIsOrphan =
-                            !metadataNow->keyBelongsToMe(key) && !metadataNow->keyIsPending(key);
-                    } else {
-                        docIsOrphan = false;
-                    }
-
-                    if (!docIsOrphan) {
-                        warning(LogComponent::kSharding)
-                            << "aborting migration cleanup for chunk " << redact(min) << " to "
-                            << redact(max)
-                            << (metadataNow ? (string) " at document " + redact(obj.toString())
-                                            : "")
-                            << ", collection " << ns << " has changed " << endl;
-                        // No chance of success with a new plan, so fully abort.
-                        errorOccurred = true;
-                        break;
-                    }
-                }
-
-                exec->saveState();
-
-                MONGO_WRITE_CONFLICT_RETRY_LOOP_BEGIN {
-                    WriteUnitOfWork wuow(txn);
-                    NamespaceString nss(ns);
-                    if (!repl::getGlobalReplicationCoordinator()->canAcceptWritesFor(nss)) {
-                        warning() << "stepped down from primary while deleting chunk; "
-                                  << "orphaning data in " << ns << " in range [" << redact(min)
-                                  << ", " << redact(max) << ")";
-                        // No chance of success with a new plan, so fully abort.
-                        errorOccurred = true;
-                        break;
-                    }
-
-                    if (callback)
-                        callback->goingToDelete(obj);
-
-                    OpDebug* const nullOpDebug = nullptr;
-                    collection->deleteDocument(txn, rloc, nullOpDebug, fromMigrate);
-                    wuow.commit();
-                }
-                MONGO_WRITE_CONFLICT_RETRY_LOOP_END(txn, "delete range", ns);
-
-                if (!exec->restoreState()) {
-                    MONGO_LOG_COMPONENT(1, LogComponent::kSharding)
-                        << "unable to restore cursor state while trying to delete " << redact(min)
-                        << " to " << redact(max) << " in " << ns
-                        << ", stats: " << Explain::getWinningPlanStats(exec.get())
-                        << ", replanning";
-                    // Try again with a new plan.
-                    break;
-                }
-
-                numDeleted++;
-            }
-
-            if (errorOccurred) {
-                break;
-            }
-
-        }  // End scope for write lock.
-
-        if (numDeleted > 0) {
-            if (writeConcern.shouldWaitForOtherNodes()) {
-                repl::ReplicationCoordinator::StatusAndDuration replStatus =
-                    repl::getGlobalReplicationCoordinator()->awaitReplication(
-                        txn,
-                        repl::ReplClientInfo::forClient(txn->getClient()).getLastOp(),
-                        writeConcern);
-                if (replStatus.status.code() == ErrorCodes::ExceededTimeLimit ||
-                    replStatus.status.code() == ErrorCodes::WriteConcernFailed) {
-                    warning(LogComponent::kSharding)
-                        << "replication to secondaries for removeRange at "
-                           "least 60 seconds behind";
-                } else {
-                    uassertStatusOK(replStatus.status);
-                }
-                replWaitDuration += replStatus.duration;
-            }
-
-            // The `rangeDeleterBatchDelayMS` parameter is defined as a delay every
-            // `internalQueryExecYieldIterations` (aka `batchSize`) document deletions.
-            //
-            // In v3.6+, this applies regardless of waiting for replication (aka
-            // _secondaryThrottle), because in those versions the replication waits and query
-            // replanning also happen after each batch of `batchSize` deletions.
-            //
-            // However, here in v3.4, when _secondaryThrottle is on it's necessary to preserve the
-            // semantics of waiting for replication after each document deletion.  But it's also
-            // necessary for `rangeDeleterBatchDelayMS` - which is the only wait when
-            // _secondaryThrottle is off - to behave as it does in other versions (despite query
-            // planning still occuring every document deletion in v3.4 when _secondaryThrottle is
-            // on).
-            //
-            // Therefore, we sleep for `rangeDeleterBatchDelayMS` here (every `batchSize`
-            // iterations), even if we have also waited for replication above.  This approach also
-            // makes the RangeDeleter behavior more consistent when enabling/disabling
-            // _secondaryThrottle.
-            if (batchSize != 1 || numDeleted % iterationsBetweenSleeps == 0) {
-                sleepmillis(rangeDeleterBatchDelayMS.load());
-            }
-        }
-
-        // Loop back to get a new plan and go again.
-    }
-
-    if (writeConcern.shouldWaitForOtherNodes())
-        log(LogComponent::kSharding)
-            << "Helpers::removeRangeUnlocked time spent waiting for replication: "
-            << durationCount<Milliseconds>(replWaitDuration) << "ms" << endl;
-
-    MONGO_LOG_COMPONENT(1, LogComponent::kSharding) << "end removal of " << redact(min) << " to "
-                                                    << redact(max) << " in " << ns << " (took "
-                                                    << rangeRemoveTimer.millis() << "ms)" << endl;
-
-    return numDeleted;
-}
-
-void Helpers::emptyCollection(OperationContext* txn, const char* ns) {
-    OldClientContext context(txn, ns);
-    bool shouldReplicateWrites = txn->writesAreReplicated();
-    txn->setReplicatedWrites(false);
-    ON_BLOCK_EXIT(&OperationContext::setReplicatedWrites, txn, shouldReplicateWrites);
-    Collection* collection = context.db() ? context.db()->getCollection(ns) : nullptr;
-    deleteObjects(txn, collection, ns, BSONObj(), PlanExecutor::YIELD_MANUAL, false);
-=======
 void Helpers::emptyCollection(OperationContext* opCtx, const NamespaceString& nss) {
     OldClientContext context(opCtx, nss.ns());
     repl::UnreplicatedWritesBlock uwb(opCtx);
     Collection* collection = context.db() ? context.db()->getCollection(opCtx, nss) : nullptr;
     deleteObjects(opCtx, collection, nss, BSONObj(), false);
->>>>>>> f378d467
 }
 
 Helpers::RemoveSaver::RemoveSaver(const string& a, const string& b, const string& why) {
