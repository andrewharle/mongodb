--- conflicted
+++ resolved
@@ -30,18 +30,8 @@
 
 #pragma once
 
-<<<<<<< HEAD
-#include <map>
-#include <string>
-#include <vector>
-
-#include "mongo/bson/simple_bsonobj_comparator.h"
-#include "mongo/db/jsobj.h"
-#include "mongo/s/chunk_version.h"
-=======
 #include "mongo/bson/bsonobj.h"
 #include "mongo/bson/simple_bsonobj_comparator.h"
->>>>>>> f378d467
 
 namespace mongo {
 
@@ -62,65 +52,12 @@
                    const BSONObj& exclusiveUpper2);
 
 /**
-<<<<<<< HEAD
- * Returns -1 if first range is less than the second range, 0 if equal and 1 if
- * greater. The ordering is based on comparing both the min first and then uses
- * the max as the tie breaker.
- */
-int compareRanges(const BSONObj& rangeMin1,
-                  const BSONObj& rangeMax1,
-                  const BSONObj& rangeMin2,
-                  const BSONObj& rangeMax2);
-
-/**
- * Represents a cached chunk information on the shard.
- */
-class CachedChunkInfo {
-public:
-    CachedChunkInfo(BSONObj maxKey, ChunkVersion version);
-
-    const BSONObj& getMaxKey() const {
-        return _maxKey;
-    }
-
-    const ChunkVersion& getVersion() const {
-        return _version;
-    }
-
-private:
-    BSONObj _maxKey;
-    ChunkVersion _version;
-};
-
-/**
- * A RangeMap is a mapping of an inclusive lower BSON key to an upper key and chunk version, using
- * standard BSON woCompare. The upper bound is exclusive.
- *
- * NOTE: For overlap testing to work correctly, there may be no overlaps present in the map itself.
- */
-typedef BSONObjIndexedMap<CachedChunkInfo> RangeMap;
-
-/**
- * A RangeVector is a list of [lower,upper) ranges.
- */
-typedef std::vector<std::pair<BSONObj, BSONObj>> RangeVector;
-
-/**
- * Returns the overlap of a range [inclusiveLower, exclusiveUpper) with the provided range map
- * as a vector of ranges from the map.
- */
-void getRangeMapOverlap(const RangeMap& ranges,
-                        const BSONObj& inclusiveLower,
-                        const BSONObj& exclusiveUpper,
-                        RangeVector* vector);
-=======
  * A RangeMap is a mapping of an inclusive lower BSON key to an exclusive upper key, using standard
  * BSON woCompare.
  *
  * NOTE: For overlap testing to work correctly, there may be no overlaps present in the map itself.
  */
 typedef BSONObjIndexedMap<BSONObj> RangeMap;
->>>>>>> f378d467
 
 /**
  * Returns true if the provided range map has ranges which overlap the provided range
@@ -130,25 +67,4 @@
                       const BSONObj& inclusiveLower,
                       const BSONObj& exclusiveUpper);
 
-<<<<<<< HEAD
-/**
- * Returns true if the provided range map exactly contains the provided range
- * [inclusiveLower, exclusiveUpper).
- */
-bool rangeMapContains(const RangeMap& ranges,
-                      const BSONObj& inclusiveLower,
-                      const BSONObj& exclusiveUpper);
-
-/**
- * std::string representation of [inclusiveLower, exclusiveUpper)
- */
-std::string rangeToString(const BSONObj& inclusiveLower, const BSONObj& exclusiveUpper);
-
-/**
- * std::string representation of overlapping ranges as a list "[range1),[range2),..."
- */
-std::string overlapToString(RangeVector overlap);
-
-=======
->>>>>>> f378d467
 }  // namespace mongo