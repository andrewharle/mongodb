// insert.cpp


/**
 *    Copyright (C) 2018-present MongoDB, Inc.
 *
 *    This program is free software: you can redistribute it and/or modify
 *    it under the terms of the Server Side Public License, version 1,
 *    as published by MongoDB, Inc.
 *
 *    This program is distributed in the hope that it will be useful,
 *    but WITHOUT ANY WARRANTY; without even the implied warranty of
 *    MERCHANTABILITY or FITNESS FOR A PARTICULAR PURPOSE.  See the
 *    Server Side Public License for more details.
 *
 *    You should have received a copy of the Server Side Public License
 *    along with this program. If not, see
 *    <http://www.mongodb.com/licensing/server-side-public-license>.
 *
 *    As a special exception, the copyright holders give permission to link the
 *    code of portions of this program with the OpenSSL library under certain
 *    conditions as described in each individual source file and distribute
 *    linked combinations including the program with the OpenSSL library. You
 *    must comply with the Server Side Public License in all respects for
 *    all of the code used other than as permitted herein. If you modify file(s)
 *    with this exception, you may extend this exception to your version of the
 *    file(s), but you are not obligated to do so. If you do not wish to do so,
 *    delete this exception statement from your version. If you delete this
 *    exception statement from all source files in the program, then also delete
 *    it in the license file.
 */
#include "mongo/platform/basic.h"

<<<<<<< HEAD
#include <vector>

#include "mongo/bson/bson_depth.h"
#include "mongo/db/global_timestamp.h"
#include "mongo/db/ops/insert.h"
=======
#include "mongo/db/ops/insert.h"

#include <vector>

#include "mongo/bson/bson_depth.h"
#include "mongo/db/logical_clock.h"
#include "mongo/db/logical_time.h"
>>>>>>> f378d467
#include "mongo/db/views/durable_view_catalog.h"
#include "mongo/util/mongoutils/str.h"

namespace mongo {

using std::string;

using namespace mongoutils;

namespace {
/**
 * Validates the nesting depth of 'obj', returning a non-OK status if it exceeds the limit.
 */
Status validateDepth(const BSONObj& obj) {
    std::vector<BSONObjIterator> frames;
    frames.reserve(16);
    frames.emplace_back(obj);

    while (!frames.empty()) {
        const auto elem = frames.back().next();
        if (elem.type() == BSONType::Object || elem.type() == BSONType::Array) {
            if (MONGO_unlikely(frames.size() == BSONDepth::getMaxDepthForUserStorage())) {
                // We're exactly at the limit, so descending to the next level would exceed
                // the maximum depth.
                return {ErrorCodes::Overflow,
                        str::stream() << "cannot insert document because it exceeds "
                                      << BSONDepth::getMaxDepthForUserStorage()
                                      << " levels of nesting"};
            }
            frames.emplace_back(elem.embeddedObject());
        }

        if (!frames.back().more()) {
            frames.pop_back();
        }
    }

    return Status::OK();
}
}  // namespace

<<<<<<< HEAD
StatusWith<BSONObj> fixDocumentForInsert(const BSONObj& doc) {
=======
StatusWith<BSONObj> fixDocumentForInsert(ServiceContext* service, const BSONObj& doc) {
>>>>>>> f378d467
    if (doc.objsize() > BSONObjMaxUserSize)
        return StatusWith<BSONObj>(ErrorCodes::BadValue,
                                   str::stream() << "object to insert too large"
                                                 << ". size in bytes: "
                                                 << doc.objsize()
                                                 << ", max size: "
                                                 << BSONObjMaxUserSize);
<<<<<<< HEAD

    auto depthStatus = validateDepth(doc);
    if (!depthStatus.isOK()) {
        return depthStatus;
    }

=======

    auto depthStatus = validateDepth(doc);
    if (!depthStatus.isOK()) {
        return depthStatus;
    }

>>>>>>> f378d467
    bool firstElementIsId = false;
    bool hasTimestampToFix = false;
    bool hadId = false;
    {
        BSONObjIterator i(doc);
        for (bool isFirstElement = true; i.more(); isFirstElement = false) {
            BSONElement e = i.next();

            if (e.type() == bsonTimestamp && e.timestampValue() == 0) {
                // we replace Timestamp(0,0) at the top level with a correct value
                // in the fast pass, we just mark that we want to swap
                hasTimestampToFix = true;
            }

            auto fieldName = e.fieldNameStringData();

            if (fieldName[0] == '$') {
                return StatusWith<BSONObj>(
                    ErrorCodes::BadValue,
                    str::stream() << "Document can't have $ prefixed field names: " << fieldName);
            }

            // check no regexp for _id (SERVER-9502)
            // also, disallow undefined and arrays
            // Make sure _id isn't duplicated (SERVER-19361).
            if (fieldName == "_id") {
                if (e.type() == RegEx) {
                    return StatusWith<BSONObj>(ErrorCodes::BadValue, "can't use a regex for _id");
                }
                if (e.type() == Undefined) {
                    return StatusWith<BSONObj>(ErrorCodes::BadValue,
                                               "can't use a undefined for _id");
                }
                if (e.type() == Array) {
                    return StatusWith<BSONObj>(ErrorCodes::BadValue, "can't use an array for _id");
                }
                if (e.type() == Object) {
                    BSONObj o = e.Obj();
                    Status s = o.storageValidEmbedded();
                    if (!s.isOK())
                        return StatusWith<BSONObj>(s);
                }
                if (hadId) {
                    return StatusWith<BSONObj>(ErrorCodes::BadValue,
                                               "can't have multiple _id fields in one document");
                } else {
                    hadId = true;
                    firstElementIsId = isFirstElement;
                }
            }
        }
    }

    if (firstElementIsId && !hasTimestampToFix)
        return StatusWith<BSONObj>(BSONObj());

    BSONObjIterator i(doc);

    BSONObjBuilder b(doc.objsize() + 16);
    if (firstElementIsId) {
        b.append(doc.firstElement());
        i.next();
    } else {
        BSONElement e = doc["_id"];
        if (e.type()) {
            b.append(e);
        } else {
            b.appendOID("_id", NULL, true);
        }
    }

    while (i.more()) {
        BSONElement e = i.next();
        if (hadId && e.fieldNameStringData() == "_id") {
            // no-op
        } else if (e.type() == bsonTimestamp && e.timestampValue() == 0) {
            auto nextTime = LogicalClock::get(service)->reserveTicks(1);
            b.append(e.fieldName(), nextTime.asTimestamp());
        } else {
            b.append(e);
        }
    }
    return StatusWith<BSONObj>(b.obj());
}

Status userAllowedWriteNS(StringData ns) {
    return userAllowedWriteNS(nsToDatabaseSubstring(ns), nsToCollectionSubstring(ns));
}

Status userAllowedWriteNS(const NamespaceString& ns) {
    return userAllowedWriteNS(ns.db(), ns.coll());
}

Status userAllowedWriteNS(StringData db, StringData coll) {
    if (coll == "system.profile") {
        return Status(ErrorCodes::InvalidNamespace,
                      str::stream() << "cannot write to '" << db << ".system.profile'");
    }
    if (coll == "system.indexes") {
        return Status::OK();
    }
    return userAllowedCreateNS(db, coll);
}

Status userAllowedCreateNS(StringData db, StringData coll) {
    // validity checking

    if (db.size() == 0)
        return Status(ErrorCodes::InvalidNamespace, "db cannot be blank");

    if (!NamespaceString::validDBName(db, NamespaceString::DollarInDbNameBehavior::Allow))
<<<<<<< HEAD
        return Status(ErrorCodes::BadValue, "invalid db name");
=======
        return Status(ErrorCodes::InvalidNamespace, "invalid db name");
>>>>>>> f378d467

    if (coll.size() == 0)
        return Status(ErrorCodes::InvalidNamespace, "collection cannot be blank");

    if (!NamespaceString::validCollectionName(coll))
        return Status(ErrorCodes::InvalidNamespace, "invalid collection name");

    if (db.size() + 1 /* dot */ + coll.size() > NamespaceString::MaxNsCollectionLen)
<<<<<<< HEAD
        return Status(ErrorCodes::BadValue,
=======
        return Status(ErrorCodes::InvalidNamespace,
>>>>>>> f378d467
                      str::stream() << "fully qualified namespace " << db << '.' << coll
                                    << " is too long "
                                    << "(max is "
                                    << NamespaceString::MaxNsCollectionLen
                                    << " bytes)");

    // check spceial areas

    if (db == "system")
        return Status(ErrorCodes::InvalidNamespace, "cannot use 'system' database");


    if (coll.startsWith("system.")) {
        if (coll == "system.js")
            return Status::OK();
        if (coll == "system.profile")
            return Status::OK();
        if (coll == "system.users")
            return Status::OK();
        if (coll == DurableViewCatalog::viewsCollectionName())
            return Status::OK();
        if (db == "admin") {
            if (coll == "system.version")
                return Status::OK();
            if (coll == "system.roles")
                return Status::OK();
            if (coll == "system.new_users")
                return Status::OK();
            if (coll == "system.backup_users")
                return Status::OK();
            if (coll == "system.keys")
                return Status::OK();
        }
        if (db == "config") {
            if (coll == "system.sessions")
                return Status::OK();
        }
        if (db == "local") {
            if (coll == "system.replset")
                return Status::OK();
            if (coll == "system.healthlog")
                return Status::OK();
        }
        return Status(ErrorCodes::InvalidNamespace,
                      str::stream() << "cannot write to '" << db << "." << coll << "'");
    }

    // some special rules

    if (coll.find(".system.") != string::npos) {
        // Writes are permitted to the persisted chunk metadata collections. These collections are
        // named based on the name of the sharded collection, e.g.
        // 'config.cache.chunks.dbname.collname'. Since there is a sharded collection
        // 'config.system.sessions', there will be a corresponding persisted chunk metadata
        // collection 'config.cache.chunks.config.system.sessions'. We wish to allow writes to this
        // collection.
        if (coll.find(".system.sessions") != string::npos) {
            return Status::OK();
        }

        // this matches old (2.4 and older) behavior, but I'm not sure its a good idea
        return Status(ErrorCodes::BadValue,
                      str::stream() << "cannot write to '" << db << "." << coll << "'");
    }

    return Status::OK();
}
}<|MERGE_RESOLUTION|>--- conflicted
+++ resolved
@@ -31,13 +31,6 @@
  */
 #include "mongo/platform/basic.h"
 
-<<<<<<< HEAD
-#include <vector>
-
-#include "mongo/bson/bson_depth.h"
-#include "mongo/db/global_timestamp.h"
-#include "mongo/db/ops/insert.h"
-=======
 #include "mongo/db/ops/insert.h"
 
 #include <vector>
@@ -45,7 +38,6 @@
 #include "mongo/bson/bson_depth.h"
 #include "mongo/db/logical_clock.h"
 #include "mongo/db/logical_time.h"
->>>>>>> f378d467
 #include "mongo/db/views/durable_view_catalog.h"
 #include "mongo/util/mongoutils/str.h"
 
@@ -87,11 +79,7 @@
 }
 }  // namespace
 
-<<<<<<< HEAD
-StatusWith<BSONObj> fixDocumentForInsert(const BSONObj& doc) {
-=======
 StatusWith<BSONObj> fixDocumentForInsert(ServiceContext* service, const BSONObj& doc) {
->>>>>>> f378d467
     if (doc.objsize() > BSONObjMaxUserSize)
         return StatusWith<BSONObj>(ErrorCodes::BadValue,
                                    str::stream() << "object to insert too large"
@@ -99,21 +87,12 @@
                                                  << doc.objsize()
                                                  << ", max size: "
                                                  << BSONObjMaxUserSize);
-<<<<<<< HEAD
 
     auto depthStatus = validateDepth(doc);
     if (!depthStatus.isOK()) {
         return depthStatus;
     }
 
-=======
-
-    auto depthStatus = validateDepth(doc);
-    if (!depthStatus.isOK()) {
-        return depthStatus;
-    }
-
->>>>>>> f378d467
     bool firstElementIsId = false;
     bool hasTimestampToFix = false;
     bool hadId = false;
@@ -225,11 +204,7 @@
         return Status(ErrorCodes::InvalidNamespace, "db cannot be blank");
 
     if (!NamespaceString::validDBName(db, NamespaceString::DollarInDbNameBehavior::Allow))
-<<<<<<< HEAD
-        return Status(ErrorCodes::BadValue, "invalid db name");
-=======
         return Status(ErrorCodes::InvalidNamespace, "invalid db name");
->>>>>>> f378d467
 
     if (coll.size() == 0)
         return Status(ErrorCodes::InvalidNamespace, "collection cannot be blank");
@@ -238,11 +213,7 @@
         return Status(ErrorCodes::InvalidNamespace, "invalid collection name");
 
     if (db.size() + 1 /* dot */ + coll.size() > NamespaceString::MaxNsCollectionLen)
-<<<<<<< HEAD
-        return Status(ErrorCodes::BadValue,
-=======
         return Status(ErrorCodes::InvalidNamespace,
->>>>>>> f378d467
                       str::stream() << "fully qualified namespace " << db << '.' << coll
                                     << " is too long "
                                     << "(max is "
