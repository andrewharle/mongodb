--- conflicted
+++ resolved
@@ -59,11 +59,7 @@
 
 namespace mongo {
 
-<<<<<<< HEAD
-UpdateResult update(OperationContext* txn, Database* db, const UpdateRequest& request) {
-=======
 UpdateResult update(OperationContext* opCtx, Database* db, const UpdateRequest& request) {
->>>>>>> f378d467
     invariant(db);
 
     // Explain should never use this helper.
@@ -105,12 +101,7 @@
     uassertStatusOK(parsedUpdate.parseRequest());
 
     OpDebug* const nullOpDebug = nullptr;
-<<<<<<< HEAD
-    std::unique_ptr<PlanExecutor> exec =
-        uassertStatusOK(getExecutorUpdate(txn, nullOpDebug, collection, &parsedUpdate));
-=======
     auto exec = uassertStatusOK(getExecutorUpdate(opCtx, nullOpDebug, collection, &parsedUpdate));
->>>>>>> f378d467
 
     uassertStatusOK(exec->executePlan());
 
