--- conflicted
+++ resolved
@@ -117,8 +117,6 @@
         return _yieldPolicy;
     }
 
-<<<<<<< HEAD
-=======
     void setStmtId(StmtId stmtId) {
         _stmtId = std::move(stmtId);
     }
@@ -127,18 +125,14 @@
         return _stmtId;
     }
 
->>>>>>> f378d467
 private:
     const NamespaceString& _nsString;
     BSONObj _query;
     BSONObj _proj;
     BSONObj _sort;
     BSONObj _collation;
-<<<<<<< HEAD
-=======
     // The statement id of this request.
     StmtId _stmtId = kUninitializedStmtId;
->>>>>>> f378d467
     bool _multi;
     bool _god;
     bool _fromMigrate;
