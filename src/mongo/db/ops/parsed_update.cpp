--- conflicted
+++ resolved
@@ -57,18 +57,7 @@
     invariant(_request->getProj().isEmpty() || _request->shouldReturnAnyDocs());
 
     if (!_request->getCollation().isEmpty()) {
-<<<<<<< HEAD
-        if (serverGlobalParams.featureCompatibility.version.load() ==
-            ServerGlobalParams::FeatureCompatibility::Version::k32) {
-            return Status(ErrorCodes::InvalidOptions,
-                          "The featureCompatibilityVersion must be 3.4 to use collation. See "
-                          "http://dochub.mongodb.org/core/3.4-feature-compatibility.");
-        }
-
-        auto collator = CollatorFactoryInterface::get(_txn->getServiceContext())
-=======
         auto collator = CollatorFactoryInterface::get(_opCtx->getServiceContext())
->>>>>>> f378d467
                             ->makeFromBSON(_request->getCollation());
         if (!collator.isOK()) {
             return collator.getStatus();
@@ -76,14 +65,11 @@
         _collator = std::move(collator.getValue());
     }
 
-<<<<<<< HEAD
-=======
     Status status = parseArrayFilters();
     if (!status.isOK()) {
         return status;
     }
 
->>>>>>> f378d467
     // We parse the update portion before the query portion because the dispostion of the update
     // may determine whether or not we need to produce a CanonicalQuery at all.  For example, if
     // the update involves the positional-dollar operator, we must have a CanonicalQuery even if
@@ -120,14 +106,6 @@
     qr->setCollation(_request->getCollation());
     qr->setExplain(_request->isExplain());
 
-    // The projection needs to be applied after the update operation, so we do not specify a
-    // projection during canonicalization.
-    auto qr = stdx::make_unique<QueryRequest>(_request->getNamespaceString());
-    qr->setFilter(_request->getQuery());
-    qr->setSort(_request->getSort());
-    qr->setCollation(_request->getCollation());
-    qr->setExplain(_request->isExplain());
-
     // Limit should only used for the findAndModify command when a sort is specified. If a sort
     // is requested, we want to use a top-k sort for efficiency reasons, so should pass the
     // limit through. Generally, a update stage expects to be able to skip documents that were
@@ -138,9 +116,6 @@
         qr->setLimit(1);
     }
 
-<<<<<<< HEAD
-    auto statusWithCQ = CanonicalQuery::canonicalize(_txn, std::move(qr), extensionsCallback);
-=======
     // $expr is not allowed in the query for an upsert, since it is not clear what the equality
     // extraction behavior for $expr should be.
     MatchExpressionParser::AllowedFeatureSet allowedMatcherFeatures =
@@ -152,7 +127,6 @@
     boost::intrusive_ptr<ExpressionContext> expCtx;
     auto statusWithCQ = CanonicalQuery::canonicalize(
         _opCtx, std::move(qr), std::move(expCtx), extensionsCallback, allowedMatcherFeatures);
->>>>>>> f378d467
     if (statusWithCQ.isOK()) {
         _canonicalQuery = std::move(statusWithCQ.getValue());
     }
@@ -170,31 +144,11 @@
 Status ParsedUpdate::parseUpdate() {
     _driver.setCollator(_collator.get());
     _driver.setLogOp(true);
-<<<<<<< HEAD
-    _driver.setModOptions(
-        ModifierInterface::Options(!_txn->writesAreReplicated(), shouldValidate, _collator.get()));
-=======
     _driver.setFromOplogApplication(_request->isFromOplogApplication());
->>>>>>> f378d467
 
     return _driver.parse(_request->getUpdates(), _arrayFilters, _request->isMulti());
 }
 
-<<<<<<< HEAD
-PlanExecutor::YieldPolicy ParsedUpdate::yieldPolicy() const {
-    if (_request->isGod()) {
-        return PlanExecutor::YIELD_MANUAL;
-    }
-    if (_request->getYieldPolicy() == PlanExecutor::YIELD_AUTO && isIsolated()) {
-        return PlanExecutor::WRITE_CONFLICT_RETRY_ONLY;  // Don't yield locks.
-    }
-    return _request->getYieldPolicy();
-}
-
-bool ParsedUpdate::isIsolated() const {
-    return _canonicalQuery.get() ? _canonicalQuery->isIsolated()
-                                 : QueryRequest::isQueryIsolated(_request->getQuery());
-=======
 Status ParsedUpdate::parseArrayFilters() {
     for (auto rawArrayFilter : _request->getArrayFilters()) {
         boost::intrusive_ptr<ExpressionContext> expCtx(
@@ -235,7 +189,6 @@
 
 PlanExecutor::YieldPolicy ParsedUpdate::yieldPolicy() const {
     return _request->isGod() ? PlanExecutor::NO_YIELD : _request->getYieldPolicy();
->>>>>>> f378d467
 }
 
 bool ParsedUpdate::hasParsedQuery() const {
@@ -259,13 +212,10 @@
     _collator = std::move(collator);
 
     _driver.setCollator(_collator.get());
-<<<<<<< HEAD
-=======
 
     for (auto&& arrayFilter : _arrayFilters) {
         arrayFilter.second->getFilter()->setCollator(_collator.get());
     }
->>>>>>> f378d467
 }
 
 }  // namespace mongo