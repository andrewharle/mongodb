
/**
 *    Copyright (C) 2018-present MongoDB, Inc.
 *
 *    This program is free software: you can redistribute it and/or modify
 *    it under the terms of the Server Side Public License, version 1,
 *    as published by MongoDB, Inc.
 *
 *    This program is distributed in the hope that it will be useful,
 *    but WITHOUT ANY WARRANTY; without even the implied warranty of
 *    MERCHANTABILITY or FITNESS FOR A PARTICULAR PURPOSE.  See the
 *    Server Side Public License for more details.
 *
 *    You should have received a copy of the Server Side Public License
 *    along with this program. If not, see
 *    <http://www.mongodb.com/licensing/server-side-public-license>.
 *
 *    As a special exception, the copyright holders give permission to link the
 *    code of portions of this program with the OpenSSL library under certain
 *    conditions as described in each individual source file and distribute
 *    linked combinations including the program with the OpenSSL library. You
 *    must comply with the Server Side Public License in all respects for
 *    all of the code used other than as permitted herein. If you modify file(s)
 *    with this exception, you may extend this exception to your version of the
 *    file(s), but you are not obligated to do so. If you do not wish to do so,
 *    delete this exception statement from your version. If you delete this
 *    exception statement from all source files in the program, then also delete
 *    it in the license file.
 */

#pragma once

#include "mongo/base/disallow_copying.h"
#include "mongo/base/status.h"
#include "mongo/db/query/plan_executor.h"

namespace mongo {

class CanonicalQuery;
class Database;
class DeleteRequest;
class OperationContext;

/**
 * This class takes a pointer to a DeleteRequest, and converts that request into a parsed form
 * via the parseRequest() method. A ParsedDelete can then be used to retrieve a PlanExecutor
 * capable of executing the delete.
 *
 * It is invalid to request that the DeleteStage return the deleted document during a
 * multi-remove. It is also invalid to request that a ProjectionStage be applied to the
 * DeleteStage if the DeleteStage would not return the deleted document.
 *
 * A delete request is parsed to a CanonicalQuery, so this class is a thin, delete-specific
 * wrapper around canonicalization.
 *
 * No locks need to be held during parsing.
 */
class ParsedDelete {
    MONGO_DISALLOW_COPYING(ParsedDelete);

public:
    /**
     * Constructs a parsed delete.
     *
     * The object pointed to by "request" must stay in scope for the life of the constructed
     * ParsedDelete.
     */
    ParsedDelete(OperationContext* opCtx, const DeleteRequest* request);

    /**
     * Parses the delete request to a canonical query. On success, the parsed delete can be
     * used to create a PlanExecutor capable of executing this delete.
     */
    Status parseRequest();

    /**
     * As an optimization, we do not create a canonical query if the predicate is a simple
     * _id equality. This method can be used to force full parsing to a canonical query,
     * as a fallback if the idhack path is not available (e.g. no _id index).
     */
    Status parseQueryToCQ();

    /**
     * Get the raw request.
     */
    const DeleteRequest* getRequest() const;

    /**
<<<<<<< HEAD
     * Get the YieldPolicy, adjusted for $isolated and GodMode.
     */
    PlanExecutor::YieldPolicy yieldPolicy() const;

    /**
     * Is this update supposed to be isolated?
=======
     * Get the YieldPolicy, adjusted for GodMode.
>>>>>>> f378d467
     */
    PlanExecutor::YieldPolicy yieldPolicy() const;

    /**
     * As an optimization, we don't create a canonical query for updates with simple _id
     * queries. Use this method to determine whether or not we actually parsed the query.
     */
    bool hasParsedQuery() const;

    /**
     * Releases ownership of the canonical query to the caller.
     */
    std::unique_ptr<CanonicalQuery> releaseParsedQuery();

private:
    // Transactional context.  Not owned by us.
    OperationContext* _opCtx;

    // Unowned pointer to the request object that this executor will process.
    const DeleteRequest* const _request;

    // Parsed query object, or NULL if the query proves to be an id hack query.
    std::unique_ptr<CanonicalQuery> _canonicalQuery;
};

}  // namespace mongo<|MERGE_RESOLUTION|>--- conflicted
+++ resolved
@@ -86,16 +86,7 @@
     const DeleteRequest* getRequest() const;
 
     /**
-<<<<<<< HEAD
-     * Get the YieldPolicy, adjusted for $isolated and GodMode.
-     */
-    PlanExecutor::YieldPolicy yieldPolicy() const;
-
-    /**
-     * Is this update supposed to be isolated?
-=======
      * Get the YieldPolicy, adjusted for GodMode.
->>>>>>> f378d467
      */
     PlanExecutor::YieldPolicy yieldPolicy() const;
 
