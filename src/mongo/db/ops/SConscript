# -*- mode: python -*-

Import("env")

env = env.Clone()

env.Library(
    target='write_ops_exec',
    source=[
        'write_ops_exec.cpp',
        ],
    LIBDEPS_PRIVATE=[
        '$BUILD_DIR/mongo/base',
<<<<<<< HEAD
        '$BUILD_DIR/mongo/bson/mutable/mutable_bson',
        '$BUILD_DIR/mongo/db/common',
        '$BUILD_DIR/mongo/db/matcher/expressions',
    ],
)

env.CppUnitTest(
    target='field_checker_test',
    source=[
        'field_checker_test.cpp',
    ],
    LIBDEPS=[
        'update_common',
    ],
)

env.CppUnitTest(
    target='log_builder_test',
    source=[
        'log_builder_test.cpp',
    ],
    LIBDEPS=[
        '$BUILD_DIR/mongo/bson/mutable/mutable_bson_test_utils',
        'update_common',
=======
        '$BUILD_DIR/mongo/db/catalog_raii',
        '$BUILD_DIR/mongo/db/catalog/collection_options',
        '$BUILD_DIR/mongo/db/curop',
        '$BUILD_DIR/mongo/db/repl/oplog',
        '$BUILD_DIR/mongo/db/repl/repl_coordinator_interface',
        '$BUILD_DIR/mongo/db/stats/counters',
        '$BUILD_DIR/mongo/db/stats/server_read_concern_write_concern_metrics',
        '$BUILD_DIR/mongo/db/write_ops',
        '$BUILD_DIR/mongo/util/fail_point',
>>>>>>> f378d467
    ],
)

env.Library(
    target='write_ops_parsers',
    source=[
        'write_ops_parsers.cpp',
        env.Idlc('write_ops.idl')[0],
    ],
    LIBDEPS=[
        '$BUILD_DIR/mongo/base',
        '$BUILD_DIR/mongo/db/dbmessage',
        '$BUILD_DIR/mongo/idl/idl_parser',
    ],
)

env.Library(
    target='write_ops_parsers_test_helpers',
    source=[
<<<<<<< HEAD
        'modifier_add_to_set.cpp',
        'modifier_bit.cpp',
        'modifier_compare.cpp',
        'modifier_current_date.cpp',
        'modifier_inc.cpp',
        'modifier_object_replace.cpp',
        'modifier_pop.cpp',
        'modifier_pull.cpp',
        'modifier_pull_all.cpp',
        'modifier_push.cpp',
        'modifier_rename.cpp',
        'modifier_set.cpp',
        'modifier_unset.cpp',
    ],
    LIBDEPS=[
        '$BUILD_DIR/mongo/base',
        '$BUILD_DIR/mongo/db/bson/dotted_path_support',
        '$BUILD_DIR/mongo/db/matcher/expressions',
        '$BUILD_DIR/mongo/db/global_timestamp',
        'update_common',
    ],
)

env.CppUnitTest(
    target='modifier_add_to_set_test',
    source='modifier_add_to_set_test.cpp',
    LIBDEPS=[
        '$BUILD_DIR/mongo/bson/mutable/mutable_bson_test_utils',
        'update',
    ],
)

env.CppUnitTest(
    target='modifier_bit_test',
    source='modifier_bit_test.cpp',
    LIBDEPS=[
        '$BUILD_DIR/mongo/bson/mutable/mutable_bson_test_utils',
        'update',
    ],
)

env.CppUnitTest(
    target='modifier_compare_test',
    source='modifier_compare_test.cpp',
    LIBDEPS=[
        '$BUILD_DIR/mongo/bson/mutable/mutable_bson_test_utils',
        'update',
    ],
)

env.CppUnitTest(
    target='modifier_current_date_test',
    source='modifier_current_date_test.cpp',
    LIBDEPS=[
        '$BUILD_DIR/mongo/bson/mutable/mutable_bson_test_utils',
        '$BUILD_DIR/mongo/db/service_context_noop_init',
        'update',
=======
        'write_ops_parsers_test_helpers.cpp',
>>>>>>> f378d467
    ],
    LIBDEPS=[
<<<<<<< HEAD
        '$BUILD_DIR/mongo/bson/mutable/mutable_bson_test_utils',
        'update',
    ],
)

env.CppUnitTest(
    target='modifier_object_replace_test',
    source='modifier_object_replace_test.cpp',
    LIBDEPS=[
        '$BUILD_DIR/mongo/bson/mutable/mutable_bson_test_utils',
        '$BUILD_DIR/mongo/db/service_context_noop_init',
        'update',
    ],
)

env.CppUnitTest(
    target='modifier_pop_test',
    source='modifier_pop_test.cpp',
    LIBDEPS=[
        '$BUILD_DIR/mongo/bson/mutable/mutable_bson_test_utils',
        'update',
    ],
)

env.CppUnitTest(
    target='modifier_push_sorter_test',
    source='modifier_push_sorter_test.cpp',
    LIBDEPS=[
        '$BUILD_DIR/mongo/db/query/collation/collator_interface_mock',
        'update',
    ],
)

env.CppUnitTest(
    target='modifier_pull_all_test',
    source='modifier_pull_all_test.cpp',
    LIBDEPS=[
        '$BUILD_DIR/mongo/bson/mutable/mutable_bson_test_utils',
        'update',
    ],
)

env.CppUnitTest(
    target='modifier_pull_test',
    source='modifier_pull_test.cpp',
    LIBDEPS=[
        '$BUILD_DIR/mongo/bson/mutable/mutable_bson_test_utils',
        '$BUILD_DIR/mongo/db/query/collation/collator_interface_mock',
        'update',
    ],
)

env.CppUnitTest(
    target='modifier_push_test',
    source='modifier_push_test.cpp',
    LIBDEPS=[
        '$BUILD_DIR/mongo/bson/mutable/mutable_bson_test_utils',
        'update',
    ],
)

env.CppUnitTest(
    target='modifier_rename_test',
    source='modifier_rename_test.cpp',
    LIBDEPS=[
        '$BUILD_DIR/mongo/bson/mutable/mutable_bson_test_utils',
        'update',
    ],
)

env.CppUnitTest(
    target='modifier_set_test',
    source='modifier_set_test.cpp',
    LIBDEPS=[
        '$BUILD_DIR/mongo/bson/mutable/mutable_bson_test_utils',
        'update',
=======
        '$BUILD_DIR/mongo/base',
        '$BUILD_DIR/mongo/db/dbmessage',
>>>>>>> f378d467
    ],
)

env.CppUnitTest(
    target='write_ops_parsers_test',
    source='write_ops_parsers_test.cpp',
    LIBDEPS=[
        'write_ops_parsers',
        'write_ops_parsers_test_helpers',
    ],
)

env.CppIntegrationTest(
    target='write_ops_document_stream_integration_test',
    source='write_ops_document_stream_integration_test.cpp',
    LIBDEPS=[
        '$BUILD_DIR/mongo/client/clientdriver_network',
        '$BUILD_DIR/mongo/transport/transport_layer_egress_init',
        '$BUILD_DIR/mongo/util/version_impl',
    ],
)

env.CppUnitTest(
    target='write_ops_retryability_test',
    source='write_ops_retryability_test.cpp',
    LIBDEPS=[
<<<<<<< HEAD
        '$BUILD_DIR/mongo/bson/mutable/mutable_bson_test_utils',
        '$BUILD_DIR/mongo/db/query/query_planner',
        '$BUILD_DIR/mongo/db/query/query_test_service_context',
        'update_driver',
    ],
)

env.Library(
    target='write_ops_parsers',
    source=[
        'write_ops_parsers.cpp',
    ],
    LIBDEPS=[
        '$BUILD_DIR/mongo/base',
        '$BUILD_DIR/mongo/db/dbmessage',
    ],
)

env.CppUnitTest(
    target='write_ops_parsers_test',
    source='write_ops_parsers_test.cpp',
    LIBDEPS=[
        'write_ops_parsers',
        '$BUILD_DIR/mongo/client/clientdriver',
    ],
)

env.Library(
    target="write_ops",
    source=[
        "delete.cpp",
        "insert.cpp",
        "parsed_delete.cpp",
        "parsed_update.cpp",
        "update.cpp",
        "update_lifecycle_impl.cpp",
        "update_result.cpp",
        "write_ops_exec.cpp",
    ],
    LIBDEPS=[
        '$BUILD_DIR/mongo/base',
        '$BUILD_DIR/mongo/db/catalog/catalog',
        '$BUILD_DIR/mongo/db/concurrency/lock_manager',
        '$BUILD_DIR/mongo/db/matcher/expressions_mongod_only',
        '$BUILD_DIR/mongo/db/query/query',
        '$BUILD_DIR/mongo/db/repl/repl_coordinator_impl',
        '$BUILD_DIR/mongo/db/service_context',
        'update_driver',
=======
        '$BUILD_DIR/mongo/db/auth/authmocks',
        '$BUILD_DIR/mongo/db/query_exec',
        '$BUILD_DIR/mongo/db/repl/mock_repl_coord_server_fixture',
        '$BUILD_DIR/mongo/db/repl/oplog_entry',
>>>>>>> f378d467
    ],
    LIBDEPS_TAGS=[
        # Deep circularity with catalog
        'incomplete'
    ],
)<|MERGE_RESOLUTION|>--- conflicted
+++ resolved
@@ -11,32 +11,6 @@
         ],
     LIBDEPS_PRIVATE=[
         '$BUILD_DIR/mongo/base',
-<<<<<<< HEAD
-        '$BUILD_DIR/mongo/bson/mutable/mutable_bson',
-        '$BUILD_DIR/mongo/db/common',
-        '$BUILD_DIR/mongo/db/matcher/expressions',
-    ],
-)
-
-env.CppUnitTest(
-    target='field_checker_test',
-    source=[
-        'field_checker_test.cpp',
-    ],
-    LIBDEPS=[
-        'update_common',
-    ],
-)
-
-env.CppUnitTest(
-    target='log_builder_test',
-    source=[
-        'log_builder_test.cpp',
-    ],
-    LIBDEPS=[
-        '$BUILD_DIR/mongo/bson/mutable/mutable_bson_test_utils',
-        'update_common',
-=======
         '$BUILD_DIR/mongo/db/catalog_raii',
         '$BUILD_DIR/mongo/db/catalog/collection_options',
         '$BUILD_DIR/mongo/db/curop',
@@ -46,7 +20,6 @@
         '$BUILD_DIR/mongo/db/stats/server_read_concern_write_concern_metrics',
         '$BUILD_DIR/mongo/db/write_ops',
         '$BUILD_DIR/mongo/util/fail_point',
->>>>>>> f378d467
     ],
 )
 
@@ -66,150 +39,11 @@
 env.Library(
     target='write_ops_parsers_test_helpers',
     source=[
-<<<<<<< HEAD
-        'modifier_add_to_set.cpp',
-        'modifier_bit.cpp',
-        'modifier_compare.cpp',
-        'modifier_current_date.cpp',
-        'modifier_inc.cpp',
-        'modifier_object_replace.cpp',
-        'modifier_pop.cpp',
-        'modifier_pull.cpp',
-        'modifier_pull_all.cpp',
-        'modifier_push.cpp',
-        'modifier_rename.cpp',
-        'modifier_set.cpp',
-        'modifier_unset.cpp',
+        'write_ops_parsers_test_helpers.cpp',
     ],
     LIBDEPS=[
         '$BUILD_DIR/mongo/base',
-        '$BUILD_DIR/mongo/db/bson/dotted_path_support',
-        '$BUILD_DIR/mongo/db/matcher/expressions',
-        '$BUILD_DIR/mongo/db/global_timestamp',
-        'update_common',
-    ],
-)
-
-env.CppUnitTest(
-    target='modifier_add_to_set_test',
-    source='modifier_add_to_set_test.cpp',
-    LIBDEPS=[
-        '$BUILD_DIR/mongo/bson/mutable/mutable_bson_test_utils',
-        'update',
-    ],
-)
-
-env.CppUnitTest(
-    target='modifier_bit_test',
-    source='modifier_bit_test.cpp',
-    LIBDEPS=[
-        '$BUILD_DIR/mongo/bson/mutable/mutable_bson_test_utils',
-        'update',
-    ],
-)
-
-env.CppUnitTest(
-    target='modifier_compare_test',
-    source='modifier_compare_test.cpp',
-    LIBDEPS=[
-        '$BUILD_DIR/mongo/bson/mutable/mutable_bson_test_utils',
-        'update',
-    ],
-)
-
-env.CppUnitTest(
-    target='modifier_current_date_test',
-    source='modifier_current_date_test.cpp',
-    LIBDEPS=[
-        '$BUILD_DIR/mongo/bson/mutable/mutable_bson_test_utils',
-        '$BUILD_DIR/mongo/db/service_context_noop_init',
-        'update',
-=======
-        'write_ops_parsers_test_helpers.cpp',
->>>>>>> f378d467
-    ],
-    LIBDEPS=[
-<<<<<<< HEAD
-        '$BUILD_DIR/mongo/bson/mutable/mutable_bson_test_utils',
-        'update',
-    ],
-)
-
-env.CppUnitTest(
-    target='modifier_object_replace_test',
-    source='modifier_object_replace_test.cpp',
-    LIBDEPS=[
-        '$BUILD_DIR/mongo/bson/mutable/mutable_bson_test_utils',
-        '$BUILD_DIR/mongo/db/service_context_noop_init',
-        'update',
-    ],
-)
-
-env.CppUnitTest(
-    target='modifier_pop_test',
-    source='modifier_pop_test.cpp',
-    LIBDEPS=[
-        '$BUILD_DIR/mongo/bson/mutable/mutable_bson_test_utils',
-        'update',
-    ],
-)
-
-env.CppUnitTest(
-    target='modifier_push_sorter_test',
-    source='modifier_push_sorter_test.cpp',
-    LIBDEPS=[
-        '$BUILD_DIR/mongo/db/query/collation/collator_interface_mock',
-        'update',
-    ],
-)
-
-env.CppUnitTest(
-    target='modifier_pull_all_test',
-    source='modifier_pull_all_test.cpp',
-    LIBDEPS=[
-        '$BUILD_DIR/mongo/bson/mutable/mutable_bson_test_utils',
-        'update',
-    ],
-)
-
-env.CppUnitTest(
-    target='modifier_pull_test',
-    source='modifier_pull_test.cpp',
-    LIBDEPS=[
-        '$BUILD_DIR/mongo/bson/mutable/mutable_bson_test_utils',
-        '$BUILD_DIR/mongo/db/query/collation/collator_interface_mock',
-        'update',
-    ],
-)
-
-env.CppUnitTest(
-    target='modifier_push_test',
-    source='modifier_push_test.cpp',
-    LIBDEPS=[
-        '$BUILD_DIR/mongo/bson/mutable/mutable_bson_test_utils',
-        'update',
-    ],
-)
-
-env.CppUnitTest(
-    target='modifier_rename_test',
-    source='modifier_rename_test.cpp',
-    LIBDEPS=[
-        '$BUILD_DIR/mongo/bson/mutable/mutable_bson_test_utils',
-        'update',
-    ],
-)
-
-env.CppUnitTest(
-    target='modifier_set_test',
-    source='modifier_set_test.cpp',
-    LIBDEPS=[
-        '$BUILD_DIR/mongo/bson/mutable/mutable_bson_test_utils',
-        'update',
-=======
-        '$BUILD_DIR/mongo/base',
         '$BUILD_DIR/mongo/db/dbmessage',
->>>>>>> f378d467
     ],
 )
 
@@ -236,64 +70,9 @@
     target='write_ops_retryability_test',
     source='write_ops_retryability_test.cpp',
     LIBDEPS=[
-<<<<<<< HEAD
-        '$BUILD_DIR/mongo/bson/mutable/mutable_bson_test_utils',
-        '$BUILD_DIR/mongo/db/query/query_planner',
-        '$BUILD_DIR/mongo/db/query/query_test_service_context',
-        'update_driver',
-    ],
-)
-
-env.Library(
-    target='write_ops_parsers',
-    source=[
-        'write_ops_parsers.cpp',
-    ],
-    LIBDEPS=[
-        '$BUILD_DIR/mongo/base',
-        '$BUILD_DIR/mongo/db/dbmessage',
-    ],
-)
-
-env.CppUnitTest(
-    target='write_ops_parsers_test',
-    source='write_ops_parsers_test.cpp',
-    LIBDEPS=[
-        'write_ops_parsers',
-        '$BUILD_DIR/mongo/client/clientdriver',
-    ],
-)
-
-env.Library(
-    target="write_ops",
-    source=[
-        "delete.cpp",
-        "insert.cpp",
-        "parsed_delete.cpp",
-        "parsed_update.cpp",
-        "update.cpp",
-        "update_lifecycle_impl.cpp",
-        "update_result.cpp",
-        "write_ops_exec.cpp",
-    ],
-    LIBDEPS=[
-        '$BUILD_DIR/mongo/base',
-        '$BUILD_DIR/mongo/db/catalog/catalog',
-        '$BUILD_DIR/mongo/db/concurrency/lock_manager',
-        '$BUILD_DIR/mongo/db/matcher/expressions_mongod_only',
-        '$BUILD_DIR/mongo/db/query/query',
-        '$BUILD_DIR/mongo/db/repl/repl_coordinator_impl',
-        '$BUILD_DIR/mongo/db/service_context',
-        'update_driver',
-=======
         '$BUILD_DIR/mongo/db/auth/authmocks',
         '$BUILD_DIR/mongo/db/query_exec',
         '$BUILD_DIR/mongo/db/repl/mock_repl_coord_server_fixture',
         '$BUILD_DIR/mongo/db/repl/oplog_entry',
->>>>>>> f378d467
-    ],
-    LIBDEPS_TAGS=[
-        # Deep circularity with catalog
-        'incomplete'
     ],
 )