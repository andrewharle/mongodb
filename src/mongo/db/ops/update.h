--- conflicted
+++ resolved
@@ -49,11 +49,7 @@
  *
  * Caller must hold the appropriate database locks.
  */
-<<<<<<< HEAD
-UpdateResult update(OperationContext* txn, Database* db, const UpdateRequest& request);
-=======
 UpdateResult update(OperationContext* opCtx, Database* db, const UpdateRequest& request);
->>>>>>> f378d467
 
 /**
  * Takes the 'from' document and returns a new document after applying 'operators'. arrayFilters are
