// Microsoft Visual C++ generated resource script.
//
#include <winres.h>

#include "mongo/util/resource_constants.h"

/////////////////////////////////////////////////////////////////////////////
//
// Icon
//
// Icon with lowest ID value placed first to ensure application icon
// remains consistent on all systems.
#define IDI_ICON2 102

IDI_ICON2               ICON                    "mongo/db/mongo.ico"
/////////////////////////////////////////////////////////////////////////////

LANGUAGE LANG_ENGLISH, SUBLANG_ENGLISH_US

// Fields are documented here:
// https://msdn.microsoft.com/en-us/library/windows/desktop/ms646987(v=vs.85).aspx

VS_VERSION_INFO VERSIONINFO
 FILEVERSION MONGO_VERSION_MAJOR,MONGO_VERSION_MINOR,MONGO_VERSION_PATCH,0
 PRODUCTVERSION MONGO_VERSION_MAJOR,MONGO_VERSION_MINOR,MONGO_VERSION_PATCH,0
 FILEFLAGSMASK 0x3fL
#ifdef _DEBUG
 FILEFLAGS 0x1L
#else
 FILEFLAGS 0x0L
#endif
 FILEOS 0x40004L
 FILETYPE 0x1L
 FILESUBTYPE 0x0L
BEGIN
    BLOCK "StringFileInfo"
    BEGIN
        BLOCK "040904b0"
        BEGIN
            VALUE "CompanyName", "MongoDB, Inc"
            VALUE "FileDescription", "MongoDB Database Server"
            VALUE "FileVersion", MONGO_FILE_VERSION_STR
            VALUE "InternalName", "mongod.exe"
            VALUE "OriginalFilename", "mongod.exe"
            VALUE "ProductName", MONGO_PRODUCT_NAME_STR
            VALUE "ProductVersion", MONGO_PRODUCT_VERSION_STR
            VALUE "Comment", MONGO_VERSION_COMMENT_STR
        END
    END
    BLOCK "VarFileInfo"
    BEGIN
        VALUE "Translation", 0x409, 1200
    END
<<<<<<< HEAD
END
=======
END

CREATEPROCESS_MANIFEST_RESOURCE_ID RT_MANIFEST "mongo/db/db.manifest"
>>>>>>> f378d467
<|MERGE_RESOLUTION|>--- conflicted
+++ resolved
@@ -51,10 +51,6 @@
     BEGIN
         VALUE "Translation", 0x409, 1200
     END
-<<<<<<< HEAD
-END
-=======
 END
 
-CREATEPROCESS_MANIFEST_RESOURCE_ID RT_MANIFEST "mongo/db/db.manifest"
->>>>>>> f378d467
+CREATEPROCESS_MANIFEST_RESOURCE_ID RT_MANIFEST "mongo/db/db.manifest"