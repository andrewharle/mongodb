
/**
 *    Copyright (C) 2018-present MongoDB, Inc.
 *
 *    This program is free software: you can redistribute it and/or modify
 *    it under the terms of the Server Side Public License, version 1,
 *    as published by MongoDB, Inc.
 *
 *    This program is distributed in the hope that it will be useful,
 *    but WITHOUT ANY WARRANTY; without even the implied warranty of
 *    MERCHANTABILITY or FITNESS FOR A PARTICULAR PURPOSE.  See the
 *    Server Side Public License for more details.
 *
 *    You should have received a copy of the Server Side Public License
 *    along with this program. If not, see
 *    <http://www.mongodb.com/licensing/server-side-public-license>.
 *
 *    As a special exception, the copyright holders give permission to link the
 *    code of portions of this program with the OpenSSL library under certain
 *    conditions as described in each individual source file and distribute
 *    linked combinations including the program with the OpenSSL library. You
 *    must comply with the Server Side Public License in all respects for
 *    all of the code used other than as permitted herein. If you modify file(s)
 *    with this exception, you may extend this exception to your version of the
 *    file(s), but you are not obligated to do so. If you do not wish to do so,
 *    delete this exception statement from your version. If you delete this
 *    exception statement from all source files in the program, then also delete
 *    it in the license file.
 */

#define MONGO_LOG_DEFAULT_COMPONENT ::mongo::logger::LogComponent::kReplication

#include "mongo/platform/basic.h"

#include "mongo/db/write_concern.h"

#include "mongo/base/counter.h"
#include "mongo/bson/util/bson_extract.h"
#include "mongo/db/client.h"
#include "mongo/db/commands/server_status_metric.h"
#include "mongo/db/operation_context.h"
#include "mongo/db/repl/optime.h"
#include "mongo/db/repl/replication_coordinator.h"
#include "mongo/db/server_options.h"
#include "mongo/db/service_context.h"
#include "mongo/db/stats/timer_stats.h"
#include "mongo/db/storage/storage_engine.h"
#include "mongo/db/write_concern_options.h"
#include "mongo/rpc/protocol.h"
#include "mongo/util/fail_point_service.h"
#include "mongo/util/log.h"

namespace mongo {

using std::string;
using repl::OpTime;

static TimerStats gleWtimeStats;
static ServerStatusMetricField<TimerStats> displayGleLatency("getLastError.wtime", &gleWtimeStats);

static Counter64 gleWtimeouts;
static ServerStatusMetricField<Counter64> gleWtimeoutsDisplay("getLastError.wtimeouts",
                                                              &gleWtimeouts);

<<<<<<< HEAD
MONGO_FP_DECLARE(hangBeforeWaitingForWriteConcern);
=======
MONGO_FAIL_POINT_DEFINE(hangBeforeWaitingForWriteConcern);
>>>>>>> f378d467

bool commandSpecifiesWriteConcern(const BSONObj& cmdObj) {
    return cmdObj.hasField(WriteConcernOptions::kWriteConcernField);
}

<<<<<<< HEAD
StatusWith<WriteConcernOptions> extractWriteConcern(OperationContext* txn,
                                                    const BSONObj& cmdObj,
                                                    const std::string& dbName) {
    // The default write concern if empty is {w:1}. Specifying {w:0} is/was allowed, but is
    // interpreted identically to {w:1}.
    auto wcResult = WriteConcernOptions::extractWCFromCommand(
        cmdObj, dbName, repl::ReplicationCoordinator::get(txn)->getGetLastErrorDefault());
=======
StatusWith<WriteConcernOptions> extractWriteConcern(OperationContext* opCtx,
                                                    const BSONObj& cmdObj) {
    // The default write concern if empty is {w:1}. Specifying {w:0} is/was allowed, but is
    // interpreted identically to {w:1}.
    auto wcResult = WriteConcernOptions::extractWCFromCommand(
        cmdObj, repl::ReplicationCoordinator::get(opCtx)->getGetLastErrorDefault());
>>>>>>> f378d467
    if (!wcResult.isOK()) {
        return wcResult.getStatus();
    }

    WriteConcernOptions writeConcern = wcResult.getValue();

    if (writeConcern.usedDefault) {
        if (serverGlobalParams.clusterRole == ClusterRole::ConfigServer &&
<<<<<<< HEAD
            !txn->getClient()->isInDirectClient()) {
=======
            !opCtx->getClient()->isInDirectClient()) {
>>>>>>> f378d467
            // This is here only for backwards compatibility with 3.2 clusters which have commands
            // that do not specify write concern when writing to the config server.
            writeConcern = {
                WriteConcernOptions::kMajority, WriteConcernOptions::SyncMode::UNSET, Seconds(30)};
        }
    } else {
<<<<<<< HEAD
        Status wcStatus = validateWriteConcern(txn, writeConcern, dbName);
=======
        Status wcStatus = validateWriteConcern(opCtx, writeConcern);
>>>>>>> f378d467
        if (!wcStatus.isOK()) {
            return wcStatus;
        }
    }

    return writeConcern;
}

<<<<<<< HEAD
Status validateWriteConcern(OperationContext* txn,
                            const WriteConcernOptions& writeConcern,
                            StringData dbName) {
    if (writeConcern.syncMode == WriteConcernOptions::SyncMode::JOURNAL &&
        !txn->getServiceContext()->getGlobalStorageEngine()->isDurable()) {
=======
Status validateWriteConcern(OperationContext* opCtx, const WriteConcernOptions& writeConcern) {
    if (writeConcern.syncMode == WriteConcernOptions::SyncMode::JOURNAL &&
        !opCtx->getServiceContext()->getStorageEngine()->isDurable()) {
>>>>>>> f378d467
        return Status(ErrorCodes::BadValue,
                      "cannot use 'j' option when a host does not have journaling enabled");
    }

<<<<<<< HEAD
    // Remote callers of the config server (as in callers making network calls, not the internal
    // logic) should never be making non-majority writes against the config server, because sharding
    // is not resilient against rollbacks of metadata writes.
    if (serverGlobalParams.clusterRole == ClusterRole::ConfigServer &&
        dbName != NamespaceString::kLocalDb && !writeConcern.validForConfigServers()) {
        // The only cases where we allow non-majority writes are from within the config servers
        // themselves, because these wait for write concern explicitly.
        if (!txn->getClient()->isInDirectClient()) {
            return {ErrorCodes::BadValue,
                    str::stream() << "w:'majority' is the only valid write concern when writing "
                                     "to config servers, got: "
                                  << writeConcern.toBSON()};
        }
    }

    const auto replMode = repl::ReplicationCoordinator::get(txn)->getReplicationMode();
=======
    const auto replMode = repl::ReplicationCoordinator::get(opCtx)->getReplicationMode();
>>>>>>> f378d467

    if (replMode == repl::ReplicationCoordinator::modeNone && writeConcern.wNumNodes > 1) {
        return Status(ErrorCodes::BadValue, "cannot use 'w' > 1 when a host is not replicated");
    }

    if (replMode != repl::ReplicationCoordinator::modeReplSet && !writeConcern.wMode.empty() &&
        writeConcern.wMode != WriteConcernOptions::kMajority) {
        return Status(ErrorCodes::BadValue,
                      string("cannot use non-majority 'w' mode ") + writeConcern.wMode +
                          " when a host is not a member of a replica set");
    }

    return Status::OK();
}

void WriteConcernResult::appendTo(const WriteConcernOptions& writeConcern,
                                  BSONObjBuilder* result) const {
    if (syncMillis >= 0)
        result->appendNumber("syncMillis", syncMillis);

    if (fsyncFiles >= 0)
        result->appendNumber("fsyncFiles", fsyncFiles);

    if (wTime >= 0) {
        if (wTimedOut)
            result->appendNumber("waited", wTime);
        else
            result->appendNumber("wtime", wTime);
    }

    if (wTimedOut)
        result->appendBool("wtimeout", true);

    if (writtenTo.size()) {
        BSONArrayBuilder hosts(result->subarrayStart("writtenTo"));
        for (size_t i = 0; i < writtenTo.size(); ++i) {
            hosts.append(writtenTo[i].toString());
        }
    } else {
        result->appendNull("writtenTo");
    }

    if (err.empty())
        result->appendNull("err");
    else
        result->append("err", err);

    // For ephemeral storage engines, 0 files may be fsynced
    invariant(writeConcern.syncMode != WriteConcernOptions::SyncMode::FSYNC ||
              (result->asTempObj()["fsyncFiles"].numberLong() >= 0 ||
               !result->asTempObj()["waited"].eoo()));
}

Status waitForWriteConcern(OperationContext* opCtx,
                           const OpTime& replOpTime,
                           const WriteConcernOptions& writeConcern,
                           WriteConcernResult* result) {
    LOG(2) << "Waiting for write concern. OpTime: " << replOpTime
           << ", write concern: " << writeConcern.toBSON();
<<<<<<< HEAD
    auto replCoord = repl::ReplicationCoordinator::get(txn);
=======

    auto const replCoord = repl::ReplicationCoordinator::get(opCtx);
>>>>>>> f378d467

    if (!opCtx->getClient()->isInDirectClient()) {
        // Respecting this failpoint for internal clients prevents stepup from working properly.
        MONGO_FAIL_POINT_PAUSE_WHILE_SET(hangBeforeWaitingForWriteConcern);
    }

    // Next handle blocking on disk
    Timer syncTimer;
    WriteConcernOptions writeConcernWithPopulatedSyncMode =
        replCoord->populateUnsetWriteConcernOptionsSyncMode(writeConcern);

    switch (writeConcernWithPopulatedSyncMode.syncMode) {
        case WriteConcernOptions::SyncMode::UNSET:
            severe() << "Attempting to wait on a WriteConcern with an unset sync option";
            fassertFailed(34410);
        case WriteConcernOptions::SyncMode::NONE:
            break;
        case WriteConcernOptions::SyncMode::FSYNC: {
            StorageEngine* storageEngine = getGlobalServiceContext()->getStorageEngine();
            if (!storageEngine->isDurable()) {
                result->fsyncFiles = storageEngine->flushAllFiles(opCtx, true);
            } else {
                // We only need to commit the journal if we're durable
                opCtx->recoveryUnit()->waitUntilDurable();
            }
            break;
        }
        case WriteConcernOptions::SyncMode::JOURNAL:
            if (replCoord->getReplicationMode() != repl::ReplicationCoordinator::Mode::modeNone) {
                // Wait for ops to become durable then update replication system's
                // knowledge of this.
                OpTime appliedOpTime = replCoord->getMyLastAppliedOpTime();
                opCtx->recoveryUnit()->waitUntilDurable();
                replCoord->setMyLastDurableOpTimeForward(appliedOpTime);
            } else {
                opCtx->recoveryUnit()->waitUntilDurable();
            }
            break;
    }

    result->syncMillis = syncTimer.millis();

    // Now wait for replication

    if (replOpTime.isNull()) {
        // no write happened for this client yet
        return Status::OK();
    }

    // needed to avoid incrementing gleWtimeStats SERVER-9005
    if (writeConcernWithPopulatedSyncMode.wNumNodes <= 1 &&
        writeConcernWithPopulatedSyncMode.wMode.empty()) {
        // no desired replication check
        return Status::OK();
    }

    // Replica set stepdowns and gle mode changes are thrown as errors
    repl::ReplicationCoordinator::StatusAndDuration replStatus =
<<<<<<< HEAD
        replCoord->awaitReplication(txn, replOpTime, writeConcernWithPopulatedSyncMode);
=======
        replCoord->awaitReplication(opCtx, replOpTime, writeConcernWithPopulatedSyncMode);
>>>>>>> f378d467
    if (replStatus.status == ErrorCodes::WriteConcernFailed) {
        gleWtimeouts.increment();
        result->err = "timeout";
        result->wTimedOut = true;
    }

    // Add stats
    result->writtenTo = replCoord->getHostsWrittenTo(replOpTime,
                                                     writeConcernWithPopulatedSyncMode.syncMode ==
                                                         WriteConcernOptions::SyncMode::JOURNAL);
    gleWtimeStats.recordMillis(durationCount<Milliseconds>(replStatus.duration));
    result->wTime = durationCount<Milliseconds>(replStatus.duration);

    return replStatus.status;
}

}  // namespace mongo<|MERGE_RESOLUTION|>--- conflicted
+++ resolved
@@ -62,32 +62,18 @@
 static ServerStatusMetricField<Counter64> gleWtimeoutsDisplay("getLastError.wtimeouts",
                                                               &gleWtimeouts);
 
-<<<<<<< HEAD
-MONGO_FP_DECLARE(hangBeforeWaitingForWriteConcern);
-=======
 MONGO_FAIL_POINT_DEFINE(hangBeforeWaitingForWriteConcern);
->>>>>>> f378d467
 
 bool commandSpecifiesWriteConcern(const BSONObj& cmdObj) {
     return cmdObj.hasField(WriteConcernOptions::kWriteConcernField);
 }
 
-<<<<<<< HEAD
-StatusWith<WriteConcernOptions> extractWriteConcern(OperationContext* txn,
-                                                    const BSONObj& cmdObj,
-                                                    const std::string& dbName) {
-    // The default write concern if empty is {w:1}. Specifying {w:0} is/was allowed, but is
-    // interpreted identically to {w:1}.
-    auto wcResult = WriteConcernOptions::extractWCFromCommand(
-        cmdObj, dbName, repl::ReplicationCoordinator::get(txn)->getGetLastErrorDefault());
-=======
 StatusWith<WriteConcernOptions> extractWriteConcern(OperationContext* opCtx,
                                                     const BSONObj& cmdObj) {
     // The default write concern if empty is {w:1}. Specifying {w:0} is/was allowed, but is
     // interpreted identically to {w:1}.
     auto wcResult = WriteConcernOptions::extractWCFromCommand(
         cmdObj, repl::ReplicationCoordinator::get(opCtx)->getGetLastErrorDefault());
->>>>>>> f378d467
     if (!wcResult.isOK()) {
         return wcResult.getStatus();
     }
@@ -96,22 +82,14 @@
 
     if (writeConcern.usedDefault) {
         if (serverGlobalParams.clusterRole == ClusterRole::ConfigServer &&
-<<<<<<< HEAD
-            !txn->getClient()->isInDirectClient()) {
-=======
             !opCtx->getClient()->isInDirectClient()) {
->>>>>>> f378d467
             // This is here only for backwards compatibility with 3.2 clusters which have commands
             // that do not specify write concern when writing to the config server.
             writeConcern = {
                 WriteConcernOptions::kMajority, WriteConcernOptions::SyncMode::UNSET, Seconds(30)};
         }
     } else {
-<<<<<<< HEAD
-        Status wcStatus = validateWriteConcern(txn, writeConcern, dbName);
-=======
         Status wcStatus = validateWriteConcern(opCtx, writeConcern);
->>>>>>> f378d467
         if (!wcStatus.isOK()) {
             return wcStatus;
         }
@@ -120,41 +98,14 @@
     return writeConcern;
 }
 
-<<<<<<< HEAD
-Status validateWriteConcern(OperationContext* txn,
-                            const WriteConcernOptions& writeConcern,
-                            StringData dbName) {
-    if (writeConcern.syncMode == WriteConcernOptions::SyncMode::JOURNAL &&
-        !txn->getServiceContext()->getGlobalStorageEngine()->isDurable()) {
-=======
 Status validateWriteConcern(OperationContext* opCtx, const WriteConcernOptions& writeConcern) {
     if (writeConcern.syncMode == WriteConcernOptions::SyncMode::JOURNAL &&
         !opCtx->getServiceContext()->getStorageEngine()->isDurable()) {
->>>>>>> f378d467
         return Status(ErrorCodes::BadValue,
                       "cannot use 'j' option when a host does not have journaling enabled");
     }
 
-<<<<<<< HEAD
-    // Remote callers of the config server (as in callers making network calls, not the internal
-    // logic) should never be making non-majority writes against the config server, because sharding
-    // is not resilient against rollbacks of metadata writes.
-    if (serverGlobalParams.clusterRole == ClusterRole::ConfigServer &&
-        dbName != NamespaceString::kLocalDb && !writeConcern.validForConfigServers()) {
-        // The only cases where we allow non-majority writes are from within the config servers
-        // themselves, because these wait for write concern explicitly.
-        if (!txn->getClient()->isInDirectClient()) {
-            return {ErrorCodes::BadValue,
-                    str::stream() << "w:'majority' is the only valid write concern when writing "
-                                     "to config servers, got: "
-                                  << writeConcern.toBSON()};
-        }
-    }
-
-    const auto replMode = repl::ReplicationCoordinator::get(txn)->getReplicationMode();
-=======
     const auto replMode = repl::ReplicationCoordinator::get(opCtx)->getReplicationMode();
->>>>>>> f378d467
 
     if (replMode == repl::ReplicationCoordinator::modeNone && writeConcern.wNumNodes > 1) {
         return Status(ErrorCodes::BadValue, "cannot use 'w' > 1 when a host is not replicated");
@@ -214,12 +165,8 @@
                            WriteConcernResult* result) {
     LOG(2) << "Waiting for write concern. OpTime: " << replOpTime
            << ", write concern: " << writeConcern.toBSON();
-<<<<<<< HEAD
-    auto replCoord = repl::ReplicationCoordinator::get(txn);
-=======
 
     auto const replCoord = repl::ReplicationCoordinator::get(opCtx);
->>>>>>> f378d467
 
     if (!opCtx->getClient()->isInDirectClient()) {
         // Respecting this failpoint for internal clients prevents stepup from working properly.
@@ -278,11 +225,7 @@
 
     // Replica set stepdowns and gle mode changes are thrown as errors
     repl::ReplicationCoordinator::StatusAndDuration replStatus =
-<<<<<<< HEAD
-        replCoord->awaitReplication(txn, replOpTime, writeConcernWithPopulatedSyncMode);
-=======
         replCoord->awaitReplication(opCtx, replOpTime, writeConcernWithPopulatedSyncMode);
->>>>>>> f378d467
     if (replStatus.status == ErrorCodes::WriteConcernFailed) {
         gleWtimeouts.increment();
         result->err = "timeout";
