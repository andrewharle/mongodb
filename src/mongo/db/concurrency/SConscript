--- conflicted
+++ resolved
@@ -31,17 +31,6 @@
 )
 
 env.Library(
-    target='global_lock_acquisition_tracker',
-    source=[
-        'global_lock_acquisition_tracker.cpp'
-        ],
-    LIBDEPS=[
-        '$BUILD_DIR/mongo/util/decorable',
-    ]
-)
-
-
-env.Library(
     target='lock_manager',
     source=[
         'd_concurrency.cpp',
@@ -51,16 +40,8 @@
         'lock_stats.cpp',
     ],
     LIBDEPS=[
-<<<<<<< HEAD
-        'global_lock_acquisition_tracker',
-        '$BUILD_DIR/mongo/util/background_job',
-        '$BUILD_DIR/mongo/base',
-        # Temporary crutch since the ssl cleanup is hard coded in background.cpp
-        '$BUILD_DIR/mongo/util/net/network',
-=======
         '$BUILD_DIR/mongo/base',
         '$BUILD_DIR/mongo/util/background_job',
->>>>>>> f378d467
         '$BUILD_DIR/mongo/db/server_parameters',
         '$BUILD_DIR/mongo/db/service_context',
         '$BUILD_DIR/mongo/util/concurrency/spin_lock',
@@ -88,18 +69,11 @@
             'lock_stats_test.cpp',
     ],
     LIBDEPS=[
-<<<<<<< HEAD
-        '$BUILD_DIR/mongo/db/service_context_noop_init',
-        '$BUILD_DIR/mongo/util/progress_meter',
-        'global_lock_acquisition_tracker',
-        'lock_manager',
-=======
         '$BUILD_DIR/mongo/db/auth/authmocks',
         '$BUILD_DIR/mongo/db/curop',
         '$BUILD_DIR/mongo/db/service_context_d_test_fixture',
         '$BUILD_DIR/mongo/util/progress_meter',
         'lock_manager',
         'write_conflict_exception',
->>>>>>> f378d467
     ]
 )