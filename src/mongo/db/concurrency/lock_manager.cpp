
/**
 *    Copyright (C) 2018-present MongoDB, Inc.
 *
 *    This program is free software: you can redistribute it and/or modify
 *    it under the terms of the Server Side Public License, version 1,
 *    as published by MongoDB, Inc.
 *
 *    This program is distributed in the hope that it will be useful,
 *    but WITHOUT ANY WARRANTY; without even the implied warranty of
 *    MERCHANTABILITY or FITNESS FOR A PARTICULAR PURPOSE.  See the
 *    Server Side Public License for more details.
 *
 *    You should have received a copy of the Server Side Public License
 *    along with this program. If not, see
 *    <http://www.mongodb.com/licensing/server-side-public-license>.
 *
 *    As a special exception, the copyright holders give permission to link the
 *    code of portions of this program with the OpenSSL library under certain
 *    conditions as described in each individual source file and distribute
 *    linked combinations including the program with the OpenSSL library. You
 *    must comply with the Server Side Public License in all respects for
 *    all of the code used other than as permitted herein. If you modify file(s)
 *    with this exception, you may extend this exception to your version of the
 *    file(s), but you are not obligated to do so. If you do not wish to do so,
 *    delete this exception statement from your version. If you delete this
 *    exception statement from all source files in the program, then also delete
 *    it in the license file.
 */

#define MONGO_LOG_DEFAULT_COMPONENT ::mongo::logger::LogComponent::kDefault

#include "mongo/platform/basic.h"

#include "mongo/db/concurrency/lock_manager.h"

<<<<<<< HEAD
#include <sstream>

#include "mongo/base/simple_string_data_comparator.h"
=======
#include <third_party/murmurhash3/MurmurHash3.h>

#include "mongo/base/data_type_endian.h"
#include "mongo/base/data_view.h"
>>>>>>> f378d467
#include "mongo/base/static_assert.h"
#include "mongo/bson/bsonobjbuilder.h"
#include "mongo/config.h"
#include "mongo/db/concurrency/d_concurrency.h"
#include "mongo/db/concurrency/locker.h"
#include "mongo/util/assert_util.h"
#include "mongo/util/log.h"
#include "mongo/util/stringutils.h"
#include "mongo/util/timer.h"

namespace mongo {
namespace {

/**
 * Map of conflicts. 'LockConflictsTable[newMode] & existingMode != 0' means that a new request
 * with the given 'newMode' conflicts with an existing request with mode 'existingMode'.
 */
static const int LockConflictsTable[] = {
    // MODE_NONE
    0,

    // MODE_IS
    (1 << MODE_X),

    // MODE_IX
    (1 << MODE_S) | (1 << MODE_X),

    // MODE_S
    (1 << MODE_IX) | (1 << MODE_X),

    // MODE_X
    (1 << MODE_S) | (1 << MODE_X) | (1 << MODE_IS) | (1 << MODE_IX),
};

// Mask of modes
const uint64_t intentModes = (1 << MODE_IS) | (1 << MODE_IX);

// Ensure we do not add new modes without updating the conflicts table
MONGO_STATIC_ASSERT((sizeof(LockConflictsTable) / sizeof(LockConflictsTable[0])) == LockModesCount);


/**
 * Maps the mode id to a string.
 */
static const char* LockModeNames[] = {"NONE", "IS", "IX", "S", "X"};

static const char* LegacyLockModeNames[] = {"", "r", "w", "R", "W"};

// Ensure we do not add new modes without updating the names array
MONGO_STATIC_ASSERT((sizeof(LockModeNames) / sizeof(LockModeNames[0])) == LockModesCount);
MONGO_STATIC_ASSERT((sizeof(LegacyLockModeNames) / sizeof(LegacyLockModeNames[0])) ==
                    LockModesCount);

// Helper functions for the lock modes
bool conflicts(LockMode newMode, uint32_t existingModesMask) {
    return (LockConflictsTable[newMode] & existingModesMask) != 0;
}

uint32_t modeMask(LockMode mode) {
    return 1 << mode;
}

uint64_t hashStringData(StringData str) {
    char hash[16];
    MurmurHash3_x64_128(str.rawData(), str.size(), 0, hash);
    return static_cast<size_t>(ConstDataView(hash).read<LittleEndian<std::uint64_t>>());
}

/**
 * Maps the resource id to a human-readable string.
 */
static const char* ResourceTypeNames[] = {
    "Invalid", "Global", "MMAPV1Journal", "Database", "Collection", "Metadata", "Mutex"};

// Ensure we do not add new types without updating the names array
MONGO_STATIC_ASSERT((sizeof(ResourceTypeNames) / sizeof(ResourceTypeNames[0])) ==
                    ResourceTypesCount);


/**
 * Maps the LockRequest status to a human-readable string.
 */
static const char* LockRequestStatusNames[] = {
    "new", "granted", "waiting", "converting",
};

// Ensure we do not add new status types without updating the names array
MONGO_STATIC_ASSERT((sizeof(LockRequestStatusNames) / sizeof(LockRequestStatusNames[0])) ==
                    LockRequest::StatusCount);

}  // namespace

/**
 * There is one of these objects for each resource that has a lock request. Empty objects (i.e.
 * LockHead with no requests) are allowed to exist on the lock manager's hash table.
 *
 * The memory and lifetime is controlled entirely by the LockManager class.
 *
 * Not thread-safe and should only be accessed under the LockManager's bucket lock. Must be locked
 * before locking a partition, not after.
 */
struct LockHead {

    /**
     * Used for initialization of a LockHead, which might have been retrieved from cache and also in
     * order to keep the LockHead structure a POD.
     */
    void initNew(ResourceId resId) {
        resourceId = resId;

        grantedList.reset();
        memset(grantedCounts, 0, sizeof(grantedCounts));
        grantedModes = 0;

        conflictList.reset();
        memset(conflictCounts, 0, sizeof(conflictCounts));
        conflictModes = 0;

        conversionsCount = 0;
        compatibleFirstCount = 0;
    }

    /**
     * True iff there may be partitions with granted requests for this resource.
     */
    bool partitioned() const {
        return !partitions.empty();
    }

    /**
     * Locates the request corresponding to the particular locker or returns nullptr. Must be called
     * with the bucket holding this lock head locked.
     */
    LockRequest* findRequest(LockerId lockerId) const {
        // Check the granted queue first
        for (LockRequest* it = grantedList._front; it != nullptr; it = it->next) {
            if (it->locker->getId() == lockerId) {
                return it;
            }
        }

        // Check the conflict queue second
        for (LockRequest* it = conflictList._front; it != nullptr; it = it->next) {
            if (it->locker->getId() == lockerId) {
                return it;
            }
        }

        return nullptr;
    }

    /**
<<<<<<< HEAD
     * Finish creation of request and put it on the lockhead's conflict or granted queues. Returns
=======
     * Finish creation of request and put it on the LockHead's conflict or granted queues. Returns
>>>>>>> f378d467
     * LOCK_WAITING for conflict case and LOCK_OK otherwise.
     */
    LockResult newRequest(LockRequest* request) {
        invariant(!request->partitionedLock);
        request->lock = this;

        // We cannot set request->partitioned to false, as this might be a migration, in which case
        // access to that field is not protected. The 'partitioned' member instead indicates if a
        // request was initially partitioned.

        // New lock request. Queue after all granted modes and after any already requested
        // conflicting modes
        if (conflicts(request->mode, grantedModes) ||
            (!compatibleFirstCount && conflicts(request->mode, conflictModes))) {
            request->status = LockRequest::STATUS_WAITING;

            // Put it on the conflict queue. Conflicts are granted front to back.
            if (request->enqueueAtFront) {
                conflictList.push_front(request);
            } else {
                conflictList.push_back(request);
            }

            incConflictModeCount(request->mode);

            return LOCK_WAITING;
        }

        // No conflict, new request
        request->status = LockRequest::STATUS_GRANTED;

        grantedList.push_back(request);
        incGrantedModeCount(request->mode);

        if (request->compatibleFirst) {
            compatibleFirstCount++;
        }

        return LOCK_OK;
    }

    /**
     * Lock each partitioned LockHead in turn, and move any (granted) intent mode requests for
     * lock->resourceId to lock, which must itself already be locked.
     */
    void migratePartitionedLockHeads();

    // Methods to maintain the granted queue
    void incGrantedModeCount(LockMode mode) {
        invariant(grantedCounts[mode] >= 0);
        if (++grantedCounts[mode] == 1) {
            invariant((grantedModes & modeMask(mode)) == 0);
            grantedModes |= modeMask(mode);
        }
    }

    void decGrantedModeCount(LockMode mode) {
        invariant(grantedCounts[mode] >= 1);
        if (--grantedCounts[mode] == 0) {
            invariant((grantedModes & modeMask(mode)) == modeMask(mode));
            grantedModes &= ~modeMask(mode);
        }
    }

    // Methods to maintain the conflict queue
    void incConflictModeCount(LockMode mode) {
        invariant(conflictCounts[mode] >= 0);
        if (++conflictCounts[mode] == 1) {
            invariant((conflictModes & modeMask(mode)) == 0);
            conflictModes |= modeMask(mode);
        }
    }

    void decConflictModeCount(LockMode mode) {
        invariant(conflictCounts[mode] >= 1);
        if (--conflictCounts[mode] == 0) {
            invariant((conflictModes & modeMask(mode)) == modeMask(mode));
            conflictModes &= ~modeMask(mode);
        }
    }

    // Id of the resource which is protected by this lock. Initialized at construction time and does
    // not change.
    ResourceId resourceId;

    //
    // Granted queue
    //

    // Doubly-linked list of requests, which have been granted. Newly granted requests go to
    // the end of the queue. Conversion requests are granted from the beginning forward.
    LockRequestList grantedList;

    // Counts the grants and conversion counts for each of the supported lock modes. These
    // counts should exactly match the aggregated modes on the granted list.
    uint32_t grantedCounts[LockModesCount];

    // Bit-mask of the granted + converting modes on the granted queue. Maintained in lock-step
    // with the grantedCounts array.
    uint32_t grantedModes;

    //
    // Conflict queue
    //

    // Doubly-linked list of requests, which have not been granted yet because they conflict
    // with the set of granted modes. Requests are queued at the end of the queue and are
    // granted from the beginning forward, which gives these locks FIFO ordering. Exceptions
    // are high-priority locks, such as the MMAP V1 flush lock.
    LockRequestList conflictList;

    // Counts the conflicting requests for each of the lock modes. These counts should exactly
    // match the aggregated modes on the conflicts list.
    uint32_t conflictCounts[LockModesCount];

    // Bit-mask of the conflict modes on the conflict queue. Maintained in lock-step with the
    // conflictCounts array.
    uint32_t conflictModes;

    // References partitions that may have PartitionedLockHeads for this LockHead.
    // Non-empty implies the lock has no conflicts and only has intent modes as grantedModes.
    // TODO: Remove this vector and make LockHead a POD
    std::vector<LockManager::Partition*> partitions;

    //
    // Conversion
    //

    // Counts the number of requests on the granted queue, which have requested any kind of
    // conflicting conversion and are blocked (i.e. all requests which are currently
    // STATUS_CONVERTING). This is an optimization for unlocking in that we do not need to
    // check the granted queue for requests in STATUS_CONVERTING if this count is zero. This
    // saves cycles in the regular case and only burdens the less-frequent lock upgrade case.
    uint32_t conversionsCount;

    // Counts the number of requests on the granted queue, which have requested that the policy
    // be switched to compatible-first. As long as this value is > 0, the policy will stay
    // compatible-first.
    uint32_t compatibleFirstCount;
};

/**
 * The PartitionedLockHead allows optimizing the case where requests overwhelmingly use
 * the intent lock modes MODE_IS and MODE_IX, which are compatible with each other.
 * Having to use a single LockHead causes contention where none would be needed.
 * So, each Locker is associated with a specific partition containing a mapping
 * of resourceId to PartitionedLockHead.
 *
 * As long as all lock requests for a resource have an intent mode, as opposed to a conflicting
 * mode, its LockHead may reference PartitionedLockHeads. A partitioned LockHead will not have
 * any conflicts. The total set of granted requests (with intent mode) is the union of
 * its grantedList and all grantedLists in PartitionedLockHeads.
 *
 * The existence of a PartitionedLockHead for a resource implies that its LockHead is
 * partitioned. If a conflicting request is made on a LockHead, all requests from
 * PartitionedLockHeads are migrated to that LockHead and the LockHead no longer partitioned.
 *
 * Not thread-safe, must be accessed under its partition lock.
 * May not lock a LockManager bucket while holding a partition lock.
 */
struct PartitionedLockHead {

    void initNew(ResourceId resId) {
        grantedList.reset();
    }

    void newRequest(LockRequest* request) {
        invariant(request->partitioned);
        invariant(!request->lock);
        request->partitionedLock = this;
        request->status = LockRequest::STATUS_GRANTED;

        grantedList.push_back(request);
    }

    // Doubly-linked list of requests, which have been granted. Newly granted requests go to the end
    // of the queue. The PartitionedLockHead never contains anything but granted requests with
    // intent modes.
    LockRequestList grantedList;
};

void LockHead::migratePartitionedLockHeads() {
    invariant(partitioned());

    // There can't be non-intent modes or conflicts when the lock is partitioned
    invariant(!(grantedModes & ~intentModes) && !conflictModes);

    // Migration time: lock each partition in turn and transfer its requests, if any
    while (partitioned()) {
        LockManager::Partition* partition = partitions.back();
        stdx::lock_guard<SimpleMutex> scopedLock(partition->mutex);

        LockManager::Partition::Map::iterator it = partition->data.find(resourceId);
        if (it != partition->data.end()) {
            PartitionedLockHead* partitionedLock = it->second;

            while (!partitionedLock->grantedList.empty()) {
                LockRequest* request = partitionedLock->grantedList._front;
                partitionedLock->grantedList.remove(request);
                request->partitionedLock = nullptr;
                // Ordering is important here, as the next/prev fields are shared.
                // Note that newRequest() will preserve the recursiveCount in this case
                LockResult res = newRequest(request);
                invariant(res == LOCK_OK);  // Lock must still be granted
            }
            partition->data.erase(it);
            delete partitionedLock;
        }
        // Don't pop-back to early as otherwise the lock will be considered not partitioned in
        // newRequest().
        partitions.pop_back();
    }
}

//
// LockManager
//

// Have more buckets than CPUs to reduce contention on lock and caches
const unsigned LockManager::_numLockBuckets(128);

// Balance scalability of intent locks against potential added cost of conflicting locks.
// The exact value doesn't appear very important, but should be power of two
const unsigned LockManager::_numPartitions = 32;

LockManager::LockManager() {
    _lockBuckets = new LockBucket[_numLockBuckets];
    _partitions = new Partition[_numPartitions];
}

LockManager::~LockManager() {
    cleanupUnusedLocks();

    for (unsigned i = 0; i < _numLockBuckets; i++) {
        // TODO: dump more information about the non-empty bucket to see what locks were leaked
        invariant(_lockBuckets[i].data.empty());
    }

    delete[] _lockBuckets;
    delete[] _partitions;
}

LockResult LockManager::lock(ResourceId resId, LockRequest* request, LockMode mode) {
    // Sanity check that requests are not being reused without proper cleanup
    invariant(request->status == LockRequest::STATUS_NEW);
    invariant(request->recursiveCount == 1);

    request->partitioned = (mode == MODE_IX || mode == MODE_IS);
    request->mode = mode;

    // For intent modes, try the PartitionedLockHead
    if (request->partitioned) {
        Partition* partition = _getPartition(request);
        stdx::lock_guard<SimpleMutex> scopedLock(partition->mutex);

        // Fast path for intent locks
        PartitionedLockHead* partitionedLock = partition->find(resId);

        if (partitionedLock) {
            partitionedLock->newRequest(request);
            return LOCK_OK;
        }
        // Unsuccessful: there was no PartitionedLockHead yet, so use regular LockHead.
        // Must not hold any locks. It is OK for requests with intent modes to be on
        // both a PartitionedLockHead and a regular LockHead, so the race here is benign.
    }

    // Use regular LockHead, maybe start partitioning
    LockBucket* bucket = _getBucket(resId);
    stdx::lock_guard<SimpleMutex> scopedLock(bucket->mutex);

    LockHead* lock = bucket->findOrInsert(resId);

    // Start a partitioned lock if possible
    if (request->partitioned && !(lock->grantedModes & (~intentModes)) && !lock->conflictModes) {
        Partition* partition = _getPartition(request);
        stdx::lock_guard<SimpleMutex> scopedLock(partition->mutex);
        PartitionedLockHead* partitionedLock = partition->findOrInsert(resId);
        invariant(partitionedLock);
        lock->partitions.push_back(partition);
        partitionedLock->newRequest(request);
        return LOCK_OK;
    }

    // For the first lock with a non-intent mode, migrate requests from partitioned lock heads
    if (lock->partitioned()) {
        lock->migratePartitionedLockHeads();
    }

    request->partitioned = false;
    return lock->newRequest(request);
}

LockResult LockManager::convert(ResourceId resId, LockRequest* request, LockMode newMode) {
    // If we are here, we already hold the lock in some mode. In order to keep it simple, we do
    // not allow requesting a conversion while a lock is already waiting or pending conversion.
    invariant(request->status == LockRequest::STATUS_GRANTED);
    invariant(request->recursiveCount > 0);

    request->recursiveCount++;

    // Fast path for acquiring the same lock multiple times in modes, which are already covered
    // by the current mode. It is safe to do this without locking, because 1) all calls for the
    // same lock request must be done on the same thread and 2) if there are lock requests
    // hanging off a given LockHead, then this lock will never disappear.
    if ((LockConflictsTable[request->mode] | LockConflictsTable[newMode]) ==
        LockConflictsTable[request->mode]) {
        return LOCK_OK;
    }

    // TODO: For the time being we do not need conversions between unrelated lock modes (i.e.,
    // modes which both add and remove to the conflicts set), so these are not implemented yet
    // (e.g., S -> IX).
    invariant((LockConflictsTable[request->mode] | LockConflictsTable[newMode]) ==
              LockConflictsTable[newMode]);

    LockBucket* bucket = _getBucket(resId);
    stdx::lock_guard<SimpleMutex> scopedLock(bucket->mutex);

    LockBucket::Map::iterator it = bucket->data.find(resId);
    invariant(it != bucket->data.end());

    LockHead* const lock = it->second;

    if (lock->partitioned()) {
        lock->migratePartitionedLockHeads();
    }

    // Construct granted mask without our current mode, so that it is not counted as
    // conflicting
    uint32_t grantedModesWithoutCurrentRequest = 0;

    // We start the counting at 1 below, because LockModesCount also includes MODE_NONE
    // at position 0, which can never be acquired/granted.
    for (uint32_t i = 1; i < LockModesCount; i++) {
        const uint32_t currentRequestHolds = (request->mode == static_cast<LockMode>(i) ? 1 : 0);

        if (lock->grantedCounts[i] > currentRequestHolds) {
            grantedModesWithoutCurrentRequest |= modeMask(static_cast<LockMode>(i));
        }
    }

    // This check favours conversion requests over pending requests. For example:
    //
    // T1 requests lock L in IS
    // T2 requests lock L in X
    // T1 then upgrades L from IS -> S
    //
    // Because the check does not look into the conflict modes bitmap, it will grant L to
    // T1 in S mode, instead of block, which would otherwise cause deadlock.
    if (conflicts(newMode, grantedModesWithoutCurrentRequest)) {
        request->status = LockRequest::STATUS_CONVERTING;
        request->convertMode = newMode;

        lock->conversionsCount++;
        lock->incGrantedModeCount(request->convertMode);

        return LOCK_WAITING;
    } else {  // No conflict, existing request
        lock->incGrantedModeCount(newMode);
        lock->decGrantedModeCount(request->mode);
        request->mode = newMode;

        return LOCK_OK;
    }
}

bool LockManager::unlock(LockRequest* request) {
    // Fast path for decrementing multiple references of the same lock. It is safe to do this
    // without locking, because 1) all calls for the same lock request must be done on the same
    // thread and 2) if there are lock requests hanging of a given LockHead, then this lock
    // will never disappear.
    invariant(request->recursiveCount > 0);
    request->recursiveCount--;
    if ((request->status == LockRequest::STATUS_GRANTED) && (request->recursiveCount > 0)) {
        return false;
    }

    if (request->partitioned) {
        // Unlocking a lock that was acquired as partitioned. The lock request may since have
        // moved to the lock head, but there is no safe way to find out without synchronizing
        // thorough the partition mutex. Migrations are expected to be rare.
        invariant(request->status == LockRequest::STATUS_GRANTED ||
                  request->status == LockRequest::STATUS_CONVERTING);
        Partition* partition = _getPartition(request);
        stdx::lock_guard<SimpleMutex> scopedLock(partition->mutex);
        //  Fast path: still partitioned.
        if (request->partitionedLock) {
            request->partitionedLock->grantedList.remove(request);
            return true;
        }

        // not partitioned anymore, fall through to regular case
    }
    invariant(request->lock);

    LockHead* lock = request->lock;
    LockBucket* bucket = _getBucket(lock->resourceId);
    stdx::lock_guard<SimpleMutex> scopedLock(bucket->mutex);

    if (request->status == LockRequest::STATUS_GRANTED) {
        // This releases a currently held lock and is the most common path, so it should be
        // as efficient as possible. The fast path for decrementing multiple references did
        // already ensure request->recursiveCount == 0.

        // Remove from the granted list
        lock->grantedList.remove(request);
        lock->decGrantedModeCount(request->mode);

        if (request->compatibleFirst) {
            invariant(lock->compatibleFirstCount > 0);
            lock->compatibleFirstCount--;
            invariant(lock->compatibleFirstCount == 0 || !lock->grantedList.empty());
        }

        _onLockModeChanged(lock, lock->grantedCounts[request->mode] == 0);
    } else if (request->status == LockRequest::STATUS_WAITING) {
        // This cancels a pending lock request
        invariant(request->recursiveCount == 0);

        lock->conflictList.remove(request);
        lock->decConflictModeCount(request->mode);

        _onLockModeChanged(lock, true);
    } else if (request->status == LockRequest::STATUS_CONVERTING) {
        // This cancels a pending convert request
        invariant(request->recursiveCount > 0);
        invariant(lock->conversionsCount > 0);

        // Lock only goes from GRANTED to CONVERTING, so cancelling the conversion request
        // brings it back to the previous granted mode.
        request->status = LockRequest::STATUS_GRANTED;

        lock->conversionsCount--;
        lock->decGrantedModeCount(request->convertMode);

        request->convertMode = MODE_NONE;

        _onLockModeChanged(lock, lock->grantedCounts[request->convertMode] == 0);
    } else {
        // Invalid request status
        MONGO_UNREACHABLE;
    }

    return (request->recursiveCount == 0);
}

void LockManager::downgrade(LockRequest* request, LockMode newMode) {
    invariant(request->lock);
    invariant(request->status == LockRequest::STATUS_GRANTED);
    invariant(request->recursiveCount > 0);

    // The conflict set of the newMode should be a subset of the conflict set of the old mode.
    // Can't downgrade from S -> IX for example.
    invariant((LockConflictsTable[request->mode] | LockConflictsTable[newMode]) ==
              LockConflictsTable[request->mode]);

    LockHead* lock = request->lock;

    LockBucket* bucket = _getBucket(lock->resourceId);
    stdx::lock_guard<SimpleMutex> scopedLock(bucket->mutex);

    lock->incGrantedModeCount(newMode);
    lock->decGrantedModeCount(request->mode);
    request->mode = newMode;

    _onLockModeChanged(lock, true);
}

void LockManager::cleanupUnusedLocks() {
    for (unsigned i = 0; i < _numLockBuckets; i++) {
        LockBucket* bucket = &_lockBuckets[i];
        stdx::lock_guard<SimpleMutex> scopedLock(bucket->mutex);
        _cleanupUnusedLocksInBucket(bucket);
    }
}

void LockManager::_cleanupUnusedLocksInBucket(LockBucket* bucket) {
    LockBucket::Map::iterator it = bucket->data.begin();
    size_t deletedLockHeads = 0;
    while (it != bucket->data.end()) {
        LockHead* lock = it->second;

        if (lock->partitioned()) {
            lock->migratePartitionedLockHeads();
        }

        if (lock->grantedModes == 0) {
            invariant(lock->grantedModes == 0);
            invariant(lock->grantedList._front == nullptr);
            invariant(lock->grantedList._back == nullptr);
            invariant(lock->conflictModes == 0);
            invariant(lock->conflictList._front == nullptr);
            invariant(lock->conflictList._back == nullptr);
            invariant(lock->conversionsCount == 0);
            invariant(lock->compatibleFirstCount == 0);

            bucket->data.erase(it++);
            deletedLockHeads++;
            delete lock;
        } else {
            it++;
        }
    }
}

void LockManager::_onLockModeChanged(LockHead* lock, bool checkConflictQueue) {
    // Unblock any converting requests (because conversions are still counted as granted and
    // are on the granted queue).
    for (LockRequest* iter = lock->grantedList._front;
         (iter != nullptr) && (lock->conversionsCount > 0);
         iter = iter->next) {
        // Conversion requests are going in a separate queue
        if (iter->status == LockRequest::STATUS_CONVERTING) {
            invariant(iter->convertMode != 0);

            // Construct granted mask without our current mode, so that it is not accounted as
            // a conflict
            uint32_t grantedModesWithoutCurrentRequest = 0;

            // We start the counting at 1 below, because LockModesCount also includes
            // MODE_NONE at position 0, which can never be acquired/granted.
            for (uint32_t i = 1; i < LockModesCount; i++) {
                const uint32_t currentRequestHolds =
                    (iter->mode == static_cast<LockMode>(i) ? 1 : 0);

                const uint32_t currentRequestWaits =
                    (iter->convertMode == static_cast<LockMode>(i) ? 1 : 0);

                // We cannot both hold and wait on the same lock mode
                invariant(currentRequestHolds + currentRequestWaits <= 1);

                if (lock->grantedCounts[i] > (currentRequestHolds + currentRequestWaits)) {
                    grantedModesWithoutCurrentRequest |= modeMask(static_cast<LockMode>(i));
                }
            }

            if (!conflicts(iter->convertMode, grantedModesWithoutCurrentRequest)) {
                lock->conversionsCount--;
                lock->decGrantedModeCount(iter->mode);
                iter->status = LockRequest::STATUS_GRANTED;
                iter->mode = iter->convertMode;
                iter->convertMode = MODE_NONE;

                iter->notify->notify(lock->resourceId, LOCK_OK);
            }
        }
    }

    // Grant any conflicting requests, which might now be unblocked. Note that the loop below
    // slightly violates fairness in that it will grant *all* compatible requests on the line even
    // though there might be conflicting ones interspersed between them. For example, assume that an
    // X lock was just freed and the conflict queue looks like this:
    //
    //      IS -> IS -> X -> X -> S -> IS
    //
    // In strict FIFO, we should grant the first two IS modes and then stop when we reach the first
    // X mode (the third request on the queue). However, the loop below would actually grant all IS
    // + S modes and once they all drain it will grant X. The reason for this behaviour is
    // increasing system throughput in the scenario where mutually compatible requests are
    // interspersed with conflicting ones. For example, this would be a worst-case scenario for
    // strict FIFO, because it would make the execution sequential:
    //
    //      S -> X -> S -> X -> S -> X

    LockRequest* iterNext = nullptr;

    bool newlyCompatibleFirst = false;  // Set on enabling compatibleFirst mode.
    for (LockRequest* iter = lock->conflictList._front; (iter != nullptr) && checkConflictQueue;
         iter = iterNext) {
        invariant(iter->status == LockRequest::STATUS_WAITING);

        // Store the actual next pointer, because we muck with the iter below and move it to
        // the granted queue.
        iterNext = iter->next;

        if (conflicts(iter->mode, lock->grantedModes)) {
            // If iter doesn't have a previous pointer, this means that it is at the front of the
            // queue. If we continue scanning the queue beyond this point, we will starve it by
            // granting more and more requests. However, if we newly transition to compatibleFirst
            // mode, grant any waiting compatible requests.
            if (!iter->prev && !newlyCompatibleFirst) {
                break;
            }
            continue;
        }

        iter->status = LockRequest::STATUS_GRANTED;

        // Remove from the conflicts list
        lock->conflictList.remove(iter);
        lock->decConflictModeCount(iter->mode);

        // Add to the granted list
        lock->grantedList.push_back(iter);
        lock->incGrantedModeCount(iter->mode);

        if (iter->compatibleFirst) {
            newlyCompatibleFirst |= (lock->compatibleFirstCount++ == 0);
        }

        iter->notify->notify(lock->resourceId, LOCK_OK);

        // Small optimization - nothing is compatible with a newly granted MODE_X, so no point in
        // looking further in the conflict queue. Conflicting MODE_X requests are skipped above.
        if (iter->mode == MODE_X) {
            break;
        }
    }

    // This is a convenient place to check that the state of the two request queues is in sync
    // with the bitmask on the modes.
    invariant((lock->grantedModes == 0) ^ (lock->grantedList._front != nullptr));
    invariant((lock->conflictModes == 0) ^ (lock->conflictList._front != nullptr));
}

LockManager::LockBucket* LockManager::_getBucket(ResourceId resId) const {
    return &_lockBuckets[resId % _numLockBuckets];
}

LockManager::Partition* LockManager::_getPartition(LockRequest* request) const {
    return &_partitions[request->locker->getId() % _numPartitions];
}

void LockManager::dump() const {
    log() << "Dumping LockManager @ " << static_cast<const void*>(this) << '\n';

    for (unsigned i = 0; i < _numLockBuckets; i++) {
        LockBucket* bucket = &_lockBuckets[i];
        stdx::lock_guard<SimpleMutex> scopedLock(bucket->mutex);

        if (!bucket->data.empty()) {
            _dumpBucket(bucket);
        }
    }
}

void LockManager::_dumpBucketToBSON(const std::map<LockerId, BSONObj>& lockToClientMap,
                                    const LockBucket* bucket,
                                    BSONObjBuilder* result) {
    for (auto& bucketEntry : bucket->data) {
        const LockHead* lock = bucketEntry.second;

        if (lock->grantedList.empty()) {
            // If there are no granted requests, this lock is empty, so no need to print it
            continue;
        }

        result->append("resourceId", lock->resourceId.toString());

        BSONArrayBuilder grantedLocks;
        for (const LockRequest* iter = lock->grantedList._front; iter != nullptr;
             iter = iter->next) {
            _buildBucketBSON(iter, lockToClientMap, bucket, &grantedLocks);
        }
        result->append("granted", grantedLocks.arr());

        BSONArrayBuilder pendingLocks;
        for (const LockRequest* iter = lock->conflictList._front; iter != nullptr;
             iter = iter->next) {
            _buildBucketBSON(iter, lockToClientMap, bucket, &pendingLocks);
        }
        result->append("pending", pendingLocks.arr());
    }
}

void LockManager::_buildBucketBSON(const LockRequest* iter,
                                   const std::map<LockerId, BSONObj>& lockToClientMap,
                                   const LockBucket* bucket,
                                   BSONArrayBuilder* locks) {
    BSONObjBuilder info;
    info.append("mode", modeName(iter->mode));
    info.append("convertMode", modeName(iter->convertMode));
    info.append("enqueueAtFront", iter->enqueueAtFront);
    info.append("compatibleFirst", iter->compatibleFirst);

    LockerId lockerId = iter->locker->getId();
    std::map<LockerId, BSONObj>::const_iterator it = lockToClientMap.find(lockerId);
    if (it != lockToClientMap.end()) {
        info.appendElements(it->second);
    }
    locks->append(info.obj());
}

void LockManager::getLockInfoBSON(const std::map<LockerId, BSONObj>& lockToClientMap,
                                  BSONObjBuilder* result) {
    BSONArrayBuilder lockInfo;
    for (unsigned i = 0; i < _numLockBuckets; i++) {
        LockBucket* bucket = &_lockBuckets[i];
        stdx::lock_guard<SimpleMutex> scopedLock(bucket->mutex);

        _cleanupUnusedLocksInBucket(bucket);
        if (!bucket->data.empty()) {
            BSONObjBuilder b;
            _dumpBucketToBSON(lockToClientMap, bucket, &b);
            lockInfo.append(b.obj());
        }
    }
    result->append("lockInfo", lockInfo.arr());
}

void LockManager::_dumpBucket(const LockBucket* bucket) const {
    for (LockBucket::Map::const_iterator it = bucket->data.begin(); it != bucket->data.end();
         it++) {
        const LockHead* lock = it->second;

        if (lock->grantedList.empty()) {
            // If there are no granted requests, this lock is empty, so no need to print it
            continue;
        }

        StringBuilder sb;
        sb << "Lock @ " << lock << ": " << lock->resourceId.toString() << '\n';

        sb << "GRANTED:\n";
        for (const LockRequest* iter = lock->grantedList._front; iter != nullptr;
             iter = iter->next) {
            std::stringstream threadId;
            threadId << iter->locker->getThreadId() << " | " << std::showbase << std::hex
                     << iter->locker->getThreadId();
            sb << '\t' << "LockRequest " << iter->locker->getId() << " @ " << iter->locker << ": "
               << "Mode = " << modeName(iter->mode) << "; "
               << "Thread = " << threadId.str() << "; "
               << "ConvertMode = " << modeName(iter->convertMode) << "; "
               << "EnqueueAtFront = " << iter->enqueueAtFront << "; "
               << "CompatibleFirst = " << iter->compatibleFirst << "; " << '\n';
        }

        sb << "PENDING:\n";
        for (const LockRequest* iter = lock->conflictList._front; iter != nullptr;
             iter = iter->next) {
            std::stringstream threadId;
            threadId << iter->locker->getThreadId() << " | " << std::showbase << std::hex
                     << iter->locker->getThreadId();
            sb << '\t' << "LockRequest " << iter->locker->getId() << " @ " << iter->locker << ": "
               << "Mode = " << modeName(iter->mode) << "; "
               << "Thread = " << threadId.str() << "; "
               << "ConvertMode = " << modeName(iter->convertMode) << "; "
               << "EnqueueAtFront = " << iter->enqueueAtFront << "; "
               << "CompatibleFirst = " << iter->compatibleFirst << "; " << '\n';
        }

        sb << "-----------------------------------------------------------\n";
        log() << sb.str();
    }
}

PartitionedLockHead* LockManager::Partition::find(ResourceId resId) {
    Map::iterator it = data.find(resId);
    return it == data.end() ? nullptr : it->second;
}

PartitionedLockHead* LockManager::Partition::findOrInsert(ResourceId resId) {
    PartitionedLockHead* lock;
    Map::iterator it = data.find(resId);
    if (it == data.end()) {
        lock = new PartitionedLockHead();
        lock->initNew(resId);

        data.insert(Map::value_type(resId, lock));
    } else {
        lock = it->second;
    }
    return lock;
}

LockHead* LockManager::LockBucket::findOrInsert(ResourceId resId) {
    LockHead* lock;
    Map::iterator it = data.find(resId);
    if (it == data.end()) {
        lock = new LockHead();
        lock->initNew(resId);

        data.insert(Map::value_type(resId, lock));
    } else {
        lock = it->second;
    }
    return lock;
}

//
// DeadlockDetector
//

DeadlockDetector::DeadlockDetector(const LockManager& lockMgr, const Locker* initialLocker)
    : _lockMgr(lockMgr), _initialLockerId(initialLocker->getId()), _foundCycle(false) {
    const ResourceId resId = initialLocker->getWaitingResource();

    // If there is no resource waiting there is nothing to do
    if (resId.isValid()) {
        _queue.push_front(UnprocessedNode(_initialLockerId, resId));
    }
}

bool DeadlockDetector::next() {
    if (_queue.empty())
        return false;

    UnprocessedNode front = _queue.front();
    _queue.pop_front();

    _processNextNode(front);

    return !_queue.empty();
}

bool DeadlockDetector::hasCycle() const {
    invariant(_queue.empty());

    return _foundCycle;
}

std::string DeadlockDetector::toString() const {
    StringBuilder sb;

    for (WaitForGraph::const_iterator it = _graph.begin(); it != _graph.end(); it++) {
        sb << "Locker " << it->first << " waits for resource " << it->second.resId.toString()
           << " held by [";

        const ConflictingOwnersList owners = it->second.owners;
        for (ConflictingOwnersList::const_iterator itW = owners.begin(); itW != owners.end();
             itW++) {
            sb << *itW << ", ";
        }

        sb << "]\n";
    }

    return sb.str();
}

void DeadlockDetector::_processNextNode(const UnprocessedNode& node) {
    // Locate the request
    LockManager::LockBucket* bucket = _lockMgr._getBucket(node.resId);
    stdx::lock_guard<SimpleMutex> scopedLock(bucket->mutex);

    LockManager::LockBucket::Map::const_iterator iter = bucket->data.find(node.resId);
    if (iter == bucket->data.end()) {
        return;
    }

    const LockHead* lock = iter->second;

    LockRequest* request = lock->findRequest(node.lockerId);

    // It is possible that a request which was thought to be waiting suddenly became
    // granted, so check that before proceeding
    if (!request || (request->status == LockRequest::STATUS_GRANTED)) {
        return;
    }

    std::pair<WaitForGraph::iterator, bool> val =
        _graph.insert(WaitForGraphPair(node.lockerId, Edges(node.resId)));
    if (!val.second) {
        // We already saw this locker id, which means we have a cycle.
        if (!_foundCycle) {
            _foundCycle = (node.lockerId == _initialLockerId);
        }

        return;
    }

    Edges& edges = val.first->second;

    bool seen = false;
    for (LockRequest* it = lock->grantedList._back; it != nullptr; it = it->prev) {
        // We can't conflict with ourselves
        if (it == request) {
            seen = true;
            continue;
        }

        // If we are a regular conflicting request, both granted and conversion modes need to
        // be checked for conflict, since conversions will be granted first.
        if (request->status == LockRequest::STATUS_WAITING) {
            if (conflicts(request->mode, modeMask(it->mode)) ||
                conflicts(request->mode, modeMask(it->convertMode))) {
                const LockerId lockerId = it->locker->getId();
                const ResourceId waitResId = it->locker->getWaitingResource();

                if (waitResId.isValid()) {
                    _queue.push_front(UnprocessedNode(lockerId, waitResId));
                    edges.owners.push_back(lockerId);
                }
            }

            continue;
        }

        // If we are a conversion request, only requests, which are before us need to be
        // accounted for.
        invariant(request->status == LockRequest::STATUS_CONVERTING);

        if (conflicts(request->convertMode, modeMask(it->mode)) ||
            (seen && conflicts(request->convertMode, modeMask(it->convertMode)))) {
            const LockerId lockerId = it->locker->getId();
            const ResourceId waitResId = it->locker->getWaitingResource();

            if (waitResId.isValid()) {
                _queue.push_front(UnprocessedNode(lockerId, waitResId));
                edges.owners.push_back(lockerId);
            }
        }
    }

    // All conflicting waits, which would be granted before us
    for (LockRequest* it = request->prev;
         (request->status == LockRequest::STATUS_WAITING) && (it != nullptr);
         it = it->prev) {
        // We started from the previous element, so we should never see ourselves
        invariant(it != request);

        if (conflicts(request->mode, modeMask(it->mode))) {
            const LockerId lockerId = it->locker->getId();
            const ResourceId waitResId = it->locker->getWaitingResource();

            if (waitResId.isValid()) {
                _queue.push_front(UnprocessedNode(lockerId, waitResId));
                edges.owners.push_back(lockerId);
            }
        }
    }
}


//
// ResourceId
//

uint64_t ResourceId::fullHash(ResourceType type, uint64_t hashId) {
    return (static_cast<uint64_t>(type) << (64 - resourceTypeBits)) +
        (hashId & (std::numeric_limits<uint64_t>::max() >> resourceTypeBits));
}

ResourceId::ResourceId(ResourceType type, StringData ns)
<<<<<<< HEAD
    : _fullHash(fullHash(type, SimpleStringDataComparator::kInstance.hash(ns))) {
=======
    : _fullHash(fullHash(type, hashStringData(ns))) {
>>>>>>> f378d467
#ifdef MONGO_CONFIG_DEBUG_BUILD
    _nsCopy = ns.toString();
#endif
}

ResourceId::ResourceId(ResourceType type, const std::string& ns)
<<<<<<< HEAD
    : _fullHash(fullHash(type, SimpleStringDataComparator::kInstance.hash(ns))) {
=======
    : _fullHash(fullHash(type, hashStringData(ns))) {
>>>>>>> f378d467
#ifdef MONGO_CONFIG_DEBUG_BUILD
    _nsCopy = ns;
#endif
}

ResourceId::ResourceId(ResourceType type, uint64_t hashId) : _fullHash(fullHash(type, hashId)) {}

std::string ResourceId::toString() const {
    StringBuilder ss;
    ss << "{" << _fullHash << ": " << resourceTypeName(getType()) << ", " << getHashId();
    if (getType() == RESOURCE_MUTEX) {
        ss << ", " << Lock::ResourceMutex::getName(*this);
    }

#ifdef MONGO_CONFIG_DEBUG_BUILD
    ss << ", " << _nsCopy;
#endif

    ss << "}";

    return ss.str();
}


//
// LockRequest
//

void LockRequest::initNew(Locker* locker, LockGrantNotification* notify) {
    this->locker = locker;
    this->notify = notify;

    enqueueAtFront = false;
    compatibleFirst = false;
    recursiveCount = 1;

    lock = nullptr;
    partitionedLock = nullptr;
    prev = nullptr;
    next = nullptr;
    status = STATUS_NEW;
    partitioned = false;
    mode = MODE_NONE;
    convertMode = MODE_NONE;
}


//
// Helper calls
//

const char* modeName(LockMode mode) {
    return LockModeNames[mode];
}

const char* legacyModeName(LockMode mode) {
    return LegacyLockModeNames[mode];
}

bool isModeCovered(LockMode mode, LockMode coveringMode) {
    return (LockConflictsTable[coveringMode] | LockConflictsTable[mode]) ==
        LockConflictsTable[coveringMode];
}

const char* resourceTypeName(ResourceType resourceType) {
    return ResourceTypeNames[resourceType];
}

const char* lockRequestStatusName(LockRequest::Status status) {
    return LockRequestStatusNames[status];
}

}  // namespace mongo<|MERGE_RESOLUTION|>--- conflicted
+++ resolved
@@ -34,16 +34,10 @@
 
 #include "mongo/db/concurrency/lock_manager.h"
 
-<<<<<<< HEAD
-#include <sstream>
-
-#include "mongo/base/simple_string_data_comparator.h"
-=======
 #include <third_party/murmurhash3/MurmurHash3.h>
 
 #include "mongo/base/data_type_endian.h"
 #include "mongo/base/data_view.h"
->>>>>>> f378d467
 #include "mongo/base/static_assert.h"
 #include "mongo/bson/bsonobjbuilder.h"
 #include "mongo/config.h"
@@ -196,11 +190,7 @@
     }
 
     /**
-<<<<<<< HEAD
-     * Finish creation of request and put it on the lockhead's conflict or granted queues. Returns
-=======
      * Finish creation of request and put it on the LockHead's conflict or granted queues. Returns
->>>>>>> f378d467
      * LOCK_WAITING for conflict case and LOCK_OK otherwise.
      */
     LockResult newRequest(LockRequest* request) {
@@ -1136,22 +1126,14 @@
 }
 
 ResourceId::ResourceId(ResourceType type, StringData ns)
-<<<<<<< HEAD
-    : _fullHash(fullHash(type, SimpleStringDataComparator::kInstance.hash(ns))) {
-=======
     : _fullHash(fullHash(type, hashStringData(ns))) {
->>>>>>> f378d467
 #ifdef MONGO_CONFIG_DEBUG_BUILD
     _nsCopy = ns.toString();
 #endif
 }
 
 ResourceId::ResourceId(ResourceType type, const std::string& ns)
-<<<<<<< HEAD
-    : _fullHash(fullHash(type, SimpleStringDataComparator::kInstance.hash(ns))) {
-=======
     : _fullHash(fullHash(type, hashStringData(ns))) {
->>>>>>> f378d467
 #ifdef MONGO_CONFIG_DEBUG_BUILD
     _nsCopy = ns;
 #endif
