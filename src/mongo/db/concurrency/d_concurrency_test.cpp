
/**
 *    Copyright (C) 2018-present MongoDB, Inc.
 *
 *    This program is free software: you can redistribute it and/or modify
 *    it under the terms of the Server Side Public License, version 1,
 *    as published by MongoDB, Inc.
 *
 *    This program is distributed in the hope that it will be useful,
 *    but WITHOUT ANY WARRANTY; without even the implied warranty of
 *    MERCHANTABILITY or FITNESS FOR A PARTICULAR PURPOSE.  See the
 *    Server Side Public License for more details.
 *
 *    You should have received a copy of the Server Side Public License
 *    along with this program. If not, see
 *    <http://www.mongodb.com/licensing/server-side-public-license>.
 *
 *    As a special exception, the copyright holders give permission to link the
 *    code of portions of this program with the OpenSSL library under certain
 *    conditions as described in each individual source file and distribute
 *    linked combinations including the program with the OpenSSL library. You
 *    must comply with the Server Side Public License in all respects for
 *    all of the code used other than as permitted herein. If you modify file(s)
 *    with this exception, you may extend this exception to your version of the
 *    file(s), but you are not obligated to do so. If you do not wish to do so,
 *    delete this exception statement from your version. If you delete this
 *    exception statement from all source files in the program, then also delete
 *    it in the license file.
 */

#define MONGO_LOG_DEFAULT_COMPONENT ::mongo::logger::LogComponent::kDefault

#include "mongo/platform/basic.h"

#include <boost/optional/optional_io.hpp>
#include <string>
#include <vector>

#include "mongo/db/concurrency/d_concurrency.h"
#include "mongo/db/concurrency/global_lock_acquisition_tracker.h"
#include "mongo/db/concurrency/lock_manager_test_help.h"
<<<<<<< HEAD
#include "mongo/db/operation_context.h"
#include "mongo/stdx/functional.h"
=======
#include "mongo/db/concurrency/write_conflict_exception.h"
#include "mongo/db/service_context_d_test_fixture.h"
#include "mongo/db/storage/recovery_unit_noop.h"
#include "mongo/stdx/functional.h"
#include "mongo/stdx/future.h"
>>>>>>> f378d467
#include "mongo/stdx/memory.h"
#include "mongo/stdx/thread.h"
#include "mongo/unittest/unittest.h"
#include "mongo/util/concurrency/ticketholder.h"
#include "mongo/util/debug_util.h"
#include "mongo/util/log.h"
#include "mongo/util/progress_meter.h"
<<<<<<< HEAD
=======
#include "mongo/util/scopeguard.h"
>>>>>>> f378d467
#include "mongo/util/time_support.h"

namespace mongo {
namespace {

const int kMaxStressThreads = 32;  // max number of threads to use for lock stress

/**
 * A RAII object that instantiates a TicketHolder that limits number of allowed global lock
 * acquisitions to numTickets. The opCtx must live as long as the UseGlobalThrottling instance.
 */
class UseGlobalThrottling {
public:
    explicit UseGlobalThrottling(OperationContext* opCtx, int numTickets)
        : _opCtx(opCtx), _holder(numTickets) {
        _opCtx->lockState()->setGlobalThrottling(&_holder, &_holder);
    }
    ~UseGlobalThrottling() noexcept(false) {
        // Reset the global setting as we're about to destroy the ticket holder.
        _opCtx->lockState()->setGlobalThrottling(nullptr, nullptr);
        ASSERT_EQ(_holder.used(), 0);
    }

private:
    OperationContext* _opCtx;
    TicketHolder _holder;
};


class DConcurrencyTestFixture : public ServiceContextMongoDTest {
public:
    /**
     * Returns a vector of Clients of length 'k', each of which has an OperationContext with its
     * lockState set to a DefaultLockerImpl.
     */
    template <typename LockerType>
    std::vector<std::pair<ServiceContext::UniqueClient, ServiceContext::UniqueOperationContext>>
    makeKClientsWithLockers(int k) {
        std::vector<std::pair<ServiceContext::UniqueClient, ServiceContext::UniqueOperationContext>>
            clients;
        clients.reserve(k);
        for (int i = 0; i < k; ++i) {
            auto client =
                getServiceContext()->makeClient(str::stream() << "test client for thread " << i);
            auto opCtx = client->makeOperationContext();
            opCtx->swapLockState(stdx::make_unique<LockerType>());
            clients.emplace_back(std::move(client), std::move(opCtx));
        }
        return clients;
    }

    stdx::future<void> runTaskAndKill(OperationContext* opCtx,
                                      stdx::function<void()> fn,
                                      stdx::function<void()> postKill = nullptr) {
        auto task = stdx::packaged_task<void()>(fn);
        auto result = task.get_future();
        stdx::thread taskThread{std::move(task)};

        auto taskThreadJoiner = MakeGuard([&] { taskThread.join(); });

        {
            stdx::lock_guard<Client> clientLock(*opCtx->getClient());
            opCtx->markKilled();
        }

        if (postKill)
            postKill();

        return result;
    }
};

<<<<<<< HEAD
extern bool _supportsDocLocking;

namespace {

const int kMaxPerfThreads = 16;    // max number of threads to use for lock perf
const int kMaxStressThreads = 32;  // max number of threads to use for lock stress
const int kMinPerfMillis = 30;     // min duration for reliable timing

/**
 * Temporarily forces setting of the docLockingSupported global for testing purposes.
 */
class ForceSupportsDocLocking {
public:
    explicit ForceSupportsDocLocking(bool supported) : _oldSupportsDocLocking(_supportsDocLocking) {
        _supportsDocLocking = supported;
    }

    ~ForceSupportsDocLocking() {
        _supportsDocLocking = _oldSupportsDocLocking;
    }

private:
    bool _oldSupportsDocLocking;
};

/**
 * A RAII object that instantiates a TicketHolder that limits number of allowed global lock
 * acquisitions to numTickets. The opCtx must live as long as the UseGlobalThrottling instance.
 */
class UseGlobalThrottling {
public:
    explicit UseGlobalThrottling(OperationContext* opCtx, int numTickets)
        : _opCtx(opCtx), _holder(numTickets) {
        _opCtx->lockState()->setGlobalThrottling(&_holder, &_holder);
    }
    ~UseGlobalThrottling() noexcept(false) {
        // Reset the global setting as we're about to destroy the ticket holder.
        _opCtx->lockState()->setGlobalThrottling(nullptr, nullptr);
        ASSERT_EQ(_holder.used(), 0);
    }

private:
    OperationContext* _opCtx;
    TicketHolder _holder;
};

/**
 * Returns a vector of Clients of length 'k', each of which has an OperationContext with its
 * lockState set to a DefaultLockerImpl.
 */
template <typename LockerType>
std::vector<std::pair<ServiceContext::UniqueClient, ServiceContext::UniqueOperationContext>>
makeKClientsWithLockers(int k) {
    std::vector<std::pair<ServiceContext::UniqueClient, ServiceContext::UniqueOperationContext>>
        clients;
    clients.reserve(k);
    for (int i = 0; i < k; ++i) {
        auto client =
            getGlobalServiceContext()->makeClient(str::stream() << "test client for thread " << i);
        auto opCtx = client->makeOperationContext();
        opCtx->releaseLockState();
        opCtx->setLockState(stdx::make_unique<LockerType>());
        clients.emplace_back(std::move(client), std::move(opCtx));
    }
    return clients;
}

/**
 * Returns an operation context that has an MMAPV1 locker attached to it.
 */
ServiceContext::UniqueOperationContext makeMMAPOperationContext() {
    auto opCtx = cc().makeOperationContext();
    opCtx->releaseLockState();
    opCtx->setLockState(stdx::make_unique<MMAPV1LockerImpl>());
    return opCtx;
}

/**
 * Calls fn the given number of iterations, spread out over up to maxThreads threads.
 * The threadNr passed is an integer between 0 and maxThreads exclusive. Logs timing
 * statistics for for all power-of-two thread counts from 1 up to maxThreds.
 */
void perfTest(stdx::function<void(int threadNr)> fn, int maxThreads) {
    for (int numThreads = 1; numThreads <= maxThreads; numThreads *= 2) {
        std::vector<stdx::thread> threads;

        AtomicInt32 ready{0};
        AtomicInt64 elapsedNanos{0};
        AtomicInt64 timedIters{0};

        for (int threadId = 0; threadId < numThreads; threadId++)
            threads.emplace_back([&, threadId]() {
                // Busy-wait until everybody is ready
                ready.fetchAndAdd(1);
                while (ready.load() < numThreads) {
                }

                uint64_t micros = 0;
                int iters;
                // Ensure at least 16 iterations are done and at least 25 milliseconds is timed
                for (iters = 16; iters < (1 << 30) && micros < kMinPerfMillis * 1000; iters *= 2) {
                    // Measure the number of loops
                    Timer t;

                    for (int i = 0; i < iters; i++)
                        fn(threadId);

                    micros = t.micros();
                }

                elapsedNanos.fetchAndAdd(micros * 1000);
                timedIters.fetchAndAdd(iters);
            });

        for (auto& thread : threads)
            thread.join();

        log() << numThreads
              << " threads took: " << elapsedNanos.load() / static_cast<double>(timedIters.load())
              << " ns per call" << (kDebugBuild ? " (DEBUG BUILD!)" : "");
    }
}

TEST(DConcurrency, ResourceMutex) {
    Lock::ResourceMutex mtx;
    DefaultLockerImpl locker1;
    DefaultLockerImpl locker2;
    DefaultLockerImpl locker3;

    struct State {
        void check(int n) {
            ASSERT_EQ(step.load(), n);
        }
        void finish(int n) {
            auto actual = step.fetchAndAdd(1);
            ASSERT_EQ(actual, n);
        }
        void waitFor(stdx::function<bool()> cond) {
            while (!cond())
                sleepmillis(0);
        }
        void waitFor(int n) {
            waitFor([this, n]() { return this->step.load() == n; });
        }
        AtomicInt32 step{0};
    } state;

    stdx::thread t1([&]() {
        // Step 0: Single thread acquires shared lock
        state.waitFor(0);
        Lock::SharedLock lk(&locker1, mtx);
        ASSERT(lk.isLocked());
        state.finish(0);

        // Step 4: Wait for t2 to regain its shared lock
        {
            // Check that TempRelease does not actually unlock anything
            Lock::TempRelease yield(&locker1);

            state.waitFor(4);
            state.waitFor([&locker2]() { return locker2.getWaitingResource().isValid(); });
            state.finish(4);
        }

        // Step 5: After t2 becomes blocked, unlock, yielding the mutex to t3
        lk.unlock();
        ASSERT(!lk.isLocked());
    });
    stdx::thread t2([&]() {
        // Step 1: Two threads acquire shared lock
        state.waitFor(1);
        Lock::SharedLock lk(&locker2, mtx);
        ASSERT(lk.isLocked());
        state.finish(1);

        // Step 2: Wait for t3 to attempt the exclusive lock
        state.waitFor([&locker3]() { return locker3.getWaitingResource().isValid(); });
        state.finish(2);

        // Step 3: Yield shared lock
        lk.unlock();
        ASSERT(!lk.isLocked());
        state.finish(3);

        // Step 4: Try to regain the shared lock // transfers control to t1
        lk.lock(MODE_IS);

        // Step 6: CHeck we actually got back the shared lock
        ASSERT(lk.isLocked());
        state.check(6);
    });
    stdx::thread t3([&]() {
        // Step 2: Third thread attempts to acquire exclusive lock
        state.waitFor(2);
        Lock::ExclusiveLock lk(&locker3, mtx);  // transfers control to t2

        // Step 5: Actually get the exclusive lock
        ASSERT(lk.isLocked());
        state.finish(5);
    });
    t1.join();
    t2.join();
    t3.join();
}
=======
>>>>>>> f378d467

TEST_F(DConcurrencyTestFixture, WriteConflictRetryInstantiatesOK) {
    auto opCtx = makeOperationContext();
    opCtx->swapLockState(stdx::make_unique<MMAPV1LockerImpl>());
    writeConflictRetry(opCtx.get(), "", "", [] {});
}

TEST_F(DConcurrencyTestFixture, WriteConflictRetryRetriesFunctionOnWriteConflictException) {
    auto opCtx = makeOperationContext();
    opCtx->swapLockState(stdx::make_unique<MMAPV1LockerImpl>());
    auto&& opDebug = CurOp::get(opCtx.get())->debug();
    ASSERT_EQUALS(boost::none, opDebug.additiveMetrics.writeConflicts);
    ASSERT_EQUALS(100, writeConflictRetry(opCtx.get(), "", "", [&opDebug] {
                      if (!opDebug.additiveMetrics.writeConflicts) {
                          throw WriteConflictException();
                      }
                      return 100;
                  }));
    ASSERT_EQUALS(1LL, *opDebug.additiveMetrics.writeConflicts);
}

TEST_F(DConcurrencyTestFixture, WriteConflictRetryPropagatesNonWriteConflictException) {
    auto opCtx = makeOperationContext();
    opCtx->swapLockState(stdx::make_unique<MMAPV1LockerImpl>());
    ASSERT_THROWS_CODE(writeConflictRetry(opCtx.get(),
                                          "",
                                          "",
                                          [] {
                                              uassert(ErrorCodes::OperationFailed, "", false);
                                              MONGO_UNREACHABLE;
                                          }),
                       AssertionException,
                       ErrorCodes::OperationFailed);
}

TEST_F(DConcurrencyTestFixture,
       WriteConflictRetryPropagatesWriteConflictExceptionIfAlreadyInAWriteUnitOfWork) {
    auto opCtx = makeOperationContext();
    opCtx->swapLockState(stdx::make_unique<MMAPV1LockerImpl>());
    Lock::GlobalWrite globalWrite(opCtx.get());
    WriteUnitOfWork wuow(opCtx.get());
    ASSERT_THROWS(writeConflictRetry(opCtx.get(), "", "", [] { throw WriteConflictException(); }),
                  WriteConflictException);
}

TEST_F(DConcurrencyTestFixture, ResourceMutex) {
    Lock::ResourceMutex mtx("testMutex");
    DefaultLockerImpl locker1;
    DefaultLockerImpl locker2;
    DefaultLockerImpl locker3;

    struct State {
        void check(int n) {
            ASSERT_EQ(step.load(), n);
        }
        void finish(int n) {
            auto actual = step.fetchAndAdd(1);
            ASSERT_EQ(actual, n);
        }
        void waitFor(stdx::function<bool()> cond) {
            while (!cond())
                sleepmillis(0);
        }
        void waitFor(int n) {
            waitFor([this, n]() { return this->step.load() == n; });
        }
        AtomicInt32 step{0};
    } state;

    stdx::thread t1([&]() {
        // Step 0: Single thread acquires shared lock
        state.waitFor(0);
        Lock::SharedLock lk(&locker1, mtx);
        ASSERT(lk.isLocked());
        state.finish(0);

        // Step 4: Wait for t2 to regain its shared lock
        {
            // Check that TempRelease does not actually unlock anything
            Lock::TempRelease yield(&locker1);

            state.waitFor(4);
            state.waitFor([&locker2]() { return locker2.getWaitingResource().isValid(); });
            state.finish(4);
        }

        // Step 5: After t2 becomes blocked, unlock, yielding the mutex to t3
        lk.unlock();
        ASSERT(!lk.isLocked());
    });
    stdx::thread t2([&]() {
        // Step 1: Two threads acquire shared lock
        state.waitFor(1);
        Lock::SharedLock lk(&locker2, mtx);
        ASSERT(lk.isLocked());
        state.finish(1);

        // Step 2: Wait for t3 to attempt the exclusive lock
        state.waitFor([&locker3]() { return locker3.getWaitingResource().isValid(); });
        state.finish(2);

        // Step 3: Yield shared lock
        lk.unlock();
        ASSERT(!lk.isLocked());
        state.finish(3);

        // Step 4: Try to regain the shared lock // transfers control to t1
        lk.lock(MODE_IS);

        // Step 6: CHeck we actually got back the shared lock
        ASSERT(lk.isLocked());
        state.check(6);
    });
    stdx::thread t3([&]() {
        // Step 2: Third thread attempts to acquire exclusive lock
        state.waitFor(2);
        Lock::ExclusiveLock lk(&locker3, mtx);  // transfers control to t2

        // Step 5: Actually get the exclusive lock
        ASSERT(lk.isLocked());
        state.finish(5);
    });
    t1.join();
    t2.join();
    t3.join();
}

TEST_F(DConcurrencyTestFixture, GlobalRead) {
    auto opCtx = makeOperationContext();
    opCtx->swapLockState(stdx::make_unique<MMAPV1LockerImpl>());
    Lock::GlobalRead globalRead(opCtx.get());
    ASSERT(opCtx->lockState()->isR());
}

TEST_F(DConcurrencyTestFixture, GlobalWrite) {
    auto opCtx = makeOperationContext();
    opCtx->swapLockState(stdx::make_unique<MMAPV1LockerImpl>());
    Lock::GlobalWrite globalWrite(opCtx.get());
    ASSERT(opCtx->lockState()->isW());
}

TEST_F(DConcurrencyTestFixture, GlobalWriteAndGlobalRead) {
    auto opCtx = makeOperationContext();
    opCtx->swapLockState(stdx::make_unique<MMAPV1LockerImpl>());
    auto lockState = opCtx->lockState();

    Lock::GlobalWrite globalWrite(opCtx.get());
    ASSERT(lockState->isW());

    {
        Lock::GlobalRead globalRead(opCtx.get());
        ASSERT(lockState->isW());
    }

    ASSERT(lockState->isW());
}

TEST_F(DConcurrencyTestFixture,
       GlobalWriteRequiresExplicitDowngradeToIntentWriteModeIfDestroyedWhileHoldingDatabaseLock) {
    auto opCtx = makeOperationContext();
    opCtx->swapLockState(stdx::make_unique<MMAPV1LockerImpl>());
    auto lockState = opCtx->lockState();

    const ResourceId globalId(RESOURCE_GLOBAL, ResourceId::SINGLETON_GLOBAL);
    const ResourceId mmapId(RESOURCE_MMAPV1_FLUSH, ResourceId::SINGLETON_MMAPV1_FLUSH);

    auto globalWrite = stdx::make_unique<Lock::GlobalWrite>(opCtx.get());
    ASSERT(lockState->isW());
    ASSERT(MODE_X == lockState->getLockMode(globalId))
        << "unexpected global lock mode " << modeName(lockState->getLockMode(globalId));
    ASSERT(MODE_IX == lockState->getLockMode(mmapId)) << "unexpected MMAPv1 flush lock mode "
                                                      << modeName(lockState->getLockMode(mmapId));

    {
        Lock::DBLock dbWrite(opCtx.get(), "db", MODE_IX);
        ASSERT(lockState->isW());
        ASSERT(MODE_X == lockState->getLockMode(globalId))
            << "unexpected global lock mode " << modeName(lockState->getLockMode(globalId));
        ASSERT(MODE_IX == lockState->getLockMode(mmapId))
            << "unexpected MMAPv1 flush lock mode " << modeName(lockState->getLockMode(mmapId));

        // If we destroy the GlobalWrite out of order relative to the DBLock, we will leave the
        // global lock resource locked in MODE_X. We have to explicitly downgrade this resource to
        // MODE_IX to allow other write operations to make progress.
        // This test case illustrates non-recommended usage of the RAII types. See SERVER-30948.
        globalWrite = {};
        ASSERT(lockState->isW());
        lockState->downgrade(globalId, MODE_IX);
        ASSERT_FALSE(lockState->isW());
        ASSERT(lockState->isWriteLocked());
        ASSERT(MODE_IX == lockState->getLockMode(globalId))
            << "unexpected global lock mode " << modeName(lockState->getLockMode(globalId));
        ASSERT(MODE_IX == lockState->getLockMode(mmapId))
            << "unexpected MMAPv1 flush lock mode " << modeName(lockState->getLockMode(mmapId));
    }


    ASSERT_FALSE(lockState->isW());
    ASSERT_FALSE(lockState->isWriteLocked());
    ASSERT(MODE_NONE == lockState->getLockMode(globalId))
        << "unexpected global lock mode " << modeName(lockState->getLockMode(globalId));
    ASSERT(MODE_NONE == lockState->getLockMode(mmapId)) << "unexpected MMAPv1 flush lock mode "
                                                        << modeName(lockState->getLockMode(mmapId));
}

TEST_F(DConcurrencyTestFixture,
       GlobalWriteRequiresSupportsDowngradeToIntentWriteModeWhileHoldingDatabaseLock) {
    auto opCtx = makeOperationContext();
    opCtx->swapLockState(stdx::make_unique<MMAPV1LockerImpl>());
    auto lockState = opCtx->lockState();

    const ResourceId globalId(RESOURCE_GLOBAL, ResourceId::SINGLETON_GLOBAL);
    const ResourceId mmapId(RESOURCE_MMAPV1_FLUSH, ResourceId::SINGLETON_MMAPV1_FLUSH);

    auto globalWrite = stdx::make_unique<Lock::GlobalWrite>(opCtx.get());
    ASSERT(lockState->isW());
    ASSERT(MODE_X == lockState->getLockMode(globalId))
        << "unexpected global lock mode " << modeName(lockState->getLockMode(globalId));
    ASSERT(MODE_IX == lockState->getLockMode(mmapId)) << "unexpected MMAPv1 flush lock mode "
                                                      << modeName(lockState->getLockMode(mmapId));

    {
        Lock::DBLock dbWrite(opCtx.get(), "db", MODE_IX);
        ASSERT(lockState->isW());
        ASSERT(MODE_X == lockState->getLockMode(globalId))
            << "unexpected global lock mode " << modeName(lockState->getLockMode(globalId));
        ASSERT(MODE_IX == lockState->getLockMode(mmapId))
            << "unexpected MMAPv1 flush lock mode " << modeName(lockState->getLockMode(mmapId));

        // Downgrade global lock resource to MODE_IX to allow other write operations to make
        // progress.
        lockState->downgrade(globalId, MODE_IX);
        ASSERT_FALSE(lockState->isW());
        ASSERT(lockState->isWriteLocked());
        ASSERT(MODE_IX == lockState->getLockMode(globalId))
            << "unexpected global lock mode " << modeName(lockState->getLockMode(globalId));
        ASSERT(MODE_IX == lockState->getLockMode(mmapId))
            << "unexpected MMAPv1 flush lock mode " << modeName(lockState->getLockMode(mmapId));
    }

    ASSERT_FALSE(lockState->isW());
    ASSERT(lockState->isWriteLocked());

    globalWrite = {};
    ASSERT_FALSE(lockState->isW());
    ASSERT_FALSE(lockState->isWriteLocked());
    ASSERT(MODE_NONE == lockState->getLockMode(globalId))
        << "unexpected global lock mode " << modeName(lockState->getLockMode(globalId));
    ASSERT(MODE_NONE == lockState->getLockMode(mmapId)) << "unexpected MMAPv1 flush lock mode "
                                                        << modeName(lockState->getLockMode(mmapId));
}

TEST_F(DConcurrencyTestFixture,
       NestedGlobalWriteSupportsDowngradeToIntentWriteModeWhileHoldingDatabaseLock) {
    auto opCtx = makeOperationContext();
    opCtx->swapLockState(stdx::make_unique<MMAPV1LockerImpl>());
    auto lockState = opCtx->lockState();

    const ResourceId globalId(RESOURCE_GLOBAL, ResourceId::SINGLETON_GLOBAL);
    const ResourceId mmapId(RESOURCE_MMAPV1_FLUSH, ResourceId::SINGLETON_MMAPV1_FLUSH);

    auto outerGlobalWrite = stdx::make_unique<Lock::GlobalWrite>(opCtx.get());
    auto innerGlobalWrite = stdx::make_unique<Lock::GlobalWrite>(opCtx.get());

    {
        Lock::DBLock dbWrite(opCtx.get(), "db", MODE_IX);
        ASSERT(lockState->isW());
        ASSERT(MODE_X == lockState->getLockMode(globalId))
            << "unexpected global lock mode " << modeName(lockState->getLockMode(globalId));
        ASSERT(MODE_IX == lockState->getLockMode(mmapId))
            << "unexpected MMAPv1 flush lock mode " << modeName(lockState->getLockMode(mmapId));

        // Downgrade global lock resource to MODE_IX to allow other write operations to make
        // progress.
        lockState->downgrade(globalId, MODE_IX);
        ASSERT_FALSE(lockState->isW());
        ASSERT(lockState->isWriteLocked());
        ASSERT(MODE_IX == lockState->getLockMode(globalId))
            << "unexpected global lock mode " << modeName(lockState->getLockMode(globalId));
        ASSERT(MODE_IX == lockState->getLockMode(mmapId))
            << "unexpected MMAPv1 flush lock mode " << modeName(lockState->getLockMode(mmapId));
    }

    ASSERT_FALSE(lockState->isW());
    ASSERT(lockState->isWriteLocked());

    innerGlobalWrite = {};
    ASSERT_FALSE(lockState->isW());
    ASSERT(lockState->isWriteLocked());
    ASSERT(MODE_IX == lockState->getLockMode(globalId))
        << "unexpected global lock mode " << modeName(lockState->getLockMode(globalId));
    ASSERT(MODE_IX == lockState->getLockMode(mmapId)) << "unexpected MMAPv1 flush lock mode "
                                                      << modeName(lockState->getLockMode(mmapId));

    outerGlobalWrite = {};
    ASSERT_FALSE(lockState->isW());
    ASSERT_FALSE(lockState->isWriteLocked());
    ASSERT(MODE_NONE == lockState->getLockMode(globalId))
        << "unexpected global lock mode " << modeName(lockState->getLockMode(globalId));
    ASSERT(MODE_NONE == lockState->getLockMode(mmapId)) << "unexpected MMAPv1 flush lock mode "
                                                        << modeName(lockState->getLockMode(mmapId));
}

TEST_F(DConcurrencyTestFixture, GlobalLockS_Timeout) {
    auto clients = makeKClientsWithLockers<MMAPV1LockerImpl>(2);

    Lock::GlobalLock globalWrite(
        clients[0].second.get(), MODE_X, Date_t::now(), Lock::InterruptBehavior::kThrow);
    ASSERT(globalWrite.isLocked());

    Lock::GlobalLock globalReadTry(clients[1].second.get(),
                                   MODE_S,
                                   Date_t::now() + Milliseconds(1),
                                   Lock::InterruptBehavior::kThrow);
    ASSERT(!globalReadTry.isLocked());
}

TEST_F(DConcurrencyTestFixture, GlobalLockX_Timeout) {
    auto clients = makeKClientsWithLockers<MMAPV1LockerImpl>(2);
    Lock::GlobalLock globalWrite(
        clients[0].second.get(), MODE_X, Date_t::now(), Lock::InterruptBehavior::kThrow);
    ASSERT(globalWrite.isLocked());

    Lock::GlobalLock globalWriteTry(clients[1].second.get(),
                                    MODE_X,
                                    Date_t::now() + Milliseconds(1),
                                    Lock::InterruptBehavior::kThrow);
    ASSERT(!globalWriteTry.isLocked());
}

TEST_F(DConcurrencyTestFixture, GlobalLockXSetsGlobalLockTakenOnOperationContext) {
    auto clients = makeKClientsWithLockers<MMAPV1LockerImpl>(1);
    auto opCtx = clients[0].second.get();
    ASSERT_FALSE(GlobalLockAcquisitionTracker::get(opCtx).getGlobalExclusiveLockTaken());

    {
        Lock::GlobalLock globalWrite(opCtx, MODE_X, Date_t::now(), Lock::InterruptBehavior::kThrow);
        ASSERT(globalWrite.isLocked());
    }
    ASSERT_TRUE(GlobalLockAcquisitionTracker::get(opCtx).getGlobalExclusiveLockTaken());
}

TEST_F(DConcurrencyTestFixture, GlobalLockIXSetsGlobalLockTakenOnOperationContext) {
    auto clients = makeKClientsWithLockers<MMAPV1LockerImpl>(1);
    auto opCtx = clients[0].second.get();
    ASSERT_FALSE(GlobalLockAcquisitionTracker::get(opCtx).getGlobalExclusiveLockTaken());
    {
        Lock::GlobalLock globalWrite(
            opCtx, MODE_IX, Date_t::now(), Lock::InterruptBehavior::kThrow);
        ASSERT(globalWrite.isLocked());
    }
    ASSERT_TRUE(GlobalLockAcquisitionTracker::get(opCtx).getGlobalExclusiveLockTaken());
}

<<<<<<< HEAD
TEST(DConcurrency, GlobalLockXSetsGlobalLockTakenOnOperationContext) {
    Client::initThreadIfNotAlready();
    auto opCtx = makeMMAPOperationContext();
    ASSERT_FALSE(GlobalLockAcquisitionTracker::get(opCtx.get()).getGlobalExclusiveLockTaken());

    {
        Lock::GlobalLock globalWrite(opCtx->lockState(), MODE_X, 0);
        ASSERT(globalWrite.isLocked());
    }
    ASSERT_TRUE(GlobalLockAcquisitionTracker::get(opCtx.get()).getGlobalExclusiveLockTaken());
}

TEST(DConcurrency, GlobalLockIXSetsGlobalLockTakenOnOperationContext) {
    Client::initThreadIfNotAlready();
    auto opCtx = makeMMAPOperationContext();
    ASSERT_FALSE(GlobalLockAcquisitionTracker::get(opCtx.get()).getGlobalExclusiveLockTaken());
    {
        Lock::GlobalLock globalWrite(opCtx->lockState(), MODE_IX, 0);
        ASSERT(globalWrite.isLocked());
    }
    ASSERT_TRUE(GlobalLockAcquisitionTracker::get(opCtx.get()).getGlobalExclusiveLockTaken());
}

TEST(DConcurrency, GlobalLockSDoesNotSetGlobalLockTakenOnOperationContext) {
    Client::initThreadIfNotAlready();
    auto opCtx = makeMMAPOperationContext();
    ASSERT_FALSE(GlobalLockAcquisitionTracker::get(opCtx.get()).getGlobalExclusiveLockTaken());
    {
        Lock::GlobalLock globalRead(opCtx->lockState(), MODE_S, 0);
        ASSERT(globalRead.isLocked());
    }
    ASSERT_FALSE(GlobalLockAcquisitionTracker::get(opCtx.get()).getGlobalExclusiveLockTaken());
}

TEST(DConcurrency, GlobalLockISDoesNotSetGlobalLockTakenOnOperationContext) {
    Client::initThreadIfNotAlready();
    auto opCtx = makeMMAPOperationContext();
    ASSERT_FALSE(GlobalLockAcquisitionTracker::get(opCtx.get()).getGlobalExclusiveLockTaken());
    {
        Lock::GlobalLock globalRead(opCtx->lockState(), MODE_IS, 0);
        ASSERT(globalRead.isLocked());
    }
    ASSERT_FALSE(GlobalLockAcquisitionTracker::get(opCtx.get()).getGlobalExclusiveLockTaken());
}

TEST(DConcurrency, DBLockXSetsGlobalLockTakenOnOperationContext) {
    Client::initThreadIfNotAlready();
    auto opCtx = makeMMAPOperationContext();
    ASSERT_FALSE(GlobalLockAcquisitionTracker::get(opCtx.get()).getGlobalExclusiveLockTaken());

    { Lock::DBLock dbWrite(opCtx->lockState(), "db", MODE_X); }
    ASSERT_TRUE(GlobalLockAcquisitionTracker::get(opCtx.get()).getGlobalExclusiveLockTaken());
}

TEST(DConcurrency, DBLockSDoesNotSetGlobalLockTakenOnOperationContext) {
    Client::initThreadIfNotAlready();
    auto opCtx = makeMMAPOperationContext();
    ASSERT_FALSE(GlobalLockAcquisitionTracker::get(opCtx.get()).getGlobalExclusiveLockTaken());

    { Lock::DBLock dbRead(opCtx->lockState(), "db", MODE_S); }
    ASSERT_FALSE(GlobalLockAcquisitionTracker::get(opCtx.get()).getGlobalExclusiveLockTaken());
}

TEST(DConcurrency, GlobalLockXDoesNotSetGlobalLockTakenWhenLockAcquisitionTimesOut) {
    Client::initThreadIfNotAlready();
    auto clients = makeKClientsWithLockers<MMAPV1LockerImpl>(1);

    // Take a global lock so that the next one times out.
    Lock::GlobalLock globalWrite0(clients[0].second.get()->lockState(), MODE_X, 0);
    ASSERT(globalWrite0.isLocked());

    auto opCtx = makeMMAPOperationContext();
    ASSERT_FALSE(GlobalLockAcquisitionTracker::get(opCtx.get()).getGlobalExclusiveLockTaken());
    {
        Lock::GlobalLock globalWrite1(opCtx->lockState(), MODE_X, 1);
        ASSERT_FALSE(globalWrite1.isLocked());
    }
    ASSERT_FALSE(GlobalLockAcquisitionTracker::get(opCtx.get()).getGlobalExclusiveLockTaken());
}

TEST(DConcurrency, GlobalLockS_NoTimeoutDueToGlobalLockS) {
    MMAPV1LockerImpl ls;
    Lock::GlobalRead globalRead(&ls);
=======
TEST_F(DConcurrencyTestFixture, GlobalLockSDoesNotSetGlobalLockTakenOnOperationContext) {
    auto clients = makeKClientsWithLockers<MMAPV1LockerImpl>(1);
    auto opCtx = clients[0].second.get();
    ASSERT_FALSE(GlobalLockAcquisitionTracker::get(opCtx).getGlobalExclusiveLockTaken());
    {
        Lock::GlobalLock globalRead(opCtx, MODE_S, Date_t::now(), Lock::InterruptBehavior::kThrow);
        ASSERT(globalRead.isLocked());
    }
    ASSERT_FALSE(GlobalLockAcquisitionTracker::get(opCtx).getGlobalExclusiveLockTaken());
}

TEST_F(DConcurrencyTestFixture, GlobalLockISDoesNotSetGlobalLockTakenOnOperationContext) {
    auto clients = makeKClientsWithLockers<MMAPV1LockerImpl>(1);
    auto opCtx = clients[0].second.get();
    ASSERT_FALSE(GlobalLockAcquisitionTracker::get(opCtx).getGlobalExclusiveLockTaken());
    {
        Lock::GlobalLock globalRead(opCtx, MODE_IS, Date_t::now(), Lock::InterruptBehavior::kThrow);
        ASSERT(globalRead.isLocked());
    }
    ASSERT_FALSE(GlobalLockAcquisitionTracker::get(opCtx).getGlobalExclusiveLockTaken());
}

TEST_F(DConcurrencyTestFixture, DBLockXSetsGlobalLockTakenOnOperationContext) {
    auto clients = makeKClientsWithLockers<MMAPV1LockerImpl>(1);
    auto opCtx = clients[0].second.get();
    ASSERT_FALSE(GlobalLockAcquisitionTracker::get(opCtx).getGlobalExclusiveLockTaken());
>>>>>>> f378d467

    { Lock::DBLock dbWrite(opCtx, "db", MODE_X); }
    ASSERT_TRUE(GlobalLockAcquisitionTracker::get(opCtx).getGlobalExclusiveLockTaken());
}

TEST_F(DConcurrencyTestFixture, DBLockSDoesNotSetGlobalLockTakenOnOperationContext) {
    auto clients = makeKClientsWithLockers<MMAPV1LockerImpl>(1);
    auto opCtx = clients[0].second.get();
    ASSERT_FALSE(GlobalLockAcquisitionTracker::get(opCtx).getGlobalExclusiveLockTaken());

    { Lock::DBLock dbRead(opCtx, "db", MODE_S); }
    ASSERT_FALSE(GlobalLockAcquisitionTracker::get(opCtx).getGlobalExclusiveLockTaken());
}

TEST_F(DConcurrencyTestFixture, GlobalLockXDoesNotSetGlobalLockTakenWhenLockAcquisitionTimesOut) {
    auto clients = makeKClientsWithLockers<MMAPV1LockerImpl>(2);

    // Take a global lock so that the next one times out.
    Lock::GlobalLock globalWrite0(
        clients[0].second.get(), MODE_X, Date_t::now(), Lock::InterruptBehavior::kThrow);
    ASSERT(globalWrite0.isLocked());

    auto opCtx = clients[1].second.get();
    ASSERT_FALSE(GlobalLockAcquisitionTracker::get(opCtx).getGlobalExclusiveLockTaken());
    {
        Lock::GlobalLock globalWrite1(
            opCtx, MODE_X, Date_t::now() + Milliseconds(1), Lock::InterruptBehavior::kThrow);
        ASSERT_FALSE(globalWrite1.isLocked());
    }
    ASSERT_FALSE(GlobalLockAcquisitionTracker::get(opCtx).getGlobalExclusiveLockTaken());
}

TEST_F(DConcurrencyTestFixture, GlobalLockS_NoTimeoutDueToGlobalLockS) {
    auto clients = makeKClientsWithLockers<MMAPV1LockerImpl>(2);

    Lock::GlobalRead globalRead(clients[0].second.get());
    Lock::GlobalLock globalReadTry(clients[1].second.get(),
                                   MODE_S,
                                   Date_t::now() + Milliseconds(1),
                                   Lock::InterruptBehavior::kThrow);

    ASSERT(globalReadTry.isLocked());
}

TEST_F(DConcurrencyTestFixture, GlobalLockX_TimeoutDueToGlobalLockS) {
    auto clients = makeKClientsWithLockers<MMAPV1LockerImpl>(2);

    Lock::GlobalRead globalRead(clients[0].second.get());
    Lock::GlobalLock globalWriteTry(clients[1].second.get(),
                                    MODE_X,
                                    Date_t::now() + Milliseconds(1),
                                    Lock::InterruptBehavior::kThrow);

    ASSERT(!globalWriteTry.isLocked());
}

TEST_F(DConcurrencyTestFixture, GlobalLockS_TimeoutDueToGlobalLockX) {
    auto clients = makeKClientsWithLockers<MMAPV1LockerImpl>(2);

    Lock::GlobalWrite globalWrite(clients[0].second.get());
    Lock::GlobalLock globalReadTry(clients[1].second.get(),
                                   MODE_S,
                                   Date_t::now() + Milliseconds(1),
                                   Lock::InterruptBehavior::kThrow);

    ASSERT(!globalReadTry.isLocked());
}

TEST_F(DConcurrencyTestFixture, GlobalLockX_TimeoutDueToGlobalLockX) {
    auto clients = makeKClientsWithLockers<MMAPV1LockerImpl>(2);

    Lock::GlobalWrite globalWrite(clients[0].second.get());
    Lock::GlobalLock globalWriteTry(clients[1].second.get(),
                                    MODE_X,
                                    Date_t::now() + Milliseconds(1),
                                    Lock::InterruptBehavior::kThrow);

    ASSERT(!globalWriteTry.isLocked());
}

TEST_F(DConcurrencyTestFixture, TempReleaseGlobalWrite) {
    auto opCtx = makeOperationContext();
    opCtx->swapLockState(stdx::make_unique<MMAPV1LockerImpl>());
    auto lockState = opCtx->lockState();
    Lock::GlobalWrite globalWrite(opCtx.get());

    {
        Lock::TempRelease tempRelease(lockState);
        ASSERT(!lockState->isLocked());
    }

    ASSERT(lockState->isW());
}

TEST_F(DConcurrencyTestFixture, TempReleaseRecursive) {
    auto opCtx = makeOperationContext();
    opCtx->swapLockState(stdx::make_unique<MMAPV1LockerImpl>());
    auto lockState = opCtx->lockState();
    Lock::GlobalWrite globalWrite(opCtx.get());
    Lock::DBLock lk(opCtx.get(), "SomeDBName", MODE_X);

    {
        Lock::TempRelease tempRelease(lockState);
        ASSERT(lockState->isW());
        ASSERT(lockState->isDbLockedForMode("SomeDBName", MODE_X));
    }

    ASSERT(lockState->isW());
}

TEST_F(DConcurrencyTestFixture, GlobalLockWaitIsInterruptible) {
    auto clients = makeKClientsWithLockers<DefaultLockerImpl>(2);
    auto opCtx1 = clients[0].second.get();
    auto opCtx2 = clients[1].second.get();

    // The main thread takes an exclusive lock, causing the spawned thread to wait when it attempts
    // to acquire a conflicting lock.
    Lock::GlobalLock GlobalLock(opCtx1, MODE_X);

<<<<<<< HEAD
    const ResourceId resIdDb(RESOURCE_DATABASE, std::string("db"));
    ASSERT(ls.getLockMode(resIdDb) == MODE_S);
=======
    auto result = runTaskAndKill(opCtx2, [&]() {
        // Killing the lock wait should throw an exception.
        Lock::GlobalLock g(opCtx2, MODE_S);
    });

    ASSERT_THROWS_CODE(result.get(), AssertionException, ErrorCodes::Interrupted);
>>>>>>> f378d467
}

TEST_F(DConcurrencyTestFixture, GlobalLockWaitIsInterruptibleMMAP) {
    auto clients = makeKClientsWithLockers<MMAPV1LockerImpl>(2);

    auto opCtx1 = clients[0].second.get();
    auto opCtx2 = clients[1].second.get();

    // The main thread takes an exclusive lock, causing the spawned thread to wait when it attempts
    // to acquire a conflicting lock.
    Lock::GlobalLock GlobalLock(opCtx1, MODE_X);

    // This thread attemps to acquire a conflicting lock, which will block until the first
    // unlocks.
    auto result = runTaskAndKill(opCtx2, [&]() {
        // Killing the lock wait should throw an exception.
        Lock::GlobalLock g(opCtx2, MODE_S);
    });

    ASSERT_THROWS_CODE(result.get(), AssertionException, ErrorCodes::Interrupted);
}

TEST_F(DConcurrencyTestFixture, GlobalLockWaitNotInterruptedWithLeaveUnlockedBehavior) {
    auto clients = makeKClientsWithLockers<DefaultLockerImpl>(2);
    auto opCtx1 = clients[0].second.get();
    auto opCtx2 = clients[1].second.get();

    // The main thread takes an exclusive lock, causing the spawned thread to wait when it attempts
    // to acquire a conflicting lock.
    Lock::GlobalLock g1(opCtx1, MODE_X);
    // Acquire this later to confirm that it stays unlocked.
    boost::optional<Lock::GlobalLock> g2 = boost::none;

    // Killing the lock wait should not interrupt it, but rather leave it lock unlocked.
    auto result = runTaskAndKill(opCtx2, [&]() {
        g2.emplace(opCtx2, MODE_S, Date_t::max(), Lock::InterruptBehavior::kLeaveUnlocked);
    });
    ASSERT(g1.isLocked());
    ASSERT(g2 != boost::none);
    ASSERT(!g2->isLocked());

    // Should not throw an exception.
    result.get();
}

TEST_F(DConcurrencyTestFixture, GlobalLockEnqueueOnlyNotInterruptedWithLeaveUnlockedBehavior) {
    auto clients = makeKClientsWithLockers<DefaultLockerImpl>(2);
    auto opCtx1 = clients[0].second.get();

    // Kill the operation before acquiring the uncontested lock.
    {
        stdx::lock_guard<Client> clientLock(*opCtx1->getClient());
        opCtx1->markKilled();
    }
    // This should not throw or acquire the lock.
    Lock::GlobalLock g1(opCtx1,
                        MODE_S,
                        Date_t::max(),
                        Lock::InterruptBehavior::kLeaveUnlocked,
                        Lock::GlobalLock::EnqueueOnly());
    ASSERT(!g1.isLocked());
}

<<<<<<< HEAD
    const ResourceId resIdDb(RESOURCE_DATABASE, std::string("db"));
    ASSERT(ls.getLockMode(resIdDb) == MODE_X);
=======
TEST_F(DConcurrencyTestFixture, GlobalLockWaitForLockUntilNotInterruptedWithLeaveUnlockedBehavior) {
    auto clients = makeKClientsWithLockers<DefaultLockerImpl>(2);
    auto opCtx1 = clients[0].second.get();
    auto opCtx2 = clients[1].second.get();

    // The main thread takes an exclusive lock, causing the spawned thread to wait when it attempts
    // to acquire a conflicting lock.
    Lock::GlobalLock g1(opCtx1, MODE_X);
    // Enqueue now so waitForLockUntil can be interrupted.
    Lock::GlobalLock g2(opCtx2,
                        MODE_S,
                        Date_t::max(),
                        Lock::InterruptBehavior::kLeaveUnlocked,
                        Lock::GlobalLock::EnqueueOnly());

    ASSERT(g1.isLocked());
    ASSERT(!g2.isLocked());

    // Killing the lock wait should not interrupt it, but rather leave it lock unlocked.
    auto result = runTaskAndKill(opCtx2, [&]() { g2.waitForLockUntil(Date_t::max()); });

    ASSERT(!g2.isLocked());
    // Should not throw an exception.
    result.get();
>>>>>>> f378d467
}

TEST_F(DConcurrencyTestFixture, SetMaxLockTimeoutMillisAndDoNotUsingWithInterruptBehavior) {
    auto clients = makeKClientsWithLockers<DefaultLockerImpl>(2);
    auto opCtx1 = clients[0].second.get();
    auto opCtx2 = clients[1].second.get();

    // Take the exclusive lock with the first caller.
    Lock::GlobalLock g1(opCtx1, MODE_X);

    // Set a max timeout on the second caller that will override provided lock request deadlines.
    // Then requesting a lock with Date_t::max() should cause a LockTimeout error to be thrown
    // and then caught by the Lock::InterruptBehavior::kLeaveUnlocked setting.
    opCtx2->lockState()->setMaxLockTimeout(Milliseconds(100));
    Lock::GlobalLock g2(opCtx2, MODE_S, Date_t::max(), Lock::InterruptBehavior::kLeaveUnlocked);

    ASSERT(g1.isLocked());
    ASSERT(!g2.isLocked());
}

TEST_F(DConcurrencyTestFixture, SetMaxLockTimeoutMillisAndThrowUsingInterruptBehavior) {
    auto clients = makeKClientsWithLockers<DefaultLockerImpl>(2);
    auto opCtx1 = clients[0].second.get();
    auto opCtx2 = clients[1].second.get();

    // Take the exclusive lock with the first caller.
    Lock::GlobalLock g1(opCtx1, MODE_X);

    // Set a max timeout on the second caller that will override provided lock request deadlines.
    // Then requesting a lock with Date_t::max() should cause a LockTimeout error to be thrown.
    opCtx2->lockState()->setMaxLockTimeout(Milliseconds(100));

    ASSERT_THROWS_CODE(
        Lock::GlobalLock(opCtx2, MODE_S, Date_t::max(), Lock::InterruptBehavior::kThrow),
        DBException,
        ErrorCodes::LockTimeout);

    ASSERT(g1.isLocked());
}

TEST_F(DConcurrencyTestFixture, DBLockWaitIsInterruptible) {
    auto clients = makeKClientsWithLockers<DefaultLockerImpl>(2);
    auto opCtx1 = clients[0].second.get();
    auto opCtx2 = clients[1].second.get();

    // The main thread takes an exclusive lock, causing the spawned thread to wait when it attempts
    // to acquire a conflicting lock.
    Lock::DBLock dbLock(opCtx1, "db", MODE_X);

    auto result = runTaskAndKill(opCtx2, [&]() {
        // This lock conflicts with the other DBLock.
        Lock::DBLock d(opCtx2, "db", MODE_S);
    });

    ASSERT_THROWS_CODE(result.get(), AssertionException, ErrorCodes::Interrupted);
}

TEST_F(DConcurrencyTestFixture, GlobalLockWaitIsNotInterruptibleWithLockGuard) {
    auto clients = makeKClientsWithLockers<DefaultLockerImpl>(2);

    auto opCtx1 = clients[0].second.get();
    auto opCtx2 = clients[1].second.get();
    // The main thread takes an exclusive lock, causing the spawned thread wait when it attempts to
    // acquire a conflicting lock.
    boost::optional<Lock::GlobalLock> globalLock = Lock::GlobalLock(opCtx1, MODE_X);

    // Killing the lock wait should not interrupt it.
    auto result = runTaskAndKill(opCtx2,
                                 [&]() {
                                     UninterruptibleLockGuard noInterrupt(opCtx2->lockState());
                                     Lock::GlobalLock g(opCtx2, MODE_S);
                                 },
                                 [&]() { globalLock.reset(); });
    // Should not throw an exception.
    result.get();
}

TEST_F(DConcurrencyTestFixture, DBLockWaitIsNotInterruptibleWithLockGuard) {
    auto clients = makeKClientsWithLockers<DefaultLockerImpl>(2);
    auto opCtx1 = clients[0].second.get();
    auto opCtx2 = clients[1].second.get();

    // The main thread takes an exclusive lock, causing the spawned thread to wait when it attempts
    // to acquire a conflicting lock.
    boost::optional<Lock::DBLock> dbLock = Lock::DBLock(opCtx1, "db", MODE_X);

    // Killing the lock wait should not interrupt it.
    auto result = runTaskAndKill(opCtx2,
                                 [&]() {
                                     UninterruptibleLockGuard noInterrupt(opCtx2->lockState());
                                     Lock::DBLock d(opCtx2, "db", MODE_S);
                                 },
                                 [&] { dbLock.reset(); });
    // Should not throw an exception.
    result.get();
}


TEST_F(DConcurrencyTestFixture, DBLockTakesS) {
    auto opCtx = makeOperationContext();
    opCtx->swapLockState(stdx::make_unique<MMAPV1LockerImpl>());
    Lock::DBLock dbRead(opCtx.get(), "db", MODE_S);

    const ResourceId resIdDb(RESOURCE_DATABASE, std::string("db"));
    ASSERT(opCtx->lockState()->getLockMode(resIdDb) == MODE_S);
}

TEST_F(DConcurrencyTestFixture, DBLockTakesX) {
    auto opCtx = makeOperationContext();
    opCtx->swapLockState(stdx::make_unique<MMAPV1LockerImpl>());
    Lock::DBLock dbWrite(opCtx.get(), "db", MODE_X);

    const ResourceId resIdDb(RESOURCE_DATABASE, std::string("db"));
    ASSERT(opCtx->lockState()->getLockMode(resIdDb) == MODE_X);
}

TEST_F(DConcurrencyTestFixture, DBLockTakesISForAdminIS) {
    auto opCtx = makeOperationContext();
    opCtx->swapLockState(stdx::make_unique<MMAPV1LockerImpl>());
    Lock::DBLock dbRead(opCtx.get(), "admin", MODE_IS);

    ASSERT(opCtx->lockState()->getLockMode(resourceIdAdminDB) == MODE_IS);
}

TEST_F(DConcurrencyTestFixture, DBLockTakesSForAdminS) {
    auto opCtx = makeOperationContext();
    opCtx->swapLockState(stdx::make_unique<MMAPV1LockerImpl>());
    Lock::DBLock dbRead(opCtx.get(), "admin", MODE_S);

    ASSERT(opCtx->lockState()->getLockMode(resourceIdAdminDB) == MODE_S);
}

TEST_F(DConcurrencyTestFixture, DBLockTakesXForAdminIX) {
    auto opCtx = makeOperationContext();
    opCtx->swapLockState(stdx::make_unique<MMAPV1LockerImpl>());
    Lock::DBLock dbWrite(opCtx.get(), "admin", MODE_IX);

    ASSERT(opCtx->lockState()->getLockMode(resourceIdAdminDB) == MODE_X);
}

TEST_F(DConcurrencyTestFixture, DBLockTakesXForAdminX) {
    auto opCtx = makeOperationContext();
    opCtx->swapLockState(stdx::make_unique<MMAPV1LockerImpl>());
    Lock::DBLock dbWrite(opCtx.get(), "admin", MODE_X);

    ASSERT(opCtx->lockState()->getLockMode(resourceIdAdminDB) == MODE_X);
}

TEST_F(DConcurrencyTestFixture, MultipleWriteDBLocksOnSameThread) {
    auto opCtx = makeOperationContext();
    opCtx->swapLockState(stdx::make_unique<MMAPV1LockerImpl>());
    Lock::DBLock r1(opCtx.get(), "db1", MODE_X);
    Lock::DBLock r2(opCtx.get(), "db1", MODE_X);

    ASSERT(opCtx->lockState()->isDbLockedForMode("db1", MODE_X));
}

TEST_F(DConcurrencyTestFixture, MultipleConflictingDBLocksOnSameThread) {
    auto opCtx = makeOperationContext();
    opCtx->swapLockState(stdx::make_unique<MMAPV1LockerImpl>());
    auto lockState = opCtx->lockState();
    Lock::DBLock r1(opCtx.get(), "db1", MODE_X);
    Lock::DBLock r2(opCtx.get(), "db1", MODE_S);

    ASSERT(lockState->isDbLockedForMode("db1", MODE_X));
    ASSERT(lockState->isDbLockedForMode("db1", MODE_S));
}

TEST_F(DConcurrencyTestFixture, IsDbLockedForSMode) {
    const std::string dbName("db");

    auto opCtx = makeOperationContext();
    opCtx->swapLockState(stdx::make_unique<MMAPV1LockerImpl>());
    auto lockState = opCtx->lockState();
    Lock::DBLock dbLock(opCtx.get(), dbName, MODE_S);

    ASSERT(lockState->isDbLockedForMode(dbName, MODE_IS));
    ASSERT(!lockState->isDbLockedForMode(dbName, MODE_IX));
    ASSERT(lockState->isDbLockedForMode(dbName, MODE_S));
    ASSERT(!lockState->isDbLockedForMode(dbName, MODE_X));
}

TEST_F(DConcurrencyTestFixture, IsDbLockedForXMode) {
    const std::string dbName("db");

    auto opCtx = makeOperationContext();
    opCtx->swapLockState(stdx::make_unique<MMAPV1LockerImpl>());
    auto lockState = opCtx->lockState();
    Lock::DBLock dbLock(opCtx.get(), dbName, MODE_X);

    ASSERT(lockState->isDbLockedForMode(dbName, MODE_IS));
    ASSERT(lockState->isDbLockedForMode(dbName, MODE_IX));
    ASSERT(lockState->isDbLockedForMode(dbName, MODE_S));
    ASSERT(lockState->isDbLockedForMode(dbName, MODE_X));
}

TEST_F(DConcurrencyTestFixture, IsCollectionLocked_DB_Locked_IS) {
    const std::string ns("db1.coll");

    auto opCtx = makeOperationContext();
    opCtx->swapLockState(stdx::make_unique<MMAPV1LockerImpl>());
    auto lockState = opCtx->lockState();

    Lock::DBLock dbLock(opCtx.get(), "db1", MODE_IS);

    {
        Lock::CollectionLock collLock(lockState, ns, MODE_IS);

        ASSERT(lockState->isCollectionLockedForMode(ns, MODE_IS));
        ASSERT(!lockState->isCollectionLockedForMode(ns, MODE_IX));

        // TODO: This is TRUE because Lock::CollectionLock converts IS lock to S
        ASSERT(lockState->isCollectionLockedForMode(ns, MODE_S));

        ASSERT(!lockState->isCollectionLockedForMode(ns, MODE_X));
    }

    {
        Lock::CollectionLock collLock(lockState, ns, MODE_S);

        ASSERT(lockState->isCollectionLockedForMode(ns, MODE_IS));
        ASSERT(!lockState->isCollectionLockedForMode(ns, MODE_IX));
        ASSERT(lockState->isCollectionLockedForMode(ns, MODE_S));
        ASSERT(!lockState->isCollectionLockedForMode(ns, MODE_X));
    }
}

TEST_F(DConcurrencyTestFixture, IsCollectionLocked_DB_Locked_IX) {
    const std::string ns("db1.coll");

    auto opCtx = makeOperationContext();
    opCtx->swapLockState(stdx::make_unique<MMAPV1LockerImpl>());
    auto lockState = opCtx->lockState();

    Lock::DBLock dbLock(opCtx.get(), "db1", MODE_IX);

    {
        Lock::CollectionLock collLock(lockState, ns, MODE_IX);

        // TODO: This is TRUE because Lock::CollectionLock converts IX lock to X
        ASSERT(lockState->isCollectionLockedForMode(ns, MODE_IS));

        ASSERT(lockState->isCollectionLockedForMode(ns, MODE_IX));
        ASSERT(lockState->isCollectionLockedForMode(ns, MODE_S));
        ASSERT(lockState->isCollectionLockedForMode(ns, MODE_X));
    }

    {
        Lock::CollectionLock collLock(lockState, ns, MODE_X);

        ASSERT(lockState->isCollectionLockedForMode(ns, MODE_IS));
        ASSERT(lockState->isCollectionLockedForMode(ns, MODE_IX));
        ASSERT(lockState->isCollectionLockedForMode(ns, MODE_S));
        ASSERT(lockState->isCollectionLockedForMode(ns, MODE_X));
    }
}

TEST_F(DConcurrencyTestFixture, Stress) {
    const int kNumIterations = 5000;

    ProgressMeter progressMeter(kNumIterations * kMaxStressThreads);
    std::vector<std::pair<ServiceContext::UniqueClient, ServiceContext::UniqueOperationContext>>
        clients = makeKClientsWithLockers<DefaultLockerImpl>(kMaxStressThreads);

    AtomicInt32 ready{0};
    std::vector<stdx::thread> threads;


    for (int threadId = 0; threadId < kMaxStressThreads; threadId++) {
        threads.emplace_back([&, threadId]() {
            // Busy-wait until everybody is ready
            ready.fetchAndAdd(1);
            while (ready.load() < kMaxStressThreads)
                ;

            for (int i = 0; i < kNumIterations; i++) {
                const bool sometimes = (std::rand() % 15 == 0);

                if (i % 7 == 0 && threadId == 0 /* Only one upgrader legal */) {
                    Lock::GlobalWrite w(clients[threadId].second.get());
                    if (i % 7 == 2) {
                        Lock::TempRelease t(clients[threadId].second->lockState());
                    }

                    ASSERT(clients[threadId].second->lockState()->isW());
                } else if (i % 7 == 1) {
                    Lock::GlobalRead r(clients[threadId].second.get());
                    ASSERT(clients[threadId].second->lockState()->isReadLocked());
                } else if (i % 7 == 2) {
                    Lock::GlobalWrite w(clients[threadId].second.get());
                    if (sometimes) {
                        Lock::TempRelease t(clients[threadId].second->lockState());
                    }

                    ASSERT(clients[threadId].second->lockState()->isW());
                } else if (i % 7 == 3) {
                    Lock::GlobalWrite w(clients[threadId].second.get());
                    { Lock::TempRelease t(clients[threadId].second->lockState()); }

                    Lock::GlobalRead r(clients[threadId].second.get());
                    if (sometimes) {
                        Lock::TempRelease t(clients[threadId].second->lockState());
                    }

                    ASSERT(clients[threadId].second->lockState()->isW());
                } else if (i % 7 == 4) {
                    Lock::GlobalRead r(clients[threadId].second.get());
                    Lock::GlobalRead r2(clients[threadId].second.get());
                    ASSERT(clients[threadId].second->lockState()->isReadLocked());
                } else if (i % 7 == 5) {
                    { Lock::DBLock r(clients[threadId].second.get(), "foo", MODE_S); }
                    { Lock::DBLock r(clients[threadId].second.get(), "bar", MODE_S); }
                } else if (i % 7 == 6) {
                    if (i > kNumIterations / 2) {
                        int q = i % 11;

                        if (q == 0) {
                            Lock::DBLock r(clients[threadId].second.get(), "foo", MODE_S);
                            ASSERT(clients[threadId].second->lockState()->isDbLockedForMode(
                                "foo", MODE_S));

                            Lock::DBLock r2(clients[threadId].second.get(), "foo", MODE_S);
                            ASSERT(clients[threadId].second->lockState()->isDbLockedForMode(
                                "foo", MODE_S));

                            Lock::DBLock r3(clients[threadId].second.get(), "local", MODE_S);
                            ASSERT(clients[threadId].second->lockState()->isDbLockedForMode(
                                "foo", MODE_S));
                            ASSERT(clients[threadId].second->lockState()->isDbLockedForMode(
                                "local", MODE_S));
                        } else if (q == 1) {
                            // test locking local only -- with no preceding lock
                            { Lock::DBLock x(clients[threadId].second.get(), "local", MODE_S); }

                            Lock::DBLock x(clients[threadId].second.get(), "local", MODE_X);

                            if (sometimes) {
                                Lock::TempRelease t(clients[threadId].second.get()->lockState());
                            }
                        } else if (q == 2) {
                            { Lock::DBLock x(clients[threadId].second.get(), "admin", MODE_S); }
                            { Lock::DBLock x(clients[threadId].second.get(), "admin", MODE_X); }
                        } else if (q == 3) {
                            Lock::DBLock x(clients[threadId].second.get(), "foo", MODE_X);
                            Lock::DBLock y(clients[threadId].second.get(), "admin", MODE_S);
                        } else if (q == 4) {
                            Lock::DBLock x(clients[threadId].second.get(), "foo2", MODE_S);
                            Lock::DBLock y(clients[threadId].second.get(), "admin", MODE_S);
                        } else if (q == 5) {
                            Lock::DBLock x(clients[threadId].second.get(), "foo", MODE_IS);
                        } else if (q == 6) {
                            Lock::DBLock x(clients[threadId].second.get(), "foo", MODE_IX);
                            Lock::DBLock y(clients[threadId].second.get(), "local", MODE_IX);
                        } else {
                            Lock::DBLock w(clients[threadId].second.get(), "foo", MODE_X);

                            { Lock::TempRelease t(clients[threadId].second->lockState()); }

                            Lock::DBLock r2(clients[threadId].second.get(), "foo", MODE_S);
                            Lock::DBLock r3(clients[threadId].second.get(), "local", MODE_S);
                        }
                    } else {
                        Lock::DBLock r(clients[threadId].second.get(), "foo", MODE_S);
                        Lock::DBLock r2(clients[threadId].second.get(), "foo", MODE_S);
                        Lock::DBLock r3(clients[threadId].second.get(), "local", MODE_S);
                    }
                }

                progressMeter.hit();
            }
        });
    }

    for (auto& thread : threads)
        thread.join();

    auto newClients = makeKClientsWithLockers<MMAPV1LockerImpl>(2);
    { Lock::GlobalWrite w(newClients[0].second.get()); }
    { Lock::GlobalRead r(newClients[1].second.get()); }
}

TEST_F(DConcurrencyTestFixture, StressPartitioned) {
    const int kNumIterations = 5000;

    ProgressMeter progressMeter(kNumIterations * kMaxStressThreads);
    std::vector<std::pair<ServiceContext::UniqueClient, ServiceContext::UniqueOperationContext>>
        clients = makeKClientsWithLockers<DefaultLockerImpl>(kMaxStressThreads);

    AtomicInt32 ready{0};
    std::vector<stdx::thread> threads;

    for (int threadId = 0; threadId < kMaxStressThreads; threadId++) {
        threads.emplace_back([&, threadId]() {
            // Busy-wait until everybody is ready
            ready.fetchAndAdd(1);
            while (ready.load() < kMaxStressThreads)
                ;

            for (int i = 0; i < kNumIterations; i++) {
                if (threadId == 0) {
                    if (i % 100 == 0) {
                        Lock::GlobalWrite w(clients[threadId].second.get());
                        continue;
                    } else if (i % 100 == 1) {
                        Lock::GlobalRead w(clients[threadId].second.get());
                        continue;
                    }

                    // Intentional fall through
                }

                if (i % 2 == 0) {
                    Lock::DBLock x(clients[threadId].second.get(), "foo", MODE_IS);
                } else {
                    Lock::DBLock x(clients[threadId].second.get(), "foo", MODE_IX);
                    Lock::DBLock y(clients[threadId].second.get(), "local", MODE_IX);
                }

                progressMeter.hit();
            }
        });
    }

    for (auto& thread : threads)
        thread.join();

    auto newClients = makeKClientsWithLockers<MMAPV1LockerImpl>(2);
    { Lock::GlobalWrite w(newClients[0].second.get()); }
    { Lock::GlobalRead r(newClients[1].second.get()); }
}

TEST_F(DConcurrencyTestFixture, ResourceMutexLabels) {
    Lock::ResourceMutex mutex("label");
    ASSERT(mutex.getName() == "label");
    Lock::ResourceMutex mutex2("label2");
    ASSERT(mutex2.getName() == "label2");
}

TEST_F(DConcurrencyTestFixture, Throttling) {
    auto clientOpctxPairs = makeKClientsWithLockers<DefaultLockerImpl>(2);
    auto opctx1 = clientOpctxPairs[0].second.get();
    auto opctx2 = clientOpctxPairs[1].second.get();
    UseGlobalThrottling throttle(opctx1, 1);

    bool overlongWait;
    int tries = 0;
    const int maxTries = 15;
    const Milliseconds timeoutMillis = Milliseconds(42);

    do {
        // Test that throttling will correctly handle timeouts.
        Lock::GlobalRead R1(opctx1, Date_t::now(), Lock::InterruptBehavior::kThrow);
        ASSERT(R1.isLocked());

        Date_t t1 = Date_t::now();
        {
            Lock::GlobalRead R2(
                opctx2, Date_t::now() + timeoutMillis, Lock::InterruptBehavior::kThrow);
            ASSERT(!R2.isLocked());
        }
        Date_t t2 = Date_t::now();

        // Test that the timeout did result in at least the requested wait.
        ASSERT_GTE(t2 - t1, timeoutMillis);

        // Timeouts should be reasonably immediate. In maxTries attempts at least one test should be
        // able to complete within a second, as the theoretical test duration is less than 50 ms.
        overlongWait = t2 - t1 >= Seconds(1);
    } while (overlongWait && ++tries < maxTries);
    ASSERT(!overlongWait);
}

TEST_F(DConcurrencyTestFixture, NoThrottlingWhenNotAcquiringTickets) {
    auto clientOpctxPairs = makeKClientsWithLockers<DefaultLockerImpl>(2);
    auto opctx1 = clientOpctxPairs[0].second.get();
    auto opctx2 = clientOpctxPairs[1].second.get();
    // Limit the locker to 1 ticket at a time.
    UseGlobalThrottling throttle(opctx1, 1);

    // Prevent the enforcement of ticket throttling.
    opctx1->lockState()->setShouldAcquireTicket(false);

    // Both locks should be acquired immediately because there is no throttling.
    Lock::GlobalRead R1(opctx1, Date_t::now(), Lock::InterruptBehavior::kThrow);
    ASSERT(R1.isLocked());

    Lock::GlobalRead R2(opctx2, Date_t::now(), Lock::InterruptBehavior::kThrow);
    ASSERT(R2.isLocked());
}

TEST_F(DConcurrencyTestFixture, ReleaseAndReacquireTicket) {
    auto clientOpctxPairs = makeKClientsWithLockers<DefaultLockerImpl>(2);
    auto opctx1 = clientOpctxPairs[0].second.get();
    auto opctx2 = clientOpctxPairs[1].second.get();
    // Limit the locker to 1 ticket at a time.
    UseGlobalThrottling throttle(opctx1, 1);

    Lock::GlobalRead R1(opctx1, Date_t::now(), Lock::InterruptBehavior::kThrow);
    ASSERT(R1.isLocked());

    {
        // A second Locker should not be able to acquire a ticket.
        Lock::GlobalRead R2(opctx2, Date_t::now(), Lock::InterruptBehavior::kThrow);
        ASSERT(!R2.isLocked());
    }

    opctx1->lockState()->releaseTicket();

    {
        // Now a second Locker can acquire a ticket.
        Lock::GlobalRead R2(opctx2, Date_t::now(), Lock::InterruptBehavior::kThrow);
        ASSERT(R2.isLocked());
    }

    opctx1->lockState()->reacquireTicket(opctx1);

    {
        // Now a second Locker cannot acquire a ticket.
        Lock::GlobalRead R2(opctx2, Date_t::now(), Lock::InterruptBehavior::kThrow);
        ASSERT(!R2.isLocked());
    }
}

TEST_F(DConcurrencyTestFixture, LockerWithReleasedTicketCanBeUnlocked) {
    auto clientOpctxPairs = makeKClientsWithLockers<DefaultLockerImpl>(2);
    auto opctx1 = clientOpctxPairs[0].second.get();

    Lock::GlobalRead R1(opctx1, Date_t::now(), Lock::InterruptBehavior::kThrow);
    ASSERT(R1.isLocked());

    opctx1->lockState()->releaseTicket();
}

TEST_F(DConcurrencyTestFixture, TicketAcquireCanBeInterrupted) {
    auto clientOpctxPairs = makeKClientsWithLockers<DefaultLockerImpl>(1);
    auto opctx1 = clientOpctxPairs[0].second.get();
    // Limit the locker to 0 tickets at a time.
    UseGlobalThrottling throttle(opctx1, 0);

    // This thread should block because it cannot acquire a ticket.
    auto result = runTaskAndKill(opctx1, [&] { Lock::GlobalRead R2(opctx1); });

    ASSERT_THROWS_CODE(result.get(), AssertionException, ErrorCodes::Interrupted);
}

TEST_F(DConcurrencyTestFixture, TicketAcquireRespectsUninterruptibleLockGuard) {
    auto clientOpctxPairs = makeKClientsWithLockers<DefaultLockerImpl>(1);
    auto opCtx = clientOpctxPairs[0].second.get();
    // Limit the locker to 0 tickets at a time.
    UseGlobalThrottling throttle(opCtx, 0);

    // This thread should block and return because it cannot acquire a ticket within the deadline.
    auto result = runTaskAndKill(opCtx, [&] {
        UninterruptibleLockGuard noInterrupt(opCtx->lockState());
        Lock::GlobalRead R(
            opCtx, Date_t::now() + Milliseconds(1500), Lock::InterruptBehavior::kThrow);
        ASSERT(!R.isLocked());
    });

    result.get();  // This should not throw.
}

TEST_F(DConcurrencyTestFixture, TicketAcquireWithMaxDeadlineRespectsUninterruptibleLockGuard) {
    auto clientOpctxPairs = makeKClientsWithLockers<DefaultLockerImpl>(2);
    auto opCtx1 = clientOpctxPairs[0].second.get();
    auto opCtx2 = clientOpctxPairs[1].second.get();
    // Limit the locker to 1 ticket at a time.
    UseGlobalThrottling throttle(opCtx1, 1);

    // Take the only ticket available.
    boost::optional<Lock::GlobalRead> R1;
    R1.emplace(opCtx1, Date_t::now(), Lock::InterruptBehavior::kThrow);
    ASSERT(R1->isLocked());

    boost::optional<Lock::GlobalRead> R2;

    // Block until a ticket is available.
    auto result =
        runTaskAndKill(opCtx2,
                       [&] {
                           UninterruptibleLockGuard noInterrupt(opCtx2->lockState());
                           R2.emplace(opCtx2, Date_t::max(), Lock::InterruptBehavior::kThrow);
                       },
                       [&] {
                           // Relase the only ticket available to unblock the other thread.
                           R1.reset();
                       });

    result.get();  // This should not throw.
    ASSERT(R2->isLocked());
}

TEST_F(DConcurrencyTestFixture, TicketReacquireCanBeInterrupted) {
    auto clientOpctxPairs = makeKClientsWithLockers<DefaultLockerImpl>(2);
    auto opctx1 = clientOpctxPairs[0].second.get();
    auto opctx2 = clientOpctxPairs[1].second.get();
    // Limit the locker to 1 ticket at a time.
    UseGlobalThrottling throttle(opctx1, 1);

    Lock::GlobalRead R1(opctx1, Date_t::now(), Lock::InterruptBehavior::kThrow);
    ASSERT(R1.isLocked());

    {
        // A second Locker should not be able to acquire a ticket.
        Lock::GlobalRead R2(opctx2, Date_t::now(), Lock::InterruptBehavior::kThrow);
        ASSERT(!R2.isLocked());
    }

    opctx1->lockState()->releaseTicket();

    // Now a second Locker can acquire a ticket.
    Lock::GlobalRead R2(opctx2, Date_t::now(), Lock::InterruptBehavior::kThrow);
    ASSERT(R2.isLocked());

    // This thread should block because it cannot acquire a ticket.
    auto result = runTaskAndKill(opctx1, [&] { opctx1->lockState()->reacquireTicket(opctx1); });

    ASSERT_THROWS_CODE(result.get(), AssertionException, ErrorCodes::Interrupted);
}

TEST_F(DConcurrencyTestFixture,
       GlobalLockTimeoutDueToTicketOutageShouldThrowIfMaxLockTimeoutIsEffective) {
    auto clients = makeKClientsWithLockers<DefaultLockerImpl>(1);
    auto opCtx = clients[0].second.get();

    UseGlobalThrottling throttle(opCtx, 0);

    boost::optional<Lock::GlobalLock> globalLock;
    opCtx->lockState()->setMaxLockTimeout(Milliseconds(100));
    ASSERT_THROWS_CODE(
        globalLock.emplace(opCtx, MODE_IX), AssertionException, ErrorCodes::LockTimeout);
}

TEST_F(DConcurrencyTestFixture,
       GlobalLockTimeoutDueToTicketOutageShouldFailSilentlyIfDeadlineIsEffective) {
    auto clients = makeKClientsWithLockers<DefaultLockerImpl>(1);
    auto opCtx = clients[0].second.get();

    UseGlobalThrottling throttle(opCtx, 0);

    Lock::GlobalLock globalLock(
        opCtx, MODE_IX, Date_t::now() + Milliseconds(100), Lock::InterruptBehavior::kThrow);
    ASSERT(!globalLock.isLocked());
}

TEST_F(DConcurrencyTestFixture, GlobalLockInInterruptedContextThrowsEvenWhenUncontested) {
    auto clients = makeKClientsWithLockers<DefaultLockerImpl>(1);
    auto opCtx = clients[0].second.get();

    opCtx->markKilled();

    boost::optional<Lock::GlobalRead> globalReadLock;
    ASSERT_THROWS_CODE(
        globalReadLock.emplace(opCtx, Date_t::now(), Lock::InterruptBehavior::kThrow),
        AssertionException,
        ErrorCodes::Interrupted);
}

TEST_F(DConcurrencyTestFixture, GlobalLockInInterruptedContextThrowsEvenAcquiringRecursively) {
    auto clients = makeKClientsWithLockers<DefaultLockerImpl>(1);
    auto opCtx = clients[0].second.get();

    Lock::GlobalWrite globalWriteLock(opCtx, Date_t::now(), Lock::InterruptBehavior::kThrow);

    opCtx->markKilled();

    {
        boost::optional<Lock::GlobalWrite> recursiveGlobalWriteLock;
        ASSERT_THROWS_CODE(
            recursiveGlobalWriteLock.emplace(opCtx, Date_t::now(), Lock::InterruptBehavior::kThrow),
            AssertionException,
            ErrorCodes::Interrupted);
    }
}

TEST_F(DConcurrencyTestFixture, GlobalLockInInterruptedContextRespectsUninterruptibleGuard) {
    auto clients = makeKClientsWithLockers<DefaultLockerImpl>(1);
    auto opCtx = clients[0].second.get();

    opCtx->markKilled();

    UninterruptibleLockGuard noInterrupt(opCtx->lockState());
    Lock::GlobalRead globalReadLock(
        opCtx, Date_t::now(), Lock::InterruptBehavior::kThrow);  // Does not throw.
}

TEST_F(DConcurrencyTestFixture, DBLockInInterruptedContextThrowsEvenWhenUncontested) {
    auto clients = makeKClientsWithLockers<DefaultLockerImpl>(1);
    auto opCtx = clients[0].second.get();

    opCtx->markKilled();

    boost::optional<Lock::DBLock> dbWriteLock;
    ASSERT_THROWS_CODE(
        dbWriteLock.emplace(opCtx, "db", MODE_IX), AssertionException, ErrorCodes::Interrupted);
}

TEST_F(DConcurrencyTestFixture, DBLockInInterruptedContextThrowsEvenWhenAcquiringRecursively) {
    auto clients = makeKClientsWithLockers<DefaultLockerImpl>(1);
    auto opCtx = clients[0].second.get();

    Lock::DBLock dbWriteLock(opCtx, "db", MODE_X);

    opCtx->markKilled();

    {
        boost::optional<Lock::DBLock> recursiveDBWriteLock;
        ASSERT_THROWS_CODE(recursiveDBWriteLock.emplace(opCtx, "db", MODE_X),
                           AssertionException,
                           ErrorCodes::Interrupted);
    }
}

TEST_F(DConcurrencyTestFixture, DBLockInInterruptedContextRespectsUninterruptibleGuard) {
    auto clients = makeKClientsWithLockers<DefaultLockerImpl>(1);
    auto opCtx = clients[0].second.get();

    opCtx->markKilled();

    UninterruptibleLockGuard noInterrupt(opCtx->lockState());
    Lock::DBLock dbWriteLock(opCtx, "db", MODE_X);  // Does not throw.
}

TEST_F(DConcurrencyTestFixture, DBLockTimeout) {
    auto clientOpctxPairs = makeKClientsWithLockers<DefaultLockerImpl>(2);
    auto opctx1 = clientOpctxPairs[0].second.get();
    auto opctx2 = clientOpctxPairs[1].second.get();

    const Milliseconds timeoutMillis = Milliseconds(1500);

    Lock::DBLock L1(opctx1, "testdb"_sd, MODE_X, Date_t::max());
    ASSERT(opctx1->lockState()->isDbLockedForMode("testdb"_sd, MODE_X));
    ASSERT(L1.isLocked());

    Date_t t1 = Date_t::now();
    Lock::DBLock L2(opctx2, "testdb"_sd, MODE_X, Date_t::now() + timeoutMillis);
    ASSERT(!L2.isLocked());
    Date_t t2 = Date_t::now();
    ASSERT_GTE(t2 - t1, Milliseconds(timeoutMillis));
}

TEST_F(DConcurrencyTestFixture, DBLockTimeoutDueToGlobalLock) {
    auto clientOpctxPairs = makeKClientsWithLockers<DefaultLockerImpl>(2);
    auto opctx1 = clientOpctxPairs[0].second.get();
    auto opctx2 = clientOpctxPairs[1].second.get();

    const Milliseconds timeoutMillis = Milliseconds(1500);

    Lock::GlobalLock G1(opctx1, MODE_X);
    ASSERT(G1.isLocked());

    Date_t t1 = Date_t::now();
    Lock::DBLock L2(opctx2, "testdb"_sd, MODE_X, Date_t::now() + timeoutMillis);
    ASSERT(!L2.isLocked());
    Date_t t2 = Date_t::now();
    ASSERT_GTE(t2 - t1, Milliseconds(timeoutMillis));
}

TEST_F(DConcurrencyTestFixture, CollectionLockTimeout) {
    auto clientOpctxPairs = makeKClientsWithLockers<DefaultLockerImpl>(2);
    auto opctx1 = clientOpctxPairs[0].second.get();
    auto opctx2 = clientOpctxPairs[1].second.get();

    const Milliseconds timeoutMillis = Milliseconds(1500);

    Lock::DBLock DBL1(opctx1, "testdb"_sd, MODE_IX, Date_t::max());
    ASSERT(opctx1->lockState()->isDbLockedForMode("testdb"_sd, MODE_IX));
    Lock::CollectionLock CL1(opctx1->lockState(), "testdb.test"_sd, MODE_X, Date_t::max());
    ASSERT(opctx1->lockState()->isCollectionLockedForMode("testdb.test"_sd, MODE_X));

    Date_t t1 = Date_t::now();
    Lock::DBLock DBL2(opctx2, "testdb"_sd, MODE_IX, Date_t::max());
    ASSERT(opctx2->lockState()->isDbLockedForMode("testdb"_sd, MODE_IX));
    Lock::CollectionLock CL2(
        opctx2->lockState(), "testdb.test"_sd, MODE_X, Date_t::now() + timeoutMillis);
    ASSERT(!CL2.isLocked());
    Date_t t2 = Date_t::now();
    // 2 terms both can have .9ms rounded away, so we adjust by + 1.
    ASSERT_GTE(t2 - t1 + Milliseconds(1), Milliseconds(timeoutMillis));
}

TEST_F(DConcurrencyTestFixture, CompatibleFirstWithSXIS) {
    auto clientOpctxPairs = makeKClientsWithLockers<DefaultLockerImpl>(3);
    auto opctx1 = clientOpctxPairs[0].second.get();
    auto opctx2 = clientOpctxPairs[1].second.get();
    auto opctx3 = clientOpctxPairs[2].second.get();

    // Build a queue of MODE_S <- MODE_X <- MODE_IS, with MODE_S granted.
    Lock::GlobalRead lockS(opctx1);
    ASSERT(lockS.isLocked());
    Lock::GlobalLock lockX(opctx2,
                           MODE_X,
                           Date_t::max(),
                           Lock::InterruptBehavior::kThrow,
                           Lock::GlobalLock::EnqueueOnly());
    ASSERT(!lockX.isLocked());

    // A MODE_IS should be granted due to compatibleFirst policy.
    Lock::GlobalLock lockIS(opctx3, MODE_IS, Date_t::now(), Lock::InterruptBehavior::kThrow);
    ASSERT(lockIS.isLocked());

    lockX.waitForLockUntil(Date_t::now());
    ASSERT(!lockX.isLocked());
}


TEST_F(DConcurrencyTestFixture, CompatibleFirstWithXSIXIS) {
    auto clientOpctxPairs = makeKClientsWithLockers<DefaultLockerImpl>(4);
    auto opctx1 = clientOpctxPairs[0].second.get();
    auto opctx2 = clientOpctxPairs[1].second.get();
    auto opctx3 = clientOpctxPairs[2].second.get();
    auto opctx4 = clientOpctxPairs[3].second.get();

    // Build a queue of MODE_X <- MODE_S <- MODE_IX <- MODE_IS, with MODE_X granted.
    boost::optional<Lock::GlobalWrite> lockX;
    lockX.emplace(opctx1);
    ASSERT(lockX->isLocked());
    boost::optional<Lock::GlobalLock> lockS;
    lockS.emplace(opctx2,
                  MODE_S,
                  Date_t::max(),
                  Lock::InterruptBehavior::kThrow,
                  Lock::GlobalLock::EnqueueOnly());
    ASSERT(!lockS->isLocked());
    Lock::GlobalLock lockIX(opctx3,
                            MODE_IX,
                            Date_t::max(),
                            Lock::InterruptBehavior::kThrow,
                            Lock::GlobalLock::EnqueueOnly());
    ASSERT(!lockIX.isLocked());
    Lock::GlobalLock lockIS(opctx4,
                            MODE_IS,
                            Date_t::max(),
                            Lock::InterruptBehavior::kThrow,
                            Lock::GlobalLock::EnqueueOnly());
    ASSERT(!lockIS.isLocked());


    // Now release the MODE_X and ensure that MODE_S will switch policy to compatibleFirst
    lockX.reset();
    lockS->waitForLockUntil(Date_t::now());
    ASSERT(lockS->isLocked());
    ASSERT(!lockIX.isLocked());
    lockIS.waitForLockUntil(Date_t::now());
    ASSERT(lockIS.isLocked());

    // Now release the MODE_S and ensure that MODE_IX gets locked.
    lockS.reset();
    lockIX.waitForLockUntil(Date_t::now());
    ASSERT(lockIX.isLocked());
}

TEST_F(DConcurrencyTestFixture, CompatibleFirstWithXSXIXIS) {
    auto clientOpctxPairs = makeKClientsWithLockers<DefaultLockerImpl>(5);
    auto opctx1 = clientOpctxPairs[0].second.get();
    auto opctx2 = clientOpctxPairs[1].second.get();
    auto opctx3 = clientOpctxPairs[2].second.get();
    auto opctx4 = clientOpctxPairs[3].second.get();
    auto opctx5 = clientOpctxPairs[4].second.get();

    // Build a queue of MODE_X <- MODE_S <- MODE_X <- MODE_IX <- MODE_IS, with the first MODE_X
    // granted and check that releasing it will result in the MODE_IS being granted.
    boost::optional<Lock::GlobalWrite> lockXgranted;
    lockXgranted.emplace(opctx1);
    ASSERT(lockXgranted->isLocked());

    boost::optional<Lock::GlobalLock> lockX;
    lockX.emplace(opctx3,
                  MODE_X,
                  Date_t::max(),
                  Lock::InterruptBehavior::kThrow,
                  Lock::GlobalLock::EnqueueOnly());
    ASSERT(!lockX->isLocked());

    // Now request MODE_S: it will be first in the pending list due to EnqueueAtFront policy.
    boost::optional<Lock::GlobalLock> lockS;
    lockS.emplace(opctx2,
                  MODE_S,
                  Date_t::max(),
                  Lock::InterruptBehavior::kThrow,
                  Lock::GlobalLock::EnqueueOnly());
    ASSERT(!lockS->isLocked());

    Lock::GlobalLock lockIX(opctx4,
                            MODE_IX,
                            Date_t::max(),
                            Lock::InterruptBehavior::kThrow,
                            Lock::GlobalLock::EnqueueOnly());
    ASSERT(!lockIX.isLocked());
    Lock::GlobalLock lockIS(opctx5,
                            MODE_IS,
                            Date_t::max(),
                            Lock::InterruptBehavior::kThrow,
                            Lock::GlobalLock::EnqueueOnly());
    ASSERT(!lockIS.isLocked());


    // Now release the granted MODE_X and ensure that MODE_S will switch policy to compatibleFirst,
    // not locking the MODE_X or MODE_IX, but instead granting the final MODE_IS.
    lockXgranted.reset();
    lockS->waitForLockUntil(Date_t::now());
    ASSERT(lockS->isLocked());

    lockX->waitForLockUntil(Date_t::now());
    ASSERT(!lockX->isLocked());
    lockIX.waitForLockUntil(Date_t::now());
    ASSERT(!lockIX.isLocked());

    lockIS.waitForLockUntil(Date_t::now());
    ASSERT(lockIS.isLocked());
}

TEST_F(DConcurrencyTestFixture, CompatibleFirstStress) {
    int numThreads = 8;
    int testMicros = 500'000;
    AtomicUInt64 readOnlyInterval{0};
    AtomicBool done{false};
    std::vector<uint64_t> acquisitionCount(numThreads);
    std::vector<uint64_t> timeoutCount(numThreads);
    std::vector<uint64_t> busyWaitCount(numThreads);
    auto clientOpctxPairs = makeKClientsWithLockers<DefaultLockerImpl>(numThreads);

    // Do some busy waiting to trigger different timings. The atomic load prevents compilers
    // from optimizing the loop away.
    auto busyWait = [&done, &busyWaitCount](int threadId, long long iters) {
        while (iters-- > 0) {
            for (int i = 0; i < 100 && !done.load(); i++) {
                busyWaitCount[threadId]++;
            }
        }
    };

    std::vector<stdx::thread> threads;

    // Thread putting state in/out of read-only CompatibleFirst mode.
    threads.emplace_back([&]() {
        Timer t;
        auto endTime = t.micros() + testMicros;
        uint64_t readOnlyIntervalCount = 0;
        OperationContext* opCtx = clientOpctxPairs[0].second.get();
        for (int iters = 0; (t.micros() < endTime); iters++) {
            busyWait(0, iters % 20);
            Lock::GlobalRead readLock(
                opCtx, Date_t::now() + Milliseconds(iters % 2), Lock::InterruptBehavior::kThrow);
            if (!readLock.isLocked()) {
                timeoutCount[0]++;
                continue;
            }
            acquisitionCount[0]++;
            readOnlyInterval.store(++readOnlyIntervalCount);
            busyWait(0, iters % 200);
            readOnlyInterval.store(0);
        };
        done.store(true);
    });

    for (int threadId = 1; threadId < numThreads; threadId++) {
        threads.emplace_back([&, threadId]() {
            Timer t;
            for (int iters = 0; !done.load(); iters++) {
                OperationContext* opCtx = clientOpctxPairs[threadId].second.get();
                boost::optional<Lock::GlobalLock> lock;
                switch (threadId) {
                    case 1:
                    case 2:
                    case 3:
                    case 4: {
                        // Here, actually try to acquire a lock without waiting, and check whether
                        // we should have gotten the lock or not. Use MODE_IS in 95% of the cases,
                        // and MODE_S in only 5, as that stressing the partitioning scheme and
                        // policy changes more as thread 0 acquires/releases its MODE_S lock.
                        busyWait(threadId, iters % 100);
                        auto interval = readOnlyInterval.load();
                        lock.emplace(opCtx,
                                     iters % 20 ? MODE_IS : MODE_S,
                                     Date_t::now(),
                                     Lock::InterruptBehavior::kThrow,
                                     Lock::GlobalLock::EnqueueOnly());
                        // If thread 0 is holding the MODE_S lock while we tried to acquire a
                        // MODE_IS or MODE_S lock, the CompatibleFirst policy guarantees success.
                        auto newInterval = readOnlyInterval.load();
                        invariant(!interval || interval != newInterval || lock->isLocked());
                        lock->waitForLockUntil(Date_t::now());
                        break;
                    }
                    case 5:
                        busyWait(threadId, iters % 150);
                        lock.emplace(opCtx,
                                     MODE_X,
                                     Date_t::now() + Milliseconds(iters % 2),
                                     Lock::InterruptBehavior::kThrow);
                        busyWait(threadId, iters % 10);
                        break;
                    case 6:
                        lock.emplace(opCtx,
                                     iters % 25 ? MODE_IX : MODE_S,
                                     Date_t::now() + Milliseconds(iters % 2),
                                     Lock::InterruptBehavior::kThrow);
                        busyWait(threadId, iters % 100);
                        break;
                    case 7:
                        busyWait(threadId, iters % 100);
                        lock.emplace(opCtx,
                                     iters % 20 ? MODE_IS : MODE_X,
                                     Date_t::now(),
                                     Lock::InterruptBehavior::kThrow);
                        break;
                    default:
                        MONGO_UNREACHABLE;
                }
                if (lock->isLocked())
                    acquisitionCount[threadId]++;
                else
                    timeoutCount[threadId]++;
            };
        });
    }

    for (auto& thread : threads)
        thread.join();
    for (int threadId = 0; threadId < numThreads; threadId++) {
        log() << "thread " << threadId << " stats: " << acquisitionCount[threadId]
              << " acquisitions, " << timeoutCount[threadId] << " timeouts, "
              << busyWaitCount[threadId] / 1'000'000 << "M busy waits";
    }
}


namespace {
class RecoveryUnitMock : public RecoveryUnitNoop {
public:
    virtual void abandonSnapshot() {
        activeTransaction = false;
    }

    bool activeTransaction = true;
};
}

TEST_F(DConcurrencyTestFixture, TestGlobalLockAbandonsSnapshotWhenNotInWriteUnitOfWork) {
    auto clients = makeKClientsWithLockers<MMAPV1LockerImpl>(1);
    auto opCtx = clients[0].second.get();
    auto recovUnitOwned = stdx::make_unique<RecoveryUnitMock>();
    auto recovUnitBorrowed = recovUnitOwned.get();
    opCtx->setRecoveryUnit(recovUnitOwned.release(),
                           WriteUnitOfWork::RecoveryUnitState::kNotInUnitOfWork);

    {
        Lock::GlobalLock gw1(opCtx, MODE_IS, Date_t::now(), Lock::InterruptBehavior::kThrow);
        ASSERT(gw1.isLocked());
        ASSERT(recovUnitBorrowed->activeTransaction);

        {
            Lock::GlobalLock gw2(opCtx, MODE_S, Date_t::now(), Lock::InterruptBehavior::kThrow);
            ASSERT(gw2.isLocked());
            ASSERT(recovUnitBorrowed->activeTransaction);
        }

        ASSERT(recovUnitBorrowed->activeTransaction);
        ASSERT(gw1.isLocked());
    }
    ASSERT_FALSE(recovUnitBorrowed->activeTransaction);
}

TEST_F(DConcurrencyTestFixture, TestGlobalLockDoesNotAbandonSnapshotWhenInWriteUnitOfWork) {
    auto clients = makeKClientsWithLockers<DefaultLockerImpl>(1);
    auto opCtx = clients[0].second.get();
    auto recovUnitOwned = stdx::make_unique<RecoveryUnitMock>();
    auto recovUnitBorrowed = recovUnitOwned.get();
    opCtx->setRecoveryUnit(recovUnitOwned.release(),
                           WriteUnitOfWork::RecoveryUnitState::kActiveUnitOfWork);
    opCtx->lockState()->beginWriteUnitOfWork();

    {
        Lock::GlobalLock gw1(opCtx, MODE_IX, Date_t::now(), Lock::InterruptBehavior::kThrow);
        ASSERT(gw1.isLocked());
        ASSERT(recovUnitBorrowed->activeTransaction);

        {
            Lock::GlobalLock gw2(opCtx, MODE_X, Date_t::now(), Lock::InterruptBehavior::kThrow);
            ASSERT(gw2.isLocked());
            ASSERT(recovUnitBorrowed->activeTransaction);
        }

        ASSERT(recovUnitBorrowed->activeTransaction);
        ASSERT(gw1.isLocked());
    }
    ASSERT_TRUE(recovUnitBorrowed->activeTransaction);

    opCtx->lockState()->endWriteUnitOfWork();
}

<<<<<<< HEAD
TEST(DConcurrency, Stress) {
    const int kNumIterations = 5000;

    ProgressMeter progressMeter(kNumIterations * kMaxStressThreads);
    std::array<DefaultLockerImpl, kMaxStressThreads> locker;

    AtomicInt32 ready{0};
    std::vector<stdx::thread> threads;

    for (int threadId = 0; threadId < kMaxStressThreads; threadId++)
        threads.emplace_back([&, threadId]() {
            // Busy-wait until everybody is ready
            ready.fetchAndAdd(1);
            while (ready.load() < kMaxStressThreads)
                ;

            for (int i = 0; i < kNumIterations; i++) {
                const bool sometimes = (std::rand() % 15 == 0);

                if (i % 7 == 0 && threadId == 0 /* Only one upgrader legal */) {
                    Lock::GlobalWrite w(&locker[threadId]);
                    if (i % 7 == 2) {
                        Lock::TempRelease t(&locker[threadId]);
                    }

                    ASSERT(locker[threadId].isW());
                } else if (i % 7 == 1) {
                    Lock::GlobalRead r(&locker[threadId]);
                    ASSERT(locker[threadId].isReadLocked());
                } else if (i % 7 == 2) {
                    Lock::GlobalWrite w(&locker[threadId]);
                    if (sometimes) {
                        Lock::TempRelease t(&locker[threadId]);
                    }

                    ASSERT(locker[threadId].isW());
                } else if (i % 7 == 3) {
                    Lock::GlobalWrite w(&locker[threadId]);
                    { Lock::TempRelease t(&locker[threadId]); }

                    Lock::GlobalRead r(&locker[threadId]);
                    if (sometimes) {
                        Lock::TempRelease t(&locker[threadId]);
                    }

                    ASSERT(locker[threadId].isW());
                } else if (i % 7 == 4) {
                    Lock::GlobalRead r(&locker[threadId]);
                    Lock::GlobalRead r2(&locker[threadId]);
                    ASSERT(locker[threadId].isReadLocked());
                } else if (i % 7 == 5) {
                    { Lock::DBLock r(&locker[threadId], "foo", MODE_S); }
                    { Lock::DBLock r(&locker[threadId], "bar", MODE_S); }
                } else if (i % 7 == 6) {
                    if (i > kNumIterations / 2) {
                        int q = i % 11;

                        if (q == 0) {
                            Lock::DBLock r(&locker[threadId], "foo", MODE_S);
                            ASSERT(locker[threadId].isDbLockedForMode("foo", MODE_S));

                            Lock::DBLock r2(&locker[threadId], "foo", MODE_S);
                            ASSERT(locker[threadId].isDbLockedForMode("foo", MODE_S));

                            Lock::DBLock r3(&locker[threadId], "local", MODE_S);
                            ASSERT(locker[threadId].isDbLockedForMode("foo", MODE_S));
                            ASSERT(locker[threadId].isDbLockedForMode("local", MODE_S));
                        } else if (q == 1) {
                            // test locking local only -- with no preceding lock
                            { Lock::DBLock x(&locker[threadId], "local", MODE_S); }

                            Lock::DBLock x(&locker[threadId], "local", MODE_X);

                            if (sometimes) {
                                Lock::TempRelease t(&locker[threadId]);
                            }
                        } else if (q == 2) {
                            { Lock::DBLock x(&locker[threadId], "admin", MODE_S); }
                            { Lock::DBLock x(&locker[threadId], "admin", MODE_X); }
                        } else if (q == 3) {
                            Lock::DBLock x(&locker[threadId], "foo", MODE_X);
                            Lock::DBLock y(&locker[threadId], "admin", MODE_S);
                        } else if (q == 4) {
                            Lock::DBLock x(&locker[threadId], "foo2", MODE_S);
                            Lock::DBLock y(&locker[threadId], "admin", MODE_S);
                        } else if (q == 5) {
                            Lock::DBLock x(&locker[threadId], "foo", MODE_IS);
                        } else if (q == 6) {
                            Lock::DBLock x(&locker[threadId], "foo", MODE_IX);
                            Lock::DBLock y(&locker[threadId], "local", MODE_IX);
                        } else {
                            Lock::DBLock w(&locker[threadId], "foo", MODE_X);

                            { Lock::TempRelease t(&locker[threadId]); }

                            Lock::DBLock r2(&locker[threadId], "foo", MODE_S);
                            Lock::DBLock r3(&locker[threadId], "local", MODE_S);
                        }
                    } else {
                        Lock::DBLock r(&locker[threadId], "foo", MODE_S);
                        Lock::DBLock r2(&locker[threadId], "foo", MODE_S);
                        Lock::DBLock r3(&locker[threadId], "local", MODE_S);
                    }
                }

                progressMeter.hit();
            }
        });

    for (auto& thread : threads)
        thread.join();

    {
        MMAPV1LockerImpl ls;
        Lock::GlobalWrite w(&ls);
    }

    {
        MMAPV1LockerImpl ls;
        Lock::GlobalRead r(&ls);
    }
}

TEST(DConcurrency, StressPartitioned) {
    const int kNumIterations = 5000;

    ProgressMeter progressMeter(kNumIterations * kMaxStressThreads);
    std::array<DefaultLockerImpl, kMaxStressThreads> locker;

    AtomicInt32 ready{0};
    std::vector<stdx::thread> threads;

    for (int threadId = 0; threadId < kMaxStressThreads; threadId++)
        threads.emplace_back([&, threadId]() {
            // Busy-wait until everybody is ready
            ready.fetchAndAdd(1);
            while (ready.load() < kMaxStressThreads)
                ;

            for (int i = 0; i < kNumIterations; i++) {
                if (threadId == 0) {
                    if (i % 100 == 0) {
                        Lock::GlobalWrite w(&locker[threadId]);
                        continue;
                    } else if (i % 100 == 1) {
                        Lock::GlobalRead w(&locker[threadId]);
                        continue;
                    }

                    // Intentional fall through
                }

                if (i % 2 == 0) {
                    Lock::DBLock x(&locker[threadId], "foo", MODE_IS);
                } else {
                    Lock::DBLock x(&locker[threadId], "foo", MODE_IX);
                    Lock::DBLock y(&locker[threadId], "local", MODE_IX);
                }

                progressMeter.hit();
            }
        });

    for (auto& thread : threads)
        thread.join();

    {
        MMAPV1LockerImpl ls;
        Lock::GlobalWrite w(&ls);
    }

    {
        MMAPV1LockerImpl ls;
        Lock::GlobalRead r(&ls);
    }
}

TEST(DConcurrency, Throttling) {
    auto clientOpctxPairs = makeKClientsWithLockers<DefaultLockerImpl>(2);
    auto opctx1 = clientOpctxPairs[0].second.get();
    auto opctx2 = clientOpctxPairs[1].second.get();
    UseGlobalThrottling throttle(opctx1, 1);

    bool overlongWait;
    int tries = 0;
    const int maxTries = 15;
    const int timeoutMillis = 42;

    do {
        // Test that throttling will correctly handle timeouts.
        Lock::GlobalRead R1(opctx1->lockState(), 0);
        ASSERT(R1.isLocked());

        Date_t t1 = Date_t::now();
        {
            Lock::GlobalRead R2(opctx2->lockState(), timeoutMillis);
            ASSERT(!R2.isLocked());
        }
        Date_t t2 = Date_t::now();

        // Test that the timeout did result in at least the requested wait.
        ASSERT_GTE(t2 - t1, Milliseconds(timeoutMillis));

        // Timeouts should be reasonably immediate. In maxTries attempts at least one test should be
        // able to complete within a second, as the theoretical test duration is less than 50 ms.
        overlongWait = t2 - t1 >= Seconds(1);
    } while (overlongWait && ++tries < maxTries);
    ASSERT(!overlongWait);
}

TEST(DConcurrency, NoThrottlingWhenNotAcquiringTickets) {
    auto clientOpctxPairs = makeKClientsWithLockers<DefaultLockerImpl>(2);
    auto opctx1 = clientOpctxPairs[0].second.get();
    auto opctx2 = clientOpctxPairs[1].second.get();
    // Limit the locker to 1 ticket at a time.
    UseGlobalThrottling throttle(opctx1, 1);

    // Prevent the enforcement of ticket throttling.
    opctx1->lockState()->setShouldAcquireTicket(false);

    // Both locks should be acquired immediately because there is no throttling.
    Lock::GlobalRead R1(opctx1->lockState(), 0);
    ASSERT(R1.isLocked());

    Lock::GlobalRead R2(opctx2->lockState(), 0);
    ASSERT(R2.isLocked());
}

TEST(DConcurrency, CompatibleFirstWithSXIS) {
    auto clientOpctxPairs = makeKClientsWithLockers<DefaultLockerImpl>(3);
    auto opctx1 = clientOpctxPairs[0].second.get();
    auto opctx2 = clientOpctxPairs[1].second.get();
    auto opctx3 = clientOpctxPairs[2].second.get();

    // Build a queue of MODE_S <- MODE_X <- MODE_IS, with MODE_S granted.
    Lock::GlobalRead lockS(opctx1->lockState());
    ASSERT(lockS.isLocked());
    Lock::GlobalLock lockX(opctx2->lockState(), MODE_X, UINT_MAX, Lock::GlobalLock::EnqueueOnly());
    ASSERT(!lockX.isLocked());

    // A MODE_IS should be granted due to compatibleFirst policy.
    Lock::GlobalLock lockIS(opctx3->lockState(), MODE_IS, 0);
    ASSERT(lockIS.isLocked());

    lockX.waitForLock(0);
    ASSERT(!lockX.isLocked());
}


TEST(DConcurrency, CompatibleFirstWithXSIXIS) {
    auto clientOpctxPairs = makeKClientsWithLockers<DefaultLockerImpl>(4);
    auto opctx1 = clientOpctxPairs[0].second.get();
    auto opctx2 = clientOpctxPairs[1].second.get();
    auto opctx3 = clientOpctxPairs[2].second.get();
    auto opctx4 = clientOpctxPairs[3].second.get();

    // Build a queue of MODE_X <- MODE_S <- MODE_IX <- MODE_IS, with MODE_X granted.
    boost::optional<Lock::GlobalWrite> lockX;
    lockX.emplace(opctx1->lockState());
    ASSERT(lockX->isLocked());
    boost::optional<Lock::GlobalLock> lockS;
    lockS.emplace(opctx2->lockState(), MODE_S, UINT_MAX, Lock::GlobalLock::EnqueueOnly());
    ASSERT(!lockS->isLocked());
    Lock::GlobalLock lockIX(
        opctx3->lockState(), MODE_IX, UINT_MAX, Lock::GlobalLock::EnqueueOnly());
    ASSERT(!lockIX.isLocked());
    Lock::GlobalLock lockIS(
        opctx4->lockState(), MODE_IS, UINT_MAX, Lock::GlobalLock::EnqueueOnly());
    ASSERT(!lockIS.isLocked());


    // Now release the MODE_X and ensure that MODE_S will switch policy to compatibleFirst
    lockX.reset();
    lockS->waitForLock(0);
    ASSERT(lockS->isLocked());
    ASSERT(!lockIX.isLocked());
    lockIS.waitForLock(0);
    ASSERT(lockIS.isLocked());

    // Now release the MODE_S and ensure that MODE_IX gets locked.
    lockS.reset();
    lockIX.waitForLock(0);
    ASSERT(lockIX.isLocked());
}

TEST(DConcurrency, CompatibleFirstWithXSXIXIS) {
    auto clientOpctxPairs = makeKClientsWithLockers<DefaultLockerImpl>(5);
    auto opctx1 = clientOpctxPairs[0].second.get();
    auto opctx2 = clientOpctxPairs[1].second.get();
    auto opctx3 = clientOpctxPairs[2].second.get();
    auto opctx4 = clientOpctxPairs[3].second.get();
    auto opctx5 = clientOpctxPairs[4].second.get();

    // Build a queue of MODE_X <- MODE_S <- MODE_X <- MODE_IX <- MODE_IS, with the first MODE_X
    // granted and check that releasing it will result in the MODE_IS being granted.
    boost::optional<Lock::GlobalWrite> lockXgranted;
    lockXgranted.emplace(opctx1->lockState());
    ASSERT(lockXgranted->isLocked());

    boost::optional<Lock::GlobalLock> lockX;
    lockX.emplace(opctx3->lockState(), MODE_X, UINT_MAX, Lock::GlobalLock::EnqueueOnly());
    ASSERT(!lockX->isLocked());

    // Now request MODE_S: it will be first in the pending list due to EnqueueAtFront policy.
    boost::optional<Lock::GlobalLock> lockS;
    lockS.emplace(opctx2->lockState(), MODE_S, UINT_MAX, Lock::GlobalLock::EnqueueOnly());
    ASSERT(!lockS->isLocked());

    Lock::GlobalLock lockIX(
        opctx4->lockState(), MODE_IX, UINT_MAX, Lock::GlobalLock::EnqueueOnly());
    ASSERT(!lockIX.isLocked());
    Lock::GlobalLock lockIS(
        opctx5->lockState(), MODE_IS, UINT_MAX, Lock::GlobalLock::EnqueueOnly());
    ASSERT(!lockIS.isLocked());


    // Now release the granted MODE_X and ensure that MODE_S will switch policy to compatibleFirst,
    // not locking the MODE_X or MODE_IX, but instead granting the final MODE_IS.
    lockXgranted.reset();
    lockS->waitForLock(0);
    ASSERT(lockS->isLocked());

    lockX->waitForLock(0);
    ASSERT(!lockX->isLocked());
    lockIX.waitForLock(0);
    ASSERT(!lockIX.isLocked());

    lockIS.waitForLock(0);
    ASSERT(lockIS.isLocked());
}

TEST(DConcurrency, CompatibleFirstStress) {
    int numThreads = 8;
    int testMicros = 500000;
    AtomicUInt64 readOnlyInterval{0};
    AtomicBool done{false};
    std::vector<uint64_t> acquisitionCount(numThreads);
    std::vector<uint64_t> timeoutCount(numThreads);
    std::vector<uint64_t> busyWaitCount(numThreads);
    auto clientOpctxPairs = makeKClientsWithLockers<DefaultLockerImpl>(numThreads);

    // Do some busy waiting to trigger different timings. The atomic load prevents compilers
    // from optimizing the loop away.
    auto busyWait = [&done, &busyWaitCount](int threadId, long long iters) {
        while (iters-- > 0) {
            for (int i = 0; i < 100 && !done.load(); i++) {
                busyWaitCount[threadId]++;
            }
        }
    };

    std::vector<stdx::thread> threads;

    // Thread putting state in/out of read-only CompatibleFirst mode.
    threads.emplace_back([&]() {
        Timer t;
        auto endTime = t.micros() + testMicros;
        uint64_t readOnlyIntervalCount = 0;
        OperationContext* opCtx = clientOpctxPairs[0].second.get();
        for (int iters = 0; (t.micros() < endTime); iters++) {
            busyWait(0, iters % 20);
            Lock::GlobalRead readLock(opCtx->lockState(), iters % 2);
            if (!readLock.isLocked()) {
                timeoutCount[0]++;
                continue;
            }
            acquisitionCount[0]++;
            readOnlyInterval.store(++readOnlyIntervalCount);
            busyWait(0, iters % 200);
            readOnlyInterval.store(0);
        };
        done.store(true);
    });

    for (int threadId = 1; threadId < numThreads; threadId++) {
        threads.emplace_back([&, threadId]() {
            Timer t;
            for (int iters = 0; !done.load(); iters++) {
                OperationContext* opCtx = clientOpctxPairs[threadId].second.get();
                boost::optional<Lock::GlobalLock> lock;
                switch (threadId) {
                    case 1:
                    case 2:
                    case 3:
                    case 4: {
                        // Here, actually try to acquire a lock without waiting, and check whether
                        // we should have gotten the lock or not. Use MODE_IS in 95% of the cases,
                        // and MODE_S in only 5, as that stressing the partitioning scheme and
                        // policy changes more as thread 0 acquires/releases its MODE_S lock.
                        busyWait(threadId, iters % 100);
                        auto interval = readOnlyInterval.load();
                        lock.emplace(opCtx->lockState(),
                                     iters % 20 ? MODE_IS : MODE_S,
                                     0,
                                     Lock::GlobalLock::EnqueueOnly());
                        // If thread 0 is holding the MODE_S lock while we tried to acquire a
                        // MODE_IS or MODE_S lock, the CompatibleFirst policy guarantees success.
                        auto newInterval = readOnlyInterval.load();
                        invariant(!interval || interval != newInterval || lock->isLocked());
                        lock->waitForLock(0);
                        break;
                    }
                    case 5:
                        busyWait(threadId, iters % 150);
                        lock.emplace(opCtx->lockState(), MODE_X, iters % 2);
                        busyWait(threadId, iters % 10);
                        break;
                    case 6:
                        lock.emplace(opCtx->lockState(), iters % 25 ? MODE_IX : MODE_S, iters % 2);
                        busyWait(threadId, iters % 100);
                        break;
                    case 7:
                        busyWait(threadId, iters % 100);
                        lock.emplace(opCtx->lockState(), iters % 20 ? MODE_IS : MODE_X, 0);
                        break;
                    default:
                        MONGO_UNREACHABLE;
                }
                if (lock->isLocked())
                    acquisitionCount[threadId]++;
                else
                    timeoutCount[threadId]++;
            };
        });
    }

    for (auto& thread : threads)
        thread.join();
    for (int threadId = 0; threadId < numThreads; threadId++) {
        log() << "thread " << threadId << " stats: " << acquisitionCount[threadId]
              << " acquisitions, " << timeoutCount[threadId] << " timeouts, "
              << busyWaitCount[threadId] / 1000000 << "M busy waits";
    }
}

// These tests exercise single- and multi-threaded performance of uncontended lock acquisition. It
// is neither practical nor useful to run them on debug builds.

TEST(Locker, PerformanceStdMutex) {
    stdx::mutex mtx;
    perfTest([&](int threadId) { stdx::unique_lock<stdx::mutex> lk(mtx); }, kMaxPerfThreads);
}

TEST(Locker, PerformanceResourceMutexShared) {
    Lock::ResourceMutex mtx;
    std::array<DefaultLockerImpl, kMaxPerfThreads> locker;
    perfTest([&](int threadId) { Lock::SharedLock lk(&locker[threadId], mtx); }, kMaxPerfThreads);
}

TEST(Locker, PerformanceResourceMutexExclusive) {
    Lock::ResourceMutex mtx;
    std::array<DefaultLockerImpl, kMaxPerfThreads> locker;
    perfTest([&](int threadId) { Lock::ExclusiveLock lk(&locker[threadId], mtx); },
             kMaxPerfThreads);
}

TEST(Locker, PerformanceCollectionIntentSharedLock) {
    std::array<DefaultLockerImpl, kMaxPerfThreads> locker;
    ForceSupportsDocLocking supported(true);
    perfTest(
        [&](int threadId) {
            Lock::DBLock dlk(&locker[threadId], "test", MODE_IS);
            Lock::CollectionLock clk(&locker[threadId], "test.coll", MODE_IS);
        },
        kMaxPerfThreads);
}

TEST(Locker, PerformanceCollectionIntentExclusiveLock) {
    std::array<DefaultLockerImpl, kMaxPerfThreads> locker;
    ForceSupportsDocLocking supported(true);
    perfTest(
        [&](int threadId) {
            Lock::DBLock dlk(&locker[threadId], "test", MODE_IX);
            Lock::CollectionLock clk(&locker[threadId], "test.coll", MODE_IX);
        },
        kMaxPerfThreads);
}

TEST(Locker, PerformanceMMAPv1CollectionSharedLock) {
    std::array<MMAPV1LockerImpl, kMaxPerfThreads> locker;
    ForceSupportsDocLocking supported(false);
    perfTest(
        [&](int threadId) {
            Lock::DBLock dlk(&locker[threadId], "test", MODE_IS);
            Lock::CollectionLock clk(&locker[threadId], "test.coll", MODE_S);
        },
        kMaxPerfThreads);
}

TEST(Locker, PerformanceMMAPv1CollectionExclusive) {
    std::array<MMAPV1LockerImpl, kMaxPerfThreads> locker;
    ForceSupportsDocLocking supported(false);
    perfTest(
        [&](int threadId) {
            Lock::DBLock dlk(&locker[threadId], "test", MODE_IX);
            Lock::CollectionLock clk(&locker[threadId], "test.coll", MODE_X);
        },
        kMaxPerfThreads);
}

=======
>>>>>>> f378d467
}  // namespace
}  // namespace mongo<|MERGE_RESOLUTION|>--- conflicted
+++ resolved
@@ -39,16 +39,11 @@
 #include "mongo/db/concurrency/d_concurrency.h"
 #include "mongo/db/concurrency/global_lock_acquisition_tracker.h"
 #include "mongo/db/concurrency/lock_manager_test_help.h"
-<<<<<<< HEAD
-#include "mongo/db/operation_context.h"
-#include "mongo/stdx/functional.h"
-=======
 #include "mongo/db/concurrency/write_conflict_exception.h"
 #include "mongo/db/service_context_d_test_fixture.h"
 #include "mongo/db/storage/recovery_unit_noop.h"
 #include "mongo/stdx/functional.h"
 #include "mongo/stdx/future.h"
->>>>>>> f378d467
 #include "mongo/stdx/memory.h"
 #include "mongo/stdx/thread.h"
 #include "mongo/unittest/unittest.h"
@@ -56,10 +51,7 @@
 #include "mongo/util/debug_util.h"
 #include "mongo/util/log.h"
 #include "mongo/util/progress_meter.h"
-<<<<<<< HEAD
-=======
 #include "mongo/util/scopeguard.h"
->>>>>>> f378d467
 #include "mongo/util/time_support.h"
 
 namespace mongo {
@@ -132,132 +124,53 @@
     }
 };
 
-<<<<<<< HEAD
-extern bool _supportsDocLocking;
-
-namespace {
-
-const int kMaxPerfThreads = 16;    // max number of threads to use for lock perf
-const int kMaxStressThreads = 32;  // max number of threads to use for lock stress
-const int kMinPerfMillis = 30;     // min duration for reliable timing
-
-/**
- * Temporarily forces setting of the docLockingSupported global for testing purposes.
- */
-class ForceSupportsDocLocking {
-public:
-    explicit ForceSupportsDocLocking(bool supported) : _oldSupportsDocLocking(_supportsDocLocking) {
-        _supportsDocLocking = supported;
-    }
-
-    ~ForceSupportsDocLocking() {
-        _supportsDocLocking = _oldSupportsDocLocking;
-    }
-
-private:
-    bool _oldSupportsDocLocking;
-};
-
-/**
- * A RAII object that instantiates a TicketHolder that limits number of allowed global lock
- * acquisitions to numTickets. The opCtx must live as long as the UseGlobalThrottling instance.
- */
-class UseGlobalThrottling {
-public:
-    explicit UseGlobalThrottling(OperationContext* opCtx, int numTickets)
-        : _opCtx(opCtx), _holder(numTickets) {
-        _opCtx->lockState()->setGlobalThrottling(&_holder, &_holder);
-    }
-    ~UseGlobalThrottling() noexcept(false) {
-        // Reset the global setting as we're about to destroy the ticket holder.
-        _opCtx->lockState()->setGlobalThrottling(nullptr, nullptr);
-        ASSERT_EQ(_holder.used(), 0);
-    }
-
-private:
-    OperationContext* _opCtx;
-    TicketHolder _holder;
-};
-
-/**
- * Returns a vector of Clients of length 'k', each of which has an OperationContext with its
- * lockState set to a DefaultLockerImpl.
- */
-template <typename LockerType>
-std::vector<std::pair<ServiceContext::UniqueClient, ServiceContext::UniqueOperationContext>>
-makeKClientsWithLockers(int k) {
-    std::vector<std::pair<ServiceContext::UniqueClient, ServiceContext::UniqueOperationContext>>
-        clients;
-    clients.reserve(k);
-    for (int i = 0; i < k; ++i) {
-        auto client =
-            getGlobalServiceContext()->makeClient(str::stream() << "test client for thread " << i);
-        auto opCtx = client->makeOperationContext();
-        opCtx->releaseLockState();
-        opCtx->setLockState(stdx::make_unique<LockerType>());
-        clients.emplace_back(std::move(client), std::move(opCtx));
-    }
-    return clients;
-}
-
-/**
- * Returns an operation context that has an MMAPV1 locker attached to it.
- */
-ServiceContext::UniqueOperationContext makeMMAPOperationContext() {
-    auto opCtx = cc().makeOperationContext();
-    opCtx->releaseLockState();
-    opCtx->setLockState(stdx::make_unique<MMAPV1LockerImpl>());
-    return opCtx;
-}
-
-/**
- * Calls fn the given number of iterations, spread out over up to maxThreads threads.
- * The threadNr passed is an integer between 0 and maxThreads exclusive. Logs timing
- * statistics for for all power-of-two thread counts from 1 up to maxThreds.
- */
-void perfTest(stdx::function<void(int threadNr)> fn, int maxThreads) {
-    for (int numThreads = 1; numThreads <= maxThreads; numThreads *= 2) {
-        std::vector<stdx::thread> threads;
-
-        AtomicInt32 ready{0};
-        AtomicInt64 elapsedNanos{0};
-        AtomicInt64 timedIters{0};
-
-        for (int threadId = 0; threadId < numThreads; threadId++)
-            threads.emplace_back([&, threadId]() {
-                // Busy-wait until everybody is ready
-                ready.fetchAndAdd(1);
-                while (ready.load() < numThreads) {
-                }
-
-                uint64_t micros = 0;
-                int iters;
-                // Ensure at least 16 iterations are done and at least 25 milliseconds is timed
-                for (iters = 16; iters < (1 << 30) && micros < kMinPerfMillis * 1000; iters *= 2) {
-                    // Measure the number of loops
-                    Timer t;
-
-                    for (int i = 0; i < iters; i++)
-                        fn(threadId);
-
-                    micros = t.micros();
-                }
-
-                elapsedNanos.fetchAndAdd(micros * 1000);
-                timedIters.fetchAndAdd(iters);
-            });
-
-        for (auto& thread : threads)
-            thread.join();
-
-        log() << numThreads
-              << " threads took: " << elapsedNanos.load() / static_cast<double>(timedIters.load())
-              << " ns per call" << (kDebugBuild ? " (DEBUG BUILD!)" : "");
-    }
-}
-
-TEST(DConcurrency, ResourceMutex) {
-    Lock::ResourceMutex mtx;
+
+TEST_F(DConcurrencyTestFixture, WriteConflictRetryInstantiatesOK) {
+    auto opCtx = makeOperationContext();
+    opCtx->swapLockState(stdx::make_unique<MMAPV1LockerImpl>());
+    writeConflictRetry(opCtx.get(), "", "", [] {});
+}
+
+TEST_F(DConcurrencyTestFixture, WriteConflictRetryRetriesFunctionOnWriteConflictException) {
+    auto opCtx = makeOperationContext();
+    opCtx->swapLockState(stdx::make_unique<MMAPV1LockerImpl>());
+    auto&& opDebug = CurOp::get(opCtx.get())->debug();
+    ASSERT_EQUALS(boost::none, opDebug.additiveMetrics.writeConflicts);
+    ASSERT_EQUALS(100, writeConflictRetry(opCtx.get(), "", "", [&opDebug] {
+                      if (!opDebug.additiveMetrics.writeConflicts) {
+                          throw WriteConflictException();
+                      }
+                      return 100;
+                  }));
+    ASSERT_EQUALS(1LL, *opDebug.additiveMetrics.writeConflicts);
+}
+
+TEST_F(DConcurrencyTestFixture, WriteConflictRetryPropagatesNonWriteConflictException) {
+    auto opCtx = makeOperationContext();
+    opCtx->swapLockState(stdx::make_unique<MMAPV1LockerImpl>());
+    ASSERT_THROWS_CODE(writeConflictRetry(opCtx.get(),
+                                          "",
+                                          "",
+                                          [] {
+                                              uassert(ErrorCodes::OperationFailed, "", false);
+                                              MONGO_UNREACHABLE;
+                                          }),
+                       AssertionException,
+                       ErrorCodes::OperationFailed);
+}
+
+TEST_F(DConcurrencyTestFixture,
+       WriteConflictRetryPropagatesWriteConflictExceptionIfAlreadyInAWriteUnitOfWork) {
+    auto opCtx = makeOperationContext();
+    opCtx->swapLockState(stdx::make_unique<MMAPV1LockerImpl>());
+    Lock::GlobalWrite globalWrite(opCtx.get());
+    WriteUnitOfWork wuow(opCtx.get());
+    ASSERT_THROWS(writeConflictRetry(opCtx.get(), "", "", [] { throw WriteConflictException(); }),
+                  WriteConflictException);
+}
+
+TEST_F(DConcurrencyTestFixture, ResourceMutex) {
+    Lock::ResourceMutex mtx("testMutex");
     DefaultLockerImpl locker1;
     DefaultLockerImpl locker2;
     DefaultLockerImpl locker3;
@@ -337,134 +250,6 @@
     t2.join();
     t3.join();
 }
-=======
->>>>>>> f378d467
-
-TEST_F(DConcurrencyTestFixture, WriteConflictRetryInstantiatesOK) {
-    auto opCtx = makeOperationContext();
-    opCtx->swapLockState(stdx::make_unique<MMAPV1LockerImpl>());
-    writeConflictRetry(opCtx.get(), "", "", [] {});
-}
-
-TEST_F(DConcurrencyTestFixture, WriteConflictRetryRetriesFunctionOnWriteConflictException) {
-    auto opCtx = makeOperationContext();
-    opCtx->swapLockState(stdx::make_unique<MMAPV1LockerImpl>());
-    auto&& opDebug = CurOp::get(opCtx.get())->debug();
-    ASSERT_EQUALS(boost::none, opDebug.additiveMetrics.writeConflicts);
-    ASSERT_EQUALS(100, writeConflictRetry(opCtx.get(), "", "", [&opDebug] {
-                      if (!opDebug.additiveMetrics.writeConflicts) {
-                          throw WriteConflictException();
-                      }
-                      return 100;
-                  }));
-    ASSERT_EQUALS(1LL, *opDebug.additiveMetrics.writeConflicts);
-}
-
-TEST_F(DConcurrencyTestFixture, WriteConflictRetryPropagatesNonWriteConflictException) {
-    auto opCtx = makeOperationContext();
-    opCtx->swapLockState(stdx::make_unique<MMAPV1LockerImpl>());
-    ASSERT_THROWS_CODE(writeConflictRetry(opCtx.get(),
-                                          "",
-                                          "",
-                                          [] {
-                                              uassert(ErrorCodes::OperationFailed, "", false);
-                                              MONGO_UNREACHABLE;
-                                          }),
-                       AssertionException,
-                       ErrorCodes::OperationFailed);
-}
-
-TEST_F(DConcurrencyTestFixture,
-       WriteConflictRetryPropagatesWriteConflictExceptionIfAlreadyInAWriteUnitOfWork) {
-    auto opCtx = makeOperationContext();
-    opCtx->swapLockState(stdx::make_unique<MMAPV1LockerImpl>());
-    Lock::GlobalWrite globalWrite(opCtx.get());
-    WriteUnitOfWork wuow(opCtx.get());
-    ASSERT_THROWS(writeConflictRetry(opCtx.get(), "", "", [] { throw WriteConflictException(); }),
-                  WriteConflictException);
-}
-
-TEST_F(DConcurrencyTestFixture, ResourceMutex) {
-    Lock::ResourceMutex mtx("testMutex");
-    DefaultLockerImpl locker1;
-    DefaultLockerImpl locker2;
-    DefaultLockerImpl locker3;
-
-    struct State {
-        void check(int n) {
-            ASSERT_EQ(step.load(), n);
-        }
-        void finish(int n) {
-            auto actual = step.fetchAndAdd(1);
-            ASSERT_EQ(actual, n);
-        }
-        void waitFor(stdx::function<bool()> cond) {
-            while (!cond())
-                sleepmillis(0);
-        }
-        void waitFor(int n) {
-            waitFor([this, n]() { return this->step.load() == n; });
-        }
-        AtomicInt32 step{0};
-    } state;
-
-    stdx::thread t1([&]() {
-        // Step 0: Single thread acquires shared lock
-        state.waitFor(0);
-        Lock::SharedLock lk(&locker1, mtx);
-        ASSERT(lk.isLocked());
-        state.finish(0);
-
-        // Step 4: Wait for t2 to regain its shared lock
-        {
-            // Check that TempRelease does not actually unlock anything
-            Lock::TempRelease yield(&locker1);
-
-            state.waitFor(4);
-            state.waitFor([&locker2]() { return locker2.getWaitingResource().isValid(); });
-            state.finish(4);
-        }
-
-        // Step 5: After t2 becomes blocked, unlock, yielding the mutex to t3
-        lk.unlock();
-        ASSERT(!lk.isLocked());
-    });
-    stdx::thread t2([&]() {
-        // Step 1: Two threads acquire shared lock
-        state.waitFor(1);
-        Lock::SharedLock lk(&locker2, mtx);
-        ASSERT(lk.isLocked());
-        state.finish(1);
-
-        // Step 2: Wait for t3 to attempt the exclusive lock
-        state.waitFor([&locker3]() { return locker3.getWaitingResource().isValid(); });
-        state.finish(2);
-
-        // Step 3: Yield shared lock
-        lk.unlock();
-        ASSERT(!lk.isLocked());
-        state.finish(3);
-
-        // Step 4: Try to regain the shared lock // transfers control to t1
-        lk.lock(MODE_IS);
-
-        // Step 6: CHeck we actually got back the shared lock
-        ASSERT(lk.isLocked());
-        state.check(6);
-    });
-    stdx::thread t3([&]() {
-        // Step 2: Third thread attempts to acquire exclusive lock
-        state.waitFor(2);
-        Lock::ExclusiveLock lk(&locker3, mtx);  // transfers control to t2
-
-        // Step 5: Actually get the exclusive lock
-        ASSERT(lk.isLocked());
-        state.finish(5);
-    });
-    t1.join();
-    t2.join();
-    t3.join();
-}
 
 TEST_F(DConcurrencyTestFixture, GlobalRead) {
     auto opCtx = makeOperationContext();
@@ -693,91 +478,6 @@
     ASSERT_TRUE(GlobalLockAcquisitionTracker::get(opCtx).getGlobalExclusiveLockTaken());
 }
 
-<<<<<<< HEAD
-TEST(DConcurrency, GlobalLockXSetsGlobalLockTakenOnOperationContext) {
-    Client::initThreadIfNotAlready();
-    auto opCtx = makeMMAPOperationContext();
-    ASSERT_FALSE(GlobalLockAcquisitionTracker::get(opCtx.get()).getGlobalExclusiveLockTaken());
-
-    {
-        Lock::GlobalLock globalWrite(opCtx->lockState(), MODE_X, 0);
-        ASSERT(globalWrite.isLocked());
-    }
-    ASSERT_TRUE(GlobalLockAcquisitionTracker::get(opCtx.get()).getGlobalExclusiveLockTaken());
-}
-
-TEST(DConcurrency, GlobalLockIXSetsGlobalLockTakenOnOperationContext) {
-    Client::initThreadIfNotAlready();
-    auto opCtx = makeMMAPOperationContext();
-    ASSERT_FALSE(GlobalLockAcquisitionTracker::get(opCtx.get()).getGlobalExclusiveLockTaken());
-    {
-        Lock::GlobalLock globalWrite(opCtx->lockState(), MODE_IX, 0);
-        ASSERT(globalWrite.isLocked());
-    }
-    ASSERT_TRUE(GlobalLockAcquisitionTracker::get(opCtx.get()).getGlobalExclusiveLockTaken());
-}
-
-TEST(DConcurrency, GlobalLockSDoesNotSetGlobalLockTakenOnOperationContext) {
-    Client::initThreadIfNotAlready();
-    auto opCtx = makeMMAPOperationContext();
-    ASSERT_FALSE(GlobalLockAcquisitionTracker::get(opCtx.get()).getGlobalExclusiveLockTaken());
-    {
-        Lock::GlobalLock globalRead(opCtx->lockState(), MODE_S, 0);
-        ASSERT(globalRead.isLocked());
-    }
-    ASSERT_FALSE(GlobalLockAcquisitionTracker::get(opCtx.get()).getGlobalExclusiveLockTaken());
-}
-
-TEST(DConcurrency, GlobalLockISDoesNotSetGlobalLockTakenOnOperationContext) {
-    Client::initThreadIfNotAlready();
-    auto opCtx = makeMMAPOperationContext();
-    ASSERT_FALSE(GlobalLockAcquisitionTracker::get(opCtx.get()).getGlobalExclusiveLockTaken());
-    {
-        Lock::GlobalLock globalRead(opCtx->lockState(), MODE_IS, 0);
-        ASSERT(globalRead.isLocked());
-    }
-    ASSERT_FALSE(GlobalLockAcquisitionTracker::get(opCtx.get()).getGlobalExclusiveLockTaken());
-}
-
-TEST(DConcurrency, DBLockXSetsGlobalLockTakenOnOperationContext) {
-    Client::initThreadIfNotAlready();
-    auto opCtx = makeMMAPOperationContext();
-    ASSERT_FALSE(GlobalLockAcquisitionTracker::get(opCtx.get()).getGlobalExclusiveLockTaken());
-
-    { Lock::DBLock dbWrite(opCtx->lockState(), "db", MODE_X); }
-    ASSERT_TRUE(GlobalLockAcquisitionTracker::get(opCtx.get()).getGlobalExclusiveLockTaken());
-}
-
-TEST(DConcurrency, DBLockSDoesNotSetGlobalLockTakenOnOperationContext) {
-    Client::initThreadIfNotAlready();
-    auto opCtx = makeMMAPOperationContext();
-    ASSERT_FALSE(GlobalLockAcquisitionTracker::get(opCtx.get()).getGlobalExclusiveLockTaken());
-
-    { Lock::DBLock dbRead(opCtx->lockState(), "db", MODE_S); }
-    ASSERT_FALSE(GlobalLockAcquisitionTracker::get(opCtx.get()).getGlobalExclusiveLockTaken());
-}
-
-TEST(DConcurrency, GlobalLockXDoesNotSetGlobalLockTakenWhenLockAcquisitionTimesOut) {
-    Client::initThreadIfNotAlready();
-    auto clients = makeKClientsWithLockers<MMAPV1LockerImpl>(1);
-
-    // Take a global lock so that the next one times out.
-    Lock::GlobalLock globalWrite0(clients[0].second.get()->lockState(), MODE_X, 0);
-    ASSERT(globalWrite0.isLocked());
-
-    auto opCtx = makeMMAPOperationContext();
-    ASSERT_FALSE(GlobalLockAcquisitionTracker::get(opCtx.get()).getGlobalExclusiveLockTaken());
-    {
-        Lock::GlobalLock globalWrite1(opCtx->lockState(), MODE_X, 1);
-        ASSERT_FALSE(globalWrite1.isLocked());
-    }
-    ASSERT_FALSE(GlobalLockAcquisitionTracker::get(opCtx.get()).getGlobalExclusiveLockTaken());
-}
-
-TEST(DConcurrency, GlobalLockS_NoTimeoutDueToGlobalLockS) {
-    MMAPV1LockerImpl ls;
-    Lock::GlobalRead globalRead(&ls);
-=======
 TEST_F(DConcurrencyTestFixture, GlobalLockSDoesNotSetGlobalLockTakenOnOperationContext) {
     auto clients = makeKClientsWithLockers<MMAPV1LockerImpl>(1);
     auto opCtx = clients[0].second.get();
@@ -804,7 +504,6 @@
     auto clients = makeKClientsWithLockers<MMAPV1LockerImpl>(1);
     auto opCtx = clients[0].second.get();
     ASSERT_FALSE(GlobalLockAcquisitionTracker::get(opCtx).getGlobalExclusiveLockTaken());
->>>>>>> f378d467
 
     { Lock::DBLock dbWrite(opCtx, "db", MODE_X); }
     ASSERT_TRUE(GlobalLockAcquisitionTracker::get(opCtx).getGlobalExclusiveLockTaken());
@@ -924,17 +623,12 @@
     // to acquire a conflicting lock.
     Lock::GlobalLock GlobalLock(opCtx1, MODE_X);
 
-<<<<<<< HEAD
-    const ResourceId resIdDb(RESOURCE_DATABASE, std::string("db"));
-    ASSERT(ls.getLockMode(resIdDb) == MODE_S);
-=======
     auto result = runTaskAndKill(opCtx2, [&]() {
         // Killing the lock wait should throw an exception.
         Lock::GlobalLock g(opCtx2, MODE_S);
     });
 
     ASSERT_THROWS_CODE(result.get(), AssertionException, ErrorCodes::Interrupted);
->>>>>>> f378d467
 }
 
 TEST_F(DConcurrencyTestFixture, GlobalLockWaitIsInterruptibleMMAP) {
@@ -998,10 +692,6 @@
     ASSERT(!g1.isLocked());
 }
 
-<<<<<<< HEAD
-    const ResourceId resIdDb(RESOURCE_DATABASE, std::string("db"));
-    ASSERT(ls.getLockMode(resIdDb) == MODE_X);
-=======
 TEST_F(DConcurrencyTestFixture, GlobalLockWaitForLockUntilNotInterruptedWithLeaveUnlockedBehavior) {
     auto clients = makeKClientsWithLockers<DefaultLockerImpl>(2);
     auto opCtx1 = clients[0].second.get();
@@ -1026,7 +716,6 @@
     ASSERT(!g2.isLocked());
     // Should not throw an exception.
     result.get();
->>>>>>> f378d467
 }
 
 TEST_F(DConcurrencyTestFixture, SetMaxLockTimeoutMillisAndDoNotUsingWithInterruptBehavior) {
@@ -2119,508 +1808,5 @@
     opCtx->lockState()->endWriteUnitOfWork();
 }
 
-<<<<<<< HEAD
-TEST(DConcurrency, Stress) {
-    const int kNumIterations = 5000;
-
-    ProgressMeter progressMeter(kNumIterations * kMaxStressThreads);
-    std::array<DefaultLockerImpl, kMaxStressThreads> locker;
-
-    AtomicInt32 ready{0};
-    std::vector<stdx::thread> threads;
-
-    for (int threadId = 0; threadId < kMaxStressThreads; threadId++)
-        threads.emplace_back([&, threadId]() {
-            // Busy-wait until everybody is ready
-            ready.fetchAndAdd(1);
-            while (ready.load() < kMaxStressThreads)
-                ;
-
-            for (int i = 0; i < kNumIterations; i++) {
-                const bool sometimes = (std::rand() % 15 == 0);
-
-                if (i % 7 == 0 && threadId == 0 /* Only one upgrader legal */) {
-                    Lock::GlobalWrite w(&locker[threadId]);
-                    if (i % 7 == 2) {
-                        Lock::TempRelease t(&locker[threadId]);
-                    }
-
-                    ASSERT(locker[threadId].isW());
-                } else if (i % 7 == 1) {
-                    Lock::GlobalRead r(&locker[threadId]);
-                    ASSERT(locker[threadId].isReadLocked());
-                } else if (i % 7 == 2) {
-                    Lock::GlobalWrite w(&locker[threadId]);
-                    if (sometimes) {
-                        Lock::TempRelease t(&locker[threadId]);
-                    }
-
-                    ASSERT(locker[threadId].isW());
-                } else if (i % 7 == 3) {
-                    Lock::GlobalWrite w(&locker[threadId]);
-                    { Lock::TempRelease t(&locker[threadId]); }
-
-                    Lock::GlobalRead r(&locker[threadId]);
-                    if (sometimes) {
-                        Lock::TempRelease t(&locker[threadId]);
-                    }
-
-                    ASSERT(locker[threadId].isW());
-                } else if (i % 7 == 4) {
-                    Lock::GlobalRead r(&locker[threadId]);
-                    Lock::GlobalRead r2(&locker[threadId]);
-                    ASSERT(locker[threadId].isReadLocked());
-                } else if (i % 7 == 5) {
-                    { Lock::DBLock r(&locker[threadId], "foo", MODE_S); }
-                    { Lock::DBLock r(&locker[threadId], "bar", MODE_S); }
-                } else if (i % 7 == 6) {
-                    if (i > kNumIterations / 2) {
-                        int q = i % 11;
-
-                        if (q == 0) {
-                            Lock::DBLock r(&locker[threadId], "foo", MODE_S);
-                            ASSERT(locker[threadId].isDbLockedForMode("foo", MODE_S));
-
-                            Lock::DBLock r2(&locker[threadId], "foo", MODE_S);
-                            ASSERT(locker[threadId].isDbLockedForMode("foo", MODE_S));
-
-                            Lock::DBLock r3(&locker[threadId], "local", MODE_S);
-                            ASSERT(locker[threadId].isDbLockedForMode("foo", MODE_S));
-                            ASSERT(locker[threadId].isDbLockedForMode("local", MODE_S));
-                        } else if (q == 1) {
-                            // test locking local only -- with no preceding lock
-                            { Lock::DBLock x(&locker[threadId], "local", MODE_S); }
-
-                            Lock::DBLock x(&locker[threadId], "local", MODE_X);
-
-                            if (sometimes) {
-                                Lock::TempRelease t(&locker[threadId]);
-                            }
-                        } else if (q == 2) {
-                            { Lock::DBLock x(&locker[threadId], "admin", MODE_S); }
-                            { Lock::DBLock x(&locker[threadId], "admin", MODE_X); }
-                        } else if (q == 3) {
-                            Lock::DBLock x(&locker[threadId], "foo", MODE_X);
-                            Lock::DBLock y(&locker[threadId], "admin", MODE_S);
-                        } else if (q == 4) {
-                            Lock::DBLock x(&locker[threadId], "foo2", MODE_S);
-                            Lock::DBLock y(&locker[threadId], "admin", MODE_S);
-                        } else if (q == 5) {
-                            Lock::DBLock x(&locker[threadId], "foo", MODE_IS);
-                        } else if (q == 6) {
-                            Lock::DBLock x(&locker[threadId], "foo", MODE_IX);
-                            Lock::DBLock y(&locker[threadId], "local", MODE_IX);
-                        } else {
-                            Lock::DBLock w(&locker[threadId], "foo", MODE_X);
-
-                            { Lock::TempRelease t(&locker[threadId]); }
-
-                            Lock::DBLock r2(&locker[threadId], "foo", MODE_S);
-                            Lock::DBLock r3(&locker[threadId], "local", MODE_S);
-                        }
-                    } else {
-                        Lock::DBLock r(&locker[threadId], "foo", MODE_S);
-                        Lock::DBLock r2(&locker[threadId], "foo", MODE_S);
-                        Lock::DBLock r3(&locker[threadId], "local", MODE_S);
-                    }
-                }
-
-                progressMeter.hit();
-            }
-        });
-
-    for (auto& thread : threads)
-        thread.join();
-
-    {
-        MMAPV1LockerImpl ls;
-        Lock::GlobalWrite w(&ls);
-    }
-
-    {
-        MMAPV1LockerImpl ls;
-        Lock::GlobalRead r(&ls);
-    }
-}
-
-TEST(DConcurrency, StressPartitioned) {
-    const int kNumIterations = 5000;
-
-    ProgressMeter progressMeter(kNumIterations * kMaxStressThreads);
-    std::array<DefaultLockerImpl, kMaxStressThreads> locker;
-
-    AtomicInt32 ready{0};
-    std::vector<stdx::thread> threads;
-
-    for (int threadId = 0; threadId < kMaxStressThreads; threadId++)
-        threads.emplace_back([&, threadId]() {
-            // Busy-wait until everybody is ready
-            ready.fetchAndAdd(1);
-            while (ready.load() < kMaxStressThreads)
-                ;
-
-            for (int i = 0; i < kNumIterations; i++) {
-                if (threadId == 0) {
-                    if (i % 100 == 0) {
-                        Lock::GlobalWrite w(&locker[threadId]);
-                        continue;
-                    } else if (i % 100 == 1) {
-                        Lock::GlobalRead w(&locker[threadId]);
-                        continue;
-                    }
-
-                    // Intentional fall through
-                }
-
-                if (i % 2 == 0) {
-                    Lock::DBLock x(&locker[threadId], "foo", MODE_IS);
-                } else {
-                    Lock::DBLock x(&locker[threadId], "foo", MODE_IX);
-                    Lock::DBLock y(&locker[threadId], "local", MODE_IX);
-                }
-
-                progressMeter.hit();
-            }
-        });
-
-    for (auto& thread : threads)
-        thread.join();
-
-    {
-        MMAPV1LockerImpl ls;
-        Lock::GlobalWrite w(&ls);
-    }
-
-    {
-        MMAPV1LockerImpl ls;
-        Lock::GlobalRead r(&ls);
-    }
-}
-
-TEST(DConcurrency, Throttling) {
-    auto clientOpctxPairs = makeKClientsWithLockers<DefaultLockerImpl>(2);
-    auto opctx1 = clientOpctxPairs[0].second.get();
-    auto opctx2 = clientOpctxPairs[1].second.get();
-    UseGlobalThrottling throttle(opctx1, 1);
-
-    bool overlongWait;
-    int tries = 0;
-    const int maxTries = 15;
-    const int timeoutMillis = 42;
-
-    do {
-        // Test that throttling will correctly handle timeouts.
-        Lock::GlobalRead R1(opctx1->lockState(), 0);
-        ASSERT(R1.isLocked());
-
-        Date_t t1 = Date_t::now();
-        {
-            Lock::GlobalRead R2(opctx2->lockState(), timeoutMillis);
-            ASSERT(!R2.isLocked());
-        }
-        Date_t t2 = Date_t::now();
-
-        // Test that the timeout did result in at least the requested wait.
-        ASSERT_GTE(t2 - t1, Milliseconds(timeoutMillis));
-
-        // Timeouts should be reasonably immediate. In maxTries attempts at least one test should be
-        // able to complete within a second, as the theoretical test duration is less than 50 ms.
-        overlongWait = t2 - t1 >= Seconds(1);
-    } while (overlongWait && ++tries < maxTries);
-    ASSERT(!overlongWait);
-}
-
-TEST(DConcurrency, NoThrottlingWhenNotAcquiringTickets) {
-    auto clientOpctxPairs = makeKClientsWithLockers<DefaultLockerImpl>(2);
-    auto opctx1 = clientOpctxPairs[0].second.get();
-    auto opctx2 = clientOpctxPairs[1].second.get();
-    // Limit the locker to 1 ticket at a time.
-    UseGlobalThrottling throttle(opctx1, 1);
-
-    // Prevent the enforcement of ticket throttling.
-    opctx1->lockState()->setShouldAcquireTicket(false);
-
-    // Both locks should be acquired immediately because there is no throttling.
-    Lock::GlobalRead R1(opctx1->lockState(), 0);
-    ASSERT(R1.isLocked());
-
-    Lock::GlobalRead R2(opctx2->lockState(), 0);
-    ASSERT(R2.isLocked());
-}
-
-TEST(DConcurrency, CompatibleFirstWithSXIS) {
-    auto clientOpctxPairs = makeKClientsWithLockers<DefaultLockerImpl>(3);
-    auto opctx1 = clientOpctxPairs[0].second.get();
-    auto opctx2 = clientOpctxPairs[1].second.get();
-    auto opctx3 = clientOpctxPairs[2].second.get();
-
-    // Build a queue of MODE_S <- MODE_X <- MODE_IS, with MODE_S granted.
-    Lock::GlobalRead lockS(opctx1->lockState());
-    ASSERT(lockS.isLocked());
-    Lock::GlobalLock lockX(opctx2->lockState(), MODE_X, UINT_MAX, Lock::GlobalLock::EnqueueOnly());
-    ASSERT(!lockX.isLocked());
-
-    // A MODE_IS should be granted due to compatibleFirst policy.
-    Lock::GlobalLock lockIS(opctx3->lockState(), MODE_IS, 0);
-    ASSERT(lockIS.isLocked());
-
-    lockX.waitForLock(0);
-    ASSERT(!lockX.isLocked());
-}
-
-
-TEST(DConcurrency, CompatibleFirstWithXSIXIS) {
-    auto clientOpctxPairs = makeKClientsWithLockers<DefaultLockerImpl>(4);
-    auto opctx1 = clientOpctxPairs[0].second.get();
-    auto opctx2 = clientOpctxPairs[1].second.get();
-    auto opctx3 = clientOpctxPairs[2].second.get();
-    auto opctx4 = clientOpctxPairs[3].second.get();
-
-    // Build a queue of MODE_X <- MODE_S <- MODE_IX <- MODE_IS, with MODE_X granted.
-    boost::optional<Lock::GlobalWrite> lockX;
-    lockX.emplace(opctx1->lockState());
-    ASSERT(lockX->isLocked());
-    boost::optional<Lock::GlobalLock> lockS;
-    lockS.emplace(opctx2->lockState(), MODE_S, UINT_MAX, Lock::GlobalLock::EnqueueOnly());
-    ASSERT(!lockS->isLocked());
-    Lock::GlobalLock lockIX(
-        opctx3->lockState(), MODE_IX, UINT_MAX, Lock::GlobalLock::EnqueueOnly());
-    ASSERT(!lockIX.isLocked());
-    Lock::GlobalLock lockIS(
-        opctx4->lockState(), MODE_IS, UINT_MAX, Lock::GlobalLock::EnqueueOnly());
-    ASSERT(!lockIS.isLocked());
-
-
-    // Now release the MODE_X and ensure that MODE_S will switch policy to compatibleFirst
-    lockX.reset();
-    lockS->waitForLock(0);
-    ASSERT(lockS->isLocked());
-    ASSERT(!lockIX.isLocked());
-    lockIS.waitForLock(0);
-    ASSERT(lockIS.isLocked());
-
-    // Now release the MODE_S and ensure that MODE_IX gets locked.
-    lockS.reset();
-    lockIX.waitForLock(0);
-    ASSERT(lockIX.isLocked());
-}
-
-TEST(DConcurrency, CompatibleFirstWithXSXIXIS) {
-    auto clientOpctxPairs = makeKClientsWithLockers<DefaultLockerImpl>(5);
-    auto opctx1 = clientOpctxPairs[0].second.get();
-    auto opctx2 = clientOpctxPairs[1].second.get();
-    auto opctx3 = clientOpctxPairs[2].second.get();
-    auto opctx4 = clientOpctxPairs[3].second.get();
-    auto opctx5 = clientOpctxPairs[4].second.get();
-
-    // Build a queue of MODE_X <- MODE_S <- MODE_X <- MODE_IX <- MODE_IS, with the first MODE_X
-    // granted and check that releasing it will result in the MODE_IS being granted.
-    boost::optional<Lock::GlobalWrite> lockXgranted;
-    lockXgranted.emplace(opctx1->lockState());
-    ASSERT(lockXgranted->isLocked());
-
-    boost::optional<Lock::GlobalLock> lockX;
-    lockX.emplace(opctx3->lockState(), MODE_X, UINT_MAX, Lock::GlobalLock::EnqueueOnly());
-    ASSERT(!lockX->isLocked());
-
-    // Now request MODE_S: it will be first in the pending list due to EnqueueAtFront policy.
-    boost::optional<Lock::GlobalLock> lockS;
-    lockS.emplace(opctx2->lockState(), MODE_S, UINT_MAX, Lock::GlobalLock::EnqueueOnly());
-    ASSERT(!lockS->isLocked());
-
-    Lock::GlobalLock lockIX(
-        opctx4->lockState(), MODE_IX, UINT_MAX, Lock::GlobalLock::EnqueueOnly());
-    ASSERT(!lockIX.isLocked());
-    Lock::GlobalLock lockIS(
-        opctx5->lockState(), MODE_IS, UINT_MAX, Lock::GlobalLock::EnqueueOnly());
-    ASSERT(!lockIS.isLocked());
-
-
-    // Now release the granted MODE_X and ensure that MODE_S will switch policy to compatibleFirst,
-    // not locking the MODE_X or MODE_IX, but instead granting the final MODE_IS.
-    lockXgranted.reset();
-    lockS->waitForLock(0);
-    ASSERT(lockS->isLocked());
-
-    lockX->waitForLock(0);
-    ASSERT(!lockX->isLocked());
-    lockIX.waitForLock(0);
-    ASSERT(!lockIX.isLocked());
-
-    lockIS.waitForLock(0);
-    ASSERT(lockIS.isLocked());
-}
-
-TEST(DConcurrency, CompatibleFirstStress) {
-    int numThreads = 8;
-    int testMicros = 500000;
-    AtomicUInt64 readOnlyInterval{0};
-    AtomicBool done{false};
-    std::vector<uint64_t> acquisitionCount(numThreads);
-    std::vector<uint64_t> timeoutCount(numThreads);
-    std::vector<uint64_t> busyWaitCount(numThreads);
-    auto clientOpctxPairs = makeKClientsWithLockers<DefaultLockerImpl>(numThreads);
-
-    // Do some busy waiting to trigger different timings. The atomic load prevents compilers
-    // from optimizing the loop away.
-    auto busyWait = [&done, &busyWaitCount](int threadId, long long iters) {
-        while (iters-- > 0) {
-            for (int i = 0; i < 100 && !done.load(); i++) {
-                busyWaitCount[threadId]++;
-            }
-        }
-    };
-
-    std::vector<stdx::thread> threads;
-
-    // Thread putting state in/out of read-only CompatibleFirst mode.
-    threads.emplace_back([&]() {
-        Timer t;
-        auto endTime = t.micros() + testMicros;
-        uint64_t readOnlyIntervalCount = 0;
-        OperationContext* opCtx = clientOpctxPairs[0].second.get();
-        for (int iters = 0; (t.micros() < endTime); iters++) {
-            busyWait(0, iters % 20);
-            Lock::GlobalRead readLock(opCtx->lockState(), iters % 2);
-            if (!readLock.isLocked()) {
-                timeoutCount[0]++;
-                continue;
-            }
-            acquisitionCount[0]++;
-            readOnlyInterval.store(++readOnlyIntervalCount);
-            busyWait(0, iters % 200);
-            readOnlyInterval.store(0);
-        };
-        done.store(true);
-    });
-
-    for (int threadId = 1; threadId < numThreads; threadId++) {
-        threads.emplace_back([&, threadId]() {
-            Timer t;
-            for (int iters = 0; !done.load(); iters++) {
-                OperationContext* opCtx = clientOpctxPairs[threadId].second.get();
-                boost::optional<Lock::GlobalLock> lock;
-                switch (threadId) {
-                    case 1:
-                    case 2:
-                    case 3:
-                    case 4: {
-                        // Here, actually try to acquire a lock without waiting, and check whether
-                        // we should have gotten the lock or not. Use MODE_IS in 95% of the cases,
-                        // and MODE_S in only 5, as that stressing the partitioning scheme and
-                        // policy changes more as thread 0 acquires/releases its MODE_S lock.
-                        busyWait(threadId, iters % 100);
-                        auto interval = readOnlyInterval.load();
-                        lock.emplace(opCtx->lockState(),
-                                     iters % 20 ? MODE_IS : MODE_S,
-                                     0,
-                                     Lock::GlobalLock::EnqueueOnly());
-                        // If thread 0 is holding the MODE_S lock while we tried to acquire a
-                        // MODE_IS or MODE_S lock, the CompatibleFirst policy guarantees success.
-                        auto newInterval = readOnlyInterval.load();
-                        invariant(!interval || interval != newInterval || lock->isLocked());
-                        lock->waitForLock(0);
-                        break;
-                    }
-                    case 5:
-                        busyWait(threadId, iters % 150);
-                        lock.emplace(opCtx->lockState(), MODE_X, iters % 2);
-                        busyWait(threadId, iters % 10);
-                        break;
-                    case 6:
-                        lock.emplace(opCtx->lockState(), iters % 25 ? MODE_IX : MODE_S, iters % 2);
-                        busyWait(threadId, iters % 100);
-                        break;
-                    case 7:
-                        busyWait(threadId, iters % 100);
-                        lock.emplace(opCtx->lockState(), iters % 20 ? MODE_IS : MODE_X, 0);
-                        break;
-                    default:
-                        MONGO_UNREACHABLE;
-                }
-                if (lock->isLocked())
-                    acquisitionCount[threadId]++;
-                else
-                    timeoutCount[threadId]++;
-            };
-        });
-    }
-
-    for (auto& thread : threads)
-        thread.join();
-    for (int threadId = 0; threadId < numThreads; threadId++) {
-        log() << "thread " << threadId << " stats: " << acquisitionCount[threadId]
-              << " acquisitions, " << timeoutCount[threadId] << " timeouts, "
-              << busyWaitCount[threadId] / 1000000 << "M busy waits";
-    }
-}
-
-// These tests exercise single- and multi-threaded performance of uncontended lock acquisition. It
-// is neither practical nor useful to run them on debug builds.
-
-TEST(Locker, PerformanceStdMutex) {
-    stdx::mutex mtx;
-    perfTest([&](int threadId) { stdx::unique_lock<stdx::mutex> lk(mtx); }, kMaxPerfThreads);
-}
-
-TEST(Locker, PerformanceResourceMutexShared) {
-    Lock::ResourceMutex mtx;
-    std::array<DefaultLockerImpl, kMaxPerfThreads> locker;
-    perfTest([&](int threadId) { Lock::SharedLock lk(&locker[threadId], mtx); }, kMaxPerfThreads);
-}
-
-TEST(Locker, PerformanceResourceMutexExclusive) {
-    Lock::ResourceMutex mtx;
-    std::array<DefaultLockerImpl, kMaxPerfThreads> locker;
-    perfTest([&](int threadId) { Lock::ExclusiveLock lk(&locker[threadId], mtx); },
-             kMaxPerfThreads);
-}
-
-TEST(Locker, PerformanceCollectionIntentSharedLock) {
-    std::array<DefaultLockerImpl, kMaxPerfThreads> locker;
-    ForceSupportsDocLocking supported(true);
-    perfTest(
-        [&](int threadId) {
-            Lock::DBLock dlk(&locker[threadId], "test", MODE_IS);
-            Lock::CollectionLock clk(&locker[threadId], "test.coll", MODE_IS);
-        },
-        kMaxPerfThreads);
-}
-
-TEST(Locker, PerformanceCollectionIntentExclusiveLock) {
-    std::array<DefaultLockerImpl, kMaxPerfThreads> locker;
-    ForceSupportsDocLocking supported(true);
-    perfTest(
-        [&](int threadId) {
-            Lock::DBLock dlk(&locker[threadId], "test", MODE_IX);
-            Lock::CollectionLock clk(&locker[threadId], "test.coll", MODE_IX);
-        },
-        kMaxPerfThreads);
-}
-
-TEST(Locker, PerformanceMMAPv1CollectionSharedLock) {
-    std::array<MMAPV1LockerImpl, kMaxPerfThreads> locker;
-    ForceSupportsDocLocking supported(false);
-    perfTest(
-        [&](int threadId) {
-            Lock::DBLock dlk(&locker[threadId], "test", MODE_IS);
-            Lock::CollectionLock clk(&locker[threadId], "test.coll", MODE_S);
-        },
-        kMaxPerfThreads);
-}
-
-TEST(Locker, PerformanceMMAPv1CollectionExclusive) {
-    std::array<MMAPV1LockerImpl, kMaxPerfThreads> locker;
-    ForceSupportsDocLocking supported(false);
-    perfTest(
-        [&](int threadId) {
-            Lock::DBLock dlk(&locker[threadId], "test", MODE_IX);
-            Lock::CollectionLock clk(&locker[threadId], "test.coll", MODE_X);
-        },
-        kMaxPerfThreads);
-}
-
-=======
->>>>>>> f378d467
 }  // namespace
 }  // namespace mongo