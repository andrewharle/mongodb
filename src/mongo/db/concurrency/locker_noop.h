--- conflicted
+++ resolved
@@ -95,22 +95,6 @@
         MONGO_UNREACHABLE;
     }
 
-<<<<<<< HEAD
-    stdx::thread::id getThreadId() const override {
-        invariant(false);
-    }
-
-    virtual LockResult lockGlobal(LockMode mode) {
-        invariant(false);
-    }
-
-    virtual LockResult lockGlobalBegin(LockMode mode, Milliseconds timeout) {
-        invariant(false);
-    }
-
-    virtual LockResult lockGlobalComplete(Milliseconds timeout) {
-        invariant(false);
-=======
     virtual LockResult lockGlobalBegin(LockMode mode, Date_t deadline) {
         MONGO_UNREACHABLE;
     }
@@ -121,7 +105,6 @@
 
     virtual LockResult lockGlobalComplete(Date_t deadline) {
         MONGO_UNREACHABLE;
->>>>>>> f378d467
     }
 
     virtual void lockMMAPV1Flush() {
@@ -129,11 +112,7 @@
     }
 
     virtual bool unlockGlobal() {
-<<<<<<< HEAD
-        invariant(false);
-=======
-        MONGO_UNREACHABLE;
->>>>>>> f378d467
+        MONGO_UNREACHABLE;
     }
 
     virtual void downgradeGlobalXtoSForMMAPV1() {
@@ -151,11 +130,6 @@
     virtual LockResult lock(OperationContext* opCtx,
                             ResourceId resId,
                             LockMode mode,
-<<<<<<< HEAD
-                            Milliseconds timeout,
-                            bool checkDeadlock) {
-        return LockResult::LOCK_OK;
-=======
                             Date_t deadline,
                             bool checkDeadlock) {
         return LockResult::LOCK_OK;
@@ -163,7 +137,6 @@
 
     virtual LockResult lock(ResourceId resId, LockMode mode, Date_t deadline, bool checkDeadlock) {
         return LockResult::LOCK_OK;
->>>>>>> f378d467
     }
 
     virtual void downgrade(ResourceId resId, LockMode newMode) {
@@ -250,15 +223,11 @@
     }
 
     virtual bool hasLockPending() const {
-<<<<<<< HEAD
-        invariant(false);
-=======
         MONGO_UNREACHABLE;
     }
 
     bool isGlobalLockedRecursively() override {
         return false;
->>>>>>> f378d467
     }
 };
 
