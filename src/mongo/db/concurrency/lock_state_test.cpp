--- conflicted
+++ resolved
@@ -90,11 +90,7 @@
 
     DefaultLockerImpl locker2;
     ASSERT(LOCK_OK == locker2.lockGlobal(MODE_IX));
-<<<<<<< HEAD
-    ASSERT(LOCK_TIMEOUT == locker2.lock(resId, MODE_S, Milliseconds(0)));
-=======
     ASSERT(LOCK_TIMEOUT == locker2.lock(resId, MODE_S, Date_t::now()));
->>>>>>> f378d467
 
     ASSERT(locker2.getLockMode(resId) == MODE_NONE);
 
@@ -116,11 +112,7 @@
     ASSERT(LOCK_OK == locker2.lock(resId, MODE_S));
 
     // Try upgrading locker 1, which should block and timeout
-<<<<<<< HEAD
-    ASSERT(LOCK_TIMEOUT == locker1.lock(resId, MODE_X, Milliseconds(1)));
-=======
     ASSERT(LOCK_TIMEOUT == locker1.lock(resId, MODE_X, Date_t::now() + Milliseconds(1)));
->>>>>>> f378d467
 
     locker1.unlockGlobal();
     locker2.unlockGlobal();
@@ -286,16 +278,6 @@
     ASSERT(LOCK_WAITING == locker3.lockBegin(nullptr, db1, MODE_S));
 
     // Detect deadlock, canceling our request
-<<<<<<< HEAD
-    ASSERT(LOCK_DEADLOCK ==
-           locker2.lockComplete(db1, MODE_X, Milliseconds(1), /*checkDeadlock*/ true));
-
-    // Now locker3 must be able to complete its request
-    ASSERT(LOCK_OK == locker3.lockComplete(db1, MODE_S, Milliseconds(1), /*checkDeadlock*/ false));
-
-    // Locker1 still can't complete its request
-    ASSERT(LOCK_TIMEOUT == locker1.lockComplete(db2, MODE_X, Milliseconds(1), false));
-=======
     ASSERT(
         LOCK_DEADLOCK ==
         locker2.lockComplete(db1, MODE_X, Date_t::now() + Milliseconds(1), /*checkDeadlock*/ true));
@@ -308,7 +290,6 @@
     // Locker1 still can't complete its request
     ASSERT(LOCK_TIMEOUT ==
            locker1.lockComplete(db2, MODE_X, Date_t::now() + Milliseconds(1), false));
->>>>>>> f378d467
 
     // Check ownership for db1
     ASSERT(locker1.getLockMode(db1) == MODE_S);
@@ -323,8 +304,6 @@
     ASSERT(locker1.unlockGlobal());
     ASSERT(locker2.unlockGlobal());
     ASSERT(locker3.unlockGlobal());
-<<<<<<< HEAD
-=======
 }
 
 TEST(LockerImpl, SharedLocksShouldTwoPhaseLockIsTrue) {
@@ -490,7 +469,6 @@
 
     ASSERT(locker1.unlockGlobal());
     ASSERT(locker2.unlockGlobal());
->>>>>>> f378d467
 }
 
 namespace {
@@ -567,16 +545,9 @@
     ASSERT(successfulLocker.unlock(dbId));
     ASSERT(successfulLocker.unlockGlobal());
 
-<<<<<<< HEAD
-    const Milliseconds timeout = Milliseconds(0);
-    const bool checkDeadlock = false;
-    ASSERT_EQ(LOCK_OK,
-              conflictingLocker.lockComplete(collectionId, MODE_IS, timeout, checkDeadlock));
-=======
     const bool checkDeadlock = false;
     ASSERT_EQ(LOCK_OK,
               conflictingLocker.lockComplete(collectionId, MODE_IS, Date_t::now(), checkDeadlock));
->>>>>>> f378d467
 
     conflictingLocker.getLockerInfo(&lockerInfo, boost::none);
     ASSERT_FALSE(lockerInfo.waitingResource.isValid());
@@ -584,8 +555,6 @@
     ASSERT(conflictingLocker.unlock(collectionId));
     ASSERT(conflictingLocker.unlock(dbId));
     ASSERT(conflictingLocker.unlockGlobal());
-<<<<<<< HEAD
-=======
 }
 
 TEST(LockerImpl, ReaquireLockPendingUnlock) {
@@ -707,7 +676,6 @@
     ASSERT_TRUE(locker.isLockHeldForMode(resId, MODE_NONE));
 
     locker.unlockGlobal();
->>>>>>> f378d467
 }
 
 }  // namespace mongo