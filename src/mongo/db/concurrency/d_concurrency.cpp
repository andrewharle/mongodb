--- conflicted
+++ resolved
@@ -41,11 +41,8 @@
 #include "mongo/db/namespace_string.h"
 #include "mongo/db/server_parameters.h"
 #include "mongo/db/service_context.h"
-<<<<<<< HEAD
-=======
 #include "mongo/stdx/memory.h"
 #include "mongo/stdx/mutex.h"
->>>>>>> f378d467
 #include "mongo/util/assert_util.h"
 #include "mongo/util/log.h"
 #include "mongo/util/mongoutils/str.h"
@@ -66,41 +63,6 @@
 }
 
 namespace {
-<<<<<<< HEAD
-AtomicWord<uint64_t> lastResourceMutexHash{0};
-}  // namespace
-
-Lock::ResourceMutex::ResourceMutex() : _rid(RESOURCE_MUTEX, lastResourceMutexHash.fetchAndAdd(1)) {}
-
-Lock::GlobalLock::GlobalLock(Locker* locker, LockMode lockMode, unsigned timeoutMs)
-    : GlobalLock(locker, lockMode, timeoutMs, EnqueueOnly()) {
-    waitForLock(timeoutMs);
-}
-
-Lock::GlobalLock::GlobalLock(Locker* locker,
-                             LockMode lockMode,
-                             unsigned timeoutMs,
-                             EnqueueOnly enqueueOnly)
-    : _locker(locker), _result(LOCK_INVALID), _pbwm(locker, resourceIdParallelBatchWriterMode) {
-    _enqueue(lockMode, timeoutMs);
-}
-
-void Lock::GlobalLock::_enqueue(LockMode lockMode, unsigned timeoutMs) {
-    if (_locker->shouldConflictWithSecondaryBatchApplication()) {
-        _pbwm.lock(MODE_IS);
-    }
-
-    _result = _locker->lockGlobalBegin(lockMode, Milliseconds(timeoutMs));
-}
-
-void Lock::GlobalLock::waitForLock(unsigned timeoutMs) {
-    if (_result == LOCK_WAITING) {
-        _result = _locker->lockGlobalComplete(Milliseconds(timeoutMs));
-    }
-
-    if (_result != LOCK_OK && _locker->shouldConflictWithSecondaryBatchApplication()) {
-        _pbwm.unlock();
-=======
 
 /**
  * ResourceMutexes can be constructed during initialization, thus the code must ensure the vector
@@ -218,23 +180,9 @@
         // The kLeaveUnlocked behavior suppresses this exception.
         if (_interruptBehavior == InterruptBehavior::kThrow)
             throw;
->>>>>>> f378d467
-    }
-
-    if (_locker->isWriteLocked() && haveClient()) {
-        auto opCtx = cc().getOperationContext();
-        if (opCtx) {
-            GlobalLockAcquisitionTracker::get(opCtx).setGlobalExclusiveLockTaken();
-        }
-    }
-}
-
-<<<<<<< HEAD
-void Lock::GlobalLock::_unlock() {
-    if (isLocked()) {
-        _locker->unlockGlobal();
-        _result = LOCK_INVALID;
-=======
+    }
+}
+
 void Lock::GlobalLock::waitForLockUntil(Date_t deadline) {
     try {
         if (_result == LOCK_WAITING) {
@@ -257,7 +205,6 @@
 
     if (_opCtx->lockState()->isLocked()) {
         GlobalLockAcquisitionTracker::get(_opCtx).setGlobalLockTaken();
->>>>>>> f378d467
     }
 }
 
@@ -280,21 +227,15 @@
         return;
     }
 
-<<<<<<< HEAD
-=======
     // Need to acquire the flush lock
     _opCtx->lockState()->lockMMAPV1Flush();
 
->>>>>>> f378d467
     // The check for the admin db is to ensure direct writes to auth collections
     // are serialized (see SERVER-16092).
     if ((_id == resourceIdAdminDB) && !isSharedLockMode(_mode)) {
         _mode = MODE_X;
     }
 
-<<<<<<< HEAD
-    invariant(LOCK_OK == _locker->lock(_id, _mode));
-=======
     _result = _opCtx->lockState()->lock(_opCtx, _id, _mode, deadline);
     invariant(_result == LOCK_OK || _result == LOCK_TIMEOUT);
 }
@@ -307,7 +248,6 @@
       _globalLock(std::move(otherLock._globalLock)) {
     // Mark as moved so the destructor doesn't invalidate the newly-constructed lock.
     otherLock._result = LOCK_INVALID;
->>>>>>> f378d467
 }
 
 Lock::DBLock::~DBLock() {
@@ -326,11 +266,7 @@
     _opCtx->lockState()->unlock(_id);
     _mode = newMode;
 
-<<<<<<< HEAD
-    invariant(LOCK_OK == _locker->lock(_id, _mode));
-=======
     invariant(LOCK_OK == _opCtx->lockState()->lock(_opCtx, _id, _mode));
->>>>>>> f378d467
 }
 
 
@@ -343,35 +279,15 @@
 
     dassert(_lockState->isDbLockedForMode(nsToDatabaseSubstring(ns),
                                           isSharedLockMode(mode) ? MODE_IS : MODE_IX));
-<<<<<<< HEAD
-    if (supportsDocLocking()) {
-        _lockState->lock(_id, mode);
-    } else {
-        _lockState->lock(_id, isSharedLockMode(mode) ? MODE_S : MODE_X);
-=======
     LockMode actualLockMode = mode;
     if (!supportsDocLocking()) {
         actualLockMode = isSharedLockMode(mode) ? MODE_S : MODE_X;
->>>>>>> f378d467
     }
 
     _result = _lockState->lock(_id, actualLockMode, deadline);
     invariant(_result == LOCK_OK || _result == LOCK_TIMEOUT);
 }
 
-<<<<<<< HEAD
-Lock::CollectionLock::~CollectionLock() {
-    _lockState->unlock(_id);
-}
-
-void Lock::CollectionLock::relockAsDatabaseExclusive(Lock::DBLock& dbLock) {
-    _lockState->unlock(_id);
-
-    dbLock.relockWithMode(MODE_X);
-
-    // don't need the lock, but need something to unlock in the destructor
-    _lockState->lock(_id, MODE_IX);
-=======
 Lock::CollectionLock::CollectionLock(CollectionLock&& otherLock)
     : _id(otherLock._id), _result(otherLock._result), _lockState(otherLock._lockState) {
     otherLock._lockState = nullptr;
@@ -382,7 +298,6 @@
     if (isLocked()) {
         _lockState->unlock(_id);
     }
->>>>>>> f378d467
 }
 
 namespace {
@@ -410,18 +325,7 @@
 
 Lock::ParallelBatchWriterMode::ParallelBatchWriterMode(Locker* lockState)
     : _pbwm(lockState, resourceIdParallelBatchWriterMode, MODE_X),
-<<<<<<< HEAD
-      _lockState(lockState),
-      _orginalShouldConflict(_lockState->shouldConflictWithSecondaryBatchApplication()) {
-    _lockState->setShouldConflictWithSecondaryBatchApplication(false);
-}
-
-Lock::ParallelBatchWriterMode::~ParallelBatchWriterMode() {
-    _lockState->setShouldConflictWithSecondaryBatchApplication(_orginalShouldConflict);
-}
-=======
       _shouldNotConflictBlock(lockState) {}
->>>>>>> f378d467
 
 void Lock::ResourceLock::lock(LockMode mode) {
     invariant(_result == LOCK_INVALID);
