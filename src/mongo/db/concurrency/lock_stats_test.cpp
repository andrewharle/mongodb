
/**
 *    Copyright (C) 2018-present MongoDB, Inc.
 *
 *    This program is free software: you can redistribute it and/or modify
 *    it under the terms of the Server Side Public License, version 1,
 *    as published by MongoDB, Inc.
 *
 *    This program is distributed in the hope that it will be useful,
 *    but WITHOUT ANY WARRANTY; without even the implied warranty of
 *    MERCHANTABILITY or FITNESS FOR A PARTICULAR PURPOSE.  See the
 *    Server Side Public License for more details.
 *
 *    You should have received a copy of the Server Side Public License
 *    along with this program. If not, see
 *    <http://www.mongodb.com/licensing/server-side-public-license>.
 *
 *    As a special exception, the copyright holders give permission to link the
 *    code of portions of this program with the OpenSSL library under certain
 *    conditions as described in each individual source file and distribute
 *    linked combinations including the program with the OpenSSL library. You
 *    must comply with the Server Side Public License in all respects for
 *    all of the code used other than as permitted herein. If you modify file(s)
 *    with this exception, you may extend this exception to your version of the
 *    file(s), but you are not obligated to do so. If you do not wish to do so,
 *    delete this exception statement from your version. If you delete this
 *    exception statement from all source files in the program, then also delete
 *    it in the license file.
 */

#include "mongo/platform/basic.h"

#include "mongo/bson/bsonobjbuilder.h"
#include "mongo/db/concurrency/lock_manager_test_help.h"
#include "mongo/unittest/unittest.h"

namespace mongo {

TEST(LockStats, NoWait) {
    const ResourceId resId(RESOURCE_COLLECTION, std::string("LockStats.NoWait"));

    resetGlobalLockStats();

    LockerForTests locker(MODE_IX);
    locker.lock(resId, MODE_X);
    locker.unlock(resId);

    // Make sure that the waits/blocks are zero
    SingleThreadedLockStats stats;
    reportGlobalLockingStats(&stats);

    ASSERT_EQUALS(1, stats.get(resId, MODE_X).numAcquisitions);
    ASSERT_EQUALS(0, stats.get(resId, MODE_X).numWaits);
    ASSERT_EQUALS(0, stats.get(resId, MODE_X).combinedWaitTimeMicros);
}

TEST(LockStats, Wait) {
    const ResourceId resId(RESOURCE_COLLECTION, std::string("LockStats.Wait"));

    resetGlobalLockStats();

    LockerForTests locker(MODE_IX);
    locker.lock(resId, MODE_X);

    {
        // This will block
        LockerForTests lockerConflict(MODE_IX);
        ASSERT_EQUALS(LOCK_WAITING, lockerConflict.lockBegin(nullptr, resId, MODE_S));

        // Sleep 1 millisecond so the wait time passes
<<<<<<< HEAD
        ASSERT_EQUALS(LOCK_TIMEOUT,
                      lockerConflict.lockComplete(resId, MODE_S, Milliseconds(1), false));
=======
        ASSERT_EQUALS(
            LOCK_TIMEOUT,
            lockerConflict.lockComplete(resId, MODE_S, Date_t::now() + Milliseconds(1), false));
>>>>>>> f378d467
    }

    // Make sure that the waits/blocks are non-zero
    SingleThreadedLockStats stats;
    reportGlobalLockingStats(&stats);

    ASSERT_EQUALS(1, stats.get(resId, MODE_X).numAcquisitions);
    ASSERT_EQUALS(0, stats.get(resId, MODE_X).numWaits);
    ASSERT_EQUALS(0, stats.get(resId, MODE_X).combinedWaitTimeMicros);

    ASSERT_EQUALS(1, stats.get(resId, MODE_S).numAcquisitions);
    ASSERT_EQUALS(1, stats.get(resId, MODE_S).numWaits);
    ASSERT_GREATER_THAN(stats.get(resId, MODE_S).combinedWaitTimeMicros, 0);
}

TEST(LockStats, Reporting) {
    const ResourceId resId(RESOURCE_COLLECTION, std::string("LockStats.Reporting"));

    resetGlobalLockStats();

    LockerForTests locker(MODE_IX);
    locker.lock(resId, MODE_X);
    locker.unlock(resId);

    // Make sure that the waits/blocks are zero
    SingleThreadedLockStats stats;
    reportGlobalLockingStats(&stats);

    BSONObjBuilder builder;
    stats.report(&builder);
}

TEST(LockStats, Subtraction) {
    const ResourceId resId(RESOURCE_COLLECTION, std::string("LockStats.Subtraction"));

    resetGlobalLockStats();

    LockerForTests locker(MODE_IX);
    locker.lock(resId, MODE_X);

    {
        LockerForTests lockerConflict(MODE_IX);
        ASSERT_EQUALS(LOCK_TIMEOUT,
                      lockerConflict.lock(resId, MODE_S, Date_t::now() + Milliseconds(1)));
    }

    SingleThreadedLockStats stats;
    reportGlobalLockingStats(&stats);
    ASSERT_EQUALS(1, stats.get(resId, MODE_S).numAcquisitions);
    ASSERT_EQUALS(1, stats.get(resId, MODE_S).numWaits);
    ASSERT_GREATER_THAN(stats.get(resId, MODE_S).combinedWaitTimeMicros, 0);

    {
        LockerForTests lockerConflict(MODE_IX);
        ASSERT_EQUALS(LOCK_TIMEOUT,
                      lockerConflict.lock(resId, MODE_S, Date_t::now() + Milliseconds(1)));
    }

    SingleThreadedLockStats stats2;
    reportGlobalLockingStats(&stats2);
    ASSERT_EQUALS(2, stats2.get(resId, MODE_S).numAcquisitions);
    ASSERT_EQUALS(2, stats2.get(resId, MODE_S).numWaits);
    ASSERT_GREATER_THAN(stats2.get(resId, MODE_S).combinedWaitTimeMicros, 0);

    stats2.subtract(stats);
    ASSERT_EQUALS(1, stats2.get(resId, MODE_S).numAcquisitions);
    ASSERT_EQUALS(1, stats2.get(resId, MODE_S).numWaits);
    ASSERT_GREATER_THAN(stats2.get(resId, MODE_S).combinedWaitTimeMicros, 0);
}

}  // namespace mongo<|MERGE_RESOLUTION|>--- conflicted
+++ resolved
@@ -68,14 +68,9 @@
         ASSERT_EQUALS(LOCK_WAITING, lockerConflict.lockBegin(nullptr, resId, MODE_S));
 
         // Sleep 1 millisecond so the wait time passes
-<<<<<<< HEAD
-        ASSERT_EQUALS(LOCK_TIMEOUT,
-                      lockerConflict.lockComplete(resId, MODE_S, Milliseconds(1), false));
-=======
         ASSERT_EQUALS(
             LOCK_TIMEOUT,
             lockerConflict.lockComplete(resId, MODE_S, Date_t::now() + Milliseconds(1), false));
->>>>>>> f378d467
     }
 
     // Make sure that the waits/blocks are non-zero
