--- conflicted
+++ resolved
@@ -35,10 +35,7 @@
 
 #include "mongo/db/concurrency/lock_manager.h"
 #include "mongo/db/concurrency/lock_stats.h"
-<<<<<<< HEAD
-=======
 #include "mongo/db/operation_context.h"
->>>>>>> f378d467
 #include "mongo/stdx/thread.h"
 
 namespace mongo {
@@ -98,8 +95,6 @@
     virtual stdx::thread::id getThreadId() const = 0;
 
     /**
-<<<<<<< HEAD
-=======
      * Updates any cached thread id values to represent the current thread.
      */
     virtual void updateThreadIdToCurrentThread() = 0;
@@ -141,7 +136,6 @@
     virtual void unsetMaxLockTimeout() = 0;
 
     /**
->>>>>>> f378d467
      * This should be the first method invoked for a particular Locker object. It acquires the
      * Global lock in the specified mode and effectively indicates the mode of the operation.
      * This is what the lock modes on the global lock mean:
@@ -163,23 +157,13 @@
      *          acquired within the specified time bound. Otherwise, the respective failure
      *          code and neither lock will be acquired.
      */
-<<<<<<< HEAD
-=======
     virtual LockResult lockGlobal(OperationContext* opCtx, LockMode mode) = 0;
->>>>>>> f378d467
     virtual LockResult lockGlobal(LockMode mode) = 0;
 
     /**
      * Requests the global lock to be acquired in the specified mode.
      *
      * See the comments for lockBegin/Complete for more information on the semantics.
-<<<<<<< HEAD
-     * The timeout indicates how long to wait for the lock to be acquired. The lockGlobalBegin
-     * method has a timeout for use with the TicketHolder, if there is one.
-     */
-    virtual LockResult lockGlobalBegin(LockMode mode, Milliseconds timeout) = 0;
-    virtual LockResult lockGlobalComplete(Milliseconds timeout) = 0;
-=======
      * The deadline indicates the absolute time point when this lock acquisition will time out, if
      * not yet granted. The lockGlobalBegin
      * method has a deadline for use with the TicketHolder, if there is one.
@@ -193,7 +177,6 @@
      */
     virtual LockResult lockGlobalComplete(OperationContext* opCtx, Date_t deadline) = 0;
     virtual LockResult lockGlobalComplete(Date_t deadline) = 0;
->>>>>>> f378d467
 
     /**
      * This method is used only in the MMAP V1 storage engine, otherwise it is a no-op. See the
@@ -252,13 +235,8 @@
      * @param opCtx If provided, will be used to interrupt a LOCK_WAITING state.
      * @param resId Id of the resource to be locked.
      * @param mode Mode in which the resource should be locked. Lock upgrades are allowed.
-<<<<<<< HEAD
-     * @param timeout How long to wait for the lock to be granted, before
-     *              returning LOCK_TIMEOUT. This parameter defaults to an infinite timeout.
-=======
      * @param deadline How long to wait for the lock to be granted, before
      *              returning LOCK_TIMEOUT. This parameter defaults to an infinite deadline.
->>>>>>> f378d467
      *              If Milliseconds(0) is passed, the request will return immediately, if
      *              the request could not be granted right away.
      * @param checkDeadlock Whether to enable deadlock detection for this acquisition. This
@@ -279,11 +257,7 @@
      */
     virtual LockResult lock(ResourceId resId,
                             LockMode mode,
-<<<<<<< HEAD
-                            Milliseconds timeout = Milliseconds::max(),
-=======
                             Date_t deadline = Date_t::max(),
->>>>>>> f378d467
                             bool checkDeadlock = false) = 0;
 
     /**
@@ -461,17 +435,6 @@
     /**
      * If set to false, this opts out of the ticket mechanism. This should be used sparingly
      * for special purpose threads, such as FTDC.
-<<<<<<< HEAD
-     */
-    void setShouldAcquireTicket(bool newValue) {
-        invariant(!isLocked());
-        _shouldAcquireTicket = newValue;
-    }
-    bool shouldAcquireTicket() const {
-        return _shouldAcquireTicket;
-    }
-
-=======
      */
     void setShouldAcquireTicket(bool newValue) {
         invariant(!isLocked() || isNoop());
@@ -486,16 +449,10 @@
     unsigned numResourcesToUnlockAtEndUnitOfWorkForTest() const {
         return _numResourcesToUnlockAtEndUnitOfWork;
     }
->>>>>>> f378d467
 
 protected:
     Locker() {}
 
-<<<<<<< HEAD
-private:
-    bool _shouldConflictWithSecondaryBatchApplication = true;
-    bool _shouldAcquireTicket = true;
-=======
     /**
      * The number of callers that are guarding from lock interruptions.
      * When 0, all lock acquisitions are interruptible. When positive, no lock acquisitions
@@ -568,7 +525,6 @@
 private:
     Locker* const _lockState;
     const bool _originalShouldConflict;
->>>>>>> f378d467
 };
 
 }  // namespace mongo