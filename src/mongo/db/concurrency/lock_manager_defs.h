--- conflicted
+++ resolved
@@ -420,12 +420,9 @@
     // Written by LockManager on any thread
     // Read by LockManager on any thread
     // Protected by LockHead bucket's mutex
-<<<<<<< HEAD
-=======
     // Read by Locker on Locker thread
     // It is safe for the Locker to read this without taking the bucket mutex provided that the
     // LockRequest status is not WAITING or CONVERTING.
->>>>>>> f378d467
     LockMode mode;
 
     // This value is different from MODE_NONE only if a conversion is requested for a lock and that
