--- conflicted
+++ resolved
@@ -106,24 +106,6 @@
 
     portInfoBuilder << "specify port number - " << ServerGlobalParams::DefaultDBPort
                     << " by default";
-<<<<<<< HEAD
-    maxConnInfoBuilder << "max number of simultaneous connections - " << DEFAULT_MAX_CONN
-                       << " by default";
-    unixSockPermsBuilder << "permissions to set on UNIX domain socket file - "
-                         << "0" << std::oct << DEFAULT_UNIX_PERMS << " by default";
-
-    options->addOptionChaining("help", "help,h", moe::Switch, "show this usage information")
-        .setSources(moe::SourceAllLegacy);
-
-    options->addOptionChaining("version", "version", moe::Switch, "show version information")
-        .setSources(moe::SourceAllLegacy);
-
-    options
-        ->addOptionChaining(
-            "config", "config,f", moe::String, "configuration file specifying additional options")
-        .setSources(moe::SourceAllLegacy);
-=======
->>>>>>> f378d467
 
     // The verbosity level can be set at startup in the following ways.  Note that if multiple
     // methods for setting the verbosity are specified simultaneously, the verbosity will be set
@@ -188,21 +170,6 @@
 
     options->addOptionChaining("net.port", "port", moe::Int, portInfoBuilder.str().c_str());
 
-<<<<<<< HEAD
-    options->addOptionChaining(
-        "net.bindIp",
-        "bind_ip",
-        moe::String,
-        "comma separated list of ip addresses to listen on - all local ips by default");
-
-    options->addOptionChaining(
-        "net.ipv6", "ipv6", moe::Switch, "enable IPv6 support (disabled by default)");
-
-    options->addOptionChaining(
-        "net.maxIncomingConnections", "maxConns", moe::Int, maxConnInfoBuilder.str().c_str());
-
-=======
->>>>>>> f378d467
     options
         ->addOptionChaining(
             "logpath",
@@ -261,99 +228,11 @@
                                "Desired format for timestamps in log messages. One of ctime, "
                                "iso8601-utc or iso8601-local");
 
-<<<<<<< HEAD
-#if MONGO_ENTERPRISE_VERSION
-    options->addOptionChaining("security.redactClientLogData",
-                               "redactClientLogData",
-                               moe::Switch,
-                               "Redact client data written to the diagnostics log");
-#endif
-
-    options->addOptionChaining("processManagement.pidFilePath",
-                               "pidfilepath",
-                               moe::String,
-                               "full path to pidfile (if not set, no pidfile is created)");
-
-    options
-        ->addOptionChaining(
-            "security.keyFile", "keyFile", moe::String, "private key for cluster authentication")
-        .incompatibleWith("noauth");
-
-    options->addOptionChaining("noauth", "noauth", moe::Switch, "run without security")
-        .setSources(moe::SourceAllLegacy)
-        .incompatibleWith("auth")
-        .incompatibleWith("keyFile")
-        .incompatibleWith("transitionToAuth")
-        .incompatibleWith("clusterAuthMode");
-
-=======
->>>>>>> f378d467
     options
         ->addOptionChaining(
             "setParameter", "setParameter", moe::StringMap, "Set a configurable parameter")
         .composing();
 
-<<<<<<< HEAD
-    options
-        ->addOptionChaining("httpinterface", "httpinterface", moe::Switch, "enable http interface")
-        .setSources(moe::SourceAllLegacy)
-        .incompatibleWith("nohttpinterface");
-
-    options->addOptionChaining("net.http.enabled", "", moe::Bool, "enable http interface")
-        .setSources(moe::SourceYAMLConfig);
-
-    options
-        ->addOptionChaining(
-            "net.http.port", "", moe::Switch, "port to listen on for http interface")
-        .setSources(moe::SourceYAMLConfig);
-
-    options
-        ->addOptionChaining(
-            "security.transitionToAuth",
-            "transitionToAuth",
-            moe::Switch,
-            "For rolling access control upgrade. Attempt to authenticate over outgoing "
-            "connections and proceed regardless of success. Accept incoming connections "
-            "with or without authentication.")
-        .incompatibleWith("noauth");
-
-    options
-        ->addOptionChaining("security.clusterAuthMode",
-                            "clusterAuthMode",
-                            moe::String,
-                            "Authentication mode used for cluster authentication. Alternatives are "
-                            "(keyFile|sendKeyFile|sendX509|x509)")
-        .format("(:?keyFile)|(:?sendKeyFile)|(:?sendX509)|(:?x509)",
-                "(keyFile/sendKeyFile/sendX509/x509)");
-
-#ifndef _WIN32
-    options
-        ->addOptionChaining(
-            "nounixsocket", "nounixsocket", moe::Switch, "disable listening on unix sockets")
-        .setSources(moe::SourceAllLegacy);
-
-    options
-        ->addOptionChaining(
-            "net.unixDomainSocket.enabled", "", moe::Bool, "disable listening on unix sockets")
-        .setSources(moe::SourceYAMLConfig);
-
-    options->addOptionChaining("net.unixDomainSocket.pathPrefix",
-                               "unixSocketPrefix",
-                               moe::String,
-                               "alternative directory for UNIX domain sockets (defaults to /tmp)");
-
-    options->addOptionChaining("net.unixDomainSocket.filePermissions",
-                               "filePermissions",
-                               moe::Int,
-                               unixSockPermsBuilder.str());
-
-    options->addOptionChaining(
-        "processManagement.fork", "fork", moe::Switch, "fork server process");
-
-#endif
-
-=======
->>>>>>> f378d467
     /* support for -vv -vvvv etc. */
     for (string s = "vv"; s.length() <= 12; s.append("v")) {
         options->addOptionChaining(s.c_str(), s.c_str(), moe::Switch, "verbose")
@@ -361,147 +240,17 @@
             .setSources(moe::SourceAllLegacy);
     }
 
-<<<<<<< HEAD
-    // Extra hidden options
-    options
-        ->addOptionChaining(
-            "nohttpinterface", "nohttpinterface", moe::Switch, "disable http interface")
-        .hidden()
-        .setSources(moe::SourceAllLegacy)
-        .incompatibleWith("httpinterface");
-
-    options
-        ->addOptionChaining("objcheck",
-                            "objcheck",
-                            moe::Switch,
-                            "inspect client data for validity on receipt (DEFAULT)")
-        .hidden()
-        .setSources(moe::SourceAllLegacy)
-        .incompatibleWith("noobjcheck");
-
-    options
-        ->addOptionChaining("noobjcheck",
-                            "noobjcheck",
-                            moe::Switch,
-                            "do NOT inspect client data for validity on receipt")
-        .hidden()
-        .setSources(moe::SourceAllLegacy)
-        .incompatibleWith("objcheck");
-
-    options
-        ->addOptionChaining("net.wireObjectCheck",
-                            "",
-                            moe::Bool,
-                            "inspect client data for validity on receipt (DEFAULT)")
-        .hidden()
-        .setSources(moe::SourceYAMLConfig);
-
-=======
->>>>>>> f378d467
     options
         ->addOptionChaining("systemLog.traceAllExceptions",
                             "traceExceptions",
                             moe::Switch,
                             "log stack traces for every exception")
         .hidden();
-<<<<<<< HEAD
-
-    options
-        ->addOptionChaining("enableExperimentalStorageDetailsCmd",
-                            "enableExperimentalStorageDetailsCmd",
-                            moe::Switch,
-                            "EXPERIMENTAL (UNSUPPORTED). "
-                            "Enable command computing aggregate statistics on storage.")
-        .hidden()
-        .setSources(moe::SourceAllLegacy);
-
-    auto ret = addMessageCompressionOptions(options, false);
-    if (!ret.isOK()) {
-        return ret;
-    }
-
-    return Status::OK();
-}
-
-Status addWindowsServerOptions(moe::OptionSection* options) {
-    options->addOptionChaining("install", "install", moe::Switch, "install Windows service")
-        .setSources(moe::SourceAllLegacy);
-
-    options->addOptionChaining("remove", "remove", moe::Switch, "remove Windows service")
-        .setSources(moe::SourceAllLegacy);
-
-    options
-        ->addOptionChaining(
-            "reinstall",
-            "reinstall",
-            moe::Switch,
-            "reinstall Windows service (equivalent to --remove followed by --install)")
-        .setSources(moe::SourceAllLegacy);
-
-    options->addOptionChaining("processManagement.windowsService.serviceName",
-                               "serviceName",
-                               moe::String,
-                               "Windows service name");
-
-    options->addOptionChaining("processManagement.windowsService.displayName",
-                               "serviceDisplayName",
-                               moe::String,
-                               "Windows service display name");
-
-    options->addOptionChaining("processManagement.windowsService.description",
-                               "serviceDescription",
-                               moe::String,
-                               "Windows service description");
-
-    options->addOptionChaining("processManagement.windowsService.serviceUser",
-                               "serviceUser",
-                               moe::String,
-                               "account for service execution");
-
-    options->addOptionChaining("processManagement.windowsService.servicePassword",
-                               "servicePassword",
-                               moe::String,
-                               "password used to authenticate serviceUser");
-
-    options->addOptionChaining("service", "service", moe::Switch, "start mongodb service")
-        .hidden()
-        .setSources(moe::SourceAllLegacy);
-=======
->>>>>>> f378d467
 
     return Status::OK();
 }
 
 namespace {
-<<<<<<< HEAD
-// Helpers for option storage
-Status setupBinaryName(const std::vector<std::string>& argv) {
-    if (argv.empty()) {
-        return Status(ErrorCodes::UnknownError, "Cannot get binary name: argv array is empty");
-    }
-
-    // setup binary name
-    serverGlobalParams.binaryName = argv[0];
-    size_t i = serverGlobalParams.binaryName.rfind('/');
-    if (i != string::npos) {
-        serverGlobalParams.binaryName = serverGlobalParams.binaryName.substr(i + 1);
-    }
-    return Status::OK();
-}
-
-Status setupCwd() {
-    // setup cwd
-    boost::system::error_code ec;
-    boost::filesystem::path cwd = boost::filesystem::current_path(ec);
-    if (ec) {
-        return Status(ErrorCodes::UnknownError,
-                      "Cannot get current working directory: " + ec.message());
-    }
-    serverGlobalParams.cwd = cwd.string();
-    return Status::OK();
-}
-=======
->>>>>>> f378d467
 
 Status setArgvArray(const std::vector<std::string>& argv) {
     BSONArrayBuilder b;
@@ -547,22 +296,6 @@
         if (enableTestCommandsParameter != parameters.end() &&
             enableTestCommandsParameter->second.compare("1") == 0) {
             getGlobalFailPointRegistry()->registerAllFailPointsAsServerParameters();
-<<<<<<< HEAD
-        }
-
-        if (parameters.find("internalValidateFeaturesAsMaster") != parameters.end()) {
-            // Command line options that are disallowed when internalValidateFeaturesAsMaster is
-            // specified.
-            for (const auto& disallowedOption : {"replication.replSet", "master", "slave"}) {
-                if (params.count(disallowedOption)) {
-                    return Status(ErrorCodes::BadValue,
-                                  str::stream()
-                                      << "Cannot specify both internalValidateFeaturesAsMaster and "
-                                      << disallowedOption);
-                }
-            }
-=======
->>>>>>> f378d467
         }
     }
 
@@ -645,33 +378,16 @@
     return Status::OK();
 }
 
-<<<<<<< HEAD
-Status setupServerOptions(const std::vector<std::string>& args) {
-    Status ret = setupBinaryName(args);
+Status setupBaseOptions(const std::vector<std::string>& args) {
+    Status ret = setArgvArray(args);
     if (!ret.isOK()) {
         return ret;
     }
 
-    ret = setupCwd();
-=======
-Status setupBaseOptions(const std::vector<std::string>& args) {
-    Status ret = setArgvArray(args);
->>>>>>> f378d467
-    if (!ret.isOK()) {
-        return ret;
-    }
-
-    return Status::OK();
-}
-
-<<<<<<< HEAD
-    return Status::OK();
-}
-
-Status storeServerOptions(const moe::Environment& params) {
-=======
+    return Status::OK();
+}
+
 Status storeBaseOptions(const moe::Environment& params) {
->>>>>>> f378d467
     Status ret = setParsedOpts(params);
     if (!ret.isOK()) {
         return ret;
@@ -711,50 +427,6 @@
             params["enableExperimentalStorageDetailsCmd"].as<bool>();
     }
 
-<<<<<<< HEAD
-    if (params.count("net.port")) {
-        serverGlobalParams.port = params["net.port"].as<int>();
-    }
-
-    if (params.count("net.bindIp")) {
-        serverGlobalParams.bind_ip = params["net.bindIp"].as<std::string>();
-    }
-
-    if (params.count("net.ipv6") && params["net.ipv6"].as<bool>() == true) {
-        enableIPv6();
-    }
-
-    if (params.count("net.http.enabled")) {
-        serverGlobalParams.isHttpInterfaceEnabled = params["net.http.enabled"].as<bool>();
-    }
-
-    if (params.count("security.transitionToAuth")) {
-        serverGlobalParams.transitionToAuth = params["security.transitionToAuth"].as<bool>();
-    }
-
-    if (params.count("security.clusterAuthMode")) {
-        std::string clusterAuthMode = params["security.clusterAuthMode"].as<std::string>();
-
-        if (clusterAuthMode == "keyFile") {
-            serverGlobalParams.clusterAuthMode.store(ServerGlobalParams::ClusterAuthMode_keyFile);
-        } else if (clusterAuthMode == "sendKeyFile") {
-            serverGlobalParams.clusterAuthMode.store(
-                ServerGlobalParams::ClusterAuthMode_sendKeyFile);
-        } else if (clusterAuthMode == "sendX509") {
-            serverGlobalParams.clusterAuthMode.store(ServerGlobalParams::ClusterAuthMode_sendX509);
-        } else if (clusterAuthMode == "x509") {
-            serverGlobalParams.clusterAuthMode.store(ServerGlobalParams::ClusterAuthMode_x509);
-        } else {
-            return Status(ErrorCodes::BadValue,
-                          "unsupported value for clusterAuthMode " + clusterAuthMode);
-        }
-        serverGlobalParams.authState = ServerGlobalParams::AuthState::kEnabled;
-    } else {
-        serverGlobalParams.clusterAuthMode.store(ServerGlobalParams::ClusterAuthMode_undefined);
-    }
-
-=======
->>>>>>> f378d467
     if (params.count("systemLog.quiet")) {
         serverGlobalParams.quiet.store(params["systemLog.quiet"].as<bool>());
     }
@@ -857,29 +529,6 @@
         return Status(ErrorCodes::BadValue, "Cant use both a logpath and syslog ");
     }
 
-<<<<<<< HEAD
-    if (serverGlobalParams.doFork && serverGlobalParams.logpath.empty() &&
-        !serverGlobalParams.logWithSyslog) {
-        return Status(ErrorCodes::BadValue, "--fork has to be used with --logpath or --syslog");
-    }
-
-    if (params.count("security.keyFile")) {
-        serverGlobalParams.keyFile =
-            boost::filesystem::absolute(params["security.keyFile"].as<string>()).generic_string();
-        serverGlobalParams.authState = ServerGlobalParams::AuthState::kEnabled;
-    }
-
-    if (serverGlobalParams.transitionToAuth ||
-        (params.count("security.authorization") &&
-         params["security.authorization"].as<std::string>() == "disabled")) {
-        serverGlobalParams.authState = ServerGlobalParams::AuthState::kDisabled;
-    } else if (params.count("security.authorization") &&
-               params["security.authorization"].as<std::string>() == "enabled") {
-        serverGlobalParams.authState = ServerGlobalParams::AuthState::kEnabled;
-    }
-
-=======
->>>>>>> f378d467
     if (params.count("processManagement.pidFilePath")) {
         serverGlobalParams.pidFile = params["processManagement.pidFilePath"].as<string>();
     }
@@ -919,34 +568,12 @@
         }
     }
 
-<<<<<<< HEAD
-    if (!params.count("security.clusterAuthMode") && params.count("security.keyFile")) {
-        serverGlobalParams.clusterAuthMode.store(ServerGlobalParams::ClusterAuthMode_keyFile);
-    }
-    int clusterAuthMode = serverGlobalParams.clusterAuthMode.load();
-    if (serverGlobalParams.transitionToAuth &&
-        (clusterAuthMode != ServerGlobalParams::ClusterAuthMode_keyFile &&
-         clusterAuthMode != ServerGlobalParams::ClusterAuthMode_x509)) {
-        return Status(ErrorCodes::BadValue,
-                      "--transitionToAuth must be used with keyFile or x509 authentication");
-    }
-#ifdef MONGO_CONFIG_SSL
-    ret = storeSSLServerOptions(params);
-    if (!ret.isOK()) {
-        return ret;
-=======
     if (params.count("operationProfiling.slowOpThresholdMs")) {
         serverGlobalParams.slowMS = params["operationProfiling.slowOpThresholdMs"].as<int>();
     }
 
     if (params.count("operationProfiling.slowOpSampleRate")) {
         serverGlobalParams.sampleRate = params["operationProfiling.slowOpSampleRate"].as<double>();
->>>>>>> f378d467
-    }
-
-    ret = storeMessageCompressionOptions(params);
-    if (!ret.isOK()) {
-        return ret;
     }
 
     return Status::OK();
