
/**
 *    Copyright (C) 2018-present MongoDB, Inc.
 *
 *    This program is free software: you can redistribute it and/or modify
 *    it under the terms of the Server Side Public License, version 1,
 *    as published by MongoDB, Inc.
 *
 *    This program is distributed in the hope that it will be useful,
 *    but WITHOUT ANY WARRANTY; without even the implied warranty of
 *    MERCHANTABILITY or FITNESS FOR A PARTICULAR PURPOSE.  See the
 *    Server Side Public License for more details.
 *
 *    You should have received a copy of the Server Side Public License
 *    along with this program. If not, see
 *    <http://www.mongodb.com/licensing/server-side-public-license>.
 *
 *    As a special exception, the copyright holders give permission to link the
 *    code of portions of this program with the OpenSSL library under certain
 *    conditions as described in each individual source file and distribute
 *    linked combinations including the program with the OpenSSL library. You
 *    must comply with the Server Side Public License in all respects for
 *    all of the code used other than as permitted herein. If you modify file(s)
 *    with this exception, you may extend this exception to your version of the
 *    file(s), but you are not obligated to do so. If you do not wish to do so,
 *    delete this exception statement from your version. If you delete this
 *    exception statement from all source files in the program, then also delete
 *    it in the license file.
 */

#pragma once

#include <string>

#include "mongo/base/disallow_copying.h"
#include "mongo/bson/simple_bsonobj_comparator.h"
#include "mongo/db/catalog/collection.h"
#include "mongo/db/catalog/collection_options.h"
#include "mongo/db/jsobj.h"
<<<<<<< HEAD
=======
#include "mongo/db/repl/rollback.h"
>>>>>>> f378d467
#include "mongo/db/s/collection_sharding_state.h"

namespace mongo {

struct InsertStatement;
class OperationContext;
struct OplogSlot;

namespace repl {
class OpTime;
}  // namespace repl

/**
 * Holds document update information used in logging.
 */
struct OplogUpdateEntryArgs {
    enum class StoreDocOption { None, PreImage, PostImage };

<<<<<<< HEAD
/**
 * Holds document update information used in logging.
 */
struct OplogUpdateEntryArgs {
    // Name of the collection in which document is being updated.
    std::string ns;
=======
    // Name of the collection in which document is being updated.
    NamespaceString nss;

    OptionalCollectionUUID uuid;

    StmtId stmtId = kUninitializedStmtId;

    // The document before modifiers were applied.
    boost::optional<BSONObj> preImageDoc;
>>>>>>> f378d467

    // Fully updated document with damages (update modifiers) applied.
    BSONObj updatedDoc;

    // Document containing update modifiers -- e.g. $set and $unset
    BSONObj update;

    // Document containing the _id field of the doc being updated.
    BSONObj criteria;
<<<<<<< HEAD

    // True if this update comes from a chunk migration.
    bool fromMigrate;
};
=======
>>>>>>> f378d467

    // True if this update comes from a chunk migration.
    bool fromMigrate = false;

<<<<<<< HEAD
public:
    OpObserver() = default;
    virtual ~OpObserver() = default;

    virtual void onCreateIndex(OperationContext* txn,
                               const std::string& ns,
                               BSONObj indexDoc,
                               bool fromMigrate) = 0;
    virtual void onInserts(OperationContext* txn,
                           const NamespaceString& ns,
                           std::vector<BSONObj>::const_iterator begin,
                           std::vector<BSONObj>::const_iterator end,
                           bool fromMigrate) = 0;
    virtual void onUpdate(OperationContext* txn, const OplogUpdateEntryArgs& args) = 0;
    virtual CollectionShardingState::DeleteState aboutToDelete(OperationContext* txn,
                                                               const NamespaceString& ns,
                                                               const BSONObj& doc) = 0;
=======
    StoreDocOption storeDocOption = StoreDocOption::None;
};

struct TTLCollModInfo {
    Seconds expireAfterSeconds;
    Seconds oldExpireAfterSeconds;
    std::string indexName;
};

/**
 * The OpObserver interface contains methods that get called on certain database events. It provides
 * a way for various server subsystems to be notified of other events throughout the server.
 *
 * In order to call any OpObserver method, you must be in a 'WriteUnitOfWork'. This means that any
 * locks acquired for writes in that WUOW are still held. So, you can assume that any locks required
 * to perform the operation being observed are still held. These rules should apply for all observer
 * methods unless otherwise specified.
 */
class OpObserver {
public:
    virtual ~OpObserver() = default;
    virtual void onCreateIndex(OperationContext* opCtx,
                               const NamespaceString& nss,
                               OptionalCollectionUUID uuid,
                               BSONObj indexDoc,
                               bool fromMigrate) = 0;
    virtual void onInserts(OperationContext* opCtx,
                           const NamespaceString& nss,
                           OptionalCollectionUUID uuid,
                           std::vector<InsertStatement>::const_iterator begin,
                           std::vector<InsertStatement>::const_iterator end,
                           bool fromMigrate) = 0;
    virtual void onUpdate(OperationContext* opCtx, const OplogUpdateEntryArgs& args) = 0;
    virtual void aboutToDelete(OperationContext* opCtx,
                               const NamespaceString& nss,
                               const BSONObj& doc) = 0;
>>>>>>> f378d467
    /**
     * Handles logging before document is deleted.
     *
     * "ns" name of the collection from which deleteState.idDoc will be deleted.
     * "fromMigrate" indicates whether the delete was induced by a chunk migration, and
     * so should be ignored by the user as an internal maintenance operation and not a
     * real delete.
     */
<<<<<<< HEAD
    virtual void onDelete(OperationContext* txn,
                          const NamespaceString& ns,
                          CollectionShardingState::DeleteState deleteState,
                          bool fromMigrate) = 0;
    virtual void onOpMessage(OperationContext* txn, const BSONObj& msgObj) = 0;
    virtual void onCreateCollection(OperationContext* txn,
                                    const NamespaceString& collectionName,
                                    const CollectionOptions& options,
                                    const BSONObj& idIndex) = 0;
    virtual void onCollMod(OperationContext* txn,
                           const std::string& dbName,
                           const BSONObj& collModCmd) = 0;
    virtual void onDropDatabase(OperationContext* txn, const std::string& dbName) = 0;
    virtual void onDropCollection(OperationContext* txn, const NamespaceString& collectionName) = 0;
    virtual void onDropIndex(OperationContext* txn,
                             const std::string& dbName,
                             const BSONObj& idxDescriptor) = 0;
    virtual void onRenameCollection(OperationContext* txn,
                                    const NamespaceString& fromCollection,
                                    const NamespaceString& toCollection,
                                    bool dropTarget,
                                    bool stayTemp) = 0;
    virtual void onApplyOps(OperationContext* txn,
                            const std::string& dbName,
                            const BSONObj& applyOpCmd) = 0;
    virtual void onEmptyCapped(OperationContext* txn, const NamespaceString& collectionName) = 0;
    virtual void onConvertToCapped(OperationContext* txn,
                                   const NamespaceString& collectionName,
                                   double size) = 0;
=======
    virtual void onDelete(OperationContext* opCtx,
                          const NamespaceString& nss,
                          OptionalCollectionUUID uuid,
                          StmtId stmtId,
                          bool fromMigrate,
                          const boost::optional<BSONObj>& deletedDoc) = 0;
    /**
     * Logs a no-op with "msgObj" in the o field into oplog.
     *
     * This function should only be used internally. "nss", "uuid" and the o2 field should never be
     * exposed to users (for instance through the appendOplogNote command).
     */
    virtual void onInternalOpMessage(OperationContext* opCtx,
                                     const NamespaceString& nss,
                                     const boost::optional<UUID> uuid,
                                     const BSONObj& msgObj,
                                     const boost::optional<BSONObj> o2MsgObj) = 0;

    /**
     * Logs a no-op with "msgObj" in the o field into oplog.
     */
    void onOpMessage(OperationContext* opCtx, const BSONObj& msgObj) {
        onInternalOpMessage(opCtx, {}, boost::none, msgObj, boost::none);
    }

    virtual void onCreateCollection(OperationContext* opCtx,
                                    Collection* coll,
                                    const NamespaceString& collectionName,
                                    const CollectionOptions& options,
                                    const BSONObj& idIndex,
                                    const OplogSlot& createOpTime) = 0;
    /**
     * This function logs an oplog entry when a 'collMod' command on a collection is executed.
     * Since 'collMod' commands can take a variety of different formats, the 'o' field of the
     * oplog entry is populated with the 'collMod' command object. For TTL index updates, we
     * transform key pattern index specifications into index name specifications, for uniformity.
     * All other collMod fields are added to the 'o' object without modifications.
     *
     * To facilitate the rollback process, 'oldCollOptions' contains the previous state of all
     * collection options i.e. the state prior to completion of the current collMod command.
     * 'ttlInfo' contains the index name and previous expiration time of a TTL index. The old
     * collection options will be stored in the 'o2.collectionOptions_old' field, and the old TTL
     * expiration value in the 'o2.expireAfterSeconds_old' field.
     *
     * Oplog Entry Example ('o' and 'o2' fields shown):
     *
     *      {
     *          ...
     *          o: {
     *              collMod: "test",
     *              validationLevel: "off",
     *              index: {name: "indexName_1", expireAfterSeconds: 600}
     *          }
     *          o2: {
     *              collectionOptions_old: {
     *                  validationLevel: "strict",
     *              },
     *              expireAfterSeconds_old: 300
     *          }
     *      }
     *
     */
    virtual void onCollMod(OperationContext* opCtx,
                           const NamespaceString& nss,
                           OptionalCollectionUUID uuid,
                           const BSONObj& collModCmd,
                           const CollectionOptions& oldCollOptions,
                           boost::optional<TTLCollModInfo> ttlInfo) = 0;
    virtual void onDropDatabase(OperationContext* opCtx, const std::string& dbName) = 0;

    /**
     * This function logs an oplog entry when a 'drop' command on a collection is executed.
     * Returns the optime of the oplog entry successfully written to the oplog.
     * Returns a null optime if an oplog entry was not written for this operation.
     */
    virtual repl::OpTime onDropCollection(OperationContext* opCtx,
                                          const NamespaceString& collectionName,
                                          OptionalCollectionUUID uuid) = 0;

    /**
     * This function logs an oplog entry when an index is dropped. The namespace of the index,
     * the index name, and the index info from the index descriptor are used to create a
     * 'dropIndexes' op where the 'o' field is the name of the index and the 'o2' field is the
     * index info. The index info can then be used to reconstruct the index on rollback.
     *
     * If a user specifies {dropIndexes: 'foo', index: '*'}, each index dropped will have its own
     * oplog entry. This means it's possible to roll back half of the index drops.
     */
    virtual void onDropIndex(OperationContext* opCtx,
                             const NamespaceString& nss,
                             OptionalCollectionUUID uuid,
                             const std::string& indexName,
                             const BSONObj& indexInfo) = 0;

    /**
     * This function logs an oplog entry when a 'renameCollection' command on a collection is
     * executed. It should be used specifically in instances where the optime is necessary to
     * be obtained prior to performing the actual rename, and should only be used in conjunction
     * with postRenameCollection.
     * Returns the optime of the oplog entry successfully written to the oplog.
     * Returns a null optime if an oplog entry was not written for this operation.
     */
    virtual repl::OpTime preRenameCollection(OperationContext* opCtx,
                                             const NamespaceString& fromCollection,
                                             const NamespaceString& toCollection,
                                             OptionalCollectionUUID uuid,
                                             OptionalCollectionUUID dropTargetUUID,
                                             bool stayTemp) = 0;
    /**
     * This function performs all op observer handling for a 'renameCollection' command except for
     * logging the oplog entry. It should be used specifically in instances where the optime is
     * necessary to be obtained prior to performing the actual rename, and should only be used in
     * conjunction with preRenameCollection.
     */
    virtual void postRenameCollection(OperationContext* opCtx,
                                      const NamespaceString& fromCollection,
                                      const NamespaceString& toCollection,
                                      OptionalCollectionUUID uuid,
                                      OptionalCollectionUUID dropTargetUUID,
                                      bool stayTemp) = 0;
    /**
     * This function logs an oplog entry when a 'renameCollection' command on a collection is
     * executed. It calls preRenameCollection to log the entry and postRenameCollection to do all
     * other handling.
     */
    virtual void onRenameCollection(OperationContext* opCtx,
                                    const NamespaceString& fromCollection,
                                    const NamespaceString& toCollection,
                                    OptionalCollectionUUID uuid,
                                    OptionalCollectionUUID dropTargetUUID,
                                    bool stayTemp) = 0;

    virtual void onApplyOps(OperationContext* opCtx,
                            const std::string& dbName,
                            const BSONObj& applyOpCmd) = 0;
    virtual void onEmptyCapped(OperationContext* opCtx,
                               const NamespaceString& collectionName,
                               OptionalCollectionUUID uuid) = 0;
    /**
     * The onTransactionCommit method is called on the commit of an atomic transaction, before the
     * RecoveryUnit onCommit() is called.  It must not be called when no transaction is active.
     */
    virtual void onTransactionCommit(OperationContext* opCtx) = 0;

    /**
     * The onTransactionPrepare method is called when an atomic transaction is prepared. It must be
     * called when a transaction is active. It generates an OpTime and sets the prepare timestamp on
     * the recovery unit.
     * TODO: This is an incomplete implementation and should only be used for testing. It does not
     * write the prepare oplog entry, only generates an OpTime.
     */
    virtual void onTransactionPrepare(OperationContext* opCtx) = 0;

    /**
     * The onTransactionAbort method is called when an atomic transaction aborts, before the
     * RecoveryUnit onRollback() is called.  It must not be called when no transaction is active.
     */
    virtual void onTransactionAbort(OperationContext* opCtx) = 0;

    /**
     * A structure to hold information about a replication rollback suitable to be passed along to
     * any external subsystems that need to be notified of a rollback occurring.
     */
    struct RollbackObserverInfo {
        // A count of all oplog entries seen during rollback (even no-op entries).
        std::uint32_t numberOfEntriesObserved;

        // Set of all namespaces from ops being rolled back.
        std::set<NamespaceString> rollbackNamespaces = {};

        // Set of all session ids from ops being rolled back.
        std::set<UUID> rollbackSessionIds = {};

        // Maps UUIDs to a set of BSONObjs containing the _ids of the documents that will be deleted
        // from that collection due to rollback, and is used to populate rollback files.
        // For simplicity, this BSONObj set uses the simple binary comparison, as it is never wrong
        // to consider two _ids as distinct even if the collection default collation would put them
        // in the same equivalence class.
        stdx::unordered_map<UUID, SimpleBSONObjUnorderedSet, UUID::Hash> rollbackDeletedIdsMap;

        // True if the shard identity document was rolled back.
        bool shardIdentityRolledBack = false;

        // True if the config.version document was rolled back.
        bool configServerConfigVersionRolledBack = false;

        // Maps command names to a count of the number of those commands that are being rolled back.
        StringMap<std::uint32_t> rollbackCommandCounts;
    };

    /**
     * This function will get called after the replication system has completed a rollback. This
     * means that all on-disk, replicated data will have been reverted to the rollback common point
     * by the time this function is called. Subsystems may use this method to invalidate any in
     * memory caches or, optionally, rebuild any data structures from the data that is now on disk.
     * This function should not write any persistent state.
     *
     * When this function is called, there will be no locks held on the given OperationContext, and
     * it will not be called inside an existing WriteUnitOfWork. Any work done inside this handler
     * is expected to handle this on its own.
     *
     * This method is only applicable to the "rollback to a stable timestamp" algorithm, and is not
     * called when using any other rollback algorithm i.e "rollback via refetch".
     */
    virtual void onReplicationRollback(OperationContext* opCtx,
                                       const RollbackObserverInfo& rbInfo) = 0;

    struct Times;

protected:
    class ReservedTimes;
};

/**
 * This struct is a decoration for `OperationContext` which contains collected `repl::OpTime`
 * and `Date_t` timestamps of various critical stages of an operation performed by an OpObserver
 * chain.
 */
struct OpObserver::Times {
    static Times& get(OperationContext*);

    std::vector<repl::OpTime> reservedOpTimes;

private:
    friend OpObserver::ReservedTimes;

    // Because `OpObserver`s are re-entrant, it is necessary to track the recursion depth to know
    // when to actually clear the `reservedOpTimes` vector, using the `ReservedTimes` scope object.
    int _recursionDepth = 0;
};

/**
 * This class is an RAII object to manage the state of the `OpObserver::Times` decoration on an
 * operation context. Upon destruction the list of times in the decoration on the operation context
 * is cleared. It is intended for use as a scope object in `OpObserverRegistry` to manage
 * re-entrancy.
 */
class OpObserver::ReservedTimes {
    ReservedTimes(const ReservedTimes&) = delete;
    ReservedTimes& operator=(const ReservedTimes&) = delete;

public:
    explicit ReservedTimes(OperationContext* const opCtx);
    ~ReservedTimes();

    const Times& get() const {
        return _times;
    }

private:
    Times& _times;
>>>>>>> f378d467
};

}  // namespace mongo<|MERGE_RESOLUTION|>--- conflicted
+++ resolved
@@ -37,10 +37,7 @@
 #include "mongo/db/catalog/collection.h"
 #include "mongo/db/catalog/collection_options.h"
 #include "mongo/db/jsobj.h"
-<<<<<<< HEAD
-=======
 #include "mongo/db/repl/rollback.h"
->>>>>>> f378d467
 #include "mongo/db/s/collection_sharding_state.h"
 
 namespace mongo {
@@ -59,14 +56,6 @@
 struct OplogUpdateEntryArgs {
     enum class StoreDocOption { None, PreImage, PostImage };
 
-<<<<<<< HEAD
-/**
- * Holds document update information used in logging.
- */
-struct OplogUpdateEntryArgs {
-    // Name of the collection in which document is being updated.
-    std::string ns;
-=======
     // Name of the collection in which document is being updated.
     NamespaceString nss;
 
@@ -76,7 +65,6 @@
 
     // The document before modifiers were applied.
     boost::optional<BSONObj> preImageDoc;
->>>>>>> f378d467
 
     // Fully updated document with damages (update modifiers) applied.
     BSONObj updatedDoc;
@@ -86,36 +74,10 @@
 
     // Document containing the _id field of the doc being updated.
     BSONObj criteria;
-<<<<<<< HEAD
-
-    // True if this update comes from a chunk migration.
-    bool fromMigrate;
-};
-=======
->>>>>>> f378d467
 
     // True if this update comes from a chunk migration.
     bool fromMigrate = false;
 
-<<<<<<< HEAD
-public:
-    OpObserver() = default;
-    virtual ~OpObserver() = default;
-
-    virtual void onCreateIndex(OperationContext* txn,
-                               const std::string& ns,
-                               BSONObj indexDoc,
-                               bool fromMigrate) = 0;
-    virtual void onInserts(OperationContext* txn,
-                           const NamespaceString& ns,
-                           std::vector<BSONObj>::const_iterator begin,
-                           std::vector<BSONObj>::const_iterator end,
-                           bool fromMigrate) = 0;
-    virtual void onUpdate(OperationContext* txn, const OplogUpdateEntryArgs& args) = 0;
-    virtual CollectionShardingState::DeleteState aboutToDelete(OperationContext* txn,
-                                                               const NamespaceString& ns,
-                                                               const BSONObj& doc) = 0;
-=======
     StoreDocOption storeDocOption = StoreDocOption::None;
 };
 
@@ -152,7 +114,6 @@
     virtual void aboutToDelete(OperationContext* opCtx,
                                const NamespaceString& nss,
                                const BSONObj& doc) = 0;
->>>>>>> f378d467
     /**
      * Handles logging before document is deleted.
      *
@@ -161,37 +122,6 @@
      * so should be ignored by the user as an internal maintenance operation and not a
      * real delete.
      */
-<<<<<<< HEAD
-    virtual void onDelete(OperationContext* txn,
-                          const NamespaceString& ns,
-                          CollectionShardingState::DeleteState deleteState,
-                          bool fromMigrate) = 0;
-    virtual void onOpMessage(OperationContext* txn, const BSONObj& msgObj) = 0;
-    virtual void onCreateCollection(OperationContext* txn,
-                                    const NamespaceString& collectionName,
-                                    const CollectionOptions& options,
-                                    const BSONObj& idIndex) = 0;
-    virtual void onCollMod(OperationContext* txn,
-                           const std::string& dbName,
-                           const BSONObj& collModCmd) = 0;
-    virtual void onDropDatabase(OperationContext* txn, const std::string& dbName) = 0;
-    virtual void onDropCollection(OperationContext* txn, const NamespaceString& collectionName) = 0;
-    virtual void onDropIndex(OperationContext* txn,
-                             const std::string& dbName,
-                             const BSONObj& idxDescriptor) = 0;
-    virtual void onRenameCollection(OperationContext* txn,
-                                    const NamespaceString& fromCollection,
-                                    const NamespaceString& toCollection,
-                                    bool dropTarget,
-                                    bool stayTemp) = 0;
-    virtual void onApplyOps(OperationContext* txn,
-                            const std::string& dbName,
-                            const BSONObj& applyOpCmd) = 0;
-    virtual void onEmptyCapped(OperationContext* txn, const NamespaceString& collectionName) = 0;
-    virtual void onConvertToCapped(OperationContext* txn,
-                                   const NamespaceString& collectionName,
-                                   double size) = 0;
-=======
     virtual void onDelete(OperationContext* opCtx,
                           const NamespaceString& nss,
                           OptionalCollectionUUID uuid,
@@ -443,7 +373,6 @@
 
 private:
     Times& _times;
->>>>>>> f378d467
 };
 
 }  // namespace mongo