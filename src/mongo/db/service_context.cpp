
/**
 *    Copyright (C) 2018-present MongoDB, Inc.
 *
 *    This program is free software: you can redistribute it and/or modify
 *    it under the terms of the Server Side Public License, version 1,
 *    as published by MongoDB, Inc.
 *
 *    This program is distributed in the hope that it will be useful,
 *    but WITHOUT ANY WARRANTY; without even the implied warranty of
 *    MERCHANTABILITY or FITNESS FOR A PARTICULAR PURPOSE.  See the
 *    Server Side Public License for more details.
 *
 *    You should have received a copy of the Server Side Public License
 *    along with this program. If not, see
 *    <http://www.mongodb.com/licensing/server-side-public-license>.
 *
 *    As a special exception, the copyright holders give permission to link the
 *    code of portions of this program with the OpenSSL library under certain
 *    conditions as described in each individual source file and distribute
 *    linked combinations including the program with the OpenSSL library. You
 *    must comply with the Server Side Public License in all respects for
 *    all of the code used other than as permitted herein. If you modify file(s)
 *    with this exception, you may extend this exception to your version of the
 *    file(s), but you are not obligated to do so. If you do not wish to do so,
 *    delete this exception statement from your version. If you delete this
 *    exception statement from all source files in the program, then also delete
 *    it in the license file.
 */

#define MONGO_LOG_DEFAULT_COMPONENT ::mongo::logger::LogComponent::kDefault

#include "mongo/platform/basic.h"

#include "mongo/db/service_context.h"

#include "mongo/base/init.h"
#include "mongo/bson/bsonobj.h"
#include "mongo/db/client.h"
#include "mongo/db/concurrency/locker_noop.h"
#include "mongo/db/op_observer.h"
#include "mongo/db/operation_context.h"
#include "mongo/db/storage/recovery_unit_noop.h"
#include "mongo/stdx/list.h"
#include "mongo/stdx/memory.h"
#include "mongo/transport/service_entry_point.h"
#include "mongo/transport/session.h"
#include "mongo/transport/transport_layer.h"
<<<<<<< HEAD
#include "mongo/transport/transport_layer_manager.h"
=======
>>>>>>> f378d467
#include "mongo/util/assert_util.h"
#include "mongo/util/log.h"
#include "mongo/util/mongoutils/str.h"
#include "mongo/util/system_clock_source.h"
#include "mongo/util/system_tick_source.h"

namespace mongo {
namespace {

using ConstructorActionList = stdx::list<ServiceContext::ConstructorDestructorActions>;

ServiceContext* globalServiceContext = nullptr;

AtomicWord<int> _numCurrentOps{0};

}  // namespace

bool hasGlobalServiceContext() {
    return globalServiceContext;
}

ServiceContext* getGlobalServiceContext() {
    fassert(17508, globalServiceContext);
    return globalServiceContext;
}

void setGlobalServiceContext(ServiceContext::UniqueServiceContext&& serviceContext) {
    if (globalServiceContext) {
        // Make sure that calling getGlobalServiceContext() during the destructor results in
        // nullptr. Decorations might try and do this.
        ServiceContext::UniqueServiceContext oldServiceContext{globalServiceContext};
        globalServiceContext = nullptr;
    }

    globalServiceContext = serviceContext.release();
}

bool _supportsDocLocking = false;

bool supportsDocLocking() {
    return _supportsDocLocking;
}

bool isMMAPV1() {
    StorageEngine* globalStorageEngine = getGlobalServiceContext()->getStorageEngine();

    invariant(globalStorageEngine);
    return globalStorageEngine->isMmapV1();
}

ServiceContext::ServiceContext()
    : _tickSource(stdx::make_unique<SystemTickSource>()),
      _fastClockSource(stdx::make_unique<SystemClockSource>()),
      _preciseClockSource(stdx::make_unique<SystemClockSource>()) {}

ServiceContext::ServiceContext()
    : _transportLayerManager(stdx::make_unique<transport::TransportLayerManager>()),
      _tickSource(stdx::make_unique<SystemTickSource>()),
      _fastClockSource(stdx::make_unique<SystemClockSource>()),
      _preciseClockSource(stdx::make_unique<SystemClockSource>()) {}

ServiceContext::~ServiceContext() {
    stdx::lock_guard<stdx::mutex> lk(_mutex);
    for (const auto& client : _clients) {
        severe() << "Client " << client->desc() << " still exists while destroying ServiceContext@"
                 << static_cast<void*>(this);
    }
    invariant(_clients.empty());
}

<<<<<<< HEAD
ServiceContext::UniqueClient ServiceContext::makeClient(std::string desc,
                                                        transport::SessionHandle session) {
    std::unique_ptr<Client> client(new Client(std::move(desc), this, std::move(session)));
    auto observer = _clientObservers.cbegin();
=======
namespace {

//
// These onDestroy and onCreate functions are utilities for correctly executing supplemental
// constructor and destructor methods for the ServiceContext, Client and OperationContext types.
//
// Note that destructors run in reverse order of constructors, and that failed construction
// leads to corresponding destructors to run, similarly to how member variable construction and
// destruction behave.
//

template <typename T, typename ObserversIterator>
void onDestroy(T* object,
               const ObserversIterator& observerBegin,
               const ObserversIterator& observerEnd) {
>>>>>>> f378d467
    try {
        auto observer = observerEnd;
        while (observer != observerBegin) {
            --observer;
            observer->onDestroy(object);
        }
    } catch (...) {
        std::terminate();
    }
}
template <typename T, typename ObserversContainer>
void onDestroy(T* object, const ObserversContainer& observers) {
    onDestroy(object, observers.cbegin(), observers.cend());
}

template <typename T, typename ObserversIterator>
void onCreate(T* object,
              const ObserversIterator& observerBegin,
              const ObserversIterator& observerEnd) {
    auto observer = observerBegin;
    try {
        for (; observer != observerEnd; ++observer) {
            observer->onCreate(object);
        }
    } catch (...) {
        onDestroy(object, observerBegin, observer);
        throw;
    }
}

template <typename T, typename ObserversContainer>
void onCreate(T* object, const ObserversContainer& observers) {
    onCreate(object, observers.cbegin(), observers.cend());
}


}  // namespace

ServiceContext::UniqueClient ServiceContext::makeClient(std::string desc,
                                                        transport::SessionHandle session) {
    std::unique_ptr<Client> client(new Client(std::move(desc), this, std::move(session)));
    onCreate(client.get(), _clientObservers);
    {
        stdx::lock_guard<stdx::mutex> lk(_mutex);
        invariant(_clients.insert(client.get()).second);
    }
    return UniqueClient(client.release());
}

<<<<<<< HEAD
transport::TransportLayer* ServiceContext::getTransportLayer() const {
    return _transportLayerManager.get();
=======
void ServiceContext::setPeriodicRunner(std::unique_ptr<PeriodicRunner> runner) {
    invariant(!_runner);
    _runner = std::move(runner);
}

PeriodicRunner* ServiceContext::getPeriodicRunner() const {
    return _runner.get();
}

transport::TransportLayer* ServiceContext::getTransportLayer() const {
    return _transportLayer.get();
>>>>>>> f378d467
}

ServiceEntryPoint* ServiceContext::getServiceEntryPoint() const {
    return _serviceEntryPoint.get();
}

<<<<<<< HEAD
Status ServiceContext::addAndStartTransportLayer(std::unique_ptr<transport::TransportLayer> tl) {
    return _transportLayerManager->addAndStartTransportLayer(std::move(tl));
}

TickSource* ServiceContext::getTickSource() const {
    return _tickSource.get();
}

ClockSource* ServiceContext::getFastClockSource() const {
    return _fastClockSource.get();
}

ClockSource* ServiceContext::getPreciseClockSource() const {
    return _preciseClockSource.get();
=======
transport::ServiceExecutor* ServiceContext::getServiceExecutor() const {
    return _serviceExecutor.get();
}

void ServiceContext::setStorageEngine(std::unique_ptr<StorageEngine> engine) {
    invariant(engine);
    invariant(!_storageEngine);
    _storageEngine = std::move(engine);
}

void ServiceContext::setOpObserver(std::unique_ptr<OpObserver> opObserver) {
    _opObserver = std::move(opObserver);
>>>>>>> f378d467
}

void ServiceContext::setTickSource(std::unique_ptr<TickSource> newSource) {
    _tickSource = std::move(newSource);
}

void ServiceContext::setFastClockSource(std::unique_ptr<ClockSource> newSource) {
    _fastClockSource = std::move(newSource);
}

void ServiceContext::setPreciseClockSource(std::unique_ptr<ClockSource> newSource) {
    _preciseClockSource = std::move(newSource);
}

void ServiceContext::setServiceEntryPoint(std::unique_ptr<ServiceEntryPoint> sep) {
    _serviceEntryPoint = std::move(sep);
<<<<<<< HEAD
=======
}

void ServiceContext::setTransportLayer(std::unique_ptr<transport::TransportLayer> tl) {
    _transportLayer = std::move(tl);
}

void ServiceContext::setServiceExecutor(std::unique_ptr<transport::ServiceExecutor> exec) {
    _serviceExecutor = std::move(exec);
>>>>>>> f378d467
}

void ServiceContext::ClientDeleter::operator()(Client* client) const {
    ServiceContext* const service = client->getServiceContext();
    {
        stdx::lock_guard<stdx::mutex> lk(service->_mutex);
        invariant(service->_clients.erase(client));
    }
    onDestroy(client, service->_clientObservers);
    delete client;
}

ServiceContext::UniqueOperationContext ServiceContext::makeOperationContext(Client* client) {
<<<<<<< HEAD
    auto opCtx = _newOpCtx(client, _nextOpId.fetchAndAdd(1));
    auto observer = _clientObservers.begin();
    try {
        for (; observer != _clientObservers.cend(); ++observer) {
            observer->get()->onCreateOperationContext(opCtx.get());
        }
    } catch (...) {
        try {
            while (observer != _clientObservers.cbegin()) {
                --observer;
                observer->get()->onDestroyOperationContext(opCtx.get());
            }
        } catch (...) {
            std::terminate();
        }
        throw;
    }
    {
        stdx::lock_guard<Client> lk(*client);
        client->setOperationContext(opCtx.get());
    }
=======
    auto opCtx = std::make_unique<OperationContext>(client, _nextOpId.fetchAndAdd(1));
    if (client->session()) {
        _numCurrentOps.addAndFetch(1);
    }

    onCreate(opCtx.get(), _clientObservers);
    if (!opCtx->lockState()) {
        opCtx->setLockState(std::make_unique<LockerNoop>());
    }
    if (!opCtx->recoveryUnit()) {
        opCtx->setRecoveryUnit(new RecoveryUnitNoop(),
                               WriteUnitOfWork::RecoveryUnitState::kNotInUnitOfWork);
    }
    {
        stdx::lock_guard<Client> lk(*client);
        client->setOperationContext(opCtx.get());
    }
>>>>>>> f378d467
    return UniqueOperationContext(opCtx.release());
};

void ServiceContext::OperationContextDeleter::operator()(OperationContext* opCtx) const {
    auto client = opCtx->getClient();
    if (client->session()) {
        _numCurrentOps.subtractAndFetch(1);
    }
    auto service = client->getServiceContext();
    {
        stdx::lock_guard<Client> lk(*client);
        client->resetOperationContext();
<<<<<<< HEAD
    }
    try {
        for (const auto& observer : service->_clientObservers) {
            observer->onDestroyOperationContext(opCtx);
        }
    } catch (...) {
        std::terminate();
=======
>>>>>>> f378d467
    }
    onDestroy(opCtx, service->_clientObservers);
    delete opCtx;
}

void ServiceContext::registerClientObserver(std::unique_ptr<ClientObserver> observer) {
    _clientObservers.emplace_back(std::move(observer));
}

ServiceContext::LockedClientsCursor::LockedClientsCursor(ServiceContext* service)
    : _lock(service->_mutex), _curr(service->_clients.cbegin()), _end(service->_clients.cend()) {}

Client* ServiceContext::LockedClientsCursor::next() {
    if (_curr == _end)
        return nullptr;
    Client* result = *_curr;
    ++_curr;
    return result;
}

void ServiceContext::setKillAllOperations() {
    stdx::lock_guard<stdx::mutex> clientLock(_mutex);

    // Ensure that all newly created operation contexts will immediately be in the interrupted state
    _globalKill.store(true);

    // Interrupt all active operations
    for (auto&& client : _clients) {
        stdx::lock_guard<Client> lk(*client);
        auto opCtxToKill = client->getOperationContext();
        if (opCtxToKill) {
            killOperation(opCtxToKill, ErrorCodes::InterruptedAtShutdown);
        }
    }

    // Notify any listeners who need to reach to the server shutting down
    for (const auto listener : _killOpListeners) {
        try {
            listener->interruptAll();
        } catch (...) {
            std::terminate();
        }
    }
}

void ServiceContext::killOperation(OperationContext* opCtx, ErrorCodes::Error killCode) {
    opCtx->markKilled(killCode);

    for (const auto listener : _killOpListeners) {
        try {
            listener->interrupt(opCtx->getOpID());
        } catch (...) {
            std::terminate();
        }
    }
}

void ServiceContext::killAllUserOperations(const OperationContext* opCtx,
                                           ErrorCodes::Error killCode) {
    for (LockedClientsCursor cursor(this); Client* client = cursor.next();) {
        if (!client->isFromUserConnection()) {
            // Don't kill system operations.
            continue;
        }

        stdx::lock_guard<Client> lk(*client);
        OperationContext* toKill = client->getOperationContext();

        // Don't kill ourself.
        if (toKill && toKill->getOpID() != opCtx->getOpID()) {
            killOperation(toKill, killCode);
        }
    }
}

void ServiceContext::unsetKillAllOperations() {
    _globalKill.store(false);
}

void ServiceContext::registerKillOpListener(KillOpListenerInterface* listener) {
    stdx::lock_guard<stdx::mutex> clientLock(_mutex);
    _killOpListeners.push_back(listener);
}

void ServiceContext::waitForStartupComplete() {
    stdx::unique_lock<stdx::mutex> lk(_mutex);
    _startupCompleteCondVar.wait(lk, [this] { return _startupComplete; });
}

void ServiceContext::notifyStartupComplete() {
    stdx::unique_lock<stdx::mutex> lk(_mutex);
    _startupComplete = true;
    lk.unlock();
    _startupCompleteCondVar.notify_all();
}

int ServiceContext::getActiveClientOperations() {
    return _numCurrentOps.load();
}

namespace {

/**
 * Accessor function to get the global list of ServiceContext constructor and destructor
 * functions.
 */
ConstructorActionList& registeredConstructorActions() {
    static ConstructorActionList cal;
    return cal;
}

}  // namespace

ServiceContext::ConstructorActionRegisterer::ConstructorActionRegisterer(
    std::string name, ConstructorAction constructor, DestructorAction destructor)
    : ConstructorActionRegisterer(
          std::move(name), {}, std::move(constructor), std::move(destructor)) {}

ServiceContext::ConstructorActionRegisterer::ConstructorActionRegisterer(
    std::string name,
    std::vector<std::string> prereqs,
    ConstructorAction constructor,
    DestructorAction destructor) {
    if (!destructor)
        destructor = [](ServiceContext*) {};
    _registerer.emplace(std::move(name),
                        std::move(prereqs),
                        [this, constructor, destructor](InitializerContext* context) {
                            _iter = registeredConstructorActions().emplace(
                                registeredConstructorActions().end(),
                                std::move(constructor),
                                std::move(destructor));
                            return Status::OK();
                        },
                        [this](DeinitializerContext* context) {
                            registeredConstructorActions().erase(_iter);
                            return Status::OK();
                        });
}

ServiceContext::UniqueServiceContext ServiceContext::make() {
    auto service = std::make_unique<ServiceContext>();
    onCreate(service.get(), registeredConstructorActions());
    return UniqueServiceContext{service.release()};
}

void ServiceContext::ServiceContextDeleter::operator()(ServiceContext* service) const {
    onDestroy(service, registeredConstructorActions());
    delete service;
}

void ServiceContext::setKillAllOperations() {
    stdx::lock_guard<stdx::mutex> clientLock(_mutex);

    // Ensure that all newly created operation contexts will immediately be in the interrupted state
    _globalKill.store(true);

    // Interrupt all active operations
    for (auto&& client : _clients) {
        stdx::lock_guard<Client> lk(*client);
        auto opCtxToKill = client->getOperationContext();
        if (opCtxToKill) {
            killOperation(opCtxToKill, ErrorCodes::InterruptedAtShutdown);
        }
    }

    // Notify any listeners who need to reach to the server shutting down
    for (const auto listener : _killOpListeners) {
        try {
            listener->interruptAll();
        } catch (...) {
            std::terminate();
        }
    }
}

void ServiceContext::killOperation(OperationContext* opCtx, ErrorCodes::Error killCode) {
    opCtx->markKilled(killCode);

    for (const auto listener : _killOpListeners) {
        try {
            listener->interrupt(opCtx->getOpID());
        } catch (...) {
            std::terminate();
        }
    }
}

void ServiceContext::killAllUserOperations(const OperationContext* txn,
                                           ErrorCodes::Error killCode) {
    for (LockedClientsCursor cursor(this); Client* client = cursor.next();) {
        if (!client->isFromUserConnection()) {
            // Don't kill system operations.
            continue;
        }

        stdx::lock_guard<Client> lk(*client);
        OperationContext* toKill = client->getOperationContext();

        // Don't kill ourself.
        if (toKill && toKill->getOpID() != txn->getOpID()) {
            killOperation(toKill, killCode);
        }
    }
}

void ServiceContext::unsetKillAllOperations() {
    _globalKill.store(false);
}

void ServiceContext::registerKillOpListener(KillOpListenerInterface* listener) {
    stdx::lock_guard<stdx::mutex> clientLock(_mutex);
    _killOpListeners.push_back(listener);
}

}  // namespace mongo<|MERGE_RESOLUTION|>--- conflicted
+++ resolved
@@ -46,10 +46,6 @@
 #include "mongo/transport/service_entry_point.h"
 #include "mongo/transport/session.h"
 #include "mongo/transport/transport_layer.h"
-<<<<<<< HEAD
-#include "mongo/transport/transport_layer_manager.h"
-=======
->>>>>>> f378d467
 #include "mongo/util/assert_util.h"
 #include "mongo/util/log.h"
 #include "mongo/util/mongoutils/str.h"
@@ -105,12 +101,6 @@
       _fastClockSource(stdx::make_unique<SystemClockSource>()),
       _preciseClockSource(stdx::make_unique<SystemClockSource>()) {}
 
-ServiceContext::ServiceContext()
-    : _transportLayerManager(stdx::make_unique<transport::TransportLayerManager>()),
-      _tickSource(stdx::make_unique<SystemTickSource>()),
-      _fastClockSource(stdx::make_unique<SystemClockSource>()),
-      _preciseClockSource(stdx::make_unique<SystemClockSource>()) {}
-
 ServiceContext::~ServiceContext() {
     stdx::lock_guard<stdx::mutex> lk(_mutex);
     for (const auto& client : _clients) {
@@ -120,12 +110,6 @@
     invariant(_clients.empty());
 }
 
-<<<<<<< HEAD
-ServiceContext::UniqueClient ServiceContext::makeClient(std::string desc,
-                                                        transport::SessionHandle session) {
-    std::unique_ptr<Client> client(new Client(std::move(desc), this, std::move(session)));
-    auto observer = _clientObservers.cbegin();
-=======
 namespace {
 
 //
@@ -141,7 +125,6 @@
 void onDestroy(T* object,
                const ObserversIterator& observerBegin,
                const ObserversIterator& observerEnd) {
->>>>>>> f378d467
     try {
         auto observer = observerEnd;
         while (observer != observerBegin) {
@@ -191,10 +174,6 @@
     return UniqueClient(client.release());
 }
 
-<<<<<<< HEAD
-transport::TransportLayer* ServiceContext::getTransportLayer() const {
-    return _transportLayerManager.get();
-=======
 void ServiceContext::setPeriodicRunner(std::unique_ptr<PeriodicRunner> runner) {
     invariant(!_runner);
     _runner = std::move(runner);
@@ -206,29 +185,12 @@
 
 transport::TransportLayer* ServiceContext::getTransportLayer() const {
     return _transportLayer.get();
->>>>>>> f378d467
 }
 
 ServiceEntryPoint* ServiceContext::getServiceEntryPoint() const {
     return _serviceEntryPoint.get();
 }
 
-<<<<<<< HEAD
-Status ServiceContext::addAndStartTransportLayer(std::unique_ptr<transport::TransportLayer> tl) {
-    return _transportLayerManager->addAndStartTransportLayer(std::move(tl));
-}
-
-TickSource* ServiceContext::getTickSource() const {
-    return _tickSource.get();
-}
-
-ClockSource* ServiceContext::getFastClockSource() const {
-    return _fastClockSource.get();
-}
-
-ClockSource* ServiceContext::getPreciseClockSource() const {
-    return _preciseClockSource.get();
-=======
 transport::ServiceExecutor* ServiceContext::getServiceExecutor() const {
     return _serviceExecutor.get();
 }
@@ -241,7 +203,6 @@
 
 void ServiceContext::setOpObserver(std::unique_ptr<OpObserver> opObserver) {
     _opObserver = std::move(opObserver);
->>>>>>> f378d467
 }
 
 void ServiceContext::setTickSource(std::unique_ptr<TickSource> newSource) {
@@ -258,8 +219,6 @@
 
 void ServiceContext::setServiceEntryPoint(std::unique_ptr<ServiceEntryPoint> sep) {
     _serviceEntryPoint = std::move(sep);
-<<<<<<< HEAD
-=======
 }
 
 void ServiceContext::setTransportLayer(std::unique_ptr<transport::TransportLayer> tl) {
@@ -268,7 +227,6 @@
 
 void ServiceContext::setServiceExecutor(std::unique_ptr<transport::ServiceExecutor> exec) {
     _serviceExecutor = std::move(exec);
->>>>>>> f378d467
 }
 
 void ServiceContext::ClientDeleter::operator()(Client* client) const {
@@ -282,47 +240,23 @@
 }
 
 ServiceContext::UniqueOperationContext ServiceContext::makeOperationContext(Client* client) {
-<<<<<<< HEAD
-    auto opCtx = _newOpCtx(client, _nextOpId.fetchAndAdd(1));
-    auto observer = _clientObservers.begin();
-    try {
-        for (; observer != _clientObservers.cend(); ++observer) {
-            observer->get()->onCreateOperationContext(opCtx.get());
-        }
-    } catch (...) {
-        try {
-            while (observer != _clientObservers.cbegin()) {
-                --observer;
-                observer->get()->onDestroyOperationContext(opCtx.get());
-            }
-        } catch (...) {
-            std::terminate();
-        }
-        throw;
+    auto opCtx = std::make_unique<OperationContext>(client, _nextOpId.fetchAndAdd(1));
+    if (client->session()) {
+        _numCurrentOps.addAndFetch(1);
+    }
+
+    onCreate(opCtx.get(), _clientObservers);
+    if (!opCtx->lockState()) {
+        opCtx->setLockState(std::make_unique<LockerNoop>());
+    }
+    if (!opCtx->recoveryUnit()) {
+        opCtx->setRecoveryUnit(new RecoveryUnitNoop(),
+                               WriteUnitOfWork::RecoveryUnitState::kNotInUnitOfWork);
     }
     {
         stdx::lock_guard<Client> lk(*client);
         client->setOperationContext(opCtx.get());
     }
-=======
-    auto opCtx = std::make_unique<OperationContext>(client, _nextOpId.fetchAndAdd(1));
-    if (client->session()) {
-        _numCurrentOps.addAndFetch(1);
-    }
-
-    onCreate(opCtx.get(), _clientObservers);
-    if (!opCtx->lockState()) {
-        opCtx->setLockState(std::make_unique<LockerNoop>());
-    }
-    if (!opCtx->recoveryUnit()) {
-        opCtx->setRecoveryUnit(new RecoveryUnitNoop(),
-                               WriteUnitOfWork::RecoveryUnitState::kNotInUnitOfWork);
-    }
-    {
-        stdx::lock_guard<Client> lk(*client);
-        client->setOperationContext(opCtx.get());
-    }
->>>>>>> f378d467
     return UniqueOperationContext(opCtx.release());
 };
 
@@ -335,16 +269,6 @@
     {
         stdx::lock_guard<Client> lk(*client);
         client->resetOperationContext();
-<<<<<<< HEAD
-    }
-    try {
-        for (const auto& observer : service->_clientObservers) {
-            observer->onDestroyOperationContext(opCtx);
-        }
-    } catch (...) {
-        std::terminate();
-=======
->>>>>>> f378d467
     }
     onDestroy(opCtx, service->_clientObservers);
     delete opCtx;
@@ -496,68 +420,4 @@
     delete service;
 }
 
-void ServiceContext::setKillAllOperations() {
-    stdx::lock_guard<stdx::mutex> clientLock(_mutex);
-
-    // Ensure that all newly created operation contexts will immediately be in the interrupted state
-    _globalKill.store(true);
-
-    // Interrupt all active operations
-    for (auto&& client : _clients) {
-        stdx::lock_guard<Client> lk(*client);
-        auto opCtxToKill = client->getOperationContext();
-        if (opCtxToKill) {
-            killOperation(opCtxToKill, ErrorCodes::InterruptedAtShutdown);
-        }
-    }
-
-    // Notify any listeners who need to reach to the server shutting down
-    for (const auto listener : _killOpListeners) {
-        try {
-            listener->interruptAll();
-        } catch (...) {
-            std::terminate();
-        }
-    }
-}
-
-void ServiceContext::killOperation(OperationContext* opCtx, ErrorCodes::Error killCode) {
-    opCtx->markKilled(killCode);
-
-    for (const auto listener : _killOpListeners) {
-        try {
-            listener->interrupt(opCtx->getOpID());
-        } catch (...) {
-            std::terminate();
-        }
-    }
-}
-
-void ServiceContext::killAllUserOperations(const OperationContext* txn,
-                                           ErrorCodes::Error killCode) {
-    for (LockedClientsCursor cursor(this); Client* client = cursor.next();) {
-        if (!client->isFromUserConnection()) {
-            // Don't kill system operations.
-            continue;
-        }
-
-        stdx::lock_guard<Client> lk(*client);
-        OperationContext* toKill = client->getOperationContext();
-
-        // Don't kill ourself.
-        if (toKill && toKill->getOpID() != txn->getOpID()) {
-            killOperation(toKill, killCode);
-        }
-    }
-}
-
-void ServiceContext::unsetKillAllOperations() {
-    _globalKill.store(false);
-}
-
-void ServiceContext::registerKillOpListener(KillOpListenerInterface* listener) {
-    stdx::lock_guard<stdx::mutex> clientLock(_mutex);
-    _killOpListeners.push_back(listener);
-}
-
 }  // namespace mongo