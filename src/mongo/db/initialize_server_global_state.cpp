--- conflicted
+++ resolved
@@ -40,10 +40,7 @@
 #include <signal.h>
 
 #ifndef _WIN32
-<<<<<<< HEAD
-=======
 #include <sys/stat.h>
->>>>>>> f378d467
 #include <sys/types.h>
 #include <sys/wait.h>
 #include <syslog.h>
@@ -57,10 +54,7 @@
 #include "mongo/db/auth/sasl_command_constants.h"
 #include "mongo/db/auth/security_key.h"
 #include "mongo/db/server_options.h"
-<<<<<<< HEAD
-=======
 #include "mongo/db/server_parameters.h"
->>>>>>> f378d467
 #include "mongo/logger/console_appender.h"
 #include "mongo/logger/logger.h"
 #include "mongo/logger/message_event.h"
@@ -77,13 +71,10 @@
 #include "mongo/util/processinfo.h"
 #include "mongo/util/quick_exit.h"
 #include "mongo/util/signal_handlers_synchronous.h"
-<<<<<<< HEAD
-=======
 
 #if defined(__APPLE__)
 #include <TargetConditionals.h>
 #endif
->>>>>>> f378d467
 
 namespace fs = boost::filesystem;
 
@@ -222,11 +213,6 @@
         quickExit(EXIT_FAILURE);
 }
 
-<<<<<<< HEAD
-MONGO_INITIALIZER_GENERAL(ServerLogRedirection,
-                          ("GlobalLogManager", "EndStartupOptionHandling", "ForkServer"),
-                          ("default"))
-=======
 MONGO_EXPORT_SERVER_PARAMETER(maxLogSizeKB, int, logger::LogContext::kDefaultMaxLogSizeKB);
 // On POSIX platforms we need to set our umask before opening any log files, so this
 // should depend on MungeUmask above, but not on Windows.
@@ -234,7 +220,6 @@
     ServerLogRedirection,
     ("GlobalLogManager", "EndStartupOptionHandling", "ForkServer", "MungeUmask"),
     ("default"))
->>>>>>> f378d467
 (InitializerContext*) {
     using logger::LogManager;
     using logger::MessageEventEphemeral;
