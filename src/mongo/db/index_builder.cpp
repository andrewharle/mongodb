
/**
 *    Copyright (C) 2018-present MongoDB, Inc.
 *
 *    This program is free software: you can redistribute it and/or modify
 *    it under the terms of the Server Side Public License, version 1,
 *    as published by MongoDB, Inc.
 *
 *    This program is distributed in the hope that it will be useful,
 *    but WITHOUT ANY WARRANTY; without even the implied warranty of
 *    MERCHANTABILITY or FITNESS FOR A PARTICULAR PURPOSE.  See the
 *    Server Side Public License for more details.
 *
 *    You should have received a copy of the Server Side Public License
 *    along with this program. If not, see
 *    <http://www.mongodb.com/licensing/server-side-public-license>.
 *
 *    As a special exception, the copyright holders give permission to link the
 *    code of portions of this program with the OpenSSL library under certain
 *    conditions as described in each individual source file and distribute
 *    linked combinations including the program with the OpenSSL library. You
 *    must comply with the Server Side Public License in all respects for
 *    all of the code used other than as permitted herein. If you modify file(s)
 *    with this exception, you may extend this exception to your version of the
 *    file(s), but you are not obligated to do so. If you do not wish to do so,
 *    delete this exception statement from your version. If you delete this
 *    exception statement from all source files in the program, then also delete
 *    it in the license file.
 */

#define MONGO_LOG_DEFAULT_COMPONENT ::mongo::logger::LogComponent::kIndex

#include "mongo/platform/basic.h"

#include "mongo/db/index_builder.h"

#include "mongo/db/auth/authorization_session.h"
#include "mongo/db/catalog/database.h"
#include "mongo/db/catalog/database_holder.h"
#include "mongo/db/catalog/index_create.h"
#include "mongo/db/client.h"
#include "mongo/db/concurrency/write_conflict_exception.h"
#include "mongo/db/curop.h"
#include "mongo/db/db_raii.h"
<<<<<<< HEAD
=======
#include "mongo/db/logical_clock.h"
#include "mongo/db/op_observer.h"
#include "mongo/db/repl/timestamp_block.h"
>>>>>>> f378d467
#include "mongo/util/assert_util.h"
#include "mongo/util/log.h"
#include "mongo/util/mongoutils/str.h"

namespace mongo {

using std::endl;

AtomicUInt32 IndexBuilder::_indexBuildCount;

namespace {

/**
 * Returns true if writes to the catalog entry for the input namespace require being
 * timestamped. A ghost write is when the operation is not committed with an oplog entry and
 * implies the caller will look at the logical clock to choose a time to use.
 */
bool requiresGhostCommitTimestamp(OperationContext* opCtx, NamespaceString nss) {
    if (!nss.isReplicated() || nss.coll().startsWith("tmp.mr.")) {
        return false;
    }

    auto replCoord = repl::ReplicationCoordinator::get(opCtx);
    if (!replCoord->getSettings().usingReplSets()) {
        return false;
    }

    // If there is a commit timestamp already assigned, there's no need to explicitly assign a
    // timestamp. This case covers foreground index builds.
    if (!opCtx->recoveryUnit()->getCommitTimestamp().isNull()) {
        return false;
    }

    // Only oplog entries (including a user's `applyOps` command) construct indexes via
    // `IndexBuilder`. Nodes in `startup` may not yet have initialized the `LogicalClock`, however
    // index builds during startup replication recovery must be timestamped. These index builds
    // are foregrounded and timestamp their catalog writes with a "commit timestamp". Nodes in the
    // oplog application phase of initial sync (`startup2`) must not timestamp index builds before
    // the `initialDataTimestamp`.
    const auto memberState = replCoord->getMemberState();
    if (memberState.startup() || memberState.startup2()) {
        return false;
    }

    return true;
}

// Synchronization tools when replication spawns a background index in a new thread.
// The bool is 'true' when a new background index has started in a new thread but the
// parent thread has not yet synchronized with it.
bool _bgIndexStarting(false);
stdx::mutex _bgIndexStartingMutex;
stdx::condition_variable _bgIndexStartingCondVar;

void _setBgIndexStarting() {
    stdx::lock_guard<stdx::mutex> lk(_bgIndexStartingMutex);
    invariant(_bgIndexStarting == false);
    _bgIndexStarting = true;
    _bgIndexStartingCondVar.notify_one();
}
}  // namespace

<<<<<<< HEAD
IndexBuilder::IndexBuilder(const BSONObj& index, bool relaxConstraints)
    : BackgroundJob(true /* self-delete */),
      _index(index.getOwned()),
      _relaxConstraints(relaxConstraints),
=======
IndexBuilder::IndexBuilder(const BSONObj& index,
                           IndexConstraints indexConstraints,
                           ReplicatedWrites replicatedWrites,
                           Timestamp initIndexTs)
    : BackgroundJob(true /* self-delete */),
      _index(index.getOwned()),
      _indexConstraints(indexConstraints),
      _replicatedWrites(replicatedWrites),
      _initIndexTs(initIndexTs),
>>>>>>> f378d467
      _name(str::stream() << "repl index builder " << _indexBuildCount.addAndFetch(1)) {}

IndexBuilder::~IndexBuilder() {}

std::string IndexBuilder::name() const {
    return _name;
}

void IndexBuilder::run() {
    Client::initThread(name().c_str());
    ON_BLOCK_EXIT([] { Client::destroy(); });
    LOG(2) << "IndexBuilder building index " << _index;

<<<<<<< HEAD
    const ServiceContext::UniqueOperationContext txnPtr = cc().makeOperationContext();
    OperationContext& txn = *txnPtr;
    txn.lockState()->setShouldConflictWithSecondaryBatchApplication(false);
=======
    auto opCtx = cc().makeOperationContext();
    ShouldNotConflictWithSecondaryBatchApplicationBlock shouldNotConflictBlock(opCtx->lockState());

    // If the calling thread is not replicating writes, neither should this thread.
    boost::optional<repl::UnreplicatedWritesBlock> unreplicatedWrites;
    if (_replicatedWrites == ReplicatedWrites::kUnreplicated) {
        unreplicatedWrites.emplace(opCtx.get());
    }
>>>>>>> f378d467

    AuthorizationSession::get(opCtx->getClient())->grantInternalAuthorization(opCtx.get());

    {
        stdx::lock_guard<Client> lk(*(opCtx->getClient()));
        CurOp::get(opCtx.get())->setNetworkOp_inlock(dbInsert);
    }
    NamespaceString ns(_index["ns"].String());

    Lock::DBLock dlk(opCtx.get(), ns.db(), MODE_X);
    OldClientContext ctx(opCtx.get(), ns.getSystemIndexesCollection());

    Database* db = DatabaseHolder::getDatabaseHolder().get(opCtx.get(), ns.db().toString());

    Status status = _build(opCtx.get(), db, true, &dlk);
    if (!status.isOK()) {
        error() << "IndexBuilder could not build index: " << redact(status);
        fassert(28555, ErrorCodes::isInterruption(status.code()));
    }
}

Status IndexBuilder::buildInForeground(OperationContext* opCtx, Database* db) const {
    return _build(opCtx, db, false, NULL);
}

void IndexBuilder::waitForBgIndexStarting() {
    stdx::unique_lock<stdx::mutex> lk(_bgIndexStartingMutex);
    while (_bgIndexStarting == false) {
        _bgIndexStartingCondVar.wait(lk);
    }
    // Reset for next time.
    _bgIndexStarting = false;
}

namespace {
/**
 * @param status shalt not be of code `WriteConflict`.
 */
Status _failIndexBuild(MultiIndexBlock& indexer, Status status, bool allowBackgroundBuilding) {
    invariant(status.code() != ErrorCodes::WriteConflict);

    if (status.code() == ErrorCodes::InterruptedAtShutdown) {
        // leave it as-if kill -9 happened. This will be handled on restart.
        invariant(allowBackgroundBuilding);  // Foreground builds aren't interrupted.
        indexer.abortWithoutCleanup();
        return status;
    }

    if (allowBackgroundBuilding) {
        error() << "Background index build failed. Status: " << redact(status);
        fassertFailed(50769);
    } else {
        return status;
    }
}
}  // namespace

Status IndexBuilder::_build(OperationContext* opCtx,
                            Database* db,
                            bool allowBackgroundBuilding,
                            Lock::DBLock* dbLock) const try {
    const NamespaceString ns(_index["ns"].String());

<<<<<<< HEAD
    Collection* c = db->getCollection(ns.ns());

    // Collections should not be implicitly created by the index builder.
    fassert(40409, c);
=======
    Collection* coll = db->getCollection(opCtx, ns);
    // Collections should not be implicitly created by the index builder.
    fassert(40409, coll);
>>>>>>> f378d467

    {
        stdx::lock_guard<Client> lk(*opCtx->getClient());
        // Show which index we're building in the curop display.
<<<<<<< HEAD
        CurOp::get(txn)->setQuery_inlock(_index);
    }

    bool haveSetBgIndexStarting = false;
    while (true) {
        Status status = Status::OK();
        try {
            MultiIndexBlock indexer(txn, c);
            indexer.allowInterruption();

            if (allowBackgroundBuilding)
                indexer.allowBackgroundBuilding();


            try {
                status = indexer.init(_index).getStatus();
                if (status == ErrorCodes::IndexAlreadyExists ||
                    (status == ErrorCodes::IndexOptionsConflict && _relaxConstraints)) {
                    LOG(1) << "Ignoring indexing error: " << redact(status);
                    if (allowBackgroundBuilding) {
                        // Must set this in case anyone is waiting for this build.
                        _setBgIndexStarting();
                    }
                    return Status::OK();
                }

                if (status.isOK()) {
                    if (allowBackgroundBuilding) {
                        if (!haveSetBgIndexStarting) {
                            _setBgIndexStarting();
                            haveSetBgIndexStarting = true;
                        }
                        invariant(dbLock);
                        dbLock->relockWithMode(MODE_IX);
                    }

                    Lock::CollectionLock colLock(txn->lockState(), ns.ns(), MODE_IX);
                    status = indexer.insertAllDocumentsInCollection();
                }

                if (status.isOK()) {
                    if (allowBackgroundBuilding) {
                        dbLock->relockWithMode(MODE_X);
                    }
                    WriteUnitOfWork wunit(txn);
                    indexer.commit();
                    wunit.commit();
                }
                if (!status.isOK()) {
                    error() << "bad status from index build: " << redact(status);
                }
            } catch (const DBException& e) {
                status = e.toStatus();
            }
=======
        CurOp::get(opCtx)->setOpDescription_inlock(_index);
    }
>>>>>>> f378d467

    MultiIndexBlock indexer(opCtx, coll);
    indexer.allowInterruption();
    if (allowBackgroundBuilding)
        indexer.allowBackgroundBuilding();

<<<<<<< HEAD
            if (status.code() == ErrorCodes::InterruptedAtShutdown) {
                // leave it as-if kill -9 happened. This will be handled on restart.
                invariant(allowBackgroundBuilding);  // Foreground builds aren't interrupted.
                indexer.abortWithoutCleanup();
            }
        } catch (const WriteConflictException& wce) {
            status = wce.toStatus();
=======
    Status status = Status::OK();
    {
        TimestampBlock tsBlock(opCtx, _initIndexTs);
        status = writeConflictRetry(
            opCtx, "Init index build", ns.ns(), [&] { return indexer.init(_index).getStatus(); });
    }

    if (status == ErrorCodes::IndexAlreadyExists ||
        (status == ErrorCodes::IndexOptionsConflict &&
         _indexConstraints == IndexConstraints::kRelax)) {
        LOG(1) << "Ignoring indexing error: " << redact(status);
        if (allowBackgroundBuilding) {
            // Must set this in case anyone is waiting for this build.
            _setBgIndexStarting();
>>>>>>> f378d467
        }
        return Status::OK();
    }
    if (!status.isOK()) {
        return _failIndexBuild(indexer, status, allowBackgroundBuilding);
    }

    if (allowBackgroundBuilding) {
        _setBgIndexStarting();
        invariant(dbLock);
        dbLock->relockWithMode(MODE_IX);
    }

    {
        Lock::CollectionLock collLock(opCtx->lockState(), ns.ns(), MODE_IX);
        // WriteConflict exceptions and statuses are not expected to escape this method.
        status = indexer.insertAllDocumentsInCollection();
    }
    if (!status.isOK()) {
        if (allowBackgroundBuilding) {
            UninterruptibleLockGuard noInterrupt(opCtx->lockState());
            dbLock->relockWithMode(MODE_X);
            if (status == ErrorCodes::InterruptedAtShutdown)
                return _failIndexBuild(indexer, status, allowBackgroundBuilding);
            opCtx->checkForInterrupt();
        }
        return _failIndexBuild(indexer, status, allowBackgroundBuilding);
    }

    if (allowBackgroundBuilding) {
        dbLock->relockWithMode(MODE_X);
    }
    writeConflictRetry(opCtx, "Commit index build", ns.ns(), [opCtx, coll, &indexer, &ns] {
        WriteUnitOfWork wunit(opCtx);
        indexer.commit([opCtx, coll, &ns](const BSONObj& indexSpec) {
            opCtx->getServiceContext()->getOpObserver()->onCreateIndex(
                opCtx, ns, *(coll->uuid()), indexSpec, false);
        });

        if (requiresGhostCommitTimestamp(opCtx, ns)) {
            auto status = opCtx->recoveryUnit()->setTimestamp(
                LogicalClock::get(opCtx)->getClusterTime().asTimestamp());
            if (status.code() == ErrorCodes::BadValue) {
                log() << "Temporarily could not timestamp the index build commit, retrying. "
                      << status.reason();
                throw WriteConflictException();
            }
            fassert(50701, status);
        }
        wunit.commit();
    });

    if (allowBackgroundBuilding) {
        dbLock->relockWithMode(MODE_X);
        Database* reloadDb = DatabaseHolder::getDatabaseHolder().get(opCtx, ns.db());
        fassert(28553, reloadDb);
        fassert(28554, reloadDb->getCollection(opCtx, ns));
    }

    return Status::OK();
} catch (const DBException& e) {
    return e.toStatus();
}
}<|MERGE_RESOLUTION|>--- conflicted
+++ resolved
@@ -42,12 +42,9 @@
 #include "mongo/db/concurrency/write_conflict_exception.h"
 #include "mongo/db/curop.h"
 #include "mongo/db/db_raii.h"
-<<<<<<< HEAD
-=======
 #include "mongo/db/logical_clock.h"
 #include "mongo/db/op_observer.h"
 #include "mongo/db/repl/timestamp_block.h"
->>>>>>> f378d467
 #include "mongo/util/assert_util.h"
 #include "mongo/util/log.h"
 #include "mongo/util/mongoutils/str.h"
@@ -110,12 +107,6 @@
 }
 }  // namespace
 
-<<<<<<< HEAD
-IndexBuilder::IndexBuilder(const BSONObj& index, bool relaxConstraints)
-    : BackgroundJob(true /* self-delete */),
-      _index(index.getOwned()),
-      _relaxConstraints(relaxConstraints),
-=======
 IndexBuilder::IndexBuilder(const BSONObj& index,
                            IndexConstraints indexConstraints,
                            ReplicatedWrites replicatedWrites,
@@ -125,7 +116,6 @@
       _indexConstraints(indexConstraints),
       _replicatedWrites(replicatedWrites),
       _initIndexTs(initIndexTs),
->>>>>>> f378d467
       _name(str::stream() << "repl index builder " << _indexBuildCount.addAndFetch(1)) {}
 
 IndexBuilder::~IndexBuilder() {}
@@ -139,11 +129,6 @@
     ON_BLOCK_EXIT([] { Client::destroy(); });
     LOG(2) << "IndexBuilder building index " << _index;
 
-<<<<<<< HEAD
-    const ServiceContext::UniqueOperationContext txnPtr = cc().makeOperationContext();
-    OperationContext& txn = *txnPtr;
-    txn.lockState()->setShouldConflictWithSecondaryBatchApplication(false);
-=======
     auto opCtx = cc().makeOperationContext();
     ShouldNotConflictWithSecondaryBatchApplicationBlock shouldNotConflictBlock(opCtx->lockState());
 
@@ -152,7 +137,6 @@
     if (_replicatedWrites == ReplicatedWrites::kUnreplicated) {
         unreplicatedWrites.emplace(opCtx.get());
     }
->>>>>>> f378d467
 
     AuthorizationSession::get(opCtx->getClient())->grantInternalAuthorization(opCtx.get());
 
@@ -216,94 +200,21 @@
                             Lock::DBLock* dbLock) const try {
     const NamespaceString ns(_index["ns"].String());
 
-<<<<<<< HEAD
-    Collection* c = db->getCollection(ns.ns());
-
-    // Collections should not be implicitly created by the index builder.
-    fassert(40409, c);
-=======
     Collection* coll = db->getCollection(opCtx, ns);
     // Collections should not be implicitly created by the index builder.
     fassert(40409, coll);
->>>>>>> f378d467
 
     {
         stdx::lock_guard<Client> lk(*opCtx->getClient());
         // Show which index we're building in the curop display.
-<<<<<<< HEAD
-        CurOp::get(txn)->setQuery_inlock(_index);
-    }
-
-    bool haveSetBgIndexStarting = false;
-    while (true) {
-        Status status = Status::OK();
-        try {
-            MultiIndexBlock indexer(txn, c);
-            indexer.allowInterruption();
-
-            if (allowBackgroundBuilding)
-                indexer.allowBackgroundBuilding();
-
-
-            try {
-                status = indexer.init(_index).getStatus();
-                if (status == ErrorCodes::IndexAlreadyExists ||
-                    (status == ErrorCodes::IndexOptionsConflict && _relaxConstraints)) {
-                    LOG(1) << "Ignoring indexing error: " << redact(status);
-                    if (allowBackgroundBuilding) {
-                        // Must set this in case anyone is waiting for this build.
-                        _setBgIndexStarting();
-                    }
-                    return Status::OK();
-                }
-
-                if (status.isOK()) {
-                    if (allowBackgroundBuilding) {
-                        if (!haveSetBgIndexStarting) {
-                            _setBgIndexStarting();
-                            haveSetBgIndexStarting = true;
-                        }
-                        invariant(dbLock);
-                        dbLock->relockWithMode(MODE_IX);
-                    }
-
-                    Lock::CollectionLock colLock(txn->lockState(), ns.ns(), MODE_IX);
-                    status = indexer.insertAllDocumentsInCollection();
-                }
-
-                if (status.isOK()) {
-                    if (allowBackgroundBuilding) {
-                        dbLock->relockWithMode(MODE_X);
-                    }
-                    WriteUnitOfWork wunit(txn);
-                    indexer.commit();
-                    wunit.commit();
-                }
-                if (!status.isOK()) {
-                    error() << "bad status from index build: " << redact(status);
-                }
-            } catch (const DBException& e) {
-                status = e.toStatus();
-            }
-=======
         CurOp::get(opCtx)->setOpDescription_inlock(_index);
     }
->>>>>>> f378d467
 
     MultiIndexBlock indexer(opCtx, coll);
     indexer.allowInterruption();
     if (allowBackgroundBuilding)
         indexer.allowBackgroundBuilding();
 
-<<<<<<< HEAD
-            if (status.code() == ErrorCodes::InterruptedAtShutdown) {
-                // leave it as-if kill -9 happened. This will be handled on restart.
-                invariant(allowBackgroundBuilding);  // Foreground builds aren't interrupted.
-                indexer.abortWithoutCleanup();
-            }
-        } catch (const WriteConflictException& wce) {
-            status = wce.toStatus();
-=======
     Status status = Status::OK();
     {
         TimestampBlock tsBlock(opCtx, _initIndexTs);
@@ -318,7 +229,6 @@
         if (allowBackgroundBuilding) {
             // Must set this in case anyone is waiting for this build.
             _setBgIndexStarting();
->>>>>>> f378d467
         }
         return Status::OK();
     }
