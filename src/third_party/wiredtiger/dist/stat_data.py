# Auto-generate statistics #defines, with initialization, clear and aggregate
# functions.
#
# NOTE: Statistics reports show individual objects as operations per second.
# All objects where that does not make sense should have the word 'currently'
# or the phrase 'in the cache' in their text description, for example, 'files
# currently open'.
# NOTE: All statistics descriptions must have a prefix string followed by ':'.
#
# Data-source statistics are normally aggregated across the set of underlying
# objects. Additional optional configuration flags are available:
#       cache_walk      Only reported when statistics=cache_walk is set
#       tree_walk       Only reported when statistics=tree_walk is set
#       max_aggregate   Take the maximum value when aggregating statistics
#       no_clear        Value not cleared when statistics cleared
#       no_scale        Don't scale value per second in the logging tool script
#       size            Used by timeseries tool, indicates value is a byte count
#
# The no_clear and no_scale flags are normally always set together (values that
# are maintained over time are normally not scaled per second).

from operator import attrgetter
import sys

class Stat:
    def __init__(self, name, tag, desc, flags=''):
        self.name = name
        self.desc = tag + ': ' + desc
        self.flags = flags

    def __cmp__(self, other):
        return cmp(self.desc.lower(), other.desc.lower())

class AsyncStat(Stat):
    prefix = 'async'
    def __init__(self, name, desc, flags=''):
        Stat.__init__(self, name, AsyncStat.prefix, desc, flags)
class BlockStat(Stat):
    prefix = 'block-manager'
    def __init__(self, name, desc, flags=''):
        Stat.__init__(self, name, BlockStat.prefix, desc, flags)
class BtreeStat(Stat):
    prefix = 'btree'
    def __init__(self, name, desc, flags=''):
        Stat.__init__(self, name, BtreeStat.prefix, desc, flags)
class CacheStat(Stat):
    prefix = 'cache'
    def __init__(self, name, desc, flags=''):
        Stat.__init__(self, name, CacheStat.prefix, desc, flags)
class CacheWalkStat(Stat):
    prefix = 'cache_walk'
    def __init__(self, name, desc, flags=''):
        flags += ',cache_walk'
        Stat.__init__(self, name, CacheWalkStat.prefix, desc, flags)
class CapacityStat(Stat):
    prefix = 'capacity'
    def __init__(self, name, desc, flags=''):
        Stat.__init__(self, name, CapacityStat.prefix, desc, flags)
class CompressStat(Stat):
    prefix = 'compression'
    def __init__(self, name, desc, flags=''):
        Stat.__init__(self, name, CompressStat.prefix, desc, flags)
class ConnStat(Stat):
    prefix = 'connection'
    def __init__(self, name, desc, flags=''):
        Stat.__init__(self, name, ConnStat.prefix, desc, flags)
class CursorStat(Stat):
    prefix = 'cursor'
    def __init__(self, name, desc, flags=''):
        Stat.__init__(self, name, CursorStat.prefix, desc, flags)
class DhandleStat(Stat):
    prefix = 'data-handle'
    def __init__(self, name, desc, flags=''):
        Stat.__init__(self, name, DhandleStat.prefix, desc, flags)
class JoinStat(Stat):
    prefix = ''  # prefix is inserted dynamically
    def __init__(self, name, desc, flags=''):
        Stat.__init__(self, name, JoinStat.prefix, desc, flags)
class LockStat(Stat):
    prefix = 'lock'
    def __init__(self, name, desc, flags=''):
        Stat.__init__(self, name, LockStat.prefix, desc, flags)
class LogStat(Stat):
    prefix = 'log'
    def __init__(self, name, desc, flags=''):
        Stat.__init__(self, name, LogStat.prefix, desc, flags)
class LSMStat(Stat):
    prefix = 'LSM'
    def __init__(self, name, desc, flags=''):
        Stat.__init__(self, name, LSMStat.prefix, desc, flags)
class SessionStat(Stat):
    prefix = 'session'
    def __init__(self, name, desc, flags=''):
        Stat.__init__(self, name, SessionStat.prefix, desc, flags)
class PerfHistStat(Stat):
    prefix = 'perf'
    def __init__(self, name, desc, flags=''):
        Stat.__init__(self, name, PerfHistStat.prefix, desc, flags)
class RecStat(Stat):
    prefix = 'reconciliation'
    def __init__(self, name, desc, flags=''):
        Stat.__init__(self, name, RecStat.prefix, desc, flags)
class SessionOpStat(Stat):
    prefix = 'session'
    def __init__(self, name, desc, flags=''):
        Stat.__init__(self, name, SessionOpStat.prefix, desc, flags)
class ThreadStat(Stat):
    prefix = 'thread-state'
    def __init__(self, name, desc, flags=''):
        Stat.__init__(self, name, ThreadStat.prefix, desc, flags)
class TxnStat(Stat):
    prefix = 'transaction'
    def __init__(self, name, desc, flags=''):
        Stat.__init__(self, name, TxnStat.prefix, desc, flags)
class YieldStat(Stat):
    prefix = 'thread-yield'
    def __init__(self, name, desc, flags=''):
        Stat.__init__(self, name, YieldStat.prefix, desc, flags)

##########################################
# Groupings of useful statistics:
# A pre-defined dictionary containing the group name as the key and the
# list of prefix tags that comprise that group.
##########################################
groups = {}
groups['cursor'] = [CursorStat.prefix, SessionOpStat.prefix]
groups['evict'] = [
    BlockStat.prefix,
    CacheStat.prefix,
    CacheWalkStat.prefix,
    ConnStat.prefix,
    ThreadStat.prefix
]
groups['lsm'] = [LSMStat.prefix, TxnStat.prefix]
groups['memory'] = [
    CacheStat.prefix,
    CacheWalkStat.prefix,
    ConnStat.prefix,
    RecStat.prefix]
groups['system'] = [
    CapacityStat.prefix,
    ConnStat.prefix,
    DhandleStat.prefix,
    PerfHistStat.prefix,
    SessionOpStat.prefix,
    ThreadStat.prefix
]

##########################################
# CONNECTION statistics
##########################################
connection_stats = [
    ##########################################
    # System statistics
    ##########################################
    ConnStat('cond_auto_wait', 'auto adjusting condition wait calls'),
    ConnStat('cond_auto_wait_reset', 'auto adjusting condition resets'),
    ConnStat('cond_wait', 'pthread mutex condition wait calls'),
    ConnStat('file_open', 'files currently open', 'no_clear,no_scale'),
    ConnStat('fsync_io', 'total fsync I/Os'),
    ConnStat('memory_allocation', 'memory allocations'),
    ConnStat('memory_free', 'memory frees'),
    ConnStat('memory_grow', 'memory re-allocations'),
    ConnStat('read_io', 'total read I/Os'),
    ConnStat('rwlock_read', 'pthread mutex shared lock read-lock calls'),
    ConnStat('rwlock_write', 'pthread mutex shared lock write-lock calls'),
    ConnStat('time_travel', 'detected system time went backwards'),
    ConnStat('write_io', 'total write I/Os'),

    ##########################################
    # Async API statistics
    ##########################################
    AsyncStat('async_alloc_race', 'number of allocation state races'),
    AsyncStat('async_alloc_view', 'number of operation slots viewed for allocation'),
    AsyncStat('async_cur_queue', 'current work queue length', 'no_scale'),
    AsyncStat('async_flush', 'number of flush calls'),
    AsyncStat('async_full', 'number of times operation allocation failed'),
    AsyncStat('async_max_queue', 'maximum work queue length', 'no_clear,no_scale'),
    AsyncStat('async_nowork', 'number of times worker found no work'),
    AsyncStat('async_op_alloc', 'total allocations'),
    AsyncStat('async_op_compact', 'total compact calls'),
    AsyncStat('async_op_insert', 'total insert calls'),
    AsyncStat('async_op_remove', 'total remove calls'),
    AsyncStat('async_op_search', 'total search calls'),
    AsyncStat('async_op_update', 'total update calls'),

    ##########################################
    # Block manager statistics
    ##########################################
    BlockStat('block_byte_map_read', 'mapped bytes read', 'size'),
    BlockStat('block_byte_read', 'bytes read', 'size'),
    BlockStat('block_byte_write', 'bytes written', 'size'),
    BlockStat('block_byte_write_checkpoint', 'bytes written for checkpoint', 'size'),
    BlockStat('block_map_read', 'mapped blocks read'),
    BlockStat('block_preload', 'blocks pre-loaded'),
    BlockStat('block_read', 'blocks read'),
    BlockStat('block_write', 'blocks written'),

    ##########################################
    # Cache and eviction statistics
    ##########################################
    CacheStat('cache_bytes_dirty', 'tracked dirty bytes in the cache', 'no_clear,no_scale,size'),
    CacheStat('cache_bytes_dirty_total', 'bytes dirty in the cache cumulative', 'no_clear,no_scale,size'),
    CacheStat('cache_bytes_image', 'bytes belonging to page images in the cache', 'no_clear,no_scale,size'),
    CacheStat('cache_bytes_internal', 'tracked bytes belonging to internal pages in the cache', 'no_clear,no_scale,size'),
    CacheStat('cache_bytes_inuse', 'bytes currently in the cache', 'no_clear,no_scale,size'),
    CacheStat('cache_bytes_leaf', 'tracked bytes belonging to leaf pages in the cache', 'no_clear,no_scale,size'),
    CacheStat('cache_bytes_lookaside', 'bytes belonging to the cache overflow table in the cache', 'no_clear,no_scale,size'),
    CacheStat('cache_bytes_max', 'maximum bytes configured', 'no_clear,no_scale,size'),
    CacheStat('cache_bytes_other', 'bytes not belonging to page images in the cache', 'no_clear,no_scale,size'),
    CacheStat('cache_bytes_read', 'bytes read into cache', 'size'),
    CacheStat('cache_bytes_write', 'bytes written from cache', 'size'),
    CacheStat('cache_eviction_active_workers', 'eviction worker thread active', 'no_clear'),
    CacheStat('cache_eviction_aggressive_set', 'eviction currently operating in aggressive mode', 'no_clear,no_scale'),
    CacheStat('cache_eviction_app', 'pages evicted by application threads'),
    CacheStat('cache_eviction_app_dirty', 'modified pages evicted by application threads'),
    CacheStat('cache_eviction_checkpoint', 'checkpoint blocked page eviction'),
    CacheStat('cache_eviction_clean', 'unmodified pages evicted'),
    CacheStat('cache_eviction_deepen', 'page split during eviction deepened the tree'),
    CacheStat('cache_eviction_dirty', 'modified pages evicted'),
    CacheStat('cache_eviction_empty_score', 'eviction empty score', 'no_clear,no_scale'),
    CacheStat('cache_eviction_fail', 'pages selected for eviction unable to be evicted'),
    CacheStat('cache_eviction_force', 'pages evicted because they exceeded the in-memory maximum count'),
    CacheStat('cache_eviction_force_delete', 'pages evicted because they had chains of deleted items count'),
    CacheStat('cache_eviction_force_delete_time', 'pages evicted because they had chains of deleted items time (usecs)'),
    CacheStat('cache_eviction_force_fail', 'failed eviction of pages that exceeded the in-memory maximum count'),
    CacheStat('cache_eviction_force_fail_time',  'failed eviction of pages that exceeded the in-memory maximum time (usecs)'),
    CacheStat('cache_eviction_force_retune', 'force re-tuning of eviction workers once in a while'),
    CacheStat('cache_eviction_force_time', 'pages evicted because they exceeded the in-memory maximum time (usecs)'),
    CacheStat('cache_eviction_get_ref', 'eviction calls to get a page'),
    CacheStat('cache_eviction_get_ref_empty', 'eviction calls to get a page found queue empty'),
    CacheStat('cache_eviction_get_ref_empty2', 'eviction calls to get a page found queue empty after locking'),
    CacheStat('cache_eviction_hazard', 'hazard pointer blocked page eviction'),
    CacheStat('cache_eviction_internal', 'internal pages evicted'),
    CacheStat('cache_eviction_maximum_page_size', 'maximum page size at eviction', 'no_clear,no_scale,size'),
    CacheStat('cache_eviction_pages_queued', 'pages queued for eviction'),
    CacheStat('cache_eviction_pages_queued_oldest', 'pages queued for urgent eviction during walk'),
    CacheStat('cache_eviction_pages_queued_urgent', 'pages queued for urgent eviction'),
    CacheStat('cache_eviction_pages_seen', 'pages seen by eviction walk'),
    CacheStat('cache_eviction_queue_empty', 'eviction server candidate queue empty when topping up'),
    CacheStat('cache_eviction_queue_not_empty', 'eviction server candidate queue not empty when topping up'),
    CacheStat('cache_eviction_server_evicting', 'eviction server evicting pages'),
    CacheStat('cache_eviction_server_slept', 'eviction server slept, because we did not make progress with eviction'),
    CacheStat('cache_eviction_slow', 'eviction server unable to reach eviction goal'),
    CacheStat('cache_eviction_split_internal', 'internal pages split during eviction'),
    CacheStat('cache_eviction_split_leaf', 'leaf pages split during eviction'),
    CacheStat('cache_eviction_stable_state_workers', 'eviction worker thread stable number', 'no_clear'),
    CacheStat('cache_eviction_state', 'eviction state', 'no_clear,no_scale'),
    CacheStat('cache_eviction_target_page_ge128', 'eviction walk target pages histogram - 128 and higher'),
    CacheStat('cache_eviction_target_page_lt10', 'eviction walk target pages histogram - 0-9'),
    CacheStat('cache_eviction_target_page_lt128', 'eviction walk target pages histogram - 64-128'),
    CacheStat('cache_eviction_target_page_lt32', 'eviction walk target pages histogram - 10-31'),
    CacheStat('cache_eviction_target_page_lt64', 'eviction walk target pages histogram - 32-63'),
    CacheStat('cache_eviction_walk', 'pages walked for eviction'),
    CacheStat('cache_eviction_walk_from_root', 'eviction walks started from root of tree'),
    CacheStat('cache_eviction_walk_passes', 'eviction passes of a file'),
    CacheStat('cache_eviction_walk_saved_pos', 'eviction walks started from saved location in tree'),
    CacheStat('cache_eviction_walks_abandoned', 'eviction walks abandoned'),
    CacheStat('cache_eviction_walks_active', 'files with active eviction walks', 'no_clear,no_scale'),
    CacheStat('cache_eviction_walks_ended', 'eviction walks reached end of tree'),
    CacheStat('cache_eviction_walks_gave_up_no_targets', 'eviction walks gave up because they saw too many pages and found no candidates'),
    CacheStat('cache_eviction_walks_gave_up_ratio', 'eviction walks gave up because they saw too many pages and found too few candidates'),
    CacheStat('cache_eviction_walks_started', 'files with new eviction walks started'),
    CacheStat('cache_eviction_walks_stopped', 'eviction walks gave up because they restarted their walk twice'),
    CacheStat('cache_eviction_worker_created', 'eviction worker thread created'),
    CacheStat('cache_eviction_worker_evicting', 'eviction worker thread evicting pages'),
    CacheStat('cache_eviction_worker_removed', 'eviction worker thread removed'),
    CacheStat('cache_hazard_checks', 'hazard pointer check calls'),
    CacheStat('cache_hazard_max', 'hazard pointer maximum array length', 'max_aggregate,no_scale'),
    CacheStat('cache_hazard_walks', 'hazard pointer check entries walked'),
    CacheStat('cache_inmem_split', 'in-memory page splits'),
    CacheStat('cache_inmem_splittable', 'in-memory page passed criteria to be split'),
    CacheStat('cache_lookaside_cursor_wait_application', 'cache overflow cursor application thread wait time (usecs)'),
    CacheStat('cache_lookaside_cursor_wait_internal', 'cache overflow cursor internal thread wait time (usecs)'),
    CacheStat('cache_lookaside_entries', 'cache overflow table entries', 'no_clear,no_scale'),
    CacheStat('cache_lookaside_insert', 'cache overflow table insert calls'),
    CacheStat('cache_lookaside_ondisk', 'cache overflow table on-disk size', 'no_clear,no_scale,size'),
    CacheStat('cache_lookaside_ondisk_max', 'cache overflow table max on-disk size', 'no_clear,no_scale,size'),
    CacheStat('cache_lookaside_remove', 'cache overflow table remove calls'),
    CacheStat('cache_lookaside_score', 'cache overflow score', 'no_clear,no_scale'),
    CacheStat('cache_overhead', 'percentage overhead', 'no_clear,no_scale'),
    CacheStat('cache_pages_dirty', 'tracked dirty pages in the cache', 'no_clear,no_scale'),
    CacheStat('cache_pages_inuse', 'pages currently held in the cache', 'no_clear,no_scale'),
    CacheStat('cache_pages_requested', 'pages requested from the cache'),
    CacheStat('cache_read', 'pages read into cache'),
    CacheStat('cache_read_app_count', 'application threads page read from disk to cache count'),
    CacheStat('cache_read_app_time', 'application threads page read from disk to cache time (usecs)'),
    CacheStat('cache_read_deleted', 'pages read into cache after truncate'),
    CacheStat('cache_read_deleted_prepared', 'pages read into cache after truncate in prepare state'),
    CacheStat('cache_read_lookaside', 'pages read into cache requiring cache overflow entries'),
    CacheStat('cache_read_lookaside_checkpoint', 'pages read into cache requiring cache overflow for checkpoint'),
    CacheStat('cache_read_lookaside_delay', 'pages read into cache with skipped cache overflow entries needed later'),
    CacheStat('cache_read_lookaside_delay_checkpoint', 'pages read into cache with skipped cache overflow entries needed later by checkpoint'),
    CacheStat('cache_read_lookaside_skipped', 'pages read into cache skipping older cache overflow entries'),
    CacheStat('cache_read_overflow', 'overflow pages read into cache'),
    CacheStat('cache_timed_out_ops', 'operations timed out waiting for space in cache'),
    CacheStat('cache_write', 'pages written from cache'),
    CacheStat('cache_write_app_count', 'application threads page write from cache to disk count'),
    CacheStat('cache_write_app_time', 'application threads page write from cache to disk time (usecs)'),
    CacheStat('cache_write_lookaside', 'page written requiring cache overflow records'),
    CacheStat('cache_write_restore', 'pages written requiring in-memory restoration'),

    ##########################################
    # Capacity statistics
    ##########################################
    CapacityStat('capacity_bytes_ckpt', 'throttled bytes written for checkpoint'),
    CapacityStat('capacity_bytes_evict', 'throttled bytes written for eviction'),
    CapacityStat('capacity_bytes_log', 'throttled bytes written for log'),
    CapacityStat('capacity_bytes_read', 'throttled bytes read'),
    CapacityStat('capacity_bytes_written', 'throttled bytes written total'),
    CapacityStat('capacity_threshold', 'threshold to call fsync'),
    CapacityStat('capacity_time_ckpt', 'time waiting during checkpoint (usecs)'),
    CapacityStat('capacity_time_evict', 'time waiting during eviction (usecs)'),
    CapacityStat('capacity_time_log', 'time waiting during logging (usecs)'),
    CapacityStat('capacity_time_read', 'time waiting during read (usecs)'),
    CapacityStat('capacity_time_total', 'time waiting due to total capacity (usecs)'),
    CapacityStat('fsync_all_fh', 'background fsync file handles synced'),
    CapacityStat('fsync_all_fh_total', 'background fsync file handles considered'),
    CapacityStat('fsync_all_time', 'background fsync time (msecs)', 'no_clear,no_scale'),

    ##########################################
    # Cursor operations
    ##########################################
    CursorStat('cursor_open_count', 'open cursor count', 'no_clear,no_scale'),
    CursorStat('cursor_cached_count', 'cached cursor count', 'no_clear,no_scale'),
    CursorStat('cursor_cache', 'cursor close calls that result in cache'),
    CursorStat('cursor_create', 'cursor create calls'),
    CursorStat('cursor_insert', 'cursor insert calls'),
    CursorStat('cursor_modify', 'cursor modify calls'),
    CursorStat('cursor_next', 'cursor next calls'),
    CursorStat('cursor_prev', 'cursor prev calls'),
    CursorStat('cursor_remove', 'cursor remove calls'),
    CursorStat('cursor_reopen', 'cursors reused from cache'),
    CursorStat('cursor_reserve', 'cursor reserve calls'),
    CursorStat('cursor_reset', 'cursor reset calls'),
    CursorStat('cursor_restart', 'cursor operation restarted'),
    CursorStat('cursor_search', 'cursor search calls'),
    CursorStat('cursor_search_near', 'cursor search near calls'),
    CursorStat('cursor_truncate', 'truncate calls'),
    CursorStat('cursor_update', 'cursor update calls'),

    ##########################################
    # Cursor sweep
    ##########################################
    CursorStat('cursor_sweep', 'cursor sweeps'),
    CursorStat('cursor_sweep_buckets', 'cursor sweep buckets'),
    CursorStat('cursor_sweep_closed', 'cursor sweep cursors closed'),
    CursorStat('cursor_sweep_examined', 'cursor sweep cursors examined'),

    ##########################################
    # Dhandle statistics
    ##########################################
    DhandleStat('dh_conn_handle_count', 'connection data handles currently active', 'no_clear,no_scale'),
    DhandleStat('dh_session_handles', 'session dhandles swept'),
    DhandleStat('dh_session_sweeps', 'session sweep attempts'),
    DhandleStat('dh_sweep_close', 'connection sweep dhandles closed'),
    DhandleStat('dh_sweep_ref', 'connection sweep candidate became referenced'),
    DhandleStat('dh_sweep_remove', 'connection sweep dhandles removed from hash list'),
    DhandleStat('dh_sweep_tod', 'connection sweep time-of-death sets'),
    DhandleStat('dh_sweeps', 'connection sweeps'),

    ##########################################
    # Locking statistics
    ##########################################
    LockStat('lock_checkpoint_count', 'checkpoint lock acquisitions'),
    LockStat('lock_checkpoint_wait_application', 'checkpoint lock application thread wait time (usecs)'),
    LockStat('lock_checkpoint_wait_internal', 'checkpoint lock internal thread wait time (usecs)'),
    LockStat('lock_commit_timestamp_read_count', 'commit timestamp queue read lock acquisitions'),
    LockStat('lock_commit_timestamp_wait_application', 'commit timestamp queue lock application thread time waiting (usecs)'),
    LockStat('lock_commit_timestamp_wait_internal', 'commit timestamp queue lock internal thread time waiting (usecs)'),
    LockStat('lock_commit_timestamp_write_count', 'commit timestamp queue write lock acquisitions'),
    LockStat('lock_dhandle_read_count', 'dhandle read lock acquisitions'),
    LockStat('lock_dhandle_wait_application', 'dhandle lock application thread time waiting (usecs)'),
    LockStat('lock_dhandle_wait_internal', 'dhandle lock internal thread time waiting (usecs)'),
    LockStat('lock_dhandle_write_count', 'dhandle write lock acquisitions'),
    LockStat('lock_metadata_count', 'metadata lock acquisitions'),
    LockStat('lock_metadata_wait_application', 'metadata lock application thread wait time (usecs)'),
    LockStat('lock_metadata_wait_internal', 'metadata lock internal thread wait time (usecs)'),
    LockStat('lock_read_timestamp_read_count', 'read timestamp queue read lock acquisitions'),
    LockStat('lock_read_timestamp_wait_application', 'read timestamp queue lock application thread time waiting (usecs)'),
    LockStat('lock_read_timestamp_wait_internal', 'read timestamp queue lock internal thread time waiting (usecs)'),
    LockStat('lock_read_timestamp_write_count', 'read timestamp queue write lock acquisitions'),
    LockStat('lock_schema_count', 'schema lock acquisitions'),
    LockStat('lock_schema_wait_application', 'schema lock application thread wait time (usecs)'),
    LockStat('lock_schema_wait_internal', 'schema lock internal thread wait time (usecs)'),
    LockStat('lock_table_read_count', 'table read lock acquisitions'),
    LockStat('lock_table_wait_application', 'table lock application thread time waiting for the table lock (usecs)'),
    LockStat('lock_table_wait_internal', 'table lock internal thread time waiting for the table lock (usecs)'),
    LockStat('lock_table_write_count', 'table write lock acquisitions'),
    LockStat('lock_txn_global_read_count', 'txn global read lock acquisitions'),
    LockStat('lock_txn_global_wait_application', 'txn global lock application thread time waiting (usecs)'),
    LockStat('lock_txn_global_wait_internal', 'txn global lock internal thread time waiting (usecs)'),
    LockStat('lock_txn_global_write_count', 'txn global write lock acquisitions'),

    ##########################################
    # Logging statistics
    ##########################################
    LogStat('log_buffer_size', 'total log buffer size', 'no_clear,no_scale,size'),
    LogStat('log_bytes_payload', 'log bytes of payload data', 'size'),
    LogStat('log_bytes_written', 'log bytes written', 'size'),
    LogStat('log_close_yields', 'yields waiting for previous log file close'),
    LogStat('log_compress_len', 'total size of compressed records', 'size'),
    LogStat('log_compress_mem', 'total in-memory size of compressed records', 'size'),
    LogStat('log_compress_small', 'log records too small to compress'),
    LogStat('log_compress_write_fails', 'log records not compressed'),
    LogStat('log_compress_writes', 'log records compressed'),
    LogStat('log_flush', 'log flush operations'),
    LogStat('log_force_archive_sleep', 'force archive time sleeping (usecs)'),
    LogStat('log_force_write', 'log force write operations'),
    LogStat('log_force_write_skip', 'log force write operations skipped'),
    LogStat('log_max_filesize', 'maximum log file size', 'no_clear,no_scale,size'),
    LogStat('log_prealloc_files', 'pre-allocated log files prepared'),
    LogStat('log_prealloc_max', 'number of pre-allocated log files to create', 'no_clear,no_scale'),
    LogStat('log_prealloc_missed', 'pre-allocated log files not ready and missed'),
    LogStat('log_prealloc_used', 'pre-allocated log files used'),
    LogStat('log_release_write_lsn', 'log release advances write LSN'),
    LogStat('log_scan_records', 'records processed by log scan'),
    LogStat('log_scan_rereads', 'log scan records requiring two reads'),
    LogStat('log_scans', 'log scan operations'),
    LogStat('log_slot_active_closed', 'slot join found active slot closed'),
    LogStat('log_slot_close_race', 'slot close lost race'),
    LogStat('log_slot_close_unbuf', 'slot close unbuffered waits'),
    LogStat('log_slot_closes', 'slot closures'),
    LogStat('log_slot_coalesced', 'written slots coalesced'),
    LogStat('log_slot_consolidated', 'logging bytes consolidated', 'size'),
    LogStat('log_slot_immediate', 'slot join calls did not yield'),
    LogStat('log_slot_no_free_slots', 'slot transitions unable to find free slot'),
    LogStat('log_slot_races', 'slot join atomic update races'),
    LogStat('log_slot_switch_busy', 'busy returns attempting to switch slots'),
    LogStat('log_slot_unbuffered', 'slot unbuffered writes'),
    LogStat('log_slot_yield', 'slot join calls yielded'),
    LogStat('log_slot_yield_close', 'slot join calls found active slot closed'),
    LogStat('log_slot_yield_duration', 'slot joins yield time (usecs)', 'no_clear,no_scale'),
    LogStat('log_slot_yield_race', 'slot join calls atomic updates raced'),
    LogStat('log_slot_yield_sleep', 'slot join calls slept'),
    LogStat('log_sync', 'log sync operations'),
    LogStat('log_sync_dir', 'log sync_dir operations'),
    LogStat('log_sync_dir_duration', 'log sync_dir time duration (usecs)', 'no_clear,no_scale'),
    LogStat('log_sync_duration', 'log sync time duration (usecs)', 'no_clear,no_scale'),
    LogStat('log_write_lsn', 'log server thread advances write LSN'),
    LogStat('log_write_lsn_skip', 'log server thread write LSN walk skipped'),
    LogStat('log_writes', 'log write operations'),
    LogStat('log_zero_fills', 'log files manually zero-filled'),

    ##########################################
    # LSM statistics
    ##########################################
    LSMStat('lsm_checkpoint_throttle', 'sleep for LSM checkpoint throttle'),
    LSMStat('lsm_merge_throttle', 'sleep for LSM merge throttle'),
    LSMStat('lsm_rows_merged', 'rows merged in an LSM tree'),
    LSMStat('lsm_work_queue_app', 'application work units currently queued', 'no_clear,no_scale'),
    LSMStat('lsm_work_queue_manager', 'merge work units currently queued', 'no_clear,no_scale'),
    LSMStat('lsm_work_queue_max', 'tree queue hit maximum'),
    LSMStat('lsm_work_queue_switch', 'switch work units currently queued', 'no_clear,no_scale'),
    LSMStat('lsm_work_units_created', 'tree maintenance operations scheduled'),
    LSMStat('lsm_work_units_discarded', 'tree maintenance operations discarded'),
    LSMStat('lsm_work_units_done', 'tree maintenance operations executed'),

    ##########################################
    # Performance Histogram Stats
    ##########################################
    PerfHistStat('perf_hist_fsread_latency_gt1000', 'file system read latency histogram (bucket 6) - 1000ms+'),
    PerfHistStat('perf_hist_fsread_latency_lt50', 'file system read latency histogram (bucket 1) - 10-49ms'),
    PerfHistStat('perf_hist_fsread_latency_lt100', 'file system read latency histogram (bucket 2) - 50-99ms'),
    PerfHistStat('perf_hist_fsread_latency_lt250', 'file system read latency histogram (bucket 3) - 100-249ms'),
    PerfHistStat('perf_hist_fsread_latency_lt500', 'file system read latency histogram (bucket 4) - 250-499ms'),
    PerfHistStat('perf_hist_fsread_latency_lt1000', 'file system read latency histogram (bucket 5) - 500-999ms'),
    PerfHistStat('perf_hist_fswrite_latency_gt1000', 'file system write latency histogram (bucket 6) - 1000ms+'),
    PerfHistStat('perf_hist_fswrite_latency_lt50', 'file system write latency histogram (bucket 1) - 10-49ms'),
    PerfHistStat('perf_hist_fswrite_latency_lt100', 'file system write latency histogram (bucket 2) - 50-99ms'),
    PerfHistStat('perf_hist_fswrite_latency_lt250', 'file system write latency histogram (bucket 3) - 100-249ms'),
    PerfHistStat('perf_hist_fswrite_latency_lt500', 'file system write latency histogram (bucket 4) - 250-499ms'),
    PerfHistStat('perf_hist_fswrite_latency_lt1000', 'file system write latency histogram (bucket 5) - 500-999ms'),
    PerfHistStat('perf_hist_opread_latency_gt10000', 'operation read latency histogram (bucket 5) - 10000us+'),
    PerfHistStat('perf_hist_opread_latency_lt250', 'operation read latency histogram (bucket 1) - 100-249us'),
    PerfHistStat('perf_hist_opread_latency_lt500', 'operation read latency histogram (bucket 2) - 250-499us'),
    PerfHistStat('perf_hist_opread_latency_lt1000', 'operation read latency histogram (bucket 3) - 500-999us'),
    PerfHistStat('perf_hist_opread_latency_lt10000', 'operation read latency histogram (bucket 4) - 1000-9999us'),
    PerfHistStat('perf_hist_opwrite_latency_gt10000', 'operation write latency histogram (bucket 5) - 10000us+'),
    PerfHistStat('perf_hist_opwrite_latency_lt250', 'operation write latency histogram (bucket 1) - 100-249us'),
    PerfHistStat('perf_hist_opwrite_latency_lt500', 'operation write latency histogram (bucket 2) - 250-499us'),
    PerfHistStat('perf_hist_opwrite_latency_lt1000', 'operation write latency histogram (bucket 3) - 500-999us'),
    PerfHistStat('perf_hist_opwrite_latency_lt10000', 'operation write latency histogram (bucket 4) - 1000-9999us'),

##########################################
    # Reconciliation statistics
    ##########################################
    RecStat('rec_page_delete', 'pages deleted'),
    RecStat('rec_page_delete_fast', 'fast-path pages deleted'),
    RecStat('rec_pages', 'page reconciliation calls'),
    RecStat('rec_pages_eviction', 'page reconciliation calls for eviction'),
    RecStat('rec_split_stashed_bytes', 'split bytes currently awaiting free', 'no_clear,no_scale,size'),
    RecStat('rec_split_stashed_objects', 'split objects currently awaiting free', 'no_clear,no_scale'),

    ##########################################
    # Session operations
    ##########################################
    SessionOpStat('session_open', 'open session count', 'no_clear,no_scale'),
    SessionOpStat('session_query_ts', 'session query timestamp calls'),
    SessionOpStat('session_table_alter_fail', 'table alter failed calls', 'no_clear,no_scale'),
    SessionOpStat('session_table_alter_skip', 'table alter unchanged and skipped', 'no_clear,no_scale'),
    SessionOpStat('session_table_alter_success', 'table alter successful calls', 'no_clear,no_scale'),
    SessionOpStat('session_table_compact_fail', 'table compact failed calls', 'no_clear,no_scale'),
    SessionOpStat('session_table_compact_success', 'table compact successful calls', 'no_clear,no_scale'),
    SessionOpStat('session_table_create_fail', 'table create failed calls', 'no_clear,no_scale'),
    SessionOpStat('session_table_create_success', 'table create successful calls', 'no_clear,no_scale'),
    SessionOpStat('session_table_drop_fail', 'table drop failed calls', 'no_clear,no_scale'),
    SessionOpStat('session_table_drop_success', 'table drop successful calls', 'no_clear,no_scale'),
    SessionOpStat('session_table_rebalance_fail', 'table rebalance failed calls', 'no_clear,no_scale'),
    SessionOpStat('session_table_rebalance_success', 'table rebalance successful calls', 'no_clear,no_scale'),
    SessionOpStat('session_table_rename_fail', 'table rename failed calls', 'no_clear,no_scale'),
    SessionOpStat('session_table_rename_success', 'table rename successful calls', 'no_clear,no_scale'),
    SessionOpStat('session_table_salvage_fail', 'table salvage failed calls', 'no_clear,no_scale'),
    SessionOpStat('session_table_salvage_success', 'table salvage successful calls', 'no_clear,no_scale'),
    SessionOpStat('session_table_truncate_fail', 'table truncate failed calls', 'no_clear,no_scale'),
    SessionOpStat('session_table_truncate_success', 'table truncate successful calls', 'no_clear,no_scale'),
    SessionOpStat('session_table_verify_fail', 'table verify failed calls', 'no_clear,no_scale'),
    SessionOpStat('session_table_verify_success', 'table verify successful calls', 'no_clear,no_scale'),

    ##########################################
    # Thread Count statistics
    ##########################################
    ThreadStat('thread_fsync_active', 'active filesystem fsync calls','no_clear,no_scale'),
    ThreadStat('thread_read_active', 'active filesystem read calls','no_clear,no_scale'),
    ThreadStat('thread_write_active', 'active filesystem write calls','no_clear,no_scale'),

    ##########################################
    # Transaction statistics
    ##########################################
    TxnStat('txn_begin', 'transaction begins'),
    TxnStat('txn_checkpoint', 'transaction checkpoints'),
    TxnStat('txn_checkpoint_fsync_post', 'transaction fsync calls for checkpoint after allocating the transaction ID'),
    TxnStat('txn_checkpoint_fsync_post_duration', 'transaction fsync duration for checkpoint after allocating the transaction ID (usecs)', 'no_clear,no_scale'),
    TxnStat('txn_checkpoint_generation', 'transaction checkpoint generation', 'no_clear,no_scale'),
    TxnStat('txn_checkpoint_running', 'transaction checkpoint currently running', 'no_clear,no_scale'),
    TxnStat('txn_checkpoint_scrub_target', 'transaction checkpoint scrub dirty target', 'no_clear,no_scale'),
    TxnStat('txn_checkpoint_scrub_time', 'transaction checkpoint scrub time (msecs)', 'no_clear,no_scale'),
    TxnStat('txn_checkpoint_skipped', 'transaction checkpoints skipped because database was clean'),
    TxnStat('txn_checkpoint_time_max', 'transaction checkpoint max time (msecs)', 'no_clear,no_scale'),
    TxnStat('txn_checkpoint_time_min', 'transaction checkpoint min time (msecs)', 'no_clear,no_scale'),
    TxnStat('txn_checkpoint_time_recent', 'transaction checkpoint most recent time (msecs)', 'no_clear,no_scale'),
    TxnStat('txn_checkpoint_time_total', 'transaction checkpoint total time (msecs)', 'no_clear,no_scale'),
    TxnStat('txn_commit', 'transactions committed'),
    TxnStat('txn_commit_queue_empty', 'commit timestamp queue insert to empty'),
    TxnStat('txn_commit_queue_head', 'commit timestamp queue inserts to head'),
    TxnStat('txn_commit_queue_inserts', 'commit timestamp queue inserts total'),
    TxnStat('txn_commit_queue_len', 'commit timestamp queue length'),
    TxnStat('txn_commit_queue_walked', 'commit timestamp queue entries walked'),
    TxnStat('txn_fail_cache', 'transaction failures due to cache overflow'),
    TxnStat('txn_pinned_checkpoint_range', 'transaction range of IDs currently pinned by a checkpoint', 'no_clear,no_scale'),
    TxnStat('txn_pinned_range', 'transaction range of IDs currently pinned', 'no_clear,no_scale'),
    TxnStat('txn_pinned_snapshot_range', 'transaction range of IDs currently pinned by named snapshots', 'no_clear,no_scale'),
    TxnStat('txn_pinned_timestamp', 'transaction range of timestamps currently pinned', 'no_clear,no_scale'),
    TxnStat('txn_pinned_timestamp_checkpoint', 'transaction range of timestamps pinned by a checkpoint', 'no_clear,no_scale'),
    TxnStat('txn_pinned_timestamp_oldest', 'transaction range of timestamps pinned by the oldest timestamp', 'no_clear,no_scale'),
    TxnStat('txn_prepare', 'prepared transactions'),
    TxnStat('txn_prepare_active', 'prepared transactions currently active'),
    TxnStat('txn_prepare_commit', 'prepared transactions committed'),
    TxnStat('txn_prepare_rollback', 'prepared transactions rolled back'),
    TxnStat('txn_prepared_updates_count', 'Number of prepared updates'),
    TxnStat('txn_prepared_updates_lookaside_inserts', 'Number of prepared updates added to cache overflow'),
    TxnStat('txn_prepared_updates_resolved', 'Number of prepared updates resolved'),
    TxnStat('txn_query_ts', 'query timestamp calls'),
    TxnStat('txn_read_queue_empty', 'read timestamp queue insert to empty'),
    TxnStat('txn_read_queue_head', 'read timestamp queue inserts to head'),
    TxnStat('txn_read_queue_inserts', 'read timestamp queue inserts total'),
    TxnStat('txn_read_queue_len', 'read timestamp queue length'),
    TxnStat('txn_read_queue_walked', 'read timestamp queue entries walked'),
    TxnStat('txn_rollback', 'transactions rolled back'),
    TxnStat('txn_rollback_las_removed', 'rollback to stable updates removed from cache overflow'),
    TxnStat('txn_rollback_to_stable', 'rollback to stable calls'),
    TxnStat('txn_rollback_upd_aborted', 'rollback to stable updates aborted'),
    TxnStat('txn_set_ts', 'set timestamp calls'),
    TxnStat('txn_set_ts_commit', 'set timestamp commit calls'),
    TxnStat('txn_set_ts_commit_upd', 'set timestamp commit updates'),
    TxnStat('txn_set_ts_oldest', 'set timestamp oldest calls'),
    TxnStat('txn_set_ts_oldest_upd', 'set timestamp oldest updates'),
    TxnStat('txn_set_ts_stable', 'set timestamp stable calls'),
    TxnStat('txn_set_ts_stable_upd', 'set timestamp stable updates'),
    TxnStat('txn_snapshots_created', 'number of named snapshots created'),
    TxnStat('txn_snapshots_dropped', 'number of named snapshots dropped'),
    TxnStat('txn_sync', 'transaction sync calls'),
    TxnStat('txn_update_conflict', 'update conflicts'),

    ##########################################
    # Yield statistics
    ##########################################
    YieldStat('application_cache_time', 'application thread time waiting for cache (usecs)'),
    YieldStat('application_evict_time', 'application thread time evicting (usecs)'),
    YieldStat('child_modify_blocked_page', 'page reconciliation yielded due to child modification'),
    YieldStat('conn_close_blocked_lsm', 'connection close yielded for lsm manager shutdown'),
    YieldStat('dhandle_lock_blocked', 'data handle lock yielded'),
    YieldStat('log_server_sync_blocked', 'log server sync yielded for log write'),
    YieldStat('page_busy_blocked', 'page acquire busy blocked'),
<<<<<<< HEAD
    YieldStat('page_del_rollback_blocked', 'page delete rollback yielded for instantiation'),
    YieldStat('page_forcible_evict_blocked', 'page acquire eviction blocked'),
    YieldStat('page_index_slot_blocked', 'reference for page index and slot yielded'),
    YieldStat('page_locked_blocked', 'page acquire locked blocked'),
    YieldStat('page_read_blocked', 'page acquire read blocked'),
    YieldStat('page_sleep', 'page acquire time sleeping (usecs)'),
    YieldStat('tree_descend_blocked', 'tree descend one level yielded for split page index update'),
=======
    YieldStat('page_del_rollback_blocked', 'page delete rollback time sleeping for state change (usecs)'),
    YieldStat('page_forcible_evict_blocked', 'page acquire eviction blocked'),
    YieldStat('page_index_slot_ref_blocked', 'get reference for page index and slot time sleeping (usecs)'),
    YieldStat('page_locked_blocked', 'page acquire locked blocked'),
    YieldStat('page_read_blocked', 'page acquire read blocked'),
    YieldStat('page_sleep', 'page acquire time sleeping (usecs)'),
    YieldStat('prepared_transition_blocked_page', 'page access yielded due to prepare state change'),
>>>>>>> f378d467
    YieldStat('txn_release_blocked', 'connection close blocked waiting for transaction state stabilization'),
]

connection_stats = sorted(connection_stats, key=attrgetter('desc'))

##########################################
# Data source statistics
##########################################
dsrc_stats = [
    ##########################################
    # Block manager statistics
    ##########################################
    BlockStat('allocation_size', 'file allocation unit size', 'max_aggregate,no_scale,size'),
    BlockStat('block_alloc', 'blocks allocated'),
    BlockStat('block_checkpoint_size', 'checkpoint size', 'no_scale,size'),
    BlockStat('block_extension', 'allocations requiring file extension'),
    BlockStat('block_free', 'blocks freed'),
    BlockStat('block_magic', 'file magic number', 'max_aggregate,no_scale'),
    BlockStat('block_major', 'file major version number', 'max_aggregate,no_scale'),
    BlockStat('block_minor', 'minor version number', 'max_aggregate,no_scale'),
    BlockStat('block_reuse_bytes', 'file bytes available for reuse', 'no_scale,size'),
    BlockStat('block_size', 'file size in bytes', 'no_scale,size'),

    ##########################################
    # Btree statistics
    ##########################################
    BtreeStat('btree_checkpoint_generation', 'btree checkpoint generation', 'no_clear,no_scale'),
    BtreeStat('btree_column_deleted', 'column-store variable-size deleted values', 'no_scale,tree_walk'),
    BtreeStat('btree_column_fix', 'column-store fixed-size leaf pages', 'no_scale,tree_walk'),
    BtreeStat('btree_column_internal', 'column-store internal pages', 'no_scale,tree_walk'),
    BtreeStat('btree_column_rle', 'column-store variable-size RLE encoded values', 'no_scale,tree_walk'),
    BtreeStat('btree_column_variable', 'column-store variable-size leaf pages', 'no_scale,tree_walk'),
    BtreeStat('btree_compact_rewrite', 'pages rewritten by compaction'),
    BtreeStat('btree_entries', 'number of key/value pairs', 'no_scale,tree_walk'),
    BtreeStat('btree_fixed_len', 'fixed-record size', 'max_aggregate,no_scale,size'),
    BtreeStat('btree_maximum_depth', 'maximum tree depth', 'max_aggregate,no_scale'),
    BtreeStat('btree_maxintlkey', 'maximum internal page key size', 'max_aggregate,no_scale,size'),
    BtreeStat('btree_maxintlpage', 'maximum internal page size', 'max_aggregate,no_scale,size'),
    BtreeStat('btree_maxleafkey', 'maximum leaf page key size', 'max_aggregate,no_scale,size'),
    BtreeStat('btree_maxleafpage', 'maximum leaf page size', 'max_aggregate,no_scale,size'),
    BtreeStat('btree_maxleafvalue', 'maximum leaf page value size', 'max_aggregate,no_scale,size'),
    BtreeStat('btree_overflow', 'overflow pages', 'no_scale,tree_walk'),
    BtreeStat('btree_row_internal', 'row-store internal pages', 'no_scale,tree_walk'),
    BtreeStat('btree_row_leaf', 'row-store leaf pages', 'no_scale,tree_walk'),

    ##########################################
    # Cache and eviction statistics
    ##########################################
    CacheStat('cache_bytes_dirty', 'tracked dirty bytes in the cache', 'no_clear,no_scale,size'),
    CacheStat('cache_bytes_dirty_total', 'bytes dirty in the cache cumulative', 'no_clear,no_scale,size'),
    CacheStat('cache_bytes_inuse', 'bytes currently in the cache', 'no_clear,no_scale,size'),
    CacheStat('cache_bytes_read', 'bytes read into cache', 'size'),
    CacheStat('cache_bytes_write', 'bytes written from cache', 'size'),
    CacheStat('cache_eviction_checkpoint', 'checkpoint blocked page eviction'),
    CacheStat('cache_eviction_clean', 'unmodified pages evicted'),
    CacheStat('cache_eviction_deepen', 'page split during eviction deepened the tree'),
    CacheStat('cache_eviction_dirty', 'modified pages evicted'),
    CacheStat('cache_eviction_fail', 'data source pages selected for eviction unable to be evicted'),
    CacheStat('cache_eviction_hazard', 'hazard pointer blocked page eviction'),
    CacheStat('cache_eviction_internal', 'internal pages evicted'),
    CacheStat('cache_eviction_pages_seen', 'pages seen by eviction walk'),
    CacheStat('cache_eviction_split_internal', 'internal pages split during eviction'),
    CacheStat('cache_eviction_split_leaf', 'leaf pages split during eviction'),
    CacheStat('cache_eviction_target_page_ge128', 'eviction walk target pages histogram - 128 and higher'),
    CacheStat('cache_eviction_target_page_lt10', 'eviction walk target pages histogram - 0-9'),
    CacheStat('cache_eviction_target_page_lt128', 'eviction walk target pages histogram - 64-128'),
    CacheStat('cache_eviction_target_page_lt32', 'eviction walk target pages histogram - 10-31'),
    CacheStat('cache_eviction_target_page_lt64', 'eviction walk target pages histogram - 32-63'),
    CacheStat('cache_eviction_walk_from_root', 'eviction walks started from root of tree'),
    CacheStat('cache_eviction_walk_passes', 'eviction walk passes of a file'),
    CacheStat('cache_eviction_walk_saved_pos', 'eviction walks started from saved location in tree'),
    CacheStat('cache_eviction_walks_abandoned', 'eviction walks abandoned'),
    CacheStat('cache_eviction_walks_ended', 'eviction walks reached end of tree'),
    CacheStat('cache_eviction_walks_gave_up_no_targets', 'eviction walks gave up because they saw too many pages and found no candidates'),
    CacheStat('cache_eviction_walks_gave_up_ratio', 'eviction walks gave up because they saw too many pages and found too few candidates'),
    CacheStat('cache_eviction_walks_stopped', 'eviction walks gave up because they restarted their walk twice'),
    CacheStat('cache_inmem_split', 'in-memory page splits'),
    CacheStat('cache_inmem_splittable', 'in-memory page passed criteria to be split'),
    CacheStat('cache_pages_requested', 'pages requested from the cache'),
    CacheStat('cache_read', 'pages read into cache'),
    CacheStat('cache_read_deleted', 'pages read into cache after truncate'),
    CacheStat('cache_read_deleted_prepared', 'pages read into cache after truncate in prepare state'),
    CacheStat('cache_read_lookaside', 'pages read into cache requiring cache overflow entries'),
    CacheStat('cache_read_overflow', 'overflow pages read into cache'),
    CacheStat('cache_write', 'pages written from cache'),
    CacheStat('cache_write_lookaside', 'page written requiring cache overflow records'),
    CacheStat('cache_write_restore', 'pages written requiring in-memory restoration'),

    ##########################################
    # Cache content statistics
    ##########################################
    CacheWalkStat('cache_state_avg_unvisited_age', 'Average time in cache for pages that have not been visited by the eviction server', 'no_clear,no_scale'),
    CacheWalkStat('cache_state_avg_visited_age', 'Average time in cache for pages that have been visited by the eviction server', 'no_clear,no_scale'),
    CacheWalkStat('cache_state_avg_written_size', 'Average on-disk page image size seen', 'no_clear,no_scale'),
    CacheWalkStat('cache_state_gen_avg_gap', 'Average difference between current eviction generation when the page was last considered', 'no_clear,no_scale'),
    CacheWalkStat('cache_state_gen_current', 'Current eviction generation', 'no_clear,no_scale'),
    CacheWalkStat('cache_state_gen_max_gap', 'Maximum difference between current eviction generation when the page was last considered', 'no_clear,no_scale'),
    CacheWalkStat('cache_state_max_pagesize', 'Maximum page size seen', 'no_clear,no_scale'),
    CacheWalkStat('cache_state_memory', 'Pages created in memory and never written', 'no_clear,no_scale'),
    CacheWalkStat('cache_state_min_written_size', 'Minimum on-disk page image size seen', 'no_clear,no_scale'),
    CacheWalkStat('cache_state_not_queueable', 'Pages that could not be queued for eviction', 'no_clear,no_scale'),
    CacheWalkStat('cache_state_pages', 'Total number of pages currently in cache', 'no_clear,no_scale'),
    CacheWalkStat('cache_state_pages_clean', 'Clean pages currently in cache', 'no_clear,no_scale'),
    CacheWalkStat('cache_state_pages_dirty', 'Dirty pages currently in cache', 'no_clear,no_scale'),
    CacheWalkStat('cache_state_pages_internal', 'Internal pages currently in cache', 'no_clear,no_scale'),
    CacheWalkStat('cache_state_pages_leaf', 'Leaf pages currently in cache', 'no_clear,no_scale'),
    CacheWalkStat('cache_state_queued', 'Pages currently queued for eviction', 'no_clear,no_scale'),
    CacheWalkStat('cache_state_refs_skipped', 'Refs skipped during cache traversal', 'no_clear,no_scale'),
    CacheWalkStat('cache_state_root_entries', 'Entries in the root page', 'no_clear,no_scale'),
    CacheWalkStat('cache_state_root_size', 'Size of the root page', 'no_clear,no_scale'),
    CacheWalkStat('cache_state_smaller_alloc_size', 'On-disk page image sizes smaller than a single allocation unit', 'no_clear,no_scale'),
    CacheWalkStat('cache_state_unvisited_count', 'Number of pages never visited by eviction server', 'no_clear,no_scale'),

    ##########################################
    # Compression statistics
    ##########################################
    CompressStat('compress_read', 'compressed pages read'),
    CompressStat('compress_write', 'compressed pages written'),
    CompressStat('compress_write_fail', 'page written failed to compress'),
    CompressStat('compress_write_too_small', 'page written was too small to compress'),

    ##########################################
    # Cursor operations
    ##########################################
    CursorStat('cursor_open_count', 'open cursor count', 'no_clear,no_scale'),
    CursorStat('cursor_cache', 'close calls that result in cache'),
    CursorStat('cursor_create', 'create calls'),
    CursorStat('cursor_insert', 'insert calls'),
    CursorStat('cursor_insert_bulk', 'bulk-loaded cursor-insert calls'),
    CursorStat('cursor_insert_bytes', 'cursor-insert key and value bytes inserted', 'size'),
    CursorStat('cursor_modify', 'modify calls'),
    CursorStat('cursor_next', 'next calls'),
    CursorStat('cursor_prev', 'prev calls'),
    CursorStat('cursor_remove', 'remove calls'),
    CursorStat('cursor_remove_bytes', 'cursor-remove key bytes removed', 'size'),
    CursorStat('cursor_reopen', 'cursors reused from cache'),
    CursorStat('cursor_reserve', 'reserve calls'),
    CursorStat('cursor_reset', 'reset calls'),
    CursorStat('cursor_restart', 'cursor operation restarted'),
    CursorStat('cursor_search', 'search calls'),
    CursorStat('cursor_search_near', 'search near calls'),
    CursorStat('cursor_truncate', 'truncate calls'),
    CursorStat('cursor_update', 'update calls'),
    CursorStat('cursor_update_bytes', 'cursor-update value bytes updated', 'size'),

    ##########################################
    # LSM statistics
    ##########################################
    LSMStat('bloom_count', 'bloom filters in the LSM tree', 'no_scale'),
    LSMStat('bloom_false_positive', 'bloom filter false positives'),
    LSMStat('bloom_hit', 'bloom filter hits'),
    LSMStat('bloom_miss', 'bloom filter misses'),
    LSMStat('bloom_page_evict', 'bloom filter pages evicted from cache'),
    LSMStat('bloom_page_read', 'bloom filter pages read into cache'),
    LSMStat('bloom_size', 'total size of bloom filters', 'no_scale,size'),
    LSMStat('lsm_checkpoint_throttle', 'sleep for LSM checkpoint throttle'),
    LSMStat('lsm_chunk_count', 'chunks in the LSM tree', 'no_scale'),
    LSMStat('lsm_generation_max', 'highest merge generation in the LSM tree', 'max_aggregate,no_scale'),
    LSMStat('lsm_lookup_no_bloom', 'queries that could have benefited from a Bloom filter that did not exist'),
    LSMStat('lsm_merge_throttle', 'sleep for LSM merge throttle'),

    ##########################################
    # Reconciliation statistics
    ##########################################
    RecStat('rec_dictionary', 'dictionary matches'),
    RecStat('rec_multiblock_internal', 'internal page multi-block writes'),
    RecStat('rec_multiblock_leaf', 'leaf page multi-block writes'),
    RecStat('rec_multiblock_max', 'maximum blocks required for a page', 'max_aggregate,no_scale'),
    RecStat('rec_overflow_key_internal', 'internal-page overflow keys'),
    RecStat('rec_overflow_key_leaf', 'leaf-page overflow keys'),
    RecStat('rec_overflow_value', 'overflow values written'),
    RecStat('rec_page_delete', 'pages deleted'),
    RecStat('rec_page_delete_fast', 'fast-path pages deleted'),
    RecStat('rec_page_match', 'page checksum matches'),
    RecStat('rec_pages', 'page reconciliation calls'),
    RecStat('rec_pages_eviction', 'page reconciliation calls for eviction'),
    RecStat('rec_prefix_compression', 'leaf page key bytes discarded using prefix compression', 'size'),
    RecStat('rec_suffix_compression', 'internal page key bytes discarded using suffix compression', 'size'),

    ##########################################
    # Session operations
    ##########################################
    SessionOpStat('session_compact', 'object compaction'),

    ##########################################
    # Transaction statistics
    ##########################################
    TxnStat('txn_update_conflict', 'update conflicts'),
]

dsrc_stats = sorted(dsrc_stats, key=attrgetter('desc'))

##########################################
# Cursor Join statistics
##########################################
join_stats = [
    JoinStat('bloom_false_positive', 'bloom filter false positives'),
    JoinStat('bloom_insert', 'items inserted into a bloom filter'),
    JoinStat('iterated', 'items iterated'),
    JoinStat('main_access', 'accesses to the main table'),
    JoinStat('membership_check', 'checks that conditions of membership are satisfied'),
]

join_stats = sorted(join_stats, key=attrgetter('desc'))

##########################################
# Session statistics
##########################################
session_stats = [
    SessionStat('bytes_read', 'bytes read into cache'),
    SessionStat('bytes_write', 'bytes written from cache'),
    SessionStat('cache_time', 'time waiting for cache (usecs)'),
    SessionStat('lock_dhandle_wait', 'dhandle lock wait time (usecs)'),
    SessionStat('lock_schema_wait', 'schema lock wait time (usecs)'),
    SessionStat('read_time', 'page read from disk to cache time (usecs)'),
    SessionStat('write_time', 'page write from cache to disk time (usecs)'),
]

session_stats = sorted(session_stats, key=attrgetter('desc'))<|MERGE_RESOLUTION|>--- conflicted
+++ resolved
@@ -592,15 +592,6 @@
     YieldStat('dhandle_lock_blocked', 'data handle lock yielded'),
     YieldStat('log_server_sync_blocked', 'log server sync yielded for log write'),
     YieldStat('page_busy_blocked', 'page acquire busy blocked'),
-<<<<<<< HEAD
-    YieldStat('page_del_rollback_blocked', 'page delete rollback yielded for instantiation'),
-    YieldStat('page_forcible_evict_blocked', 'page acquire eviction blocked'),
-    YieldStat('page_index_slot_blocked', 'reference for page index and slot yielded'),
-    YieldStat('page_locked_blocked', 'page acquire locked blocked'),
-    YieldStat('page_read_blocked', 'page acquire read blocked'),
-    YieldStat('page_sleep', 'page acquire time sleeping (usecs)'),
-    YieldStat('tree_descend_blocked', 'tree descend one level yielded for split page index update'),
-=======
     YieldStat('page_del_rollback_blocked', 'page delete rollback time sleeping for state change (usecs)'),
     YieldStat('page_forcible_evict_blocked', 'page acquire eviction blocked'),
     YieldStat('page_index_slot_ref_blocked', 'get reference for page index and slot time sleeping (usecs)'),
@@ -608,7 +599,6 @@
     YieldStat('page_read_blocked', 'page acquire read blocked'),
     YieldStat('page_sleep', 'page acquire time sleeping (usecs)'),
     YieldStat('prepared_transition_blocked_page', 'page access yielded due to prepare state change'),
->>>>>>> f378d467
     YieldStat('txn_release_blocked', 'connection close blocked waiting for transaction state stabilization'),
 ]
 
