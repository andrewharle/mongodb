/*-
 * Copyright (c) 2014-2019 MongoDB, Inc.
 * Copyright (c) 2008-2014 WiredTiger, Inc.
 *	All rights reserved.
 *
 * See the file LICENSE for redistribution information.
 */

#include "wt_internal.h"

/*
 * __snapsort_partition --
 *	Custom quick sort partitioning for snapshots.
 */
static uint32_t
__snapsort_partition(uint64_t *array, uint32_t f, uint32_t l, uint64_t pivot)
{
	uint32_t i, j;

	i = f - 1;
	j = l + 1;
	for (;;) {
		while (pivot < array[--j])
			;
		while (array[++i] < pivot)
			;
		if (i < j) {
			uint64_t tmp = array[i];
			array[i] = array[j];
			array[j] = tmp;
		} else
			return (j);
	}
}

/*
 * __snapsort_impl --
 *	Custom quick sort implementation for snapshots.
 */
static void
__snapsort_impl(uint64_t *array, uint32_t f, uint32_t l)
{
	while (f + 16 < l) {
		uint64_t v1 = array[f], v2 = array[l], v3 = array[(f + l)/2];
		uint64_t median = v1 < v2 ?
		    (v3 < v1 ? v1 : WT_MIN(v2, v3)) :
		    (v3 < v2 ? v2 : WT_MIN(v1, v3));
		uint32_t m = __snapsort_partition(array, f, l, median);
		__snapsort_impl(array, f, m);
		f = m + 1;
	}
}

/*
 * __snapsort --
 *	Sort an array of transaction IDs.
 */
static void
__snapsort(uint64_t *array, uint32_t size)
{
	__snapsort_impl(array, 0, size - 1);
	WT_INSERTION_SORT(array, size, uint64_t, WT_TXNID_LT);
}

/*
 * __txn_remove_from_global_table --
 *	Remove the transaction id from the global transaction table.
 */
static inline void
__txn_remove_from_global_table(WT_SESSION_IMPL *session)
{
#ifdef HAVE_DIAGNOSTIC
	WT_TXN *txn;
	WT_TXN_GLOBAL *txn_global;
	WT_TXN_STATE *txn_state;

	txn = &session->txn;
	txn_global = &S2C(session)->txn_global;
	txn_state = WT_SESSION_TXN_STATE(session);

	WT_ASSERT(session, !WT_TXNID_LT(txn->id, txn_global->last_running));
	WT_ASSERT(session,
	    txn->id != WT_TXN_NONE && txn_state->id != WT_TXN_NONE);
#else
	WT_TXN_STATE *txn_state;

	txn_state = WT_SESSION_TXN_STATE(session);
#endif
	WT_PUBLISH(txn_state->id, WT_TXN_NONE);
}

/*
 * __txn_sort_snapshot --
 *	Sort a snapshot for faster searching and set the min/max bounds.
 */
static void
__txn_sort_snapshot(WT_SESSION_IMPL *session, uint32_t n, uint64_t snap_max)
{
	WT_TXN *txn;

	txn = &session->txn;

	if (n > 1)
		__snapsort(txn->snapshot, n);

	txn->snapshot_count = n;
	txn->snap_max = snap_max;
	txn->snap_min = (n > 0 && WT_TXNID_LE(txn->snapshot[0], snap_max)) ?
	    txn->snapshot[0] : snap_max;
	F_SET(txn, WT_TXN_HAS_SNAPSHOT);
	WT_ASSERT(session, n == 0 || txn->snap_min != WT_TXN_NONE);
}

/*
 * __wt_txn_release_snapshot --
 *	Release the snapshot in the current transaction.
 */
void
__wt_txn_release_snapshot(WT_SESSION_IMPL *session)
{
	WT_TXN *txn;
	WT_TXN_GLOBAL *txn_global;
	WT_TXN_STATE *txn_state;

	txn = &session->txn;
	txn_global = &S2C(session)->txn_global;
	txn_state = WT_SESSION_TXN_STATE(session);

	WT_ASSERT(session,
	    txn_state->pinned_id == WT_TXN_NONE ||
	    session->txn.isolation == WT_ISO_READ_UNCOMMITTED ||
	    !__wt_txn_visible_all(session, txn_state->pinned_id, WT_TS_NONE));

	txn_state->metadata_pinned = txn_state->pinned_id = WT_TXN_NONE;
	F_CLR(txn, WT_TXN_HAS_SNAPSHOT);

	/* Clear a checkpoint's pinned ID. */
	if (WT_SESSION_IS_CHECKPOINT(session)) {
		txn_global->checkpoint_state.pinned_id = WT_TXN_NONE;
		txn_global->checkpoint_timestamp = 0;
	}

	__wt_txn_clear_read_timestamp(session);
}

/*
 * __wt_txn_get_snapshot --
 *	Allocate a snapshot.
 */
void
__wt_txn_get_snapshot(WT_SESSION_IMPL *session)
{
	WT_CONNECTION_IMPL *conn;
	WT_TXN *txn;
	WT_TXN_GLOBAL *txn_global;
	WT_TXN_STATE *s, *txn_state;
	uint64_t commit_gen, current_id, id, prev_oldest_id, pinned_id;
	uint32_t i, n, session_cnt;

	conn = S2C(session);
	txn = &session->txn;
	txn_global = &conn->txn_global;
	txn_state = WT_SESSION_TXN_STATE(session);
	n = 0;

	/* Fast path if we already have the current snapshot. */
	if ((commit_gen = __wt_session_gen(session, WT_GEN_COMMIT)) != 0) {
		if (F_ISSET(txn, WT_TXN_HAS_SNAPSHOT) &&
		    commit_gen == __wt_gen(session, WT_GEN_COMMIT))
			return;
		__wt_session_gen_leave(session, WT_GEN_COMMIT);
	}
	__wt_session_gen_enter(session, WT_GEN_COMMIT);

	/* We're going to scan the table: wait for the lock. */
	__wt_readlock(session, &txn_global->rwlock);

	current_id = pinned_id = txn_global->current;
	prev_oldest_id = txn_global->oldest_id;

	/*
	 * Include the checkpoint transaction, if one is running: we should
	 * ignore any uncommitted changes the checkpoint has written to the
	 * metadata.  We don't have to keep the checkpoint's changes pinned so
	 * don't including it in the published pinned ID.
	 */
	if ((id = txn_global->checkpoint_state.id) != WT_TXN_NONE) {
		txn->snapshot[n++] = id;
		txn_state->metadata_pinned = id;
	}

	/* For pure read-only workloads, avoid scanning. */
	if (prev_oldest_id == current_id) {
		txn_state->pinned_id = current_id;
		/* Check that the oldest ID has not moved in the meantime. */
		WT_ASSERT(session, prev_oldest_id == txn_global->oldest_id);
		goto done;
	}

	/* Walk the array of concurrent transactions. */
	WT_ORDERED_READ(session_cnt, conn->session_cnt);
	for (i = 0, s = txn_global->states; i < session_cnt; i++, s++) {
		/*
		 * Build our snapshot of any concurrent transaction IDs.
		 *
		 * Ignore:
		 *  - Our own ID: we always read our own updates.
		 *  - The ID if it is older than the oldest ID we saw. This
		 *    can happen if we race with a thread that is allocating
		 *    an ID -- the ID will not be used because the thread will
		 *    keep spinning until it gets a valid one.
		 */
		if (s != txn_state &&
		    (id = s->id) != WT_TXN_NONE &&
		    WT_TXNID_LE(prev_oldest_id, id)) {
			txn->snapshot[n++] = id;
			if (WT_TXNID_LT(id, pinned_id))
				pinned_id = id;
		}
	}

	/*
	 * If we got a new snapshot, update the published pinned ID for this
	 * session.
	 */
	WT_ASSERT(session, WT_TXNID_LE(prev_oldest_id, pinned_id));
	WT_ASSERT(session, prev_oldest_id == txn_global->oldest_id);
	txn_state->pinned_id = pinned_id;

done:	__wt_readunlock(session, &txn_global->rwlock);
	__txn_sort_snapshot(session, n, current_id);
}

/*
 * __txn_oldest_scan --
 *	Sweep the running transactions to calculate the oldest ID required.
 */
static void
__txn_oldest_scan(WT_SESSION_IMPL *session,
    uint64_t *oldest_idp, uint64_t *last_runningp, uint64_t *metadata_pinnedp,
    WT_SESSION_IMPL **oldest_sessionp)
{
	WT_CONNECTION_IMPL *conn;
	WT_SESSION_IMPL *oldest_session;
	WT_TXN_GLOBAL *txn_global;
	WT_TXN_STATE *s;
	uint64_t id, last_running, metadata_pinned, oldest_id, prev_oldest_id;
	uint32_t i, session_cnt;

	conn = S2C(session);
	txn_global = &conn->txn_global;
	oldest_session = NULL;

	/* The oldest ID cannot change while we are holding the scan lock. */
	prev_oldest_id = txn_global->oldest_id;
	last_running = oldest_id = txn_global->current;
	if ((metadata_pinned = txn_global->checkpoint_state.id) == WT_TXN_NONE)
		metadata_pinned = oldest_id;

	/* Walk the array of concurrent transactions. */
	WT_ORDERED_READ(session_cnt, conn->session_cnt);
	for (i = 0, s = txn_global->states; i < session_cnt; i++, s++) {
		/* Update the last running transaction ID. */
		if ((id = s->id) != WT_TXN_NONE &&
		    WT_TXNID_LE(prev_oldest_id, id) &&
		    WT_TXNID_LT(id, last_running))
			last_running = id;

		/* Update the metadata pinned ID. */
		if ((id = s->metadata_pinned) != WT_TXN_NONE &&
		    WT_TXNID_LT(id, metadata_pinned))
			metadata_pinned = id;

		/*
		 * !!!
		 * Note: Don't ignore pinned ID values older than the previous
		 * oldest ID.  Read-uncommitted operations publish pinned ID
		 * values without acquiring the scan lock to protect the global
		 * table.  See the comment in __wt_txn_cursor_op for more
		 * details.
		 */
		if ((id = s->pinned_id) != WT_TXN_NONE &&
		    WT_TXNID_LT(id, oldest_id)) {
			oldest_id = id;
			oldest_session = &conn->sessions[i];
		}
	}

	if (WT_TXNID_LT(last_running, oldest_id))
		oldest_id = last_running;

	/* The oldest ID can't move past any named snapshots. */
	if ((id = txn_global->nsnap_oldest_id) != WT_TXN_NONE &&
	    WT_TXNID_LT(id, oldest_id))
		oldest_id = id;

	/* The metadata pinned ID can't move past the oldest ID. */
	if (WT_TXNID_LT(oldest_id, metadata_pinned))
		metadata_pinned = oldest_id;

	*last_runningp = last_running;
	*metadata_pinnedp = metadata_pinned;
	*oldest_idp = oldest_id;
	*oldest_sessionp = oldest_session;
}

/*
 * __wt_txn_update_oldest --
 *	Sweep the running transactions to update the oldest ID required.
 */
int
__wt_txn_update_oldest(WT_SESSION_IMPL *session, uint32_t flags)
{
	WT_CONNECTION_IMPL *conn;
	WT_DECL_RET;
	WT_SESSION_IMPL *oldest_session;
	WT_TXN_GLOBAL *txn_global;
	uint64_t current_id, last_running, metadata_pinned, oldest_id;
	uint64_t prev_last_running, prev_metadata_pinned, prev_oldest_id;
	bool strict, wait;

	conn = S2C(session);
	txn_global = &conn->txn_global;
	strict = LF_ISSET(WT_TXN_OLDEST_STRICT);
	wait = LF_ISSET(WT_TXN_OLDEST_WAIT);

	current_id = last_running = metadata_pinned = txn_global->current;
	prev_last_running = txn_global->last_running;
	prev_metadata_pinned = txn_global->metadata_pinned;
	prev_oldest_id = txn_global->oldest_id;

	/* Try to move the pinned timestamp forward. */
	if (strict)
		WT_RET(__wt_txn_update_pinned_timestamp(session, false));

	/*
	 * For pure read-only workloads, or if the update isn't forced and the
	 * oldest ID isn't too far behind, avoid scanning.
	 */
	if ((prev_oldest_id == current_id &&
	    prev_metadata_pinned == current_id) ||
	    (!strict && WT_TXNID_LT(current_id, prev_oldest_id + 100)))
		return (0);

	/* First do a read-only scan. */
	if (wait)
		__wt_readlock(session, &txn_global->rwlock);
	else if ((ret =
	    __wt_try_readlock(session, &txn_global->rwlock)) != 0)
		return (ret == EBUSY ? 0 : ret);
	__txn_oldest_scan(session,
	    &oldest_id, &last_running, &metadata_pinned, &oldest_session);
	__wt_readunlock(session, &txn_global->rwlock);

	/*
	 * If the state hasn't changed (or hasn't moved far enough for
	 * non-forced updates), give up.
	 */
	if ((oldest_id == prev_oldest_id ||
	    (!strict && WT_TXNID_LT(oldest_id, prev_oldest_id + 100))) &&
	    ((last_running == prev_last_running) ||
	    (!strict && WT_TXNID_LT(last_running, prev_last_running + 100))) &&
	    metadata_pinned == prev_metadata_pinned)
		return (0);

	/* It looks like an update is necessary, wait for exclusive access. */
	if (wait)
		__wt_writelock(session, &txn_global->rwlock);
	else if ((ret =
	    __wt_try_writelock(session, &txn_global->rwlock)) != 0)
		return (ret == EBUSY ? 0 : ret);

	/*
	 * If the oldest ID has been updated while we waited, don't bother
	 * scanning.
	 */
	if (WT_TXNID_LE(oldest_id, txn_global->oldest_id) &&
	    WT_TXNID_LE(last_running, txn_global->last_running) &&
	    WT_TXNID_LE(metadata_pinned, txn_global->metadata_pinned))
		goto done;

	/*
	 * Re-scan now that we have exclusive access.  This is necessary because
	 * threads get transaction snapshots with read locks, and we have to be
	 * sure that there isn't a thread that has got a snapshot locally but
	 * not yet published its snap_min.
	 */
	__txn_oldest_scan(session,
	    &oldest_id, &last_running, &metadata_pinned, &oldest_session);

#ifdef HAVE_DIAGNOSTIC
	{
	/*
	 * Make sure the ID doesn't move past any named snapshots.
	 *
	 * Don't include the read/assignment in the assert statement.  Coverity
	 * complains if there are assignments only done in diagnostic builds,
	 * and when the read is from a volatile.
	 */
	uint64_t id = txn_global->nsnap_oldest_id;
	WT_ASSERT(session,
	    id == WT_TXN_NONE || !WT_TXNID_LT(id, oldest_id));
	}
#endif
	/* Update the public IDs. */
	if (WT_TXNID_LT(txn_global->metadata_pinned, metadata_pinned))
		txn_global->metadata_pinned = metadata_pinned;
	if (WT_TXNID_LT(txn_global->oldest_id, oldest_id))
		txn_global->oldest_id = oldest_id;
	if (WT_TXNID_LT(txn_global->last_running, last_running)) {
		txn_global->last_running = last_running;

		/* Output a verbose message about long-running transactions,
		 * but only when some progress is being made. */
		if (WT_VERBOSE_ISSET(session, WT_VERB_TRANSACTION) &&
		    current_id - oldest_id > 10000 && oldest_session != NULL) {
			__wt_verbose(session, WT_VERB_TRANSACTION,
			    "old snapshot %" PRIu64
			    " pinned in session %" PRIu32 " [%s]"
			    " with snap_min %" PRIu64,
			    oldest_id, oldest_session->id,
			    oldest_session->lastop,
			    oldest_session->txn.snap_min);
		}
	}

done:	__wt_writeunlock(session, &txn_global->rwlock);
	return (ret);
}

/*
 * __wt_txn_config --
 *	Configure a transaction.
 */
int
__wt_txn_config(WT_SESSION_IMPL *session, const char *cfg[])
{
	WT_CONFIG_ITEM cval;
	WT_TXN *txn;

	txn = &session->txn;

	WT_RET(__wt_config_gets_def(session, cfg, "isolation", 0, &cval));
	if (cval.len != 0)
		txn->isolation =
		    WT_STRING_MATCH("snapshot", cval.str, cval.len) ?
		    WT_ISO_SNAPSHOT :
		    WT_STRING_MATCH("read-committed", cval.str, cval.len) ?
		    WT_ISO_READ_COMMITTED : WT_ISO_READ_UNCOMMITTED;

	/*
	 * The default sync setting is inherited from the connection, but can
	 * be overridden by an explicit "sync" setting for this transaction.
	 *
	 * We want to distinguish between inheriting implicitly and explicitly.
	 */
	F_CLR(txn, WT_TXN_SYNC_SET);
	WT_RET(__wt_config_gets_def(
	    session, cfg, "sync", (int)UINT_MAX, &cval));
	if (cval.val == 0 || cval.val == 1)
		/*
		 * This is an explicit setting of sync.  Set the flag so
		 * that we know not to overwrite it in commit_transaction.
		 */
		F_SET(txn, WT_TXN_SYNC_SET);

	/*
	 * If sync is turned off explicitly, clear the transaction's sync field.
	 */
	if (cval.val == 0)
		txn->txn_logsync = 0;

	WT_RET(__wt_config_gets_def(session, cfg, "snapshot", 0, &cval));
	if (cval.len > 0)
		/*
		 * The layering here isn't ideal - the named snapshot get
		 * function does both validation and setup. Otherwise we'd
		 * need to walk the list of named snapshots twice during
		 * transaction open.
		 */
		WT_RET(__wt_txn_named_snapshot_get(session, &cval));

	/* Check if prepared updates should be ignored during reads. */
	WT_RET(__wt_config_gets_def(session, cfg, "ignore_prepare", 0, &cval));
	if (cval.val)
		F_SET(txn, WT_TXN_IGNORE_PREPARE);

	WT_RET(__wt_txn_parse_read_timestamp(session, cfg, NULL));

	return (0);
}

/*
 * __wt_txn_reconfigure --
 *	WT_SESSION::reconfigure for transactions.
 */
int
__wt_txn_reconfigure(WT_SESSION_IMPL *session, const char *config)
{
	WT_CONFIG_ITEM cval;
	WT_DECL_RET;
	WT_TXN *txn;

	txn = &session->txn;

	ret = __wt_config_getones(session, config, "isolation", &cval);
	if (ret == 0 && cval.len != 0) {
		session->isolation = txn->isolation =
		    WT_STRING_MATCH("snapshot", cval.str, cval.len) ?
		    WT_ISO_SNAPSHOT :
		    WT_STRING_MATCH("read-uncommitted", cval.str, cval.len) ?
		    WT_ISO_READ_UNCOMMITTED : WT_ISO_READ_COMMITTED;
	}
	WT_RET_NOTFOUND_OK(ret);

	return (0);
}

/*
 * __wt_txn_release --
 *	Release the resources associated with the current transaction.
 */
void
__wt_txn_release(WT_SESSION_IMPL *session)
{
	WT_TXN *txn;
	WT_TXN_GLOBAL *txn_global;

	txn = &session->txn;
	txn_global = &S2C(session)->txn_global;

	WT_ASSERT(session, txn->mod_count == 0);
	txn->notify = NULL;

	/* Clear the transaction's ID from the global table. */
	if (WT_SESSION_IS_CHECKPOINT(session)) {
		WT_ASSERT(session,
		    WT_SESSION_TXN_STATE(session)->id == WT_TXN_NONE);
		txn->id = txn_global->checkpoint_state.id = WT_TXN_NONE;

		/*
		 * Be extra careful to cleanup everything for checkpoints: once
		 * the global checkpoint ID is cleared, we can no longer tell
		 * if this session is doing a checkpoint.
		 */
		txn_global->checkpoint_id = 0;
	} else if (F_ISSET(txn, WT_TXN_HAS_ID)) {
		/*
		 * If transaction is prepared, this would have been done in
		 * prepare.
		 */
		if (!F_ISSET(txn, WT_TXN_PREPARE))
			__txn_remove_from_global_table(session);
		txn->id = WT_TXN_NONE;
	}

	__wt_txn_clear_commit_timestamp(session);

	/* Free the scratch buffer allocated for logging. */
	__wt_logrec_free(session, &txn->logrec);

	/* Discard any memory from the session's stash that we can. */
	WT_ASSERT(session, __wt_session_gen(session, WT_GEN_SPLIT) == 0);
	__wt_stash_discard(session);

	/*
	 * Reset the transaction state to not running and release the snapshot.
	 */
	__wt_txn_release_snapshot(session);
	txn->isolation = session->isolation;

	txn->rollback_reason = NULL;

	/* Ensure the transaction flags are cleared on exit */
	txn->flags = 0;
}

/*
 * __txn_commit_timestamp_validate --
 *	Validate that timestamp provided to commit is legal.
 */
static inline int
__txn_commit_timestamp_validate(WT_SESSION_IMPL *session)
{
	WT_TXN *txn;
	WT_TXN_OP *op;
	WT_UPDATE *upd;
	wt_timestamp_t op_timestamp;
	u_int i;
	bool op_zero_ts, upd_zero_ts;

	txn = &session->txn;

	/*
	 * Debugging checks on timestamps, if user requested them.
	 */
	if (F_ISSET(txn, WT_TXN_TS_COMMIT_ALWAYS) &&
	    !F_ISSET(txn, WT_TXN_HAS_TS_COMMIT) &&
	    txn->mod_count != 0)
		WT_RET_MSG(session, EINVAL, "commit_timestamp required and "
		    "none set on this transaction");
	if (F_ISSET(txn, WT_TXN_TS_COMMIT_NEVER) &&
	    F_ISSET(txn, WT_TXN_HAS_TS_COMMIT) &&
	    txn->mod_count != 0)
		WT_RET_MSG(session, EINVAL, "no commit_timestamp required and "
		    "timestamp set on this transaction");

	/*
	 * If we're not doing any key consistency checking, we're done.
	 */
	if (!F_ISSET(txn, WT_TXN_TS_COMMIT_KEYS))
		return (0);

	/*
	 * Error on any valid update structures for the same key that
	 * are at a later timestamp or use timestamps inconsistently.
	 */
	for (i = 0, op = txn->mod; i < txn->mod_count; i++, op++)
		if (op->type == WT_TXN_OP_BASIC_COL ||
		    op->type == WT_TXN_OP_BASIC_ROW) {
			/*
			 * Skip over any aborted update structures or ones
			 * from our own transaction.
			 */
			upd = op->u.op_upd->next;
			while (upd != NULL && (upd->txnid == WT_TXN_ABORTED ||
			    upd->txnid == txn->id))
				upd = upd->next;

			/*
			 * Check the timestamp on this update with the
			 * first valid update in the chain. They're in
			 * most recent order.
			 */
			if (upd == NULL)
				continue;
			/*
			 * Check for consistent per-key timestamp usage.
			 * If timestamps are or are not used originally then
			 * they should be used the same way always. For this
			 * transaction, timestamps are in use anytime the
			 * commit timestamp is set.
			 * Check timestamps are used in order.
			 */
			op_zero_ts = !F_ISSET(txn, WT_TXN_HAS_TS_COMMIT);
			upd_zero_ts = upd->timestamp == 0;
			if (op_zero_ts != upd_zero_ts)
				WT_RET_MSG(session, EINVAL,
				    "per-key timestamps used inconsistently");
			/*
			 * If we aren't using timestamps for this transaction
			 * then we are done checking. Don't check the timestamp
			 * because the one in the transaction is not cleared.
			 */
			if (op_zero_ts)
				continue;

			op_timestamp = op->u.op_upd->timestamp;
			/*
			 * Only if the update structure doesn't have a timestamp
			 * then use the one in the transaction structure.
			 */
			if (op_timestamp == 0)
				op_timestamp = txn->commit_timestamp;
			if (op_timestamp < upd->timestamp)
				WT_RET_MSG(session, EINVAL,
				    "out of order timestamps");
		}
	return (0);
}

/*
 * __wt_txn_commit --
 *	Commit the current transaction.
 */
int
__wt_txn_commit(WT_SESSION_IMPL *session, const char *cfg[])
{
	WT_CONFIG_ITEM cval;
	WT_CONNECTION_IMPL *conn;
	WT_DECL_RET;
	WT_TXN *txn;
	WT_TXN_GLOBAL *txn_global;
	WT_TXN_OP *op;
	WT_UPDATE *upd;
	wt_timestamp_t prev_commit_timestamp, ts;
	uint32_t fileid;
	u_int i;
	bool locked, prepare, readonly, update_timestamp;

	txn = &session->txn;
	conn = S2C(session);
	txn_global = &conn->txn_global;
	prev_commit_timestamp = 0;	/* -Wconditional-uninitialized */
	locked = false;

	WT_ASSERT(session, F_ISSET(txn, WT_TXN_RUNNING));
	WT_ASSERT(session, !F_ISSET(txn, WT_TXN_ERROR) ||
	    txn->mod_count == 0);

	readonly = txn->mod_count == 0;
	/*
	 * Look for a commit timestamp.
	 */
	WT_ERR(
	    __wt_config_gets_def(session, cfg, "commit_timestamp", 0, &cval));
	if (cval.len != 0) {
		WT_ERR(__wt_txn_parse_timestamp(session, "commit", &ts, &cval));
		WT_ERR(__wt_timestamp_validate(session, "commit", ts, &cval));
		txn->commit_timestamp = ts;
		__wt_txn_set_commit_timestamp(session);
	}

	prepare = F_ISSET(txn, WT_TXN_PREPARE);
	if (prepare && !F_ISSET(txn, WT_TXN_HAS_TS_COMMIT))
		WT_ERR_MSG(session, EINVAL,
		    "commit_timestamp is required for a prepared transaction");

	WT_ERR(__txn_commit_timestamp_validate(session));

	/*
	 * The default sync setting is inherited from the connection, but can
	 * be overridden by an explicit "sync" setting for this transaction.
	 */
	WT_ERR(__wt_config_gets_def(session, cfg, "sync", 0, &cval));

	/*
	 * If the user chose the default setting, check whether sync is enabled
	 * for this transaction (either inherited or via begin_transaction).
	 * If sync is disabled, clear the field to avoid the log write being
	 * flushed.
	 *
	 * Otherwise check for specific settings.  We don't need to check for
	 * "on" because that is the default inherited from the connection.  If
	 * the user set anything in begin_transaction, we only override with an
	 * explicit setting.
	 */
	if (cval.len == 0) {
		if (!FLD_ISSET(txn->txn_logsync, WT_LOG_SYNC_ENABLED) &&
		    !F_ISSET(txn, WT_TXN_SYNC_SET))
			txn->txn_logsync = 0;
	} else {
		/*
		 * If the caller already set sync on begin_transaction then
		 * they should not be using sync on commit_transaction.
		 * Flag that as an error.
		 */
		if (F_ISSET(txn, WT_TXN_SYNC_SET))
			WT_ERR_MSG(session, EINVAL,
			    "Sync already set during begin_transaction");
		if (WT_STRING_MATCH("background", cval.str, cval.len))
			txn->txn_logsync = WT_LOG_BACKGROUND;
		else if (WT_STRING_MATCH("off", cval.str, cval.len))
			txn->txn_logsync = 0;
		/*
		 * We don't need to check for "on" here because that is the
		 * default to inherit from the connection setting.
		 */
	}

	/* Commit notification. */
	if (txn->notify != NULL)
		WT_ERR(txn->notify->notify(txn->notify,
		    (WT_SESSION *)session, txn->id, 1));

	/*
	 * We are about to release the snapshot: copy values into any
	 * positioned cursors so they don't point to updates that could be
	 * freed once we don't have a snapshot.
	 * If this transaction is prepared, then copying values would have been
	 * done during prepare.
	 */
	if (session->ncursors > 0 && !prepare) {
		WT_DIAGNOSTIC_YIELD;
		WT_ERR(__wt_session_copy_values(session));
	}

	/* If we are logging, write a commit log record. */
	if (txn->logrec != NULL &&
	    FLD_ISSET(conn->log_flags, WT_CONN_LOG_ENABLED) &&
	    !F_ISSET(session, WT_SESSION_NO_LOGGING)) {
		/*
		 * We are about to block on I/O writing the log.
		 * Release our snapshot in case it is keeping data pinned.
		 * This is particularly important for checkpoints.
		 */
		__wt_txn_release_snapshot(session);
		/*
		 * We hold the visibility lock for reading from the time
		 * we write our log record until the time we release our
		 * transaction so that the LSN any checkpoint gets will
		 * always reflect visible data.
		 */
		__wt_readlock(session, &txn_global->visibility_rwlock);
		locked = true;
		WT_ERR(__wt_txn_log_commit(session, cfg));
	}

	/* Note: we're going to commit: nothing can fail after this point. */

	/* Process and free updates. */
	for (i = 0, op = txn->mod; i < txn->mod_count; i++, op++) {
		fileid = op->btree->id;
		switch (op->type) {
		case WT_TXN_OP_NONE:
			break;
		case WT_TXN_OP_BASIC_COL:
		case WT_TXN_OP_BASIC_ROW:
		case WT_TXN_OP_INMEM_COL:
		case WT_TXN_OP_INMEM_ROW:
			upd = op->u.op_upd;

			/*
			 * Need to resolve indirect references of transaction
			 * operation, in case of prepared transaction.
			 */
			if (!prepare) {
				/*
				 * Switch reserved operations to abort to
				 * simplify obsolete update list truncation.
				 */
				if (upd->type == WT_UPDATE_RESERVE) {
					upd->txnid = WT_TXN_ABORTED;
					break;
				}

				/*
				 * Writes to the lookaside file can be evicted
				 * as soon as they commit.
				 */
				if (conn->cache->las_fileid != 0 &&
				    fileid == conn->cache->las_fileid) {
					upd->txnid = WT_TXN_NONE;
					break;
				}

				__wt_txn_op_set_timestamp(session, op);
			} else {
				WT_ERR(__wt_txn_resolve_prepared_op(
				    session, op, true));
			}

			break;
		case WT_TXN_OP_REF_DELETE:
			__wt_txn_op_set_timestamp(session, op);
			break;
		case WT_TXN_OP_TRUNCATE_COL:
		case WT_TXN_OP_TRUNCATE_ROW:
			/* Other operations don't need timestamps. */
			break;
		}

		__wt_txn_op_free(session, op);
	}
	txn->mod_count = 0;

	/*
	 * Track the largest commit timestamp we have seen.
	 *
	 * We don't actually clear the local commit timestamp, just the flag.
	 * That said, we can't update the global commit timestamp until this
	 * transaction is visible, which happens when we release it.
	 */
	update_timestamp = F_ISSET(txn, WT_TXN_HAS_TS_COMMIT);

	__wt_txn_release(session);
	if (locked)
		__wt_readunlock(session, &txn_global->visibility_rwlock);

	/*
	 * If we have made some updates visible, start a new commit generation:
	 * any cached snapshots have to be refreshed.
	 */
	if (!readonly)
		(void)__wt_gen_next(session, WT_GEN_COMMIT);

	/* First check if we've already committed something in the future. */
	if (update_timestamp) {
		prev_commit_timestamp = txn_global->commit_timestamp;
		update_timestamp =
		    txn->commit_timestamp > prev_commit_timestamp;
	}

	/*
	 * If it looks like we need to move the global commit timestamp,
	 * write lock and re-check.
	 */
	if (update_timestamp)
		while (txn->commit_timestamp > prev_commit_timestamp) {
			if (__wt_atomic_cas64(&txn_global->commit_timestamp,
			    prev_commit_timestamp, txn->commit_timestamp)) {
				txn_global->has_commit_timestamp = true;
				break;
			}
			prev_commit_timestamp = txn_global->commit_timestamp;
		}

	/*
	 * We're between transactions, if we need to block for eviction, it's
	 * a good time to do so.  Note that we must ignore any error return
	 * because the user's data is committed.
	 */
	if (!readonly)
		(void)__wt_cache_eviction_check(session, false, false, NULL);
	return (0);

err:	/*
	 * If anything went wrong, roll back.
	 *
	 * !!!
	 * Nothing can fail after this point.
	 */
<<<<<<< HEAD
	if (ret != 0) {
		if (locked)
			__wt_readunlock(session,
			    &txn_global->visibility_rwlock);
		WT_TRET(__wt_txn_rollback(session, cfg));
		return (ret);
=======
	if (locked)
		__wt_readunlock(session, &txn_global->visibility_rwlock);
	WT_TRET(__wt_txn_rollback(session, cfg));
	return (ret);
}

/*
 * __wt_txn_prepare --
 *	Prepare the current transaction.
 */
int
__wt_txn_prepare(WT_SESSION_IMPL *session, const char *cfg[])
{
	WT_TXN *txn;
	WT_TXN_OP *op;
	WT_UPDATE *upd;
	wt_timestamp_t ts;
	u_int i;

	txn = &session->txn;

	WT_ASSERT(session, F_ISSET(txn, WT_TXN_RUNNING));
	WT_ASSERT(session, !F_ISSET(txn, WT_TXN_ERROR) || txn->mod_count == 0);
	/*
	 * A transaction should not have updated any of the logged tables,
	 * if debug mode logging is not turned on.
	 */
	if (!FLD_ISSET(S2C(session)->log_flags, WT_CONN_LOG_DEBUG_MODE))
		WT_ASSERT(session, txn->logrec == NULL);

	WT_RET(__wt_txn_context_check(session, true));

	/* Parse and validate the prepare timestamp.  */
	WT_RET(__wt_txn_parse_prepare_timestamp(session, cfg, &ts));
	txn->prepare_timestamp = ts;

	/*
	 * We are about to release the snapshot: copy values into any
	 * positioned cursors so they don't point to updates that could be
	 * freed once we don't have a snapshot.
	 */
	if (session->ncursors > 0) {
		WT_DIAGNOSTIC_YIELD;
		WT_RET(__wt_session_copy_values(session));
>>>>>>> f378d467
	}

	/* Prepare updates. */
	for (i = 0, op = txn->mod; i < txn->mod_count; i++, op++) {
		/* Assert it's not an update to the lookaside file. */
		WT_ASSERT(session, S2C(session)->cache->las_fileid == 0 ||
		    !F_ISSET(op->btree, WT_BTREE_LOOKASIDE));

		/* Metadata updates should never be prepared. */
		WT_ASSERT(session, !WT_IS_METADATA(op->btree->dhandle));
		if (WT_IS_METADATA(op->btree->dhandle))
			continue;

		upd = op->u.op_upd;

		switch (op->type) {
		case WT_TXN_OP_NONE:
			break;
		case WT_TXN_OP_BASIC_COL:
		case WT_TXN_OP_BASIC_ROW:
		case WT_TXN_OP_INMEM_COL:
		case WT_TXN_OP_INMEM_ROW:
			/*
			 * Switch reserved operation to abort to simplify
			 * obsolete update list truncation. The object free
			 * function clears the operation type so we don't
			 * try to visit this update again: it can be evicted.
			 */
			if (upd->type == WT_UPDATE_RESERVE) {
				upd->txnid = WT_TXN_ABORTED;
				__wt_txn_op_free(session, op);
				break;
			}

			/* Set prepare timestamp. */
			upd->timestamp = ts;

			WT_PUBLISH(upd->prepare_state, WT_PREPARE_INPROGRESS);
			op->u.op_upd = NULL;
			WT_STAT_CONN_INCR(session, txn_prepared_updates_count);
			break;
		case WT_TXN_OP_REF_DELETE:
			__wt_txn_op_apply_prepare_state(
			    session, op->u.ref, false);
			break;
		case WT_TXN_OP_TRUNCATE_COL:
		case WT_TXN_OP_TRUNCATE_ROW:
			/* Other operations don't need timestamps. */
			break;
		}
	}

	/* Set transaction state to prepare. */
	F_SET(&session->txn, WT_TXN_PREPARE);

	/* Release our snapshot in case it is keeping data pinned. */
	__wt_txn_release_snapshot(session);

	/*
	 * Clear the transaction's ID from the global table, to facilitate
	 * prepared data visibility, but not from local transaction structure.
	 */
	if (F_ISSET(txn, WT_TXN_HAS_ID))
		__txn_remove_from_global_table(session);

	return (0);
}

/*
 * __wt_txn_rollback --
 *	Roll back the current transaction.
 */
int
__wt_txn_rollback(WT_SESSION_IMPL *session, const char *cfg[])
{
	WT_DECL_RET;
	WT_TXN *txn;
	WT_TXN_OP *op;
	WT_UPDATE *upd;
	u_int i;
	bool readonly;

	WT_UNUSED(cfg);

	txn = &session->txn;
	readonly = txn->mod_count == 0;
	WT_ASSERT(session, F_ISSET(txn, WT_TXN_RUNNING));

	/* Rollback notification. */
	if (txn->notify != NULL)
		WT_TRET(txn->notify->notify(txn->notify, (WT_SESSION *)session,
		    txn->id, 0));

	/* Rollback updates. */
	for (i = 0, op = txn->mod; i < txn->mod_count; i++, op++) {
		/* Assert it's not an update to the lookaside file. */
		WT_ASSERT(session, S2C(session)->cache->las_fileid == 0 ||
		    !F_ISSET(op->btree, WT_BTREE_LOOKASIDE));

		/* Metadata updates should never be rolled back. */
		WT_ASSERT(session, !WT_IS_METADATA(op->btree->dhandle));
		if (WT_IS_METADATA(op->btree->dhandle))
			continue;

		upd = op->u.op_upd;

		switch (op->type) {
		case WT_TXN_OP_NONE:
			break;
		case WT_TXN_OP_BASIC_COL:
		case WT_TXN_OP_BASIC_ROW:
		case WT_TXN_OP_INMEM_COL:
		case WT_TXN_OP_INMEM_ROW:
			/*
			 * Need to resolve indirect references of transaction
			 * operation, in case of prepared transaction.
			 */
			if (F_ISSET(txn, WT_TXN_PREPARE))
				WT_RET(__wt_txn_resolve_prepared_op(
				    session, op, false));
			else {
				WT_ASSERT(session, upd->txnid == txn->id ||
				    upd->txnid == WT_TXN_ABORTED);
				upd->txnid = WT_TXN_ABORTED;
			}
			break;
		case WT_TXN_OP_REF_DELETE:
			WT_TRET(__wt_delete_page_rollback(session, op->u.ref));
			break;
		case WT_TXN_OP_TRUNCATE_COL:
		case WT_TXN_OP_TRUNCATE_ROW:
			/*
			 * Nothing to do: these operations are only logged for
			 * recovery.  The in-memory changes will be rolled back
			 * with a combination of WT_TXN_OP_REF_DELETE and
			 * WT_TXN_OP_INMEM operations.
			 */
			break;
		}

		__wt_txn_op_free(session, op);
	}
	txn->mod_count = 0;

	__wt_txn_release(session);
	/*
	 * We're between transactions, if we need to block for eviction, it's
	 * a good time to do so.  Note that we must ignore any error return
	 * because the user's data is committed.
	 */
	if (!readonly)
		(void)__wt_cache_eviction_check(session, false, false, NULL);
	return (ret);
}

/*
 * __wt_txn_rollback_required --
 *	Prepare to log a reason if the user attempts to use the transaction to
 * do anything other than rollback.
 */
int
__wt_txn_rollback_required(WT_SESSION_IMPL *session, const char *reason)
{
	session->txn.rollback_reason = reason;
	return (WT_ROLLBACK);
}

/*
 * __wt_txn_init --
 *	Initialize a session's transaction data.
 */
int
__wt_txn_init(WT_SESSION_IMPL *session, WT_SESSION_IMPL *session_ret)
{
	WT_TXN *txn;

	txn = &session_ret->txn;
	txn->id = WT_TXN_NONE;

	WT_RET(__wt_calloc_def(session,
	    S2C(session_ret)->session_size, &txn->snapshot));

#ifdef HAVE_DIAGNOSTIC
	if (S2C(session_ret)->txn_global.states != NULL) {
		WT_TXN_STATE *txn_state;
		txn_state = WT_SESSION_TXN_STATE(session_ret);
		WT_ASSERT(session, txn_state->pinned_id == WT_TXN_NONE);
	}
#endif

	/*
	 * Take care to clean these out in case we are reusing the transaction
	 * for eviction.
	 */
	txn->mod = NULL;

	txn->isolation = session_ret->isolation;
	return (0);
}

/*
 * __wt_txn_stats_update --
 *	Update the transaction statistics for return to the application.
 */
void
__wt_txn_stats_update(WT_SESSION_IMPL *session)
{
	WT_CONNECTION_IMPL *conn;
	WT_CONNECTION_STATS **stats;
	WT_TXN_GLOBAL *txn_global;
	wt_timestamp_t checkpoint_timestamp;
	wt_timestamp_t commit_timestamp;
	wt_timestamp_t pinned_timestamp;
	uint64_t checkpoint_pinned, snapshot_pinned;

	conn = S2C(session);
	txn_global = &conn->txn_global;
	stats = conn->stats;
	checkpoint_pinned = txn_global->checkpoint_state.pinned_id;
	snapshot_pinned = txn_global->nsnap_oldest_id;

	WT_STAT_SET(session, stats, txn_pinned_range,
	    txn_global->current - txn_global->oldest_id);

	checkpoint_timestamp = txn_global->checkpoint_timestamp;
	commit_timestamp = txn_global->commit_timestamp;
	pinned_timestamp = txn_global->pinned_timestamp;
	if (checkpoint_timestamp != 0 &&
	    checkpoint_timestamp < pinned_timestamp)
		pinned_timestamp = checkpoint_timestamp;
	WT_STAT_SET(session, stats, txn_pinned_timestamp,
	    commit_timestamp - pinned_timestamp);
	WT_STAT_SET(session, stats, txn_pinned_timestamp_checkpoint,
	    commit_timestamp - checkpoint_timestamp);
	WT_STAT_SET(session, stats, txn_pinned_timestamp_oldest,
	    commit_timestamp - txn_global->oldest_timestamp);

	WT_STAT_SET(session, stats, txn_pinned_snapshot_range,
	    snapshot_pinned == WT_TXN_NONE ?
	    0 : txn_global->current - snapshot_pinned);

	WT_STAT_SET(session, stats, txn_pinned_checkpoint_range,
	    checkpoint_pinned == WT_TXN_NONE ?
	    0 : txn_global->current - checkpoint_pinned);

	WT_STAT_SET(
	    session, stats, txn_checkpoint_time_max, conn->ckpt_time_max);
	WT_STAT_SET(
	    session, stats, txn_checkpoint_time_min, conn->ckpt_time_min);
	WT_STAT_SET(
	    session, stats, txn_checkpoint_time_recent, conn->ckpt_time_recent);
	WT_STAT_SET(
	    session, stats, txn_checkpoint_time_total, conn->ckpt_time_total);
	WT_STAT_SET(session,
	    stats, txn_commit_queue_len, txn_global->commit_timestampq_len);
	WT_STAT_SET(session,
	    stats, txn_read_queue_len, txn_global->read_timestampq_len);
}

/*
 * __wt_txn_release_resources --
 *	Release resources for a session's transaction data.
 */
void
__wt_txn_release_resources(WT_SESSION_IMPL *session)
{
	WT_TXN *txn;

	txn = &session->txn;

	WT_ASSERT(session, txn->mod_count == 0);
	__wt_free(session, txn->mod);
	txn->mod_alloc = 0;
	txn->mod_count = 0;
#ifdef HAVE_DIAGNOSTIC
	WT_ASSERT(session, txn->multi_update_count == 0);
	txn->multi_update_count = 0;
#endif
}

/*
 * __wt_txn_destroy --
 *	Destroy a session's transaction data.
 */
void
__wt_txn_destroy(WT_SESSION_IMPL *session)
{
	__wt_txn_release_resources(session);
	__wt_free(session, session->txn.snapshot);
}

/*
 * __wt_txn_global_init --
 *	Initialize the global transaction state.
 */
int
__wt_txn_global_init(WT_SESSION_IMPL *session, const char *cfg[])
{
	WT_CONNECTION_IMPL *conn;
	WT_TXN_GLOBAL *txn_global;
	WT_TXN_STATE *s;
	u_int i;

	WT_UNUSED(cfg);
	conn = S2C(session);

	txn_global = &conn->txn_global;
	txn_global->current = txn_global->last_running =
	    txn_global->metadata_pinned = txn_global->oldest_id = WT_TXN_FIRST;

	WT_RET(__wt_spin_init(
	    session, &txn_global->id_lock, "transaction id lock"));
	WT_RWLOCK_INIT_TRACKED(session, &txn_global->rwlock, txn_global);
	WT_RET(__wt_rwlock_init(session, &txn_global->visibility_rwlock));

	WT_RWLOCK_INIT_TRACKED(session,
	    &txn_global->commit_timestamp_rwlock, commit_timestamp);
	TAILQ_INIT(&txn_global->commit_timestamph);

	WT_RWLOCK_INIT_TRACKED(session,
	    &txn_global->read_timestamp_rwlock, read_timestamp);
	TAILQ_INIT(&txn_global->read_timestamph);

	WT_RET(__wt_rwlock_init(session, &txn_global->nsnap_rwlock));
	txn_global->nsnap_oldest_id = WT_TXN_NONE;
	TAILQ_INIT(&txn_global->nsnaph);

	WT_RET(__wt_calloc_def(
	    session, conn->session_size, &txn_global->states));

	for (i = 0, s = txn_global->states; i < conn->session_size; i++, s++)
		s->id = s->metadata_pinned = s->pinned_id = WT_TXN_NONE;

	return (0);
}

/*
 * __wt_txn_global_destroy --
 *	Destroy the global transaction state.
 */
void
__wt_txn_global_destroy(WT_SESSION_IMPL *session)
{
	WT_CONNECTION_IMPL *conn;
	WT_TXN_GLOBAL *txn_global;

	conn = S2C(session);
	txn_global = &conn->txn_global;

	if (txn_global == NULL)
		return;

	__wt_spin_destroy(session, &txn_global->id_lock);
	__wt_rwlock_destroy(session, &txn_global->rwlock);
	__wt_rwlock_destroy(session, &txn_global->commit_timestamp_rwlock);
	__wt_rwlock_destroy(session, &txn_global->read_timestamp_rwlock);
	__wt_rwlock_destroy(session, &txn_global->nsnap_rwlock);
	__wt_rwlock_destroy(session, &txn_global->visibility_rwlock);
	__wt_free(session, txn_global->states);
}

/*
 * __wt_txn_activity_drain --
 *	Wait for transactions to quiesce.
 */
int
__wt_txn_activity_drain(WT_SESSION_IMPL *session)
{
	bool txn_active;

	/*
	 * It's possible that the eviction server is in the middle of a long
	 * operation, with a transaction ID pinned.  In that case, we will loop
	 * here until the transaction ID is released, when the oldest
	 * transaction ID will catch up with the current ID.
	 */
	for (;;) {
		WT_RET(__wt_txn_activity_check(session, &txn_active));
		if (!txn_active)
			break;

		WT_STAT_CONN_INCR(session, txn_release_blocked);
		__wt_yield();
	}

	return (0);
}

/*
 * __wt_txn_global_shutdown --
 *	Shut down the global transaction state.
 */
void
__wt_txn_global_shutdown(WT_SESSION_IMPL *session)
{
	/*
	 * All application transactions have completed, ignore the pinned
	 * timestamp so that updates can be evicted from the cache during
	 * connection close.
	 *
	 * Note that we are relying on a special case in __wt_txn_visible_all
	 * that returns true during close when there is no pinned timestamp
	 * set.
	 */
	S2C(session)->txn_global.has_pinned_timestamp = false;
}

/*
 * __wt_verbose_dump_txn_one --
 *	Output diagnostic information about a transaction structure.
 */
int
__wt_verbose_dump_txn_one(WT_SESSION_IMPL *session, WT_TXN *txn)
{
	char hex_timestamp[3][WT_TS_HEX_SIZE];
	const char *iso_tag;

	WT_NOT_READ(iso_tag, "INVALID");
	switch (txn->isolation) {
	case WT_ISO_READ_COMMITTED:
		iso_tag = "WT_ISO_READ_COMMITTED";
		break;
	case WT_ISO_READ_UNCOMMITTED:
		iso_tag = "WT_ISO_READ_UNCOMMITTED";
		break;
	case WT_ISO_SNAPSHOT:
		iso_tag = "WT_ISO_SNAPSHOT";
		break;
	}
	__wt_timestamp_to_hex_string(hex_timestamp[0], txn->commit_timestamp);
	__wt_timestamp_to_hex_string(
	    hex_timestamp[1], txn->first_commit_timestamp);
	__wt_timestamp_to_hex_string(hex_timestamp[2], txn->read_timestamp);
	WT_RET(__wt_msg(session,
	    "mod count: %u"
	    ", snap min: %" PRIu64
	    ", snap max: %" PRIu64
	    ", commit_timestamp: %s"
	    ", first_commit_timestamp: %s"
	    ", read_timestamp: %s"
	    ", flags: 0x%08" PRIx32
	    ", isolation: %s",
	    txn->mod_count,
	    txn->snap_min,
	    txn->snap_max,
	    hex_timestamp[0],
	    hex_timestamp[1],
	    hex_timestamp[2],
	    txn->flags,
	    iso_tag));
	return (0);
}

/*
 * __wt_verbose_dump_txn --
 *	Output diagnostic information about the global transaction state.
 */
int
__wt_verbose_dump_txn(WT_SESSION_IMPL *session)
{
	WT_CONNECTION_IMPL *conn;
	WT_SESSION_IMPL *sess;
	WT_TXN_GLOBAL *txn_global;
	WT_TXN_STATE *s;
	uint64_t id;
	uint32_t i, session_cnt;
	char hex_timestamp[3][WT_TS_HEX_SIZE];

	conn = S2C(session);
	txn_global = &conn->txn_global;

	WT_RET(__wt_msg(session, "%s", WT_DIVIDER));
	WT_RET(__wt_msg(session, "transaction state dump"));

	WT_RET(__wt_msg(session, "current ID: %" PRIu64, txn_global->current));
	WT_RET(__wt_msg(session,
	    "last running ID: %" PRIu64, txn_global->last_running));
	WT_RET(__wt_msg(session,
	    "metadata_pinned ID: %" PRIu64, txn_global->metadata_pinned));
	WT_RET(__wt_msg(session, "oldest ID: %" PRIu64, txn_global->oldest_id));

	__wt_timestamp_to_hex_string(
	    hex_timestamp[0], txn_global->commit_timestamp);
	WT_RET(__wt_msg(session, "commit timestamp: %s", hex_timestamp[0]));
	__wt_timestamp_to_hex_string(
	    hex_timestamp[0], txn_global->oldest_timestamp);
	WT_RET(__wt_msg(session, "oldest timestamp: %s", hex_timestamp[0]));
	__wt_timestamp_to_hex_string(
	    hex_timestamp[0], txn_global->pinned_timestamp);
	WT_RET(__wt_msg(session, "pinned timestamp: %s", hex_timestamp[0]));
	__wt_timestamp_to_hex_string(
	    hex_timestamp[0], txn_global->stable_timestamp);
	WT_RET(__wt_msg(session, "stable timestamp: %s", hex_timestamp[0]));
	WT_RET(__wt_msg(session, "has_commit_timestamp: %s",
	    txn_global->has_commit_timestamp ? "yes" : "no"));
	WT_RET(__wt_msg(session, "has_oldest_timestamp: %s",
	    txn_global->has_oldest_timestamp ? "yes" : "no"));
	WT_RET(__wt_msg(session, "has_pinned_timestamp: %s",
	    txn_global->has_pinned_timestamp ? "yes" : "no"));
	WT_RET(__wt_msg(session, "has_stable_timestamp: %s",
	    txn_global->has_stable_timestamp ? "yes" : "no"));
	WT_RET(__wt_msg(session, "oldest_is_pinned: %s",
	    txn_global->oldest_is_pinned ? "yes" : "no"));
	WT_RET(__wt_msg(session, "stable_is_pinned: %s",
	    txn_global->stable_is_pinned ? "yes" : "no"));

	WT_RET(__wt_msg(session, "checkpoint running: %s",
	    txn_global->checkpoint_running ? "yes" : "no"));
	WT_RET(__wt_msg(session, "checkpoint generation: %" PRIu64,
	    __wt_gen(session, WT_GEN_CHECKPOINT)));
	WT_RET(__wt_msg(session, "checkpoint pinned ID: %" PRIu64,
	    txn_global->checkpoint_state.pinned_id));
	WT_RET(__wt_msg(session, "checkpoint txn ID: %" PRIu64,
	    txn_global->checkpoint_state.id));

	WT_RET(__wt_msg(session,
	    "oldest named snapshot ID: %" PRIu64, txn_global->nsnap_oldest_id));

	WT_ORDERED_READ(session_cnt, conn->session_cnt);
	WT_RET(__wt_msg(session, "session count: %" PRIu32, session_cnt));
	WT_RET(__wt_msg(session, "Transaction state of active sessions:"));

	/*
	 * Walk each session transaction state and dump information. Accessing
	 * the content of session handles is not thread safe, so some
	 * information may change while traversing if other threads are active
	 * at the same time, which is OK since this is diagnostic code.
	 */
	for (i = 0, s = txn_global->states; i < session_cnt; i++, s++) {
		/* Skip sessions with no active transaction */
		if ((id = s->id) == WT_TXN_NONE && s->pinned_id == WT_TXN_NONE)
			continue;
		sess = &conn->sessions[i];
		WT_RET(__wt_msg(session,
		    "ID: %" PRIu64
		    ", pinned ID: %" PRIu64
		    ", metadata pinned ID: %" PRIu64
		    ", name: %s",
		    id, s->pinned_id, s->metadata_pinned,
		    sess->name == NULL ?
		    "EMPTY" : sess->name));
		WT_RET(__wt_verbose_dump_txn_one(sess, &sess->txn));
	}

	return (0);
}<|MERGE_RESOLUTION|>--- conflicted
+++ resolved
@@ -910,14 +910,6 @@
 	 * !!!
 	 * Nothing can fail after this point.
 	 */
-<<<<<<< HEAD
-	if (ret != 0) {
-		if (locked)
-			__wt_readunlock(session,
-			    &txn_global->visibility_rwlock);
-		WT_TRET(__wt_txn_rollback(session, cfg));
-		return (ret);
-=======
 	if (locked)
 		__wt_readunlock(session, &txn_global->visibility_rwlock);
 	WT_TRET(__wt_txn_rollback(session, cfg));
@@ -962,7 +954,6 @@
 	if (session->ncursors > 0) {
 		WT_DIAGNOSTIC_YIELD;
 		WT_RET(__wt_session_copy_values(session));
->>>>>>> f378d467
 	}
 
 	/* Prepare updates. */
