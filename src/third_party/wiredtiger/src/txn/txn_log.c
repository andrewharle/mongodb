--- conflicted
+++ resolved
@@ -557,12 +557,8 @@
 		 * metadata LSN and we do not want to archive in that case.
 		 */
 		if (!conn->hot_backup &&
-<<<<<<< HEAD
-		    !FLD_ISSET(conn->log_flags, WT_CONN_LOG_RECOVER_DIRTY) &&
-=======
 		    (!FLD_ISSET(conn->log_flags, WT_CONN_LOG_RECOVER_DIRTY) ||
 		    FLD_ISSET(conn->log_flags, WT_CONN_LOG_FORCE_DOWNGRADE)) &&
->>>>>>> f378d467
 		    txn->full_ckpt)
 			__wt_log_ckpt(session, ckpt_lsn);
 
