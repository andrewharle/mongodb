--- conflicted
+++ resolved
@@ -319,32 +319,6 @@
 }
 
 /*
- * __split_ref_final --
- *	Finalize the WT_REF move.
- */
-static void
-__split_ref_final(WT_SESSION_IMPL *session, WT_PAGE ***lockedp)
-{
-	WT_PAGE **locked;
-	size_t i;
-
-	/* The parent page's page index has been updated. */
-	WT_WRITE_BARRIER();
-
-	if ((locked = *lockedp) == NULL)
-		return;
-	*lockedp = NULL;
-
-	/*
-	 * The moved child pages are locked to prevent them from splitting
-	 * before the parent move completes, unlock them as the final step.
-	 */
-	for (i = 0; locked[i] != NULL; ++i)
-		WT_PAGE_UNLOCK(session, locked[i]);
-	__wt_free(session, locked);
-}
-
-/*
  * __split_ref_prepare --
  *	Prepare a set of WT_REFs for a move.
  */
@@ -361,12 +335,6 @@
 	*lockedp = NULL;
 
 	locked = NULL;
-<<<<<<< HEAD
-
-	/* The newly created subtree is complete. */
-	WT_WRITE_BARRIER();
-=======
->>>>>>> f378d467
 
 	/*
 	 * Update the moved WT_REFs so threads moving through them start looking
@@ -391,19 +359,11 @@
 		ref = pindex->index[i];
 		child = ref->page;
 
-<<<<<<< HEAD
-		WT_PAGE_LOCK(session, child);
-
 		/* Track the locked pages for cleanup. */
 		WT_ERR(__wt_realloc_def(session, &alloc, cnt + 2, &locked));
 		locked[cnt++] = child;
-=======
-		/* Track the locked pages for cleanup. */
-		WT_ERR(__wt_realloc_def(session, &alloc, cnt + 2, &locked));
-		locked[cnt++] = child;
 
 		WT_PAGE_LOCK(session, child);
->>>>>>> f378d467
 
 		/* Switch the WT_REF's to their new page. */
 		j = 0;
@@ -507,11 +467,7 @@
 	 * created pages are set to the current split generation and so can't be
 	 * evicted until all readers have left the old generation.
 	 */
-<<<<<<< HEAD
-	split_gen = __wt_atomic_addv64(&S2C(session)->split_gen, 1);
-=======
 	split_gen = __wt_gen_next(session, WT_GEN_SPLIT);
->>>>>>> f378d467
 	WT_ASSERT(session, root->pg_intl_split_gen < split_gen);
 
 	/* Allocate child pages, and connect them into the new page index. */
@@ -544,11 +500,6 @@
 		 */
 		child->pg_intl_parent_ref = ref;
 		child->pg_intl_split_gen = split_gen;
-<<<<<<< HEAD
-
-		/* Mark it dirty. */
-=======
->>>>>>> f378d467
 		WT_ERR(__wt_page_modify_init(session, child));
 		__wt_page_modify_set(session, child);
 
@@ -575,14 +526,6 @@
 	WT_ASSERT(session,
 	    root_refp - pindex->index == (ptrdiff_t)pindex->entries);
 
-<<<<<<< HEAD
-	/* Start making real changes to the tree, errors are fatal. */
-	complete = WT_ERR_PANIC;
-
-	/* Prepare the WT_REFs for the move. */
-	WT_ENTER_PAGE_INDEX(session);
-	WT_ERR(__split_ref_prepare(session, alloc_index, &locked, false));
-=======
 	/*
 	 * Flush our writes and start making real changes to the tree, errors
 	 * are fatal.
@@ -594,7 +537,6 @@
 
 	/* Encourage a race */
 	__wt_timing_stress(session, WT_TIMING_STRESS_SPLIT_1);
->>>>>>> f378d467
 
 	/*
 	 * Confirm the root page's index hasn't moved, then update it, which
@@ -1096,11 +1038,7 @@
 	 * created pages are set to the current split generation and so can't be
 	 * evicted until all readers have left the old generation.
 	 */
-<<<<<<< HEAD
-	split_gen = __wt_atomic_addv64(&S2C(session)->split_gen, 1);
-=======
 	split_gen = __wt_gen_next(session, WT_GEN_SPLIT);
->>>>>>> f378d467
 	WT_ASSERT(session, page->pg_intl_split_gen < split_gen);
 
 	/* Allocate child pages, and connect them into the new page index. */
@@ -1133,11 +1071,6 @@
 		 */
 		child->pg_intl_parent_ref = ref;
 		child->pg_intl_split_gen = split_gen;
-<<<<<<< HEAD
-
-		/* Mark it dirty. */
-=======
->>>>>>> f378d467
 		WT_ERR(__wt_page_modify_init(session, child));
 		__wt_page_modify_set(session, child);
 
@@ -1168,10 +1101,6 @@
 	 * Flush our writes and start making real changes to the tree, errors
 	 * are fatal.
 	 */
-<<<<<<< HEAD
-	WT_ENTER_PAGE_INDEX(session);
-	WT_ERR(__split_ref_prepare(session, alloc_index, &locked, true));
-=======
 	WT_PUBLISH(complete, WT_ERR_PANIC);
 
 	/* Prepare the WT_REFs for the move. */
@@ -1179,7 +1108,6 @@
 
 	/* Encourage a race */
 	__wt_timing_stress(session, WT_TIMING_STRESS_SPLIT_5);
->>>>>>> f378d467
 
 	/* Split into the parent. */
 	WT_ERR(__split_parent(session, page_ref, alloc_index->index,
