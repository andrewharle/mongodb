--- conflicted
+++ resolved
@@ -172,15 +172,10 @@
 int
 __wt_delete_page_rollback(WT_SESSION_IMPL *session, WT_REF *ref)
 {
-<<<<<<< HEAD
-	WT_UPDATE **upd;
-	uint64_t yield_count;
-=======
 	WT_UPDATE **updp;
 	uint64_t sleep_usecs, yield_count;
 	uint32_t current_state;
 	bool locked;
->>>>>>> f378d467
 
 	/*
 	 * If the page is still "deleted", it's as we left it, reset the state
@@ -188,29 +183,15 @@
 	 * instantiated or being instantiated.  Loop because it's possible for
 	 * the page to return to the deleted state if instantiation fails.
 	 */
-<<<<<<< HEAD
-	for (yield_count = 0;; yield_count++, __wt_yield())
-		switch (ref->state) {
-		case WT_REF_DISK:
-		case WT_REF_READING:
-			WT_ASSERT(session, 0);		/* Impossible, assert */
-			break;
-=======
 	for (locked = false, sleep_usecs = yield_count = 0;;) {
 		switch (current_state = ref->state) {
->>>>>>> f378d467
 		case WT_REF_DELETED:
 			/*
 			 * If the page is still "deleted", it's as we left it,
 			 * reset the state.
 			 */
-<<<<<<< HEAD
-			if (__wt_atomic_casv32(
-			    &ref->state, WT_REF_DELETED, WT_REF_DISK))
-=======
 			if (WT_REF_CAS_STATE(session, ref,
 			    WT_REF_DELETED, ref->page_del->previous_state))
->>>>>>> f378d467
 				goto done;
 			break;
 		case WT_REF_LOCKED:
@@ -220,33 +201,6 @@
 			break;
 		case WT_REF_MEM:
 		case WT_REF_SPLIT:
-<<<<<<< HEAD
-			/*
-			 * We can't use the normal read path to get a copy of
-			 * the page because the session may have closed the
-			 * cursor, we no longer have the reference to the tree
-			 * required for a hazard pointer.  We're safe because
-			 * with unresolved transactions, the page isn't going
-			 * anywhere.
-			 *
-			 * The page is in an in-memory state, walk the list of
-			 * update structures and abort them.
-			 */
-			for (upd =
-			    ref->page_del->update_list; *upd != NULL; ++upd)
-				(*upd)->txnid = WT_TXN_ABORTED;
-
-			/*
-			 * Discard the memory, the transaction can't abort
-			 * twice.
-			 */
-			__wt_free(session, ref->page_del->update_list);
-			__wt_free(session, ref->page_del);
-			goto done;
-		}
-
-done:	WT_STAT_CONN_INCRV(session, page_del_rollback_blocked, yield_count);
-=======
 			if (WT_REF_CAS_STATE(
 			    session, ref, current_state, WT_REF_LOCKED))
 				locked = true;
@@ -295,7 +249,6 @@
 	 */
 	WT_PUBLISH(ref->page_del->txnid, WT_TXN_ABORTED);
 	return (0);
->>>>>>> f378d467
 }
 
 /*
