--- conflicted
+++ resolved
@@ -18,11 +18,7 @@
 {
 	WT_PAGE_INDEX *pindex;
 	WT_REF **start, **stop, **p, **t;
-<<<<<<< HEAD
-	uint64_t yield_count;
-=======
 	uint64_t sleep_usecs, yield_count;
->>>>>>> f378d467
 	uint32_t entries, slot;
 
 	/*
@@ -31,11 +27,7 @@
 	 * split, their WT_REF structure home values are updated; yield
 	 * and wait for that to happen.
 	 */
-<<<<<<< HEAD
-	for (yield_count = 0;; yield_count++, __wt_yield()) {
-=======
 	for (sleep_usecs = yield_count = 0;;) {
->>>>>>> f378d467
 		/*
 		 * Copy the parent page's index value: the page can split at
 		 * any time, but the index's value is always valid, even if
@@ -73,9 +65,6 @@
 				goto found;
 			}
 		}
-<<<<<<< HEAD
-
-=======
 		/*
 		 * We failed to get the page index and slot reference, yield
 		 * before retrying, and if we've yielded enough times, start
@@ -84,14 +73,11 @@
 		__wt_spin_backoff(&yield_count, &sleep_usecs);
 		WT_STAT_CONN_INCRV(session, page_index_slot_ref_blocked,
 		    sleep_usecs);
->>>>>>> f378d467
 	}
 
 found:	WT_ASSERT(session, pindex->index[slot] == ref);
 	*pindexp = pindex;
 	*slotp = slot;
-
-	WT_STAT_CONN_INCRV(session, page_index_slot_blocked, yield_count);
 }
 
 /*
@@ -190,92 +176,8 @@
 }
 
 /*
-<<<<<<< HEAD
- * __ref_descend_prev --
- *	Descend the tree one level, during a previous-cursor walk.
- */
-static inline void
-__ref_descend_prev(
-    WT_SESSION_IMPL *session, WT_REF *ref, WT_PAGE_INDEX **pindexp)
-{
-	WT_PAGE_INDEX *pindex;
-	uint64_t yield_count;
-
-	/*
-	 * We're passed a child page into which we're descending, and on which
-	 * we have a hazard pointer.
-	 */
-	for (yield_count = 0;; yield_count++, __wt_yield()) {
-		/*
-		 * There's a split race when a cursor moving backwards through
-		 * the tree descends the tree. If we're splitting an internal
-		 * page into its parent, we move the WT_REF structures and
-		 * update the parent's page index before updating the split
-		 * page's page index, and it's not an atomic update. A thread
-		 * can read the parent page's replacement page index and then
-		 * read the split page's original index.
-		 *
-		 * This can create a race for previous-cursor movements.
-		 *
-		 * For example, imagine an internal page with 3 child pages,
-		 * with the namespaces a-f, g-h and i-j; the first child page
-		 * splits. The parent starts out with the following page-index:
-		 *
-		 *	| ... | a | g | i | ... |
-		 *
-		 * The split page starts out with the following page-index:
-		 *
-		 *	| a | b | c | d | e | f |
-		 *
-		 * The first step is to move the c-f ranges into a new subtree,
-		 * so, for example we might have two new internal pages 'c' and
-		 * 'e', where the new 'c' page references the c-d namespace and
-		 * the new 'e' page references the e-f namespace. The top of the
-		 * subtree references the parent page, but until the parent's
-		 * page index is updated, any threads in the subtree won't be
-		 * able to ascend out of the subtree. However, once the parent
-		 * page's page index is updated to this:
-		 *
-		 *	| ... | a | c | e | g | i | ... |
-		 *
-		 * threads in the subtree can ascend into the parent. Imagine a
-		 * cursor in the c-d part of the namespace that ascends to the
-		 * parent's 'c' slot. It would then decrement to the slot before
-		 * the 'c' slot, the 'a' slot.
-		 *
-		 * The previous-cursor movement selects the last slot in the 'a'
-		 * page; if the split page's page-index hasn't been updated yet,
-		 * it will select the 'f' slot, which is incorrect. Once the
-		 * split page's page index is updated to this:
-		 *
-		 *	| a | b |
-		 *
-		 * the previous-cursor movement will select the 'b' slot, which
-		 * is correct.
-		 *
-		 * This function takes an argument which is the internal page
-		 * from which we're descending. If the last slot on the page no
-		 * longer points to the current page as its "home", the page is
-		 * being split and part of its namespace moved. We have the
-		 * correct page and we don't have to move, all we have to do is
-		 * wait until the split page's page index is updated.
-		 */
-		WT_INTL_INDEX_GET(session, ref->page, pindex);
-		if (pindex->index[pindex->entries - 1]->home == ref->page)
-			break;
-	}
-	*pindexp = pindex;
-	WT_STAT_CONN_INCRV(session, tree_descend_blocked, yield_count);
-}
-
-/*
- * __ref_initial_descent_prev --
- *	Descend the tree one level, when setting up the initial cursor position
- * for a previous-cursor walk.
-=======
  * __split_prev_race --
  *	Check for races when descending the tree during a previous-cursor walk.
->>>>>>> f378d467
  */
 static inline bool
 __split_prev_race(
