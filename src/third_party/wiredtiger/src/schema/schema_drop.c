/*-
 * Copyright (c) 2014-2019 MongoDB, Inc.
 * Copyright (c) 2008-2014 WiredTiger, Inc.
 *	All rights reserved.
 *
 * See the file LICENSE for redistribution information.
 */

#include "wt_internal.h"

/*
 * __drop_file --
 *	Drop a file.
 */
static int
__drop_file(
    WT_SESSION_IMPL *session, const char *uri, bool force, const char *cfg[])
{
	WT_CONFIG_ITEM cval;
	WT_DECL_RET;
	const char *filename;
	bool remove_files;

	WT_RET(__wt_config_gets(session, cfg, "remove_files", &cval));
	remove_files = cval.val != 0;

	filename = uri;
	WT_PREFIX_SKIP_REQUIRED(session, filename, "file:");

	WT_RET(__wt_schema_backup_check(session, filename));
	/* Close all btree handles associated with this file. */
	WT_WITH_HANDLE_LIST_WRITE_LOCK(session,
	    ret = __wt_conn_dhandle_close_all(session, uri, true, force));
	WT_RET(ret);

	/* Remove the metadata entry (ignore missing items). */
	WT_TRET(__wt_metadata_remove(session, uri));
	if (!remove_files)
		return (ret);

	/*
	 * Schedule the remove of the underlying physical file when the drop
	 * completes.
	 */
	WT_TRET(__wt_meta_track_drop(session, filename));

	return (ret);
}

/*
 * __drop_colgroup --
 *	WT_SESSION::drop for a colgroup.
 */
static int
__drop_colgroup(
    WT_SESSION_IMPL *session, const char *uri, bool force, const char *cfg[])
{
	WT_COLGROUP *colgroup;
	WT_DECL_RET;
	WT_TABLE *table;

	WT_ASSERT(session, F_ISSET(session, WT_SESSION_LOCKED_TABLE_WRITE));

	/* If we can get the colgroup, detach it from the table. */
	if ((ret = __wt_schema_get_colgroup(
	    session, uri, force, &table, &colgroup)) == 0) {
		WT_TRET(__wt_schema_drop(session, colgroup->source, cfg));
<<<<<<< HEAD
		WT_TRET(__wt_schema_release_table(session, table));
=======
		if (ret == 0)
			table->cg_complete = false;
>>>>>>> f378d467
	}

	WT_TRET(__wt_metadata_remove(session, uri));
	return (ret);
}

/*
 * __drop_index --
 *	WT_SESSION::drop for an index.
 */
static int
__drop_index(
    WT_SESSION_IMPL *session, const char *uri, bool force, const char *cfg[])
{
	WT_DECL_RET;
	WT_INDEX *idx;

	/* If we can get the index, detach it from the table. */
	if ((ret = __wt_schema_get_index(session, uri, true, force, &idx)) == 0)
		WT_TRET(__wt_schema_drop(session, idx->source, cfg));
<<<<<<< HEAD
		WT_TRET(__wt_schema_release_table(session, table));
	}
=======
>>>>>>> f378d467

	WT_TRET(__wt_metadata_remove(session, uri));
	return (ret);
}

/*
 * __drop_table --
 *	WT_SESSION::drop for a table.
 */
static int
__drop_table(
    WT_SESSION_IMPL *session, const char *uri, const char *cfg[])
{
	WT_COLGROUP *colgroup;
	WT_DECL_RET;
	WT_INDEX *idx;
	WT_TABLE *table;
	u_int i;
	const char *name;
	bool tracked;

	WT_ASSERT(session, F_ISSET(session, WT_SESSION_LOCKED_TABLE_WRITE));

	name = uri;
	WT_PREFIX_SKIP_REQUIRED(session, name, "table:");

	table = NULL;
	tracked = false;

	/*
	 * Open the table so we can drop its column groups and indexes.
	 *
	 * Ideally we would keep the table locked exclusive across the drop,
	 * but for now we rely on the global table lock to prevent the table
	 * being reopened while it is being dropped.  One issue is that the
	 * WT_WITHOUT_LOCKS macro can drop and reacquire the global table lock,
	 * avoiding deadlocks while waiting for LSM operation to quiesce.
	 *
	 * Temporarily getting the table exclusively serves the purpose
	 * of ensuring that cursors on the table that are already open
	 * must at least be closed before this call proceeds.
	 */
	WT_ERR(__wt_schema_get_table_uri(session, uri, true,
	    WT_DHANDLE_EXCLUSIVE, &table));
	WT_ERR(__wt_schema_release_table(session, table));
	WT_ERR(__wt_schema_get_table_uri(session, uri, true, 0, &table));

	/* Drop the column groups. */
	for (i = 0; i < WT_COLGROUPS(table); i++) {
		if ((colgroup = table->cgroups[i]) == NULL)
			continue;
		/*
		 * Drop the column group before updating the metadata to avoid
		 * the metadata for the table becoming inconsistent if we can't
		 * get exclusive access.
		 */
		WT_ERR(__wt_schema_drop(session, colgroup->source, cfg));
		WT_ERR(__wt_metadata_remove(session, colgroup->name));
	}

	/* Drop the indices. */
	WT_ERR(__wt_schema_open_indices(session, table));
	for (i = 0; i < table->nindices; i++) {
		if ((idx = table->indices[i]) == NULL)
			continue;
		/*
		 * Drop the index before updating the metadata to avoid
		 * the metadata for the table becoming inconsistent if we can't
		 * get exclusive access.
		 */
		WT_ERR(__wt_schema_drop(session, idx->source, cfg));
		WT_ERR(__wt_metadata_remove(session, idx->name));
	}

	/* Make sure the table data handle is closed. */
	WT_TRET(__wt_schema_release_table(session, table));
	WT_ERR(__wt_schema_get_table_uri(
	    session, uri, true, WT_DHANDLE_EXCLUSIVE, &table));
	F_SET(&table->iface, WT_DHANDLE_DISCARD);
	if (WT_META_TRACKING(session)) {
		WT_WITH_DHANDLE(session, &table->iface,
		    ret = __wt_meta_track_handle_lock(session, false));
		WT_ERR(ret);
		tracked = true;
	}

	/* Remove the metadata entry (ignore missing items). */
	WT_ERR(__wt_metadata_remove(session, uri));

<<<<<<< HEAD
err:	if (table != NULL)
=======
err:	if (table != NULL && !tracked)
>>>>>>> f378d467
		WT_TRET(__wt_schema_release_table(session, table));
	return (ret);
}

/*
 * __schema_drop --
 *	Process a WT_SESSION::drop operation for all supported types.
 */
static int
__schema_drop(WT_SESSION_IMPL *session, const char *uri, const char *cfg[])
{
	WT_CONFIG_ITEM cval;
	WT_DATA_SOURCE *dsrc;
	WT_DECL_RET;
	bool force;

	WT_RET(__wt_config_gets_def(session, cfg, "force", 0, &cval));
	force = cval.val != 0;

	WT_RET(__wt_meta_track_on(session));

	/* Paranoia: clear any handle from our caller. */
	session->dhandle = NULL;

	if (WT_PREFIX_MATCH(uri, "colgroup:"))
		ret = __drop_colgroup(session, uri, force, cfg);
	else if (WT_PREFIX_MATCH(uri, "file:"))
		ret = __drop_file(session, uri, force, cfg);
	else if (WT_PREFIX_MATCH(uri, "index:"))
		ret = __drop_index(session, uri, force, cfg);
	else if (WT_PREFIX_MATCH(uri, "lsm:"))
		ret = __wt_lsm_tree_drop(session, uri, cfg);
	else if (WT_PREFIX_MATCH(uri, "table:"))
		ret = __drop_table(session, uri, cfg);
	else if ((dsrc = __wt_schema_get_source(session, uri)) != NULL)
		ret = dsrc->drop == NULL ?
		    __wt_object_unsupported(session, uri) :
		    dsrc->drop(
		    dsrc, &session->iface, uri, (WT_CONFIG_ARG *)cfg);
	else
		ret = __wt_bad_object_type(session, uri);

	/*
	 * Map WT_NOTFOUND to ENOENT, based on the assumption WT_NOTFOUND means
	 * there was no metadata entry.  Map ENOENT to zero if force is set.
	 */
	if (ret == WT_NOTFOUND || ret == ENOENT)
		ret = force ? 0 : ENOENT;

	WT_TRET(__wt_meta_track_off(session, true, ret != 0));

	return (ret);
}

/*
 * __wt_schema_drop --
 *	Process a WT_SESSION::drop operation for all supported types.
 */
int
__wt_schema_drop(WT_SESSION_IMPL *session, const char *uri, const char *cfg[])
{
	WT_DECL_RET;
	WT_SESSION_IMPL *int_session;

	WT_RET(__wt_schema_internal_session(session, &int_session));
	ret = __schema_drop(int_session, uri, cfg);
	WT_TRET(__wt_schema_session_release(session, int_session));
	return (ret);
}<|MERGE_RESOLUTION|>--- conflicted
+++ resolved
@@ -65,12 +65,8 @@
 	if ((ret = __wt_schema_get_colgroup(
 	    session, uri, force, &table, &colgroup)) == 0) {
 		WT_TRET(__wt_schema_drop(session, colgroup->source, cfg));
-<<<<<<< HEAD
-		WT_TRET(__wt_schema_release_table(session, table));
-=======
 		if (ret == 0)
 			table->cg_complete = false;
->>>>>>> f378d467
 	}
 
 	WT_TRET(__wt_metadata_remove(session, uri));
@@ -91,11 +87,6 @@
 	/* If we can get the index, detach it from the table. */
 	if ((ret = __wt_schema_get_index(session, uri, true, force, &idx)) == 0)
 		WT_TRET(__wt_schema_drop(session, idx->source, cfg));
-<<<<<<< HEAD
-		WT_TRET(__wt_schema_release_table(session, table));
-	}
-=======
->>>>>>> f378d467
 
 	WT_TRET(__wt_metadata_remove(session, uri));
 	return (ret);
@@ -185,11 +176,7 @@
 	/* Remove the metadata entry (ignore missing items). */
 	WT_ERR(__wt_metadata_remove(session, uri));
 
-<<<<<<< HEAD
-err:	if (table != NULL)
-=======
 err:	if (table != NULL && !tracked)
->>>>>>> f378d467
 		WT_TRET(__wt_schema_release_table(session, table));
 	return (ret);
 }
