/*-
 * Copyright (c) 2014-2019 MongoDB, Inc.
 * Copyright (c) 2008-2014 WiredTiger, Inc.
 *	All rights reserved.
 *
 * See the file LICENSE for redistribution information.
 */

#include "wt_internal.h"

/*
 * __wt_schema_colgroup_name --
 *	Get the URI for a column group.  This is used for metadata lookups.
 *	The only complexity here is that simple tables (with a single column
 *	group) use a simpler naming scheme.
 */
int
__wt_schema_colgroup_name(WT_SESSION_IMPL *session,
    WT_TABLE *table, const char *cgname, size_t len, WT_ITEM *buf)
{
	const char *tablename;

	tablename = table->iface.name;
	WT_PREFIX_SKIP_REQUIRED(session, tablename, "table:");

	return ((table->ncolgroups == 0) ?
	    __wt_buf_fmt(session, buf, "colgroup:%s", tablename) :
	    __wt_buf_fmt(session, buf, "colgroup:%s:%.*s",
	    tablename, (int)len, cgname));
}

/*
 * __wt_schema_open_colgroups --
 *	Open the column groups for a table.
 */
int
__wt_schema_open_colgroups(WT_SESSION_IMPL *session, WT_TABLE *table)
{
	WT_COLGROUP *colgroup;
	WT_CONFIG cparser;
	WT_CONFIG_ITEM ckey, cval;
	WT_DECL_ITEM(buf);
	WT_DECL_RET;
	u_int i;
	char *cgconfig;

	WT_ASSERT(session, F_ISSET(session, WT_SESSION_LOCKED_TABLE));

	if (table->cg_complete)
		return (0);

	colgroup = NULL;
	cgconfig = NULL;

	WT_RET(__wt_scr_alloc(session, 0, &buf));

	__wt_config_subinit(session, &cparser, &table->cgconf);

	/* Open each column group. */
	for (i = 0; i < WT_COLGROUPS(table); i++) {
		if (table->ncolgroups > 0)
			WT_ERR(__wt_config_next(&cparser, &ckey, &cval));
		else
			WT_CLEAR(ckey);

		/*
		 * Always open from scratch: we may have failed part of the way
		 * through opening a table, or column groups may have changed.
		 */
		__wt_schema_destroy_colgroup(session, &table->cgroups[i]);

		WT_ERR(__wt_buf_init(session, buf, 0));
		WT_ERR(__wt_schema_colgroup_name(session, table,
		    ckey.str, ckey.len, buf));
		if ((ret = __wt_metadata_search(
		    session, buf->data, &cgconfig)) != 0) {
			/* It is okay if the table is incomplete. */
			if (ret == WT_NOTFOUND)
				ret = 0;
			goto err;
		}

		WT_ERR(__wt_calloc_one(session, &colgroup));
		WT_ERR(__wt_strndup(
		    session, buf->data, buf->size, &colgroup->name));
		colgroup->config = cgconfig;
		cgconfig = NULL;
		WT_ERR(__wt_config_getones(session,
		    colgroup->config, "columns", &colgroup->colconf));
		WT_ERR(__wt_config_getones(
		    session, colgroup->config, "source", &cval));
		WT_ERR(__wt_strndup(
		    session, cval.str, cval.len, &colgroup->source));
		table->cgroups[i] = colgroup;
		colgroup = NULL;
	}

	if (!table->is_simple) {
		WT_ERR(__wt_table_check(session, table));

		WT_ERR(__wt_buf_init(session, buf, 0));
		WT_ERR(__wt_struct_plan(session,
		    table, table->colconf.str, table->colconf.len, true, buf));
		WT_ERR(__wt_strndup(
		    session, buf->data, buf->size, &table->plan));
	}

	table->cg_complete = true;

err:	__wt_scr_free(session, &buf);
	__wt_schema_destroy_colgroup(session, &colgroup);
	__wt_free(session, cgconfig);
	return (ret);
}

/*
 * __open_index --
 *	Open an index.
 */
static int
__open_index(WT_SESSION_IMPL *session, WT_TABLE *table, WT_INDEX *idx)
{
	WT_CONFIG colconf;
	WT_CONFIG_ITEM ckey, cval, metadata;
	WT_DECL_ITEM(buf);
	WT_DECL_ITEM(plan);
	WT_DECL_RET;
	u_int npublic_cols, i;

	WT_ERR(__wt_scr_alloc(session, 0, &buf));

	/* Get the data source from the index config. */
	WT_ERR(__wt_config_getones(session, idx->config, "source", &cval));
	WT_ERR(__wt_strndup(session, cval.str, cval.len, &idx->source));

	WT_ERR(__wt_config_getones(session, idx->config, "immutable", &cval));
	if (cval.val)
		F_SET(idx, WT_INDEX_IMMUTABLE);

	/*
	 * Compatibility: we didn't always maintain collator information in
	 * index metadata, cope when it isn't found.
	 */
	WT_CLEAR(cval);
	WT_ERR_NOTFOUND_OK(__wt_config_getones(
	    session, idx->config, "collator", &cval));
	if (cval.len != 0) {
		WT_CLEAR(metadata);
		WT_ERR_NOTFOUND_OK(__wt_config_getones(
		    session, idx->config, "app_metadata", &metadata));
		WT_ERR(__wt_collator_config(
		    session, idx->name, &cval, &metadata,
		    &idx->collator, &idx->collator_owned));
	}

	WT_ERR(__wt_extractor_config(
	    session, idx->name, idx->config, &idx->extractor,
	    &idx->extractor_owned));

	WT_ERR(__wt_config_getones(session, idx->config, "key_format", &cval));
	WT_ERR(__wt_strndup(session, cval.str, cval.len, &idx->key_format));

	/*
	 * The key format for an index is somewhat subtle: the application
	 * specifies a set of columns that it will use for the key, but the
	 * engine usually adds some hidden columns in order to derive the
	 * primary key.  These hidden columns are part of the file's key.
	 *
	 * The file's key_format is stored persistently, we need to calculate
	 * the index cursor key format (which will usually omit some of those
	 * keys).
	 */
	WT_ERR(__wt_buf_init(session, buf, 0));
	WT_ERR(__wt_config_getones(
	    session, idx->config, "columns", &idx->colconf));

	/* Start with the declared index columns. */
	__wt_config_subinit(session, &colconf, &idx->colconf);
	for (npublic_cols = 0;
	    (ret = __wt_config_next(&colconf, &ckey, &cval)) == 0;
	    ++npublic_cols)
		WT_ERR(__wt_buf_catfmt(
		    session, buf, "%.*s,", (int)ckey.len, ckey.str));
	if (ret != WT_NOTFOUND)
		goto err;

	/*
	 * If we didn't find any columns, the index must have an extractor.
	 * We don't rely on this unconditionally because it was only added to
	 * the metadata after version 2.3.1.
	 */
	if (npublic_cols == 0) {
		WT_ERR(__wt_config_getones(
		    session, idx->config, "index_key_columns", &cval));
		npublic_cols = (u_int)cval.val;
		WT_ASSERT(session, npublic_cols != 0);
		for (i = 0; i < npublic_cols; i++)
			WT_ERR(__wt_buf_catfmt(session, buf, "\"bad col\","));
	}

	/*
	 * Now add any primary key columns from the table that are not
	 * already part of the index key.
	 */
	__wt_config_subinit(session, &colconf, &table->colconf);
	for (i = 0; i < table->nkey_columns &&
	    (ret = __wt_config_next(&colconf, &ckey, &cval)) == 0;
	    i++) {
		/*
		 * If the primary key column is already in the secondary key,
		 * don't add it again.
		 */
		if (__wt_config_subgetraw(
		    session, &idx->colconf, &ckey, &cval) == 0)
			continue;
		WT_ERR(__wt_buf_catfmt(
		    session, buf, "%.*s,", (int)ckey.len, ckey.str));
	}
	WT_ERR_NOTFOUND_OK(ret);

	/*
	 * If the table doesn't yet have its column groups, don't try to
	 * calculate a plan: we are just checking that the index creation is
	 * sane.
	 */
	if (!table->cg_complete)
		goto err;

	WT_ERR(__wt_scr_alloc(session, 0, &plan));
	WT_ERR(__wt_struct_plan(
	    session, table, buf->data, buf->size, false, plan));
	WT_ERR(__wt_strndup(session, plan->data, plan->size, &idx->key_plan));

	/* Set up the cursor key format (the visible columns). */
	WT_ERR(__wt_buf_init(session, buf, 0));
	WT_ERR(__wt_struct_truncate(session,
	    idx->key_format, npublic_cols, buf));
	WT_ERR(__wt_strndup(
	    session, buf->data, buf->size, &idx->idxkey_format));

	/*
	 * Add a trailing padding byte to the format.  This ensures that there
	 * will be no special optimization of the last column, so the primary
	 * key columns can be simply appended.
	 */
	WT_ERR(__wt_buf_catfmt(session, buf, "x"));
	WT_ERR(__wt_strndup(session, buf->data, buf->size, &idx->exkey_format));

	/* By default, index cursor values are the table value columns. */
	/* TODO Optimize to use index columns in preference to table lookups. */
	WT_ERR(__wt_buf_init(session, plan, 0));
	WT_ERR(__wt_struct_plan(session,
	    table, table->colconf.str, table->colconf.len, true, plan));
	WT_ERR(__wt_strndup(session, plan->data, plan->size, &idx->value_plan));

err:	__wt_scr_free(session, &buf);
	__wt_scr_free(session, &plan);
	return (ret);
}

/*
 * __schema_open_index --
 *	Open one or more indices for a table (internal version).
 */
static int
__schema_open_index(WT_SESSION_IMPL *session,
    WT_TABLE *table, const char *idxname, size_t len, WT_INDEX **indexp)
{
	WT_CURSOR *cursor;
	WT_DECL_ITEM(tmp);
	WT_DECL_RET;
	WT_INDEX *idx;
	u_int i;
	int cmp;
	const char *idxconf, *name, *tablename, *uri;
	bool match;

	/* Check if we've already done the work. */
	if (idxname == NULL && table->idx_complete)
		return (0);

	cursor = NULL;
	idx = NULL;
	match = false;

	/* Build a search key. */
	tablename = table->iface.name;
	WT_PREFIX_SKIP_REQUIRED(session, tablename, "table:");
	WT_ERR(__wt_scr_alloc(session, 512, &tmp));
	WT_ERR(__wt_buf_fmt(session, tmp, "index:%s:", tablename));

	/* Find matching indices. */
	WT_ERR(__wt_metadata_cursor(session, &cursor));
	cursor->set_key(cursor, tmp->data);
	if ((ret = cursor->search_near(cursor, &cmp)) == 0 && cmp < 0)
		ret = cursor->next(cursor);
	for (i = 0; ret == 0; i++, ret = cursor->next(cursor)) {
		WT_ERR(cursor->get_key(cursor, &uri));
		name = uri;
		if (!WT_PREFIX_SKIP(name, tmp->data))
			break;

		/* Is this the index we are looking for? */
		match = idxname == NULL || WT_STRING_MATCH(name, idxname, len);

		/*
		 * Ensure there is space, including if we have to make room for
		 * a new entry in the middle of the list.
		 */
		WT_ERR(__wt_realloc_def(session, &table->idx_alloc,
		    WT_MAX(i, table->nindices) + 1, &table->indices));

		/* Keep the in-memory list in sync with the metadata. */
		cmp = 0;
		while (table->indices[i] != NULL &&
		    (cmp = strcmp(uri, table->indices[i]->name)) > 0) {
			/* Index no longer exists, remove it. */
			__wt_free(session, table->indices[i]);
			memmove(&table->indices[i], &table->indices[i + 1],
			    (table->nindices - i) * sizeof(WT_INDEX *));
			table->indices[--table->nindices] = NULL;
		}
		if (cmp < 0) {
			/* Make room for a new index. */
			memmove(&table->indices[i + 1], &table->indices[i],
			    (table->nindices - i) * sizeof(WT_INDEX *));
			table->indices[i] = NULL;
			++table->nindices;
		}

		if (!match)
			continue;

		if (table->indices[i] == NULL) {
			WT_ERR(cursor->get_value(cursor, &idxconf));
			WT_ERR(__wt_calloc_one(session, &idx));
			WT_ERR(__wt_strdup(session, uri, &idx->name));
			WT_ERR(__wt_strdup(session, idxconf, &idx->config));
			WT_ERR(__open_index(session, table, idx));

			/*
			 * If we're checking the creation of an index before a
			 * table is fully created, don't save the index: it
			 * will need to be reopened once the table is complete.
			 */
			if (!table->cg_complete) {
				WT_ERR(
				    __wt_schema_destroy_index(session, &idx));
				if (idxname != NULL)
					break;
				continue;
			}

			table->indices[i] = idx;
			idx = NULL;

			/*
			 * If the slot is bigger than anything else we've seen,
			 * bump the number of indices.
			 */
			if (i >= table->nindices)
				table->nindices = i + 1;
		}

		/* If we were looking for a single index, we're done. */
		if (indexp != NULL)
			*indexp = table->indices[i];
		if (idxname != NULL)
			break;
	}
	WT_ERR_NOTFOUND_OK(ret);
	if (idxname != NULL && !match)
		ret = WT_NOTFOUND;

	/* If we did a full pass, we won't need to do it again. */
	if (idxname == NULL) {
		table->nindices = i;
		table->idx_complete = true;
	}

err:	WT_TRET(__wt_metadata_cursor_release(session, &cursor));
	WT_TRET(__wt_schema_destroy_index(session, &idx));

	__wt_scr_free(session, &tmp);
	return (ret);
}

/*
 * __wt_schema_open_index --
 *	Open one or more indices for a table.
 */
int
__wt_schema_open_index(WT_SESSION_IMPL *session,
    WT_TABLE *table, const char *idxname, size_t len, WT_INDEX **indexp)
{
	WT_DECL_RET;

	WT_WITH_TABLE_WRITE_LOCK(session,
	    WT_WITH_TXN_ISOLATION(session, WT_ISO_READ_UNCOMMITTED, ret =
		__schema_open_index(session, table, idxname, len, indexp)));
	return (ret);
}

/*
 * __wt_schema_open_indices --
 *	Open the indices for a table.
 */
int
__wt_schema_open_indices(WT_SESSION_IMPL *session, WT_TABLE *table)
{
	return (__wt_schema_open_index(session, table, NULL, 0, NULL));
}

/*
 * __schema_open_table --
 *	Open the data handle for a table (internal version).
 */
static int
__schema_open_table(WT_SESSION_IMPL *session, const char *cfg[])
{
	WT_CONFIG cparser;
	WT_CONFIG_ITEM ckey, cval;
	WT_DECL_RET;
	WT_TABLE *table;
<<<<<<< HEAD
	const char *tconfig;

	*tablep = NULL;

	cursor = NULL;
	table = NULL;
=======
	const char **table_cfg;
	const char *tablename;

	table = (WT_TABLE *)session->dhandle;
	table_cfg = table->iface.cfg;
	tablename = table->iface.name;
>>>>>>> f378d467

	WT_ASSERT(session, F_ISSET(session, WT_SESSION_LOCKED_TABLE));
	WT_UNUSED(cfg);

<<<<<<< HEAD
	WT_ERR(__wt_calloc_one(session, &table));
	table->name_hash = __wt_hash_city64(name, namelen);

	WT_ERR(__wt_scr_alloc(session, 0, &buf));
	WT_ERR(__wt_buf_fmt(session, buf, "table:%.*s", (int)namelen, name));
	WT_ERR(__wt_strndup(session, buf->data, buf->size, &table->name));

	/*
	 * Don't hold the metadata cursor pinned, we call functions that use it
	 * to retrieve column group information.
	 */
	WT_ERR(__wt_metadata_cursor(session, &cursor));
	cursor->set_key(cursor, table->name);
	if ((ret = cursor->search(cursor)) == 0 &&
	    (ret = cursor->get_value(cursor, &tconfig)) == 0)
		ret = __wt_strdup(session, tconfig, &table->config);
	WT_TRET(__wt_metadata_cursor_release(session, &cursor));
	WT_ERR(ret);

	WT_ERR(__wt_config_getones(session, table->config, "columns", &cval));
	WT_ERR(__wt_config_getones(
	    session, table->config, "key_format", &cval));
	WT_ERR(__wt_strndup(session, cval.str, cval.len, &table->key_format));
	WT_ERR(__wt_config_getones(
	    session, table->config, "value_format", &cval));
	WT_ERR(__wt_strndup(session, cval.str, cval.len, &table->value_format));
=======
	WT_RET(__wt_config_gets(session, table_cfg, "columns", &cval));
	WT_RET(__wt_config_gets(session, table_cfg, "key_format", &cval));
	WT_RET(__wt_strndup(session, cval.str, cval.len, &table->key_format));
	WT_RET(__wt_config_gets(session, table_cfg, "value_format", &cval));
	WT_RET(__wt_strndup(session, cval.str, cval.len, &table->value_format));
>>>>>>> f378d467

	/* Point to some items in the copy to save re-parsing. */
	WT_RET(__wt_config_gets(
	    session, table_cfg, "columns", &table->colconf));

	/*
	 * Count the number of columns: tables are "simple" if the columns
	 * are not named.
	 */
	__wt_config_subinit(session, &cparser, &table->colconf);
	table->is_simple = true;
	while ((ret = __wt_config_next(&cparser, &ckey, &cval)) == 0)
		table->is_simple = false;
	WT_RET_NOTFOUND_OK(ret);

	/* Check that the columns match the key and value formats. */
	if (!table->is_simple)
		WT_RET(__wt_schema_colcheck(session,
		    table->key_format, table->value_format, &table->colconf,
		    &table->nkey_columns, NULL));

	WT_RET(__wt_config_gets(
	    session, table_cfg, "colgroups", &table->cgconf));

	/* Count the number of column groups. */
	__wt_config_subinit(session, &cparser, &table->cgconf);
	table->ncolgroups = 0;
	while ((ret = __wt_config_next(&cparser, &ckey, &cval)) == 0)
		++table->ncolgroups;
	WT_RET_NOTFOUND_OK(ret);

	if (table->ncolgroups > 0 && table->is_simple)
<<<<<<< HEAD
		WT_ERR_MSG(session, EINVAL,
		    "%s requires a table with named columns", table->name);

	WT_ERR(__wt_calloc_def(session, WT_COLGROUPS(table), &table->cgroups));
	WT_ERR(__wt_schema_open_colgroups(session, table));

	if (!ok_incomplete && !table->cg_complete)
		WT_ERR_MSG(session, EINVAL, "'%s' cannot be used "
		    "until all column groups are created",
		    table->name);

	/* Copy the schema generation into the new table. */
	table->schema_gen = S2C(session)->schema_gen;

	*tablep = table;

	if (0) {
err:		WT_TRET(__wt_schema_destroy_table(session, &table));
	}

	__wt_scr_free(session, &buf);
	return (ret);
=======
		WT_RET_MSG(session, EINVAL,
		    "%s requires a table with named columns", tablename);

	WT_RET(__wt_calloc_def(session, WT_COLGROUPS(table), &table->cgroups));
	WT_RET(__wt_schema_open_colgroups(session, table));

	return (0);
>>>>>>> f378d467
}

/*
 * __wt_schema_get_colgroup --
 *	Find a column group by URI.
 */
int
__wt_schema_get_colgroup(WT_SESSION_IMPL *session,
    const char *uri, bool quiet, WT_TABLE **tablep, WT_COLGROUP **colgroupp)
{
	WT_COLGROUP *colgroup;
	WT_TABLE *table;
	u_int i;
	const char *tablename, *tend;

	WT_ASSERT(session, tablep != NULL);
	*tablep = NULL;
	*colgroupp = NULL;

	tablename = uri;
	if (!WT_PREFIX_SKIP(tablename, "colgroup:"))
		return (__wt_bad_object_type(session, uri));

	if ((tend = strchr(tablename, ':')) == NULL)
		tend = tablename + strlen(tablename);

	WT_RET(__wt_schema_get_table(session,
	    tablename, WT_PTRDIFF(tend, tablename), false, 0, &table));

	for (i = 0; i < WT_COLGROUPS(table); i++) {
		colgroup = table->cgroups[i];
		if (strcmp(colgroup->name, uri) == 0) {
			*colgroupp = colgroup;
<<<<<<< HEAD
			*tablep = table;
=======
			if (tablep != NULL)
				*tablep = table;
			else
				WT_RET(
				    __wt_schema_release_table(session, table));
>>>>>>> f378d467
			return (0);
		}
	}

	WT_RET(__wt_schema_release_table(session, table));
	if (quiet)
		WT_RET(ENOENT);
	WT_RET_MSG(session, ENOENT, "%s not found in table", uri);
}

/*
 * __wt_schema_get_index --
 *	Find an index by URI.
 */
int
__wt_schema_get_index(WT_SESSION_IMPL *session,
    const char *uri, bool invalidate, bool quiet, WT_INDEX **indexp)
{
	WT_DECL_RET;
	WT_INDEX *idx;
	WT_TABLE *table;
	u_int i;
	const char *tablename, *tend;

<<<<<<< HEAD
	WT_ASSERT(session, tablep != NULL);
	*tablep = NULL;
=======
>>>>>>> f378d467
	*indexp = NULL;

	tablename = uri;
	if (!WT_PREFIX_SKIP(tablename, "index:") ||
	    (tend = strchr(tablename, ':')) == NULL)
		return (__wt_bad_object_type(session, uri));

	WT_RET(__wt_schema_get_table(session,
	    tablename, WT_PTRDIFF(tend, tablename), false, 0, &table));

	/* Try to find the index in the table. */
	for (i = 0; i < table->nindices; i++) {
		idx = table->indices[i];
		if (idx != NULL && strcmp(idx->name, uri) == 0) {
			*indexp = idx;
<<<<<<< HEAD
			*tablep = table;
			return (0);
=======
			goto done;
>>>>>>> f378d467
		}
	}

	/* Otherwise, open it. */
	WT_ERR(__wt_schema_open_index(
	    session, table, tend + 1, strlen(tend + 1), indexp));
<<<<<<< HEAD
	*tablep = table;
	return (0);

=======

done:	if (invalidate)
		table->idx_complete = false;

>>>>>>> f378d467
err:	WT_TRET(__wt_schema_release_table(session, table));
	WT_RET(ret);

	if (quiet)
		WT_RET(ENOENT);
	WT_RET_MSG(session, ENOENT, "%s not found in table", uri);
}

/*
 * __wt_schema_open_table --
 *	Open a named table.
 */
int
__wt_schema_open_table(WT_SESSION_IMPL *session, const char *cfg[])
{
	WT_DECL_RET;

	WT_WITH_TABLE_WRITE_LOCK(session,
	    WT_WITH_TXN_ISOLATION(session, WT_ISO_READ_UNCOMMITTED,
		ret = __schema_open_table(session, cfg)));

	return (ret);
}<|MERGE_RESOLUTION|>--- conflicted
+++ resolved
@@ -422,59 +422,21 @@
 	WT_CONFIG_ITEM ckey, cval;
 	WT_DECL_RET;
 	WT_TABLE *table;
-<<<<<<< HEAD
-	const char *tconfig;
-
-	*tablep = NULL;
-
-	cursor = NULL;
-	table = NULL;
-=======
 	const char **table_cfg;
 	const char *tablename;
 
 	table = (WT_TABLE *)session->dhandle;
 	table_cfg = table->iface.cfg;
 	tablename = table->iface.name;
->>>>>>> f378d467
 
 	WT_ASSERT(session, F_ISSET(session, WT_SESSION_LOCKED_TABLE));
 	WT_UNUSED(cfg);
 
-<<<<<<< HEAD
-	WT_ERR(__wt_calloc_one(session, &table));
-	table->name_hash = __wt_hash_city64(name, namelen);
-
-	WT_ERR(__wt_scr_alloc(session, 0, &buf));
-	WT_ERR(__wt_buf_fmt(session, buf, "table:%.*s", (int)namelen, name));
-	WT_ERR(__wt_strndup(session, buf->data, buf->size, &table->name));
-
-	/*
-	 * Don't hold the metadata cursor pinned, we call functions that use it
-	 * to retrieve column group information.
-	 */
-	WT_ERR(__wt_metadata_cursor(session, &cursor));
-	cursor->set_key(cursor, table->name);
-	if ((ret = cursor->search(cursor)) == 0 &&
-	    (ret = cursor->get_value(cursor, &tconfig)) == 0)
-		ret = __wt_strdup(session, tconfig, &table->config);
-	WT_TRET(__wt_metadata_cursor_release(session, &cursor));
-	WT_ERR(ret);
-
-	WT_ERR(__wt_config_getones(session, table->config, "columns", &cval));
-	WT_ERR(__wt_config_getones(
-	    session, table->config, "key_format", &cval));
-	WT_ERR(__wt_strndup(session, cval.str, cval.len, &table->key_format));
-	WT_ERR(__wt_config_getones(
-	    session, table->config, "value_format", &cval));
-	WT_ERR(__wt_strndup(session, cval.str, cval.len, &table->value_format));
-=======
 	WT_RET(__wt_config_gets(session, table_cfg, "columns", &cval));
 	WT_RET(__wt_config_gets(session, table_cfg, "key_format", &cval));
 	WT_RET(__wt_strndup(session, cval.str, cval.len, &table->key_format));
 	WT_RET(__wt_config_gets(session, table_cfg, "value_format", &cval));
 	WT_RET(__wt_strndup(session, cval.str, cval.len, &table->value_format));
->>>>>>> f378d467
 
 	/* Point to some items in the copy to save re-parsing. */
 	WT_RET(__wt_config_gets(
@@ -507,30 +469,6 @@
 	WT_RET_NOTFOUND_OK(ret);
 
 	if (table->ncolgroups > 0 && table->is_simple)
-<<<<<<< HEAD
-		WT_ERR_MSG(session, EINVAL,
-		    "%s requires a table with named columns", table->name);
-
-	WT_ERR(__wt_calloc_def(session, WT_COLGROUPS(table), &table->cgroups));
-	WT_ERR(__wt_schema_open_colgroups(session, table));
-
-	if (!ok_incomplete && !table->cg_complete)
-		WT_ERR_MSG(session, EINVAL, "'%s' cannot be used "
-		    "until all column groups are created",
-		    table->name);
-
-	/* Copy the schema generation into the new table. */
-	table->schema_gen = S2C(session)->schema_gen;
-
-	*tablep = table;
-
-	if (0) {
-err:		WT_TRET(__wt_schema_destroy_table(session, &table));
-	}
-
-	__wt_scr_free(session, &buf);
-	return (ret);
-=======
 		WT_RET_MSG(session, EINVAL,
 		    "%s requires a table with named columns", tablename);
 
@@ -538,7 +476,6 @@
 	WT_RET(__wt_schema_open_colgroups(session, table));
 
 	return (0);
->>>>>>> f378d467
 }
 
 /*
@@ -554,8 +491,8 @@
 	u_int i;
 	const char *tablename, *tend;
 
-	WT_ASSERT(session, tablep != NULL);
-	*tablep = NULL;
+	if (tablep != NULL)
+		*tablep = NULL;
 	*colgroupp = NULL;
 
 	tablename = uri;
@@ -572,15 +509,11 @@
 		colgroup = table->cgroups[i];
 		if (strcmp(colgroup->name, uri) == 0) {
 			*colgroupp = colgroup;
-<<<<<<< HEAD
-			*tablep = table;
-=======
 			if (tablep != NULL)
 				*tablep = table;
 			else
 				WT_RET(
 				    __wt_schema_release_table(session, table));
->>>>>>> f378d467
 			return (0);
 		}
 	}
@@ -605,11 +538,6 @@
 	u_int i;
 	const char *tablename, *tend;
 
-<<<<<<< HEAD
-	WT_ASSERT(session, tablep != NULL);
-	*tablep = NULL;
-=======
->>>>>>> f378d467
 	*indexp = NULL;
 
 	tablename = uri;
@@ -625,30 +553,22 @@
 		idx = table->indices[i];
 		if (idx != NULL && strcmp(idx->name, uri) == 0) {
 			*indexp = idx;
-<<<<<<< HEAD
-			*tablep = table;
-			return (0);
-=======
 			goto done;
->>>>>>> f378d467
 		}
 	}
 
 	/* Otherwise, open it. */
 	WT_ERR(__wt_schema_open_index(
 	    session, table, tend + 1, strlen(tend + 1), indexp));
-<<<<<<< HEAD
-	*tablep = table;
-	return (0);
-
-=======
 
 done:	if (invalidate)
 		table->idx_complete = false;
 
->>>>>>> f378d467
 err:	WT_TRET(__wt_schema_release_table(session, table));
 	WT_RET(ret);
+
+	if (*indexp != NULL)
+		return (0);
 
 	if (quiet)
 		WT_RET(ENOENT);
