/*-
 * Copyright (c) 2014-2019 MongoDB, Inc.
 * Copyright (c) 2008-2014 WiredTiger, Inc.
 *	All rights reserved.
 *
 * See the file LICENSE for redistribution information.
 */

#include "wt_internal.h"

/*
 * __wt_schema_get_table_uri --
 *	Get the table handle for the named table.
 */
int
__wt_schema_get_table_uri(WT_SESSION_IMPL *session,
    const char *uri, bool ok_incomplete, uint32_t flags,
    WT_TABLE **tablep)
{
	WT_DATA_HANDLE *saved_dhandle;
	WT_DECL_RET;
	WT_TABLE *table;
<<<<<<< HEAD
	uint64_t bucket;

	table = NULL;			/* -Wconditional-uninitialized */

	/* Make sure the metadata is open before getting other locks. */
	WT_RET(__wt_metadata_cursor(session, NULL));

	WT_WITH_TABLE_READ_LOCK(session,
	    ret = __wt_schema_open_table(
	    session, name, namelen, ok_incomplete, &table));
	WT_RET(ret);

	if (!table->is_simple || F_ISSET(S2C(session), WT_CONN_TABLE_CACHE)) {
		bucket = table->name_hash % WT_HASH_ARRAY_SIZE;
		TAILQ_INSERT_HEAD(&session->tables, table, q);
		TAILQ_INSERT_HEAD(&session->tablehash[bucket], table, hashq);
	}

	*tablep = table;
=======
>>>>>>> f378d467

	saved_dhandle = session->dhandle;

	*tablep = NULL;

	WT_ERR(__wt_session_get_dhandle(session, uri, NULL, NULL, flags));
	table = (WT_TABLE *)session->dhandle;
	if (!ok_incomplete && !table->cg_complete) {
		ret = __wt_set_return(session, EINVAL);
		WT_TRET(__wt_session_release_dhandle(session));
		WT_ERR_MSG(session, ret, "'%s' cannot be used "
		    "until all column groups are created",
		    table->iface.name);
	}
	*tablep = table;

err:	session->dhandle = saved_dhandle;
	return (ret);
}

/*
 * __wt_schema_get_table --
 *	Get the table handle for the named table.
 */
int
__wt_schema_get_table(WT_SESSION_IMPL *session,
    const char *name, size_t namelen, bool ok_incomplete, uint32_t flags,
    WT_TABLE **tablep)
{
	WT_DECL_ITEM(namebuf);
	WT_DECL_RET;

	WT_RET(__wt_scr_alloc(session, namelen + 1, &namebuf));
	WT_ERR(__wt_buf_fmt(
	    session, namebuf, "table:%.*s", (int)namelen, name));

	WT_ERR(__wt_schema_get_table_uri(
	    session, namebuf->data, ok_incomplete, flags, tablep));

err:	__wt_scr_free(session, &namebuf);
	return (ret);
}

/*
 * __wt_schema_release_table --
 *	Release a table handle.
 */
int
__wt_schema_release_table(WT_SESSION_IMPL *session, WT_TABLE *table)
{
<<<<<<< HEAD
	WT_ASSERT(session, table->refcnt > 0);
	if (--table->refcnt == 0 &&
	    table->is_simple && !F_ISSET(S2C(session), WT_CONN_TABLE_CACHE))
		WT_RET(__wt_schema_destroy_table(session, &table));
	return (0);
=======
	WT_DECL_RET;

	WT_WITH_DHANDLE(session, &table->iface,
	    ret = __wt_session_release_dhandle(session));

	return (ret);
>>>>>>> f378d467
}

/*
 * __wt_schema_destroy_colgroup --
 *	Free a column group handle.
 */
void
__wt_schema_destroy_colgroup(WT_SESSION_IMPL *session, WT_COLGROUP **colgroupp)
{
	WT_COLGROUP *colgroup;

	if ((colgroup = *colgroupp) == NULL)
		return;
	*colgroupp = NULL;

	__wt_free(session, colgroup->name);
	__wt_free(session, colgroup->source);
	__wt_free(session, colgroup->config);
	__wt_free(session, colgroup);
}

/*
 * __wt_schema_destroy_index --
 *	Free an index handle.
 */
int
__wt_schema_destroy_index(WT_SESSION_IMPL *session, WT_INDEX **idxp)
{
	WT_DECL_RET;
	WT_INDEX *idx;

	if ((idx = *idxp) == NULL)
		return (0);
	*idxp = NULL;

	/* If there is a custom collator configured, terminate it. */
	if (idx->collator != NULL &&
	    idx->collator_owned && idx->collator->terminate != NULL) {
		WT_TRET(idx->collator->terminate(
		    idx->collator, &session->iface));
		idx->collator = NULL;
		idx->collator_owned = 0;
	}

	/* If there is a custom extractor configured, terminate it. */
	if (idx->extractor != NULL &&
	    idx->extractor_owned && idx->extractor->terminate != NULL) {
		WT_TRET(idx->extractor->terminate(
		    idx->extractor, &session->iface));
		idx->extractor = NULL;
		idx->extractor_owned = 0;
	}

	__wt_free(session, idx->name);
	__wt_free(session, idx->source);
	__wt_free(session, idx->config);
	__wt_free(session, idx->key_format);
	__wt_free(session, idx->key_plan);
	__wt_free(session, idx->value_plan);
	__wt_free(session, idx->idxkey_format);
	__wt_free(session, idx->exkey_format);
	__wt_free(session, idx);

	return (ret);
}

/*
 * __wt_schema_close_table --
 *	Close a table handle.
 */
int
__wt_schema_close_table(WT_SESSION_IMPL *session, WT_TABLE *table)
{
	WT_DECL_RET;
	u_int i;

	__wt_free(session, table->plan);
	__wt_free(session, table->key_format);
	__wt_free(session, table->value_format);
	if (table->cgroups != NULL) {
		for (i = 0; i < WT_COLGROUPS(table); i++)
			__wt_schema_destroy_colgroup(
			    session, &table->cgroups[i]);
		__wt_free(session, table->cgroups);
	}
	if (table->indices != NULL) {
		for (i = 0; i < table->nindices; i++)
			WT_TRET(__wt_schema_destroy_index(
			    session, &table->indices[i]));
		__wt_free(session, table->indices);
	}
	table->idx_alloc = 0;

<<<<<<< HEAD
	if (!table->is_simple || F_ISSET(S2C(session), WT_CONN_TABLE_CACHE)) {
		bucket = table->name_hash % WT_HASH_ARRAY_SIZE;
		TAILQ_REMOVE(&session->tables, table, q);
		TAILQ_REMOVE(&session->tablehash[bucket], table, hashq);
	}
	return (__wt_schema_destroy_table(session, &table));
}
=======
	WT_ASSERT(session, F_ISSET(session, WT_SESSION_LOCKED_TABLE_WRITE) ||
	    F_ISSET(S2C(session), WT_CONN_CLOSING));
	table->cg_complete = table->idx_complete = false;
>>>>>>> f378d467

	return (ret);
}<|MERGE_RESOLUTION|>--- conflicted
+++ resolved
@@ -20,28 +20,6 @@
 	WT_DATA_HANDLE *saved_dhandle;
 	WT_DECL_RET;
 	WT_TABLE *table;
-<<<<<<< HEAD
-	uint64_t bucket;
-
-	table = NULL;			/* -Wconditional-uninitialized */
-
-	/* Make sure the metadata is open before getting other locks. */
-	WT_RET(__wt_metadata_cursor(session, NULL));
-
-	WT_WITH_TABLE_READ_LOCK(session,
-	    ret = __wt_schema_open_table(
-	    session, name, namelen, ok_incomplete, &table));
-	WT_RET(ret);
-
-	if (!table->is_simple || F_ISSET(S2C(session), WT_CONN_TABLE_CACHE)) {
-		bucket = table->name_hash % WT_HASH_ARRAY_SIZE;
-		TAILQ_INSERT_HEAD(&session->tables, table, q);
-		TAILQ_INSERT_HEAD(&session->tablehash[bucket], table, hashq);
-	}
-
-	*tablep = table;
-=======
->>>>>>> f378d467
 
 	saved_dhandle = session->dhandle;
 
@@ -92,20 +70,12 @@
 int
 __wt_schema_release_table(WT_SESSION_IMPL *session, WT_TABLE *table)
 {
-<<<<<<< HEAD
-	WT_ASSERT(session, table->refcnt > 0);
-	if (--table->refcnt == 0 &&
-	    table->is_simple && !F_ISSET(S2C(session), WT_CONN_TABLE_CACHE))
-		WT_RET(__wt_schema_destroy_table(session, &table));
-	return (0);
-=======
 	WT_DECL_RET;
 
 	WT_WITH_DHANDLE(session, &table->iface,
 	    ret = __wt_session_release_dhandle(session));
 
 	return (ret);
->>>>>>> f378d467
 }
 
 /*
@@ -199,19 +169,9 @@
 	}
 	table->idx_alloc = 0;
 
-<<<<<<< HEAD
-	if (!table->is_simple || F_ISSET(S2C(session), WT_CONN_TABLE_CACHE)) {
-		bucket = table->name_hash % WT_HASH_ARRAY_SIZE;
-		TAILQ_REMOVE(&session->tables, table, q);
-		TAILQ_REMOVE(&session->tablehash[bucket], table, hashq);
-	}
-	return (__wt_schema_destroy_table(session, &table));
-}
-=======
 	WT_ASSERT(session, F_ISSET(session, WT_SESSION_LOCKED_TABLE_WRITE) ||
 	    F_ISSET(S2C(session), WT_CONN_CLOSING));
 	table->cg_complete = table->idx_complete = false;
->>>>>>> f378d467
 
 	return (ret);
 }