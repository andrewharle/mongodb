/*-
 * Copyright (c) 2014-2019 MongoDB, Inc.
 * Copyright (c) 2008-2014 WiredTiger, Inc.
 *	All rights reserved.
 *
 * See the file LICENSE for redistribution information.
 */

#include "wt_internal.h"

static int __log_newfile(WT_SESSION_IMPL *, bool, bool *);
<<<<<<< HEAD
static int __log_openfile(
	WT_SESSION_IMPL *, WT_FH **, const char *, uint32_t, uint32_t);
=======
static int __log_openfile(WT_SESSION_IMPL *, uint32_t, uint32_t, WT_FH **);
static int __log_truncate(WT_SESSION_IMPL *, WT_LSN *, bool, bool);
>>>>>>> f378d467
static int __log_write_internal(
	WT_SESSION_IMPL *, WT_ITEM *, WT_LSN *, uint32_t);

#define	WT_LOG_COMPRESS_SKIP	(offsetof(WT_LOG_RECORD, record))
#define	WT_LOG_ENCRYPT_SKIP	(offsetof(WT_LOG_RECORD, record))

/* AUTOMATIC FLAG VALUE GENERATION START */
#define	WT_LOG_OPEN_CREATE_OK	0x1u		/* Flag to __log_openfile() */
/* AUTOMATIC FLAG VALUE GENERATION STOP */

/*
 * __wt_log_printf --
 *	Write a text message to the log.
 */
int
__wt_log_printf(WT_SESSION_IMPL *session, const char *format, ...)
{
	WT_DECL_RET;
	va_list ap;

	va_start(ap, format);
	ret = __wt_log_vprintf(session, format, ap);
	va_end(ap);
	return (ret);
}

/*
 * __log_checksum_match --
 *	Given a log record, return whether the checksum matches.
 */
static bool
__log_checksum_match(WT_ITEM *buf, uint32_t reclen)
{
	WT_LOG_RECORD *logrec;
	uint32_t checksum_saved, checksum_tmp;
	bool checksum_matched;

	logrec = buf->mem;
	checksum_saved = checksum_tmp = logrec->checksum;
#ifdef WORDS_BIGENDIAN
	checksum_tmp = __wt_bswap32(checksum_tmp);
#endif
	logrec->checksum = 0;
	checksum_matched = __wt_checksum_match(logrec, reclen, checksum_tmp);
	logrec->checksum = checksum_saved;
	return (checksum_matched);
}

/*
 * __log_get_files --
 *	Retrieve the list of all log-related files of the given prefix type.
 */
static int
__log_get_files(WT_SESSION_IMPL *session,
    const char *file_prefix, char ***filesp, u_int *countp)
{
	WT_CONNECTION_IMPL *conn;
	const char *log_path;

	*countp = 0;
	*filesp = NULL;

	conn = S2C(session);
	log_path = conn->log_path;
	if (log_path == NULL)
		log_path = "";
	return (__wt_fs_directory_list(
	    session, log_path, file_prefix, filesp, countp));
}

/*
 * __log_get_files_single --
 *	Retrieve a single log-related file of the given prefix type.
 */
static int
__log_get_files_single(WT_SESSION_IMPL *session,
    const char *file_prefix, char ***filesp, u_int *countp)
{
	WT_CONNECTION_IMPL *conn;
	const char *log_path;

	*countp = 0;
	*filesp = NULL;

	conn = S2C(session);
	log_path = conn->log_path;
	if (log_path == NULL)
		log_path = "";
	return (__wt_fs_directory_list_single(
	    session, log_path, file_prefix, filesp, countp));
}

/*
 * __log_prealloc_remove --
 *	Remove all previously created pre-allocated files.
 */
static int
__log_prealloc_remove(WT_SESSION_IMPL *session)
{
	WT_DECL_RET;
	WT_LOG *log;
	uint32_t lognum;
	u_int i, logcount;
	char **logfiles;

	logfiles = NULL;
	logcount = 0;
	log = S2C(session)->log;
	__wt_spin_lock(session, &log->log_fs_lock);
	/*
	 * Clean up any old interim pre-allocated files.  We clean
	 * up these files because settings may have changed upon reboot
	 * and we want those settings to take effect right away.
	 */
	WT_ERR(__log_get_files(session,
	    WT_LOG_TMPNAME, &logfiles, &logcount));
	for (i = 0; i < logcount; i++) {
		WT_ERR(__wt_log_extract_lognum(session, logfiles[i], &lognum));
		WT_ERR(__wt_log_remove(session, WT_LOG_TMPNAME, lognum));
	}
	WT_ERR(__wt_fs_directory_list_free(session, &logfiles, logcount));
	WT_ERR(__log_get_files(session,
	    WT_LOG_PREPNAME, &logfiles, &logcount));
	for (i = 0; i < logcount; i++) {
		WT_ERR(__wt_log_extract_lognum(session, logfiles[i], &lognum));
		WT_ERR(__wt_log_remove(session, WT_LOG_PREPNAME, lognum));
	}
err:	WT_TRET(__wt_fs_directory_list_free(session, &logfiles, logcount));
	__wt_spin_unlock(session, &log->log_fs_lock);
	return (ret);
}

/*
 * __log_wait_for_earlier_slot --
 *	Wait for write_lsn to catch up to this slot.
 */
static void
__log_wait_for_earlier_slot(WT_SESSION_IMPL *session, WT_LOGSLOT *slot)
{
	WT_CONNECTION_IMPL *conn;
	WT_LOG *log;
	int yield_count;

	conn = S2C(session);
	log = conn->log;
	yield_count = 0;

	while (__wt_log_cmp(&log->write_lsn, &slot->slot_release_lsn) != 0) {
		/*
		 * If we're on a locked path and the write LSN is not advancing,
		 * unlock in case an earlier thread is trying to switch its
		 * slot and complete its operation.
		 */
		if (F_ISSET(session, WT_SESSION_LOCKED_SLOT))
			__wt_spin_unlock(session, &log->log_slot_lock);
		/*
		 * This may not be initialized if we are starting at an
		 * older log file version. So only signal if valid.
		 */
		if (conn->log_wrlsn_cond != NULL)
			__wt_cond_signal(session, conn->log_wrlsn_cond);
		if (++yield_count < WT_THOUSAND)
			__wt_yield();
		else
			__wt_cond_wait(session, log->log_write_cond, 200, NULL);
		if (F_ISSET(session, WT_SESSION_LOCKED_SLOT))
			__wt_spin_lock(session, &log->log_slot_lock);
	}
}

/*
 * __log_fs_read --
 *	Wrapper when reading from a log file.
 */
static int
__log_fs_read(WT_SESSION_IMPL *session,
    WT_FH *fh, wt_off_t offset, size_t len, void *buf)
{
	WT_DECL_RET;

	__wt_capacity_throttle(session, len, WT_THROTTLE_LOG);
	if ((ret = __wt_read(session, fh, offset, len, buf)) != 0)
		WT_RET_MSG(session, ret, "%s: log read failure", fh->name);
	return (ret);
}

/*
 * __log_fs_write --
 *	Wrapper when writing to a log file.  If we're writing to a new log
 *	file for the first time wait for writes to the previous log file.
 */
static int
__log_fs_write(WT_SESSION_IMPL *session,
    WT_LOGSLOT *slot, wt_off_t offset, size_t len, const void *buf)
{
	WT_DECL_RET;

	/*
	 * If we're writing into a new log file and we're running in
	 * compatibility mode to an older release, we have to wait for all
	 * writes to the previous log file to complete otherwise there could
	 * be a hole at the end of the previous log file that we cannot detect.
	 *
	 * NOTE: Check for a version less than the one writing the system
	 * record since we've had a log version change without any actual
	 * file format changes.
	 */
	if (S2C(session)->log->log_version < WT_LOG_VERSION_SYSTEM &&
	    slot->slot_release_lsn.l.file < slot->slot_start_lsn.l.file) {
		__log_wait_for_earlier_slot(session, slot);
		WT_RET(__wt_log_force_sync(session, &slot->slot_release_lsn));
	}
	__wt_capacity_throttle(session, len, WT_THROTTLE_LOG);
	if ((ret = __wt_write(session, slot->slot_fh, offset, len, buf)) != 0)
		WT_PANIC_RET(session, ret,
		    "%s: fatal log failure", slot->slot_fh->name);
	return (ret);
}

/*
 * __wt_log_ckpt --
 *	Record the given LSN as the checkpoint LSN and signal the archive
 *	thread as needed.
 */
void
__wt_log_ckpt(WT_SESSION_IMPL *session, WT_LSN *ckpt_lsn)
{
	WT_CONNECTION_IMPL *conn;
	WT_LOG *log;
	int i;

	conn = S2C(session);
	log = conn->log;
	log->ckpt_lsn = *ckpt_lsn;
	if (conn->log_cond != NULL)
		__wt_cond_signal(session, conn->log_cond);
	/*
	 * If we are storing debugging LSNs to retain additional log files
	 * from archiving, then rotate the newest LSN into the array.
	 */
	if (conn->debug_ckpt_cnt != 0) {
		for (i = (int)conn->debug_ckpt_cnt - 1; i > 0; --i)
			conn->debug_ckpt[i] = conn->debug_ckpt[i - 1];
		conn->debug_ckpt[0] = *ckpt_lsn;
	}
}

/*
 * __wt_log_flush_lsn --
 *	Force out buffered records and return the LSN, either the
 *	write_start_lsn or write_lsn depending on the argument.
 */
int
__wt_log_flush_lsn(WT_SESSION_IMPL *session, WT_LSN *lsn, bool start)
{
	WT_CONNECTION_IMPL *conn;
	WT_LOG *log;

	conn = S2C(session);
	log = conn->log;
	WT_RET(__wt_log_force_write(session, 1, NULL));
	__wt_log_wrlsn(session, NULL);
	if (start)
		*lsn = log->write_start_lsn;
	else
		*lsn = log->write_lsn;
	return (0);
}

/*
 * __wt_log_background --
 *	Record the given LSN as the background LSN and signal the
 *	thread as needed.
 */
void
__wt_log_background(WT_SESSION_IMPL *session, WT_LSN *lsn)
{
	WT_CONNECTION_IMPL *conn;
	WT_LOG *log;

	conn = S2C(session);
	log = conn->log;
	/*
	 * If a thread already set the LSN to a bigger LSN, we're done.
	 */
	if (__wt_log_cmp(&session->bg_sync_lsn, lsn) > 0)
		return;
	session->bg_sync_lsn = *lsn;

	/*
	 * Advance the logging subsystem background sync LSN if
	 * needed.
	 */
	__wt_spin_lock(session, &log->log_sync_lock);
	if (__wt_log_cmp(lsn, &log->bg_sync_lsn) > 0)
		log->bg_sync_lsn = *lsn;
	__wt_spin_unlock(session, &log->log_sync_lock);
	__wt_cond_signal(session, conn->log_file_cond);
}

/*
 * __wt_log_force_sync --
 *	Force a sync of the log and files.
 */
int
__wt_log_force_sync(WT_SESSION_IMPL *session, WT_LSN *min_lsn)
{
	WT_DECL_RET;
	WT_FH *log_fh;
	WT_LOG *log;
	uint64_t fsync_duration_usecs, time_start, time_stop;

	log = S2C(session)->log;
	log_fh = NULL;

	/*
	 * We need to wait for the previous log file to get written
	 * to disk before we sync out the current one and advance
	 * the LSN.  Signal the worker thread because we know the
	 * LSN has moved into a later log file and there should be a
	 * log file ready to close.
	 */
	while (log->sync_lsn.l.file < min_lsn->l.file) {
		__wt_cond_signal(session, S2C(session)->log_file_cond);
		__wt_cond_wait(session, log->log_sync_cond, 10000, NULL);
	}
	__wt_spin_lock(session, &log->log_sync_lock);
	WT_ASSERT(session, log->log_dir_fh != NULL);
	/*
	 * Sync the directory if the log file entry hasn't been written
	 * into the directory.
	 */
	if (log->sync_dir_lsn.l.file < min_lsn->l.file) {
		__wt_verbose(session, WT_VERB_LOG,
		    "log_force_sync: sync directory %s to LSN %" PRIu32
		    "/%" PRIu32,
		    log->log_dir_fh->name, min_lsn->l.file, min_lsn->l.offset);
		time_start = __wt_clock(session);
		WT_ERR(__wt_fsync(session, log->log_dir_fh, true));
		time_stop = __wt_clock(session);
		fsync_duration_usecs = WT_CLOCKDIFF_US(time_stop, time_start);
		log->sync_dir_lsn = *min_lsn;
		WT_STAT_CONN_INCR(session, log_sync_dir);
		WT_STAT_CONN_INCRV(session,
		    log_sync_dir_duration, fsync_duration_usecs);
	}
	/*
	 * Sync the log file if needed.
	 */
	if (__wt_log_cmp(&log->sync_lsn, min_lsn) < 0) {
		/*
		 * Get our own file handle to the log file.  It is possible
		 * for the file handle in the log structure to change out
		 * from under us and either be NULL or point to a different
		 * file than we want.
		 */
		WT_ERR(__log_openfile(session, min_lsn->l.file, 0, &log_fh));
		__wt_verbose(session, WT_VERB_LOG,
		    "log_force_sync: sync %s to LSN %" PRIu32 "/%" PRIu32,
		    log_fh->name, min_lsn->l.file, min_lsn->l.offset);
		time_start = __wt_clock(session);
		WT_ERR(__wt_fsync(session, log_fh, true));
		time_stop = __wt_clock(session);
		fsync_duration_usecs = WT_CLOCKDIFF_US(time_stop, time_start);
		log->sync_lsn = *min_lsn;
		WT_STAT_CONN_INCR(session, log_sync);
		WT_STAT_CONN_INCRV(session,
		    log_sync_duration, fsync_duration_usecs);
		__wt_cond_signal(session, log->log_sync_cond);
	}
err:
	__wt_spin_unlock(session, &log->log_sync_lock);
	if (log_fh != NULL)
		WT_TRET(__wt_close(session, &log_fh));
	return (ret);
}

/*
 * __wt_log_needs_recovery --
 *	Return 0 if we encounter a clean shutdown and 1 if recovery
 *	must be run in the given variable.
 */
int
__wt_log_needs_recovery(WT_SESSION_IMPL *session, WT_LSN *ckp_lsn, bool *recp)
{
	WT_CONNECTION_IMPL *conn;
	WT_CURSOR *c;
	WT_DECL_RET;
	WT_ITEM dummy_key, dummy_value;
	WT_LOG *log;
	uint64_t dummy_txnid;
	uint32_t dummy_fileid, dummy_optype, rectype;

	/*
	 * Default is to run recovery always (regardless of whether this
	 * connection has logging enabled).
	 */
	*recp = true;

	conn = S2C(session);
	log = conn->log;

	if (log == NULL)
		return (0);

	/*
	 * See if there are any data modification records between the
	 * checkpoint LSN and the end of the log.  If there are none then
	 * we can skip recovery.
	 */
	WT_RET(__wt_curlog_open(session, "log:", NULL, &c));
	c->set_key(c, ckp_lsn->l.file, ckp_lsn->l.offset, 0);
	if ((ret = c->search(c)) == 0) {
		while ((ret = c->next(c)) == 0) {
			/*
			 * The only thing we care about is the rectype.
			 */
			WT_ERR(c->get_value(c, &dummy_txnid, &rectype,
			    &dummy_optype, &dummy_fileid,
			    &dummy_key, &dummy_value));
			if (rectype == WT_LOGREC_COMMIT)
				break;
		}
		/*
		 * If we get to the end of the log, we can skip recovery.
		 */
		if (ret == WT_NOTFOUND) {
			*recp = false;
			ret = 0;
		}
	} else if (ret == WT_NOTFOUND)
		/*
		 * We should always find the checkpoint LSN as it now points
		 * to the beginning of a written log record.  But if we're
		 * running recovery on an earlier database we may not.  In
		 * that case, we need to run recovery, don't return an error.
		 */
		ret = 0;
	else
		WT_ERR(ret);

err:	WT_TRET(c->close(c));
	return (ret);
}

/*
 * __wt_log_written_reset --
 *	Interface to reset the amount of log written during this
 *	checkpoint period.  Called from the checkpoint code.
 */
void
__wt_log_written_reset(WT_SESSION_IMPL *session)
{
	WT_CONNECTION_IMPL *conn;

	conn = S2C(session);

	if (FLD_ISSET(conn->log_flags, WT_CONN_LOG_ENABLED))
		conn->log->log_written = 0;
}

/*
 * __wt_log_get_backup_files --
 *	Retrieve the list of log files for taking a backup, either all of them
 *	or only the active ones (those that are not candidates for archiving).
 *	The caller is responsible for freeing the directory list returned.
 */
int
__wt_log_get_backup_files(WT_SESSION_IMPL *session,
    char ***filesp, u_int *countp, uint32_t *maxid, bool active_only)
{
	WT_DECL_RET;
	WT_LOG *log;
	uint32_t id, max, max_file, min_file;
	u_int count, i;
	char **files;

	*filesp = NULL;
	*countp = 0;
	*maxid = 0;

	id = 0;
	log = S2C(session)->log;

	/*
	 * Capture the next file utilized for writing to the log, before forcing
	 * a new log file. This represents the latest journal file that needs to
	 * be copied. Note the checkpoint selected for backup may be writing to
	 * an even later log file. In that case, copying the journal files is
	 * correct, but wasteful.
	 */
	max_file = log->alloc_lsn.l.file;

	/*
	 * Capture the journal file the current checkpoint started in. The
	 * current checkpoint or a later one may be selected for backing up,
	 * requiring log files as early as this file. Together with max_file,
	 * this defines the range of journal files to include.
	 */
	min_file = log->ckpt_lsn.l.file;

	/*
	 * Force the current slot to get written to the file. Also switch to
	 * using a new log file. That log file will be removed from the list of
	 * files returned. New writes will not be included in the backup.
	 */
	if (active_only)
		F_SET(log, WT_LOG_FORCE_NEWFILE);
	WT_RET(__wt_log_force_write(session, 1, NULL));
	WT_RET(__log_get_files(session, WT_LOG_FILENAME, &files, &count));

	for (max = 0, i = 0; i < count; ) {
		WT_ERR(__wt_log_extract_lognum(session, files[i], &id));
		if (active_only &&
		    (id < min_file || id > max_file)) {
			/*
			 * Any files not being returned are individually freed
			 * and the array adjusted.
			 */
			__wt_free(session, files[i]);
			files[i] = files[count - 1];
			files[--count] = NULL;
		} else {
			if (id > max)
				max = id;
			i++;
		}
	}

	*maxid = max;
	*filesp = files;
	*countp = count;

	/*
	 * Only free on error.  The caller is responsible for calling free
	 * once it is done using the returned list.
	 */
	if (0) {
err:		WT_TRET(__wt_fs_directory_list_free(session, &files, count));
	}
	return (ret);
}

/*
 * __log_filename --
 *	Given a log number, return a WT_ITEM of a generated log file name
 *	of the given prefix type.
 */
static int
__log_filename(WT_SESSION_IMPL *session,
    uint32_t id, const char *file_prefix, WT_ITEM *buf)
{
	return (__wt_filename_construct(session,
	    S2C(session)->log_path, file_prefix, UINTMAX_MAX, id, buf));
}

/*
 * __wt_log_extract_lognum --
 *	Given a log file name, extract out the log number.
 */
int
__wt_log_extract_lognum(
    WT_SESSION_IMPL *session, const char *name, uint32_t *id)
{
	const char *p;

	if (id == NULL || name == NULL)
		WT_RET_MSG(session, EINVAL,
		    "unexpected usage: no id or no name");
	if ((p = strrchr(name, '.')) == NULL ||
	    sscanf(++p, "%" SCNu32, id) != 1)
		WT_RET_MSG(session, WT_ERROR, "Bad log file name '%s'", name);
	return (0);
}

/*
 * __wt_log_reset --
 *	Reset the existing log file to after the given file number.
 *	Called from recovery when toggling logging back on, it was off
 *	the previous open but it was on earlier before that toggle.
 */
int
__wt_log_reset(WT_SESSION_IMPL *session, uint32_t lognum)
{
	WT_CONNECTION_IMPL *conn;
	WT_DECL_RET;
	WT_LOG *log;
	uint32_t old_lognum;
	u_int i, logcount;
	char **logfiles;

	conn = S2C(session);
	log = conn->log;

	if (!FLD_ISSET(conn->log_flags, WT_CONN_LOG_ENABLED) ||
	    log->fileid > lognum)
		return (0);

	WT_ASSERT(session, F_ISSET(conn, WT_CONN_RECOVERING));
	WT_ASSERT(session, !F_ISSET(conn, WT_CONN_READONLY));
	/*
	 * We know we're single threaded and called from recovery only when
	 * toggling logging back on.  Therefore the only log files we have are
	 * old and outdated and the new one created when logging opened before
	 * recovery.  We have to remove all old log files first and then create
	 * the new one so that log file numbers are contiguous in the file
	 * system.
	 */
	WT_RET(__wt_close(session, &log->log_fh));
<<<<<<< HEAD
	WT_RET(__log_get_files(session,
	    WT_LOG_FILENAME, &logfiles, &logcount));
=======
	WT_RET(__log_get_files(session, WT_LOG_FILENAME, &logfiles, &logcount));
>>>>>>> f378d467
	for (i = 0; i < logcount; i++) {
		WT_ERR(__wt_log_extract_lognum(
		    session, logfiles[i], &old_lognum));
		WT_ASSERT(session, old_lognum < lognum || lognum == 1);
		WT_ERR(__wt_log_remove(session, WT_LOG_FILENAME, old_lognum));
	}
	log->fileid = lognum;

	/* Send in true to update connection creation LSNs. */
	WT_WITH_SLOT_LOCK(session, log,
	    ret = __log_newfile(session, true, NULL));
	WT_ERR(__wt_log_slot_init(session, false));
<<<<<<< HEAD
err:	WT_TRET(
	    __wt_fs_directory_list_free(session, &logfiles, logcount));
=======
err:	WT_TRET(__wt_fs_directory_list_free(session, &logfiles, logcount));
>>>>>>> f378d467
	return (ret);
}

/*
 * __log_zero --
 *	Zero a log file.
 */
static int
__log_zero(WT_SESSION_IMPL *session,
    WT_FH *fh, wt_off_t start_off, wt_off_t len)
{
	WT_CONNECTION_IMPL *conn;
	WT_DECL_ITEM(zerobuf);
	WT_DECL_RET;
	WT_LOG *log;
	uint32_t allocsize, bufsz, off, partial, wrlen;

	conn = S2C(session);
	log = conn->log;
	allocsize = log->allocsize;
	zerobuf = NULL;
	if (allocsize < WT_MEGABYTE)
		bufsz = WT_MEGABYTE;
	else
		bufsz = allocsize;
	/*
	 * If they're using smaller log files, cap it at the file size.
	 */
	if (conn->log_file_max < bufsz)
		bufsz = (uint32_t)conn->log_file_max;
	WT_RET(__wt_scr_alloc(session, bufsz, &zerobuf));
	memset(zerobuf->mem, 0, zerobuf->memsize);
	WT_STAT_CONN_INCR(session, log_zero_fills);

	/*
	 * Read in a chunk starting at the end of the file.  Keep going until
	 * we reach the beginning or we find a chunk that contains any non-zero
	 * bytes.  Compare against a known zero byte chunk.
	 */
	off = (uint32_t)start_off;
	while (off < (uint32_t)len) {
		/*
		 * Typically we start to zero the file after the log header
		 * and the bufsz is a sector-aligned size.  So we want to
		 * align our writes when we can.
		 */
		partial = off % bufsz;
		if (partial != 0)
			wrlen = bufsz - partial;
		else
			wrlen = bufsz;
		/*
		 * Check if we're writing a partial amount at the end too.
		 */
		if ((uint32_t)len - off < bufsz)
			wrlen = (uint32_t)len - off;
		__wt_capacity_throttle(session, wrlen, WT_THROTTLE_LOG);
		WT_ERR(__wt_write(session,
		    fh, (wt_off_t)off, wrlen, zerobuf->mem));
		off += wrlen;
	}
err:	__wt_scr_free(session, &zerobuf);
	return (ret);
}

/*
 * __log_prealloc --
 *	Pre-allocate a log file.
 */
static int
__log_prealloc(WT_SESSION_IMPL *session, WT_FH *fh)
{
	WT_CONNECTION_IMPL *conn;
	WT_DECL_RET;
	WT_LOG *log;

	conn = S2C(session);
	log = conn->log;

	/*
	 * If the user configured zero filling, pre-allocate the log file
	 * manually.  Otherwise use the file extension method to create
	 * and zero the log file based on what is available.
	 */
	if (FLD_ISSET(conn->log_flags, WT_CONN_LOG_ZERO_FILL))
		return (__log_zero(session, fh,
		    log->first_record, conn->log_file_max));

	/* If configured to not extend the file, we're done. */
	if (conn->log_extend_len == 0)
		return (0);

	/*
	 * We have exclusive access to the log file and there are no other
	 * writes happening concurrently, so there are no locking issues.
	 */
	ret = __wt_fextend(session, fh, conn->log_extend_len);
	return (ret == EBUSY || ret == ENOTSUP ? 0 : ret);
}

/*
 * __log_size_fit --
 *	Return whether or not recsize will fit in the log file.
 */
static int
__log_size_fit(WT_SESSION_IMPL *session, WT_LSN *lsn, uint64_t recsize)
{
	WT_CONNECTION_IMPL *conn;
	WT_LOG *log;

	conn = S2C(session);
	log = conn->log;
	return (lsn->l.offset == log->first_record ||
	    lsn->l.offset + (wt_off_t)recsize < conn->log_file_max);
}

/*
 * __log_decompress --
 *	Decompress a log record.
 */
static int
__log_decompress(WT_SESSION_IMPL *session, WT_ITEM *in, WT_ITEM *out)
{
	WT_COMPRESSOR *compressor;
	WT_CONNECTION_IMPL *conn;
	WT_LOG_RECORD *logrec;
	size_t result_len, skip;
	uint32_t uncompressed_size;

	conn = S2C(session);
	logrec = (WT_LOG_RECORD *)in->mem;
	skip = WT_LOG_COMPRESS_SKIP;
	compressor = conn->log_compressor;
	if (compressor == NULL || compressor->decompress == NULL)
		WT_RET_MSG(session, WT_ERROR,
		    "Compressed record with no configured compressor");
	uncompressed_size = logrec->mem_len;
	WT_RET(__wt_buf_initsize(session, out, uncompressed_size));
	memcpy(out->mem, in->mem, skip);
	WT_RET(compressor->decompress(compressor, &session->iface,
	    (uint8_t *)in->mem + skip, in->size - skip,
	    (uint8_t *)out->mem + skip,
	    uncompressed_size - skip, &result_len));

	/*
	 * If checksums were turned off because we're depending on the
	 * decompression to fail on any corrupted data, we'll end up
	 * here after corruption happens.  If we're salvaging the file,
	 * it's OK, otherwise it's really, really bad.
	 */
	if (result_len != uncompressed_size - WT_LOG_COMPRESS_SKIP)
		WT_RET_MSG(session, WT_ERROR,
		    "decompression failed with incorrect size");

	return (0);
}

/*
 * __log_decrypt --
 *	Decrypt a log record.
 */
static int
__log_decrypt(WT_SESSION_IMPL *session, WT_ITEM *in, WT_ITEM *out)
{
	WT_CONNECTION_IMPL *conn;
	WT_ENCRYPTOR *encryptor;
	WT_KEYED_ENCRYPTOR *kencryptor;

	conn = S2C(session);
	kencryptor = conn->kencryptor;
	if (kencryptor == NULL ||
	    (encryptor = kencryptor->encryptor) == NULL ||
	    encryptor->decrypt == NULL)
		WT_RET_MSG(session, WT_ERROR,
		    "Encrypted record with no configured decrypt method");

	return (__wt_decrypt(session, encryptor, WT_LOG_ENCRYPT_SKIP, in, out));
}

/*
 * __wt_log_fill --
 *	Copy a thread's log records into the assigned slot.
 */
int
__wt_log_fill(WT_SESSION_IMPL *session,
    WT_MYSLOT *myslot, bool force, WT_ITEM *record, WT_LSN *lsnp)
{
	WT_DECL_RET;

	/*
	 * Call write or copy into the buffer.  For now the offset is the
	 * real byte offset.  If the offset becomes a unit of WT_LOG_ALIGN this
	 * is where we would multiply by WT_LOG_ALIGN to get the real file byte
	 * offset for write().
	 */
	if (!force && !F_ISSET(myslot, WT_MYSLOT_UNBUFFERED))
		memcpy((char *)myslot->slot->slot_buf.mem + myslot->offset,
		    record->mem, record->size);
	else
		/*
		 * If this is a force or unbuffered write, write it now.
		 */
		WT_ERR(__log_fs_write(session, myslot->slot,
		    myslot->offset + myslot->slot->slot_start_offset,
		    record->size, record->mem));

	WT_STAT_CONN_INCRV(session, log_bytes_written, record->size);
	if (lsnp != NULL) {
		*lsnp = myslot->slot->slot_start_lsn;
		lsnp->l.offset += (uint32_t)myslot->offset;
	}
err:
	if (ret != 0 && myslot->slot->slot_error == 0)
		myslot->slot->slot_error = ret;
	return (ret);
}

/*
 * __log_file_header --
 *	Create and write a log file header into a file handle.  If writing
 *	into the main log, it will be called locked.  If writing into a
 *	pre-allocated log, it will be called unlocked.
 */
static int
__log_file_header(
    WT_SESSION_IMPL *session, WT_FH *fh, WT_LSN *end_lsn, bool prealloc)
{
	WT_CONNECTION_IMPL *conn;
	WT_DECL_ITEM(buf);
	WT_DECL_RET;
	WT_LOG *log;
	WT_LOGSLOT tmp;
	WT_LOG_DESC *desc;
	WT_LOG_RECORD *logrec;
	WT_MYSLOT myslot;

	conn = S2C(session);
	log = conn->log;

	/*
	 * Set up the log descriptor record.  Use a scratch buffer to
	 * get correct alignment for direct I/O.
	 */
	WT_ASSERT(session, sizeof(WT_LOG_DESC) < log->allocsize);
	WT_RET(__wt_scr_alloc(session, log->allocsize, &buf));
	memset(buf->mem, 0, log->allocsize);
	buf->size = log->allocsize;

	logrec = (WT_LOG_RECORD *)buf->mem;
	desc = (WT_LOG_DESC *)logrec->record;
	desc->log_magic = WT_LOG_MAGIC;
	desc->version = log->log_version;
	desc->log_size = (uint64_t)conn->log_file_max;
	__wt_log_desc_byteswap(desc);

	/*
	 * Now that the record is set up, initialize the record header.
	 *
	 * Checksum a little-endian version of the header, and write everything
	 * in little-endian format. The checksum is (potentially) returned in a
	 * big-endian format, swap it into place in a separate step.
	 */
	logrec->len = log->allocsize;
	logrec->checksum = 0;
	__wt_log_record_byteswap(logrec);
	logrec->checksum = __wt_checksum(logrec, log->allocsize);
#ifdef WORDS_BIGENDIAN
	logrec->checksum = __wt_bswap32(logrec->checksum);
#endif

	WT_CLEAR(tmp);
	memset(&myslot, 0, sizeof(myslot));
	myslot.slot = &tmp;

	/*
	 * We may recursively call __wt_log_acquire to allocate log space for
	 * the log descriptor record.  Call __wt_log_fill to write it, but we
	 * do not need to call __wt_log_release because we're not waiting for
	 * any earlier operations to complete.
	 */
	if (prealloc) {
		WT_ASSERT(session, fh != NULL);
		tmp.slot_fh = fh;
	} else {
		WT_ASSERT(session, fh == NULL);
		WT_ERR(__wt_log_acquire(session, log->allocsize, &tmp));
	}
	WT_ERR(__wt_log_fill(session, &myslot, true, buf, NULL));
	/*
	 * Make sure the header gets to disk.
	 */
	WT_ERR(__wt_fsync(session, tmp.slot_fh, true));
	if (end_lsn != NULL)
		*end_lsn = tmp.slot_end_lsn;

err:	__wt_scr_free(session, &buf);
	return (ret);
}

/*
 * __log_openfile --
 *	Open a log file with the given log file number and return the WT_FH.
 */
static int
__log_openfile(
    WT_SESSION_IMPL *session, uint32_t id, uint32_t flags, WT_FH **fhp)
{
	WT_CONNECTION_IMPL *conn;
	WT_DECL_ITEM(buf);
	WT_DECL_RET;
	u_int wtopen_flags;

	conn = S2C(session);
	WT_RET(__wt_scr_alloc(session, 0, &buf));
	/*
	 * If we are creating the file then we use a temporary file name.
	 * Otherwise it is a log file name.
	 */
	if (LF_ISSET(WT_LOG_OPEN_CREATE_OK)) {
		wtopen_flags = WT_FS_OPEN_CREATE;
		WT_ERR(__log_filename(session, id, WT_LOG_TMPNAME, buf));
	} else {
		wtopen_flags = 0;
		WT_ERR(__log_filename(session, id, WT_LOG_FILENAME, buf));
	}
	__wt_verbose(session, WT_VERB_LOG,
	    "opening log %s", (const char *)buf->data);
	if (FLD_ISSET(conn->direct_io, WT_DIRECT_IO_LOG))
		FLD_SET(wtopen_flags, WT_FS_OPEN_DIRECTIO);
	WT_ERR(__wt_open(
	    session, buf->data, WT_FS_OPEN_FILE_TYPE_LOG, wtopen_flags, fhp));
err:	__wt_scr_free(session, &buf);
	return (ret);
}

/*
 * __log_open_verify --
 *	Open a log file with the given log file number, verify its
 *	header and return various pieces of system information about
 *	this log file.
 */
static int
__log_open_verify(WT_SESSION_IMPL *session, uint32_t id, WT_FH **fhp,
    WT_LSN *lsnp, uint16_t *versionp, bool *need_salvagep)
{
	WT_CONNECTION_IMPL *conn;
	WT_DECL_ITEM(buf);
	WT_DECL_RET;
	WT_FH *fh;
	WT_LOG *log;
	WT_LOG_DESC *desc;
	WT_LOG_RECORD *logrec;
	uint32_t allocsize, rectype;
	const uint8_t *end, *p;
	bool need_salvage, salvage_mode;

	conn = S2C(session);
	fh = NULL;
	log = conn->log;
	need_salvage = false;
	WT_RET(__wt_scr_alloc(session, 0, &buf));
	salvage_mode = (need_salvagep != NULL &&
	    F_ISSET(conn, WT_CONN_SALVAGE));

	if (log == NULL)
		allocsize = WT_LOG_ALIGN;
	else
		allocsize = log->allocsize;
	if (lsnp != NULL)
		WT_ZERO_LSN(lsnp);
	WT_ERR(__wt_buf_grow(session, buf, allocsize));
	memset(buf->mem, 0, allocsize);

	/*
	 * Any operation that fails from here on out indicates corruption
	 * that could be salvaged.
	 */
	need_salvage = true;

	/*
	 * Read in the log file header and verify it.
	 */
	WT_ERR(__log_openfile(session, id, 0, &fh));
	WT_ERR(__log_fs_read(session, fh, 0, allocsize, buf->mem));
	logrec = (WT_LOG_RECORD *)buf->mem;
	__wt_log_record_byteswap(logrec);
	desc = (WT_LOG_DESC *)logrec->record;
	__wt_log_desc_byteswap(desc);
	if (desc->log_magic != WT_LOG_MAGIC) {
		if (salvage_mode)
			WT_ERR_MSG(session, WT_ERROR,
			    "log file %s corrupted: Bad magic number %" PRIu32,
			    fh->name, desc->log_magic);
		else
			WT_PANIC_RET(session, WT_ERROR,
			    "log file %s corrupted: Bad magic number %" PRIu32,
			    fh->name, desc->log_magic);
	}
	/*
	 * We cannot read future log file formats.
	 */
	if (desc->version > WT_LOG_VERSION)
		WT_ERR_MSG(session, WT_ERROR,
		    "unsupported WiredTiger file version: this build"
		    " only supports versions up to %d,"
		    " and the file is version %" PRIu16,
		    WT_LOG_VERSION, desc->version);

	/*
	 * We error if the log version is less than the required minimum or
	 * larger than the required maximum.
	 */
	if (conn->req_max_major != WT_CONN_COMPAT_NONE &&
	    desc->version > conn->log_req_max)
		WT_ERR_MSG(session, WT_ERROR,
		    WT_COMPAT_MSG_PREFIX
		    "unsupported WiredTiger file version: this build"
		    " requires a maximum version of %" PRIu16 ","
		    " and the file is version %" PRIu16,
		    conn->log_req_max, desc->version);

	if (conn->req_min_major != WT_CONN_COMPAT_NONE &&
	    desc->version < conn->log_req_min)
		WT_ERR_MSG(session, WT_ERROR,
		    WT_COMPAT_MSG_PREFIX
		    "unsupported WiredTiger file version: this build"
		    " requires a minimum version of %" PRIu16 ","
		    " and the file is version %" PRIu16,
		    conn->log_req_min, desc->version);

	/*
	 * Set up the return values since the header is valid.
	 */
	if (versionp != NULL)
		*versionp = desc->version;

	/*
	 * Skip reading in the previous LSN if log file is an old version
	 * or if the caller doesn't care about the LSN.  Otherwise read that
	 * record in and set up the LSN.  We already have a buffer that is
	 * the correct size.  Reuse it.
	 */
	if (lsnp == NULL ||
	    (desc->version < WT_LOG_VERSION_SYSTEM))
		goto err;

	memset(buf->mem, 0, allocsize);
	WT_ERR(__log_fs_read(session, fh, allocsize, allocsize, buf->mem));
	logrec = (WT_LOG_RECORD *)buf->mem;
	/*
	 * We have a valid header but the system record is not there.
	 * The log ends here.  Return without setting the LSN.
	 */
	if (logrec->len == 0) {
		__wt_verbose(session, WT_VERB_LOG,
		    "Log %s found empty log after header", fh->name);
		goto err;
	}

	if (!__log_checksum_match(buf, allocsize))
		WT_ERR_MSG(session, WT_ERROR,
		    "%s: System log record checksum mismatch", fh->name);
	__wt_log_record_byteswap(logrec);
	p = WT_LOG_SKIP_HEADER(buf->data);
	end = (const uint8_t *)buf->data + allocsize;
	WT_ERR(__wt_logrec_read(session, &p, end, &rectype));
	if (rectype != WT_LOGREC_SYSTEM)
		WT_ERR_MSG(session, WT_ERROR, "System log record missing");
	WT_ERR(__wt_log_recover_system(session, &p, end, lsnp));

err:	__wt_scr_free(session, &buf);

	/*
	 * Return the file handle if needed, otherwise close it.
	 */
	if (fhp != NULL && ret == 0)
		*fhp = fh;
	else if (ret != 0 && need_salvage && salvage_mode) {
		/* Let the caller know this file must be salvaged. */
		ret = 0;
		WT_TRET(__wt_close(session, &fh));
		if (fhp != NULL)
			*fhp = NULL;
		*need_salvagep = true;
	} else
		WT_TRET(__wt_close(session, &fh));

	return (ret);
}

/*
 * __log_record_verify --
 *	Check that values of the log record header are valid.
 *	No byteswap of the header has been done at this point.
 */
static int
__log_record_verify(WT_SESSION_IMPL *session, WT_FH *log_fh, uint32_t offset,
    WT_LOG_RECORD *logrecp, bool *corrupt)
{
	WT_LOG_RECORD logrec;
	size_t i;

	*corrupt = false;

	/*
	 * Make our own copy of the header so we can get the bytes in the
	 * proper order.
	 */
	logrec = *logrecp;
	__wt_log_record_byteswap(&logrec);

	if (F_ISSET(&logrec, ~(WT_LOG_RECORD_ALL_FLAGS))) {
		WT_RET(__wt_msg(session,
		    "%s: log record at position %" PRIu32
		    " has flag corruption 0x%" PRIx16, log_fh->name, offset,
		    logrec.flags));
		*corrupt = true;
	}
	for (i = 0; i < sizeof(logrec.unused); i++)
		if (logrec.unused[i] != 0) {
			WT_RET(__wt_msg(session,
			    "%s: log record at position %" PRIu32
			    " has unused[%" WT_SIZET_FMT "] corruption 0x%"
			    PRIx8, log_fh->name, offset, i, logrec.unused[i]));
			*corrupt = true;
		}
	if (logrec.mem_len != 0 && !F_ISSET(&logrec,
	    WT_LOG_RECORD_COMPRESSED | WT_LOG_RECORD_ENCRYPTED)) {
		WT_RET(__wt_msg(session,
		    "%s: log record at position %" PRIu32
		    " has memory len corruption 0x%" PRIx32, log_fh->name,
		    offset, logrec.mem_len));
		*corrupt = true;
	}
	if (logrec.len <= offsetof(WT_LOG_RECORD, record)) {
		WT_RET(__wt_msg(session,
		    "%s: log record at position %" PRIu32
		    " has record len corruption 0x%" PRIx32, log_fh->name,
		    offset, logrec.len));
		*corrupt = true;
	}
	return (0);
}

/*
 * __log_alloc_prealloc --
 *	Look for a pre-allocated log file and rename it to use as the next
 *	real log file.  Called locked.
 */
static int
__log_alloc_prealloc(WT_SESSION_IMPL *session, uint32_t to_num)
{
	WT_CONNECTION_IMPL *conn;
	WT_DECL_ITEM(from_path);
	WT_DECL_ITEM(to_path);
	WT_DECL_RET;
	WT_LOG *log;
	uint32_t from_num;
	u_int logcount;
	char **logfiles;

	/*
	 * If there are no pre-allocated files, return WT_NOTFOUND.
	 */
	conn = S2C(session);
	log = conn->log;
	logfiles = NULL;
	WT_ERR(__log_get_files_single(
	    session, WT_LOG_PREPNAME, &logfiles, &logcount));
	if (logcount == 0)
		return (WT_NOTFOUND);

	/* We have a file to use. */
	WT_ERR(__wt_log_extract_lognum(session, logfiles[0], &from_num));

	WT_ERR(__wt_scr_alloc(session, 0, &from_path));
	WT_ERR(__wt_scr_alloc(session, 0, &to_path));
	WT_ERR(__log_filename(session, from_num, WT_LOG_PREPNAME, from_path));
	WT_ERR(__log_filename(session, to_num, WT_LOG_FILENAME, to_path));
	__wt_spin_lock(session, &log->log_fs_lock);
	__wt_verbose(session, WT_VERB_LOG,
	    "log_alloc_prealloc: rename log %s to %s",
	    (const char *)from_path->data, (const char *)to_path->data);
	WT_STAT_CONN_INCR(session, log_prealloc_used);
	/*
	 * All file setup, writing the header and pre-allocation was done
	 * before.  We only need to rename it.
	 */
	WT_ERR(__wt_fs_rename(session, from_path->data, to_path->data, false));

err:	__wt_scr_free(session, &from_path);
	__wt_scr_free(session, &to_path);
	__wt_spin_unlock(session, &log->log_fs_lock);
	WT_TRET(__wt_fs_directory_list_free(session, &logfiles, logcount));
	return (ret);
}

/*
 * __log_newfile --
 *	Create the next log file and write the file header record into it.
 */
static int
__log_newfile(WT_SESSION_IMPL *session, bool conn_open, bool *created)
{
	WT_CONNECTION_IMPL *conn;
	WT_DECL_RET;
	WT_FH *log_fh;
	WT_LOG *log;
	WT_LSN end_lsn, logrec_lsn;
	u_int yield_cnt;
	bool create_log;

	conn = S2C(session);
	log = conn->log;

	/*
	 * Set aside the log file handle to be closed later.  Other threads
	 * may still be using it to write to the log.  If the log file size
	 * is small we could fill a log file before the previous one is closed.
	 * Wait for that to close.
	 */
	WT_ASSERT(session, F_ISSET(session, WT_SESSION_LOCKED_SLOT));
	for (yield_cnt = 0; log->log_close_fh != NULL;) {
		WT_STAT_CONN_INCR(session, log_close_yields);
		/*
		 * Processing slots will conditionally signal the file close
		 * server thread. But if we've tried a while, signal the
		 * thread directly here.
		 */
		__wt_log_wrlsn(session, NULL);
		if (++yield_cnt % WT_THOUSAND == 0) {
			__wt_spin_unlock(session, &log->log_slot_lock);
			__wt_cond_signal(session, conn->log_file_cond);
			__wt_spin_lock(session, &log->log_slot_lock);
		}
		if (++yield_cnt > WT_THOUSAND * 10)
			return (__wt_set_return(session, EBUSY));
		__wt_yield();
	}
	/*
	 * Note, the file server worker thread requires the LSN be set once the
	 * close file handle is set, force that ordering.
	 */
	if (log->log_fh == NULL)
		log->log_close_fh = NULL;
	else {
		log->log_close_lsn = log->alloc_lsn;
		WT_PUBLISH(log->log_close_fh, log->log_fh);
	}
	log->fileid++;

	/*
	 * If pre-allocating log files look for one; otherwise, or if we don't
	 * find one, create a log file. We can't use pre-allocated log files
	 * while a hot backup is in progress: applications can copy the files
	 * in any way they choose, and a log file rename might confuse things.
	 */
	create_log = true;
	if (conn->log_prealloc > 0 && !conn->hot_backup) {
		__wt_readlock(session, &conn->hot_backup_lock);
		if (conn->hot_backup)
			__wt_readunlock(session, &conn->hot_backup_lock);
		else {
			ret = __log_alloc_prealloc(session, log->fileid);
			__wt_readunlock(session, &conn->hot_backup_lock);

			/*
			 * If ret is 0 it means we found a pre-allocated file.
			 * If ret is WT_NOTFOUND, create the new log file and
			 * signal the server, we missed our pre-allocation.
			 * If ret is non-zero but not WT_NOTFOUND, return the
			 * error.
			 */
			WT_RET_NOTFOUND_OK(ret);
			if (ret == 0)
				create_log = false;
			else {
				WT_STAT_CONN_INCR(session, log_prealloc_missed);
				if (conn->log_cond != NULL)
					__wt_cond_signal(
					    session, conn->log_cond);
			}
		}
	}
	/*
	 * If we need to create the log file, do so now.
	 */
	if (create_log) {
		/*
		 * Increment the missed pre-allocated file counter only
		 * if a hot backup is not in progress. We are deliberately
		 * not using pre-allocated log files during backup
		 * (see comment above).
		 */
		if (!conn->hot_backup)
			log->prep_missed++;
		WT_RET(__wt_log_allocfile(
		    session, log->fileid, WT_LOG_FILENAME));
	}
	/*
	 * Since the file system clears the output file handle pointer before
	 * searching the handle list and filling in the new file handle,
	 * we must pass in a local file handle.  Otherwise there is a wide
	 * window where another thread could see a NULL log file handle.
	 */
	WT_RET(__log_open_verify(session, log->fileid, &log_fh, NULL, NULL,
	    NULL));
	/*
	 * Write the LSN at the end of the last record in the previous log file
	 * as the first record in this log file.
	 */
	if (log->fileid == 1)
		WT_INIT_LSN(&logrec_lsn);
	else
		logrec_lsn = log->alloc_lsn;
	/*
	 * We need to setup the LSNs.  Set the end LSN and alloc LSN to
	 * the end of the header.
	 */
	WT_SET_LSN(&log->alloc_lsn, log->fileid, WT_LOG_END_HEADER);
	/*
	 * If we're running the version where we write a system record
	 * do so now and update the alloc_lsn.
	 */
	if (log->log_version >= WT_LOG_VERSION_SYSTEM) {
		WT_RET(__wt_log_system_record(session,
		    log_fh, &logrec_lsn));
		WT_SET_LSN(&log->alloc_lsn, log->fileid, log->first_record);
	}
	end_lsn = log->alloc_lsn;
	WT_PUBLISH(log->log_fh, log_fh);

	/*
	 * If we're called from connection creation code, we need to update
	 * the LSNs since we're the only write in progress.
	 */
	if (conn_open) {
		WT_RET(__wt_fsync(session, log->log_fh, true));
		log->sync_lsn = end_lsn;
		log->write_lsn = end_lsn;
		log->write_start_lsn = end_lsn;
	}
	log->dirty_lsn = log->alloc_lsn;
	if (created != NULL)
		*created = create_log;
	return (0);
}

/*
 * __log_set_version --
 *	Set version related information under lock.
 */
static int
__log_set_version(WT_SESSION_IMPL *session, uint16_t version,
    uint32_t first_rec, bool live_chg, bool downgrade)
{
	WT_CONNECTION_IMPL *conn;
	WT_LOG *log;

	conn = S2C(session);
	log = conn->log;

	log->log_version = version;
	log->first_record = first_rec;
	if (downgrade)
		FLD_SET(conn->log_flags, WT_CONN_LOG_DOWNGRADED);
	else
		FLD_CLR(conn->log_flags, WT_CONN_LOG_DOWNGRADED);
	if (live_chg)
		F_SET(log, WT_LOG_FORCE_NEWFILE);
	if (!F_ISSET(conn, WT_CONN_READONLY))
		return (__log_prealloc_remove(session));

	return (0);
}

/*
 * __wt_log_set_version --
 *	Change the version number in logging.  Will be done with locking.
 *	We need to force the log file to advance and remove all old
 *	pre-allocated files.
 */
int
__wt_log_set_version(WT_SESSION_IMPL *session, uint16_t version,
    uint32_t first_rec, bool downgrade, bool live_chg, uint32_t *lognump)
{
	WT_CONNECTION_IMPL *conn;
	WT_DECL_RET;
	WT_LOG *log;

	conn = S2C(session);
	log = conn->log;

	/*
	 * The steps are:
	 * - Set up versions and remove files under lock.
	 * - Set a flag so that the next slot change forces a file change.
	 * - Force out the slot that is currently active in the current log.
	 * - Write a log record to force a record into the new log file.
	 */
	WT_WITH_SLOT_LOCK(session, log,
	    ret = __log_set_version(session,
	    version, first_rec, live_chg, downgrade));
	if (!live_chg)
		return (ret);
	WT_ERR(ret);
	/*
	 * A new log file will be used when we force out the earlier slot.
	 */
	WT_ERR(__wt_log_force_write(session, 1, NULL));

	/*
	 * We need to write a record to the new version log file so that
	 * a potential checkpoint finds LSNs in that new log file and
	 * an archive correctly removes all earlier logs.
	 * Write an internal printf record.
	 */
	WT_ERR(__wt_log_printf(session,
	    "COMPATIBILITY: Version now %" PRIu16, log->log_version));
	if (lognump != NULL)
		*lognump = log->alloc_lsn.l.file;
err:
	return (ret);
}

/*
 * __wt_log_acquire --
 *	Called serially when switching slots.  Can be called recursively
 *	from __log_newfile when we change log files.
 */
int
__wt_log_acquire(WT_SESSION_IMPL *session, uint64_t recsize, WT_LOGSLOT *slot)
{
	WT_CONNECTION_IMPL *conn;
	WT_LOG *log;
	bool created_log;

	conn = S2C(session);
	log = conn->log;
	created_log = true;
	/*
	 * Add recsize to alloc_lsn.  Save our starting LSN
	 * where the previous allocation finished for the release LSN.
	 * That way when log files switch, we're waiting for the correct LSN
	 * from outstanding writes.
	 */
	WT_ASSERT(session, F_ISSET(session, WT_SESSION_LOCKED_SLOT));
	/*
	 * We need to set the release LSN earlier, before a log file change.
	 */
	slot->slot_release_lsn = log->alloc_lsn;
	/*
	 * Make sure that the size can fit in the file.  Proactively switch
	 * if it cannot.  This reduces, but does not eliminate, log files
	 * that exceed the maximum file size.  We want to minimize the risk
	 * of an error due to no space.
	 */
	if (F_ISSET(log, WT_LOG_FORCE_NEWFILE) ||
	    !__log_size_fit(session, &log->alloc_lsn, recsize)) {
		WT_RET(__log_newfile(session, false, &created_log));
		F_CLR(log, WT_LOG_FORCE_NEWFILE);
		if (log->log_close_fh != NULL)
			F_SET(slot, WT_SLOT_CLOSEFH);
	}

	/*
	 * Pre-allocate on the first real write into the log file, if it
	 * was just created (i.e. not pre-allocated).
	 */
	if (log->alloc_lsn.l.offset == log->first_record && created_log)
		WT_RET(__log_prealloc(session, log->log_fh));
	/*
	 * Initialize the slot for activation.
	 */
	__wt_log_slot_activate(session, slot);

	return (0);
}

/*
 * __log_truncate_file --
 *	Truncate a log file to the specified offset.
 *
 *	If the underlying file system doesn't support truncate then we need to
 *	zero out the rest of the file, doing an effective truncate.
 */
static int
__log_truncate_file(WT_SESSION_IMPL *session, WT_FH *log_fh, wt_off_t offset)
{
	WT_CONNECTION_IMPL *conn;
	WT_DECL_RET;
	WT_LOG *log;

	conn = S2C(session);
	log = conn->log;

	if (!F_ISSET(log, WT_LOG_TRUNCATE_NOTSUP) && !conn->hot_backup) {
		__wt_readlock(session, &conn->hot_backup_lock);
		if (conn->hot_backup)
			__wt_readunlock(session, &conn->hot_backup_lock);
		else {
			ret = __wt_ftruncate(session, log_fh, offset);
			__wt_readunlock(session, &conn->hot_backup_lock);
			if (ret != ENOTSUP)
				return (ret);
			F_SET(log, WT_LOG_TRUNCATE_NOTSUP);
		}
	}

	return (__log_zero(session, log_fh, offset, conn->log_file_max));
}

/*
 * __log_truncate --
 *	Truncate the log to the given LSN.  If this_log is set, it will only
 *	truncate the log file indicated in the given LSN.  If not set,
 *	it will truncate between the given LSN and the trunc_lsn.  That is,
 *	since we pre-allocate log files, it will free that space and allow the
 *	log to be traversed.  We use the trunc_lsn because logging has already
 *	opened the new/next log file before recovery ran.  If salvage_mode is
 *	set, we verify headers of log files visited and recreate them if they
 *	are damaged.  This function assumes we are in recovery or other
 *	dedicated time and not during live running.
 */
static int
__log_truncate(WT_SESSION_IMPL *session, WT_LSN *lsn, bool this_log,
    bool salvage_mode)
{
	WT_CONNECTION_IMPL *conn;
	WT_DECL_RET;
	WT_FH *log_fh;
	WT_LOG *log;
	uint32_t lognum, salvage_first, salvage_last;
	u_int i, logcount;
	char **logfiles;
	bool need_salvage, opened;

	conn = S2C(session);
	log = conn->log;
	log_fh = NULL;
	logcount = 0;
	logfiles = NULL;
	salvage_first = salvage_last = 0;
	need_salvage = false;

	/*
	 * Truncate the log file to the given LSN.
	 *
	 * It's possible the underlying file system doesn't support truncate
	 * (there are existing examples), which is fine, but we don't want to
	 * repeatedly do the setup work just to find that out every time. Check
	 * before doing work, and if there's a not-supported error, turn off
	 * future truncates.
	 */
	WT_ERR(__log_openfile(session, lsn->l.file, 0, &log_fh));
	WT_ERR(__log_truncate_file(session, log_fh, lsn->l.offset));
	WT_ERR(__wt_fsync(session, log_fh, true));
	WT_ERR(__wt_close(session, &log_fh));

	if (salvage_mode)
		WT_ERR(__wt_msg(session,
		    "salvage: log file %" PRIu32 " truncated", lsn->l.file));

	/*
	 * If we just want to truncate the current log, return and skip
	 * looking for intervening logs.
	 */
	if (this_log)
		goto err;
	WT_ERR(__log_get_files(session, WT_LOG_FILENAME, &logfiles, &logcount));
	for (i = 0; i < logcount; i++) {
		WT_ERR(__wt_log_extract_lognum(session, logfiles[i], &lognum));
		if (lognum > lsn->l.file && lognum < log->trunc_lsn.l.file) {
			opened = false;
			if (salvage_mode) {
				/*
				 * When salvaging, we verify that the
				 * header of the log file is valid.
				 * If not, create a new, empty one.
				 */
				need_salvage = false;
				WT_ERR(__log_open_verify(session, lognum,
				    &log_fh, NULL, NULL, &need_salvage));
				if (need_salvage) {
					WT_ASSERT(session, log_fh == NULL);
					WT_ERR(__wt_log_remove(session,
					    WT_LOG_FILENAME, lognum));
					WT_ERR(__wt_log_allocfile(session,
					    lognum, WT_LOG_FILENAME));
				} else
					opened = true;

				if (salvage_first == 0)
					salvage_first = lognum;
				salvage_last = lognum;
			}
			if (!opened)
				WT_ERR(__log_openfile(session, lognum, 0,
				    &log_fh));
			/*
			 * If there are intervening files pre-allocated,
			 * truncate them to the end of the log file header.
			 */
			WT_ERR(__log_truncate_file(
			    session, log_fh, log->first_record));
			WT_ERR(__wt_fsync(session, log_fh, true));
			WT_ERR(__wt_close(session, &log_fh));
		}
	}
err:	WT_TRET(__wt_close(session, &log_fh));
	WT_TRET(__wt_fs_directory_list_free(session, &logfiles, logcount));
	if (salvage_first != 0) {
		if (salvage_last > salvage_first)
			WT_TRET(__wt_msg(session,
			    "salvage: log files %" PRIu32 "-%" PRIu32
			    " truncated at beginning", salvage_first,
			    salvage_last));
		else
			WT_TRET(__wt_msg(session,
			    "salvage: log file %" PRIu32
			    " truncated at beginning", salvage_first));
	}
	return (ret);
}

/*
 * __wt_log_allocfile --
 *	Given a log number, create a new log file by writing the header,
 *	pre-allocating the file and moving it to the destination name.
 */
int
__wt_log_allocfile(
    WT_SESSION_IMPL *session, uint32_t lognum, const char *dest)
{
	WT_CONNECTION_IMPL *conn;
	WT_DECL_ITEM(from_path);
	WT_DECL_ITEM(to_path);
	WT_DECL_RET;
	WT_FH *log_fh;
	WT_LOG *log;
	uint32_t tmp_id;

	conn = S2C(session);
	log = conn->log;
	log_fh = NULL;

	/*
	 * Preparing a log file entails creating a temporary file:
	 * - Writing the header.
	 * - Truncating to the offset of the first record.
	 * - Pre-allocating the file if needed.
	 * - Renaming it to the desired file name.
	 */
	WT_RET(__wt_scr_alloc(session, 0, &from_path));
	WT_ERR(__wt_scr_alloc(session, 0, &to_path));
	tmp_id = __wt_atomic_add32(&log->tmp_fileid, 1);
	WT_ERR(__log_filename(session, tmp_id, WT_LOG_TMPNAME, from_path));
	WT_ERR(__log_filename(session, lognum, dest, to_path));
	__wt_spin_lock(session, &log->log_fs_lock);
	/*
	 * Set up the temporary file.
	 */
	WT_ERR(__log_openfile(session, tmp_id, WT_LOG_OPEN_CREATE_OK, &log_fh));
	WT_ERR(__log_file_header(session, log_fh, NULL, true));
	WT_ERR(__log_prealloc(session, log_fh));
	WT_ERR(__wt_fsync(session, log_fh, true));
	WT_ERR(__wt_close(session, &log_fh));
	__wt_verbose(session, WT_VERB_LOG,
	    "log_allocfile: rename %s to %s",
	    (const char *)from_path->data, (const char *)to_path->data);
	/*
	 * Rename it into place and make it available.
	 */
	WT_ERR(__wt_fs_rename(session, from_path->data, to_path->data, false));

err:	__wt_scr_free(session, &from_path);
	__wt_scr_free(session, &to_path);
	__wt_spin_unlock(session, &log->log_fs_lock);
	WT_TRET(__wt_close(session, &log_fh));
	return (ret);
}

/*
 * __wt_log_remove --
 *	Given a log number, remove that log file.
 */
int
__wt_log_remove(WT_SESSION_IMPL *session,
    const char *file_prefix, uint32_t lognum)
{
	WT_DECL_ITEM(path);
	WT_DECL_RET;

	WT_RET(__wt_scr_alloc(session, 0, &path));
	WT_ERR(__log_filename(session, lognum, file_prefix, path));
	__wt_verbose(session, WT_VERB_LOG,
	    "log_remove: remove log %s", (const char *)path->data);
	WT_ERR(__wt_fs_remove(session, path->data, false));
err:	__wt_scr_free(session, &path);
	return (ret);
}

/*
 * __wt_log_open --
 *	Open the appropriate log file for the connection.  The purpose is
 *	to find the last log file that exists, open it and set our initial
 *	LSNs to the end of that file.  If none exist, call __log_newfile
 *	to create it.
 */
int
__wt_log_open(WT_SESSION_IMPL *session)
{
	WT_CONNECTION_IMPL *conn;
	WT_DECL_RET;
	WT_LOG *log;
	uint32_t firstlog, lastlog, lognum;
	uint16_t version;
	u_int i, logcount;
	char **logfiles;
	bool need_salvage;

	conn = S2C(session);
	log = conn->log;
	logfiles = NULL;
	logcount = 0;

	/*
	 * Open up a file handle to the log directory if we haven't.
	 */
	if (log->log_dir_fh == NULL) {
		__wt_verbose(session, WT_VERB_LOG,
		    "log_open: open fh to directory %s", conn->log_path);
		WT_RET(__wt_open(session, conn->log_path,
		    WT_FS_OPEN_FILE_TYPE_DIRECTORY, 0, &log->log_dir_fh));
	}

	if (!F_ISSET(conn, WT_CONN_READONLY))
		WT_ERR(__log_prealloc_remove(session));

again:
	/*
	 * Now look at the log files and set our LSNs.
	 */
	lastlog = 0;
	firstlog = UINT32_MAX;
	need_salvage = false;

	WT_ERR(__log_get_files(session, WT_LOG_FILENAME, &logfiles, &logcount));
	for (i = 0; i < logcount; i++) {
		WT_ERR(__wt_log_extract_lognum(session, logfiles[i], &lognum));
		lastlog = WT_MAX(lastlog, lognum);
		firstlog = WT_MIN(firstlog, lognum);
	}
	log->fileid = lastlog;
	__wt_verbose(session, WT_VERB_LOG,
	    "log_open: first log %" PRIu32 " last log %" PRIu32,
	    firstlog, lastlog);
	if (firstlog == UINT32_MAX) {
		WT_ASSERT(session, logcount == 0);
		WT_INIT_LSN(&log->first_lsn);
	} else {
		WT_SET_LSN(&log->first_lsn, firstlog, 0);
		/*
		 * If we have existing log files, check the last log now before
		 * we create a new log file so that we can detect an unsupported
		 * version before modifying the file space.
		 */
		WT_ERR(__log_open_verify(session, lastlog, NULL, NULL,
		    &version, &need_salvage));

		/*
		 * If we were asked to salvage and the last log file was
		 * indeed corrupt, remove it and try all over again.
		 */
		if (need_salvage) {
			WT_ERR(__wt_log_remove(
			    session, WT_LOG_FILENAME, lastlog));
			WT_ERR(__wt_msg(session,
			    "salvage: log file %" PRIu32 " removed", lastlog));
			WT_ERR(__wt_fs_directory_list_free(session, &logfiles,
			    logcount));
			logfiles = NULL;
			goto again;
		}
	}

	/*
	 * Start logging at the beginning of the next log file, no matter
	 * where the previous log file ends.
	 */
	if (!F_ISSET(conn, WT_CONN_READONLY)) {
		WT_WITH_SLOT_LOCK(session, log,
		    ret = __log_newfile(session, true, NULL));
		WT_ERR(ret);
	}

	/* If we found log files, save the new state. */
	if (logcount > 0) {
		/*
		 * If we're running in a downgraded mode and there are earlier
		 * logs detect if they're at a higher version.  If so, we need
		 * to force recovery (to write a full checkpoint) and force
		 * archiving to remove all higher version logs.
		 */
		if (FLD_ISSET(conn->log_flags, WT_CONN_LOG_DOWNGRADED)) {
			for (i = 0; i < logcount; ++i) {
				WT_ERR(__wt_log_extract_lognum(
				    session, logfiles[i], &lognum));
				/*
				 * By sending in a NULL file handle, we don't
				 * have to close the file.
				 */
				WT_ERR(__log_open_verify(session,
				    lognum, NULL, NULL, &version, NULL));
				/*
				 * If we find any log file at the wrong version
				 * set the flag and we're done.
				 */
				if (log->log_version != version) {
					FLD_SET(conn->log_flags,
					    WT_CONN_LOG_FORCE_DOWNGRADE);
					break;
				}
			}
		}
		log->trunc_lsn = log->alloc_lsn;
		FLD_SET(conn->log_flags, WT_CONN_LOG_EXISTED);
	}

err:	WT_TRET(__wt_fs_directory_list_free(session, &logfiles, logcount));
	if (ret == 0)
		F_SET(log, WT_LOG_OPENED);
	return (ret);
}

/*
 * __wt_log_close --
 *	Close the log file.
 */
int
__wt_log_close(WT_SESSION_IMPL *session)
{
	WT_CONNECTION_IMPL *conn;
	WT_LOG *log;

	conn = S2C(session);
	log = conn->log;

	if (log->log_close_fh != NULL && log->log_close_fh != log->log_fh) {
		__wt_verbose(session, WT_VERB_LOG,
		    "closing old log %s", log->log_close_fh->name);
		if (!F_ISSET(conn, WT_CONN_READONLY))
			WT_RET(__wt_fsync(session, log->log_close_fh, true));
		WT_RET(__wt_close(session, &log->log_close_fh));
	}
	if (log->log_fh != NULL) {
		__wt_verbose(session, WT_VERB_LOG,
		    "closing log %s", log->log_fh->name);
		if (!F_ISSET(conn, WT_CONN_READONLY))
			WT_RET(__wt_fsync(session, log->log_fh, true));
		WT_RET(__wt_close(session, &log->log_fh));
		log->log_fh = NULL;
	}
	if (log->log_dir_fh != NULL) {
		__wt_verbose(session, WT_VERB_LOG,
		    "closing log directory %s", log->log_dir_fh->name);
		if (!F_ISSET(conn, WT_CONN_READONLY))
			WT_RET(__wt_fsync(session, log->log_dir_fh, true));
		WT_RET(__wt_close(session, &log->log_dir_fh));
		log->log_dir_fh = NULL;
	}
	F_CLR(log, WT_LOG_OPENED);
	return (0);
}

/*
 * __log_has_hole --
 *	Determine if the current offset represents a hole in the log
 *	file (i.e. there is valid data somewhere after the hole), or
 *	if this is the end of this log file and the remainder of the
 *	file is zeroes.
 */
static int
__log_has_hole(WT_SESSION_IMPL *session, WT_FH *fh, wt_off_t log_size,
    wt_off_t offset, wt_off_t *error_offset, bool *hole)
{
	WT_CONNECTION_IMPL *conn;
	WT_DECL_RET;
	WT_LOG *log;
	WT_LOG_RECORD *logrec;
	wt_off_t off, remainder;
	size_t allocsize, buf_left, bufsz, rdlen;
	char *buf, *p, *zerobuf;
	bool corrupt;

	*error_offset = 0;
	corrupt = *hole = false;

	conn = S2C(session);
	log = conn->log;
	remainder = log_size - offset;

	/*
	 * It can be very slow looking for the last real record in the log
	 * in very small chunks.  Walk a megabyte at a time.  If we find a
	 * part of the log that is not just zeroes we know this log file
	 * has a hole in it.
	 */
	buf = zerobuf = NULL;
	if (log == NULL || log->allocsize < WT_MEGABYTE)
		bufsz = WT_MEGABYTE;
	else
		bufsz = log->allocsize;

	if ((size_t)remainder < bufsz)
		bufsz = (size_t)remainder;
	WT_RET(__wt_calloc_def(session, bufsz, &buf));
	WT_ERR(__wt_calloc_def(session, bufsz, &zerobuf));

	/*
	 * Read in a chunk starting at the given offset.
	 * Compare against a known zero byte chunk.
	 */
	for (off = offset; remainder > 0;
	    remainder -= (wt_off_t)rdlen, off += (wt_off_t)rdlen) {
		rdlen = WT_MIN(bufsz, (size_t)remainder);
		WT_ERR(__log_fs_read(session, fh, off, rdlen, buf));
		allocsize = (log == NULL ? WT_LOG_ALIGN : log->allocsize);
		if (memcmp(buf, zerobuf, rdlen) != 0) {
			/*
			 * Find where the next log record starts after the
			 * hole.
			 */
			for (p = buf, buf_left = rdlen; buf_left > 0;
			     buf_left -= rdlen, p += rdlen) {
				rdlen = WT_MIN(allocsize, buf_left);
				if (memcmp(p, zerobuf, rdlen) != 0)
					break;
			}
			/*
			 * A presumed log record begins here where the buffer
			 * becomes non-zero.  If we have enough of a log record
			 * present in the buffer, we either have a valid header
			 * or corruption.  Verify the header of this record to
			 * determine whether it is just a hole or corruption.
			 *
			 * We don't bother making this check for backup copies,
			 * as records may have their beginning zeroed, hence
			 * the part after a hole may in fact be the middle of
			 * the record.
			 */
			if (!F_ISSET(conn, WT_CONN_WAS_BACKUP)) {
				logrec = (WT_LOG_RECORD *)p;
				if (buf_left >= sizeof(WT_LOG_RECORD)) {
					off += p - buf;
					WT_ERR(__log_record_verify(session, fh,
					    (uint32_t)off, logrec, &corrupt));
					if (corrupt)
						*error_offset = off;
				}
			}
			*hole = true;
			break;
		}
	}

err:	__wt_free(session, buf);
	__wt_free(session, zerobuf);
	return (ret);
}

/*
 * __log_check_partial_write --
 *	Determine if the log record may be a partial write. If that's
 *	possible, return true, otherwise false.
 *
 *	Since the log file is initially zeroed up to a predetermined size,
 *	any record that falls within that boundary that ends in one or
 *	more zeroes may be partial (or the initial record may have been
 *	padded with zeroes before writing). The only way we have any certainty
 *	is if the last byte is non-zero, when that happens, we know that
 *	the write cannot be partial.
 */
static bool
__log_check_partial_write(WT_SESSION_IMPL *session, WT_ITEM *buf,
    uint32_t reclen)
{
	uint8_t *rec;

	WT_UNUSED(session);

	/*
	 * We only check the final byte since that's the only way have any
	 * certainty. Even if the second to last byte is non-zero and the
	 * last byte is zero, that could still technically be the result of
	 * a partial write, however unlikely it may be.
	 */
	rec = buf->mem;
	return (reclen > 0 && rec[reclen - 1] == 0);
}

/*
 * __wt_log_release --
 *	Release a log slot.
 */
int
__wt_log_release(WT_SESSION_IMPL *session, WT_LOGSLOT *slot, bool *freep)
{
	WT_CONNECTION_IMPL *conn;
	WT_DECL_RET;
	WT_LOG *log;
	WT_LSN sync_lsn;
	uint64_t fsync_duration_usecs, time_start, time_stop;
	int64_t release_buffered, release_bytes;
	bool locked;

	conn = S2C(session);
	log = conn->log;
	locked = false;
	if (freep != NULL)
		*freep = 1;
	release_buffered = WT_LOG_SLOT_RELEASED_BUFFERED(slot->slot_state);
	release_bytes = release_buffered + slot->slot_unbuffered;

	/*
	 * Checkpoints can be configured based on amount of log written.
	 * Add in this log record to the sum and if needed, signal the
	 * checkpoint condition.  The logging subsystem manages the
	 * accumulated field.  There is a bit of layering violation
	 * here checking the connection ckpt field and using its
	 * condition.
	 */
	if (WT_CKPT_LOGSIZE(conn)) {
		log->log_written += (wt_off_t)release_bytes;
		__wt_checkpoint_signal(session, log->log_written);
	}

	/* Write the buffered records */
	if (release_buffered != 0)
		WT_ERR(__log_fs_write(session, slot, slot->slot_start_offset,
		    (size_t)release_buffered, slot->slot_buf.mem));

	/*
	 * If we have to wait for a synchronous operation, we do not pass
	 * handling of this slot off to the worker thread.  The caller is
	 * responsible for freeing the slot in that case.  Otherwise the
	 * worker thread will free it.
	 */
	if (!F_ISSET(slot, WT_SLOT_FLUSH | WT_SLOT_SYNC_FLAGS)) {
		if (freep != NULL)
			*freep = 0;
		slot->slot_state = WT_LOG_SLOT_WRITTEN;
		/*
		 * After this point the worker thread owns the slot.  There
		 * is nothing more to do but return.
		 */
		/*
		 * !!! Signalling the wrlsn_cond condition here results in
		 * worse performance because it causes more scheduling churn
		 * and more walking of the slot pool for a very small number
		 * of slots to process.  Don't signal here.
		 */
		return (0);
	}

	/*
	 * Wait for earlier groups to finish, otherwise there could
	 * be holes in the log file.
	 */
	WT_STAT_CONN_INCR(session, log_release_write_lsn);
	__log_wait_for_earlier_slot(session, slot);

	log->write_start_lsn = slot->slot_start_lsn;
	log->write_lsn = slot->slot_end_lsn;

	WT_ASSERT(session, slot != log->active_slot);
	__wt_cond_signal(session, log->log_write_cond);
	F_CLR(slot, WT_SLOT_FLUSH);

	/*
	 * Signal the close thread if needed.
	 */
	if (F_ISSET(slot, WT_SLOT_CLOSEFH))
		__wt_cond_signal(session, conn->log_file_cond);

	if (F_ISSET(slot, WT_SLOT_SYNC_DIRTY) && !F_ISSET(slot, WT_SLOT_SYNC) &&
	    (ret = __wt_fsync(session, log->log_fh, false)) != 0) {
		/*
		 * Ignore ENOTSUP, but don't try again.
		 */
		if (ret != ENOTSUP)
			WT_ERR(ret);
		conn->log_dirty_max = 0;
	}

	/*
	 * Try to consolidate calls to fsync to wait less.  Acquire a spin lock
	 * so that threads finishing writing to the log will wait while the
	 * current fsync completes and advance log->sync_lsn.
	 */
	while (F_ISSET(slot, WT_SLOT_SYNC | WT_SLOT_SYNC_DIR)) {
		/*
		 * We have to wait until earlier log files have finished their
		 * sync operations.  The most recent one will set the LSN to the
		 * beginning of our file.
		 */
		if (log->sync_lsn.l.file < slot->slot_end_lsn.l.file ||
		    __wt_spin_trylock(session, &log->log_sync_lock) != 0) {
			__wt_cond_wait(
			    session, log->log_sync_cond, 10000, NULL);
			continue;
		}
		locked = true;

		/*
		 * Record the current end of our update after the lock.
		 * That is how far our calls can guarantee.
		 */
		sync_lsn = slot->slot_end_lsn;
		/*
		 * Check if we have to sync the parent directory.  Some
		 * combinations of sync flags may result in the log file
		 * not yet stable in its parent directory.  Do that
		 * now if needed.
		 */
		if (F_ISSET(slot, WT_SLOT_SYNC_DIR) &&
		    (log->sync_dir_lsn.l.file < sync_lsn.l.file)) {
			WT_ASSERT(session, log->log_dir_fh != NULL);
			__wt_verbose(session, WT_VERB_LOG,
			    "log_release: sync directory %s to LSN %" PRIu32
			    "/%" PRIu32,
			    log->log_dir_fh->name,
			    sync_lsn.l.file, sync_lsn.l.offset);
			time_start = __wt_clock(session);
			WT_ERR(__wt_fsync(session, log->log_dir_fh, true));
			time_stop = __wt_clock(session);
			fsync_duration_usecs =
			    WT_CLOCKDIFF_US(time_stop, time_start);
			log->sync_dir_lsn = sync_lsn;
			WT_STAT_CONN_INCR(session, log_sync_dir);
			WT_STAT_CONN_INCRV(session,
			    log_sync_dir_duration, fsync_duration_usecs);
		}

		/*
		 * Sync the log file if needed.
		 */
		if (F_ISSET(slot, WT_SLOT_SYNC) &&
		    __wt_log_cmp(&log->sync_lsn, &slot->slot_end_lsn) < 0) {
			__wt_verbose(session, WT_VERB_LOG,
			    "log_release: sync log %s to LSN %" PRIu32
			    "/%" PRIu32,
			    log->log_fh->name,
			    sync_lsn.l.file, sync_lsn.l.offset);
			WT_STAT_CONN_INCR(session, log_sync);
			time_start = __wt_clock(session);
			WT_ERR(__wt_fsync(session, log->log_fh, true));
			time_stop = __wt_clock(session);
			fsync_duration_usecs =
			    WT_CLOCKDIFF_US(time_stop, time_start);
			WT_STAT_CONN_INCRV(session,
			    log_sync_duration, fsync_duration_usecs);
			log->sync_lsn = sync_lsn;
			__wt_cond_signal(session, log->log_sync_cond);
		}
		/*
		 * Clear the flags before leaving the loop.
		 */
		F_CLR(slot, WT_SLOT_SYNC | WT_SLOT_SYNC_DIR);
		locked = false;
		__wt_spin_unlock(session, &log->log_sync_lock);
	}
err:	if (locked)
		__wt_spin_unlock(session, &log->log_sync_lock);
	if (ret != 0 && slot->slot_error == 0)
		slot->slot_error = ret;
	return (ret);
}

/*
 * __log_salvage_message --
 *	Show messages consistently for a salvageable error.
 */
static int
__log_salvage_message(WT_SESSION_IMPL *session, const char *log_name,
    const char *extra_msg, wt_off_t offset)
{
	WT_RET(__wt_msg(session,
	    "log file %s corrupted%s at position %" PRIuMAX
	    ", truncated", log_name, extra_msg, (uintmax_t)offset));
	F_SET(S2C(session), WT_CONN_DATA_CORRUPTION);
	return (WT_ERROR);
}

/*
 * __wt_log_scan --
 *	Scan the logs, calling a function on each record found.
 */
int
__wt_log_scan(WT_SESSION_IMPL *session, WT_LSN *lsnp, uint32_t flags,
    int (*func)(WT_SESSION_IMPL *session,
    WT_ITEM *record, WT_LSN *lsnp, WT_LSN *next_lsnp,
    void *cookie, int firstrecord), void *cookie)
{
	WT_CONNECTION_IMPL *conn;
	WT_DECL_ITEM(buf);
	WT_DECL_ITEM(decryptitem);
	WT_DECL_ITEM(uncitem);
	WT_DECL_RET;
	WT_FH *log_fh;
	WT_ITEM *cbbuf;
	WT_LOG *log;
	WT_LOG_RECORD *logrec;
	WT_LSN end_lsn, next_lsn, prev_eof, prev_lsn, rd_lsn, start_lsn;
	wt_off_t bad_offset, log_size;
	uint32_t allocsize, firstlog, lastlog, lognum, rdup_len, reclen;
	uint16_t version;
	u_int i, logcount;
	int firstrecord;
	char **logfiles;
	bool corrupt, eol, need_salvage, partial_record;

	conn = S2C(session);
	log = conn->log;
	log_fh = NULL;
	logcount = 0;
	logfiles = NULL;
	corrupt = eol = false;
	firstrecord = 1;
	need_salvage = false;

	/*
	 * If the caller did not give us a callback function there is nothing
	 * to do.
	 */
	if (func == NULL)
		return (0);

<<<<<<< HEAD
=======
	if (lsnp != NULL &&
	    LF_ISSET(WT_LOGSCAN_FIRST|WT_LOGSCAN_FROM_CKP))
		WT_RET_MSG(session, WT_ERROR,
		    "choose either a start LSN or a start flag");
	/*
	 * Set up the allocation size, starting and ending LSNs.  The values
	 * for those depend on whether logging is currently enabled or not.
	 */
	lastlog = 0;
>>>>>>> f378d467
	if (log != NULL) {
		allocsize = log->allocsize;
		end_lsn = log->alloc_lsn;
		start_lsn = log->first_lsn;
		if (lsnp == NULL) {
			if (LF_ISSET(WT_LOGSCAN_FROM_CKP))
				start_lsn = log->ckpt_lsn;
			else if (!LF_ISSET(WT_LOGSCAN_FIRST))
				WT_RET_MSG(session, WT_ERROR,
				    "WT_LOGSCAN_FIRST not set");
		}
		lastlog = log->fileid;
	} else {
		/*
		 * If logging is not configured, we can still print out the log
		 * if log files exist.  We just need to set the LSNs from what
		 * is in the files versus what is in the live connection.
		 */
		/*
		 * Set allocsize to the minimum alignment it could be.  Larger
		 * records and larger allocation boundaries should always be
		 * a multiple of this.
		 */
		allocsize = WT_LOG_ALIGN;
		firstlog = UINT32_MAX;
		WT_RET(__log_get_files(session,
		    WT_LOG_FILENAME, &logfiles, &logcount));
		if (logcount == 0)
			WT_RET_MSG(session, ENOTSUP, "no log files found");
		for (i = 0; i < logcount; i++) {
			WT_ERR(__wt_log_extract_lognum(session, logfiles[i],
			    &lognum));
			lastlog = WT_MAX(lastlog, lognum);
			firstlog = WT_MIN(firstlog, lognum);
		}
		WT_SET_LSN(&start_lsn, firstlog, 0);
		WT_SET_LSN(&end_lsn, lastlog, 0);
		WT_ERR(
		    __wt_fs_directory_list_free(session, &logfiles, logcount));
	}
	if (lsnp != NULL) {
		/*
		 * Offsets must be on allocation boundaries.
		 * An invalid LSN from a user should just return
		 * WT_NOTFOUND.  It is not an error.  But if it is
		 * from recovery, we expect valid LSNs so give more
		 * information about that.
		 */
		if (lsnp->l.offset % allocsize != 0) {
			if (LF_ISSET(WT_LOGSCAN_RECOVER))
				WT_ERR_MSG(session, WT_NOTFOUND,
				    "__wt_log_scan unaligned LSN %"
				    PRIu32 "/%" PRIu32,
				    lsnp->l.file, lsnp->l.offset);
			else
				return (WT_NOTFOUND);
		}
		/*
		 * If the file is in the future it doesn't exist.
		 * An invalid LSN from a user should just return
		 * WT_NOTFOUND.  It is not an error.  But if it is
		 * from recovery, we expect valid LSNs so give more
		 * information about that.
		 */
		if (lsnp->l.file > lastlog) {
			if (LF_ISSET(WT_LOGSCAN_RECOVER))
				WT_ERR_MSG(session, WT_NOTFOUND,
				    "__wt_log_scan LSN %" PRIu32 "/%" PRIu32
				    " larger than biggest log file %" PRIu32,
				    lsnp->l.file, lsnp->l.offset, lastlog);
			else
				return (WT_NOTFOUND);
		}
		/*
		 * Log cursors may not know the starting LSN.  If an
		 * LSN is passed in that it is equal to the smallest
		 * LSN, start from the beginning of the log.
		 */
		if (!WT_IS_INIT_LSN(lsnp))
			start_lsn = *lsnp;
	}
	WT_ERR(__log_open_verify(session, start_lsn.l.file, &log_fh, &prev_lsn,
	    NULL, &need_salvage));
	if (need_salvage)
		WT_ERR_MSG(session, WT_ERROR, "log file requires salvage");
	WT_ERR(__wt_filesize(session, log_fh, &log_size));
	rd_lsn = start_lsn;
	if (LF_ISSET(WT_LOGSCAN_RECOVER))
		__wt_verbose(session, WT_VERB_RECOVERY_PROGRESS,
		    "Recovering log %" PRIu32 " through %" PRIu32,
		    rd_lsn.l.file, end_lsn.l.file);

	WT_ERR(__wt_scr_alloc(session, WT_LOG_ALIGN, &buf));
	WT_ERR(__wt_scr_alloc(session, 0, &decryptitem));
	WT_ERR(__wt_scr_alloc(session, 0, &uncitem));
	for (;;) {
		if (rd_lsn.l.offset + allocsize > log_size) {
advance:
			if (rd_lsn.l.offset == log_size)
				partial_record = false;
			else {
				/*
				 * See if there is anything non-zero at the
				 * end of this log file.
				 */
				WT_ERR(__log_has_hole(
				    session, log_fh, log_size,
				    rd_lsn.l.offset, &bad_offset,
				    &partial_record));
				if (bad_offset != 0) {
					need_salvage = true;
					WT_ERR(__log_salvage_message(session,
					    log_fh->name, "", bad_offset));
				}
			}
			/*
			 * If we read the last record, go to the next file.
			 */
			WT_ERR(__wt_close(session, &log_fh));
			log_fh = NULL;
			eol = true;
			/*
			 * Truncate this log file before we move to the next.
			 */
			if (LF_ISSET(WT_LOGSCAN_RECOVER) &&
			    __wt_log_cmp(&rd_lsn, &log->trunc_lsn) < 0) {
				__wt_verbose(session, WT_VERB_LOG,
				    "Truncate end of log %" PRIu32 "/%" PRIu32,
				    rd_lsn.l.file, rd_lsn.l.offset);
<<<<<<< HEAD
				WT_ERR(__log_truncate(session,
				    &rd_lsn, WT_LOG_FILENAME, 1));
=======
				WT_ERR(__log_truncate(session, &rd_lsn, true,
				    false));
>>>>>>> f378d467
			}
			/*
			 * If we had a partial record, we'll want to break
			 * now after closing and truncating.  Although for now
			 * log_truncate does not modify the LSN passed in,
			 * this code does not assume it is unmodified after that
			 * call which is why it uses the boolean set earlier.
			 */
			if (partial_record)
				break;
			/*
			 * Avoid an error message when we reach end of log
			 * by checking here.
			 */
			prev_eof = rd_lsn;
			WT_SET_LSN(&rd_lsn, rd_lsn.l.file + 1, 0);
			if (rd_lsn.l.file > end_lsn.l.file)
				break;
			if (LF_ISSET(WT_LOGSCAN_RECOVER))
				__wt_verbose(session, WT_VERB_RECOVERY_PROGRESS,
				    "Recovering log %" PRIu32
				    " through %" PRIu32,
				    rd_lsn.l.file, end_lsn.l.file);
			WT_ERR(__log_open_verify(session,
			    rd_lsn.l.file, &log_fh, &prev_lsn, &version,
			    &need_salvage));
			if (need_salvage)
				WT_ERR_MSG(session, WT_ERROR,
				    "log file requires salvage");
			/*
			 * Opening the log file reads with verify sets up the
			 * previous LSN from the first record.  This detects
			 * a "hole" at the end of the previous log file.
			 */
			if (LF_ISSET(WT_LOGSCAN_RECOVER) &&
			    !WT_IS_INIT_LSN(&prev_lsn) &&
			    !WT_IS_ZERO_LSN(&prev_lsn) &&
			    prev_lsn.l.offset != prev_eof.l.offset) {
				WT_ASSERT(session,
				    prev_eof.l.file == prev_lsn.l.file);
				break;
			}
			/*
			 * If we read a current version log file without a
			 * previous LSN record the log ended after writing
			 * that header.  We're done.
			 */
			if (LF_ISSET(WT_LOGSCAN_RECOVER) &&
			    version == WT_LOG_VERSION_SYSTEM &&
			    WT_IS_ZERO_LSN(&prev_lsn)) {
				__wt_verbose(session, WT_VERB_LOG,
				    "log_scan: Stopping, no system "
				    "record detected in %s.", log_fh->name);
				break;
			}
			WT_ERR(__wt_filesize(session, log_fh, &log_size));
			eol = false;
			continue;
		}
		/*
		 * Read the minimum allocation size a record could be.
		 * Conditionally set the need_salvage flag so that if the
		 * read fails, we know this is an situation we can salvage.
		 */
		WT_ASSERT(session, buf->memsize >= allocsize);
		need_salvage = F_ISSET(conn, WT_CONN_SALVAGE);
		WT_ERR(__log_fs_read(session,
		    log_fh, rd_lsn.l.offset, (size_t)allocsize, buf->mem));
		need_salvage = false;
		/*
		 * See if we need to read more than the allocation size. We
		 * expect that we rarely will have to read more. Most log
		 * records will be fairly small.
		 */
		reclen = ((WT_LOG_RECORD *)buf->mem)->len;
#ifdef WORDS_BIGENDIAN
		reclen = __wt_bswap32(reclen);
#endif
		/*
		 * Log files are pre-allocated.  We need to detect the
		 * difference between a hole in the file (where this location
		 * would be considered the end of log) and the last record
		 * in the log and we're at the zeroed part of the file.
		 * If we find a zeroed record, scan forward in the log looking
		 * for any data.  If we detect any we have a hole and stop.
		 * Otherwise if the rest is all zeroes advance to the next file.
		 * When recovery finds the end of the log, truncate the file
		 * and remove any later log files that may exist.
		 */
		if (reclen == 0) {
			WT_ERR(__log_has_hole(
			    session, log_fh, log_size, rd_lsn.l.offset,
			    &bad_offset, &eol));
			if (bad_offset != 0) {
				need_salvage = true;
				WT_ERR(__log_salvage_message(session,
				    log_fh->name, "", bad_offset));
			}
			if (eol)
				/* Found a hole. This LSN is the end. */
				break;
			/* Last record in log.  Look for more. */
			goto advance;
		}
		rdup_len = __wt_rduppo2(reclen, allocsize);
		if (reclen > allocsize) {
			/*
			 * The log file end could be the middle of this
			 * log record.  If we have a partially written record
			 * then this is considered the end of the log.
			 */
			if (rd_lsn.l.offset + rdup_len > log_size) {
				eol = true;
				break;
			}
			/*
			 * We need to round up and read in the full padded
			 * record, especially for direct I/O.
			 */
			WT_ERR(__wt_buf_grow(session, buf, rdup_len));
			WT_ERR(__log_fs_read(session, log_fh,
			    rd_lsn.l.offset, (size_t)rdup_len, buf->mem));
			WT_STAT_CONN_INCR(session, log_scan_rereads);
		}
		/*
		 * We read in the record, now verify the checksum.  A failed
		 * checksum does not imply corruption, it may be the result
		 * of a partial write.
		 */
		buf->size = reclen;
		logrec = (WT_LOG_RECORD *)buf->mem;
		if (!__log_checksum_match(buf, reclen)) {
			/*
			 * A checksum mismatch means we have reached the end of
			 * the useful part of the log.  This should be found on
			 * the first pass through recovery.  In the second pass
			 * where we truncate the log, this is where it should
			 * end.
			 * Continue processing where possible, so remember any
			 * error returns, but don't skip to the error handler.
			 */
			if (log != NULL)
				log->trunc_lsn = rd_lsn;
			/*
			 * If the user asked for a specific LSN and it is not
			 * a valid LSN, return WT_NOTFOUND.
			 */
			if (LF_ISSET(WT_LOGSCAN_ONE))
				ret = WT_NOTFOUND;

			/*
			 * When we have a checksum mismatch, we would like
			 * to determine whether it may be the result of:
			 *  1) some expected corruption that can occur during
			 *     backups
			 *  2) a partial write that can naturally occur when
			 *     an application crashes
			 *  3) some other corruption
			 * so that we can (in case 3) flag cases of file system
			 * or hardware failures. Unfortunately, we have found
			 * on some systems that file system writes may in fact
			 * be lost, and this can readily be triggered with
			 * normal operations. Rather than force users to
			 * salvage in these situations, we merely truncate the
			 * log at this point and issue a message.
			 */
			if (F_ISSET(conn, WT_CONN_WAS_BACKUP))
				break;

			if (!__log_check_partial_write(session, buf, reclen)) {
				/*
				 * It's not a partial write, and we have a bad
				 * checksum. We treat it as a corruption that
				 * must be salvaged.
				 */
				need_salvage = true;
				WT_TRET(__log_salvage_message(session,
				    log_fh->name, ", bad checksum",
				    rd_lsn.l.offset));
			} else {
				/*
				 * It may be a partial write, or it's possible
				 * that the header is corrupt.  Make a sanity
				 * check of the log record header.
				 */
				WT_TRET(__log_record_verify(session, log_fh,
				    rd_lsn.l.offset, logrec, &corrupt));
				if (corrupt) {
					need_salvage = true;
					WT_TRET(__log_salvage_message(session,
					    log_fh->name, "", rd_lsn.l.offset));
				}
			}
			break;
		}
		__wt_log_record_byteswap(logrec);

		/*
		 * We have a valid log record.  If it is not the log file
		 * header, invoke the callback.
		 */
		WT_STAT_CONN_INCR(session, log_scan_records);
		next_lsn = rd_lsn;
		next_lsn.l.offset += rdup_len;
		if (rd_lsn.l.offset != 0) {
			/*
			 * We need to manage the different buffers here.
			 * Buf is the buffer this function uses to read from
			 * the disk.  The callback buffer may change based
			 * on whether encryption and compression are used.
			 *
			 * We want to free any buffers from compression and
			 * encryption but keep the one we use for reading.
			 */
			cbbuf = buf;
			if (F_ISSET(logrec, WT_LOG_RECORD_ENCRYPTED)) {
				WT_ERR(__log_decrypt(
				    session, cbbuf, decryptitem));
				cbbuf = decryptitem;
			}
			if (F_ISSET(logrec, WT_LOG_RECORD_COMPRESSED)) {
				WT_ERR(__log_decompress(
				    session, cbbuf, uncitem));
				cbbuf = uncitem;
			}
			WT_ERR((*func)(session,
			    cbbuf, &rd_lsn, &next_lsn, cookie, firstrecord));

			firstrecord = 0;

			if (LF_ISSET(WT_LOGSCAN_ONE))
				break;
		}
		rd_lsn = next_lsn;
	}

	/* Truncate if we're in recovery. */
	if (LF_ISSET(WT_LOGSCAN_RECOVER) &&
	    __wt_log_cmp(&rd_lsn, &log->trunc_lsn) < 0) {
		__wt_verbose(session, WT_VERB_LOG,
		    "End of recovery truncate end of log %" PRIu32 "/%" PRIu32,
		    rd_lsn.l.file, rd_lsn.l.offset);
		/* Preserve prior error and fall through to error handling. */
		WT_TRET(__log_truncate(session, &rd_lsn, false, false));
	}

err:	WT_STAT_CONN_INCR(session, log_scans);
	/*
	 * If we are salvaging and failed a salvageable operation, then
	 * truncate the log at the fail point.
	 */
	if (ret != 0 && ret != WT_PANIC && need_salvage) {
		WT_TRET(__wt_close(session, &log_fh));
		log_fh = NULL;
		WT_TRET(__log_truncate(session, &rd_lsn, false, true));
		ret = 0;
	}

	/*
	 * If the first attempt to read a log record results in
	 * an error recovery is likely going to fail.  Try to provide
	 * a helpful failure message.
	 */
	if (ret != 0 && firstrecord && LF_ISSET(WT_LOGSCAN_RECOVER)) {
		__wt_errx(session,
		    "WiredTiger is unable to read the recovery log.");
		__wt_errx(session, "This may be due to the log"
		    " files being encrypted, being from an older"
		    " version or due to corruption on disk");
		__wt_errx(session, "You should confirm that you have"
		    " opened the database with the correct options including"
		    " all encryption and compression options");
	}

	WT_TRET(__wt_fs_directory_list_free(session, &logfiles, logcount));

	__wt_scr_free(session, &buf);
	__wt_scr_free(session, &decryptitem);
	__wt_scr_free(session, &uncitem);

	/*
	 * If the caller wants one record and it is at the end of log,
	 * return WT_NOTFOUND.
	 */
	if (LF_ISSET(WT_LOGSCAN_ONE) && eol && ret == 0)
		ret = WT_NOTFOUND;
	WT_TRET(__wt_close(session, &log_fh));
	return (ret);
}

/*
 * __wt_log_force_write --
 *	Force a switch and release and write of the current slot.
 *	Wrapper function that takes the lock.
 */
int
__wt_log_force_write(WT_SESSION_IMPL *session, bool retry, bool *did_work)
{
	WT_LOG *log;
	WT_MYSLOT myslot;

	log = S2C(session)->log;
	memset(&myslot, 0, sizeof(myslot));
	WT_STAT_CONN_INCR(session, log_force_write);
	if (did_work != NULL)
		*did_work = true;
	myslot.slot = log->active_slot;
	return (__wt_log_slot_switch(session, &myslot, retry, true, did_work));
}

/*
 * __wt_log_write --
 *	Write a record into the log, compressing as necessary.
 */
int
__wt_log_write(WT_SESSION_IMPL *session, WT_ITEM *record, WT_LSN *lsnp,
    uint32_t flags)
{
	WT_COMPRESSOR *compressor;
	WT_CONNECTION_IMPL *conn;
	WT_DECL_ITEM(citem);
	WT_DECL_ITEM(eitem);
	WT_DECL_RET;
	WT_ITEM *ip;
	WT_KEYED_ENCRYPTOR *kencryptor;
	WT_LOG *log;
	WT_LOG_RECORD *newlrp;
	size_t dst_len, len, new_size, result_len, src_len;
	uint8_t *dst, *src;
	int compression_failed;

	conn = S2C(session);
	log = conn->log;
	/*
	 * An error during opening the logging subsystem can result in it
	 * being enabled, but without an open log file.  In that case,
	 * just return.  We can also have logging opened for reading in a
	 * read-only database and attempt to write a record on close.
	 */
	if (!F_ISSET(log, WT_LOG_OPENED) || F_ISSET(conn, WT_CONN_READONLY))
		return (0);
	ip = record;
	if ((compressor = conn->log_compressor) != NULL &&
	    record->size < log->allocsize) {
		WT_STAT_CONN_INCR(session, log_compress_small);
	} else if (compressor != NULL) {
		/* Skip the log header */
		src = (uint8_t *)record->mem + WT_LOG_COMPRESS_SKIP;
		src_len = record->size - WT_LOG_COMPRESS_SKIP;

		/*
		 * Compute the size needed for the destination buffer.  We only
		 * allocate enough memory for a copy of the original by default,
		 * if any compressed version is bigger than the original, we
		 * won't use it.  However, some compression engines (snappy is
		 * one example), may need more memory because they don't stop
		 * just because there's no more memory into which to compress.
		 */
		if (compressor->pre_size == NULL)
			len = src_len;
		else
			WT_ERR(compressor->pre_size(compressor,
			    &session->iface, src, src_len, &len));

		new_size = len + WT_LOG_COMPRESS_SKIP;
		WT_ERR(__wt_scr_alloc(session, new_size, &citem));

		/* Skip the header bytes of the destination data. */
		dst = (uint8_t *)citem->mem + WT_LOG_COMPRESS_SKIP;
		dst_len = len;

		compression_failed = 0;
		WT_ERR(compressor->compress(compressor, &session->iface,
		    src, src_len, dst, dst_len, &result_len,
		    &compression_failed));
		result_len += WT_LOG_COMPRESS_SKIP;

		/*
		 * If compression fails, or doesn't gain us at least one unit of
		 * allocation, fallback to the original version.  This isn't
		 * unexpected: if compression doesn't work for some chunk of
		 * data for some reason (noting likely additional format/header
		 * information which compressed output requires), it just means
		 * the uncompressed version is as good as it gets, and that's
		 * what we use.
		 */
		if (compression_failed ||
		    result_len / log->allocsize >=
		    record->size / log->allocsize)
			WT_STAT_CONN_INCR(session, log_compress_write_fails);
		else {
			WT_STAT_CONN_INCR(session, log_compress_writes);
			WT_STAT_CONN_INCRV(session, log_compress_mem,
			    record->size);
			WT_STAT_CONN_INCRV(session, log_compress_len,
			    result_len);

			/*
			 * Copy in the skipped header bytes, set the final data
			 * size.
			 */
			memcpy(citem->mem, record->mem, WT_LOG_COMPRESS_SKIP);
			citem->size = result_len;
			ip = citem;
			newlrp = (WT_LOG_RECORD *)citem->mem;
			F_SET(newlrp, WT_LOG_RECORD_COMPRESSED);
			WT_ASSERT(session, result_len < UINT32_MAX &&
			    record->size < UINT32_MAX);
			newlrp->mem_len = WT_STORE_SIZE(record->size);
		}
	}
	if ((kencryptor = conn->kencryptor) != NULL) {
		/*
		 * Allocate enough space for the original record plus the
		 * encryption size constant plus the length we store.
		 */
		__wt_encrypt_size(session, kencryptor, ip->size, &new_size);
		WT_ERR(__wt_scr_alloc(session, new_size, &eitem));

		WT_ERR(__wt_encrypt(session, kencryptor,
		    WT_LOG_ENCRYPT_SKIP, ip, eitem));

		/*
		 * Final setup of new buffer.  Set the flag for
		 * encryption in the record header.
		 */
		ip = eitem;
		newlrp = (WT_LOG_RECORD *)eitem->mem;
		F_SET(newlrp, WT_LOG_RECORD_ENCRYPTED);
		WT_ASSERT(session, new_size < UINT32_MAX &&
		    ip->size < UINT32_MAX);
	}
	ret = __log_write_internal(session, ip, lsnp, flags);

err:	__wt_scr_free(session, &citem);
	__wt_scr_free(session, &eitem);
	return (ret);
}

/*
 * __log_write_internal --
 *	Write a record into the log.
 */
static int
__log_write_internal(WT_SESSION_IMPL *session, WT_ITEM *record, WT_LSN *lsnp,
    uint32_t flags)
{
	WT_CONNECTION_IMPL *conn;
	WT_DECL_RET;
	WT_LOG *log;
	WT_LOG_RECORD *logrec;
	WT_LSN lsn;
	WT_MYSLOT myslot;
	int64_t release_size;
	uint32_t fill_size, force, rdup_len;
	bool free_slot;

	conn = S2C(session);
	log = conn->log;
	if (record->size > UINT32_MAX)
		WT_RET_MSG(session, EFBIG,
		    "Log record size of %" WT_SIZET_FMT " exceeds the maximum "
		    "supported size of %" PRIu32,
		    record->size, UINT32_MAX);
	WT_INIT_LSN(&lsn);
	myslot.slot = NULL;
	memset(&myslot, 0, sizeof(myslot));
	/*
	 * Assume the WT_ITEM the caller passed is a WT_LOG_RECORD, which has a
	 * header at the beginning for us to fill in.
	 *
	 * If using direct_io, the caller should pass us an aligned record.
	 * But we need to make sure it is big enough and zero-filled so
	 * that we can write the full amount.  Do this whether or not
	 * direct_io is in use because it makes the reading code cleaner.
	 */
	WT_STAT_CONN_INCRV(session, log_bytes_payload, record->size);
	rdup_len = __wt_rduppo2((uint32_t)record->size, log->allocsize);
	WT_ERR(__wt_buf_grow(session, record, rdup_len));
	WT_ASSERT(session, record->data == record->mem);
	/*
	 * If the caller's record only partially fills the necessary
	 * space, we need to zero-fill the remainder.
	 *
	 * The cast is safe, we've already checked to make sure it's in range.
	 */
	fill_size = rdup_len - (uint32_t)record->size;
	if (fill_size != 0) {
		memset((uint8_t *)record->mem + record->size, 0, fill_size);
		/*
		 * Set the last byte of the log record to a non-zero value,
		 * that allows us, on the input side, to tell that a log
		 * record was completely written; there couldn't have been
		 * a partial write. That means that any checksum mismatch
		 * in those conditions is a log corruption.
		 *
		 * Without this changed byte, when we see a zeroed last byte,
		 * we must always treat a checksum error as a possible partial
		 * write. Since partial writes can happen as a result of an
		 * interrupted process (for example, a shutdown), we must
		 * treat a checksum error as a normal occurrence, and merely
		 * the place where the log must be truncated. So any real
		 * corruption within log records is hard to detect as such.
		 *
		 * However, we can only make this modification if there is
		 * more than one byte being filled, as the first zero byte
		 * past the actual record is needed to terminate the loop
		 * in txn_commit_apply.
		 *
		 * This is not a log format change, as we only are changing a
		 * byte in the padding portion of a record, and no logging code
		 * has ever checked that it is any particular value up to now.
		 */
		if (fill_size > 1)
			*((uint8_t *)record->mem + rdup_len - 1) =
			    WT_DEBUG_BYTE;
		record->size = rdup_len;
	}
	/*
	 * Checksum a little-endian version of the header, and write everything
	 * in little-endian format. The checksum is (potentially) returned in a
	 * big-endian format, swap it into place in a separate step.
	 */
	logrec = (WT_LOG_RECORD *)record->mem;
	logrec->len = (uint32_t)record->size;
	logrec->checksum = 0;
	__wt_log_record_byteswap(logrec);
	logrec->checksum = __wt_checksum(logrec, record->size);
#ifdef WORDS_BIGENDIAN
	logrec->checksum = __wt_bswap32(logrec->checksum);
#endif

	WT_STAT_CONN_INCR(session, log_writes);

	/*
	 * The only time joining a slot should ever return an error is if it
	 * detects a panic.
	 */
	__wt_log_slot_join(session, rdup_len, flags, &myslot);
	/*
	 * If the addition of this record crosses the buffer boundary,
	 * switch in a new slot.
	 */
	force = LF_ISSET(WT_LOG_FLUSH | WT_LOG_FSYNC);
	ret = 0;
	if (myslot.end_offset >= WT_LOG_SLOT_BUF_MAX ||
	    F_ISSET(&myslot, WT_MYSLOT_UNBUFFERED) || force)
		ret = __wt_log_slot_switch(session, &myslot, true, false, NULL);
	if (ret == 0)
		ret = __wt_log_fill(session, &myslot, false, record, &lsn);
	release_size = __wt_log_slot_release(&myslot, (int64_t)rdup_len);
	/*
	 * If we get an error we still need to do proper accounting in
	 * the slot fields.
	 * XXX On error we may still need to call release and free.
	 */
	if (ret != 0)
		myslot.slot->slot_error = ret;
	WT_ASSERT(session, ret == 0);
	if (WT_LOG_SLOT_DONE(release_size)) {
		WT_ERR(__wt_log_release(session, myslot.slot, &free_slot));
		if (free_slot)
			__wt_log_slot_free(session, myslot.slot);
	} else if (force) {
		/*
		 * If we are going to wait for this slot to get written,
		 * signal the wrlsn thread.
		 *
		 * XXX I've seen times when conditions are NULL.
		 */
		if (conn->log_cond != NULL) {
			__wt_cond_signal(session, conn->log_cond);
			__wt_yield();
		} else
			WT_ERR(__wt_log_force_write(session, 1, NULL));
	}
	if (LF_ISSET(WT_LOG_FLUSH)) {
		/* Wait for our writes to reach the OS */
		while (__wt_log_cmp(&log->write_lsn, &lsn) <= 0 &&
		    myslot.slot->slot_error == 0)
			__wt_cond_wait(
			    session, log->log_write_cond, 10000, NULL);
	} else if (LF_ISSET(WT_LOG_FSYNC)) {
		/* Wait for our writes to reach disk */
		while (__wt_log_cmp(&log->sync_lsn, &lsn) <= 0 &&
		    myslot.slot->slot_error == 0)
			__wt_cond_wait(
			    session, log->log_sync_cond, 10000, NULL);
	}

	/*
	 * Advance the background sync LSN if needed.
	 */
	if (LF_ISSET(WT_LOG_BACKGROUND))
		__wt_log_background(session, &lsn);

err:
	if (ret == 0 && lsnp != NULL)
		*lsnp = lsn;
	/*
	 * If we're synchronous and some thread had an error, we don't know
	 * if our write made it out to the file or not.  The error could be
	 * before or after us.  So, if anyone got an error, we report it.
	 * If we're not synchronous, only report if our own operation got
	 * an error.
	 */
	if (LF_ISSET(WT_LOG_DSYNC | WT_LOG_FSYNC) && ret == 0 &&
	    myslot.slot != NULL)
		ret = myslot.slot->slot_error;

	/*
	 * If one of the sync flags is set, assert the proper LSN has moved to
	 * match on success.
	 */
	WT_ASSERT(session, ret != 0 || !LF_ISSET(WT_LOG_FLUSH) ||
	    __wt_log_cmp(&log->write_lsn, &lsn) >= 0);
	WT_ASSERT(session, ret != 0 || !LF_ISSET(WT_LOG_FSYNC) ||
	    __wt_log_cmp(&log->sync_lsn, &lsn) >= 0);
	return (ret);
}

/*
 * __wt_log_vprintf --
 *	Write a message into the log.
 */
int
__wt_log_vprintf(WT_SESSION_IMPL *session, const char *fmt, va_list ap)
{
	WT_CONNECTION_IMPL *conn;
	WT_DECL_ITEM(logrec);
	WT_DECL_RET;
	size_t header_size, len;
	uint32_t rectype;
	const char *rec_fmt;
	va_list ap_copy;

	conn = S2C(session);
	rectype = WT_LOGREC_MESSAGE;
	rec_fmt = WT_UNCHECKED_STRING(I);

	if (!FLD_ISSET(conn->log_flags, WT_CONN_LOG_ENABLED))
		return (0);

	va_copy(ap_copy, ap);
	len = 1;
	ret = __wt_vsnprintf_len_incr(NULL, 0, &len, fmt, ap_copy);
	va_end(ap_copy);
	WT_RET(ret);

	WT_RET(
	    __wt_logrec_alloc(session, sizeof(WT_LOG_RECORD) + len, &logrec));

	/*
	 * We're writing a record with the type (an integer) followed by a
	 * string (NUL-terminated data).  To avoid writing the string into
	 * a buffer before copying it, we write the header first, then the
	 * raw bytes of the string.
	 */
	WT_ERR(__wt_struct_size(session, &header_size, rec_fmt, rectype));
	WT_ERR(__wt_struct_pack(session,
	    (uint8_t *)logrec->data + logrec->size, header_size,
	    rec_fmt, rectype));
	logrec->size += (uint32_t)header_size;

	WT_ERR(__wt_vsnprintf(
	    (char *)logrec->data + logrec->size, len, fmt, ap));

	__wt_verbose(session, WT_VERB_LOG,
	    "log_printf: %s", (char *)logrec->data + logrec->size);

	logrec->size += len;
	WT_ERR(__wt_log_write(session, logrec, NULL, 0));
err:	__wt_scr_free(session, &logrec);
	return (ret);
}

/*
 * __wt_log_flush --
 *	Forcibly flush the log to the synchronization level specified.
 *	Wait until it has been completed.
 */
int
__wt_log_flush(WT_SESSION_IMPL *session, uint32_t flags)
{
	WT_CONNECTION_IMPL *conn;
	WT_LOG *log;
	WT_LSN last_lsn, lsn;

	conn = S2C(session);
	WT_ASSERT(session, FLD_ISSET(conn->log_flags, WT_CONN_LOG_ENABLED));
	log = conn->log;
	/*
	 * We need to flush out the current slot first to get the real
	 * end of log LSN in log->alloc_lsn.
	 */
	WT_RET(__wt_log_flush_lsn(session, &lsn, false));
	last_lsn = log->alloc_lsn;

	/*
	 * If the last write caused a switch to a new log file, we should only
	 * wait for the last write to be flushed.  Otherwise, if the workload
	 * is single-threaded we could wait here forever because the write LSN
	 * doesn't switch into the new file until it contains a record.
	 */
	if (last_lsn.l.offset == log->first_record)
		last_lsn = log->log_close_lsn;

	/*
	 * Wait until all current outstanding writes have been written
	 * to the file system.
	 */
	while (__wt_log_cmp(&last_lsn, &lsn) > 0) {
		__wt_sleep(0, WT_THOUSAND);
		WT_RET(__wt_log_flush_lsn(session, &lsn, false));
	}

	__wt_verbose(session, WT_VERB_LOG,
	    "log_flush: flags %#" PRIx32 " LSN %" PRIu32 "/%" PRIu32,
	    flags, lsn.l.file, lsn.l.offset);
	/*
	 * If the user wants write-no-sync, there is nothing more to do.
	 * If the user wants background sync, set the LSN and we're done.
	 * If the user wants sync, force it now.
	 */
	if (LF_ISSET(WT_LOG_BACKGROUND))
		__wt_log_background(session, &lsn);
	else if (LF_ISSET(WT_LOG_FSYNC))
		WT_RET(__wt_log_force_sync(session, &lsn));
	return (0);
}<|MERGE_RESOLUTION|>--- conflicted
+++ resolved
@@ -9,13 +9,8 @@
 #include "wt_internal.h"
 
 static int __log_newfile(WT_SESSION_IMPL *, bool, bool *);
-<<<<<<< HEAD
-static int __log_openfile(
-	WT_SESSION_IMPL *, WT_FH **, const char *, uint32_t, uint32_t);
-=======
 static int __log_openfile(WT_SESSION_IMPL *, uint32_t, uint32_t, WT_FH **);
 static int __log_truncate(WT_SESSION_IMPL *, WT_LSN *, bool, bool);
->>>>>>> f378d467
 static int __log_write_internal(
 	WT_SESSION_IMPL *, WT_ITEM *, WT_LSN *, uint32_t);
 
@@ -625,12 +620,7 @@
 	 * system.
 	 */
 	WT_RET(__wt_close(session, &log->log_fh));
-<<<<<<< HEAD
-	WT_RET(__log_get_files(session,
-	    WT_LOG_FILENAME, &logfiles, &logcount));
-=======
 	WT_RET(__log_get_files(session, WT_LOG_FILENAME, &logfiles, &logcount));
->>>>>>> f378d467
 	for (i = 0; i < logcount; i++) {
 		WT_ERR(__wt_log_extract_lognum(
 		    session, logfiles[i], &old_lognum));
@@ -643,12 +633,7 @@
 	WT_WITH_SLOT_LOCK(session, log,
 	    ret = __log_newfile(session, true, NULL));
 	WT_ERR(__wt_log_slot_init(session, false));
-<<<<<<< HEAD
-err:	WT_TRET(
-	    __wt_fs_directory_list_free(session, &logfiles, logcount));
-=======
 err:	WT_TRET(__wt_fs_directory_list_free(session, &logfiles, logcount));
->>>>>>> f378d467
 	return (ret);
 }
 
@@ -2287,8 +2272,6 @@
 	if (func == NULL)
 		return (0);
 
-<<<<<<< HEAD
-=======
 	if (lsnp != NULL &&
 	    LF_ISSET(WT_LOGSCAN_FIRST|WT_LOGSCAN_FROM_CKP))
 		WT_RET_MSG(session, WT_ERROR,
@@ -2298,7 +2281,6 @@
 	 * for those depend on whether logging is currently enabled or not.
 	 */
 	lastlog = 0;
->>>>>>> f378d467
 	if (log != NULL) {
 		allocsize = log->allocsize;
 		end_lsn = log->alloc_lsn;
@@ -2428,13 +2410,8 @@
 				__wt_verbose(session, WT_VERB_LOG,
 				    "Truncate end of log %" PRIu32 "/%" PRIu32,
 				    rd_lsn.l.file, rd_lsn.l.offset);
-<<<<<<< HEAD
-				WT_ERR(__log_truncate(session,
-				    &rd_lsn, WT_LOG_FILENAME, 1));
-=======
 				WT_ERR(__log_truncate(session, &rd_lsn, true,
 				    false));
->>>>>>> f378d467
 			}
 			/*
 			 * If we had a partial record, we'll want to break
