--- conflicted
+++ resolved
@@ -322,15 +322,6 @@
 	const char	*stat_stamp;	/* Statistics log entry timestamp */
 	uint64_t	 stat_usecs;	/* Statistics log period */
 
-<<<<<<< HEAD
-#define	WT_CONN_LOG_ARCHIVE		0x01	/* Archive is enabled */
-#define	WT_CONN_LOG_ENABLED		0x02	/* Logging is enabled */
-#define	WT_CONN_LOG_EXISTED		0x04	/* Log files found */
-#define	WT_CONN_LOG_RECOVER_DIRTY	0x08	/* Recovering unclean */
-#define	WT_CONN_LOG_RECOVER_DONE	0x10	/* Recovery completed */
-#define	WT_CONN_LOG_RECOVER_ERR		0x20	/* Error if recovery required */
-#define	WT_CONN_LOG_ZERO_FILL		0x40	/* Manually zero files */
-=======
 /* AUTOMATIC FLAG VALUE GENERATION START */
 #define	WT_CONN_LOG_ARCHIVE		0x001u	/* Archive is enabled */
 #define	WT_CONN_LOG_DEBUG_MODE		0x002u	/* Debug-mode logging enabled */
@@ -344,7 +335,6 @@
 #define	WT_CONN_LOG_RECOVER_FAILED	0x200u	/* Recovery failed */
 #define	WT_CONN_LOG_ZERO_FILL		0x400u	/* Manually zero files */
 /* AUTOMATIC FLAG VALUE GENERATION STOP */
->>>>>>> f378d467
 	uint32_t	 log_flags;	/* Global logging configuration */
 	WT_CONDVAR	*log_cond;	/* Log server wait mutex */
 	WT_SESSION_IMPL *log_session;	/* Log server session */
