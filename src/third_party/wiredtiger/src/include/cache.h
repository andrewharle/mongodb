--- conflicted
+++ resolved
@@ -151,10 +151,6 @@
 	WT_SPINLOCK evict_pass_lock;	/* Eviction pass lock */
 	WT_SESSION_IMPL *walk_session;	/* Eviction pass session */
 	WT_DATA_HANDLE *walk_tree;	/* LRU walk current tree */
-<<<<<<< HEAD
-	uint32_t walk_progress, walk_target;/* Progress in current tree */
-=======
->>>>>>> f378d467
 
 	WT_SPINLOCK evict_queue_lock;	/* Eviction current queue lock */
 	WT_EVICT_QUEUE evict_queues[WT_EVICT_QUEUE_MAX];
