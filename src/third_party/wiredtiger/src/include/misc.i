/*-
 * Copyright (c) 2014-2019 MongoDB, Inc.
 * Copyright (c) 2008-2014 WiredTiger, Inc.
 *	All rights reserved.
 *
 * See the file LICENSE for redistribution information.
 */

/*
 * __wt_cond_wait --
 *	Wait on a mutex, optionally timing out.
 */
static inline void
__wt_cond_wait(WT_SESSION_IMPL *session,
    WT_CONDVAR *cond, uint64_t usecs, bool (*run_func)(WT_SESSION_IMPL *))
{
	bool notused;

	__wt_cond_wait_signal(session, cond, usecs, run_func, &notused);
}

/*
 * __wt_hex --
 *	Convert a byte to a hex character.
 */
static inline u_char
__wt_hex(int c)
{
	return ((u_char)"0123456789abcdef"[c]);
}

/*
 * __wt_rdtsc --
 *      Get a timestamp from CPU registers.
 */
static inline uint64_t
__wt_rdtsc(void) {
#if defined (__i386)
	{
	uint64_t x;

<<<<<<< HEAD
/*
 * __wt_verbose --
 * 	Verbose message.
 *
 * Inline functions are not parsed for external prototypes, so in cases where we
 * want GCC attributes attached to the functions, we have to do so explicitly.
=======
	__asm__ volatile ("rdtsc" : "=A" (x));
	return (x);
	}
#elif defined (__amd64)
	{
	uint64_t a, d;

	__asm__ volatile ("rdtsc" : "=a" (a), "=d" (d));
	return ((d << 32) | a);
	}
#else
	return (0);
#endif
}

/*
 * __wt_clock --
 *       Obtain a timestamp via either a CPU register or via a system call on
 *       platforms where obtaining it directly from the hardware register is
 *       not supported.
 */
static inline uint64_t
__wt_clock(WT_SESSION_IMPL *session)
{
	struct timespec tsp;

	if (__wt_process.use_epochtime) {
		__wt_epoch(session, &tsp);
		return ((uint64_t)(tsp.tv_sec * WT_BILLION + tsp.tv_nsec));
	}
	return (__wt_rdtsc());
}

/*
 * __wt_strdup --
 *	ANSI strdup function.
>>>>>>> f378d467
 */
static inline int
__wt_strdup(WT_SESSION_IMPL *session, const char *str, void *retp)
{
	return (__wt_strndup(
	    session, str, (str == NULL) ? 0 : strlen(str), retp));
}

/*
 * __wt_strnlen --
 *      Determine the length of a fixed-size string
 */
static inline size_t
__wt_strnlen(const char *s, size_t maxlen)
{
	size_t i;

	for (i = 0; i < maxlen && *s != '\0'; i++, s++)
		;
	return (i);
}

/*
 * __wt_snprintf --
 *	snprintf convenience function, ignoring the returned size.
 */
static inline int
__wt_snprintf(char *buf, size_t size, const char *fmt, ...)
    WT_GCC_FUNC_ATTRIBUTE((format (printf, 3, 4)))
{
	WT_DECL_RET;
	size_t len;
	va_list ap;

	len = 0;

	va_start(ap, fmt);
	ret = __wt_vsnprintf_len_incr(buf, size, &len, fmt, ap);
	va_end(ap);
	WT_RET(ret);

	/* It's an error if the buffer couldn't hold everything. */
	return (len >= size ? ERANGE : 0);
}

/*
 * __wt_vsnprintf --
 *	vsnprintf convenience function, ignoring the returned size.
 */
static inline int
__wt_vsnprintf(char *buf, size_t size, const char *fmt, va_list ap)
{
	size_t len;

	len = 0;

	WT_RET(__wt_vsnprintf_len_incr(buf, size, &len, fmt, ap));

	/* It's an error if the buffer couldn't hold everything. */
	return (len >= size ? ERANGE : 0);
}

/*
 * __wt_snprintf_len_set --
 *	snprintf convenience function, setting the returned size.
 */
static inline int
__wt_snprintf_len_set(
    char *buf, size_t size, size_t *retsizep, const char *fmt, ...)
    WT_GCC_FUNC_ATTRIBUTE((format (printf, 4, 5)))
{
	WT_DECL_RET;
	va_list ap;

	*retsizep = 0;

	va_start(ap, fmt);
	ret = __wt_vsnprintf_len_incr(buf, size, retsizep, fmt, ap);
	va_end(ap);
	return (ret);
}

/*
 * __wt_vsnprintf_len_set --
 *	vsnprintf convenience function, setting the returned size.
 */
static inline int
__wt_vsnprintf_len_set(
    char *buf, size_t size, size_t *retsizep, const char *fmt, va_list ap)
{
	*retsizep = 0;

	return (__wt_vsnprintf_len_incr(buf, size, retsizep, fmt, ap));
}

/*
 * __wt_snprintf_len_incr --
 *	snprintf convenience function, incrementing the returned size.
 */
static inline int
__wt_snprintf_len_incr(
    char *buf, size_t size, size_t *retsizep, const char *fmt, ...)
    WT_GCC_FUNC_ATTRIBUTE((format (printf, 4, 5)))
{
	WT_DECL_RET;
	va_list ap;

	va_start(ap, fmt);
	ret = __wt_vsnprintf_len_incr(buf, size, retsizep, fmt, ap);
	va_end(ap);
	return (ret);
}

/*
 * __wt_txn_context_prepare_check --
 *	Return an error if the current transaction is in the prepare state.
 */
static inline int
__wt_txn_context_prepare_check(WT_SESSION_IMPL *session)
{
	if (F_ISSET(&session->txn, WT_TXN_PREPARE))
		WT_RET_MSG(session, EINVAL,
		    "%s: not permitted in a prepared transaction",
		    session->name);
	return (0);
}

/*
 * __wt_txn_context_check --
 *	Complain if a transaction is/isn't running.
 */
static inline int
__wt_txn_context_check(WT_SESSION_IMPL *session, bool requires_txn)
{
	if (requires_txn && !F_ISSET(&session->txn, WT_TXN_RUNNING))
		WT_RET_MSG(session, EINVAL,
		    "%s: only permitted in a running transaction",
		    session->name);
	if (!requires_txn && F_ISSET(&session->txn, WT_TXN_RUNNING))
		WT_RET_MSG(session, EINVAL,
		    "%s: not permitted in a running transaction",
		    session->name);
	return (0);
}

/*
 * __wt_spin_backoff --
 *	Back off while spinning for a resource. This is used to avoid busy
 *	waiting loops that can consume enough CPU to block real work being
 *	done. The algorithm spins a few times, then yields for a while, then
 *	falls back to sleeping.
 */
static inline void
__wt_spin_backoff(uint64_t *yield_count, uint64_t *sleep_usecs)
{
	if ((*yield_count) < 10) {
		(*yield_count)++;
		return;
	}

	if ((*yield_count) < WT_THOUSAND) {
		(*yield_count)++;
		__wt_yield();
		return;
	}

	(*sleep_usecs) = WT_MIN((*sleep_usecs) + 100, WT_THOUSAND);
	__wt_sleep(0, (*sleep_usecs));
}

				/* Maximum stress delay is 1/10 of a second. */
#define	WT_TIMING_STRESS_MAX_DELAY	(100000)

/*
 * __wt_timing_stress --
 *	Optionally add delay to stress code paths.
 */
static inline void
__wt_timing_stress(WT_SESSION_IMPL *session, u_int flag)
{
	uint64_t i;

	/* Optionally only sleep when a specified configuration flag is set. */
	if (flag != 0 && !FLD_ISSET(S2C(session)->timing_stress_flags, flag))
		return;

	/*
	 * We need a fast way to choose a sleep time. We want to sleep a short
	 * period most of the time, but occasionally wait longer. Divide the
	 * maximum period of time into 10 buckets (where bucket 0 doesn't sleep
	 * at all), and roll dice, advancing to the next bucket 50% of the time.
	 * That means we'll hit the maximum roughly every 1K calls.
	 */
	for (i = 0;;)
		if (__wt_random(&session->rnd) & 0x1 || ++i > 9)
			break;

	if (i == 0)
		__wt_yield();
	else
		/* The default maximum delay is 1/10th of a second. */
		__wt_sleep(0, i * (WT_TIMING_STRESS_MAX_DELAY / 10));
}

/*
 * The hardware-accelerated checksum code that originally shipped on Windows
 * did not correctly handle memory that wasn't 8B aligned and a multiple of 8B.
 * It's likely that calculations were always 8B aligned, but there's some risk.
 *
 * What we do is always write the correct checksum, and if a checksum test
 * fails, check it against the alternate version have before failing.
 */

#if defined(_M_AMD64) && !defined(HAVE_NO_CRC32_HARDWARE)
/*
 * __wt_checksum_match --
 *	Return if a checksum matches either the primary or alternate values.
 */
static inline bool
__wt_checksum_match(const void *chunk, size_t len, uint32_t v)
{
	return (__wt_checksum(chunk, len) == v ||
	    __wt_checksum_alt_match(chunk, len, v));
}

#else

/*
 * __wt_checksum_match --
 *	Return if a checksum matches.
 */
static inline bool
__wt_checksum_match(const void *chunk, size_t len, uint32_t v)
{
	return (__wt_checksum(chunk, len) == v);
}
#endif<|MERGE_RESOLUTION|>--- conflicted
+++ resolved
@@ -39,14 +39,6 @@
 	{
 	uint64_t x;
 
-<<<<<<< HEAD
-/*
- * __wt_verbose --
- * 	Verbose message.
- *
- * Inline functions are not parsed for external prototypes, so in cases where we
- * want GCC attributes attached to the functions, we have to do so explicitly.
-=======
 	__asm__ volatile ("rdtsc" : "=A" (x));
 	return (x);
 	}
@@ -83,7 +75,6 @@
 /*
  * __wt_strdup --
  *	ANSI strdup function.
->>>>>>> f378d467
  */
 static inline int
 __wt_strdup(WT_SESSION_IMPL *session, const char *str, void *retp)
