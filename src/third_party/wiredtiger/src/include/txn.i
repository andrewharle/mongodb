--- conflicted
+++ resolved
@@ -637,9 +637,6 @@
 }
 
 /*
-<<<<<<< HEAD
- * __wt_txn_visible_all --
-=======
  * __wt_txn_pinned_timestamp --
  *	Get the first timestamp that has to be kept for the current tree.
  */
@@ -688,7 +685,6 @@
 
 /*
  * __txn_visible_all_id --
->>>>>>> f378d467
  *	Check if a given transaction ID is "globally visible".	This is, if
  *	all sessions in the system will see the transaction ID including the
  *	ID that belongs to a running checkpoint.
