/*-
 * Copyright (c) 2014-2019 MongoDB, Inc.
 * Copyright (c) 2008-2014 WiredTiger, Inc.
 *	All rights reserved.
 *
 * See the file LICENSE for redistribution information.
 */

#ifndef	__WIREDTIGER_H_
#define	__WIREDTIGER_H_

#if defined(__cplusplus)
extern "C" {
#endif

/*******************************************
 * Version information
 *******************************************/
#define	WIREDTIGER_VERSION_MAJOR	@VERSION_MAJOR@
#define	WIREDTIGER_VERSION_MINOR	@VERSION_MINOR@
#define	WIREDTIGER_VERSION_PATCH	@VERSION_PATCH@
#define	WIREDTIGER_VERSION_STRING	@VERSION_STRING@

/*******************************************
 * Required includes
 *******************************************/
@wiredtiger_includes_decl@

/*******************************************
 * Portable type names
 *******************************************/
@off_t_decl@
@uintmax_t_decl@
@uintptr_t_decl@

#if defined(DOXYGEN) || defined(SWIG)
#define	__F(func) func
#else
#define	__F(func) (*func)
#endif

/*
 * We support configuring WiredTiger with the gcc/clang -fvisibility=hidden
 * flags, but that requires public APIs be specifically marked.
 */
#if defined(DOXYGEN) || defined(SWIG) || !defined(__GNUC__)
#define	WT_ATTRIBUTE_LIBRARY_VISIBLE
#else
#define	WT_ATTRIBUTE_LIBRARY_VISIBLE	__attribute__((visibility("default")))
#endif

/*!
 * @defgroup wt WiredTiger API
 * The functions, handles and methods applications use to access and manage
 * data with WiredTiger.
 *
 * @{
 */

/*******************************************
 * Public forward structure declarations
 *******************************************/
struct __wt_async_callback;
	typedef struct __wt_async_callback WT_ASYNC_CALLBACK;
struct __wt_async_op;	    typedef struct __wt_async_op WT_ASYNC_OP;
struct __wt_collator;	    typedef struct __wt_collator WT_COLLATOR;
struct __wt_compressor;	    typedef struct __wt_compressor WT_COMPRESSOR;
struct __wt_config_item;    typedef struct __wt_config_item WT_CONFIG_ITEM;
struct __wt_config_parser;
	typedef struct __wt_config_parser WT_CONFIG_PARSER;
struct __wt_connection;	    typedef struct __wt_connection WT_CONNECTION;
struct __wt_cursor;	    typedef struct __wt_cursor WT_CURSOR;
struct __wt_data_source;    typedef struct __wt_data_source WT_DATA_SOURCE;
struct __wt_encryptor;	    typedef struct __wt_encryptor WT_ENCRYPTOR;
struct __wt_event_handler;  typedef struct __wt_event_handler WT_EVENT_HANDLER;
struct __wt_extension_api;  typedef struct __wt_extension_api WT_EXTENSION_API;
struct __wt_extractor;	    typedef struct __wt_extractor WT_EXTRACTOR;
struct __wt_file_handle;    typedef struct __wt_file_handle WT_FILE_HANDLE;
struct __wt_file_system;    typedef struct __wt_file_system WT_FILE_SYSTEM;
struct __wt_item;	    typedef struct __wt_item WT_ITEM;
struct __wt_modify;	    typedef struct __wt_modify WT_MODIFY;
struct __wt_session;	    typedef struct __wt_session WT_SESSION;

#if defined(SWIGJAVA)
#define	WT_HANDLE_NULLABLE(typename)	typename##_NULLABLE
#define	WT_HANDLE_CLOSED(typename)	typename##_CLOSED
typedef WT_CURSOR			WT_CURSOR_NULLABLE;
typedef WT_CURSOR			WT_CURSOR_CLOSED;
typedef WT_SESSION			WT_SESSION_CLOSED;
typedef WT_CONNECTION			WT_CONNECTION_CLOSED;
#elif !defined(DOXYGEN)
#define	WT_HANDLE_NULLABLE(typename)	typename
#define	WT_HANDLE_CLOSED(typename)	typename
#endif

/*!
 * A raw item of data to be managed, including a pointer to the data and a
 * length.
 *
 * WT_ITEM structures do not need to be cleared before use.
 */
struct __wt_item {
	/*!
	 * The memory reference of the data item.
	 *
	 * For items returned by a WT_CURSOR, the pointer is only valid until
	 * the next operation on that cursor.  Applications that need to keep
	 * an item across multiple cursor operations must make a copy.
	 */
	const void *data;

	/*!
	 * The number of bytes in the data item.
	 *
	 * The maximum length of a single column stored in a table is not fixed
	 * (as it partially depends on the underlying file configuration), but
	 * is always a small number of bytes less than 4GB.
	 */
	size_t size;

#ifndef DOXYGEN
	/*! Managed memory chunk (internal use). */
	void *mem;

	/*! Managed memory size (internal use). */
	size_t memsize;

	/*! Object flags (internal use). */
/* AUTOMATIC FLAG VALUE GENERATION START */
#define	WT_ITEM_ALIGNED	0x1u
#define	WT_ITEM_INUSE	0x2u
/* AUTOMATIC FLAG VALUE GENERATION STOP */
	uint32_t flags;
#endif
};

/*!
 * A set of modifications for a value, including a pointer to new data and a
 * length, plus a target offset in the value and an optional length of data
 * in the value to be replaced.
 *
 * WT_MODIFY structures do not need to be cleared before use.
 */
struct __wt_modify {
	/*!
	 * New data. The size of the new data may be zero when no new data is
	 * provided.
	 */
	WT_ITEM data;

	/*!
	 * The zero-based byte offset in the value where the new data is placed.
	 *
	 * If the offset is past the end of the value, padding bytes are
	 * appended to the value up to the specified offset. If the value is a
	 * string (value format \c S), the padding byte is a space. If the value
	 * is a raw byte array accessed using a WT_ITEM structure (value format
	 * \c u), the padding byte is a nul.
	 */
	 size_t offset;

	/*!
	 * The number of bytes in the value to be replaced.
	 *
	 * If the size is zero, no bytes from the value are replaced and the new
	 * data is inserted.
	 *
	 * If the offset is past the end of the value, the size is ignored.
	 *
	 * If the offset plus the size overlaps the end of the previous value,
	 * bytes from the offset to the end of the value are replaced and any
	 * remaining new data is appended.
	 */
	 size_t size;
};

/*!
 * The maximum packed size of a 64-bit integer.  The ::wiredtiger_struct_pack
 * function will pack single long integers into at most this many bytes.
 */
#define	WT_INTPACK64_MAXSIZE	((int)sizeof(int64_t) + 1)

/*!
 * The maximum packed size of a 32-bit integer.  The ::wiredtiger_struct_pack
 * function will pack single integers into at most this many bytes.
 */
#define	WT_INTPACK32_MAXSIZE	((int)sizeof(int32_t) + 1)

/*!
 * A WT_CURSOR handle is the interface to a cursor.
 *
 * Cursors allow data to be searched, iterated and modified, implementing the
 * CRUD (create, read, update and delete) operations.  Cursors are opened in
 * the context of a session.  If a transaction is started, cursors operate in
 * the context of the transaction until the transaction is resolved.
 *
 * Raw data is represented by key/value pairs of WT_ITEM structures, but
 * cursors can also provide access to fields within the key and value if the
 * formats are described in the WT_SESSION::create method.
 *
 * In the common case, a cursor is used to access records in a table.  However,
 * cursors can be used on subsets of tables (such as a single column or a
 * projection of multiple columns), as an interface to statistics, configuration
 * data or application-specific data sources.  See WT_SESSION::open_cursor for
 * more information.
 *
 * <b>Thread safety:</b> A WT_CURSOR handle is not usually shared between
 * threads, see @ref threads for more information.
 */
struct __wt_cursor {
	WT_SESSION *session;	/*!< The session handle for this cursor. */

	/*!
	 * The name of the data source for the cursor, matches the \c uri
	 * parameter to WT_SESSION::open_cursor used to open the cursor.
	 */
	const char *uri;

	/*!
	 * The format of the data packed into key items.  See @ref packing for
	 * details.  If not set, a default value of "u" is assumed, and
	 * applications must use WT_ITEM structures to manipulate untyped byte
	 * arrays.
	 */
	const char *key_format;

	/*!
	 * The format of the data packed into value items.  See @ref packing
	 * for details.  If not set, a default value of "u" is assumed, and
	 * applications must use WT_ITEM structures to manipulate untyped byte
	 * arrays.
	 */
	const char *value_format;

	/*!
	 * @name Data access
	 * @{
	 */
	/*!
	 * Get the key for the current record.
	 *
	 * @snippet ex_all.c Get the cursor's string key
	 *
	 * @snippet ex_all.c Get the cursor's record number key
	 *
	 * @param cursor the cursor handle
	 * @param ... pointers to hold key fields corresponding to
	 * WT_CURSOR::key_format.
	 * @errors
	 */
	int __F(get_key)(WT_CURSOR *cursor, ...);

	/*!
	 * Get the value for the current record.
	 *
	 * @snippet ex_all.c Get the cursor's string value
	 *
	 * @snippet ex_all.c Get the cursor's raw value
	 *
	 * @param cursor the cursor handle
	 * @param ... pointers to hold value fields corresponding to
	 * WT_CURSOR::value_format.
	 * @errors
	 */
	int __F(get_value)(WT_CURSOR *cursor, ...);

	/*!
	 * Set the key for the next operation.
	 *
	 * @snippet ex_all.c Set the cursor's string key
	 *
	 * @snippet ex_all.c Set the cursor's record number key
	 *
	 * @param cursor the cursor handle
	 * @param ... key fields corresponding to WT_CURSOR::key_format.
	 *
	 * If an error occurs during this operation, a flag will be set in the
	 * cursor, and the next operation to access the key will fail.  This
	 * simplifies error handling in applications.
	 */
	void __F(set_key)(WT_CURSOR *cursor, ...);

	/*!
	 * Set the value for the next operation.
	 *
	 * @snippet ex_all.c Set the cursor's string value
	 *
	 * @snippet ex_all.c Set the cursor's raw value
	 *
	 * @param cursor the cursor handle
	 * @param ... value fields corresponding to WT_CURSOR::value_format.
	 *
	 * If an error occurs during this operation, a flag will be set in the
	 * cursor, and the next operation to access the value will fail.  This
	 * simplifies error handling in applications.
	 */
	void __F(set_value)(WT_CURSOR *cursor, ...);
	/*! @} */

	/*!
	 * @name Cursor positioning
	 * @{
	 */
	/*!
	 * Return the ordering relationship between two cursors: both cursors
	 * must have the same data source and have valid keys. (When testing
	 * only for equality, WT_CURSOR::equals may be faster.)
	 *
	 * @snippet ex_all.c Cursor comparison
	 *
	 * @param cursor the cursor handle
	 * @param other another cursor handle
	 * @param comparep the status of the comparison: < 0 if
	 * <code>cursor</code> refers to a key that appears before
	 * <code>other</code>, 0 if the cursors refer to the same key,
	 * and > 0 if <code>cursor</code> refers to a key that appears after
	 * <code>other</code>.
	 * @errors
	 */
	int __F(compare)(WT_CURSOR *cursor, WT_CURSOR *other, int *comparep);

	/*!
	 * Return the ordering relationship between two cursors, testing only
	 * for equality: both cursors must have the same data source and have
	 * valid keys.
	 *
	 * @snippet ex_all.c Cursor equality
	 *
	 * @param cursor the cursor handle
	 * @param other another cursor handle
	 * @param[out] equalp the status of the comparison: 1 if the cursors
	 * refer to the same key, otherwise 0.
	 * @errors
	 */
	int __F(equals)(WT_CURSOR *cursor, WT_CURSOR *other, int *equalp);

	/*!
	 * Return the next record.
	 *
	 * @snippet ex_all.c Return the next record
	 *
	 * @param cursor the cursor handle
	 * @errors
	 */
	int __F(next)(WT_CURSOR *cursor);

	/*!
	 * Return the previous record.
	 *
	 * @snippet ex_all.c Return the previous record
	 *
	 * @param cursor the cursor handle
	 * @errors
	 */
	int __F(prev)(WT_CURSOR *cursor);

	/*!
	 * Reset the cursor. Any resources held by the cursor are released,
	 * and the cursor's key and position are no longer valid. Subsequent
	 * iterations with WT_CURSOR::next will move to the first record, or
	 * with WT_CURSOR::prev will move to the last record.
	 *
	 * In the case of a statistics cursor, resetting the cursor refreshes
	 * the statistics information returned. Resetting a session statistics
	 * cursor resets all the session statistics values to zero.
	 *
	 * @snippet ex_all.c Reset the cursor
	 *
	 * @param cursor the cursor handle
	 * @errors
	 */
	int __F(reset)(WT_CURSOR *cursor);

	/*!
	 * Return the record matching the key. The key must first be set.
	 *
	 * @snippet ex_all.c Search for an exact match
	 *
	 * On success, the cursor ends positioned at the returned record; to
	 * minimize cursor resources, the WT_CURSOR::reset method should be
	 * called as soon as the record has been retrieved and the cursor no
	 * longer needs that position.
	 *
	 * @param cursor the cursor handle
	 * @errors
	 */
	int __F(search)(WT_CURSOR *cursor);

	/*!
	 * Return the record matching the key if it exists, or an adjacent
	 * record.  An adjacent record is either the smallest record larger
	 * than the key or the largest record smaller than the key (in other
	 * words, a logically adjacent key).
	 *
	 * The key must first be set.
	 *
	 * An example of a search for an exact or adjacent match:
	 *
	 * @snippet ex_all.c Search for an exact or adjacent match
	 *
	 * An example of a forward scan through the table, where all keys
	 * greater than or equal to a specified prefix are included in the
	 * scan:
	 *
	 * @snippet ex_all.c Forward scan greater than or equal
	 *
	 * An example of a backward scan through the table, where all keys
	 * less than a specified prefix are included in the scan:
	 *
	 * @snippet ex_all.c Backward scan less than
	 *
	 * On success, the cursor ends positioned at the returned record; to
	 * minimize cursor resources, the WT_CURSOR::reset method should be
	 * called as soon as the record has been retrieved and the cursor no
	 * longer needs that position.
	 *
	 * @param cursor the cursor handle
	 * @param exactp the status of the search: 0 if an exact match is
	 * found, < 0 if a smaller key is returned, > 0 if a larger key is
	 * returned
	 * @errors
	 */
	int __F(search_near)(WT_CURSOR *cursor, int *exactp);
	/*! @} */

	/*!
	 * @name Data modification
	 * @{
	 */
	/*!
	 * Insert a record and optionally update an existing record.
	 *
	 * If the cursor was configured with "overwrite=true" (the default),
	 * both the key and value must be set; if the record already exists,
	 * the key's value will be updated, otherwise, the record will be
	 * inserted.
	 *
	 * @snippet ex_all.c Insert a new record or overwrite an existing record
	 *
	 * If the cursor was not configured with "overwrite=true", both the key
	 * and value must be set and the record must not already exist; the
	 * record will be inserted.
	 *
	 * @snippet ex_all.c Insert a new record and fail if the record exists
	 *
	 * If a cursor with record number keys was configured with
	 * "append=true" (not the default), the value must be set; a new record
	 * will be appended and the record number set as the cursor key value.
	 *
	 * @snippet ex_all.c Insert a new record and assign a record number
	 *
	 * The cursor ends with no position, and a subsequent call to the
	 * WT_CURSOR::next (WT_CURSOR::prev) method will iterate from the
	 * beginning (end) of the table.
	 *
	 * If the cursor does not have record number keys or was not configured
	 * with "append=true", the cursor ends with no key set and a subsequent
	 * call to the WT_CURSOR::get_key method will fail. The cursor ends with
	 * no value set and a subsequent call to the WT_CURSOR::get_value method
	 * will fail.
	 *
	 * Inserting a new record after the current maximum record in a
	 * fixed-length bit field column-store (that is, a store with an
	 * 'r' type key and 't' type value) may implicitly create the missing
	 * records as records with a value of 0.
	 *
	 * When loading a large amount of data into a new object, using
	 * a cursor with the \c bulk configuration string enabled and
	 * loading the data in sorted order will be much faster than doing
	 * out-of-order inserts.  See @ref tune_bulk_load for more information.
	 *
	 * The maximum length of a single column stored in a table is not fixed
	 * (as it partially depends on the underlying file configuration), but
	 * is always a small number of bytes less than 4GB.
	 *
	 * @param cursor the cursor handle
	 * @errors
	 * In particular, if \c overwrite=false is configured and a record with
	 * the specified key already exists, ::WT_DUPLICATE_KEY is returned.
	 * Also, if \c in_memory is configured for the database and the insert
	 * requires more than the configured cache size to complete,
	 * ::WT_CACHE_FULL is returned.
	 */
	int __F(insert)(WT_CURSOR *cursor);

	/*!
	 * Modify an existing record.
	 *
	 * Both the key and value must be set and the record must already exist;
	 * the record will be updated.
	 *
	 * Modifications are specified in WT_MODIFY structures. Modifications
	 * are applied in order and later modifications can update earlier ones.
	 *
	 * The modify method is only supported on strings (value format type
	 * \c S), or raw byte arrays accessed using a WT_ITEM structure (value
	 * format type \c u).
	 *
	 * The WT_CURSOR::modify method can only be called from within an
	 * explicit transaction configured at a higher isolation level than
	 * \c read-uncommitted. Using \c read-committed isolation is allowed,
	 * but requires caution: reading a value, re-positioning the cursor
	 * and then modifying the value based on the initial read could lead
	 * to unexpected results. Using \c snapshot isolation is recommended.
	 *
	 * The WT_CURSOR::modify method stores a change record in cache and
	 * writes a change record to the log instead of the usual complete
	 * values. Note that WT_CURSOR::modify is generally slower than the
	 * WT_CURSOR::update method, and can result in slower reads because
	 * the complete value must be assembled during retrieval. The
	 * WT_CURSOR::modify method is intended for applications modifying
	 * large records where there is cache or I/O pressure, that is,
	 * applications that will benefit when data updates require less cache
	 * and they write less logging information.
	 *
	 * @snippet ex_all.c Modify an existing record
	 *
	 * On success, the cursor ends positioned at the modified record; to
	 * minimize cursor resources, the WT_CURSOR::reset method should be
	 * called as soon as the cursor no longer needs that position.
	 *
	 * The maximum length of a single column stored in a table is not fixed
	 * (as it partially depends on the underlying file configuration), but
	 * is always a small number of bytes less than 4GB.
	 *
	 * @param cursor the cursor handle
	 * @param entries an array of modification data structures
	 * @param nentries the number of modification data structures
	 * @errors
	 * In particular, if \c in_memory is configured for the database and
	 * the modify requires more than the configured cache size to complete,
	 * ::WT_CACHE_FULL is returned.
	 */
	int __F(modify)(WT_CURSOR *cursor, WT_MODIFY *entries, int nentries);

	/*!
	 * Update an existing record and optionally insert a record.
	 *
	 * If the cursor was configured with "overwrite=true" (the default),
	 * both the key and value must be set; if the record already exists, the
	 * key's value will be updated, otherwise, the record will be inserted.
	 *
	 * @snippet ex_all.c Update an existing record or insert a new record
	 *
	 * If the cursor was not configured with "overwrite=true", both the key
	 * and value must be set and the record must already exist; the
	 * record will be updated.
	 *
	 * @snippet ex_all.c Update an existing record and fail if DNE
	 *
	 * On success, the cursor ends positioned at the modified record; to
	 * minimize cursor resources, the WT_CURSOR::reset method should be
	 * called as soon as the cursor no longer needs that position. (The
	 * WT_CURSOR::insert method never keeps a cursor position and may be
	 * more efficient for that reason.)
	 *
	 * The maximum length of a single column stored in a table is not fixed
	 * (as it partially depends on the underlying file configuration), but
	 * is always a small number of bytes less than 4GB.
	 *
	 * @param cursor the cursor handle
	 * @errors
	 * In particular, if \c overwrite=false is configured and no record with
	 * the specified key exists, ::WT_NOTFOUND is returned.
	 * Also, if \c in_memory is configured for the database and the update
	 * requires more than the configured cache size to complete,
	 * ::WT_CACHE_FULL is returned.
	 */
	int __F(update)(WT_CURSOR *cursor);

	/*!
	 * Remove a record.
	 *
	 * If the cursor was configured with "overwrite=true" (the default),
	 * the key must be set; the key's record will be removed if it exists,
	 * no error will be returned if the record does not exist.
	 *
	 * @snippet ex_all.c Remove a record
	 *
	 * If the cursor was configured with "overwrite=false" (not the
	 * default), the key must be set and the key's record must exist; the
	 * record will be removed.
	 *
	 * Any cursor position does not change: if the cursor was positioned
	 * before the WT_CURSOR::remove call, the cursor remains positioned
	 * at the removed record; to minimize cursor resources, the
	 * WT_CURSOR::reset method should be called as soon as the cursor no
	 * longer needs that position. If the cursor was not positioned before
	 * the WT_CURSOR::remove call, the cursor ends with no position, and a
	 * subsequent call to the WT_CURSOR::next (WT_CURSOR::prev) method will
	 * iterate from the beginning (end) of the table.
	 *
	 * @snippet ex_all.c Remove a record and fail if DNE
	 *
	 * Removing a record in a fixed-length bit field column-store
	 * (that is, a store with an 'r' type key and 't' type value) is
	 * identical to setting the record's value to 0.
	 *
	 * @param cursor the cursor handle
	 * @errors
	 * In particular, if \c overwrite=false is configured and no record
	 * with the specified key exists, ::WT_NOTFOUND is returned.
	 */
	int __F(remove)(WT_CURSOR *cursor);

	/*!
	 * Reserve an existing record so a subsequent write is less likely to
	 * fail due to a conflict between concurrent operations.
	 *
	 * The key must first be set and the record must already exist.
	 *
	 * Note that reserve works by doing a special update operation that is
	 * not logged and does not change the value of the record. This update
	 * is aborted when the enclosing transaction ends regardless of whether
	 * it commits or rolls back. Given that, reserve can only be used to
	 * detect conflicts between transactions that execute concurrently. It
	 * cannot detect all logical conflicts between transactions. For that,
	 * some update to the record must be committed.
	 *
	 * @snippet ex_all.c Reserve a record
	 *
	 * On success, the cursor ends positioned at the specified record; to
	 * minimize cursor resources, the WT_CURSOR::reset method should be
	 * called as soon as the cursor no longer needs that position.
	 *
	 * @param cursor the cursor handle
	 * @errors
	 */
	int __F(reserve)(WT_CURSOR *cursor);
	/*! @} */

	/*!
	 * Close the cursor.
	 *
	 * This releases the resources associated with the cursor handle.
	 * Cursors are closed implicitly by ending the enclosing connection or
	 * closing the session in which they were opened.
	 *
	 * @snippet ex_all.c Close the cursor
	 *
	 * @param cursor the cursor handle
	 * @errors
	 */
	int __F(close)(WT_HANDLE_CLOSED(WT_CURSOR) *cursor);

	/*!
	 * Reconfigure the cursor.
	 *
	 * The cursor is reset.
	 *
	 * @snippet ex_all.c Reconfigure a cursor
	 *
	 * @param cursor the cursor handle
	 * @configstart{WT_CURSOR.reconfigure, see dist/api_data.py}
	 * @config{append, append the value as a new record\, creating a new
	 * record number key; valid only for cursors with record number keys., a
	 * boolean flag; default \c false.}
	 * @config{overwrite, configures whether the cursor's insert\, update
	 * and remove methods check the existing state of the record.  If \c
	 * overwrite is \c false\, WT_CURSOR::insert fails with
	 * ::WT_DUPLICATE_KEY if the record exists\, WT_CURSOR::update and
	 * WT_CURSOR::remove fail with ::WT_NOTFOUND if the record does not
	 * exist., a boolean flag; default \c true.}
	 * @configend
	 * @errors
	 */
	int __F(reconfigure)(WT_CURSOR *cursor, const char *config);

	/*
	 * Protected fields, only to be used by cursor implementations.
	 */
#if !defined(SWIG) && !defined(DOXYGEN)
	int __F(cache)(WT_CURSOR *cursor);	/* Cache the cursor */
						/* Reopen a cached cursor */
	int __F(reopen)(WT_CURSOR *cursor, bool check_only);

	uint64_t uri_hash;			/* Hash of URI */

	/*
	 * !!!
	 * Explicit representations of structures from queue.h.
	 * TAILQ_ENTRY(wt_cursor) q;
	 */
	struct {
		WT_CURSOR *tqe_next;
		WT_CURSOR **tqe_prev;
	} q;				/* Linked list of WT_CURSORs. */

	uint64_t recno;			/* Record number, normal and raw mode */
	uint8_t raw_recno_buf[WT_INTPACK64_MAXSIZE];

	void	*json_private;		/* JSON specific storage */
	void	*lang_private;		/* Language specific private storage */

	WT_ITEM key, value;
	int saved_err;			/* Saved error in set_{key,value}. */
	/*
	 * URI used internally, may differ from the URI provided by the
	 * user on open.
	 */
	const char *internal_uri;

/* AUTOMATIC FLAG VALUE GENERATION START */
#define	WT_CURSTD_APPEND	0x00001u
#define	WT_CURSTD_BULK		0x00002u
#define	WT_CURSTD_CACHEABLE	0x00004u
#define	WT_CURSTD_CACHED	0x00008u
#define	WT_CURSTD_DEAD		0x00010u
#define	WT_CURSTD_DUMP_HEX	0x00020u
#define	WT_CURSTD_DUMP_JSON	0x00040u
#define	WT_CURSTD_DUMP_PRINT	0x00080u
#define	WT_CURSTD_JOINED	0x00100u
#define	WT_CURSTD_KEY_EXT	0x00200u	/* Key points out of tree. */
#define	WT_CURSTD_KEY_INT	0x00400u	/* Key points into tree. */
#define	WT_CURSTD_META_INUSE	0x00800u
#define	WT_CURSTD_OPEN		0x01000u
#define	WT_CURSTD_OVERWRITE	0x02000u
#define	WT_CURSTD_RAW		0x04000u
#define	WT_CURSTD_RAW_SEARCH	0x08000u
#define	WT_CURSTD_VALUE_EXT	0x10000u	/* Value points out of tree. */
#define	WT_CURSTD_VALUE_INT	0x20000u	/* Value points into tree. */
/* AUTOMATIC FLAG VALUE GENERATION STOP */
#define	WT_CURSTD_KEY_SET	(WT_CURSTD_KEY_EXT | WT_CURSTD_KEY_INT)
#define	WT_CURSTD_VALUE_SET	(WT_CURSTD_VALUE_EXT | WT_CURSTD_VALUE_INT)
	uint32_t flags;
#endif
};

/*! Asynchronous operation types. */
typedef enum {
	WT_AOP_NONE=0,	/*!< No operation type set */
	WT_AOP_COMPACT, /*!< WT_ASYNC_OP::compact */
	WT_AOP_INSERT,	/*!< WT_ASYNC_OP::insert */
	WT_AOP_REMOVE,	/*!< WT_ASYNC_OP::remove */
	WT_AOP_SEARCH,	/*!< WT_ASYNC_OP::search */
	WT_AOP_UPDATE	/*!< WT_ASYNC_OP::update */
} WT_ASYNC_OPTYPE;

/*!
 * A WT_ASYNC_OP handle is the interface to an asynchronous operation.
 *
 * An asynchronous operation describes a data manipulation to be performed
 * asynchronously by a WiredTiger worker thread.  These operations implement
 * the CRUD (create, read, update and delete) operations.  Each operation
 * is a self-contained work unit.  The operation will be performed in the
 * context of the worker thread's session.  Each operation is performed
 * within the context of a transaction.  The application is notified of its
 * completion with a callback.  The transaction is resolved once the callback
 * returns.
 *
 * The table referenced in an operation must already exist.
 *
 * Raw data is represented by key/value pairs of WT_ITEM structures, but
 * operations can also provide access to fields within the key and value if
 * the formats are described in the WT_SESSION::create method.
 *
 * <b>Thread safety:</b> A WT_ASYNC_OP handle may not be shared between
 * threads, see @ref threads for more information.
 */
struct __wt_async_op {
	/*! The connection for this operation. */
	WT_CONNECTION *connection;

	/*!
	 * The format of the data packed into key items.  See @ref packing for
	 * details.  If not set, a default value of "u" is assumed, and
	 * applications must use WT_ITEM structures to manipulate untyped byte
	 * arrays.
	 */
	const char *key_format;

	/*!
	 * The format of the data packed into value items.  See @ref packing
	 * for details.  If not set, a default value of "u" is assumed, and
	 * applications must use WT_ITEM structures to manipulate untyped byte
	 * arrays.
	 */
	const char *value_format;

	/*
	 * Don't expose app_private to non-C language bindings - they have
	 * their own way to attach data to an operation.
	 */
#if !defined(SWIG)
	/*!
	 * A location for applications to store information that will be
	 * available in the callback from an async operation.
	 */
	void *app_private;
#endif

	/*!
	 * @name Data access
	 * @{
	 */
	/*!
	 * Invoke the underlying WT_CURSOR::get_key method; see that method
	 * for configuration, return and error values.
	 *
	 * @param op the operation handle
	 * @returns as described for WT_CURSOR::get_key
	 */
	int __F(get_key)(WT_ASYNC_OP *op, ...);

	/*!
	 * Invoke the underlying WT_CURSOR::get_value method; see that method
	 * for configuration, return and error values.
	 *
	 * @param op the operation handle
	 * @returns as described for WT_CURSOR::get_value
	 */
	int __F(get_value)(WT_ASYNC_OP *op, ...);

	/*!
	 * Invoke the underlying WT_CURSOR::set_key method; see that method
	 * for configuration, return and error values.
	 *
	 * @param op the operation handle
	 */
	void __F(set_key)(WT_ASYNC_OP *op, ...);

	/*!
	 * Invoke the underlying WT_CURSOR::set_value method; see that method
	 * for configuration, return and error values.
	 *
	 * @param op the operation handle
	 */
	void __F(set_value)(WT_ASYNC_OP *op, ...);
	/*! @} */

	/*!
	 * @name Positioning
	 * @{
	 */
	/*!
	 * Invoke the underlying WT_CURSOR::search method; see that method
	 * for configuration, return and error values.
	 *
	 * @param op the operation handle
	 * @returns via the callback as described for WT_CURSOR::search
	 */
	int __F(search)(WT_ASYNC_OP *op);
	/*! @} */

	/*!
	 * @name Data modification
	 * @{
	 */
	/*!
	 * Invoke the underlying WT_CURSOR::insert method; see that method
	 * for configuration, return and error values.
	 *
	 * @param op the operation handle
	 * @returns via the callback as described for WT_CURSOR::insert
	 */
	int __F(insert)(WT_ASYNC_OP *op);

	/*!
	 * Invoke the underlying WT_CURSOR::update method; see that method
	 * for configuration, return and error values.
	 *
	 * @param op the operation handle
	 * @returns via the callback as described for WT_CURSOR::update
	 */
	int __F(update)(WT_ASYNC_OP *op);

	/*!
	 * Invoke the underlying WT_CURSOR::remove method; see that method
	 * for configuration, return and error values.
	 *
	 * @param op the operation handle
	 * @returns via the callback as described for WT_CURSOR::remove
	 */
	int __F(remove)(WT_ASYNC_OP *op);
	/*! @} */

	/*!
	 * @name Table operations
	 * @{
	 */
	/*!
	 * Invoke the underlying WT_SESSION::compact method; see that method
	 * for configuration, return and error values.
	 *
	 * @param op the operation handle
	 * @returns via the callback as described for WT_SESSION::compact
	 */
	int __F(compact)(WT_ASYNC_OP *op);
	/*! @} */

	/*!
	 * Get the unique identifier for this operation.
	 *
	 * @snippet ex_async.c async get identifier
	 *
	 * @param op the operation handle
	 * @returns the id of the operation
	 */
	uint64_t __F(get_id)(WT_ASYNC_OP *op);

	/*!
	 * Get the type for this operation.
	 *
	 * @snippet ex_async.c async get type
	 *
	 * @param op the operation handle
	 * @returns the ::WT_ASYNC_OPTYPE of the operation
	 */
	WT_ASYNC_OPTYPE __F(get_type)(WT_ASYNC_OP *op);

	/*
	 * Protected fields, only to be used by internal implementation.
	 * Everything we need for maintaining the key/value is part of
	 * a cursor.  So, include one here so that we can use the cursor
	 * functions to manage them.
	 */
#if !defined(SWIG) && !defined(DOXYGEN)
	WT_CURSOR	c;
#endif
};

/*!
 * All data operations are performed in the context of a WT_SESSION.  This
 * encapsulates the thread and transactional context of the operation.
 *
 * <b>Thread safety:</b> A WT_SESSION handle is not usually shared between
 * threads, see @ref threads for more information.
 */
struct __wt_session {
	/*! The connection for this session. */
	WT_CONNECTION *connection;

	/*
	 * Don't expose app_private to non-C language bindings - they have
	 * their own way to attach data to an operation.
	 */
#if !defined(SWIG)
	/*!
	 * A location for applications to store information that will be
	 * available in callbacks taking a WT_SESSION handle.
	 */
	void *app_private;
#endif

	/*!
	 * Close the session handle.
	 *
	 * This will release the resources associated with the session handle,
	 * including rolling back any active transactions and closing any
	 * cursors that remain open in the session.
	 *
	 * @snippet ex_all.c Close a session
	 *
	 * @param session the session handle
	 * @configempty{WT_SESSION.close, see dist/api_data.py}
	 * @errors
	 */
	int __F(close)(WT_HANDLE_CLOSED(WT_SESSION) *session,
	    const char *config);

	/*!
	 * Reconfigure a session handle.
	 *
	 * @snippet ex_all.c Reconfigure a session
	 *
	 * WT_SESSION::reconfigure will fail if a transaction is in progress
	 * in the session.
	 *
	 * All cursors are reset.
	 *
	 * @param session the session handle
	 * @configstart{WT_SESSION.reconfigure, see dist/api_data.py}
	 * @config{cache_cursors, enable caching of cursors for reuse.  Any
	 * calls to WT_CURSOR::close for a cursor created in this session will
	 * mark the cursor as cached and keep it available to be reused for
	 * later calls to WT_SESSION::open_cursor.  Cached cursors may be
	 * eventually closed.  This value is inherited from ::wiredtiger_open \c
	 * cache_cursors., a boolean flag; default \c true.}
	 * @config{ignore_cache_size, when set\, operations performed by this
	 * session ignore the cache size and are not blocked when the cache is
	 * full.  Note that use of this option for operations that create cache
	 * pressure can starve ordinary sessions that obey the cache size., a
	 * boolean flag; default \c false.}
	 * @config{isolation, the default isolation level for operations in this
	 * session., a string\, chosen from the following options: \c
	 * "read-uncommitted"\, \c "read-committed"\, \c "snapshot"; default \c
	 * read-committed.}
	 * @configend
	 * @errors
	 */
	int __F(reconfigure)(WT_SESSION *session, const char *config);

	/*!
	 * Return information about an error as a string.
	 *
	 * @snippet ex_all.c Display an error thread safe
	 *
	 * @param session the session handle
	 * @param error a return value from a WiredTiger, ISO C, or POSIX
	 * standard API
	 * @returns a string representation of the error
	 */
	const char *__F(strerror)(WT_SESSION *session, int error);

	/*!
	 * @name Cursor handles
	 * @{
	 */

	/*!
	 * Open a new cursor on a data source or duplicate an existing cursor.
	 *
	 * @snippet ex_all.c Open a cursor
	 *
	 * An existing cursor can be duplicated by passing it as the \c to_dup
	 * parameter and setting the \c uri parameter to \c NULL:
	 *
	 * @snippet ex_all.c Duplicate a cursor
	 *
	 * Cursors being duplicated must have a key set, and successfully
	 * duplicated cursors are positioned at the same place in the data
	 * source as the original.
	 *
	 * Cursor handles should be discarded by calling WT_CURSOR::close.
	 *
	 * Cursors capable of supporting transactional operations operate in the
	 * context of the current transaction, if any.
	 *
	 * WT_SESSION::rollback_transaction implicitly resets all cursors.
	 *
	 * Cursors are relatively light-weight objects but may hold references
	 * to heavier-weight objects; applications should re-use cursors when
	 * possible, but instantiating new cursors is not so expensive that
	 * applications need to cache cursors at all cost.
	 *
	 * @param session the session handle
	 * @param uri the data source on which the cursor operates; cursors
	 *  are usually opened on tables, however, cursors can be opened on
	 *  any data source, regardless of whether it is ultimately stored
	 *  in a table.  Some cursor types may have limited functionality
	 *  (for example, they may be read-only or not support transactional
	 *  updates).  See @ref data_sources for more information.
	 *  <br>
	 *  @copydoc doc_cursor_types
	 * @param to_dup a cursor to duplicate or gather statistics on
	 * @configstart{WT_SESSION.open_cursor, see dist/api_data.py}
	 * @config{append, append the value as a new record\, creating a new
	 * record number key; valid only for cursors with record number keys., a
	 * boolean flag; default \c false.}
	 * @config{bulk, configure the cursor for bulk-loading\, a fast\,
	 * initial load path (see @ref tune_bulk_load for more information).
	 * Bulk-load may only be used for newly created objects and applications
	 * should use the WT_CURSOR::insert method to insert rows.  When
	 * bulk-loading\, rows must be loaded in sorted order.  The value is
	 * usually a true/false flag; when bulk-loading fixed-length column
	 * store objects\, the special value \c bitmap allows chunks of a memory
	 * resident bitmap to be loaded directly into a file by passing a \c
	 * WT_ITEM to WT_CURSOR::set_value where the \c size field indicates the
	 * number of records in the bitmap (as specified by the object's \c
	 * value_format configuration). Bulk-loaded bitmap values must end on a
	 * byte boundary relative to the bit count (except for the last set of
	 * values loaded)., a string; default \c false.}
	 * @config{checkpoint, the name of a checkpoint to open (the reserved
	 * name "WiredTigerCheckpoint" opens the most recent internal checkpoint
	 * taken for the object). The cursor does not support data
	 * modification., a string; default empty.}
	 * @config{dump, configure the cursor for dump format inputs and
	 * outputs: "hex" selects a simple hexadecimal format\, "json" selects a
	 * JSON format with each record formatted as fields named by column
	 * names if available\, and "print" selects a format where only
	 * non-printing characters are hexadecimal encoded.  These formats are
	 * compatible with the @ref util_dump and @ref util_load commands., a
	 * string\, chosen from the following options: \c "hex"\, \c "json"\, \c
	 * "print"; default empty.}
	 * @config{next_random, configure the cursor to return a pseudo-random
	 * record from the object when the WT_CURSOR::next method is called;
	 * valid only for row-store cursors.  See @ref cursor_random for
	 * details., a boolean flag; default \c false.}
	 * @config{next_random_sample_size, cursors configured by \c next_random
	 * to return pseudo-random records from the object randomly select from
	 * the entire object\, by default.  Setting \c next_random_sample_size
	 * to a non-zero value sets the number of samples the application
	 * expects to take using the \c next_random cursor.  A cursor configured
	 * with both \c next_random and \c next_random_sample_size attempts to
	 * divide the object into \c next_random_sample_size equal-sized
	 * pieces\, and each retrieval returns a record from one of those
	 * pieces.  See @ref cursor_random for details., a string; default \c
	 * 0.}
	 * @config{overwrite, configures whether the cursor's insert\, update
	 * and remove methods check the existing state of the record.  If \c
	 * overwrite is \c false\, WT_CURSOR::insert fails with
	 * ::WT_DUPLICATE_KEY if the record exists\, WT_CURSOR::update and
	 * WT_CURSOR::remove fail with ::WT_NOTFOUND if the record does not
	 * exist., a boolean flag; default \c true.}
	 * @config{raw, ignore the encodings for the key and value\, manage data
	 * as if the formats were \c "u". See @ref cursor_raw for details., a
	 * boolean flag; default \c false.}
	 * @config{read_once, results that are brought into cache from disk by
	 * this cursor will be given less priority in the cache., a boolean
	 * flag; default \c false.}
	 * @config{readonly, only query operations are supported by this cursor.
	 * An error is returned if a modification is attempted using the cursor.
	 * The default is false for all cursor types except for log and metadata
	 * cursors., a boolean flag; default \c false.}
	 * @config{statistics, Specify the statistics to be gathered.  Choosing
	 * "all" gathers statistics regardless of cost and may include
	 * traversing on-disk files; "fast" gathers a subset of relatively
	 * inexpensive statistics.  The selection must agree with the database
	 * \c statistics configuration specified to ::wiredtiger_open or
	 * WT_CONNECTION::reconfigure.  For example\, "all" or "fast" can be
	 * configured when the database is configured with "all"\, but the
	 * cursor open will fail if "all" is specified when the database is
	 * configured with "fast"\, and the cursor open will fail in all cases
	 * when the database is configured with "none". If "size" is
	 * configured\, only the underlying size of the object on disk is filled
	 * in and the object is not opened.  If \c statistics is not
	 * configured\, the default configuration is the database configuration.
	 * The "clear" configuration resets statistics after gathering them\,
	 * where appropriate (for example\, a cache size statistic is not
	 * cleared\, while the count of cursor insert operations will be
	 * cleared). See @ref statistics for more information., a list\, with
	 * values chosen from the following options: \c "all"\, \c
	 * "cache_walk"\, \c "fast"\, \c "clear"\, \c "size"\, \c "tree_walk";
	 * default empty.}
	 * @config{target, if non-empty\, backup the list of objects; valid only
	 * for a backup data source., a list of strings; default empty.}
	 * @configend
	 * @param[out] cursorp a pointer to the newly opened cursor
	 * @errors
	 */
	int __F(open_cursor)(WT_SESSION *session,
	    const char *uri, WT_HANDLE_NULLABLE(WT_CURSOR) *to_dup,
	    const char *config, WT_CURSOR **cursorp);
	/*! @} */

	/*!
	 * @name Table operations
	 * @{
	 */
	/*!
	 * Alter a table.
	 *
	 * This will allow modification of some table settings after
	 * creation.
	 *
	 * @exclusive
	 *
	 * @snippet ex_all.c Alter a table
	 *
	 * @param session the session handle
	 * @param name the URI of the object to alter, such as \c "table:stock"
	 * @configstart{WT_SESSION.alter, see dist/api_data.py}
	 * @config{access_pattern_hint, It is recommended that workloads that
	 * consist primarily of updates and/or point queries specify \c random.
	 * Workloads that do many cursor scans through large ranges of data
	 * specify \c sequential and other workloads specify \c none.  The
	 * option leads to an advisory call to an appropriate operating system
	 * API where available., a string\, chosen from the following options:
	 * \c "none"\, \c "random"\, \c "sequential"; default \c none.}
	 * @config{app_metadata, application-owned metadata for this object., a
	 * string; default empty.}
	 * @config{cache_resident, do not ever evict the object's pages from
	 * cache.  Not compatible with LSM tables; see @ref
	 * tuning_cache_resident for more information., a boolean flag; default
	 * \c false.}
	 * @config{log = (, the transaction log configuration for this object.
	 * Only valid if log is enabled in ::wiredtiger_open., a set of related
	 * configuration options defined below.}
	 * @config{&nbsp;&nbsp;&nbsp;&nbsp;enabled, if false\, this object has
	 * checkpoint-level durability., a boolean flag; default \c true.}
	 * @config{ ),,}
	 * @config{os_cache_dirty_max, maximum dirty system buffer cache usage\,
	 * in bytes.  If non-zero\, schedule writes for dirty blocks belonging
	 * to this object in the system buffer cache after that many bytes from
	 * this object are written into the buffer cache., an integer greater
	 * than or equal to 0; default \c 0.}
	 * @config{os_cache_max, maximum system buffer cache usage\, in bytes.
	 * If non-zero\, evict object blocks from the system buffer cache after
	 * that many bytes from this object are read or written into the buffer
	 * cache., an integer greater than or equal to 0; default \c 0.}
	 * @configend
	 * @errors
	 */
	int __F(alter)(WT_SESSION *session,
	    const char *name, const char *config);

	/*!
	 * Create a table, column group, index or file.
	 *
	 * @snippet ex_all.c Create a table
	 *
	 * @param session the session handle
	 * @param name the URI of the object to create, such as
	 * \c "table:stock". For a description of URI formats
	 * see @ref data_sources.
	 * @configstart{WT_SESSION.create, see dist/api_data.py}
	 * @config{access_pattern_hint, It is recommended that workloads that
	 * consist primarily of updates and/or point queries specify \c random.
	 * Workloads that do many cursor scans through large ranges of data
	 * specify \c sequential and other workloads specify \c none.  The
	 * option leads to an advisory call to an appropriate operating system
	 * API where available., a string\, chosen from the following options:
	 * \c "none"\, \c "random"\, \c "sequential"; default \c none.}
	 * @config{allocation_size, the file unit allocation size\, in bytes\,
	 * must a power-of-two; smaller values decrease the file space required
	 * by overflow items\, and the default value of 4KB is a good choice
	 * absent requirements from the operating system or storage device., an
	 * integer between 512B and 128MB; default \c 4KB.}
	 * @config{app_metadata, application-owned metadata for this object., a
	 * string; default empty.}
	 * @config{block_allocation, configure block allocation.  Permitted
	 * values are \c "first" or \c "best"; the \c "first" configuration uses
	 * a first-available algorithm during block allocation\, the \c "best"
	 * configuration uses a best-fit algorithm., a string\, chosen from the
	 * following options: \c "first"\, \c "best"; default \c best.}
	 * @config{block_compressor, configure a compressor for file blocks.
	 * Permitted values are \c "none" or custom compression engine name
	 * created with WT_CONNECTION::add_compressor.  If WiredTiger has
	 * builtin support for \c "lz4"\, \c "snappy"\, \c "zlib" or \c "zstd"
	 * compression\, these names are also available.  See @ref compression
	 * for more information., a string; default \c none.}
	 * @config{cache_resident, do not ever evict the object's pages from
	 * cache.  Not compatible with LSM tables; see @ref
	 * tuning_cache_resident for more information., a boolean flag; default
	 * \c false.}
	 * @config{checksum, configure block checksums; permitted values are
	 * <code>on</code> (checksum all blocks)\, <code>off</code> (checksum no
	 * blocks) and <code>uncompresssed</code> (checksum only blocks which
	 * are not compressed for any reason). The \c uncompressed setting is
	 * for applications which can rely on decompression to fail if a block
	 * has been corrupted., a string\, chosen from the following options: \c
	 * "on"\, \c "off"\, \c "uncompressed"; default \c uncompressed.}
	 * @config{colgroups, comma-separated list of names of column groups.
	 * Each column group is stored separately\, keyed by the primary key of
	 * the table.  If no column groups are specified\, all columns are
	 * stored together in a single file.  All value columns in the table
	 * must appear in at least one column group.  Each column group must be
	 * created with a separate call to WT_SESSION::create., a list of
	 * strings; default empty.}
	 * @config{collator, configure custom collation for keys.  Permitted
	 * values are \c "none" or a custom collator name created with
	 * WT_CONNECTION::add_collator., a string; default \c none.}
	 * @config{columns, list of the column names.  Comma-separated list of
	 * the form <code>(column[\,...])</code>. For tables\, the number of
	 * entries must match the total number of values in \c key_format and \c
	 * value_format.  For colgroups and indices\, all column names must
	 * appear in the list of columns for the table., a list of strings;
	 * default empty.}
	 * @config{dictionary, the maximum number of unique values remembered in
	 * the Btree row-store leaf page value dictionary; see @ref
	 * file_formats_compression for more information., an integer greater
	 * than or equal to 0; default \c 0.}
	 * @config{encryption = (, configure an encryptor for file blocks.  When
	 * a table is created\, its encryptor is not implicitly used for any
	 * related indices or column groups., a set of related configuration
	 * options defined below.}
	 * @config{&nbsp;&nbsp;&nbsp;&nbsp;keyid, An
	 * identifier that identifies a unique instance of the encryptor.  It is
	 * stored in clear text\, and thus is available when the wiredtiger
	 * database is reopened.  On the first use of a (name\, keyid)
	 * combination\, the WT_ENCRYPTOR::customize function is called with the
	 * keyid as an argument., a string; default empty.}
	 * @config{&nbsp;&nbsp;&nbsp;&nbsp;name, Permitted values are \c "none"
	 * or custom encryption engine name created with
	 * WT_CONNECTION::add_encryptor.  See @ref encryption for more
	 * information., a string; default \c none.}
	 * @config{ ),,}
	 * @config{exclusive, fail if the object exists.  When false (the
	 * default)\, if the object exists\, check that its settings match the
	 * specified configuration., a boolean flag; default \c false.}
	 * @config{extractor, configure custom extractor for indices.  Permitted
	 * values are \c "none" or an extractor name created with
	 * WT_CONNECTION::add_extractor., a string; default \c none.}
	 * @config{format, the file format., a string\, chosen from the
	 * following options: \c "btree"; default \c btree.}
	 * @config{huffman_key, configure Huffman encoding for keys.  Permitted
	 * values are \c "none"\, \c "english"\, \c "utf8<file>" or \c
	 * "utf16<file>". See @ref huffman for more information., a string;
	 * default \c none.}
	 * @config{huffman_value, configure Huffman encoding for values.
	 * Permitted values are \c "none"\, \c "english"\, \c "utf8<file>" or \c
	 * "utf16<file>". See @ref huffman for more information., a string;
	 * default \c none.}
	 * @config{ignore_in_memory_cache_size, allow update and insert
	 * operations to proceed even if the cache is already at capacity.  Only
	 * valid in conjunction with in-memory databases.  Should be used with
	 * caution - this configuration allows WiredTiger to consume memory over
	 * the configured cache limit., a boolean flag; default \c false.}
	 * @config{immutable, configure the index to be immutable - that is an
	 * index is not changed by any update to a record in the table., a
	 * boolean flag; default \c false.}
	 * @config{internal_key_max, the largest key stored in an internal
	 * node\, in bytes.  If set\, keys larger than the specified size are
	 * stored as overflow items (which may require additional I/O to
	 * access). The default and the maximum allowed value are both one-tenth
	 * the size of a newly split internal page., an integer greater than or
	 * equal to 0; default \c 0.}
	 * @config{internal_key_truncate, configure internal key truncation\,
	 * discarding unnecessary trailing bytes on internal keys (ignored for
	 * custom collators)., a boolean flag; default \c true.}
	 * @config{internal_page_max, the maximum page size for internal nodes\,
	 * in bytes; the size must be a multiple of the allocation size and is
	 * significant for applications wanting to avoid excessive L2 cache
	 * misses while searching the tree.  The page maximum is the bytes of
	 * uncompressed data\, that is\, the limit is applied before any block
	 * compression is done., an integer between 512B and 512MB; default \c
	 * 4KB.}
	 * @config{key_format, the format of the data packed into key items.
	 * See @ref schema_format_types for details.  By default\, the
	 * key_format is \c 'u' and applications use WT_ITEM structures to
	 * manipulate raw byte arrays.  By default\, records are stored in
	 * row-store files: keys of type \c 'r' are record numbers and records
	 * referenced by record number are stored in column-store files., a
	 * format string; default \c u.}
	 * @config{leaf_key_max, the largest key stored in a leaf node\, in
	 * bytes.  If set\, keys larger than the specified size are stored as
	 * overflow items (which may require additional I/O to access). The
	 * default value is one-tenth the size of a newly split leaf page., an
	 * integer greater than or equal to 0; default \c 0.}
	 * @config{leaf_page_max, the maximum page size for leaf nodes\, in
	 * bytes; the size must be a multiple of the allocation size\, and is
	 * significant for applications wanting to maximize sequential data
	 * transfer from a storage device.  The page maximum is the bytes of
	 * uncompressed data\, that is\, the limit is applied before any block
	 * compression is done., an integer between 512B and 512MB; default \c
	 * 32KB.}
	 * @config{leaf_value_max, the largest value stored in a leaf node\, in
	 * bytes.  If set\, values larger than the specified size are stored as
	 * overflow items (which may require additional I/O to access). If the
	 * size is larger than the maximum leaf page size\, the page size is
	 * temporarily ignored when large values are written.  The default is
	 * one-half the size of a newly split leaf page., an integer greater
	 * than or equal to 0; default \c 0.}
	 * @config{log = (, the transaction log configuration for this object.
	 * Only valid if log is enabled in ::wiredtiger_open., a set of related
	 * configuration options defined below.}
	 * @config{&nbsp;&nbsp;&nbsp;&nbsp;enabled, if false\, this object has
	 * checkpoint-level durability., a boolean flag; default \c true.}
	 * @config{ ),,}
	 * @config{lsm = (, options only relevant for LSM data sources., a set
	 * of related configuration options defined below.}
	 * @config{&nbsp;&nbsp;&nbsp;&nbsp;auto_throttle, Throttle inserts into
	 * LSM trees if flushing to disk isn't keeping up., a boolean flag;
	 * default \c true.}
	 * @config{&nbsp;&nbsp;&nbsp;&nbsp;bloom, create bloom
	 * filters on LSM tree chunks as they are merged., a boolean flag;
	 * default \c true.}
	 * @config{&nbsp;&nbsp;&nbsp;&nbsp;bloom_bit_count,
	 * the number of bits used per item for LSM bloom filters., an integer
	 * between 2 and 1000; default \c 16.}
	 * @config{&nbsp;&nbsp;&nbsp;&nbsp;bloom_config, config string used when
	 * creating Bloom filter files\, passed to WT_SESSION::create., a
	 * string; default empty.}
	 * @config{&nbsp;&nbsp;&nbsp;&nbsp;bloom_hash_count, the number of hash
	 * values per item used for LSM bloom filters., an integer between 2 and
	 * 100; default \c 8.}
	 * @config{&nbsp;&nbsp;&nbsp;&nbsp;bloom_oldest,
	 * create a bloom filter on the oldest LSM tree chunk.  Only supported
	 * if bloom filters are enabled., a boolean flag; default \c false.}
	 * @config{&nbsp;&nbsp;&nbsp;&nbsp;chunk_count_limit, the maximum number
	 * of chunks to allow in an LSM tree.  This option automatically times
	 * out old data.  As new chunks are added old chunks will be removed.
	 * Enabling this option disables LSM background merges., an integer;
	 * default \c 0.}
	 * @config{&nbsp;&nbsp;&nbsp;&nbsp;chunk_max, the maximum
	 * size a single chunk can be.  Chunks larger than this size are not
	 * considered for further merges.  This is a soft limit\, and chunks
	 * larger than this value can be created.  Must be larger than
	 * chunk_size., an integer between 100MB and 10TB; default \c 5GB.}
	 * @config{&nbsp;&nbsp;&nbsp;&nbsp;chunk_size, the maximum size of the
	 * in-memory chunk of an LSM tree.  This limit is soft - it is possible
	 * for chunks to be temporarily larger than this value.  This overrides
	 * the \c memory_page_max setting., an integer between 512K and 500MB;
	 * default \c 10MB.}
	 * @config{&nbsp;&nbsp;&nbsp;&nbsp;merge_custom = (,
	 * configure the tree to merge into a custom data source., a set of
	 * related configuration options defined below.}
	 * @config{&nbsp;&nbsp;&nbsp;&nbsp;&nbsp;&nbsp;&nbsp;&nbsp;prefix,
	 * custom data source prefix instead of \c "file"., a string; default
	 * empty.}
	 * @config{&nbsp;&nbsp;&nbsp;&nbsp;&nbsp;&nbsp;&nbsp;&nbsp;start
	 * _generation, merge generation at which the custom data source is used
	 * (zero indicates no custom data source)., an integer between 0 and 10;
	 * default \c 0.}
	 * @config{&nbsp;&nbsp;&nbsp;&nbsp;&nbsp;&nbsp;&nbsp;&nbsp;suffix,
	 * custom data source suffix instead of \c ".lsm"., a string; default
	 * empty.}
	 * @config{ ),,}
	 * @config{&nbsp;&nbsp;&nbsp;&nbsp;merge_max, the
	 * maximum number of chunks to include in a merge operation., an integer
	 * between 2 and 100; default \c 15.}
	 * @config{&nbsp;&nbsp;&nbsp;&nbsp;merge_min, the minimum number of
	 * chunks to include in a merge operation.  If set to 0 or 1 half the
	 * value of merge_max is used., an integer no more than 100; default \c
	 * 0.}
	 * @config{ ),,}
	 * @config{memory_page_image_max, the maximum in-memory page image
	 * represented by a single storage block.  Depending on compression
	 * efficiency\, compression can create storage blocks which require
	 * significant resources to re-instantiate in the cache\, penalizing the
	 * performance of future point updates.  The value limits the maximum
	 * in-memory page image a storage block will need.  If set to 0\, a
	 * default of 4 times \c leaf_page_max is used., an integer greater than
	 * or equal to 0; default \c 0.}
	 * @config{memory_page_max, the maximum size a page can grow to in
	 * memory before being reconciled to disk.  The specified size will be
	 * adjusted to a lower bound of <code>leaf_page_max</code>\, and an
	 * upper bound of <code>cache_size / 10</code>. This limit is soft - it
	 * is possible for pages to be temporarily larger than this value.  This
	 * setting is ignored for LSM trees\, see \c chunk_size., an integer
	 * between 512B and 10TB; default \c 5MB.}
	 * @config{os_cache_dirty_max, maximum dirty system buffer cache usage\,
	 * in bytes.  If non-zero\, schedule writes for dirty blocks belonging
	 * to this object in the system buffer cache after that many bytes from
	 * this object are written into the buffer cache., an integer greater
	 * than or equal to 0; default \c 0.}
	 * @config{os_cache_max, maximum system buffer cache usage\, in bytes.
	 * If non-zero\, evict object blocks from the system buffer cache after
	 * that many bytes from this object are read or written into the buffer
	 * cache., an integer greater than or equal to 0; default \c 0.}
	 * @config{prefix_compression, configure prefix compression on row-store
	 * leaf pages., a boolean flag; default \c false.}
	 * @config{prefix_compression_min, minimum gain before prefix
	 * compression will be used on row-store leaf pages., an integer greater
	 * than or equal to 0; default \c 4.}
	 * @config{split_pct, the Btree page split size as a percentage of the
	 * maximum Btree page size\, that is\, when a Btree page is split\, it
	 * will be split into smaller pages\, where each page is the specified
	 * percentage of the maximum Btree page size., an integer between 50 and
	 * 100; default \c 90.}
	 * @config{type, set the type of data source used to store a column
	 * group\, index or simple table.  By default\, a \c "file:" URI is
	 * derived from the object name.  The \c type configuration can be used
	 * to switch to a different data source\, such as LSM or an extension
	 * configured by the application., a string; default \c file.}
	 * @config{value_format, the format of the data packed into value items.
	 * See @ref schema_format_types for details.  By default\, the
	 * value_format is \c 'u' and applications use a WT_ITEM structure to
	 * manipulate raw byte arrays.  Value items of type 't' are bitfields\,
	 * and when configured with record number type keys\, will be stored
	 * using a fixed-length store., a format string; default \c u.}
	 * @configend
	 * @errors
	 */
	int __F(create)(WT_SESSION *session,
	    const char *name, const char *config);

	/*!
	 * Compact a live row- or column-store btree or LSM tree.
	 *
	 * @snippet ex_all.c Compact a table
	 *
	 * @param session the session handle
	 * @param name the URI of the object to compact, such as
	 * \c "table:stock"
	 * @configstart{WT_SESSION.compact, see dist/api_data.py}
	 * @config{timeout, maximum amount of time to allow for compact in
	 * seconds.  The actual amount of time spent in compact may exceed the
	 * configured value.  A value of zero disables the timeout., an integer;
	 * default \c 1200.}
	 * @configend
	 * @errors
	 */
	int __F(compact)(WT_SESSION *session,
	    const char *name, const char *config);

	/*!
	 * Drop (delete) an object.
	 *
	 * @exclusive
	 *
	 * @snippet ex_all.c Drop a table
	 *
	 * @param session the session handle
	 * @param name the URI of the object to drop, such as \c "table:stock"
	 * @configstart{WT_SESSION.drop, see dist/api_data.py}
	 * @config{force, return success if the object does not exist., a
	 * boolean flag; default \c false.}
	 * @config{remove_files, if the underlying files should be removed., a
	 * boolean flag; default \c true.}
	 * @configend
	 * @ebusy_errors
	 */
	int __F(drop)(WT_SESSION *session,
	    const char *name, const char *config);

	/*!
	 * Join a join cursor with a reference cursor.
	 *
	 * @snippet ex_schema.c Join cursors
	 *
	 * @param session the session handle
	 * @param join_cursor a cursor that was opened using a
	 * \c "join:" URI. It may not have been used for any operations
	 * other than other join calls.
	 * @param ref_cursor an index cursor having the same base table
	 * as the join_cursor, or a table cursor open on the same base table,
	 * or another join cursor. Unless the ref_cursor is another join
	 * cursor, it must be positioned.
	 *
	 * The ref_cursor limits the results seen by iterating the
	 * join_cursor to table items referred to by the key in this
	 * index. The set of keys referred to is modified by the compare
	 * config option.
	 *
	 * Multiple join calls builds up a set of ref_cursors, and
	 * by default, the results seen by iteration are the intersection
	 * of the cursor ranges participating in the join. When configured
	 * with \c "operation=or", the results seen are the union of
	 * the participating cursor ranges.
	 *
	 * After the join call completes, the ref_cursor cursor may not be
	 * used for any purpose other than get_key and get_value. Any other
	 * cursor method (e.g. next, prev,close) will fail. When the
	 * join_cursor is closed, the ref_cursor is made available for
	 * general use again. The application should close ref_cursor when
	 * finished with it, although not before the join_cursor is closed.
	 *
	 * @configstart{WT_SESSION.join, see dist/api_data.py}
	 * @config{bloom_bit_count, the number of bits used per item for the
	 * bloom filter., an integer between 2 and 1000; default \c 16.}
	 * @config{bloom_false_positives, return all values that pass the bloom
	 * filter\, without eliminating any false positives., a boolean flag;
	 * default \c false.}
	 * @config{bloom_hash_count, the number of hash values per item for the
	 * bloom filter., an integer between 2 and 100; default \c 8.}
	 * @config{compare, modifies the set of items to be returned so that the
	 * index key satisfies the given comparison relative to the key set in
	 * this cursor., a string\, chosen from the following options: \c "eq"\,
	 * \c "ge"\, \c "gt"\, \c "le"\, \c "lt"; default \c "eq".}
	 * @config{count, set an approximate count of the elements that would be
	 * included in the join.  This is used in sizing the bloom filter\, and
	 * also influences evaluation order for cursors in the join.  When the
	 * count is equal for multiple bloom filters in a composition of joins\,
	 * the bloom filter may be shared., an integer; default \c .}
	 * @config{operation, the operation applied between this and other
	 * joined cursors.  When "operation=and" is specified\, all the
	 * conditions implied by joins must be satisfied for an entry to be
	 * returned by the join cursor; when "operation=or" is specified\, only
	 * one must be satisfied.  All cursors joined to a join cursor must have
	 * matching operations., a string\, chosen from the following options:
	 * \c "and"\, \c "or"; default \c "and".}
	 * @config{strategy, when set to bloom\, a bloom filter is created and
	 * populated for this index.  This has an up front cost but may reduce
	 * the number of accesses to the main table when iterating the joined
	 * cursor.  The bloom setting requires that count be set., a string\,
	 * chosen from the following options: \c "bloom"\, \c "default"; default
	 * empty.}
	 * @configend
	 * @errors
	 */
	int __F(join)(WT_SESSION *session, WT_CURSOR *join_cursor,
	    WT_CURSOR *ref_cursor, const char *config);

	/*!
	 * Flush the log.
	 *
	 * @param session the session handle
	 * @configstart{WT_SESSION.log_flush, see dist/api_data.py}
	 * @config{sync, forcibly flush the log and wait for it to achieve the
	 * synchronization level specified.  The \c background setting initiates
	 * a background synchronization intended to be used with a later call to
	 * WT_SESSION::transaction_sync.  The \c off setting forces any buffered
	 * log records to be written to the file system.  The \c on setting
	 * forces log records to be written to the storage device., a string\,
	 * chosen from the following options: \c "background"\, \c "off"\, \c
	 * "on"; default \c on.}
	 * @configend
	 * @errors
	 */
	int __F(log_flush)(WT_SESSION *session, const char *config);

	/*!
	 * Insert a ::WT_LOGREC_MESSAGE type record in the database log files
	 * (the database must be configured for logging when this method is
	 * called).
	 *
	 * @param session the session handle
	 * @param format a printf format specifier
	 * @errors
	 */
	int __F(log_printf)(WT_SESSION *session, const char *format, ...);

	/*!
	 * Rebalance a table or file, see @ref rebalance.
	 *
	 * @exclusive
	 *
	 * @snippet ex_all.c Rebalance a table
	 *
	 * @param session the session handle
	 * @param uri the current URI of the object, such as \c "table:mytable"
	 * @configempty{WT_SESSION.rebalance, see dist/api_data.py}
	 * @ebusy_errors
	 */
	int __F(rebalance)(
	    WT_SESSION *session, const char *uri, const char *config);

	/*!
	 * Rename an object.
	 *
	 * @snippet ex_all.c Rename a table
	 *
	 * @exclusive
	 *
	 * @param session the session handle
	 * @param uri the current URI of the object, such as \c "table:old"
	 * @param newuri the new URI of the object, such as \c "table:new"
	 * @configempty{WT_SESSION.rename, see dist/api_data.py}
	 * @ebusy_errors
	 */
	int __F(rename)(WT_SESSION *session,
	    const char *uri, const char *newuri, const char *config);

	/*!
	 * Reset the session handle.
	 *
	 * This method resets all cursors associated with this session and
	 * discards cached resources.  The session can be re-used immediately
	 * after this call returns. If a transaction is running on this
	 * session, then this call takes no action and return an error.
	 *
	 * @snippet ex_all.c Reset the session
	 *
	 * @param session the session handle
	 * @errors
	 */
	int __F(reset)(WT_SESSION *session);

	/*!
	 * Salvage a table or file.
	 *
	 * Salvage rebuilds the file, or files of which a table is comprised,
	 * discarding any corrupted file blocks.
	 *
	 * Previously deleted records may re-appear, and inserted records may
	 * disappear, when salvage is done, so salvage should not be run
	 * unless it is known to be necessary.  Normally, salvage should be
	 * called after a table or file has been corrupted, as reported by the
	 * WT_SESSION::verify method.
	 *
	 * Files are rebuilt in place, the salvage method overwrites the
	 * existing files.
	 *
	 * @exclusive
	 *
	 * @snippet ex_all.c Salvage a table
	 *
	 * @param session the session handle
	 * @param name the URI of the table or file to salvage
	 * @configstart{WT_SESSION.salvage, see dist/api_data.py}
	 * @config{force, force salvage even of files that do not appear to be
	 * WiredTiger files., a boolean flag; default \c false.}
	 * @configend
	 * @ebusy_errors
	 */
	int __F(salvage)(WT_SESSION *session,
	    const char *name, const char *config);

	/*!
	 * Truncate a file, table or cursor range.
	 *
	 * Truncate a table or file.
	 * @snippet ex_all.c Truncate a table
	 *
	 * Truncate a cursor range.  When truncating based on a cursor position,
	 * it is not required the cursor reference a record in the object, only
	 * that the key be set.  This allows applications to discard portions of
	 * the object name space without knowing exactly what records the object
	 * contains.
	 * @snippet ex_all.c Truncate a range
	 *
	 * Any specified cursors end with no position, and subsequent calls to
	 * the WT_CURSOR::next (WT_CURSOR::prev) method will iterate from the
	 * beginning (end) of the table.
	 *
	 * When a range truncate is in progress, and another transaction inserts
	 * a key into that range, the behavior is not well defined - a conflict
	 * may be detected or both transactions may be permitted to commit. If
	 * they do commit, and if there is a crash and recovery runs, the result
	 * may be different than what was in cache before the crash.
	 *
	 * @param session the session handle
	 * @param name the URI of the table or file to truncate
	 * @param start optional cursor marking the first record discarded;
	 * if <code>NULL</code>, the truncate starts from the beginning of
	 * the object
	 * @param stop optional cursor marking the last record discarded;
	 * if <code>NULL</code>, the truncate continues to the end of the
	 * object
	 * @configempty{WT_SESSION.truncate, see dist/api_data.py}
	 * @errors
	 */
	int __F(truncate)(WT_SESSION *session,
	    const char *name,
	    WT_HANDLE_NULLABLE(WT_CURSOR) *start,
	    WT_HANDLE_NULLABLE(WT_CURSOR) *stop,
	    const char *config);

	/*!
	 * Upgrade a table or file.
	 *
	 * Upgrade upgrades a table or file, if upgrade is required.
	 *
	 * @exclusive
	 *
	 * @snippet ex_all.c Upgrade a table
	 *
	 * @param session the session handle
	 * @param name the URI of the table or file to upgrade
	 * @configempty{WT_SESSION.upgrade, see dist/api_data.py}
	 * @ebusy_errors
	 */
	int __F(upgrade)(WT_SESSION *session,
	    const char *name, const char *config);

	/*!
	 * Verify a table or file.
	 *
	 * Verify reports if a file, or the files of which a table is
	 * comprised, have been corrupted.  The WT_SESSION::salvage method
	 * can be used to repair a corrupted file,
	 *
	 * @snippet ex_all.c Verify a table
	 *
	 * @exclusive
	 *
	 * @param session the session handle
	 * @param name the URI of the table or file to verify
	 * @configstart{WT_SESSION.verify, see dist/api_data.py}
	 * @config{dump_address, Display addresses and page types as pages are
	 * verified\, using the application's message handler\, intended for
	 * debugging., a boolean flag; default \c false.}
	 * @config{dump_blocks, Display the contents of on-disk blocks as they
	 * are verified\, using the application's message handler\, intended for
	 * debugging., a boolean flag; default \c false.}
	 * @config{dump_layout, Display the layout of the files as they are
	 * verified\, using the application's message handler\, intended for
	 * debugging; requires optional support from the block manager., a
	 * boolean flag; default \c false.}
	 * @config{dump_offsets, Display the contents of specific on-disk
	 * blocks\, using the application's message handler\, intended for
	 * debugging., a list of strings; default empty.}
	 * @config{dump_pages, Display the contents of in-memory pages as they
	 * are verified\, using the application's message handler\, intended for
	 * debugging., a boolean flag; default \c false.}
	 * @config{strict, Treat any verification problem as an error; by
	 * default\, verify will warn\, but not fail\, in the case of errors
	 * that won't affect future behavior (for example\, a leaked block)., a
	 * boolean flag; default \c false.}
	 * @configend
	 * @ebusy_errors
	 */
	int __F(verify)(WT_SESSION *session,
	    const char *name, const char *config);
	/*! @} */

	/*!
	 * @name Transactions
	 * @{
	 */
	/*!
	 * Start a transaction in this session.
	 *
	 * The transaction remains active until ended by
	 * WT_SESSION::commit_transaction or WT_SESSION::rollback_transaction.
	 * Operations performed on cursors capable of supporting transactional
	 * operations that are already open in this session, or which are opened
	 * before the transaction ends, will operate in the context of the
	 * transaction.
	 *
	 * @requires_notransaction
	 *
	 * @snippet ex_all.c transaction commit/rollback
	 *
	 * @param session the session handle
	 * @configstart{WT_SESSION.begin_transaction, see dist/api_data.py}
	 * @config{ignore_prepare, whether to ignore the updates by other
	 * prepared transactions as part of read operations of this
	 * transaction., a boolean flag; default \c false.}
	 * @config{isolation, the isolation level for this transaction; defaults
	 * to the session's isolation level., a string\, chosen from the
	 * following options: \c "read-uncommitted"\, \c "read-committed"\, \c
	 * "snapshot"; default empty.}
	 * @config{name, name of the transaction for tracing and debugging., a
	 * string; default empty.}
	 * @config{priority, priority of the transaction for resolving
	 * conflicts.  Transactions with higher values are less likely to
	 * abort., an integer between -100 and 100; default \c 0.}
	 * @config{read_timestamp, read using the specified timestamp.  The
	 * supplied value must not be older than the current oldest timestamp.
	 * See @ref transaction_timestamps., a string; default empty.}
	 * @config{round_to_oldest, if read timestamp is earlier than oldest
	 * timestamp\, read timestamp will be rounded to oldest timestamp., a
	 * boolean flag; default \c false.}
	 * @config{snapshot, use a named\, in-memory snapshot\, see @ref
	 * transaction_named_snapshots., a string; default empty.}
	 * @config{sync, whether to sync log records when the transaction
	 * commits\, inherited from ::wiredtiger_open \c transaction_sync., a
	 * boolean flag; default empty.}
	 * @configend
	 * @errors
	 */
	int __F(begin_transaction)(WT_SESSION *session, const char *config);

	/*!
	 * Commit the current transaction.
	 *
	 * A transaction must be in progress when this method is called.
	 *
	 * If WT_SESSION::commit_transaction returns an error, the transaction
	 * was rolled back, not committed.
	 *
	 * @requires_transaction
	 *
	 * @snippet ex_all.c transaction commit/rollback
	 *
	 * @param session the session handle
	 * @configstart{WT_SESSION.commit_transaction, see dist/api_data.py}
	 * @config{commit_timestamp, set the commit timestamp for the current
	 * transaction.  The supplied value must not be older than the first
	 * commit timestamp set for the current transaction.  The value must
	 * also not be older than the current oldest and stable timestamps.  See
	 * @ref transaction_timestamps., a string; default empty.}
	 * @config{sync, override whether to sync log records when the
	 * transaction commits\, inherited from ::wiredtiger_open \c
	 * transaction_sync.  The \c background setting initiates a background
	 * synchronization intended to be used with a later call to
	 * WT_SESSION::transaction_sync.  The \c off setting does not wait for
	 * record to be written or synchronized.  The \c on setting forces log
	 * records to be written to the storage device., a string\, chosen from
	 * the following options: \c "background"\, \c "off"\, \c "on"; default
	 * empty.}
	 * @configend
	 * @errors
	 */
	int __F(commit_transaction)(WT_SESSION *session, const char *config);

	/*!
	 * Prepare the current transaction.
	 *
	 * A transaction must be in progress when this method is called.
	 *
	 * Preparing a transaction will guarantee a subsequent commit will
	 * succeed. Only commit and rollback are allowed on a transaction after
	 * it has been prepared. The transaction prepare API is designed to
	 * support MongoDB exclusively, and guarantees update conflicts have
	 * been resolved, but does not guarantee durability.
	 *
	 * @requires_transaction
	 *
	 * @snippet ex_all.c transaction prepare
	 *
	 * @param session the session handle
	 * @configstart{WT_SESSION.prepare_transaction, see dist/api_data.py}
	 * @config{prepare_timestamp, set the prepare timestamp for the updates
	 * of the current transaction.  The supplied value must not be older
	 * than any active read timestamps.  This configuration option is
	 * mandatory.  See @ref transaction_timestamps., a string; default
	 * empty.}
	 * @configend
	 * @errors
	 */
	int __F(prepare_transaction)(WT_SESSION *session, const char *config);

	/*!
	 * Roll back the current transaction.
	 *
	 * A transaction must be in progress when this method is called.
	 *
	 * All cursors are reset.
	 *
	 * @requires_transaction
	 *
	 * @snippet ex_all.c transaction commit/rollback
	 *
	 * @param session the session handle
	 * @configempty{WT_SESSION.rollback_transaction, see dist/api_data.py}
	 * @errors
	 */
	int __F(rollback_transaction)(WT_SESSION *session, const char *config);

	/*!
	 * Set a timestamp on a transaction.
	 *
	 * @snippet ex_all.c transaction timestamp
	 *
	 * @requires_transaction
	 *
	 * @param session the session handle
	 * @configstart{WT_SESSION.timestamp_transaction, see dist/api_data.py}
	 * @config{commit_timestamp, set the commit timestamp for the current
	 * transaction.  The supplied value must not be older than the first
	 * commit timestamp set for the current transaction.  The value must
	 * also not be older than the current oldest and stable timestamps.  See
	 * @ref transaction_timestamps., a string; default empty.}
	 * @config{read_timestamp, read using the specified timestamp.  The
	 * supplied value must not be older than the current oldest timestamp.
	 * This can only be set once for a transaction.  @ref
	 * transaction_timestamps., a string; default empty.}
	 * @config{round_to_oldest, if read timestamp is earlier than oldest
	 * timestamp\, read timestamp will be rounded to oldest timestamp., a
	 * boolean flag; default \c false.}
	 * @configend
	 * @errors
	 */
	int __F(timestamp_transaction)(WT_SESSION *session, const char *config);

	/*!
	 * Query the session's transaction timestamp state.
	 *
	 * @param session the session handle
	 * @param[out] hex_timestamp a buffer that will be set to the
	 * hexadecimal encoding of the timestamp being queried.  Must be large
	 * enough to hold a NUL terminated, hex-encoded 8B timestamp (17 bytes).
	 * @configstart{WT_SESSION.query_timestamp, see dist/api_data.py}
	 * @config{get, specify which timestamp to query: \c commit returns the
	 * most recently set commit_timestamp.  \c first_commit returns the
	 * first set commit_timestamp.  \c prepare returns the timestamp used in
	 * preparing a transaction.  \c read returns the timestamp at which the
	 * transaction is reading at.  See @ref transaction_timestamps., a
	 * string\, chosen from the following options: \c "commit"\, \c
	 * "first_commit"\, \c "prepare"\, \c "read"; default \c read.}
	 * @configend
	 * @errors
	 * If the session is not in a transaction ::WT_NOTFOUND will be
	 * returned.
	 */
	int __F(query_timestamp)(
	    WT_SESSION *session, char *hex_timestamp, const char *config);

	/*!
	 * Write a transactionally consistent snapshot of a database or set of
	 * objects.  In the absence of transaction timestamps, the checkpoint
	 * includes all transactions committed before the checkpoint starts.
	 *
	 * When timestamps are in use and a \c stable_timestamp has been set
	 * via WT_CONNECTION::set_timestamp and the checkpoint runs with
	 * \c use_timestamp=true (the default), updates committed with a
	 * timestamp larger than the \c stable_timestamp will not be included
	 * in the checkpoint for tables configured with \c log=(enabled=false).
	 * For tables with logging enabled, all committed changes will be
	 * included in the checkpoint (since recovery would roll them forward
	 * anyway).
	 *
	 * Additionally, existing named checkpoints may optionally be
	 * discarded.
	 *
	 * @requires_notransaction
	 *
	 * @snippet ex_all.c Checkpoint examples
	 *
	 * @param session the session handle
	 * @configstart{WT_SESSION.checkpoint, see dist/api_data.py}
	 * @config{drop, specify a list of checkpoints to drop.  The list may
	 * additionally contain one of the following keys: \c "from=all" to drop
	 * all checkpoints\, \c "from=<checkpoint>" to drop all checkpoints
	 * after and including the named checkpoint\, or \c "to=<checkpoint>" to
	 * drop all checkpoints before and including the named checkpoint.
	 * Checkpoints cannot be dropped while a hot backup is in progress or if
	 * open in a cursor., a list of strings; default empty.}
	 * @config{force, by default\, checkpoints may be skipped if the
	 * underlying object has not been modified\, this option forces the
	 * checkpoint., a boolean flag; default \c false.}
	 * @config{name, if set\, specify a name for the checkpoint (note that
	 * checkpoints including LSM trees may not be named)., a string; default
	 * empty.}
	 * @config{target, if non-empty\, checkpoint the list of objects., a
	 * list of strings; default empty.}
	 * @config{use_timestamp, by default\, create the checkpoint as of the
	 * last stable timestamp if timestamps are in use\, or all current
	 * updates if there is no stable timestamp set.  If false\, this option
	 * generates a checkpoint with all updates including those later than
	 * the timestamp., a boolean flag; default \c true.}
	 * @configend
	 * @errors
	 */
	int __F(checkpoint)(WT_SESSION *session, const char *config);

	/*!
	 * Manage named snapshot transactions. Use this API to create and drop
	 * named snapshots. Named snapshot transactions can be accessed via
	 * WT_CURSOR::open. See @ref transaction_named_snapshots.
	 *
	 * @snippet ex_all.c Snapshot examples
	 *
	 * @param session the session handle
	 * @configstart{WT_SESSION.snapshot, see dist/api_data.py}
	 * @config{drop = (, if non-empty\, specifies which snapshots to drop.
	 * Where a group of snapshots are being dropped\, the order is based on
	 * snapshot creation order not alphanumeric name order., a set of
	 * related configuration options defined below.}
	 * @config{&nbsp;&nbsp;&nbsp;&nbsp;all, drop all named snapshots., a
	 * boolean flag; default \c false.}
	 * @config{&nbsp;&nbsp;&nbsp;&nbsp;before, drop all snapshots up to but
	 * not including the specified name., a string; default empty.}
	 * @config{&nbsp;&nbsp;&nbsp;&nbsp;names, drop specific named
	 * snapshots., a list of strings; default empty.}
	 * @config{&nbsp;&nbsp;&nbsp;&nbsp;to, drop all snapshots up to and
	 * including the specified name., a string; default empty.}
	 * @config{
	 * ),,}
	 * @config{include_updates, make updates from the current transaction
	 * visible to users of the named snapshot.  Transactions started with
	 * such a named snapshot are restricted to being read-only., a boolean
	 * flag; default \c false.}
	 * @config{name, specify a name for the snapshot., a string; default
	 * empty.}
	 * @configend
	 * @errors
	 */
	int __F(snapshot)(WT_SESSION *session, const char *config);

	/*!
	 * Return the transaction ID range pinned by the session handle.
	 *
	 * The ID range is approximate and is calculated based on the oldest
	 * ID needed for the active transaction in this session, compared
	 * to the newest transaction in the system.
	 *
	 * @snippet ex_all.c transaction pinned range
	 *
	 * @param session the session handle
	 * @param[out] range the range of IDs pinned by this session. Zero if
	 * there is no active transaction.
	 * @errors
	 */
	int __F(transaction_pinned_range)(WT_SESSION* session, uint64_t *range);

	/*!
	 * Wait for a transaction to become synchronized.  This method is
	 * only useful when ::wiredtiger_open is configured with the
	 * \c transaction_sync setting disabled.
	 *
	 * @requires_notransaction
	 *
	 * @snippet ex_all.c Transaction sync
	 *
	 * @param session the session handle
	 * @configstart{WT_SESSION.transaction_sync, see dist/api_data.py}
	 * @config{timeout_ms, maximum amount of time to wait for background
	 * sync to complete in milliseconds.  A value of zero disables the
	 * timeout and returns immediately., an integer; default \c 1200000.}
	 * @configend
	 * @errors
	 */
	int __F(transaction_sync)(WT_SESSION *session, const char *config);
	/*! @} */

#ifndef DOXYGEN
	/*!
	 * Call into the library.
	 *
	 * This method is used for breakpoints and to set other configuration
	 * when debugging layers not directly supporting those features.
	 *
	 * @param session the session handle
	 * @errors
	 */
	int __F(breakpoint)(WT_SESSION *session);
#endif
};

/*!
 * A connection to a WiredTiger database.  The connection may be opened within
 * the same address space as the caller or accessed over a socket connection.
 *
 * Most applications will open a single connection to a database for each
 * process.  The first process to open a connection to a database will access
 * the database in its own address space.  Subsequent connections (if allowed)
 * will communicate with the first process over a socket connection to perform
 * their operations.
 *
 * <b>Thread safety:</b> A WT_CONNECTION handle may be shared between threads,
 * see @ref threads for more information.
 */
struct __wt_connection {
	/*!
	 * @name Async operation handles
	 * @{
	 */
	/*!
	 * Wait for all outstanding operations to complete.
	 *
	 * @snippet ex_async.c async flush
	 *
	 * @param connection the connection handle
	 * @errors
	 */
	int __F(async_flush)(WT_CONNECTION *connection);

	/*!
	 * Return an async operation handle
	 *
	 * @snippet ex_async.c async handle allocation
	 *
	 * @param connection the connection handle
	 * @param uri the connection handle
	 * @configstart{WT_CONNECTION.async_new_op, see dist/api_data.py}
	 * @config{append, append the value as a new record\, creating a new
	 * record number key; valid only for operations with record number
	 * keys., a boolean flag; default \c false.}
	 * @config{overwrite, configures whether the cursor's insert\, update
	 * and remove methods check the existing state of the record.  If \c
	 * overwrite is \c false\, WT_CURSOR::insert fails with
	 * ::WT_DUPLICATE_KEY if the record exists\, WT_CURSOR::update and
	 * WT_CURSOR::remove fail with ::WT_NOTFOUND if the record does not
	 * exist., a boolean flag; default \c true.}
	 * @config{raw, ignore the encodings for the key and value\, manage data
	 * as if the formats were \c "u". See @ref cursor_raw for details., a
	 * boolean flag; default \c false.}
	 * @config{timeout, maximum amount of time to allow for compact in
	 * seconds.  The actual amount of time spent in compact may exceed the
	 * configured value.  A value of zero disables the timeout., an integer;
	 * default \c 1200.}
	 * @configend
	 * @param callback the operation callback
	 * @param[out] asyncopp the new op handle
	 * @errors
	 * If there are no available handles, \c EBUSY is returned.
	 */
	int __F(async_new_op)(WT_CONNECTION *connection,
	    const char *uri, const char *config, WT_ASYNC_CALLBACK *callback,
	    WT_ASYNC_OP **asyncopp);
	/*! @} */

	/*!
	 * Close a connection.
	 *
	 * Any open sessions will be closed.
	 *
	 * @snippet ex_all.c Close a connection
	 *
	 * @param connection the connection handle
	 * @configstart{WT_CONNECTION.close, see dist/api_data.py}
	 * @config{leak_memory, don't free memory during close., a boolean flag;
	 * default \c false.}
	 * @config{use_timestamp, by default\, create the close checkpoint as of
	 * the last stable timestamp if timestamps are in use\, or all current
	 * updates if there is no stable timestamp set.  If false\, this option
	 * generates a checkpoint with all updates., a boolean flag; default \c
	 * true.}
	 * @configend
	 * @errors
	 */
	int __F(close)(WT_HANDLE_CLOSED(WT_CONNECTION) *connection,
	    const char *config);

#ifndef DOXYGEN
	/*!
	 * Output debug information for various subsystems. The output format
	 * may change over time, gathering the debug information may be
	 * invasive, and the information reported may not provide a point in
	 * time view of the system.
	 *
	 * @param connection the connection handle
	 * @configstart{WT_CONNECTION.debug_info, see dist/api_data.py}
	 * @config{cache, print cache information., a boolean flag; default \c
	 * false.}
	 * @config{cursors, print all open cursor information., a boolean flag;
	 * default \c false.}
	 * @config{handles, print open handles information., a boolean flag;
	 * default \c false.}
	 * @config{log, print log information., a boolean flag; default \c
	 * false.}
	 * @config{sessions, print open session information., a boolean flag;
	 * default \c false.}
	 * @config{txn, print global txn information., a boolean flag; default
	 * \c false.}
	 * @configend
	 * @errors
	 */
	int __F(debug_info)(WT_CONNECTION *connection, const char *config);
#endif

	/*!
	 * Reconfigure a connection handle.
	 *
	 * @snippet ex_all.c Reconfigure a connection
	 *
	 * @param connection the connection handle
	 * @configstart{WT_CONNECTION.reconfigure, see dist/api_data.py}
	 * @config{async = (, asynchronous operations configuration options., a
	 * set of related configuration options defined below.}
	 * @config{&nbsp;&nbsp;&nbsp;&nbsp;enabled, enable asynchronous
	 * operation., a boolean flag; default \c false.}
	 * @config{&nbsp;&nbsp;&nbsp;&nbsp;ops_max, maximum number of expected
	 * simultaneous asynchronous operations., an integer between 1 and 4096;
	 * default \c 1024.}
	 * @config{&nbsp;&nbsp;&nbsp;&nbsp;threads, the number
	 * of worker threads to service asynchronous requests.  Each worker
	 * thread uses a session from the configured session_max., an integer
	 * between 1 and 20; default \c 2.}
	 * @config{ ),,}
	 * @config{cache_max_wait_ms, the maximum number of milliseconds an
	 * application thread will wait for space to be available in cache
	 * before giving up.  Default will wait forever., an integer greater
	 * than or equal to 0; default \c 0.}
	 * @config{cache_overflow = (, cache overflow configuration options., a
	 * set of related configuration options defined below.}
	 * @config{&nbsp;&nbsp;&nbsp;&nbsp;file_max, The maximum number of bytes
	 * that WiredTiger is allowed to use for its cache overflow mechanism.
	 * If the cache overflow file exceeds this size\, a panic will be
	 * triggered.  The default value means that the cache overflow file is
	 * unbounded and may use as much space as the filesystem will
	 * accommodate.  The minimum non-zero setting is 100MB., an integer
	 * greater than or equal to 0; default \c 0.}
	 * @config{ ),,}
	 * @config{cache_overhead, assume the heap allocator overhead is the
	 * specified percentage\, and adjust the cache usage by that amount (for
	 * example\, if there is 10GB of data in cache\, a percentage of 10
	 * means WiredTiger treats this as 11GB). This value is configurable
	 * because different heap allocators have different overhead and
	 * different workloads will have different heap allocation sizes and
	 * patterns\, therefore applications may need to adjust this value based
	 * on allocator choice and behavior in measured workloads., an integer
	 * between 0 and 30; default \c 8.}
	 * @config{cache_size, maximum heap memory to allocate for the cache.  A
	 * database should configure either \c cache_size or \c shared_cache but
	 * not both., an integer between 1MB and 10TB; default \c 100MB.}
	 * @config{checkpoint = (, periodically checkpoint the database.
	 * Enabling the checkpoint server uses a session from the configured
	 * session_max., a set of related configuration options defined below.}
	 * @config{&nbsp;&nbsp;&nbsp;&nbsp;log_size, wait for this amount of log
	 * record bytes to be written to the log between each checkpoint.  If
	 * non-zero\, this value will use a minimum of the log file size.  A
	 * database can configure both log_size and wait to set an upper bound
	 * for checkpoints; setting this value above 0 configures periodic
	 * checkpoints., an integer between 0 and 2GB; default \c 0.}
	 * @config{&nbsp;&nbsp;&nbsp;&nbsp;wait, seconds to wait between each
	 * checkpoint; setting this value above 0 configures periodic
	 * checkpoints., an integer between 0 and 100000; default \c 0.}
	 * @config{ ),,}
	 * @config{compatibility = (, set compatibility version of database.
	 * Changing the compatibility version requires that there are no active
	 * operations for the duration of the call., a set of related
	 * configuration options defined below.}
	 * @config{&nbsp;&nbsp;&nbsp;&nbsp;release, compatibility release
	 * version string., a string; default empty.}
	 * @config{ ),,}
	 * @config{debug_mode = (, control the settings of various extended
	 * debugging features., a set of related configuration options defined
	 * below.}
	 * @config{&nbsp;&nbsp;&nbsp;&nbsp;checkpoint_retention, adjust
	 * log archiving to retain the log records of this number of
	 * checkpoints.  Zero or one means perform normal archiving., an integer
	 * between 0 and 1024; default \c 0.}
	 * @config{&nbsp;&nbsp;&nbsp;&nbsp;eviction, if true\, modify internal
	 * algorithms to change skew to force lookaside eviction to happen more
	 * aggressively.  This includes but is not limited to not skewing
	 * newest\, not favoring leaf pages\, and modifying the eviction score
	 * mechanism., a boolean flag; default \c false.}
	 * @config{&nbsp;&nbsp;&nbsp;&nbsp;rollback_error, return a WT_ROLLBACK
	 * error from a transaction operation about every Nth operation to
	 * simulate a collision., an integer between 0 and 10M; default \c 0.}
	 * @config{&nbsp;&nbsp;&nbsp;&nbsp;table_logging, if true\, write
	 * transaction related information to the log for all operations\, even
	 * operations for tables with logging turned off.  This setting
	 * introduces a log format change that may break older versions of
	 * WiredTiger.  These operations are informational and skipped in
	 * recovery., a boolean flag; default \c false.}
	 * @config{ ),,}
	 * @config{error_prefix, prefix string for error messages., a string;
	 * default empty.}
	 * @config{eviction = (, eviction configuration options., a set of
	 * related configuration options defined below.}
	 * @config{&nbsp;&nbsp;&nbsp;&nbsp;threads_max, maximum number of
	 * threads WiredTiger will start to help evict pages from cache.  The
	 * number of threads started will vary depending on the current eviction
	 * load.  Each eviction worker thread uses a session from the configured
	 * session_max., an integer between 1 and 20; default \c 8.}
	 * @config{&nbsp;&nbsp;&nbsp;&nbsp;threads_min, minimum number of
	 * threads WiredTiger will start to help evict pages from cache.  The
	 * number of threads currently running will vary depending on the
	 * current eviction load., an integer between 1 and 20; default \c 1.}
	 * @config{ ),,}
	 * @config{eviction_checkpoint_target, perform eviction at the beginning
	 * of checkpoints to bring the dirty content in cache to this level.  It
	 * is a percentage of the cache size if the value is within the range of
	 * 0 to 100 or an absolute size when greater than 100. The value is not
	 * allowed to exceed the \c cache_size.  Ignored if set to zero or \c
	 * in_memory is \c true., an integer between 0 and 10TB; default \c 1.}
	 * @config{eviction_dirty_target, perform eviction in worker threads
	 * when the cache contains at least this much dirty content.  It is a
	 * percentage of the cache size if the value is within the range of 1 to
	 * 100 or an absolute size when greater than 100. The value is not
	 * allowed to exceed the \c cache_size., an integer between 1 and 10TB;
	 * default \c 5.}
	 * @config{eviction_dirty_trigger, trigger application threads to
	 * perform eviction when the cache contains at least this much dirty
	 * content.  It is a percentage of the cache size if the value is within
	 * the range of 1 to 100 or an absolute size when greater than 100. The
	 * value is not allowed to exceed the \c cache_size.  This setting only
	 * alters behavior if it is lower than eviction_trigger., an integer
	 * between 1 and 10TB; default \c 20.}
	 * @config{eviction_target, perform eviction in worker threads when the
	 * cache contains at least this much content.  It is a percentage of the
	 * cache size if the value is within the range of 10 to 100 or an
	 * absolute size when greater than 100. The value is not allowed to
	 * exceed the \c cache_size., an integer between 10 and 10TB; default \c
	 * 80.}
	 * @config{eviction_trigger, trigger application threads to perform
	 * eviction when the cache contains at least this much content.  It is a
	 * percentage of the cache size if the value is within the range of 10
	 * to 100 or an absolute size when greater than 100. The value is not
	 * allowed to exceed the \c cache_size., an integer between 10 and 10TB;
	 * default \c 95.}
	 * @config{file_manager = (, control how file handles are managed., a
	 * set of related configuration options defined below.}
	 * @config{&nbsp;&nbsp;&nbsp;&nbsp;close_handle_minimum, number of
	 * handles open before the file manager will look for handles to close.,
	 * an integer greater than or equal to 0; default \c 250.}
	 * @config{&nbsp;&nbsp;&nbsp;&nbsp;close_idle_time, amount of time in
	 * seconds a file handle needs to be idle before attempting to close it.
	 * A setting of 0 means that idle handles are not closed., an integer
	 * between 0 and 100000; default \c 30.}
	 * @config{&nbsp;&nbsp;&nbsp;&nbsp;close_scan_interval, interval in
	 * seconds at which to check for files that are inactive and close
	 * them., an integer between 1 and 100000; default \c 10.}
	 * @config{ ),,}
	 * @config{io_capacity = (, control how many bytes per second are
	 * written and read.  Exceeding the capacity results in throttling., a
	 * set of related configuration options defined below.}
	 * @config{&nbsp;&nbsp;&nbsp;&nbsp;total, number of bytes per second
	 * available to all subsystems in total.  When set\, decisions about
	 * what subsystems are throttled\, and in what proportion\, are made
	 * internally.  The minimum non-zero setting is 1MB., an integer between
	 * 0 and 1TB; default \c 0.}
	 * @config{ ),,}
	 * @config{log = (, enable logging.  Enabling logging uses three
	 * sessions from the configured session_max., a set of related
	 * configuration options defined below.}
	 * @config{&nbsp;&nbsp;&nbsp;&nbsp;archive, automatically archive
	 * unneeded log files., a boolean flag; default \c true.}
	 * @config{&nbsp;&nbsp;&nbsp;&nbsp;os_cache_dirty_pct, maximum dirty
	 * system buffer cache usage\, as a percentage of the log's \c file_max.
	 * If non-zero\, schedule writes for dirty blocks belonging to the log
	 * in the system buffer cache after that percentage of the log has been
	 * written into the buffer cache without an intervening file sync., an
	 * integer between 0 and 100; default \c 0.}
	 * @config{&nbsp;&nbsp;&nbsp;&nbsp;prealloc, pre-allocate log files., a
	 * boolean flag; default \c true.}
	 * @config{&nbsp;&nbsp;&nbsp;&nbsp;zero_fill, manually write zeroes into
	 * log files., a boolean flag; default \c false.}
	 * @config{ ),,}
	 * @config{lsm_manager = (, configure database wide options for LSM tree
	 * management.  The LSM manager is started automatically the first time
	 * an LSM tree is opened.  The LSM manager uses a session from the
	 * configured session_max., a set of related configuration options
	 * defined below.}
	 * @config{&nbsp;&nbsp;&nbsp;&nbsp;merge, merge LSM
	 * chunks where possible., a boolean flag; default \c true.}
	 * @config{&nbsp;&nbsp;&nbsp;&nbsp;worker_thread_max, Configure a set of
	 * threads to manage merging LSM trees in the database.  Each worker
	 * thread uses a session handle from the configured session_max., an
	 * integer between 3 and 20; default \c 4.}
	 * @config{ ),,}
	 * @config{operation_tracking = (, enable tracking of
	 * performance-critical functions.  See @ref operation_tracking for more
	 * information., a set of related configuration options defined below.}
	 * @config{&nbsp;&nbsp;&nbsp;&nbsp;enabled, enable operation tracking
	 * subsystem., a boolean flag; default \c false.}
	 * @config{&nbsp;&nbsp;&nbsp;&nbsp;path, the name of a directory into
	 * which operation tracking files are written.  The directory must
	 * already exist.  If the value is not an absolute path\, the path is
	 * relative to the database home (see @ref absolute_path for more
	 * information)., a string; default \c ".".}
	 * @config{ ),,}
	 * @config{shared_cache = (, shared cache configuration options.  A
	 * database should configure either a cache_size or a shared_cache not
	 * both.  Enabling a shared cache uses a session from the configured
	 * session_max.  A shared cache can not have absolute values configured
	 * for cache eviction settings., a set of related configuration options
	 * defined below.}
	 * @config{&nbsp;&nbsp;&nbsp;&nbsp;chunk, the
	 * granularity that a shared cache is redistributed., an integer between
	 * 1MB and 10TB; default \c 10MB.}
	 * @config{&nbsp;&nbsp;&nbsp;&nbsp;name,
	 * the name of a cache that is shared between databases or \c "none"
	 * when no shared cache is configured., a string; default \c none.}
	 * @config{&nbsp;&nbsp;&nbsp;&nbsp;quota, maximum size of cache this
	 * database can be allocated from the shared cache.  Defaults to the
	 * entire shared cache size., an integer; default \c 0.}
	 * @config{&nbsp;&nbsp;&nbsp;&nbsp;reserve, amount of cache this
	 * database is guaranteed to have available from the shared cache.  This
	 * setting is per database.  Defaults to the chunk size., an integer;
	 * default \c 0.}
	 * @config{&nbsp;&nbsp;&nbsp;&nbsp;size, maximum memory
	 * to allocate for the shared cache.  Setting this will update the value
	 * if one is already set., an integer between 1MB and 10TB; default \c
	 * 500MB.}
	 * @config{ ),,}
	 * @config{statistics, Maintain database statistics\, which may impact
	 * performance.  Choosing "all" maintains all statistics regardless of
	 * cost\, "fast" maintains a subset of statistics that are relatively
	 * inexpensive\, "none" turns off all statistics.  The "clear"
	 * configuration resets statistics after they are gathered\, where
	 * appropriate (for example\, a cache size statistic is not cleared\,
	 * while the count of cursor insert operations will be cleared). When
	 * "clear" is configured for the database\, gathered statistics are
	 * reset each time a statistics cursor is used to gather statistics\, as
	 * well as each time statistics are logged using the \c statistics_log
	 * configuration.  See @ref statistics for more information., a list\,
	 * with values chosen from the following options: \c "all"\, \c
	 * "cache_walk"\, \c "fast"\, \c "none"\, \c "clear"\, \c "tree_walk";
	 * default \c none.}
	 * @config{statistics_log = (, log any statistics the database is
	 * configured to maintain\, to a file.  See @ref statistics for more
	 * information.  Enabling the statistics log server uses a session from
	 * the configured session_max., a set of related configuration options
	 * defined below.}
	 * @config{&nbsp;&nbsp;&nbsp;&nbsp;json, encode
	 * statistics in JSON format., a boolean flag; default \c false.}
	 * @config{&nbsp;&nbsp;&nbsp;&nbsp;on_close, log statistics on database
	 * close., a boolean flag; default \c false.}
	 * @config{&nbsp;&nbsp;&nbsp;&nbsp;sources, if non-empty\, include
	 * statistics for the list of data source URIs\, if they are open at the
	 * time of the statistics logging.  The list may include URIs matching a
	 * single data source ("table:mytable")\, or a URI matching all data
	 * sources of a particular type ("table:")., a list of strings; default
	 * empty.}
	 * @config{&nbsp;&nbsp;&nbsp;&nbsp;timestamp, a timestamp
	 * prepended to each log record\, may contain strftime conversion
	 * specifications\, when \c json is configured\, defaults to \c
	 * "%FT%Y.000Z"., a string; default \c "%b %d %H:%M:%S".}
	 * @config{&nbsp;&nbsp;&nbsp;&nbsp;wait, seconds to wait between each
	 * write of the log records; setting this value above 0 configures
	 * statistics logging., an integer between 0 and 100000; default \c 0.}
	 * @config{ ),,}
	 * @config{verbose, enable messages for various events.  Options are
	 * given as a list\, such as
	 * <code>"verbose=[evictserver\,read]"</code>., a list\, with values
	 * chosen from the following options: \c "api"\, \c "block"\, \c
	 * "checkpoint"\, \c "checkpoint_progress"\, \c "compact"\, \c
	 * "error_returns"\, \c "evict"\, \c "evict_stuck"\, \c "evictserver"\,
	 * \c "fileops"\, \c "handleops"\, \c "log"\, \c "lookaside"\, \c
	 * "lookaside_activity"\, \c "lsm"\, \c "lsm_manager"\, \c "metadata"\,
	 * \c "mutex"\, \c "overflow"\, \c "read"\, \c "rebalance"\, \c
	 * "reconcile"\, \c "recovery"\, \c "recovery_progress"\, \c "salvage"\,
	 * \c "shared_cache"\, \c "split"\, \c "temporary"\, \c "thread_group"\,
	 * \c "timestamp"\, \c "transaction"\, \c "verify"\, \c "version"\, \c
	 * "write"; default empty.}
	 * @configend
	 * @errors
	 */
	int __F(reconfigure)(WT_CONNECTION *connection, const char *config);

	/*!
	 * The home directory of the connection.
	 *
	 * @snippet ex_all.c Get the database home directory
	 *
	 * @param connection the connection handle
	 * @returns a pointer to a string naming the home directory
	 */
	const char *__F(get_home)(WT_CONNECTION *connection);

	/*!
	 * Add configuration options for a method.  See
	 * @ref custom_ds_config_add for more information.
	 *
	 * @snippet ex_all.c Configure method configuration
	 *
	 * @param connection the connection handle
	 * @param method the method being configured
	 * @param uri the object type or NULL for all object types
	 * @param config the additional configuration's name and default value
	 * @param type the additional configuration's type (must be one of
	 * \c "boolean"\, \c "int", \c "list" or \c "string")
	 * @param check the additional configuration check string, or NULL if
	 * none
	 * @errors
	 */
	int __F(configure_method)(WT_CONNECTION *connection,
	    const char *method, const char *uri,
	    const char *config, const char *type, const char *check);

	/*!
	 * Return if opening this handle created the database.
	 *
	 * @snippet ex_all.c Check if the database is newly created
	 *
	 * @param connection the connection handle
	 * @returns false (zero) if the connection existed before the call to
	 * ::wiredtiger_open, true (non-zero) if it was created by opening this
	 * handle.
	 */
	int __F(is_new)(WT_CONNECTION *connection);

	/*!
	 * @name Session handles
	 * @{
	 */
	/*!
	 * Open a session.
	 *
	 * @snippet ex_all.c Open a session
	 *
	 * @param connection the connection handle
	 * @param event_handler An event handler. If <code>NULL</code>, the
	 * connection's event handler is used. See @ref event_message_handling
	 * for more information.
	 * @configstart{WT_CONNECTION.open_session, see dist/api_data.py}
	 * @config{cache_cursors, enable caching of cursors for reuse.  Any
	 * calls to WT_CURSOR::close for a cursor created in this session will
	 * mark the cursor as cached and keep it available to be reused for
	 * later calls to WT_SESSION::open_cursor.  Cached cursors may be
	 * eventually closed.  This value is inherited from ::wiredtiger_open \c
	 * cache_cursors., a boolean flag; default \c true.}
	 * @config{ignore_cache_size, when set\, operations performed by this
	 * session ignore the cache size and are not blocked when the cache is
	 * full.  Note that use of this option for operations that create cache
	 * pressure can starve ordinary sessions that obey the cache size., a
	 * boolean flag; default \c false.}
	 * @config{isolation, the default isolation level for operations in this
	 * session., a string\, chosen from the following options: \c
	 * "read-uncommitted"\, \c "read-committed"\, \c "snapshot"; default \c
	 * read-committed.}
	 * @configend
	 * @param[out] sessionp the new session handle
	 * @errors
	 */
	int __F(open_session)(WT_CONNECTION *connection,
	    WT_EVENT_HANDLER *event_handler, const char *config,
	    WT_SESSION **sessionp);
	/*! @} */

	/*!
	 * @name Transactions
	 * @{
	 */
	/*!
	 * Query the global transaction timestamp state.
	 *
	 * @snippet ex_all.c query timestamp
	 *
	 * @param connection the connection handle
	 * @param[out] hex_timestamp a buffer that will be set to the
	 * hexadecimal encoding of the timestamp being queried.  Must be large
	 * enough to hold a NUL terminated, hex-encoded 8B timestamp (17 bytes).
	 * @configstart{WT_CONNECTION.query_timestamp, see dist/api_data.py}
	 * @config{get, specify which timestamp to query: \c all_committed
	 * returns the largest timestamp such that all timestamps up to that
	 * value have committed\, \c oldest returns the most recent \c
	 * oldest_timestamp set with WT_CONNECTION::set_timestamp\, \c
	 * oldest_reader returns the minimum of the read timestamps of all
	 * active readers \c pinned returns the minimum of the\c
	 * oldest_timestamp and the read timestamps of all active readers\, and
	 * \c stable returns the most recent \c stable_timestamp set with
	 * WT_CONNECTION::set_timestamp.  See @ref transaction_timestamps., a
	 * string\, chosen from the following options: \c "all_committed"\, \c
	 * "last_checkpoint"\, \c "oldest"\, \c "oldest_reader"\, \c "pinned"\,
	 * \c "recovery"\, \c "stable"; default \c all_committed.}
	 * @configend
	 * @errors
	 * If there is no matching timestamp (e.g., if this method is called
	 * before timestamps are used) ::WT_NOTFOUND will be returned.
	 */
	int __F(query_timestamp)(
	    WT_CONNECTION *connection, char *hex_timestamp, const char *config);

	/*!
	 * Set a global transaction timestamp.
	 *
	 * @snippet ex_all.c set commit timestamp
	 *
	 * @snippet ex_all.c set oldest timestamp
	 *
	 * @snippet ex_all.c set stable timestamp
	 *
	 * @param connection the connection handle
	 * @configstart{WT_CONNECTION.set_timestamp, see dist/api_data.py}
	 * @config{commit_timestamp, reset the maximum commit timestamp tracked
	 * by WiredTiger.  This will cause future calls to
	 * WT_CONNECTION::query_timestamp to ignore commit timestamps greater
	 * than the specified value until the next commit moves the tracked
	 * commit timestamp forwards.  This is only intended for use where the
	 * application is rolling back locally committed transactions.  The
	 * supplied value must not be older than the current oldest and stable
	 * timestamps.  See @ref transaction_timestamps., a string; default
	 * empty.}
	 * @config{force, set timestamps even if they violate normal ordering
	 * requirements.  For example allow the \c oldest_timestamp to move
	 * backwards., a boolean flag; default \c false.}
	 * @config{oldest_timestamp, future commits and queries will be no
	 * earlier than the specified timestamp.  Supplied values must be
	 * monotonically increasing\, any attempt to set the value to older than
	 * the current is silently ignored.  The supplied value must not be
	 * newer than the current stable timestamp.  See @ref
	 * transaction_timestamps., a string; default empty.}
	 * @config{stable_timestamp, checkpoints will not include commits that
	 * are newer than the specified timestamp in tables configured with \c
	 * log=(enabled=false). Supplied values must be monotonically
	 * increasing\, any attempt to set the value to older than the current
	 * is silently ignored.  The supplied value must not be older than the
	 * current oldest timestamp.  See @ref transaction_timestamps., a
	 * string; default empty.}
	 * @configend
	 * @errors
	 */
	int __F(set_timestamp)(
	    WT_CONNECTION *connection, const char *config);

	/*!
	 * Rollback in-memory non-logged state to an earlier point in time.
	 *
	 * This method uses a timestamp to define the rollback point, and thus
	 * requires that the application uses timestamps and that the
	 * stable_timestamp must have been set via a call to
	 * WT_CONNECTION::set_timestamp. Any updates to checkpoint durable
	 * tables that are more recent than the stable timestamp are removed.
	 *
	 * This method requires that there are no active operations for the
	 * duration of the call.
	 *
	 * Any updates made to logged tables will not be rolled back. Any
	 * updates made without an associated timestamp will not be rolled
	 * back. See @ref transaction_timestamps.
	 *
	 * @snippet ex_all.c rollback to stable
	 *
	 * @param connection the connection handle
	 * @configempty{WT_CONNECTION.rollback_to_stable, see dist/api_data.py}
	 * @errors
	 */
	int __F(rollback_to_stable)(
	    WT_CONNECTION *connection, const char *config);

	/*! @} */

	/*!
	 * @name Extensions
	 * @{
	 */
	/*!
	 * Load an extension.
	 *
	 * @snippet ex_all.c Load an extension
	 *
	 * @param connection the connection handle
	 * @param path the filename of the extension module, or \c "local" to
	 * search the current application binary for the initialization
	 * function, see @ref extensions for more details.
	 * @configstart{WT_CONNECTION.load_extension, see dist/api_data.py}
	 * @config{config, configuration string passed to the entry point of the
	 * extension as its WT_CONFIG_ARG argument., a string; default empty.}
	 * @config{early_load, whether this extension should be loaded at the
	 * beginning of ::wiredtiger_open.  Only applicable to extensions loaded
	 * via the wiredtiger_open configurations string., a boolean flag;
	 * default \c false.}
	 * @config{entry, the entry point of the extension\, called to
	 * initialize the extension when it is loaded.  The signature of the
	 * function must match ::wiredtiger_extension_init., a string; default
	 * \c wiredtiger_extension_init.}
	 * @config{terminate, an optional function in the extension that is
	 * called before the extension is unloaded during WT_CONNECTION::close.
	 * The signature of the function must match
	 * ::wiredtiger_extension_terminate., a string; default \c
	 * wiredtiger_extension_terminate.}
	 * @configend
	 * @errors
	 */
	int __F(load_extension)(WT_CONNECTION *connection,
	    const char *path, const char *config);

	/*!
	 * Add a custom data source.  See @ref custom_data_sources for more
	 * information.
	 *
	 * The application must first implement the WT_DATA_SOURCE interface
	 * and then register the implementation with WiredTiger:
	 *
	 * @snippet ex_data_source.c WT_DATA_SOURCE register
	 *
	 * @param connection the connection handle
	 * @param prefix the URI prefix for this data source, e.g., "file:"
	 * @param data_source the application-supplied implementation of
	 *	WT_DATA_SOURCE to manage this data source.
	 * @configempty{WT_CONNECTION.add_data_source, see dist/api_data.py}
	 * @errors
	 */
	int __F(add_data_source)(WT_CONNECTION *connection, const char *prefix,
	    WT_DATA_SOURCE *data_source, const char *config);

	/*!
	 * Add a custom collation function.
	 *
	 * The application must first implement the WT_COLLATOR interface and
	 * then register the implementation with WiredTiger:
	 *
	 * @snippet ex_all.c WT_COLLATOR register
	 *
	 * @param connection the connection handle
	 * @param name the name of the collation to be used in calls to
	 * 	WT_SESSION::create, may not be \c "none"
	 * @param collator the application-supplied collation handler
	 * @configempty{WT_CONNECTION.add_collator, see dist/api_data.py}
	 * @errors
	 */
	int __F(add_collator)(WT_CONNECTION *connection,
	    const char *name, WT_COLLATOR *collator, const char *config);

	/*!
	 * Add a compression function.
	 *
	 * The application must first implement the WT_COMPRESSOR interface
	 * and then register the implementation with WiredTiger:
	 *
	 * @snippet nop_compress.c WT_COMPRESSOR initialization structure
	 *
	 * @snippet nop_compress.c WT_COMPRESSOR initialization function
	 *
	 * @param connection the connection handle
	 * @param name the name of the compression function to be used in calls
	 *	to WT_SESSION::create, may not be \c "none"
	 * @param compressor the application-supplied compression handler
	 * @configempty{WT_CONNECTION.add_compressor, see dist/api_data.py}
	 * @errors
	 */
	int __F(add_compressor)(WT_CONNECTION *connection,
	    const char *name, WT_COMPRESSOR *compressor, const char *config);

	/*!
	 * Add an encryption function.
	 *
	 * The application must first implement the WT_ENCRYPTOR interface
	 * and then register the implementation with WiredTiger:
	 *
	 * @snippet nop_encrypt.c WT_ENCRYPTOR initialization structure
	 *
	 * @snippet nop_encrypt.c WT_ENCRYPTOR initialization function
	 *
	 * @param connection the connection handle
	 * @param name the name of the encryption function to be used in calls
	 *	to WT_SESSION::create, may not be \c "none"
	 * @param encryptor the application-supplied encryption handler
	 * @configempty{WT_CONNECTION.add_encryptor, see dist/api_data.py}
	 * @errors
	 */
	int __F(add_encryptor)(WT_CONNECTION *connection,
	    const char *name, WT_ENCRYPTOR *encryptor, const char *config);

	/*!
	 * Add a custom extractor for index keys or column groups.
	 *
	 * The application must first implement the WT_EXTRACTOR interface and
	 * then register the implementation with WiredTiger:
	 *
	 * @snippet ex_all.c WT_EXTRACTOR register
	 *
	 * @param connection the connection handle
	 * @param name the name of the extractor to be used in calls to
	 * 	WT_SESSION::create, may not be \c "none"
	 * @param extractor the application-supplied extractor
	 * @configempty{WT_CONNECTION.add_extractor, see dist/api_data.py}
	 * @errors
	 */
	int __F(add_extractor)(WT_CONNECTION *connection, const char *name,
	    WT_EXTRACTOR *extractor, const char *config);

	/*!
	 * Configure a custom file system.
	 *
	 * This method can only be called from an early loaded extension
	 * module. The application must first implement the WT_FILE_SYSTEM
	 * interface and then register the implementation with WiredTiger:
	 *
	 * @snippet ex_file_system.c WT_FILE_SYSTEM register
	 *
	 * @param connection the connection handle
	 * @param fs the populated file system structure
	 * @configempty{WT_CONNECTION.set_file_system, see dist/api_data.py}
	 * @errors
	 */
	int __F(set_file_system)(
	    WT_CONNECTION *connection, WT_FILE_SYSTEM *fs, const char *config);

	/*!
	 * Return a reference to the WiredTiger extension functions.
	 *
	 * @snippet ex_data_source.c WT_EXTENSION_API declaration
	 *
	 * @param wt_conn the WT_CONNECTION handle
	 * @returns a reference to a WT_EXTENSION_API structure.
	 */
	WT_EXTENSION_API *__F(get_extension_api)(WT_CONNECTION *wt_conn);
	/*! @} */
};

/*!
 * Open a connection to a database.
 *
 * @snippet ex_all.c Open a connection
 *
 * @param home The path to the database home directory.  See @ref home
 * for more information.
 * @param event_handler An event handler. If <code>NULL</code>, a default
 * event handler is installed that writes error messages to stderr. See
 * @ref event_message_handling for more information.
 * @configstart{wiredtiger_open, see dist/api_data.py}
 * @config{async = (, asynchronous operations configuration options., a set of
 * related configuration options defined below.}
 * @config{&nbsp;&nbsp;&nbsp;&nbsp;enabled, enable asynchronous operation., a
 * boolean flag; default \c false.}
 * @config{&nbsp;&nbsp;&nbsp;&nbsp;ops_max,
 * maximum number of expected simultaneous asynchronous operations., an integer
 * between 1 and 4096; default \c 1024.}
 * @config{&nbsp;&nbsp;&nbsp;&nbsp;threads, the number of worker threads to
 * service asynchronous requests.  Each worker thread uses a session from the
 * configured session_max., an integer between 1 and 20; default \c 2.}
 * @config{
 * ),,}
 * @config{buffer_alignment, in-memory alignment (in bytes) for buffers used for
 * I/O. The default value of -1 indicates a platform-specific alignment value
 * should be used (4KB on Linux systems when direct I/O is configured\, zero
 * elsewhere)., an integer between -1 and 1MB; default \c -1.}
 * @config{builtin_extension_config, A structure where the keys are the names of
 * builtin extensions and the values are passed to WT_CONNECTION::load_extension
 * as the \c config parameter (for example\,
 * <code>builtin_extension_config={zlib={compression_level=3}}</code>)., a
 * string; default empty.}
 * @config{cache_cursors, enable caching of cursors for reuse.  This is the
 * default value for any sessions created\, and can be overridden in configuring
 * \c cache_cursors in WT_CONNECTION.open_session., a boolean flag; default \c
 * true.}
 * @config{cache_max_wait_ms, the maximum number of milliseconds an application
 * thread will wait for space to be available in cache before giving up.
 * Default will wait forever., an integer greater than or equal to 0; default \c
 * 0.}
 * @config{cache_overflow = (, cache overflow configuration options., a set of
 * related configuration options defined below.}
 * @config{&nbsp;&nbsp;&nbsp;&nbsp;file_max, The maximum number of bytes that
 * WiredTiger is allowed to use for its cache overflow mechanism.  If the cache
 * overflow file exceeds this size\, a panic will be triggered.  The default
 * value means that the cache overflow file is unbounded and may use as much
 * space as the filesystem will accommodate.  The minimum non-zero setting is
 * 100MB., an integer greater than or equal to 0; default \c 0.}
 * @config{ ),,}
 * @config{cache_overhead, assume the heap allocator overhead is the specified
 * percentage\, and adjust the cache usage by that amount (for example\, if
 * there is 10GB of data in cache\, a percentage of 10 means WiredTiger treats
 * this as 11GB). This value is configurable because different heap allocators
 * have different overhead and different workloads will have different heap
 * allocation sizes and patterns\, therefore applications may need to adjust
 * this value based on allocator choice and behavior in measured workloads., an
 * integer between 0 and 30; default \c 8.}
 * @config{cache_size, maximum heap memory to allocate for the cache.  A
 * database should configure either \c cache_size or \c shared_cache but not
 * both., an integer between 1MB and 10TB; default \c 100MB.}
 * @config{checkpoint = (, periodically checkpoint the database.  Enabling the
 * checkpoint server uses a session from the configured session_max., a set of
 * related configuration options defined below.}
 * @config{&nbsp;&nbsp;&nbsp;&nbsp;log_size, wait for this amount of log record
 * bytes to be written to the log between each checkpoint.  If non-zero\, this
 * value will use a minimum of the log file size.  A database can configure both
 * log_size and wait to set an upper bound for checkpoints; setting this value
 * above 0 configures periodic checkpoints., an integer between 0 and 2GB;
 * default \c 0.}
 * @config{&nbsp;&nbsp;&nbsp;&nbsp;wait, seconds to wait between
 * each checkpoint; setting this value above 0 configures periodic checkpoints.,
 * an integer between 0 and 100000; default \c 0.}
 * @config{ ),,}
 * @config{checkpoint_sync, flush files to stable storage when closing or
 * writing checkpoints., a boolean flag; default \c true.}
 * @config{compatibility = (, set compatibility version of database.  Changing
 * the compatibility version requires that there are no active operations for
 * the duration of the call., a set of related configuration options defined
 * below.}
 * @config{&nbsp;&nbsp;&nbsp;&nbsp;release, compatibility release
 * version string., a string; default empty.}
 * @config{&nbsp;&nbsp;&nbsp;&nbsp;require_max, required maximum compatibility
 * version of existing data files.  Must be greater than or equal to any release
 * version set in the \c release setting.  Has no effect if creating the
 * database., a string; default empty.}
 * @config{&nbsp;&nbsp;&nbsp;&nbsp;require_min, required minimum compatibility
 * version of existing data files.  Must be less than or equal to any release
 * version set in the \c release setting.  Has no effect if creating the
 * database., a string; default empty.}
 * @config{ ),,}
 * @config{config_base, write the base configuration file if creating the
 * database.  If \c false in the config passed directly to ::wiredtiger_open\,
 * will ignore any existing base configuration file in addition to not creating
 * one.  See @ref config_base for more information., a boolean flag; default \c
 * true.}
 * @config{create, create the database if it does not exist., a boolean flag;
 * default \c false.}
 * @config{debug_mode = (, control the settings of various extended debugging
 * features., a set of related configuration options defined below.}
 * @config{&nbsp;&nbsp;&nbsp;&nbsp;checkpoint_retention, adjust log archiving to
 * retain the log records of this number of checkpoints.  Zero or one means
 * perform normal archiving., an integer between 0 and 1024; default \c 0.}
 * @config{&nbsp;&nbsp;&nbsp;&nbsp;eviction, if true\, modify internal
 * algorithms to change skew to force lookaside eviction to happen more
 * aggressively.  This includes but is not limited to not skewing newest\, not
 * favoring leaf pages\, and modifying the eviction score mechanism., a boolean
 * flag; default \c false.}
 * @config{&nbsp;&nbsp;&nbsp;&nbsp;rollback_error,
 * return a WT_ROLLBACK error from a transaction operation about every Nth
 * operation to simulate a collision., an integer between 0 and 10M; default \c
 * 0.}
 * @config{&nbsp;&nbsp;&nbsp;&nbsp;table_logging, if true\, write
 * transaction related information to the log for all operations\, even
 * operations for tables with logging turned off.  This setting introduces a log
 * format change that may break older versions of WiredTiger.  These operations
 * are informational and skipped in recovery., a boolean flag; default \c
 * false.}
 * @config{ ),,}
 * @config{direct_io, Use \c O_DIRECT on POSIX systems\, and \c
 * FILE_FLAG_NO_BUFFERING on Windows to access files.  Options are given as a
 * list\, such as <code>"direct_io=[data]"</code>. Configuring \c direct_io
 * requires care\, see @ref tuning_system_buffer_cache_direct_io for important
 * warnings.  Including \c "data" will cause WiredTiger data files to use direct
 * I/O\, including \c "log" will cause WiredTiger log files to use direct I/O\,
 * and including \c "checkpoint" will cause WiredTiger data files opened at a
 * checkpoint (i.e: read only) to use direct I/O. \c direct_io should be
 * combined with \c write_through to get the equivalent of \c O_DIRECT on
 * Windows., a list\, with values chosen from the following options: \c
 * "checkpoint"\, \c "data"\, \c "log"; default empty.}
 * @config{encryption = (, configure an encryptor for system wide metadata and
 * logs.  If a system wide encryptor is set\, it is also used for encrypting
 * data files and tables\, unless encryption configuration is explicitly set for
 * them when they are created with WT_SESSION::create., a set of related
 * configuration options defined below.}
 * @config{&nbsp;&nbsp;&nbsp;&nbsp;keyid,
 * An identifier that identifies a unique instance of the encryptor.  It is
 * stored in clear text\, and thus is available when the wiredtiger database is
 * reopened.  On the first use of a (name\, keyid) combination\, the
 * WT_ENCRYPTOR::customize function is called with the keyid as an argument., a
 * string; default empty.}
 * @config{&nbsp;&nbsp;&nbsp;&nbsp;name, Permitted
 * values are \c "none" or custom encryption engine name created with
 * WT_CONNECTION::add_encryptor.  See @ref encryption for more information., a
 * string; default \c none.}
 * @config{&nbsp;&nbsp;&nbsp;&nbsp;secretkey, A string
 * that is passed to the WT_ENCRYPTOR::customize function.  It is never stored
 * in clear text\, so must be given to any subsequent ::wiredtiger_open calls to
 * reopen the database.  It must also be provided to any "wt" commands used with
 * this database., a string; default empty.}
 * @config{ ),,}
 * @config{error_prefix, prefix string for error messages., a string; default
 * empty.}
 * @config{eviction = (, eviction configuration options., a set of related
 * configuration options defined below.}
 * @config{&nbsp;&nbsp;&nbsp;&nbsp;threads_max, maximum number of threads
 * WiredTiger will start to help evict pages from cache.  The number of threads
 * started will vary depending on the current eviction load.  Each eviction
 * worker thread uses a session from the configured session_max., an integer
 * between 1 and 20; default \c 8.}
 * @config{&nbsp;&nbsp;&nbsp;&nbsp;threads_min,
 * minimum number of threads WiredTiger will start to help evict pages from
 * cache.  The number of threads currently running will vary depending on the
 * current eviction load., an integer between 1 and 20; default \c 1.}
 * @config{
 * ),,}
 * @config{eviction_checkpoint_target, perform eviction at the beginning of
 * checkpoints to bring the dirty content in cache to this level.  It is a
 * percentage of the cache size if the value is within the range of 0 to 100 or
 * an absolute size when greater than 100. The value is not allowed to exceed
 * the \c cache_size.  Ignored if set to zero or \c in_memory is \c true., an
 * integer between 0 and 10TB; default \c 1.}
 * @config{eviction_dirty_target, perform eviction in worker threads when the
 * cache contains at least this much dirty content.  It is a percentage of the
 * cache size if the value is within the range of 1 to 100 or an absolute size
 * when greater than 100. The value is not allowed to exceed the \c cache_size.,
 * an integer between 1 and 10TB; default \c 5.}
 * @config{eviction_dirty_trigger, trigger application threads to perform
 * eviction when the cache contains at least this much dirty content.  It is a
 * percentage of the cache size if the value is within the range of 1 to 100 or
 * an absolute size when greater than 100. The value is not allowed to exceed
 * the \c cache_size.  This setting only alters behavior if it is lower than
 * eviction_trigger., an integer between 1 and 10TB; default \c 20.}
 * @config{eviction_target, perform eviction in worker threads when the cache
 * contains at least this much content.  It is a percentage of the cache size if
 * the value is within the range of 10 to 100 or an absolute size when greater
 * than 100. The value is not allowed to exceed the \c cache_size., an integer
 * between 10 and 10TB; default \c 80.}
 * @config{eviction_trigger, trigger application threads to perform eviction
 * when the cache contains at least this much content.  It is a percentage of
 * the cache size if the value is within the range of 10 to 100 or an absolute
 * size when greater than 100. The value is not allowed to exceed the \c
 * cache_size., an integer between 10 and 10TB; default \c 95.}
 * @config{exclusive, fail if the database already exists\, generally used with
 * the \c create option., a boolean flag; default \c false.}
 * @config{extensions, list of shared library extensions to load (using dlopen).
 * Any values specified to a library extension are passed to
 * WT_CONNECTION::load_extension as the \c config parameter (for example\,
 * <code>extensions=(/path/ext.so={entry=my_entry})</code>)., a list of strings;
 * default empty.}
 * @config{file_extend, file extension configuration.  If set\, extend files of
 * the set type in allocations of the set size\, instead of a block at a time as
 * each new block is written.  For example\,
 * <code>file_extend=(data=16MB)</code>. If set to 0\, disable the file
 * extension for the set type.  For log files\, the allowed range is between
 * 100KB and 2GB; values larger than the configured maximum log size and the
 * default config would extend log files in allocations of the maximum log file
 * size., a list\, with values chosen from the following options: \c "data"\, \c
 * "log"; default empty.}
 * @config{file_manager = (, control how file handles are managed., a set of
 * related configuration options defined below.}
 * @config{&nbsp;&nbsp;&nbsp;&nbsp;close_handle_minimum, number of handles open
 * before the file manager will look for handles to close., an integer greater
 * than or equal to 0; default \c 250.}
 * @config{&nbsp;&nbsp;&nbsp;&nbsp;close_idle_time, amount of time in seconds a
 * file handle needs to be idle before attempting to close it.  A setting of 0
 * means that idle handles are not closed., an integer between 0 and 100000;
 * default \c 30.}
 * @config{&nbsp;&nbsp;&nbsp;&nbsp;close_scan_interval, interval
 * in seconds at which to check for files that are inactive and close them., an
 * integer between 1 and 100000; default \c 10.}
 * @config{ ),,}
 * @config{in_memory, keep data in-memory only.  See @ref in_memory for more
 * information., a boolean flag; default \c false.}
 * @config{io_capacity = (, control how many bytes per second are written and
 * read.  Exceeding the capacity results in throttling., a set of related
 * configuration options defined below.}
 * @config{&nbsp;&nbsp;&nbsp;&nbsp;total,
 * number of bytes per second available to all subsystems in total.  When set\,
 * decisions about what subsystems are throttled\, and in what proportion\, are
 * made internally.  The minimum non-zero setting is 1MB., an integer between 0
 * and 1TB; default \c 0.}
 * @config{ ),,}
 * @config{log = (, enable logging.  Enabling logging uses three sessions from
 * the configured session_max., a set of related configuration options defined
 * below.}
 * @config{&nbsp;&nbsp;&nbsp;&nbsp;archive, automatically archive
 * unneeded log files., a boolean flag; default \c true.}
 * @config{&nbsp;&nbsp;&nbsp;&nbsp;compressor, configure a compressor for log
 * records.  Permitted values are \c "none" or custom compression engine name
 * created with WT_CONNECTION::add_compressor.  If WiredTiger has builtin
 * support for \c "lz4"\, \c "snappy"\, \c "zlib" or \c "zstd" compression\,
 * these names are also available.  See @ref compression for more information.,
 * a string; default \c none.}
 * @config{&nbsp;&nbsp;&nbsp;&nbsp;enabled, enable
 * logging subsystem., a boolean flag; default \c false.}
 * @config{&nbsp;&nbsp;&nbsp;&nbsp;file_max, the maximum size of log files., an
 * integer between 100KB and 2GB; default \c 100MB.}
 * @config{&nbsp;&nbsp;&nbsp;&nbsp;os_cache_dirty_pct, maximum dirty system
 * buffer cache usage\, as a percentage of the log's \c file_max.  If non-zero\,
 * schedule writes for dirty blocks belonging to the log in the system buffer
 * cache after that percentage of the log has been written into the buffer cache
 * without an intervening file sync., an integer between 0 and 100; default \c
 * 0.}
 * @config{&nbsp;&nbsp;&nbsp;&nbsp;path, the name of a directory into which
 * log files are written.  The directory must already exist.  If the value is
 * not an absolute path\, the path is relative to the database home (see @ref
 * absolute_path for more information)., a string; default \c ".".}
 * @config{&nbsp;&nbsp;&nbsp;&nbsp;prealloc, pre-allocate log files., a boolean
 * flag; default \c true.}
 * @config{&nbsp;&nbsp;&nbsp;&nbsp;recover, run recovery
 * or error if recovery needs to run after an unclean shutdown., a string\,
 * chosen from the following options: \c "error"\, \c "on"; default \c on.}
 * @config{&nbsp;&nbsp;&nbsp;&nbsp;zero_fill, manually write zeroes into log
 * files., a boolean flag; default \c false.}
 * @config{ ),,}
 * @config{lsm_manager = (, configure database wide options for LSM tree
 * management.  The LSM manager is started automatically the first time an LSM
 * tree is opened.  The LSM manager uses a session from the configured
 * session_max., a set of related configuration options defined below.}
 * @config{&nbsp;&nbsp;&nbsp;&nbsp;merge, merge LSM chunks where possible., a
 * boolean flag; default \c true.}
 * @config{&nbsp;&nbsp;&nbsp;&nbsp;worker_thread_max, Configure a set of threads
 * to manage merging LSM trees in the database.  Each worker thread uses a
 * session handle from the configured session_max., an integer between 3 and 20;
 * default \c 4.}
 * @config{ ),,}
 * @config{mmap, Use memory mapping to access files when possible., a boolean
 * flag; default \c true.}
 * @config{multiprocess, permit sharing between processes (will automatically
 * start an RPC server for primary processes and use RPC for secondary
 * processes). <b>Not yet supported in WiredTiger</b>., a boolean flag; default
 * \c false.}
 * @config{operation_tracking = (, enable tracking of performance-critical
 * functions.  See @ref operation_tracking for more information., a set of
 * related configuration options defined below.}
 * @config{&nbsp;&nbsp;&nbsp;&nbsp;enabled, enable operation tracking
 * subsystem., a boolean flag; default \c false.}
 * @config{&nbsp;&nbsp;&nbsp;&nbsp;path, the name of a directory into which
 * operation tracking files are written.  The directory must already exist.  If
 * the value is not an absolute path\, the path is relative to the database home
 * (see @ref absolute_path for more information)., a string; default \c ".".}
 * @config{ ),,}
 * @config{readonly, open connection in read-only mode.  The database must
 * exist.  All methods that may modify a database are disabled.  See @ref
 * readonly for more information., a boolean flag; default \c false.}
 * @config{salvage, open connection and salvage any WiredTiger-owned database
 * and log files that it detects as corrupted.  This API should only be used
 * after getting an error return of WT_TRY_SALVAGE. Salvage rebuilds files in
 * place\, overwriting existing files.  We recommend making a backup copy of all
 * files with the WiredTiger prefix prior to passing this flag., a boolean flag;
 * default \c false.}
 * @config{session_max, maximum expected number of sessions (including server
 * threads)., an integer greater than or equal to 1; default \c 100.}
 * @config{session_table_cache, Maintain a per-session cache of tables., a
 * boolean flag; default \c true.}
 * @config{shared_cache = (, shared cache configuration options.  A database
 * should configure either a cache_size or a shared_cache not both.  Enabling a
 * shared cache uses a session from the configured session_max.  A shared cache
 * can not have absolute values configured for cache eviction settings., a set
 * of related configuration options defined below.}
 * @config{&nbsp;&nbsp;&nbsp;&nbsp;chunk, the granularity that a shared cache is
 * redistributed., an integer between 1MB and 10TB; default \c 10MB.}
 * @config{&nbsp;&nbsp;&nbsp;&nbsp;name, the name of a cache that is shared
 * between databases or \c "none" when no shared cache is configured., a string;
 * default \c none.}
 * @config{&nbsp;&nbsp;&nbsp;&nbsp;quota, maximum size of
 * cache this database can be allocated from the shared cache.  Defaults to the
 * entire shared cache size., an integer; default \c 0.}
 * @config{&nbsp;&nbsp;&nbsp;&nbsp;reserve, amount of cache this database is
 * guaranteed to have available from the shared cache.  This setting is per
 * database.  Defaults to the chunk size., an integer; default \c 0.}
 * @config{&nbsp;&nbsp;&nbsp;&nbsp;size, maximum memory to allocate for the
 * shared cache.  Setting this will update the value if one is already set., an
 * integer between 1MB and 10TB; default \c 500MB.}
 * @config{ ),,}
 * @config{statistics, Maintain database statistics\, which may impact
 * performance.  Choosing "all" maintains all statistics regardless of cost\,
 * "fast" maintains a subset of statistics that are relatively inexpensive\,
 * "none" turns off all statistics.  The "clear" configuration resets statistics
 * after they are gathered\, where appropriate (for example\, a cache size
 * statistic is not cleared\, while the count of cursor insert operations will
 * be cleared). When "clear" is configured for the database\, gathered
 * statistics are reset each time a statistics cursor is used to gather
 * statistics\, as well as each time statistics are logged using the \c
 * statistics_log configuration.  See @ref statistics for more information., a
 * list\, with values chosen from the following options: \c "all"\, \c
 * "cache_walk"\, \c "fast"\, \c "none"\, \c "clear"\, \c "tree_walk"; default
 * \c none.}
 * @config{statistics_log = (, log any statistics the database is configured to
 * maintain\, to a file.  See @ref statistics for more information.  Enabling
 * the statistics log server uses a session from the configured session_max., a
 * set of related configuration options defined below.}
 * @config{&nbsp;&nbsp;&nbsp;&nbsp;json, encode statistics in JSON format., a
 * boolean flag; default \c false.}
 * @config{&nbsp;&nbsp;&nbsp;&nbsp;on_close,
 * log statistics on database close., a boolean flag; default \c false.}
 * @config{&nbsp;&nbsp;&nbsp;&nbsp;path, the name of a directory into which
 * statistics files are written.  The directory must already exist.  If the
 * value is not an absolute path\, the path is relative to the database home
 * (see @ref absolute_path for more information)., a string; default \c ".".}
 * @config{&nbsp;&nbsp;&nbsp;&nbsp;sources, if non-empty\, include statistics
 * for the list of data source URIs\, if they are open at the time of the
 * statistics logging.  The list may include URIs matching a single data source
 * ("table:mytable")\, or a URI matching all data sources of a particular type
 * ("table:")., a list of strings; default empty.}
 * @config{&nbsp;&nbsp;&nbsp;&nbsp;timestamp, a timestamp prepended to each log
 * record\, may contain strftime conversion specifications\, when \c json is
 * configured\, defaults to \c "%FT%Y.000Z"., a string; default \c "%b %d
 * %H:%M:%S".}
 * @config{&nbsp;&nbsp;&nbsp;&nbsp;wait, seconds to wait between
 * each write of the log records; setting this value above 0 configures
 * statistics logging., an integer between 0 and 100000; default \c 0.}
 * @config{
 * ),,}
 * @config{transaction_sync = (, how to sync log records when the transaction
 * commits., a set of related configuration options defined below.}
 * @config{&nbsp;&nbsp;&nbsp;&nbsp;enabled, whether to sync the log on every
 * commit by default\, can be overridden by the \c sync setting to
 * WT_SESSION::commit_transaction., a boolean flag; default \c false.}
 * @config{&nbsp;&nbsp;&nbsp;&nbsp;method, the method used to ensure log records
 * are stable on disk\, see @ref tune_durability for more information., a
 * string\, chosen from the following options: \c "dsync"\, \c "fsync"\, \c
 * "none"; default \c fsync.}
 * @config{ ),,}
 * @config{use_environment, use the \c WIREDTIGER_CONFIG and \c WIREDTIGER_HOME
 * environment variables if the process is not running with special privileges.
 * See @ref home for more information., a boolean flag; default \c true.}
 * @config{use_environment_priv, use the \c WIREDTIGER_CONFIG and \c
 * WIREDTIGER_HOME environment variables even if the process is running with
 * special privileges.  See @ref home for more information., a boolean flag;
 * default \c false.}
 * @config{verbose, enable messages for various events.  Options are given as a
 * list\, such as <code>"verbose=[evictserver\,read]"</code>., a list\, with
 * values chosen from the following options: \c "api"\, \c "block"\, \c
 * "checkpoint"\, \c "checkpoint_progress"\, \c "compact"\, \c "error_returns"\,
 * \c "evict"\, \c "evict_stuck"\, \c "evictserver"\, \c "fileops"\, \c
 * "handleops"\, \c "log"\, \c "lookaside"\, \c "lookaside_activity"\, \c
 * "lsm"\, \c "lsm_manager"\, \c "metadata"\, \c "mutex"\, \c "overflow"\, \c
 * "read"\, \c "rebalance"\, \c "reconcile"\, \c "recovery"\, \c
 * "recovery_progress"\, \c "salvage"\, \c "shared_cache"\, \c "split"\, \c
 * "temporary"\, \c "thread_group"\, \c "timestamp"\, \c "transaction"\, \c
 * "verify"\, \c "version"\, \c "write"; default empty.}
 * @config{write_through, Use \c FILE_FLAG_WRITE_THROUGH on Windows to write to
 * files.  Ignored on non-Windows systems.  Options are given as a list\, such
 * as <code>"write_through=[data]"</code>. Configuring \c write_through requires
 * care\, see @ref tuning_system_buffer_cache_direct_io for important warnings.
 * Including \c "data" will cause WiredTiger data files to write through cache\,
 * including \c "log" will cause WiredTiger log files to write through cache.
 * \c write_through should be combined with \c direct_io to get the equivalent
 * of POSIX \c O_DIRECT on Windows., a list\, with values chosen from the
 * following options: \c "data"\, \c "log"; default empty.}
 * @configend
 * Additionally, if files named \c WiredTiger.config or \c WiredTiger.basecfg
 * appear in the WiredTiger home directory, they are read for configuration
 * values (see @ref config_file and @ref config_base for details).
 * See @ref config_order for ordering of the configuration mechanisms.
 * @param[out] connectionp A pointer to the newly opened connection handle
 * @errors
 */
int wiredtiger_open(const char *home,
    WT_EVENT_HANDLER *event_handler, const char *config,
    WT_CONNECTION **connectionp) WT_ATTRIBUTE_LIBRARY_VISIBLE;

/*!
 * Return information about a WiredTiger error as a string (see
 * WT_SESSION::strerror for a thread-safe API).
 *
 * @snippet ex_all.c Display an error
 *
 * @param error a return value from a WiredTiger, ISO C, or POSIX standard API
 * @returns a string representation of the error
 */
const char *wiredtiger_strerror(int error) WT_ATTRIBUTE_LIBRARY_VISIBLE;

#if !defined(SWIG)
/*!
 * The interface implemented by applications to accept notifications
 * of the completion of asynchronous operations.
 *
 * Applications register their implementation with WiredTiger by calling
 * WT_CONNECTION::async_new_op.
 *
 * @snippet ex_async.c async handle allocation
 */
struct __wt_async_callback {
	/*!
	 * Callback to receive completion notification.
	 *
	 * @param[in] op the operation handle
	 * @param[in] op_ret the result of the async operation
	 * @param[in] flags currently unused
	 * @returns zero for success, non-zero to indicate an error.
	 *
	 * @snippet ex_async.c async example callback implementation
	 */
	int (*notify)(WT_ASYNC_CALLBACK *cb, WT_ASYNC_OP *op,
	    int op_ret, uint32_t flags);
};
#endif

/*!
 * The interface implemented by applications to handle error, informational and
 * progress messages.  Entries set to NULL are ignored and the default handlers
 * will continue to be used.
 */
struct __wt_event_handler {
	/*!
	 * Callback to handle error messages; by default, error messages are
	 * written to the stderr stream. See @ref event_message_handling for
	 * more information.
	 *
	 * Errors that require the application to exit and restart will have
	 * their \c error value set to \c WT_PANIC. The application can exit
	 * immediately when \c WT_PANIC is passed to an event handler, there
	 * is no reason to return into WiredTiger.
	 *
	 * Event handler returns are not ignored: if the handler returns
	 * non-zero, the error may cause the WiredTiger function posting the
	 * event to fail, and may even cause operation or library failure.
	 *
	 * @param session the WiredTiger session handle in use when the error
	 * was generated. The handle may have been created by the application
	 * or automatically by WiredTiger.
	 * @param error a return value from a WiredTiger, ISO C, or
	 * POSIX standard API, which can be converted to a string using
	 * WT_SESSION::strerror
	 * @param message an error string
	 */
	int (*handle_error)(WT_EVENT_HANDLER *handler,
	    WT_SESSION *session, int error, const char *message);

	/*!
	 * Callback to handle informational messages; by default, informational
	 * messages are written to the stdout stream. See
	 * @ref event_message_handling for more information.
	 *
	 * Message handler returns are not ignored: if the handler returns
	 * non-zero, the error may cause the WiredTiger function posting the
	 * event to fail, and may even cause operation or library failure.
	 *
	 * @param session the WiredTiger session handle in use when the message
	 * was generated. The handle may have been created by the application
	 * or automatically by WiredTiger.
	 * @param message an informational string
	 */
	int (*handle_message)(WT_EVENT_HANDLER *handler,
	    WT_SESSION *session, const char *message);

	/*!
	 * Callback to handle progress messages; by default, progress messages
	 * are not written. See @ref event_message_handling for more
	 * information.
	 *
	 * Progress handler returns are not ignored: if the handler returns
	 * non-zero, the error may cause the WiredTiger function posting the
	 * event to fail, and may even cause operation or library failure.
	 *
	 * @param session the WiredTiger session handle in use when the
	 * progress message was generated. The handle may have been created by
	 * the application or automatically by WiredTiger.
	 * @param operation a string representation of the operation
	 * @param progress a counter
	 */
	int (*handle_progress)(WT_EVENT_HANDLER *handler,
	    WT_SESSION *session, const char *operation, uint64_t progress);

	/*!
	 * Callback to handle automatic close of a WiredTiger handle.
	 *
	 * Close handler returns are not ignored: if the handler returns
	 * non-zero, the error may cause the WiredTiger function posting the
	 * event to fail, and may even cause operation or library failure.
	 *
	 * @param session The session handle that is being closed if the
	 * cursor parameter is NULL.
	 * @param cursor The cursor handle that is being closed, or NULL if
	 * it is a session handle being closed.
	 */
	int (*handle_close)(WT_EVENT_HANDLER *handler,
	    WT_SESSION *session, WT_CURSOR *cursor);
};

/*!
 * @name Data packing and unpacking
 * @{
 */

/*!
 * Pack a structure into a buffer.
 *
 * See @ref packing for a description of the permitted format strings.
 *
 * @section pack_examples Packing Examples
 *
 * For example, the string <code>"iSh"</code> will pack a 32-bit integer
 * followed by a NUL-terminated string, followed by a 16-bit integer.  The
 * default, big-endian encoding will be used, with no alignment.  This could be
 * used in C as follows:
 *
 * @snippet ex_all.c Pack fields into a buffer
 *
 * Then later, the values can be unpacked as follows:
 *
 * @snippet ex_all.c Unpack fields from a buffer
 *
 * @param session the session handle
 * @param buffer a pointer to a packed byte array
 * @param len the number of valid bytes in the buffer
 * @param format the data format, see @ref packing
 * @errors
 */
int wiredtiger_struct_pack(WT_SESSION *session,
    void *buffer, size_t len, const char *format, ...)
    WT_ATTRIBUTE_LIBRARY_VISIBLE;

/*!
 * Calculate the size required to pack a structure.
 *
 * Note that for variable-sized fields including variable-sized strings and
 * integers, the calculated sized merely reflects the expected sizes specified
 * in the format string itself.
 *
 * @snippet ex_all.c Get the packed size
 *
 * @param session the session handle
 * @param lenp a location where the number of bytes needed for the
 * matching call to ::wiredtiger_struct_pack is returned
 * @param format the data format, see @ref packing
 * @errors
 */
int wiredtiger_struct_size(WT_SESSION *session,
    size_t *lenp, const char *format, ...) WT_ATTRIBUTE_LIBRARY_VISIBLE;

/*!
 * Unpack a structure from a buffer.
 *
 * Reverse of ::wiredtiger_struct_pack: gets values out of a
 * packed byte string.
 *
 * @snippet ex_all.c Unpack fields from a buffer
 *
 * @param session the session handle
 * @param buffer a pointer to a packed byte array
 * @param len the number of valid bytes in the buffer
 * @param format the data format, see @ref packing
 * @errors
 */
int wiredtiger_struct_unpack(WT_SESSION *session,
    const void *buffer, size_t len, const char *format, ...)
    WT_ATTRIBUTE_LIBRARY_VISIBLE;

#if !defined(SWIG)

/*!
 * Streaming interface to packing.
 *
 * This allows applications to pack or unpack records one field at a time.
 * This is an opaque handle returned by ::wiredtiger_pack_start or
 * ::wiredtiger_unpack_start.  It must be closed with ::wiredtiger_pack_close.
 */
typedef struct __wt_pack_stream WT_PACK_STREAM;

/*!
 * Start a packing operation into a buffer with the given format string.  This
 * should be followed by a series of calls to ::wiredtiger_pack_item,
 * ::wiredtiger_pack_int, ::wiredtiger_pack_str or ::wiredtiger_pack_uint
 * to fill in the values.
 *
 * @param session the session handle
 * @param format the data format, see @ref packing
 * @param buffer a pointer to memory to hold the packed data
 * @param size the size of the buffer
 * @param[out] psp the new packing stream handle
 * @errors
 */
int wiredtiger_pack_start(WT_SESSION *session,
    const char *format, void *buffer, size_t size, WT_PACK_STREAM **psp)
    WT_ATTRIBUTE_LIBRARY_VISIBLE;

/*!
 * Start an unpacking operation from a buffer with the given format string.
 * This should be followed by a series of calls to ::wiredtiger_unpack_item,
 * ::wiredtiger_unpack_int, ::wiredtiger_unpack_str or ::wiredtiger_unpack_uint
 * to retrieve the packed values.
 *
 * @param session the session handle
 * @param format the data format, see @ref packing
 * @param buffer a pointer to memory holding the packed data
 * @param size the size of the buffer
 * @param[out] psp the new packing stream handle
 * @errors
 */
int wiredtiger_unpack_start(WT_SESSION *session,
    const char *format, const void *buffer, size_t size, WT_PACK_STREAM **psp)
    WT_ATTRIBUTE_LIBRARY_VISIBLE;

/*!
 * Close a packing stream.
 *
 * @param ps the packing stream handle
 * @param[out] usedp the number of bytes in the buffer used by the stream
 * @errors
 */
int wiredtiger_pack_close(WT_PACK_STREAM *ps, size_t *usedp)
    WT_ATTRIBUTE_LIBRARY_VISIBLE;

/*!
 * Pack an item into a packing stream.
 *
 * @param ps the packing stream handle
 * @param item an item to pack
 * @errors
 */
int wiredtiger_pack_item(WT_PACK_STREAM *ps, WT_ITEM *item)
    WT_ATTRIBUTE_LIBRARY_VISIBLE;

/*!
 * Pack a signed integer into a packing stream.
 *
 * @param ps the packing stream handle
 * @param i a signed integer to pack
 * @errors
 */
int wiredtiger_pack_int(WT_PACK_STREAM *ps, int64_t i)
    WT_ATTRIBUTE_LIBRARY_VISIBLE;

/*!
 * Pack a string into a packing stream.
 *
 * @param ps the packing stream handle
 * @param s a string to pack
 * @errors
 */
int wiredtiger_pack_str(WT_PACK_STREAM *ps, const char *s)
    WT_ATTRIBUTE_LIBRARY_VISIBLE;

/*!
 * Pack an unsigned integer into a packing stream.
 *
 * @param ps the packing stream handle
 * @param u an unsigned integer to pack
 * @errors
 */
int wiredtiger_pack_uint(WT_PACK_STREAM *ps, uint64_t u)
    WT_ATTRIBUTE_LIBRARY_VISIBLE;

/*!
 * Unpack an item from a packing stream.
 *
 * @param ps the packing stream handle
 * @param item an item to unpack
 * @errors
 */
int wiredtiger_unpack_item(WT_PACK_STREAM *ps, WT_ITEM *item)
    WT_ATTRIBUTE_LIBRARY_VISIBLE;

/*!
 * Unpack a signed integer from a packing stream.
 *
 * @param ps the packing stream handle
 * @param[out] ip the unpacked signed integer
 * @errors
 */
int wiredtiger_unpack_int(WT_PACK_STREAM *ps, int64_t *ip)
    WT_ATTRIBUTE_LIBRARY_VISIBLE;

/*!
 * Unpack a string from a packing stream.
 *
 * @param ps the packing stream handle
 * @param[out] sp the unpacked string
 * @errors
 */
int wiredtiger_unpack_str(WT_PACK_STREAM *ps, const char **sp)
    WT_ATTRIBUTE_LIBRARY_VISIBLE;

/*!
 * Unpack an unsigned integer from a packing stream.
 *
 * @param ps the packing stream handle
 * @param[out] up the unpacked unsigned integer
 * @errors
 */
int wiredtiger_unpack_uint(WT_PACK_STREAM *ps, uint64_t *up)
    WT_ATTRIBUTE_LIBRARY_VISIBLE;
/*! @} */

/*!
 * @name Configuration strings
 * @{
 */

/*!
 * The configuration information returned by the WiredTiger configuration
 * parsing functions in the WT_EXTENSION_API and the public API.
 */
struct __wt_config_item {
	/*!
	 * The value of a configuration string.
	 *
	 * Regardless of the type of the configuration string (boolean, int,
	 * list or string), the \c str field will reference the value of the
	 * configuration string.
	 *
	 * The bytes referenced by \c str are <b>not</b> nul-terminated,
	 * use the \c len field instead of a terminating nul byte.
	 */
	const char *str;

	/*! The number of bytes in the value referenced by \c str. */
	size_t len;

	/*!
	 * The numeric value of a configuration boolean or integer.
	 *
	 * If the configuration string's value is "true" or "false", the
	 * \c val field will be set to 1 (true), or 0 (false).
	 *
	 * If the configuration string can be legally interpreted as an integer,
	 * using the strtoll function rules as specified in ISO/IEC 9899:1990
	 * ("ISO C90"), that integer will be stored in the \c val field.
	 */
	int64_t val;

	/*! Permitted values of the \c type field. */
	enum {
		/*! A string value with quotes stripped. */
		WT_CONFIG_ITEM_STRING,
		/*! A boolean literal ("true" or "false"). */
		WT_CONFIG_ITEM_BOOL,
		/*! An unquoted identifier: a string value without quotes. */
		WT_CONFIG_ITEM_ID,
		/*! A numeric value. */
		WT_CONFIG_ITEM_NUM,
		/*! A nested structure or list, including brackets. */
		WT_CONFIG_ITEM_STRUCT
	}
	/*!
	 * The type of value determined by the parser.  In all cases,
	 * the \c str and \c len fields are set.
	 */
	type;
};

#if !defined(SWIG) && !defined(DOXYGEN)
/*!
 * Validate a configuration string for a WiredTiger API.
 * This API is outside the scope of a WiredTiger connection handle, since
 * applications may need to validate configuration strings prior to calling
 * ::wiredtiger_open.
 * @param session the session handle (may be \c NULL if the database not yet
 * opened).
 * @param event_handler An event handler (used if \c session is \c NULL; if both
 * \c session and \c event_handler are \c NULL, error messages will be written
 * to stderr).
 * @param name the WiredTiger function or method to validate.
 * @param config the configuration string being parsed.
 * @returns zero for success, non-zero to indicate an error.
 *
 * @snippet ex_all.c Validate a configuration string
 */
int wiredtiger_config_validate(WT_SESSION *session,
    WT_EVENT_HANDLER *event_handler, const char *name, const char *config)
    WT_ATTRIBUTE_LIBRARY_VISIBLE;
#endif

/*!
 * Create a handle that can be used to parse or create configuration strings
 * compatible with WiredTiger APIs.
 * This API is outside the scope of a WiredTiger connection handle, since
 * applications may need to generate configuration strings prior to calling
 * ::wiredtiger_open.
 * @param session the session handle to be used for error reporting (if NULL,
 *	error messages will be written to stderr).
 * @param config the configuration string being parsed. The string must
 *	remain valid for the lifetime of the parser handle.
 * @param len the number of valid bytes in \c config
 * @param[out] config_parserp A pointer to the newly opened handle
 * @errors
 *
 * @snippet ex_config_parse.c Create a configuration parser
 */
int wiredtiger_config_parser_open(WT_SESSION *session,
    const char *config, size_t len, WT_CONFIG_PARSER **config_parserp)
    WT_ATTRIBUTE_LIBRARY_VISIBLE;

/*!
 * A handle that can be used to search and traverse configuration strings
 * compatible with WiredTiger APIs.
 * To parse the contents of a list or nested configuration string use a new
 * configuration parser handle based on the content of the ::WT_CONFIG_ITEM
 * retrieved from the parent configuration string.
 *
 * @section config_parse_examples Configuration String Parsing examples
 *
 * This could be used in C to create a configuration parser as follows:
 *
 * @snippet ex_config_parse.c Create a configuration parser
 *
 * Once the parser has been created the content can be queried directly:
 *
 * @snippet ex_config_parse.c get
 *
 * Or the content can be traversed linearly:
 *
 * @snippet ex_config_parse.c next
 *
 * Nested configuration values can be queried using a shorthand notation:
 *
 * @snippet ex_config_parse.c nested get
 *
 * Nested configuration values can be traversed using multiple
 * ::WT_CONFIG_PARSER handles:
 *
 * @snippet ex_config_parse.c nested traverse
 */
struct __wt_config_parser {

	/*!
	 * Close the configuration scanner releasing any resources.
	 *
	 * @param config_parser the configuration parser handle
	 * @errors
	 *
	 */
	int __F(close)(WT_CONFIG_PARSER *config_parser);

	/*!
	 * Return the next key/value pair.
	 *
	 * If an item has no explicitly assigned value, the item will be
	 * returned in \c key and the \c value will be set to the boolean
	 * \c "true" value.
	 *
	 * @param config_parser the configuration parser handle
	 * @param key the returned key
	 * @param value the returned value
	 * @errors
	 * When iteration would pass the end of the configuration string
	 * ::WT_NOTFOUND will be returned.
	 */
	int __F(next)(WT_CONFIG_PARSER *config_parser,
	    WT_CONFIG_ITEM *key, WT_CONFIG_ITEM *value);

	/*!
	 * Return the value of an item in the configuration string.
	 *
	 * @param config_parser the configuration parser handle
	 * @param key configuration key string
	 * @param value the returned value
	 * @errors
	 *
	 */
	int __F(get)(WT_CONFIG_PARSER *config_parser,
	    const char *key, WT_CONFIG_ITEM *value);
};

/*! @} */

/*!
 * @name Support functions
 * @anchor support_functions
 * @{
 */

/*!
 * Return a pointer to a function that calculates a CRC32C checksum.
 *
 * The WiredTiger library CRC32C checksum function uses hardware support where
 * available, else it falls back to a software implementation.
 *
 * @snippet ex_all.c Checksum a buffer
 *
 * @returns a pointer to a function that takes a buffer and length and returns
 * the CRC32C checksum
 */
uint32_t (*wiredtiger_crc32c_func(void))(const void *, size_t)
    WT_ATTRIBUTE_LIBRARY_VISIBLE;

#endif /* !defined(SWIG) */

/*!
 * Calculate a set of WT_MODIFY operations to represent an update.
 * This call will calculate a set of modifications to an old value that produce
 * the new value.  If more modifications are required than fit in the array
 * passed in by the caller, or if more bytes have changed than the \c maxdiff
 * parameter, the call will fail.  The matching algorithm is approximate, so it
 * may fail and return WT_NOTFOUND if a matching set of WT_MODIFY operations
 * is not found.
 *
 * The \c maxdiff parameter bounds how much work will be done searching for a
 * match: to ensure a match is found, it may need to be set larger than actual
 * number of bytes that differ between the old and new values.  In particular,
 * repeated patterns of bytes in the values can lead to suboptimal matching,
 * and matching ranges less than 64 bytes long will not be detected.
 *
 * If the call succeeds, the WT_MODIFY operations will point into \c newv,
 * which must remain valid until WT_CURSOR::modify is called.
 *
 * @snippet ex_all.c Calculate a modify operation
 *
 * @param session the current WiredTiger session (may be NULL)
 * @param oldv old value
 * @param newv new value
 * @param maxdiff maximum bytes difference
 * @param[out] entries array of modifications producing the new value
 * @param[in,out] nentriesp size of \c entries array passed in,
 *	set to the number of entries used
 * @errors
 */
int wiredtiger_calc_modify(WT_SESSION *session,
    const WT_ITEM *oldv, const WT_ITEM *newv,
    size_t maxdiff, WT_MODIFY *entries, int *nentriesp)
    WT_ATTRIBUTE_LIBRARY_VISIBLE;

/*!
 * Get version information.
 *
 * @snippet ex_all.c Get the WiredTiger library version #1
 * @snippet ex_all.c Get the WiredTiger library version #2
 *
 * @param majorp a location where the major version number is returned
 * @param minorp a location where the minor version number is returned
 * @param patchp a location where the patch version number is returned
 * @returns a string representation of the version
 */
const char *wiredtiger_version(int *majorp, int *minorp, int *patchp)
    WT_ATTRIBUTE_LIBRARY_VISIBLE;

/*! @} */

/*******************************************
 * Error returns
 *******************************************/
/*!
 * @name Error returns
 * Most functions and methods in WiredTiger return an integer code indicating
 * whether the operation succeeded or failed.  A return of zero indicates
 * success, all non-zero return values indicate some kind of failure.
 *
 * WiredTiger reserves all values from -31,800 to -31,999 as possible error
 * return values.  WiredTiger may also return C99/POSIX error codes such as
 * \c ENOMEM, \c EINVAL and \c ENOTSUP, with the usual meanings.
 *
 * The following are all of the WiredTiger-specific error returns:
 * @{
 */
/*
 * DO NOT EDIT: automatically built by dist/api_err.py.
 * Error return section: BEGIN
 */
/*!
 * Conflict between concurrent operations.
 * This error is generated when an operation cannot be completed due to a
 * conflict with concurrent operations.  The operation may be retried; if a
 * transaction is in progress, it should be rolled back and the operation
 * retried in a new transaction.
 */
#define	WT_ROLLBACK	(-31800)
/*!
 * Attempt to insert an existing key.
 * This error is generated when the application attempts to insert a record with
 * the same key as an existing record without the 'overwrite' configuration to
 * WT_SESSION::open_cursor.
 */
#define	WT_DUPLICATE_KEY	(-31801)
/*!
 * Non-specific WiredTiger error.
 * This error is returned when an error is not covered by a specific error
 * return.
 */
#define	WT_ERROR	(-31802)
/*!
 * Item not found.
 * This error indicates an operation did not find a value to return.  This
 * includes cursor search and other operations where no record matched the
 * cursor's search key such as WT_CURSOR::update or WT_CURSOR::remove.
 */
#define	WT_NOTFOUND	(-31803)
/*!
 * WiredTiger library panic.
 * This error indicates an underlying problem that requires a database restart.
 * The application may exit immediately, no further WiredTiger calls are
 * required (and further calls will themselves immediately fail).
 */
#define	WT_PANIC	(-31804)
/*! @cond internal */
/*! Restart the operation (internal). */
#define	WT_RESTART	(-31805)
/*! @endcond */
/*!
 * Recovery must be run to continue.
 * This error is generated when wiredtiger_open is configured to return an error
 * if recovery is required to use the database.
 */
#define	WT_RUN_RECOVERY	(-31806)
/*!
 * Operation would overflow cache.
 * This error is only generated when wiredtiger_open is configured to run in-
 * memory, and an insert or update operation requires more than the configured
 * cache size to complete. The operation may be retried; if a transaction is in
 * progress, it should be rolled back and the operation retried in a new
 * transaction.
 */
#define	WT_CACHE_FULL	(-31807)
/*!
 * Conflict with a prepared update.
 * This error is generated when the application attempts to update an already
 * updated record which is in prepared state. An updated record will be in
 * prepared state, when the transaction that performed the update is in prepared
 * state.
 */
#define	WT_PREPARE_CONFLICT	(-31808)
/*!
 * Database corruption detected.
 * This error is generated when corruption is detected in an on-disk file. The
 * application may choose to salvage the file or retry wiredtiger_open with the
 * 'salvage=true' configuration setting.
 */
#define	WT_TRY_SALVAGE	(-31809)
/*
 * Error return section: END
 * DO NOT EDIT: automatically built by dist/api_err.py.
 */
/*! @} */

#ifndef DOXYGEN
#define	WT_DEADLOCK	WT_ROLLBACK		/* Backward compatibility */
#endif

/*! @} */

/*!
 * @defgroup wt_ext WiredTiger Extension API
 * The functions and interfaces applications use to customize and extend the
 * behavior of WiredTiger.
 * @{
 */

/*******************************************
 * Forward structure declarations for the extension API
 *******************************************/
struct __wt_config_arg;	typedef struct __wt_config_arg WT_CONFIG_ARG;

/*!
 * The interface implemented by applications to provide custom ordering of
 * records.
 *
 * Applications register their implementation with WiredTiger by calling
 * WT_CONNECTION::add_collator.  See @ref custom_collators for more
 * information.
 *
 * @snippet ex_extending.c add collator nocase
 *
 * @snippet ex_extending.c add collator prefix10
 */
struct __wt_collator {
	/*!
	 * Callback to compare keys.
	 *
	 * @param[out] cmp set to -1 if <code>key1 < key2</code>,
	 * 	0 if <code>key1 == key2</code>,
	 * 	1 if <code>key1 > key2</code>.
	 * @returns zero for success, non-zero to indicate an error.
	 *
	 * @snippet ex_all.c Implement WT_COLLATOR
	 *
	 * @snippet ex_extending.c case insensitive comparator
	 *
	 * @snippet ex_extending.c n character comparator
	 */
	int (*compare)(WT_COLLATOR *collator, WT_SESSION *session,
	    const WT_ITEM *key1, const WT_ITEM *key2, int *cmp);

	/*!
	 * If non-NULL, this callback is called to customize the collator
	 * for each data source.  If the callback returns a non-NULL
	 * collator, that instance is used instead of this one for all
	 * comparisons.
	 */
	int (*customize)(WT_COLLATOR *collator, WT_SESSION *session,
	    const char *uri, WT_CONFIG_ITEM *passcfg, WT_COLLATOR **customp);

	/*!
	 * If non-NULL a callback performed when the data source is closed
	 * for customized extractors otherwise when the database is closed.
	 *
	 * The WT_COLLATOR::terminate callback is intended to allow cleanup,
	 * the handle will not be subsequently accessed by WiredTiger.
	 */
	int (*terminate)(WT_COLLATOR *collator, WT_SESSION *session);
};

/*!
 * The interface implemented by applications to provide custom compression.
 *
 * Compressors must implement the WT_COMPRESSOR interface: the
 * WT_COMPRESSOR::compress and WT_COMPRESSOR::decompress callbacks must be
 * specified, and WT_COMPRESSOR::pre_size is optional.  To build your own
 * compressor, use one of the compressors in \c ext/compressors as a template:
 * \c ext/nop_compress is a simple compressor that passes through data
 * unchanged, and is a reasonable starting point.
 *
 * Applications register their implementation with WiredTiger by calling
 * WT_CONNECTION::add_compressor.
 *
 * @snippet nop_compress.c WT_COMPRESSOR initialization structure
 * @snippet nop_compress.c WT_COMPRESSOR initialization function
 */
struct __wt_compressor {
	/*!
	 * Callback to compress a chunk of data.
	 *
	 * WT_COMPRESSOR::compress takes a source buffer and a destination
	 * buffer, by default of the same size.  If the callback can compress
	 * the buffer to a smaller size in the destination, it does so, sets
	 * the \c compression_failed return to 0 and returns 0.  If compression
	 * does not produce a smaller result, the callback sets the
	 * \c compression_failed return to 1 and returns 0. If another
	 * error occurs, it returns an errno or WiredTiger error code.
	 *
	 * On entry, \c src will point to memory, with the length of the memory
	 * in \c src_len.  After successful completion, the callback should
	 * return \c 0 and set \c result_lenp to the number of bytes required
	 * for the compressed representation.
	 *
	 * On entry, \c dst points to the destination buffer with a length
	 * of \c dst_len.  If the WT_COMPRESSOR::pre_size method is specified,
	 * the destination buffer will be at least the size returned by that
	 * method; otherwise, the destination buffer will be at least as large
	 * as the length of the data to compress.
	 *
	 * If compression would not shrink the data or the \c dst buffer is not
	 * large enough to hold the compressed data, the callback should set
	 * \c compression_failed to a non-zero value and return 0.
	 *
	 * @param[in] src the data to compress
	 * @param[in] src_len the length of the data to compress
	 * @param[in] dst the destination buffer
	 * @param[in] dst_len the length of the destination buffer
	 * @param[out] result_lenp the length of the compressed data
	 * @param[out] compression_failed non-zero if compression did not
	 * decrease the length of the data (compression may not have completed)
	 * @returns zero for success, non-zero to indicate an error.
	 *
	 * @snippet nop_compress.c WT_COMPRESSOR compress
	 */
	int (*compress)(WT_COMPRESSOR *compressor, WT_SESSION *session,
	    uint8_t *src, size_t src_len,
	    uint8_t *dst, size_t dst_len,
	    size_t *result_lenp, int *compression_failed);

	/*!
	 * Callback to decompress a chunk of data.
	 *
	 * WT_COMPRESSOR::decompress takes a source buffer and a destination
	 * buffer.  The contents are switched from \c compress: the
	 * source buffer is the compressed value, and the destination buffer is
	 * sized to be the original size.  If the callback successfully
	 * decompresses the source buffer to the destination buffer, it returns
	 * 0.  If an error occurs, it returns an errno or WiredTiger error code.
	 * The source buffer that WT_COMPRESSOR::decompress takes may have a
	 * size that is rounded up from the size originally produced by
	 * WT_COMPRESSOR::compress, with the remainder of the buffer set to
	 * zeroes. Most compressors do not care about this difference if the
	 * size to be decompressed can be implicitly discovered from the
	 * compressed data.  If your compressor cares, you may need to allocate
	 * space for, and store, the actual size in the compressed buffer.  See
	 * the source code for the included snappy compressor for an example.
	 *
	 * On entry, \c src will point to memory, with the length of the memory
	 * in \c src_len.  After successful completion, the callback should
	 * return \c 0 and set \c result_lenp to the number of bytes required
	 * for the decompressed representation.
	 *
	 * If the \c dst buffer is not big enough to hold the decompressed
	 * data, the callback should return an error.
	 *
	 * @param[in] src the data to decompress
	 * @param[in] src_len the length of the data to decompress
	 * @param[in] dst the destination buffer
	 * @param[in] dst_len the length of the destination buffer
	 * @param[out] result_lenp the length of the decompressed data
	 * @returns zero for success, non-zero to indicate an error.
	 *
	 * @snippet nop_compress.c WT_COMPRESSOR decompress
	 */
	int (*decompress)(WT_COMPRESSOR *compressor, WT_SESSION *session,
	    uint8_t *src, size_t src_len,
	    uint8_t *dst, size_t dst_len,
	    size_t *result_lenp);

	/*!
	 * Callback to size a destination buffer for compression
	 *
	 * WT_COMPRESSOR::pre_size is an optional callback that, given the
	 * source buffer and size, produces the size of the destination buffer
	 * to be given to WT_COMPRESSOR::compress.  This is useful for
	 * compressors that assume that the output buffer is sized for the
	 * worst case and thus no overrun checks are made.  If your compressor
	 * works like this, WT_COMPRESSOR::pre_size will need to be defined.
	 * See the source code for the snappy compressor for an example.
	 * However, if your compressor detects and avoids overruns against its
	 * target buffer, you will not need to define WT_COMPRESSOR::pre_size.
	 * When WT_COMPRESSOR::pre_size is set to NULL, the destination buffer
	 * is sized the same as the source buffer.  This is always sufficient,
	 * since a compression result that is larger than the source buffer is
	 * discarded by WiredTiger.
	 *
	 * If not NULL, this callback is called before each call to
	 * WT_COMPRESSOR::compress to determine the size of the destination
	 * buffer to provide.  If the callback is NULL, the destination
	 * buffer will be the same size as the source buffer.
	 *
	 * The callback should set \c result_lenp to a suitable buffer size
	 * for compression, typically the maximum length required by
	 * WT_COMPRESSOR::compress.
	 *
	 * This callback function is for compressors that require an output
	 * buffer larger than the source buffer (for example, that do not
	 * check for buffer overflow during compression).
	 *
	 * @param[in] src the data to compress
	 * @param[in] src_len the length of the data to compress
	 * @param[out] result_lenp the required destination buffer size
	 * @returns zero for success, non-zero to indicate an error.
	 *
	 * @snippet nop_compress.c WT_COMPRESSOR presize
	 */
	int (*pre_size)(WT_COMPRESSOR *compressor, WT_SESSION *session,
	    uint8_t *src, size_t src_len, size_t *result_lenp);

	/*!
	 * If non-NULL, a callback performed when the database is closed.
	 *
	 * The WT_COMPRESSOR::terminate callback is intended to allow cleanup,
	 * the handle will not be subsequently accessed by WiredTiger.
	 *
	 * @snippet nop_compress.c WT_COMPRESSOR terminate
	 */
	int (*terminate)(WT_COMPRESSOR *compressor, WT_SESSION *session);
};

/*!
 * Applications can extend WiredTiger by providing new implementations of the
 * WT_DATA_SOURCE class.  Each data source supports a different URI scheme for
 * data sources to WT_SESSION::create, WT_SESSION::open_cursor and related
 * methods.  See @ref custom_data_sources for more information.
 *
 * <b>Thread safety:</b> WiredTiger may invoke methods on the WT_DATA_SOURCE
 * interface from multiple threads concurrently.  It is the responsibility of
 * the implementation to protect any shared data.
 *
 * Applications register their implementation with WiredTiger by calling
 * WT_CONNECTION::add_data_source.
 *
 * @snippet ex_data_source.c WT_DATA_SOURCE register
 */
struct __wt_data_source {
	/*!
	 * Callback to alter an object.
	 *
	 * @snippet ex_data_source.c WT_DATA_SOURCE alter
	 */
	int (*alter)(WT_DATA_SOURCE *dsrc, WT_SESSION *session,
	    const char *uri, WT_CONFIG_ARG *config);

	/*!
	 * Callback to create a new object.
	 *
	 * @snippet ex_data_source.c WT_DATA_SOURCE create
	 */
	int (*create)(WT_DATA_SOURCE *dsrc, WT_SESSION *session,
	    const char *uri, WT_CONFIG_ARG *config);

	/*!
	 * Callback to compact an object.
	 *
	 * @snippet ex_data_source.c WT_DATA_SOURCE compact
	 */
	int (*compact)(WT_DATA_SOURCE *dsrc, WT_SESSION *session,
	    const char *uri, WT_CONFIG_ARG *config);

	/*!
	 * Callback to drop an object.
	 *
	 * @snippet ex_data_source.c WT_DATA_SOURCE drop
	 */
	int (*drop)(WT_DATA_SOURCE *dsrc, WT_SESSION *session,
	    const char *uri, WT_CONFIG_ARG *config);

	/*!
	 * Callback to initialize a cursor.
	 *
	 * @snippet ex_data_source.c WT_DATA_SOURCE open_cursor
	 */
	int (*open_cursor)(WT_DATA_SOURCE *dsrc, WT_SESSION *session,
	    const char *uri, WT_CONFIG_ARG *config, WT_CURSOR **new_cursor);

	/*!
	 * Callback to rename an object.
	 *
	 * @snippet ex_data_source.c WT_DATA_SOURCE rename
	 */
	int (*rename)(WT_DATA_SOURCE *dsrc, WT_SESSION *session,
	    const char *uri, const char *newuri, WT_CONFIG_ARG *config);

	/*!
	 * Callback to salvage an object.
	 *
	 * @snippet ex_data_source.c WT_DATA_SOURCE salvage
	 */
	int (*salvage)(WT_DATA_SOURCE *dsrc, WT_SESSION *session,
	    const char *uri, WT_CONFIG_ARG *config);

	/*!
	 * Callback to get the size of an object.
	 *
	 * @snippet ex_data_source.c WT_DATA_SOURCE size
	 */
	int (*size)(WT_DATA_SOURCE *dsrc, WT_SESSION *session,
	    const char *uri, wt_off_t *size);

	/*!
	 * Callback to truncate an object.
	 *
	 * @snippet ex_data_source.c WT_DATA_SOURCE truncate
	 */
	int (*truncate)(WT_DATA_SOURCE *dsrc, WT_SESSION *session,
	    const char *uri, WT_CONFIG_ARG *config);

	/*!
	 * Callback to truncate a range of an object.
	 *
	 * @snippet ex_data_source.c WT_DATA_SOURCE range truncate
	 */
	int (*range_truncate)(WT_DATA_SOURCE *dsrc, WT_SESSION *session,
	    WT_CURSOR *start, WT_CURSOR *stop);

	/*!
	 * Callback to verify an object.
	 *
	 * @snippet ex_data_source.c WT_DATA_SOURCE verify
	 */
	int (*verify)(WT_DATA_SOURCE *dsrc, WT_SESSION *session,
	    const char *uri, WT_CONFIG_ARG *config);

	/*!
	 * Callback to checkpoint the database.
	 *
	 * @snippet ex_data_source.c WT_DATA_SOURCE checkpoint
	 */
	int (*checkpoint)(
	    WT_DATA_SOURCE *dsrc, WT_SESSION *session, WT_CONFIG_ARG *config);

	/*!
	 * If non-NULL, a callback performed when the database is closed.
	 *
	 * The WT_DATA_SOURCE::terminate callback is intended to allow cleanup,
	 * the handle will not be subsequently accessed by WiredTiger.
	 *
	 * @snippet ex_data_source.c WT_DATA_SOURCE terminate
	 */
	int (*terminate)(WT_DATA_SOURCE *dsrc, WT_SESSION *session);

	/*!
	 * If non-NULL, a callback performed before an LSM merge.
	 *
	 * @param[in] source a cursor configured with the data being merged
	 * @param[in] dest a cursor on the new object being filled by the merge
	 *
	 * @snippet ex_data_source.c WT_DATA_SOURCE lsm_pre_merge
	 */
	int (*lsm_pre_merge)(
	    WT_DATA_SOURCE *dsrc, WT_CURSOR *source, WT_CURSOR *dest);
};

/*!
 * The interface implemented by applications to provide custom encryption.
 *
 * Encryptors must implement the WT_ENCRYPTOR interface: the
 * WT_ENCRYPTOR::encrypt, WT_ENCRYPTOR::decrypt and WT_ENCRYPTOR::sizing
 * callbacks must be specified, WT_ENCRYPTOR::customize and
 * WT_ENCRYPTOR::terminate are optional.  To build your own encryptor, use
 * one of the encryptors in \c ext/encryptors as a template:
 * \c ext/encryptors/nop_encrypt is a simple encryptor that passes through
 * data unchanged, and is a reasonable starting point;
 * \c ext/encryptors/rotn_encrypt is an encryptor implementing
 * a simple rotation cipher, it shows the use of \c keyid, \c secretkey,
 * and implements the WT_ENCRYPTOR::customize and
 * WT_ENCRYPTOR::terminate callbacks.
 *
 * Applications register their implementation with WiredTiger by calling
 * WT_CONNECTION::add_encryptor.
 *
 * @snippet nop_encrypt.c WT_ENCRYPTOR initialization structure
 * @snippet nop_encrypt.c WT_ENCRYPTOR initialization function
 */
struct __wt_encryptor {
	/*!
	 * Callback to encrypt a chunk of data.
	 *
	 * WT_ENCRYPTOR::encrypt takes a source buffer and a destination
	 * buffer.  The callback encrypts the source buffer (plain text)
	 * into the destination buffer.
	 *
	 * On entry, \c src will point to memory, with the length of the memory
	 * in \c src_len.  After successful completion, the callback should
	 * return \c 0 and set \c result_lenp to the number of bytes required
	 * for the encrypted representation.
	 *
	 * On entry, \c dst points to the destination buffer with a length
	 * of \c dst_len.  The destination buffer will be at least src_len
	 * plus the size returned by that WT_ENCRYPT::sizing.
	 *
	 * This callback cannot be NULL.
	 *
	 * @param[in] src the data to encrypt
	 * @param[in] src_len the length of the data to encrypt
	 * @param[in] dst the destination buffer
	 * @param[in] dst_len the length of the destination buffer
	 * @param[out] result_lenp the length of the encrypted data
	 * @returns zero for success, non-zero to indicate an error.
	 *
	 * @snippet nop_encrypt.c WT_ENCRYPTOR encrypt
	 */
	int (*encrypt)(WT_ENCRYPTOR *encryptor, WT_SESSION *session,
	    uint8_t *src, size_t src_len,
	    uint8_t *dst, size_t dst_len,
	    size_t *result_lenp);

	/*!
	 * Callback to decrypt a chunk of data.
	 *
	 * WT_ENCRYPTOR::decrypt takes a source buffer and a destination
	 * buffer.  The contents are switched from \c encrypt: the
	 * source buffer is the encrypted value, and the destination buffer is
	 * sized to be the original size.  If the callback successfully
	 * decrypts the source buffer to the destination buffer, it returns
	 * 0.  If an error occurs, it returns an errno or WiredTiger error code.
	 *
	 * On entry, \c src will point to memory, with the length of the memory
	 * in \c src_len.  After successful completion, the callback should
	 * return \c 0 and set \c result_lenp to the number of bytes required
	 * for the decrypted representation.
	 *
	 * If the \c dst buffer is not big enough to hold the decrypted
	 * data, the callback should return an error.
	 *
	 * This callback cannot be NULL.
	 *
	 * @param[in] src the data to decrypt
	 * @param[in] src_len the length of the data to decrypt
	 * @param[in] dst the destination buffer
	 * @param[in] dst_len the length of the destination buffer
	 * @param[out] result_lenp the length of the decrypted data
	 * @returns zero for success, non-zero to indicate an error.
	 *
	 * @snippet nop_encrypt.c WT_ENCRYPTOR decrypt
	 */
	int (*decrypt)(WT_ENCRYPTOR *encryptor, WT_SESSION *session,
	    uint8_t *src, size_t src_len,
	    uint8_t *dst, size_t dst_len,
	    size_t *result_lenp);

	/*!
	 * Callback to size a destination buffer for encryption.
	 *
	 * WT_ENCRYPTOR::sizing is an callback that returns the number
	 * of additional bytes that is needed when encrypting a
	 * text buffer.  This is always necessary, since encryptors
	 * typically generate encrypted text that is larger than the
	 * plain text input. Without such a call, WiredTiger would
	 * have no way to know the worst case for the encrypted buffer size.
	 * The WiredTiger encryption infrastructure assumes that
	 * buffer sizing is not dependent on the number of bytes
	 * of input, that there is a one to one relationship in number
	 * of bytes needed between input and output.
	 *
	 * This callback cannot be NULL.
	 *
	 * The callback should set \c expansion_constantp to the additional
	 * number of bytes needed.
	 *
	 * @param[out] expansion_constantp the additional number of bytes needed
	 *    when encrypting.
	 * @returns zero for success, non-zero to indicate an error.
	 *
	 * @snippet nop_encrypt.c WT_ENCRYPTOR sizing
	 */
	int (*sizing)(WT_ENCRYPTOR *encryptor, WT_SESSION *session,
	    size_t *expansion_constantp);

	/*!
	 * If non-NULL, this callback is called to customize the encryptor.
	 * The customize function is called whenever a keyid is used for the
	 * first time with this encryptor, whether it be in
	 * the ::wiredtiger_open call or the WT_SESSION::create
	 * call. This gives the algorithm an
	 * opportunity to retrieve and save keys in a customized encryptor.
	 * If the callback returns a non-NULL encryptor, that instance
	 * is used instead of this one for any callbacks.
	 *
	 * @param[in] encrypt_config the "encryption" portion of the
	 *    configuration from the wiredtiger_open or WT_SESSION::create call
	 * @param[out] customp the new modified encryptor, or NULL.
	 * @returns zero for success, non-zero to indicate an error.
	 */
	int (*customize)(WT_ENCRYPTOR *encryptor, WT_SESSION *session,
	    WT_CONFIG_ARG *encrypt_config, WT_ENCRYPTOR **customp);

	/*!
	 * If non-NULL, a callback performed when the database is closed.
	 * It is called for each encryptor that was added using
	 * WT_CONNECTION::add_encryptor or returned by the
	 * WT_ENCRYPTOR::customize callback.
	 *
	 * The WT_ENCRYPTOR::terminate callback is intended to allow cleanup,
	 * the handle will not be subsequently accessed by WiredTiger.
	 *
	 * @snippet nop_encrypt.c WT_ENCRYPTOR terminate
	 */
	int (*terminate)(WT_ENCRYPTOR *encryptor, WT_SESSION *session);
};

/*!
 * The interface implemented by applications to provide custom extraction of
 * index keys or column group values.
 *
 * Applications register implementations with WiredTiger by calling
 * WT_CONNECTION::add_extractor.  See @ref custom_extractors for more
 * information.
 *
 * @snippet ex_all.c WT_EXTRACTOR register
 */
struct __wt_extractor {
	/*!
	 * Callback to extract a value for an index or column group.
	 *
	 * @errors
	 *
	 * @snippet ex_all.c WT_EXTRACTOR
	 *
	 * @param extractor the WT_EXTRACTOR implementation
	 * @param session the current WiredTiger session
	 * @param key the table key in raw format, see @ref cursor_raw for
	 *	details
	 * @param value the table value in raw format, see @ref cursor_raw for
	 *	details
	 * @param[out] result_cursor the method should call WT_CURSOR::set_key
	 *	and WT_CURSOR::insert on this cursor to return a key.  The \c
	 *	key_format of the cursor will match that passed to
	 *	WT_SESSION::create for the index.  Multiple index keys can be
	 *	created for each record by calling WT_CURSOR::insert multiple
	 *	times.
	 */
	int (*extract)(WT_EXTRACTOR *extractor, WT_SESSION *session,
	    const WT_ITEM *key, const WT_ITEM *value,
	    WT_CURSOR *result_cursor);

	/*!
	 * If non-NULL, this callback is called to customize the extractor for
	 * each index.  If the callback returns a non-NULL extractor, that
	 * instance is used instead of this one for all comparisons.
	 */
	int (*customize)(WT_EXTRACTOR *extractor, WT_SESSION *session,
	    const char *uri, WT_CONFIG_ITEM *appcfg, WT_EXTRACTOR **customp);

	/*!
	 * If non-NULL a callback performed when the index or column group
	 * is closed for customized extractors otherwise when the database
	 * is closed.
	 *
	 * The WT_EXTRACTOR::terminate callback is intended to allow cleanup,
	 * the handle will not be subsequently accessed by WiredTiger.
	 */
	int (*terminate)(WT_EXTRACTOR *extractor, WT_SESSION *session);
};

#if !defined(SWIG)
/*! WT_FILE_SYSTEM::open_file file types */
typedef enum {
	WT_FS_OPEN_FILE_TYPE_CHECKPOINT,/*!< open a data file checkpoint */
	WT_FS_OPEN_FILE_TYPE_DATA,	/*!< open a data file */
	WT_FS_OPEN_FILE_TYPE_DIRECTORY,	/*!< open a directory */
	WT_FS_OPEN_FILE_TYPE_LOG,	/*!< open a log file */
	WT_FS_OPEN_FILE_TYPE_REGULAR	/*!< open a regular file */
} WT_FS_OPEN_FILE_TYPE;

#ifdef DOXYGEN
/*! WT_FILE_SYSTEM::open_file flags: random access pattern */
#define	WT_FS_OPEN_ACCESS_RAND	0x0
/*! WT_FILE_SYSTEM::open_file flags: sequential access pattern */
#define	WT_FS_OPEN_ACCESS_SEQ	0x0
/*! WT_FILE_SYSTEM::open_file flags: create if does not exist */
#define	WT_FS_OPEN_CREATE	0x0
/*! WT_FILE_SYSTEM::open_file flags: direct I/O requested */
#define	WT_FS_OPEN_DIRECTIO	0x0
/*! WT_FILE_SYSTEM::open_file flags: file creation must be durable */
#define	WT_FS_OPEN_DURABLE	0x0
/*!
 * WT_FILE_SYSTEM::open_file flags: return EBUSY if exclusive use not available
 */
#define	WT_FS_OPEN_EXCLUSIVE	0x0
/*! WT_FILE_SYSTEM::open_file flags: open is read-only */
#define	WT_FS_OPEN_READONLY	0x0

/*!
 * WT_FILE_SYSTEM::remove or WT_FILE_SYSTEM::rename flags: the remove or rename
 * operation must be durable
 */
#define	WT_FS_DURABLE		0x0
#else
/* AUTOMATIC FLAG VALUE GENERATION START */
#define	WT_FS_OPEN_ACCESS_RAND	0x01u
#define	WT_FS_OPEN_ACCESS_SEQ	0x02u
#define	WT_FS_OPEN_CREATE	0x04u
#define	WT_FS_OPEN_DIRECTIO	0x08u
#define	WT_FS_OPEN_DURABLE	0x10u
#define	WT_FS_OPEN_EXCLUSIVE	0x20u
#define	WT_FS_OPEN_FIXED	0x40u	/* Path not home relative (internal) */
#define	WT_FS_OPEN_READONLY	0x80u
/* AUTOMATIC FLAG VALUE GENERATION STOP */

/* AUTOMATIC FLAG VALUE GENERATION START */
#define	WT_FS_DURABLE		0x1u
/* AUTOMATIC FLAG VALUE GENERATION STOP */
#endif

/*!
 * The interface implemented by applications to provide a custom file system
 * implementation.
 *
 * <b>Thread safety:</b> WiredTiger may invoke methods on the WT_FILE_SYSTEM
 * interface from multiple threads concurrently. It is the responsibility of
 * the implementation to protect any shared data.
 *
 * Applications register implementations with WiredTiger by calling
 * WT_CONNECTION::add_file_system.  See @ref custom_file_systems for more
 * information.
 *
 * @snippet ex_file_system.c WT_FILE_SYSTEM register
 */
struct __wt_file_system {
	/*!
	 * Return a list of file names for the named directory.
	 *
	 * @errors
	 *
	 * @param file_system the WT_FILE_SYSTEM
	 * @param session the current WiredTiger session
	 * @param directory the name of the directory
	 * @param prefix if not NULL, only files with names matching the prefix
	 *    are returned
	 * @param[out] dirlist the method returns an allocated array of
	 *    individually allocated strings, one for each entry in the
	 *    directory.
	 * @param[out] countp the number of entries returned
	 */
	int (*fs_directory_list)(WT_FILE_SYSTEM *file_system,
	    WT_SESSION *session, const char *directory, const char *prefix,
	    char ***dirlist, uint32_t *countp);

#if !defined(DOXYGEN)
	/*
	 * Return a single file name for the named directory.
	 */
	int (*fs_directory_list_single)(WT_FILE_SYSTEM *file_system,
	    WT_SESSION *session, const char *directory, const char *prefix,
	    char ***dirlist, uint32_t *countp);
#endif

	/*!
	 * Free memory allocated by WT_FILE_SYSTEM::directory_list.
	 *
	 * @errors
	 *
	 * @param file_system the WT_FILE_SYSTEM
	 * @param session the current WiredTiger session
	 * @param dirlist array returned by WT_FILE_SYSTEM::directory_list
	 * @param count count returned by WT_FILE_SYSTEM::directory_list
	 */
	int (*fs_directory_list_free)(WT_FILE_SYSTEM *file_system,
	    WT_SESSION *session, char **dirlist, uint32_t count);

	/*!
	 * Return if the named file system object exists.
	 *
	 * @errors
	 *
	 * @param file_system the WT_FILE_SYSTEM
	 * @param session the current WiredTiger session
	 * @param name the name of the file
	 * @param[out] existp If the named file system object exists
	 */
	int (*fs_exist)(WT_FILE_SYSTEM *file_system,
	    WT_SESSION *session, const char *name, bool *existp);

	/*!
	 * Open a handle for a named file system object
	 *
	 * The method should return ENOENT if the file is not being created and
	 * does not exist.
	 *
	 * The method should return EACCES if the file cannot be opened in the
	 * requested mode (for example, a file opened for writing in a readonly
	 * file system).
	 *
	 * The method should return EBUSY if ::WT_FS_OPEN_EXCLUSIVE is set and
	 * the file is in use.
	 *
	 * @errors
	 *
	 * @param file_system the WT_FILE_SYSTEM
	 * @param session the current WiredTiger session
	 * @param name the name of the file system object
	 * @param file_type the type of the file
	 *    The file type is provided to allow optimization for different file
	 *    access patterns.
	 * @param flags flags indicating how to open the file, one or more of
	 *    ::WT_FS_OPEN_CREATE, ::WT_FS_OPEN_DIRECTIO, ::WT_FS_OPEN_DURABLE,
	 *    ::WT_FS_OPEN_EXCLUSIVE or ::WT_FS_OPEN_READONLY.
	 * @param[out] file_handlep the handle to the newly opened file. File
	 *    system implementations must allocate memory for the handle and
	 *    the WT_FILE_HANDLE::name field, and fill in the WT_FILE_HANDLE::
	 *    fields. Applications wanting to associate private information
	 *    with the WT_FILE_HANDLE:: structure should declare and allocate
	 *    their own structure as a superset of a WT_FILE_HANDLE:: structure.
	 */
	int (*fs_open_file)(WT_FILE_SYSTEM *file_system, WT_SESSION *session,
	    const char *name, WT_FS_OPEN_FILE_TYPE file_type, uint32_t flags,
	    WT_FILE_HANDLE **file_handlep);

	/*!
	 * Remove a named file system object
	 *
	 * This method is not required for readonly file systems and should be
	 * set to NULL when not required by the file system.
	 *
	 * @errors
	 *
	 * @param file_system the WT_FILE_SYSTEM
	 * @param session the current WiredTiger session
	 * @param name the name of the file system object
	 * @param durable if the operation requires durability
	 * @param flags 0 or ::WT_FS_DURABLE
	 */
	int (*fs_remove)(WT_FILE_SYSTEM *file_system,
	    WT_SESSION *session, const char *name, uint32_t flags);

	/*!
	 * Rename a named file system object
	 *
	 * This method is not required for readonly file systems and should be
	 * set to NULL when not required by the file system.
	 *
	 * @errors
	 *
	 * @param file_system the WT_FILE_SYSTEM
	 * @param session the current WiredTiger session
	 * @param from the original name of the object
	 * @param to the new name for the object
	 * @param flags 0 or ::WT_FS_DURABLE
	 */
	int (*fs_rename)(WT_FILE_SYSTEM *file_system, WT_SESSION *session,
	    const char *from, const char *to, uint32_t flags);

	/*!
	 * Return the size of a named file system object
	 *
	 * @errors
	 *
	 * @param file_system the WT_FILE_SYSTEM
	 * @param session the current WiredTiger session
	 * @param name the name of the file system object
	 * @param[out] sizep the size of the file system entry
	 */
	int (*fs_size)(WT_FILE_SYSTEM *file_system,
	    WT_SESSION *session, const char *name, wt_off_t *sizep);

	/*!
	 * A callback performed when the file system is closed and will no
	 * longer be accessed by the WiredTiger database.
	 *
	 * This method is not required and should be set to NULL when not
	 * required by the file system.
	 *
	 * The WT_FILE_SYSTEM::terminate callback is intended to allow cleanup,
	 * the handle will not be subsequently accessed by WiredTiger.
	 */
	int (*terminate)(WT_FILE_SYSTEM *file_system, WT_SESSION *session);
};

/*! WT_FILE_HANDLE::fadvise flags: no longer need */
#define	WT_FILE_HANDLE_DONTNEED	1
/*! WT_FILE_HANDLE::fadvise flags: will need */
#define	WT_FILE_HANDLE_WILLNEED	2

/*!
 * A file handle implementation returned by WT_FILE_SYSTEM::open_file.
 *
 * <b>Thread safety:</b> Unless explicitly stated otherwise, WiredTiger may
 * invoke methods on the WT_FILE_HANDLE interface from multiple threads
 * concurrently. It is the responsibility of the implementation to protect
 * any shared data.
 *
 * See @ref custom_file_systems for more information.
 */
struct __wt_file_handle {
	/*!
	 * The enclosing file system, set by WT_FILE_SYSTEM::open_file.
	 */
	WT_FILE_SYSTEM *file_system;

	/*!
	 * The name of the file, set by WT_FILE_SYSTEM::open_file.
	 */
	char *name;

	/*!
	 * Close a file handle, the handle will not be further accessed by
	 * WiredTiger.
	 *
	 * @errors
	 *
	 * @param file_handle the WT_FILE_HANDLE
	 * @param session the current WiredTiger session
	 */
	int (*close)(WT_FILE_HANDLE *file_handle, WT_SESSION *session);

	/*!
	 * Indicate expected future use of file ranges, based on the POSIX
	 * 1003.1 standard fadvise.
	 *
	 * This method is not required, and should be set to NULL when not
	 * supported by the file.
	 *
	 * @errors
	 *
	 * @param file_handle the WT_FILE_HANDLE
	 * @param session the current WiredTiger session
	 * @param offset the file offset
	 * @param len the size of the advisory
	 * @param advice one of ::WT_FILE_HANDLE_WILLNEED or
	 *    ::WT_FILE_HANDLE_DONTNEED.
	 */
	int (*fh_advise)(WT_FILE_HANDLE *file_handle,
	    WT_SESSION *session, wt_off_t offset, wt_off_t len, int advice);

	/*!
	 * Extend the file.
	 *
	 * This method is not required, and should be set to NULL when not
	 * supported by the file.
	 *
	 * Any allocated disk space must read as 0 bytes, and no existing file
	 * data may change. Allocating all necessary underlying storage (not
	 * changing just the file's metadata), is likely to result in increased
	 * performance.
	 *
	 * This method is not called by multiple threads concurrently (on the
	 * same file handle). If the file handle's extension method supports
	 * concurrent calls, set the WT_FILE_HANDLE::fh_extend_nolock method
	 * instead. See @ref custom_file_systems for more information.
	 *
	 * @errors
	 *
	 * @param file_handle the WT_FILE_HANDLE
	 * @param session the current WiredTiger session
	 * @param offset desired file size after extension
	 */
	int (*fh_extend)(
	    WT_FILE_HANDLE *file_handle, WT_SESSION *session, wt_off_t offset);

	/*!
	 * Extend the file.
	 *
	 * This method is not required, and should be set to NULL when not
	 * supported by the file.
	 *
	 * Any allocated disk space must read as 0 bytes, and no existing file
	 * data may change. Allocating all necessary underlying storage (not
	 * only changing the file's metadata), is likely to result in increased
	 * performance.
	 *
	 * This method may be called by multiple threads concurrently (on the
	 * same file handle). If the file handle's extension method does not
	 * support concurrent calls, set the WT_FILE_HANDLE::fh_extend method
	 * instead. See @ref custom_file_systems for more information.
	 *
	 * @errors
	 *
	 * @param file_handle the WT_FILE_HANDLE
	 * @param session the current WiredTiger session
	 * @param offset desired file size after extension
	 */
	int (*fh_extend_nolock)(
	    WT_FILE_HANDLE *file_handle, WT_SESSION *session, wt_off_t offset);

	/*!
	 * Lock/unlock a file from the perspective of other processes running
	 * in the system, where necessary.
	 *
	 * @errors
	 *
	 * @param file_handle the WT_FILE_HANDLE
	 * @param session the current WiredTiger session
	 * @param lock whether to lock or unlock
	 */
	int (*fh_lock)(
	    WT_FILE_HANDLE *file_handle, WT_SESSION *session, bool lock);

	/*!
	 * Map a file into memory, based on the POSIX 1003.1 standard mmap.
	 *
	 * This method is not required, and should be set to NULL when not
	 * supported by the file.
	 *
	 * @errors
	 *
	 * @param file_handle the WT_FILE_HANDLE
	 * @param session the current WiredTiger session
	 * @param[out] mapped_regionp a reference to a memory location into
	 *    which should be stored a pointer to the start of the mapped region
	 * @param[out] lengthp a reference to a memory location into which
	 *    should be stored the length of the region
	 * @param[out] mapped_cookiep a reference to a memory location into
	 *    which can be optionally stored a pointer to an opaque cookie
	 *    which is subsequently passed to WT_FILE_HANDLE::unmap.
	 */
	int (*fh_map)(WT_FILE_HANDLE *file_handle, WT_SESSION *session,
	    void *mapped_regionp, size_t *lengthp, void *mapped_cookiep);

	/*!
	 * Unmap part of a memory mapped file, based on the POSIX 1003.1
	 * standard madvise.
	 *
	 * This method is not required, and should be set to NULL when not
	 * supported by the file.
	 *
	 * @errors
	 *
	 * @param file_handle the WT_FILE_HANDLE
	 * @param session the current WiredTiger session
	 * @param map a location in the mapped region unlikely to be used in the
	 *    near future
	 * @param length the length of the mapped region to discard
	 * @param mapped_cookie any cookie set by the WT_FILE_HANDLE::map method
	 */
	int (*fh_map_discard)(WT_FILE_HANDLE *file_handle,
	    WT_SESSION *session, void *map, size_t length, void *mapped_cookie);

	/*!
	 * Preload part of a memory mapped file, based on the POSIX 1003.1
	 * standard madvise.
	 *
	 * This method is not required, and should be set to NULL when not
	 * supported by the file.
	 *
	 * @errors
	 *
	 * @param file_handle the WT_FILE_HANDLE
	 * @param session the current WiredTiger session
	 * @param map a location in the mapped region likely to be used in the
	 *    near future
	 * @param length the size of the mapped region to preload
	 * @param mapped_cookie any cookie set by the WT_FILE_HANDLE::map method
	 */
	int (*fh_map_preload)(WT_FILE_HANDLE *file_handle, WT_SESSION *session,
	    const void *map, size_t length, void *mapped_cookie);

	/*!
	 * Unmap a memory mapped file, based on the POSIX 1003.1 standard
	 * munmap.
	 *
	 * This method is only required if a valid implementation of map is
	 * provided by the file, and should be set to NULL otherwise.
	 *
	 * @errors
	 *
	 * @param file_handle the WT_FILE_HANDLE
	 * @param session the current WiredTiger session
	 * @param mapped_region a pointer to the start of the mapped region
	 * @param length the length of the mapped region
	 * @param mapped_cookie any cookie set by the WT_FILE_HANDLE::map method
	 */
	int (*fh_unmap)(WT_FILE_HANDLE *file_handle, WT_SESSION *session,
	    void *mapped_region, size_t length, void *mapped_cookie);

	/*!
	 * Read from a file, based on the POSIX 1003.1 standard pread.
	 *
	 * @errors
	 *
	 * @param file_handle the WT_FILE_HANDLE
	 * @param session the current WiredTiger session
	 * @param offset the offset in the file to start reading from
	 * @param len the amount to read
	 * @param[out] buf buffer to hold the content read from file
	 */
	int (*fh_read)(WT_FILE_HANDLE *file_handle,
	    WT_SESSION *session, wt_off_t offset, size_t len, void *buf);

	/*!
	 * Return the size of a file.
	 *
	 * @errors
	 *
	 * @param file_handle the WT_FILE_HANDLE
	 * @param session the current WiredTiger session
	 * @param sizep the size of the file
	 */
	int (*fh_size)(
	    WT_FILE_HANDLE *file_handle, WT_SESSION *session, wt_off_t *sizep);

	/*!
	 * Make outstanding file writes durable and do not return until writes
	 * are complete.
	 *
	 * This method is not required for read-only files, and should be set
	 * to NULL when not supported by the file.
	 *
	 * @errors
	 *
	 * @param file_handle the WT_FILE_HANDLE
	 * @param session the current WiredTiger session
	 */
	int (*fh_sync)(WT_FILE_HANDLE *file_handle, WT_SESSION *session);

	/*!
	 * Schedule the outstanding file writes required for durability and
	 * return immediately.
	 *
	 * This method is not required, and should be set to NULL when not
	 * supported by the file.
	 *
	 * @errors
	 *
	 * @param file_handle the WT_FILE_HANDLE
	 * @param session the current WiredTiger session
	 */
	int (*fh_sync_nowait)(WT_FILE_HANDLE *file_handle, WT_SESSION *session);

	/*!
	 * Truncate the file.
	 *
	 * This method is not required, and should be set to NULL when not
	 * supported by the file.
	 *
	 * This method is not called by multiple threads concurrently (on the
	 * same file handle).
	 *
	 * @errors
	 *
	 * @param file_handle the WT_FILE_HANDLE
	 * @param session the current WiredTiger session
	 * @param offset desired file size after truncate
	 */
	int (*fh_truncate)(
	    WT_FILE_HANDLE *file_handle, WT_SESSION *session, wt_off_t offset);

	/*!
	 * Write to a file, based on the POSIX 1003.1 standard pwrite.
	 *
	 * This method is not required for read-only files, and should be set
	 * to NULL when not supported by the file.
	 *
	 * @errors
	 *
	 * @param file_handle the WT_FILE_HANDLE
	 * @param session the current WiredTiger session
	 * @param offset offset at which to start writing
	 * @param length amount of data to write
	 * @param buf content to be written to the file
	 */
	int (*fh_write)(WT_FILE_HANDLE *file_handle, WT_SESSION *session,
	    wt_off_t offset, size_t length, const void *buf);
};
#endif /* !defined(SWIG) */

/*!
 * Entry point to an extension, called when the extension is loaded.
 *
 * @param connection the connection handle
 * @param config the config information passed to WT_CONNECTION::load_extension
 * @errors
 */
extern int wiredtiger_extension_init(
    WT_CONNECTION *connection, WT_CONFIG_ARG *config);

/*!
 * Optional cleanup function for an extension, called during
 * WT_CONNECTION::close.
 *
 * @param connection the connection handle
 * @errors
 */
extern int wiredtiger_extension_terminate(WT_CONNECTION *connection);

/*! @} */

/*!
 * @addtogroup wt
 * @{
 */

/*!
 * @name Log record and operation types
 * @anchor log_types
 * @{
 */
/*
 * NOTE:  The values of these record types and operations must
 * never change because they're written into the log.  Append
 * any new records or operations to the appropriate set.
 */
/*! checkpoint */
#define	WT_LOGREC_CHECKPOINT	0
/*! transaction commit */
#define	WT_LOGREC_COMMIT	1
/*! file sync */
#define	WT_LOGREC_FILE_SYNC	2
/*! message */
#define	WT_LOGREC_MESSAGE	3
/*! system/internal record */
#define	WT_LOGREC_SYSTEM	4
/*! invalid operation */
#define	WT_LOGOP_INVALID	0
/*! column-store put */
#define	WT_LOGOP_COL_PUT	1
/*! column-store remove */
#define	WT_LOGOP_COL_REMOVE	2
/*! column-store truncate */
#define	WT_LOGOP_COL_TRUNCATE	3
/*! row-store put */
#define	WT_LOGOP_ROW_PUT	4
/*! row-store remove */
#define	WT_LOGOP_ROW_REMOVE	5
/*! row-store truncate */
#define	WT_LOGOP_ROW_TRUNCATE	6
/*! checkpoint start */
#define	WT_LOGOP_CHECKPOINT_START	7
/*! previous LSN */
#define	WT_LOGOP_PREV_LSN	8
/*! column-store modify */
#define	WT_LOGOP_COL_MODIFY	9
/*! row-store modify */
#define	WT_LOGOP_ROW_MODIFY	10
/*
 * NOTE: Diagnostic-only log operations should have values in
 * the ignore range.
 */
/*! Diagnostic: transaction timestamps */
#define	WT_LOGOP_TXN_TIMESTAMP	(WT_LOGOP_IGNORE | 11)
/*! @} */

/*******************************************
 * Statistic reference.
 *******************************************/
/*
 * DO NOT EDIT: automatically built by dist/api_stat.py.
 * Statistics section: BEGIN
 */

/*!
 * @name Connection statistics
 * @anchor statistics_keys
 * @anchor statistics_conn
 * Statistics are accessed through cursors with \c "statistics:" URIs.
 * Individual statistics can be queried through the cursor using the following
 * keys.  See @ref data_statistics for more information.
 * @{
 */
/*! LSM: application work units currently queued */
#define	WT_STAT_CONN_LSM_WORK_QUEUE_APP			1000
/*! LSM: merge work units currently queued */
#define	WT_STAT_CONN_LSM_WORK_QUEUE_MANAGER		1001
/*! LSM: rows merged in an LSM tree */
#define	WT_STAT_CONN_LSM_ROWS_MERGED			1002
/*! LSM: sleep for LSM checkpoint throttle */
#define	WT_STAT_CONN_LSM_CHECKPOINT_THROTTLE		1003
/*! LSM: sleep for LSM merge throttle */
#define	WT_STAT_CONN_LSM_MERGE_THROTTLE			1004
/*! LSM: switch work units currently queued */
#define	WT_STAT_CONN_LSM_WORK_QUEUE_SWITCH		1005
/*! LSM: tree maintenance operations discarded */
#define	WT_STAT_CONN_LSM_WORK_UNITS_DISCARDED		1006
/*! LSM: tree maintenance operations executed */
#define	WT_STAT_CONN_LSM_WORK_UNITS_DONE		1007
/*! LSM: tree maintenance operations scheduled */
#define	WT_STAT_CONN_LSM_WORK_UNITS_CREATED		1008
/*! LSM: tree queue hit maximum */
#define	WT_STAT_CONN_LSM_WORK_QUEUE_MAX			1009
/*! async: current work queue length */
#define	WT_STAT_CONN_ASYNC_CUR_QUEUE			1010
/*! async: maximum work queue length */
#define	WT_STAT_CONN_ASYNC_MAX_QUEUE			1011
/*! async: number of allocation state races */
#define	WT_STAT_CONN_ASYNC_ALLOC_RACE			1012
/*! async: number of flush calls */
#define	WT_STAT_CONN_ASYNC_FLUSH			1013
/*! async: number of operation slots viewed for allocation */
#define	WT_STAT_CONN_ASYNC_ALLOC_VIEW			1014
/*! async: number of times operation allocation failed */
#define	WT_STAT_CONN_ASYNC_FULL				1015
/*! async: number of times worker found no work */
#define	WT_STAT_CONN_ASYNC_NOWORK			1016
/*! async: total allocations */
#define	WT_STAT_CONN_ASYNC_OP_ALLOC			1017
/*! async: total compact calls */
#define	WT_STAT_CONN_ASYNC_OP_COMPACT			1018
/*! async: total insert calls */
#define	WT_STAT_CONN_ASYNC_OP_INSERT			1019
/*! async: total remove calls */
#define	WT_STAT_CONN_ASYNC_OP_REMOVE			1020
/*! async: total search calls */
#define	WT_STAT_CONN_ASYNC_OP_SEARCH			1021
/*! async: total update calls */
#define	WT_STAT_CONN_ASYNC_OP_UPDATE			1022
/*! block-manager: blocks pre-loaded */
#define	WT_STAT_CONN_BLOCK_PRELOAD			1023
/*! block-manager: blocks read */
#define	WT_STAT_CONN_BLOCK_READ				1024
/*! block-manager: blocks written */
#define	WT_STAT_CONN_BLOCK_WRITE			1025
/*! block-manager: bytes read */
#define	WT_STAT_CONN_BLOCK_BYTE_READ			1026
/*! block-manager: bytes written */
#define	WT_STAT_CONN_BLOCK_BYTE_WRITE			1027
/*! block-manager: bytes written for checkpoint */
#define	WT_STAT_CONN_BLOCK_BYTE_WRITE_CHECKPOINT	1028
/*! block-manager: mapped blocks read */
#define	WT_STAT_CONN_BLOCK_MAP_READ			1029
/*! block-manager: mapped bytes read */
#define	WT_STAT_CONN_BLOCK_BYTE_MAP_READ		1030
/*! cache: application threads page read from disk to cache count */
#define	WT_STAT_CONN_CACHE_READ_APP_COUNT		1031
/*! cache: application threads page read from disk to cache time (usecs) */
#define	WT_STAT_CONN_CACHE_READ_APP_TIME		1032
/*! cache: application threads page write from cache to disk count */
#define	WT_STAT_CONN_CACHE_WRITE_APP_COUNT		1033
/*! cache: application threads page write from cache to disk time (usecs) */
#define	WT_STAT_CONN_CACHE_WRITE_APP_TIME		1034
/*! cache: bytes belonging to page images in the cache */
#define	WT_STAT_CONN_CACHE_BYTES_IMAGE			1035
/*! cache: bytes belonging to the cache overflow table in the cache */
#define	WT_STAT_CONN_CACHE_BYTES_LOOKASIDE		1036
/*! cache: bytes currently in the cache */
#define	WT_STAT_CONN_CACHE_BYTES_INUSE			1037
/*! cache: bytes dirty in the cache cumulative */
#define	WT_STAT_CONN_CACHE_BYTES_DIRTY_TOTAL		1038
/*! cache: bytes not belonging to page images in the cache */
#define	WT_STAT_CONN_CACHE_BYTES_OTHER			1039
/*! cache: bytes read into cache */
#define	WT_STAT_CONN_CACHE_BYTES_READ			1040
/*! cache: bytes written from cache */
#define	WT_STAT_CONN_CACHE_BYTES_WRITE			1041
/*! cache: cache overflow cursor application thread wait time (usecs) */
#define	WT_STAT_CONN_CACHE_LOOKASIDE_CURSOR_WAIT_APPLICATION	1042
/*! cache: cache overflow cursor internal thread wait time (usecs) */
#define	WT_STAT_CONN_CACHE_LOOKASIDE_CURSOR_WAIT_INTERNAL	1043
/*! cache: cache overflow score */
#define	WT_STAT_CONN_CACHE_LOOKASIDE_SCORE		1044
/*! cache: cache overflow table entries */
#define	WT_STAT_CONN_CACHE_LOOKASIDE_ENTRIES		1045
/*! cache: cache overflow table insert calls */
#define	WT_STAT_CONN_CACHE_LOOKASIDE_INSERT		1046
/*! cache: cache overflow table max on-disk size */
#define	WT_STAT_CONN_CACHE_LOOKASIDE_ONDISK_MAX		1047
/*! cache: cache overflow table on-disk size */
#define	WT_STAT_CONN_CACHE_LOOKASIDE_ONDISK		1048
/*! cache: cache overflow table remove calls */
#define	WT_STAT_CONN_CACHE_LOOKASIDE_REMOVE		1049
/*! cache: checkpoint blocked page eviction */
#define	WT_STAT_CONN_CACHE_EVICTION_CHECKPOINT		1050
/*! cache: eviction calls to get a page */
#define	WT_STAT_CONN_CACHE_EVICTION_GET_REF		1051
/*! cache: eviction calls to get a page found queue empty */
#define	WT_STAT_CONN_CACHE_EVICTION_GET_REF_EMPTY	1052
/*! cache: eviction calls to get a page found queue empty after locking */
#define	WT_STAT_CONN_CACHE_EVICTION_GET_REF_EMPTY2	1053
/*! cache: eviction currently operating in aggressive mode */
#define	WT_STAT_CONN_CACHE_EVICTION_AGGRESSIVE_SET	1054
/*! cache: eviction empty score */
#define	WT_STAT_CONN_CACHE_EVICTION_EMPTY_SCORE		1055
/*! cache: eviction passes of a file */
#define	WT_STAT_CONN_CACHE_EVICTION_WALK_PASSES		1056
/*! cache: eviction server candidate queue empty when topping up */
#define	WT_STAT_CONN_CACHE_EVICTION_QUEUE_EMPTY		1057
/*! cache: eviction server candidate queue not empty when topping up */
#define	WT_STAT_CONN_CACHE_EVICTION_QUEUE_NOT_EMPTY	1058
/*! cache: eviction server evicting pages */
#define	WT_STAT_CONN_CACHE_EVICTION_SERVER_EVICTING	1059
/*!
 * cache: eviction server slept, because we did not make progress with
 * eviction
 */
#define	WT_STAT_CONN_CACHE_EVICTION_SERVER_SLEPT	1060
/*! cache: eviction server unable to reach eviction goal */
#define	WT_STAT_CONN_CACHE_EVICTION_SLOW		1061
/*! cache: eviction state */
#define	WT_STAT_CONN_CACHE_EVICTION_STATE		1062
/*! cache: eviction walk target pages histogram - 0-9 */
#define	WT_STAT_CONN_CACHE_EVICTION_TARGET_PAGE_LT10	1063
/*! cache: eviction walk target pages histogram - 10-31 */
#define	WT_STAT_CONN_CACHE_EVICTION_TARGET_PAGE_LT32	1064
/*! cache: eviction walk target pages histogram - 128 and higher */
#define	WT_STAT_CONN_CACHE_EVICTION_TARGET_PAGE_GE128	1065
/*! cache: eviction walk target pages histogram - 32-63 */
#define	WT_STAT_CONN_CACHE_EVICTION_TARGET_PAGE_LT64	1066
/*! cache: eviction walk target pages histogram - 64-128 */
#define	WT_STAT_CONN_CACHE_EVICTION_TARGET_PAGE_LT128	1067
/*! cache: eviction walks abandoned */
#define	WT_STAT_CONN_CACHE_EVICTION_WALKS_ABANDONED	1068
/*! cache: eviction walks gave up because they restarted their walk twice */
#define	WT_STAT_CONN_CACHE_EVICTION_WALKS_STOPPED	1069
/*!
 * cache: eviction walks gave up because they saw too many pages and
 * found no candidates
 */
#define	WT_STAT_CONN_CACHE_EVICTION_WALKS_GAVE_UP_NO_TARGETS	1070
/*!
 * cache: eviction walks gave up because they saw too many pages and
 * found too few candidates
 */
#define	WT_STAT_CONN_CACHE_EVICTION_WALKS_GAVE_UP_RATIO	1071
/*! cache: eviction walks reached end of tree */
#define	WT_STAT_CONN_CACHE_EVICTION_WALKS_ENDED		1072
/*! cache: eviction walks started from root of tree */
#define	WT_STAT_CONN_CACHE_EVICTION_WALK_FROM_ROOT	1073
/*! cache: eviction walks started from saved location in tree */
#define	WT_STAT_CONN_CACHE_EVICTION_WALK_SAVED_POS	1074
/*! cache: eviction worker thread active */
#define	WT_STAT_CONN_CACHE_EVICTION_ACTIVE_WORKERS	1075
/*! cache: eviction worker thread created */
#define	WT_STAT_CONN_CACHE_EVICTION_WORKER_CREATED	1076
/*! cache: eviction worker thread evicting pages */
#define	WT_STAT_CONN_CACHE_EVICTION_WORKER_EVICTING	1077
/*! cache: eviction worker thread removed */
#define	WT_STAT_CONN_CACHE_EVICTION_WORKER_REMOVED	1078
/*! cache: eviction worker thread stable number */
#define	WT_STAT_CONN_CACHE_EVICTION_STABLE_STATE_WORKERS	1079
/*!
 * cache: failed eviction of pages that exceeded the in-memory maximum
 * count
 */
#define	WT_STAT_CONN_CACHE_EVICTION_FORCE_FAIL		1080
/*!
 * cache: failed eviction of pages that exceeded the in-memory maximum
 * time (usecs)
 */
#define	WT_STAT_CONN_CACHE_EVICTION_FORCE_FAIL_TIME	1081
/*! cache: files with active eviction walks */
#define	WT_STAT_CONN_CACHE_EVICTION_WALKS_ACTIVE	1082
/*! cache: files with new eviction walks started */
#define	WT_STAT_CONN_CACHE_EVICTION_WALKS_STARTED	1083
/*! cache: force re-tuning of eviction workers once in a while */
#define	WT_STAT_CONN_CACHE_EVICTION_FORCE_RETUNE	1084
/*! cache: hazard pointer blocked page eviction */
#define	WT_STAT_CONN_CACHE_EVICTION_HAZARD		1085
/*! cache: hazard pointer check calls */
#define	WT_STAT_CONN_CACHE_HAZARD_CHECKS		1086
/*! cache: hazard pointer check entries walked */
#define	WT_STAT_CONN_CACHE_HAZARD_WALKS			1087
/*! cache: hazard pointer maximum array length */
#define	WT_STAT_CONN_CACHE_HAZARD_MAX			1088
/*! cache: in-memory page passed criteria to be split */
#define	WT_STAT_CONN_CACHE_INMEM_SPLITTABLE		1089
/*! cache: in-memory page splits */
#define	WT_STAT_CONN_CACHE_INMEM_SPLIT			1090
/*! cache: internal pages evicted */
#define	WT_STAT_CONN_CACHE_EVICTION_INTERNAL		1091
/*! cache: internal pages split during eviction */
#define	WT_STAT_CONN_CACHE_EVICTION_SPLIT_INTERNAL	1092
/*! cache: leaf pages split during eviction */
#define	WT_STAT_CONN_CACHE_EVICTION_SPLIT_LEAF		1093
/*! cache: maximum bytes configured */
#define	WT_STAT_CONN_CACHE_BYTES_MAX			1094
/*! cache: maximum page size at eviction */
#define	WT_STAT_CONN_CACHE_EVICTION_MAXIMUM_PAGE_SIZE	1095
/*! cache: modified pages evicted */
#define	WT_STAT_CONN_CACHE_EVICTION_DIRTY		1096
/*! cache: modified pages evicted by application threads */
#define	WT_STAT_CONN_CACHE_EVICTION_APP_DIRTY		1097
/*! cache: operations timed out waiting for space in cache */
#define	WT_STAT_CONN_CACHE_TIMED_OUT_OPS		1098
/*! cache: overflow pages read into cache */
#define	WT_STAT_CONN_CACHE_READ_OVERFLOW		1099
/*! cache: page split during eviction deepened the tree */
#define	WT_STAT_CONN_CACHE_EVICTION_DEEPEN		1100
/*! cache: page written requiring cache overflow records */
#define	WT_STAT_CONN_CACHE_WRITE_LOOKASIDE		1101
/*! cache: pages currently held in the cache */
#define	WT_STAT_CONN_CACHE_PAGES_INUSE			1102
/*! cache: pages evicted because they exceeded the in-memory maximum count */
#define	WT_STAT_CONN_CACHE_EVICTION_FORCE		1103
/*!
 * cache: pages evicted because they exceeded the in-memory maximum time
 * (usecs)
 */
#define	WT_STAT_CONN_CACHE_EVICTION_FORCE_TIME		1104
/*! cache: pages evicted because they had chains of deleted items count */
#define	WT_STAT_CONN_CACHE_EVICTION_FORCE_DELETE	1105
/*!
 * cache: pages evicted because they had chains of deleted items time
 * (usecs)
 */
#define	WT_STAT_CONN_CACHE_EVICTION_FORCE_DELETE_TIME	1106
/*! cache: pages evicted by application threads */
#define	WT_STAT_CONN_CACHE_EVICTION_APP			1107
/*! cache: pages queued for eviction */
#define	WT_STAT_CONN_CACHE_EVICTION_PAGES_QUEUED	1108
/*! cache: pages queued for urgent eviction */
#define	WT_STAT_CONN_CACHE_EVICTION_PAGES_QUEUED_URGENT	1109
/*! cache: pages queued for urgent eviction during walk */
#define	WT_STAT_CONN_CACHE_EVICTION_PAGES_QUEUED_OLDEST	1110
/*! cache: pages read into cache */
#define	WT_STAT_CONN_CACHE_READ				1111
/*! cache: pages read into cache after truncate */
#define	WT_STAT_CONN_CACHE_READ_DELETED			1112
/*! cache: pages read into cache after truncate in prepare state */
#define	WT_STAT_CONN_CACHE_READ_DELETED_PREPARED	1113
/*! cache: pages read into cache requiring cache overflow entries */
#define	WT_STAT_CONN_CACHE_READ_LOOKASIDE		1114
/*! cache: pages read into cache requiring cache overflow for checkpoint */
#define	WT_STAT_CONN_CACHE_READ_LOOKASIDE_CHECKPOINT	1115
/*! cache: pages read into cache skipping older cache overflow entries */
#define	WT_STAT_CONN_CACHE_READ_LOOKASIDE_SKIPPED	1116
/*!
 * cache: pages read into cache with skipped cache overflow entries
 * needed later
 */
#define	WT_STAT_CONN_CACHE_READ_LOOKASIDE_DELAY		1117
/*!
 * cache: pages read into cache with skipped cache overflow entries
 * needed later by checkpoint
 */
#define	WT_STAT_CONN_CACHE_READ_LOOKASIDE_DELAY_CHECKPOINT	1118
/*! cache: pages requested from the cache */
#define	WT_STAT_CONN_CACHE_PAGES_REQUESTED		1119
/*! cache: pages seen by eviction walk */
#define	WT_STAT_CONN_CACHE_EVICTION_PAGES_SEEN		1120
/*! cache: pages selected for eviction unable to be evicted */
#define	WT_STAT_CONN_CACHE_EVICTION_FAIL		1121
/*! cache: pages walked for eviction */
#define	WT_STAT_CONN_CACHE_EVICTION_WALK		1122
/*! cache: pages written from cache */
#define	WT_STAT_CONN_CACHE_WRITE			1123
/*! cache: pages written requiring in-memory restoration */
#define	WT_STAT_CONN_CACHE_WRITE_RESTORE		1124
/*! cache: percentage overhead */
#define	WT_STAT_CONN_CACHE_OVERHEAD			1125
/*! cache: tracked bytes belonging to internal pages in the cache */
#define	WT_STAT_CONN_CACHE_BYTES_INTERNAL		1126
/*! cache: tracked bytes belonging to leaf pages in the cache */
#define	WT_STAT_CONN_CACHE_BYTES_LEAF			1127
/*! cache: tracked dirty bytes in the cache */
#define	WT_STAT_CONN_CACHE_BYTES_DIRTY			1128
/*! cache: tracked dirty pages in the cache */
#define	WT_STAT_CONN_CACHE_PAGES_DIRTY			1129
/*! cache: unmodified pages evicted */
#define	WT_STAT_CONN_CACHE_EVICTION_CLEAN		1130
/*! capacity: background fsync file handles considered */
#define	WT_STAT_CONN_FSYNC_ALL_FH_TOTAL			1131
/*! capacity: background fsync file handles synced */
#define	WT_STAT_CONN_FSYNC_ALL_FH			1132
/*! capacity: background fsync time (msecs) */
#define	WT_STAT_CONN_FSYNC_ALL_TIME			1133
/*! capacity: threshold to call fsync */
#define	WT_STAT_CONN_CAPACITY_THRESHOLD			1134
/*! capacity: throttled bytes read */
#define	WT_STAT_CONN_CAPACITY_BYTES_READ		1135
/*! capacity: throttled bytes written for checkpoint */
#define	WT_STAT_CONN_CAPACITY_BYTES_CKPT		1136
/*! capacity: throttled bytes written for eviction */
#define	WT_STAT_CONN_CAPACITY_BYTES_EVICT		1137
/*! capacity: throttled bytes written for log */
#define	WT_STAT_CONN_CAPACITY_BYTES_LOG			1138
/*! capacity: throttled bytes written total */
#define	WT_STAT_CONN_CAPACITY_BYTES_WRITTEN		1139
/*! capacity: time waiting due to total capacity (usecs) */
#define	WT_STAT_CONN_CAPACITY_TIME_TOTAL		1140
/*! capacity: time waiting during checkpoint (usecs) */
#define	WT_STAT_CONN_CAPACITY_TIME_CKPT			1141
/*! capacity: time waiting during eviction (usecs) */
#define	WT_STAT_CONN_CAPACITY_TIME_EVICT		1142
/*! capacity: time waiting during logging (usecs) */
#define	WT_STAT_CONN_CAPACITY_TIME_LOG			1143
/*! capacity: time waiting during read (usecs) */
#define	WT_STAT_CONN_CAPACITY_TIME_READ			1144
/*! connection: auto adjusting condition resets */
#define	WT_STAT_CONN_COND_AUTO_WAIT_RESET		1145
/*! connection: auto adjusting condition wait calls */
#define	WT_STAT_CONN_COND_AUTO_WAIT			1146
/*! connection: detected system time went backwards */
#define	WT_STAT_CONN_TIME_TRAVEL			1147
/*! connection: files currently open */
#define	WT_STAT_CONN_FILE_OPEN				1148
/*! connection: memory allocations */
#define	WT_STAT_CONN_MEMORY_ALLOCATION			1149
/*! connection: memory frees */
#define	WT_STAT_CONN_MEMORY_FREE			1150
/*! connection: memory re-allocations */
#define	WT_STAT_CONN_MEMORY_GROW			1151
/*! connection: pthread mutex condition wait calls */
#define	WT_STAT_CONN_COND_WAIT				1152
/*! connection: pthread mutex shared lock read-lock calls */
#define	WT_STAT_CONN_RWLOCK_READ			1153
/*! connection: pthread mutex shared lock write-lock calls */
#define	WT_STAT_CONN_RWLOCK_WRITE			1154
/*! connection: total fsync I/Os */
#define	WT_STAT_CONN_FSYNC_IO				1155
/*! connection: total read I/Os */
#define	WT_STAT_CONN_READ_IO				1156
/*! connection: total write I/Os */
#define	WT_STAT_CONN_WRITE_IO				1157
/*! cursor: cached cursor count */
#define	WT_STAT_CONN_CURSOR_CACHED_COUNT		1158
/*! cursor: cursor close calls that result in cache */
#define	WT_STAT_CONN_CURSOR_CACHE			1159
/*! cursor: cursor create calls */
#define	WT_STAT_CONN_CURSOR_CREATE			1160
/*! cursor: cursor insert calls */
#define	WT_STAT_CONN_CURSOR_INSERT			1161
/*! cursor: cursor modify calls */
#define	WT_STAT_CONN_CURSOR_MODIFY			1162
/*! cursor: cursor next calls */
#define	WT_STAT_CONN_CURSOR_NEXT			1163
/*! cursor: cursor operation restarted */
#define	WT_STAT_CONN_CURSOR_RESTART			1164
/*! cursor: cursor prev calls */
#define	WT_STAT_CONN_CURSOR_PREV			1165
/*! cursor: cursor remove calls */
#define	WT_STAT_CONN_CURSOR_REMOVE			1166
/*! cursor: cursor reserve calls */
#define	WT_STAT_CONN_CURSOR_RESERVE			1167
/*! cursor: cursor reset calls */
#define	WT_STAT_CONN_CURSOR_RESET			1168
/*! cursor: cursor search calls */
#define	WT_STAT_CONN_CURSOR_SEARCH			1169
/*! cursor: cursor search near calls */
#define	WT_STAT_CONN_CURSOR_SEARCH_NEAR			1170
/*! cursor: cursor sweep buckets */
#define	WT_STAT_CONN_CURSOR_SWEEP_BUCKETS		1171
/*! cursor: cursor sweep cursors closed */
#define	WT_STAT_CONN_CURSOR_SWEEP_CLOSED		1172
/*! cursor: cursor sweep cursors examined */
#define	WT_STAT_CONN_CURSOR_SWEEP_EXAMINED		1173
/*! cursor: cursor sweeps */
#define	WT_STAT_CONN_CURSOR_SWEEP			1174
/*! cursor: cursor update calls */
#define	WT_STAT_CONN_CURSOR_UPDATE			1175
/*! cursor: cursors reused from cache */
#define	WT_STAT_CONN_CURSOR_REOPEN			1176
/*! cursor: open cursor count */
#define	WT_STAT_CONN_CURSOR_OPEN_COUNT			1177
/*! cursor: truncate calls */
#define	WT_STAT_CONN_CURSOR_TRUNCATE			1178
/*! data-handle: connection data handles currently active */
#define	WT_STAT_CONN_DH_CONN_HANDLE_COUNT		1179
/*! data-handle: connection sweep candidate became referenced */
#define	WT_STAT_CONN_DH_SWEEP_REF			1180
/*! data-handle: connection sweep dhandles closed */
#define	WT_STAT_CONN_DH_SWEEP_CLOSE			1181
/*! data-handle: connection sweep dhandles removed from hash list */
#define	WT_STAT_CONN_DH_SWEEP_REMOVE			1182
/*! data-handle: connection sweep time-of-death sets */
#define	WT_STAT_CONN_DH_SWEEP_TOD			1183
/*! data-handle: connection sweeps */
#define	WT_STAT_CONN_DH_SWEEPS				1184
/*! data-handle: session dhandles swept */
#define	WT_STAT_CONN_DH_SESSION_HANDLES			1185
/*! data-handle: session sweep attempts */
#define	WT_STAT_CONN_DH_SESSION_SWEEPS			1186
/*! lock: checkpoint lock acquisitions */
#define	WT_STAT_CONN_LOCK_CHECKPOINT_COUNT		1187
/*! lock: checkpoint lock application thread wait time (usecs) */
#define	WT_STAT_CONN_LOCK_CHECKPOINT_WAIT_APPLICATION	1188
/*! lock: checkpoint lock internal thread wait time (usecs) */
#define	WT_STAT_CONN_LOCK_CHECKPOINT_WAIT_INTERNAL	1189
/*!
 * lock: commit timestamp queue lock application thread time waiting
 * (usecs)
 */
#define	WT_STAT_CONN_LOCK_COMMIT_TIMESTAMP_WAIT_APPLICATION	1190
/*! lock: commit timestamp queue lock internal thread time waiting (usecs) */
#define	WT_STAT_CONN_LOCK_COMMIT_TIMESTAMP_WAIT_INTERNAL	1191
/*! lock: commit timestamp queue read lock acquisitions */
#define	WT_STAT_CONN_LOCK_COMMIT_TIMESTAMP_READ_COUNT	1192
/*! lock: commit timestamp queue write lock acquisitions */
#define	WT_STAT_CONN_LOCK_COMMIT_TIMESTAMP_WRITE_COUNT	1193
/*! lock: dhandle lock application thread time waiting (usecs) */
#define	WT_STAT_CONN_LOCK_DHANDLE_WAIT_APPLICATION	1194
/*! lock: dhandle lock internal thread time waiting (usecs) */
#define	WT_STAT_CONN_LOCK_DHANDLE_WAIT_INTERNAL		1195
/*! lock: dhandle read lock acquisitions */
#define	WT_STAT_CONN_LOCK_DHANDLE_READ_COUNT		1196
/*! lock: dhandle write lock acquisitions */
#define	WT_STAT_CONN_LOCK_DHANDLE_WRITE_COUNT		1197
/*! lock: metadata lock acquisitions */
#define	WT_STAT_CONN_LOCK_METADATA_COUNT		1198
/*! lock: metadata lock application thread wait time (usecs) */
#define	WT_STAT_CONN_LOCK_METADATA_WAIT_APPLICATION	1199
/*! lock: metadata lock internal thread wait time (usecs) */
#define	WT_STAT_CONN_LOCK_METADATA_WAIT_INTERNAL	1200
/*!
 * lock: read timestamp queue lock application thread time waiting
 * (usecs)
 */
#define	WT_STAT_CONN_LOCK_READ_TIMESTAMP_WAIT_APPLICATION	1201
/*! lock: read timestamp queue lock internal thread time waiting (usecs) */
#define	WT_STAT_CONN_LOCK_READ_TIMESTAMP_WAIT_INTERNAL	1202
/*! lock: read timestamp queue read lock acquisitions */
#define	WT_STAT_CONN_LOCK_READ_TIMESTAMP_READ_COUNT	1203
/*! lock: read timestamp queue write lock acquisitions */
#define	WT_STAT_CONN_LOCK_READ_TIMESTAMP_WRITE_COUNT	1204
/*! lock: schema lock acquisitions */
#define	WT_STAT_CONN_LOCK_SCHEMA_COUNT			1205
/*! lock: schema lock application thread wait time (usecs) */
#define	WT_STAT_CONN_LOCK_SCHEMA_WAIT_APPLICATION	1206
/*! lock: schema lock internal thread wait time (usecs) */
#define	WT_STAT_CONN_LOCK_SCHEMA_WAIT_INTERNAL		1207
/*!
 * lock: table lock application thread time waiting for the table lock
 * (usecs)
 */
#define	WT_STAT_CONN_LOCK_TABLE_WAIT_APPLICATION	1208
/*!
 * lock: table lock internal thread time waiting for the table lock
 * (usecs)
 */
#define	WT_STAT_CONN_LOCK_TABLE_WAIT_INTERNAL		1209
/*! lock: table read lock acquisitions */
#define	WT_STAT_CONN_LOCK_TABLE_READ_COUNT		1210
/*! lock: table write lock acquisitions */
#define	WT_STAT_CONN_LOCK_TABLE_WRITE_COUNT		1211
/*! lock: txn global lock application thread time waiting (usecs) */
#define	WT_STAT_CONN_LOCK_TXN_GLOBAL_WAIT_APPLICATION	1212
/*! lock: txn global lock internal thread time waiting (usecs) */
#define	WT_STAT_CONN_LOCK_TXN_GLOBAL_WAIT_INTERNAL	1213
/*! lock: txn global read lock acquisitions */
#define	WT_STAT_CONN_LOCK_TXN_GLOBAL_READ_COUNT		1214
/*! lock: txn global write lock acquisitions */
#define	WT_STAT_CONN_LOCK_TXN_GLOBAL_WRITE_COUNT	1215
/*! log: busy returns attempting to switch slots */
#define	WT_STAT_CONN_LOG_SLOT_SWITCH_BUSY		1216
/*! log: force archive time sleeping (usecs) */
#define	WT_STAT_CONN_LOG_FORCE_ARCHIVE_SLEEP		1217
/*! log: log bytes of payload data */
#define	WT_STAT_CONN_LOG_BYTES_PAYLOAD			1218
/*! log: log bytes written */
#define	WT_STAT_CONN_LOG_BYTES_WRITTEN			1219
/*! log: log files manually zero-filled */
#define	WT_STAT_CONN_LOG_ZERO_FILLS			1220
/*! log: log flush operations */
#define	WT_STAT_CONN_LOG_FLUSH				1221
/*! log: log force write operations */
#define	WT_STAT_CONN_LOG_FORCE_WRITE			1222
/*! log: log force write operations skipped */
#define	WT_STAT_CONN_LOG_FORCE_WRITE_SKIP		1223
/*! log: log records compressed */
#define	WT_STAT_CONN_LOG_COMPRESS_WRITES		1224
/*! log: log records not compressed */
#define	WT_STAT_CONN_LOG_COMPRESS_WRITE_FAILS		1225
/*! log: log records too small to compress */
#define	WT_STAT_CONN_LOG_COMPRESS_SMALL			1226
/*! log: log release advances write LSN */
#define	WT_STAT_CONN_LOG_RELEASE_WRITE_LSN		1227
/*! log: log scan operations */
#define	WT_STAT_CONN_LOG_SCANS				1228
/*! log: log scan records requiring two reads */
#define	WT_STAT_CONN_LOG_SCAN_REREADS			1229
/*! log: log server thread advances write LSN */
#define	WT_STAT_CONN_LOG_WRITE_LSN			1230
/*! log: log server thread write LSN walk skipped */
#define	WT_STAT_CONN_LOG_WRITE_LSN_SKIP			1231
/*! log: log sync operations */
#define	WT_STAT_CONN_LOG_SYNC				1232
/*! log: log sync time duration (usecs) */
#define	WT_STAT_CONN_LOG_SYNC_DURATION			1233
/*! log: log sync_dir operations */
#define	WT_STAT_CONN_LOG_SYNC_DIR			1234
/*! log: log sync_dir time duration (usecs) */
#define	WT_STAT_CONN_LOG_SYNC_DIR_DURATION		1235
/*! log: log write operations */
#define	WT_STAT_CONN_LOG_WRITES				1236
/*! log: logging bytes consolidated */
#define	WT_STAT_CONN_LOG_SLOT_CONSOLIDATED		1237
/*! log: maximum log file size */
#define	WT_STAT_CONN_LOG_MAX_FILESIZE			1238
/*! log: number of pre-allocated log files to create */
#define	WT_STAT_CONN_LOG_PREALLOC_MAX			1239
/*! log: pre-allocated log files not ready and missed */
#define	WT_STAT_CONN_LOG_PREALLOC_MISSED		1240
/*! log: pre-allocated log files prepared */
#define	WT_STAT_CONN_LOG_PREALLOC_FILES			1241
/*! log: pre-allocated log files used */
#define	WT_STAT_CONN_LOG_PREALLOC_USED			1242
/*! log: records processed by log scan */
#define	WT_STAT_CONN_LOG_SCAN_RECORDS			1243
/*! log: slot close lost race */
#define	WT_STAT_CONN_LOG_SLOT_CLOSE_RACE		1244
/*! log: slot close unbuffered waits */
#define	WT_STAT_CONN_LOG_SLOT_CLOSE_UNBUF		1245
/*! log: slot closures */
#define	WT_STAT_CONN_LOG_SLOT_CLOSES			1246
/*! log: slot join atomic update races */
#define	WT_STAT_CONN_LOG_SLOT_RACES			1247
/*! log: slot join calls atomic updates raced */
#define	WT_STAT_CONN_LOG_SLOT_YIELD_RACE		1248
/*! log: slot join calls did not yield */
#define	WT_STAT_CONN_LOG_SLOT_IMMEDIATE			1249
/*! log: slot join calls found active slot closed */
#define	WT_STAT_CONN_LOG_SLOT_YIELD_CLOSE		1250
/*! log: slot join calls slept */
#define	WT_STAT_CONN_LOG_SLOT_YIELD_SLEEP		1251
/*! log: slot join calls yielded */
#define	WT_STAT_CONN_LOG_SLOT_YIELD			1252
/*! log: slot join found active slot closed */
#define	WT_STAT_CONN_LOG_SLOT_ACTIVE_CLOSED		1253
/*! log: slot joins yield time (usecs) */
#define	WT_STAT_CONN_LOG_SLOT_YIELD_DURATION		1254
/*! log: slot transitions unable to find free slot */
#define	WT_STAT_CONN_LOG_SLOT_NO_FREE_SLOTS		1255
/*! log: slot unbuffered writes */
#define	WT_STAT_CONN_LOG_SLOT_UNBUFFERED		1256
/*! log: total in-memory size of compressed records */
#define	WT_STAT_CONN_LOG_COMPRESS_MEM			1257
/*! log: total log buffer size */
#define	WT_STAT_CONN_LOG_BUFFER_SIZE			1258
/*! log: total size of compressed records */
#define	WT_STAT_CONN_LOG_COMPRESS_LEN			1259
/*! log: written slots coalesced */
#define	WT_STAT_CONN_LOG_SLOT_COALESCED			1260
/*! log: yields waiting for previous log file close */
#define	WT_STAT_CONN_LOG_CLOSE_YIELDS			1261
/*! perf: file system read latency histogram (bucket 1) - 10-49ms */
#define	WT_STAT_CONN_PERF_HIST_FSREAD_LATENCY_LT50	1262
/*! perf: file system read latency histogram (bucket 2) - 50-99ms */
#define	WT_STAT_CONN_PERF_HIST_FSREAD_LATENCY_LT100	1263
/*! perf: file system read latency histogram (bucket 3) - 100-249ms */
#define	WT_STAT_CONN_PERF_HIST_FSREAD_LATENCY_LT250	1264
/*! perf: file system read latency histogram (bucket 4) - 250-499ms */
#define	WT_STAT_CONN_PERF_HIST_FSREAD_LATENCY_LT500	1265
/*! perf: file system read latency histogram (bucket 5) - 500-999ms */
#define	WT_STAT_CONN_PERF_HIST_FSREAD_LATENCY_LT1000	1266
/*! perf: file system read latency histogram (bucket 6) - 1000ms+ */
#define	WT_STAT_CONN_PERF_HIST_FSREAD_LATENCY_GT1000	1267
/*! perf: file system write latency histogram (bucket 1) - 10-49ms */
#define	WT_STAT_CONN_PERF_HIST_FSWRITE_LATENCY_LT50	1268
/*! perf: file system write latency histogram (bucket 2) - 50-99ms */
#define	WT_STAT_CONN_PERF_HIST_FSWRITE_LATENCY_LT100	1269
/*! perf: file system write latency histogram (bucket 3) - 100-249ms */
#define	WT_STAT_CONN_PERF_HIST_FSWRITE_LATENCY_LT250	1270
/*! perf: file system write latency histogram (bucket 4) - 250-499ms */
#define	WT_STAT_CONN_PERF_HIST_FSWRITE_LATENCY_LT500	1271
/*! perf: file system write latency histogram (bucket 5) - 500-999ms */
#define	WT_STAT_CONN_PERF_HIST_FSWRITE_LATENCY_LT1000	1272
/*! perf: file system write latency histogram (bucket 6) - 1000ms+ */
#define	WT_STAT_CONN_PERF_HIST_FSWRITE_LATENCY_GT1000	1273
/*! perf: operation read latency histogram (bucket 1) - 100-249us */
#define	WT_STAT_CONN_PERF_HIST_OPREAD_LATENCY_LT250	1274
/*! perf: operation read latency histogram (bucket 2) - 250-499us */
#define	WT_STAT_CONN_PERF_HIST_OPREAD_LATENCY_LT500	1275
/*! perf: operation read latency histogram (bucket 3) - 500-999us */
#define	WT_STAT_CONN_PERF_HIST_OPREAD_LATENCY_LT1000	1276
/*! perf: operation read latency histogram (bucket 4) - 1000-9999us */
#define	WT_STAT_CONN_PERF_HIST_OPREAD_LATENCY_LT10000	1277
/*! perf: operation read latency histogram (bucket 5) - 10000us+ */
#define	WT_STAT_CONN_PERF_HIST_OPREAD_LATENCY_GT10000	1278
/*! perf: operation write latency histogram (bucket 1) - 100-249us */
#define	WT_STAT_CONN_PERF_HIST_OPWRITE_LATENCY_LT250	1279
/*! perf: operation write latency histogram (bucket 2) - 250-499us */
#define	WT_STAT_CONN_PERF_HIST_OPWRITE_LATENCY_LT500	1280
/*! perf: operation write latency histogram (bucket 3) - 500-999us */
#define	WT_STAT_CONN_PERF_HIST_OPWRITE_LATENCY_LT1000	1281
/*! perf: operation write latency histogram (bucket 4) - 1000-9999us */
#define	WT_STAT_CONN_PERF_HIST_OPWRITE_LATENCY_LT10000	1282
/*! perf: operation write latency histogram (bucket 5) - 10000us+ */
#define	WT_STAT_CONN_PERF_HIST_OPWRITE_LATENCY_GT10000	1283
/*! reconciliation: fast-path pages deleted */
#define	WT_STAT_CONN_REC_PAGE_DELETE_FAST		1284
/*! reconciliation: page reconciliation calls */
#define	WT_STAT_CONN_REC_PAGES				1285
/*! reconciliation: page reconciliation calls for eviction */
#define	WT_STAT_CONN_REC_PAGES_EVICTION			1286
/*! reconciliation: pages deleted */
#define	WT_STAT_CONN_REC_PAGE_DELETE			1287
/*! reconciliation: split bytes currently awaiting free */
#define	WT_STAT_CONN_REC_SPLIT_STASHED_BYTES		1288
/*! reconciliation: split objects currently awaiting free */
#define	WT_STAT_CONN_REC_SPLIT_STASHED_OBJECTS		1289
/*! session: open session count */
#define	WT_STAT_CONN_SESSION_OPEN			1290
/*! session: session query timestamp calls */
#define	WT_STAT_CONN_SESSION_QUERY_TS			1291
/*! session: table alter failed calls */
#define	WT_STAT_CONN_SESSION_TABLE_ALTER_FAIL		1292
/*! session: table alter successful calls */
#define	WT_STAT_CONN_SESSION_TABLE_ALTER_SUCCESS	1293
/*! session: table alter unchanged and skipped */
#define	WT_STAT_CONN_SESSION_TABLE_ALTER_SKIP		1294
/*! session: table compact failed calls */
#define	WT_STAT_CONN_SESSION_TABLE_COMPACT_FAIL		1295
/*! session: table compact successful calls */
#define	WT_STAT_CONN_SESSION_TABLE_COMPACT_SUCCESS	1296
/*! session: table create failed calls */
#define	WT_STAT_CONN_SESSION_TABLE_CREATE_FAIL		1297
/*! session: table create successful calls */
#define	WT_STAT_CONN_SESSION_TABLE_CREATE_SUCCESS	1298
/*! session: table drop failed calls */
#define	WT_STAT_CONN_SESSION_TABLE_DROP_FAIL		1299
/*! session: table drop successful calls */
#define	WT_STAT_CONN_SESSION_TABLE_DROP_SUCCESS		1300
/*! session: table rebalance failed calls */
#define	WT_STAT_CONN_SESSION_TABLE_REBALANCE_FAIL	1301
/*! session: table rebalance successful calls */
#define	WT_STAT_CONN_SESSION_TABLE_REBALANCE_SUCCESS	1302
/*! session: table rename failed calls */
#define	WT_STAT_CONN_SESSION_TABLE_RENAME_FAIL		1303
/*! session: table rename successful calls */
#define	WT_STAT_CONN_SESSION_TABLE_RENAME_SUCCESS	1304
/*! session: table salvage failed calls */
#define	WT_STAT_CONN_SESSION_TABLE_SALVAGE_FAIL		1305
/*! session: table salvage successful calls */
#define	WT_STAT_CONN_SESSION_TABLE_SALVAGE_SUCCESS	1306
/*! session: table truncate failed calls */
#define	WT_STAT_CONN_SESSION_TABLE_TRUNCATE_FAIL	1307
/*! session: table truncate successful calls */
#define	WT_STAT_CONN_SESSION_TABLE_TRUNCATE_SUCCESS	1308
/*! session: table verify failed calls */
#define	WT_STAT_CONN_SESSION_TABLE_VERIFY_FAIL		1309
/*! session: table verify successful calls */
#define	WT_STAT_CONN_SESSION_TABLE_VERIFY_SUCCESS	1310
/*! thread-state: active filesystem fsync calls */
#define	WT_STAT_CONN_THREAD_FSYNC_ACTIVE		1311
/*! thread-state: active filesystem read calls */
#define	WT_STAT_CONN_THREAD_READ_ACTIVE			1312
/*! thread-state: active filesystem write calls */
#define	WT_STAT_CONN_THREAD_WRITE_ACTIVE		1313
/*! thread-yield: application thread time evicting (usecs) */
#define	WT_STAT_CONN_APPLICATION_EVICT_TIME		1314
/*! thread-yield: application thread time waiting for cache (usecs) */
<<<<<<< HEAD
#define	WT_STAT_CONN_APPLICATION_CACHE_TIME		1217
=======
#define	WT_STAT_CONN_APPLICATION_CACHE_TIME		1315
>>>>>>> f378d467
/*!
 * thread-yield: connection close blocked waiting for transaction state
 * stabilization
 */
<<<<<<< HEAD
#define	WT_STAT_CONN_TXN_RELEASE_BLOCKED		1218
/*! thread-yield: connection close yielded for lsm manager shutdown */
#define	WT_STAT_CONN_CONN_CLOSE_BLOCKED_LSM		1219
/*! thread-yield: data handle lock yielded */
#define	WT_STAT_CONN_DHANDLE_LOCK_BLOCKED		1220
/*! thread-yield: log server sync yielded for log write */
#define	WT_STAT_CONN_LOG_SERVER_SYNC_BLOCKED		1221
/*! thread-yield: page acquire busy blocked */
#define	WT_STAT_CONN_PAGE_BUSY_BLOCKED			1222
/*! thread-yield: page acquire eviction blocked */
#define	WT_STAT_CONN_PAGE_FORCIBLE_EVICT_BLOCKED	1223
/*! thread-yield: page acquire locked blocked */
#define	WT_STAT_CONN_PAGE_LOCKED_BLOCKED		1224
/*! thread-yield: page acquire read blocked */
#define	WT_STAT_CONN_PAGE_READ_BLOCKED			1225
/*! thread-yield: page acquire time sleeping (usecs) */
#define	WT_STAT_CONN_PAGE_SLEEP				1226
/*! thread-yield: page delete rollback yielded for instantiation */
#define	WT_STAT_CONN_PAGE_DEL_ROLLBACK_BLOCKED		1227
/*! thread-yield: page reconciliation yielded due to child modification */
#define	WT_STAT_CONN_CHILD_MODIFY_BLOCKED_PAGE		1228
/*! thread-yield: reference for page index and slot yielded */
#define	WT_STAT_CONN_PAGE_INDEX_SLOT_BLOCKED		1229
/*!
 * thread-yield: tree descend one level yielded for split page index
 * update
 */
#define	WT_STAT_CONN_TREE_DESCEND_BLOCKED		1230
/*! transaction: number of named snapshots created */
#define	WT_STAT_CONN_TXN_SNAPSHOTS_CREATED		1231
/*! transaction: number of named snapshots dropped */
#define	WT_STAT_CONN_TXN_SNAPSHOTS_DROPPED		1232
/*! transaction: transaction begins */
#define	WT_STAT_CONN_TXN_BEGIN				1233
/*! transaction: transaction checkpoint currently running */
#define	WT_STAT_CONN_TXN_CHECKPOINT_RUNNING		1234
/*! transaction: transaction checkpoint generation */
#define	WT_STAT_CONN_TXN_CHECKPOINT_GENERATION		1235
/*! transaction: transaction checkpoint max time (msecs) */
#define	WT_STAT_CONN_TXN_CHECKPOINT_TIME_MAX		1236
/*! transaction: transaction checkpoint min time (msecs) */
#define	WT_STAT_CONN_TXN_CHECKPOINT_TIME_MIN		1237
/*! transaction: transaction checkpoint most recent time (msecs) */
#define	WT_STAT_CONN_TXN_CHECKPOINT_TIME_RECENT		1238
/*! transaction: transaction checkpoint scrub dirty target */
#define	WT_STAT_CONN_TXN_CHECKPOINT_SCRUB_TARGET	1239
/*! transaction: transaction checkpoint scrub time (msecs) */
#define	WT_STAT_CONN_TXN_CHECKPOINT_SCRUB_TIME		1240
/*! transaction: transaction checkpoint total time (msecs) */
#define	WT_STAT_CONN_TXN_CHECKPOINT_TIME_TOTAL		1241
/*! transaction: transaction checkpoints */
#define	WT_STAT_CONN_TXN_CHECKPOINT			1242
=======
#define	WT_STAT_CONN_TXN_RELEASE_BLOCKED		1316
/*! thread-yield: connection close yielded for lsm manager shutdown */
#define	WT_STAT_CONN_CONN_CLOSE_BLOCKED_LSM		1317
/*! thread-yield: data handle lock yielded */
#define	WT_STAT_CONN_DHANDLE_LOCK_BLOCKED		1318
/*!
 * thread-yield: get reference for page index and slot time sleeping
 * (usecs)
 */
#define	WT_STAT_CONN_PAGE_INDEX_SLOT_REF_BLOCKED	1319
/*! thread-yield: log server sync yielded for log write */
#define	WT_STAT_CONN_LOG_SERVER_SYNC_BLOCKED		1320
/*! thread-yield: page access yielded due to prepare state change */
#define	WT_STAT_CONN_PREPARED_TRANSITION_BLOCKED_PAGE	1321
/*! thread-yield: page acquire busy blocked */
#define	WT_STAT_CONN_PAGE_BUSY_BLOCKED			1322
/*! thread-yield: page acquire eviction blocked */
#define	WT_STAT_CONN_PAGE_FORCIBLE_EVICT_BLOCKED	1323
/*! thread-yield: page acquire locked blocked */
#define	WT_STAT_CONN_PAGE_LOCKED_BLOCKED		1324
/*! thread-yield: page acquire read blocked */
#define	WT_STAT_CONN_PAGE_READ_BLOCKED			1325
/*! thread-yield: page acquire time sleeping (usecs) */
#define	WT_STAT_CONN_PAGE_SLEEP				1326
/*!
 * thread-yield: page delete rollback time sleeping for state change
 * (usecs)
 */
#define	WT_STAT_CONN_PAGE_DEL_ROLLBACK_BLOCKED		1327
/*! thread-yield: page reconciliation yielded due to child modification */
#define	WT_STAT_CONN_CHILD_MODIFY_BLOCKED_PAGE		1328
/*! transaction: Number of prepared updates */
#define	WT_STAT_CONN_TXN_PREPARED_UPDATES_COUNT		1329
/*! transaction: Number of prepared updates added to cache overflow */
#define	WT_STAT_CONN_TXN_PREPARED_UPDATES_LOOKASIDE_INSERTS	1330
/*! transaction: Number of prepared updates resolved */
#define	WT_STAT_CONN_TXN_PREPARED_UPDATES_RESOLVED	1331
/*! transaction: commit timestamp queue entries walked */
#define	WT_STAT_CONN_TXN_COMMIT_QUEUE_WALKED		1332
/*! transaction: commit timestamp queue insert to empty */
#define	WT_STAT_CONN_TXN_COMMIT_QUEUE_EMPTY		1333
/*! transaction: commit timestamp queue inserts to head */
#define	WT_STAT_CONN_TXN_COMMIT_QUEUE_HEAD		1334
/*! transaction: commit timestamp queue inserts total */
#define	WT_STAT_CONN_TXN_COMMIT_QUEUE_INSERTS		1335
/*! transaction: commit timestamp queue length */
#define	WT_STAT_CONN_TXN_COMMIT_QUEUE_LEN		1336
/*! transaction: number of named snapshots created */
#define	WT_STAT_CONN_TXN_SNAPSHOTS_CREATED		1337
/*! transaction: number of named snapshots dropped */
#define	WT_STAT_CONN_TXN_SNAPSHOTS_DROPPED		1338
/*! transaction: prepared transactions */
#define	WT_STAT_CONN_TXN_PREPARE			1339
/*! transaction: prepared transactions committed */
#define	WT_STAT_CONN_TXN_PREPARE_COMMIT			1340
/*! transaction: prepared transactions currently active */
#define	WT_STAT_CONN_TXN_PREPARE_ACTIVE			1341
/*! transaction: prepared transactions rolled back */
#define	WT_STAT_CONN_TXN_PREPARE_ROLLBACK		1342
/*! transaction: query timestamp calls */
#define	WT_STAT_CONN_TXN_QUERY_TS			1343
/*! transaction: read timestamp queue entries walked */
#define	WT_STAT_CONN_TXN_READ_QUEUE_WALKED		1344
/*! transaction: read timestamp queue insert to empty */
#define	WT_STAT_CONN_TXN_READ_QUEUE_EMPTY		1345
/*! transaction: read timestamp queue inserts to head */
#define	WT_STAT_CONN_TXN_READ_QUEUE_HEAD		1346
/*! transaction: read timestamp queue inserts total */
#define	WT_STAT_CONN_TXN_READ_QUEUE_INSERTS		1347
/*! transaction: read timestamp queue length */
#define	WT_STAT_CONN_TXN_READ_QUEUE_LEN			1348
/*! transaction: rollback to stable calls */
#define	WT_STAT_CONN_TXN_ROLLBACK_TO_STABLE		1349
/*! transaction: rollback to stable updates aborted */
#define	WT_STAT_CONN_TXN_ROLLBACK_UPD_ABORTED		1350
/*! transaction: rollback to stable updates removed from cache overflow */
#define	WT_STAT_CONN_TXN_ROLLBACK_LAS_REMOVED		1351
/*! transaction: set timestamp calls */
#define	WT_STAT_CONN_TXN_SET_TS				1352
/*! transaction: set timestamp commit calls */
#define	WT_STAT_CONN_TXN_SET_TS_COMMIT			1353
/*! transaction: set timestamp commit updates */
#define	WT_STAT_CONN_TXN_SET_TS_COMMIT_UPD		1354
/*! transaction: set timestamp oldest calls */
#define	WT_STAT_CONN_TXN_SET_TS_OLDEST			1355
/*! transaction: set timestamp oldest updates */
#define	WT_STAT_CONN_TXN_SET_TS_OLDEST_UPD		1356
/*! transaction: set timestamp stable calls */
#define	WT_STAT_CONN_TXN_SET_TS_STABLE			1357
/*! transaction: set timestamp stable updates */
#define	WT_STAT_CONN_TXN_SET_TS_STABLE_UPD		1358
/*! transaction: transaction begins */
#define	WT_STAT_CONN_TXN_BEGIN				1359
/*! transaction: transaction checkpoint currently running */
#define	WT_STAT_CONN_TXN_CHECKPOINT_RUNNING		1360
/*! transaction: transaction checkpoint generation */
#define	WT_STAT_CONN_TXN_CHECKPOINT_GENERATION		1361
/*! transaction: transaction checkpoint max time (msecs) */
#define	WT_STAT_CONN_TXN_CHECKPOINT_TIME_MAX		1362
/*! transaction: transaction checkpoint min time (msecs) */
#define	WT_STAT_CONN_TXN_CHECKPOINT_TIME_MIN		1363
/*! transaction: transaction checkpoint most recent time (msecs) */
#define	WT_STAT_CONN_TXN_CHECKPOINT_TIME_RECENT		1364
/*! transaction: transaction checkpoint scrub dirty target */
#define	WT_STAT_CONN_TXN_CHECKPOINT_SCRUB_TARGET	1365
/*! transaction: transaction checkpoint scrub time (msecs) */
#define	WT_STAT_CONN_TXN_CHECKPOINT_SCRUB_TIME		1366
/*! transaction: transaction checkpoint total time (msecs) */
#define	WT_STAT_CONN_TXN_CHECKPOINT_TIME_TOTAL		1367
/*! transaction: transaction checkpoints */
#define	WT_STAT_CONN_TXN_CHECKPOINT			1368
>>>>>>> f378d467
/*!
 * transaction: transaction checkpoints skipped because database was
 * clean
 */
<<<<<<< HEAD
#define	WT_STAT_CONN_TXN_CHECKPOINT_SKIPPED		1243
/*! transaction: transaction failures due to cache overflow */
#define	WT_STAT_CONN_TXN_FAIL_CACHE			1244
=======
#define	WT_STAT_CONN_TXN_CHECKPOINT_SKIPPED		1369
/*! transaction: transaction failures due to cache overflow */
#define	WT_STAT_CONN_TXN_FAIL_CACHE			1370
>>>>>>> f378d467
/*!
 * transaction: transaction fsync calls for checkpoint after allocating
 * the transaction ID
 */
<<<<<<< HEAD
#define	WT_STAT_CONN_TXN_CHECKPOINT_FSYNC_POST		1245
=======
#define	WT_STAT_CONN_TXN_CHECKPOINT_FSYNC_POST		1371
>>>>>>> f378d467
/*!
 * transaction: transaction fsync duration for checkpoint after
 * allocating the transaction ID (usecs)
 */
<<<<<<< HEAD
#define	WT_STAT_CONN_TXN_CHECKPOINT_FSYNC_POST_DURATION	1246
/*! transaction: transaction range of IDs currently pinned */
#define	WT_STAT_CONN_TXN_PINNED_RANGE			1247
/*! transaction: transaction range of IDs currently pinned by a checkpoint */
#define	WT_STAT_CONN_TXN_PINNED_CHECKPOINT_RANGE	1248
=======
#define	WT_STAT_CONN_TXN_CHECKPOINT_FSYNC_POST_DURATION	1372
/*! transaction: transaction range of IDs currently pinned */
#define	WT_STAT_CONN_TXN_PINNED_RANGE			1373
/*! transaction: transaction range of IDs currently pinned by a checkpoint */
#define	WT_STAT_CONN_TXN_PINNED_CHECKPOINT_RANGE	1374
>>>>>>> f378d467
/*!
 * transaction: transaction range of IDs currently pinned by named
 * snapshots
 */
<<<<<<< HEAD
#define	WT_STAT_CONN_TXN_PINNED_SNAPSHOT_RANGE		1249
/*! transaction: transaction sync calls */
#define	WT_STAT_CONN_TXN_SYNC				1250
/*! transaction: transactions committed */
#define	WT_STAT_CONN_TXN_COMMIT				1251
/*! transaction: transactions rolled back */
#define	WT_STAT_CONN_TXN_ROLLBACK			1252
=======
#define	WT_STAT_CONN_TXN_PINNED_SNAPSHOT_RANGE		1375
/*! transaction: transaction range of timestamps currently pinned */
#define	WT_STAT_CONN_TXN_PINNED_TIMESTAMP		1376
/*! transaction: transaction range of timestamps pinned by a checkpoint */
#define	WT_STAT_CONN_TXN_PINNED_TIMESTAMP_CHECKPOINT	1377
/*!
 * transaction: transaction range of timestamps pinned by the oldest
 * timestamp
 */
#define	WT_STAT_CONN_TXN_PINNED_TIMESTAMP_OLDEST	1378
/*! transaction: transaction sync calls */
#define	WT_STAT_CONN_TXN_SYNC				1379
/*! transaction: transactions committed */
#define	WT_STAT_CONN_TXN_COMMIT				1380
/*! transaction: transactions rolled back */
#define	WT_STAT_CONN_TXN_ROLLBACK			1381
/*! transaction: update conflicts */
#define	WT_STAT_CONN_TXN_UPDATE_CONFLICT		1382
>>>>>>> f378d467

/*!
 * @}
 * @name Statistics for data sources
 * @anchor statistics_dsrc
 * @{
 */
/*! LSM: bloom filter false positives */
#define	WT_STAT_DSRC_BLOOM_FALSE_POSITIVE		2000
/*! LSM: bloom filter hits */
#define	WT_STAT_DSRC_BLOOM_HIT				2001
/*! LSM: bloom filter misses */
#define	WT_STAT_DSRC_BLOOM_MISS				2002
/*! LSM: bloom filter pages evicted from cache */
#define	WT_STAT_DSRC_BLOOM_PAGE_EVICT			2003
/*! LSM: bloom filter pages read into cache */
#define	WT_STAT_DSRC_BLOOM_PAGE_READ			2004
/*! LSM: bloom filters in the LSM tree */
#define	WT_STAT_DSRC_BLOOM_COUNT			2005
/*! LSM: chunks in the LSM tree */
#define	WT_STAT_DSRC_LSM_CHUNK_COUNT			2006
/*! LSM: highest merge generation in the LSM tree */
#define	WT_STAT_DSRC_LSM_GENERATION_MAX			2007
/*!
 * LSM: queries that could have benefited from a Bloom filter that did
 * not exist
 */
#define	WT_STAT_DSRC_LSM_LOOKUP_NO_BLOOM		2008
/*! LSM: sleep for LSM checkpoint throttle */
#define	WT_STAT_DSRC_LSM_CHECKPOINT_THROTTLE		2009
/*! LSM: sleep for LSM merge throttle */
#define	WT_STAT_DSRC_LSM_MERGE_THROTTLE			2010
/*! LSM: total size of bloom filters */
#define	WT_STAT_DSRC_BLOOM_SIZE				2011
/*! block-manager: allocations requiring file extension */
#define	WT_STAT_DSRC_BLOCK_EXTENSION			2012
/*! block-manager: blocks allocated */
#define	WT_STAT_DSRC_BLOCK_ALLOC			2013
/*! block-manager: blocks freed */
#define	WT_STAT_DSRC_BLOCK_FREE				2014
/*! block-manager: checkpoint size */
#define	WT_STAT_DSRC_BLOCK_CHECKPOINT_SIZE		2015
/*! block-manager: file allocation unit size */
#define	WT_STAT_DSRC_ALLOCATION_SIZE			2016
/*! block-manager: file bytes available for reuse */
#define	WT_STAT_DSRC_BLOCK_REUSE_BYTES			2017
/*! block-manager: file magic number */
#define	WT_STAT_DSRC_BLOCK_MAGIC			2018
/*! block-manager: file major version number */
#define	WT_STAT_DSRC_BLOCK_MAJOR			2019
/*! block-manager: file size in bytes */
#define	WT_STAT_DSRC_BLOCK_SIZE				2020
/*! block-manager: minor version number */
#define	WT_STAT_DSRC_BLOCK_MINOR			2021
/*! btree: btree checkpoint generation */
#define	WT_STAT_DSRC_BTREE_CHECKPOINT_GENERATION	2022
/*!
 * btree: column-store fixed-size leaf pages, only reported if tree_walk
 * or all statistics are enabled
 */
#define	WT_STAT_DSRC_BTREE_COLUMN_FIX			2023
/*!
 * btree: column-store internal pages, only reported if tree_walk or all
 * statistics are enabled
 */
#define	WT_STAT_DSRC_BTREE_COLUMN_INTERNAL		2024
/*!
 * btree: column-store variable-size RLE encoded values, only reported if
 * tree_walk or all statistics are enabled
 */
#define	WT_STAT_DSRC_BTREE_COLUMN_RLE			2025
/*!
 * btree: column-store variable-size deleted values, only reported if
 * tree_walk or all statistics are enabled
 */
#define	WT_STAT_DSRC_BTREE_COLUMN_DELETED		2026
/*!
 * btree: column-store variable-size leaf pages, only reported if
 * tree_walk or all statistics are enabled
 */
#define	WT_STAT_DSRC_BTREE_COLUMN_VARIABLE		2027
/*! btree: fixed-record size */
#define	WT_STAT_DSRC_BTREE_FIXED_LEN			2028
/*! btree: maximum internal page key size */
#define	WT_STAT_DSRC_BTREE_MAXINTLKEY			2029
/*! btree: maximum internal page size */
#define	WT_STAT_DSRC_BTREE_MAXINTLPAGE			2030
/*! btree: maximum leaf page key size */
#define	WT_STAT_DSRC_BTREE_MAXLEAFKEY			2031
/*! btree: maximum leaf page size */
#define	WT_STAT_DSRC_BTREE_MAXLEAFPAGE			2032
/*! btree: maximum leaf page value size */
#define	WT_STAT_DSRC_BTREE_MAXLEAFVALUE			2033
/*! btree: maximum tree depth */
#define	WT_STAT_DSRC_BTREE_MAXIMUM_DEPTH		2034
/*!
 * btree: number of key/value pairs, only reported if tree_walk or all
 * statistics are enabled
 */
#define	WT_STAT_DSRC_BTREE_ENTRIES			2035
/*!
 * btree: overflow pages, only reported if tree_walk or all statistics
 * are enabled
 */
#define	WT_STAT_DSRC_BTREE_OVERFLOW			2036
/*! btree: pages rewritten by compaction */
#define	WT_STAT_DSRC_BTREE_COMPACT_REWRITE		2037
/*!
 * btree: row-store internal pages, only reported if tree_walk or all
 * statistics are enabled
 */
#define	WT_STAT_DSRC_BTREE_ROW_INTERNAL			2038
/*!
 * btree: row-store leaf pages, only reported if tree_walk or all
 * statistics are enabled
 */
#define	WT_STAT_DSRC_BTREE_ROW_LEAF			2039
/*! cache: bytes currently in the cache */
#define	WT_STAT_DSRC_CACHE_BYTES_INUSE			2040
/*! cache: bytes dirty in the cache cumulative */
#define	WT_STAT_DSRC_CACHE_BYTES_DIRTY_TOTAL		2041
/*! cache: bytes read into cache */
#define	WT_STAT_DSRC_CACHE_BYTES_READ			2042
/*! cache: bytes written from cache */
#define	WT_STAT_DSRC_CACHE_BYTES_WRITE			2043
/*! cache: checkpoint blocked page eviction */
#define	WT_STAT_DSRC_CACHE_EVICTION_CHECKPOINT		2044
/*! cache: data source pages selected for eviction unable to be evicted */
#define	WT_STAT_DSRC_CACHE_EVICTION_FAIL		2045
/*! cache: eviction walk passes of a file */
#define	WT_STAT_DSRC_CACHE_EVICTION_WALK_PASSES		2046
/*! cache: eviction walk target pages histogram - 0-9 */
#define	WT_STAT_DSRC_CACHE_EVICTION_TARGET_PAGE_LT10	2047
/*! cache: eviction walk target pages histogram - 10-31 */
#define	WT_STAT_DSRC_CACHE_EVICTION_TARGET_PAGE_LT32	2048
/*! cache: eviction walk target pages histogram - 128 and higher */
#define	WT_STAT_DSRC_CACHE_EVICTION_TARGET_PAGE_GE128	2049
/*! cache: eviction walk target pages histogram - 32-63 */
#define	WT_STAT_DSRC_CACHE_EVICTION_TARGET_PAGE_LT64	2050
/*! cache: eviction walk target pages histogram - 64-128 */
#define	WT_STAT_DSRC_CACHE_EVICTION_TARGET_PAGE_LT128	2051
/*! cache: eviction walks abandoned */
#define	WT_STAT_DSRC_CACHE_EVICTION_WALKS_ABANDONED	2052
/*! cache: eviction walks gave up because they restarted their walk twice */
#define	WT_STAT_DSRC_CACHE_EVICTION_WALKS_STOPPED	2053
/*!
 * cache: eviction walks gave up because they saw too many pages and
 * found no candidates
 */
#define	WT_STAT_DSRC_CACHE_EVICTION_WALKS_GAVE_UP_NO_TARGETS	2054
/*!
 * cache: eviction walks gave up because they saw too many pages and
 * found too few candidates
 */
#define	WT_STAT_DSRC_CACHE_EVICTION_WALKS_GAVE_UP_RATIO	2055
/*! cache: eviction walks reached end of tree */
#define	WT_STAT_DSRC_CACHE_EVICTION_WALKS_ENDED		2056
/*! cache: eviction walks started from root of tree */
#define	WT_STAT_DSRC_CACHE_EVICTION_WALK_FROM_ROOT	2057
/*! cache: eviction walks started from saved location in tree */
#define	WT_STAT_DSRC_CACHE_EVICTION_WALK_SAVED_POS	2058
/*! cache: hazard pointer blocked page eviction */
#define	WT_STAT_DSRC_CACHE_EVICTION_HAZARD		2059
/*! cache: in-memory page passed criteria to be split */
#define	WT_STAT_DSRC_CACHE_INMEM_SPLITTABLE		2060
/*! cache: in-memory page splits */
#define	WT_STAT_DSRC_CACHE_INMEM_SPLIT			2061
/*! cache: internal pages evicted */
#define	WT_STAT_DSRC_CACHE_EVICTION_INTERNAL		2062
/*! cache: internal pages split during eviction */
#define	WT_STAT_DSRC_CACHE_EVICTION_SPLIT_INTERNAL	2063
/*! cache: leaf pages split during eviction */
#define	WT_STAT_DSRC_CACHE_EVICTION_SPLIT_LEAF		2064
/*! cache: modified pages evicted */
#define	WT_STAT_DSRC_CACHE_EVICTION_DIRTY		2065
/*! cache: overflow pages read into cache */
#define	WT_STAT_DSRC_CACHE_READ_OVERFLOW		2066
/*! cache: page split during eviction deepened the tree */
#define	WT_STAT_DSRC_CACHE_EVICTION_DEEPEN		2067
/*! cache: page written requiring cache overflow records */
#define	WT_STAT_DSRC_CACHE_WRITE_LOOKASIDE		2068
/*! cache: pages read into cache */
#define	WT_STAT_DSRC_CACHE_READ				2069
/*! cache: pages read into cache after truncate */
#define	WT_STAT_DSRC_CACHE_READ_DELETED			2070
/*! cache: pages read into cache after truncate in prepare state */
#define	WT_STAT_DSRC_CACHE_READ_DELETED_PREPARED	2071
/*! cache: pages read into cache requiring cache overflow entries */
#define	WT_STAT_DSRC_CACHE_READ_LOOKASIDE		2072
/*! cache: pages requested from the cache */
#define	WT_STAT_DSRC_CACHE_PAGES_REQUESTED		2073
/*! cache: pages seen by eviction walk */
#define	WT_STAT_DSRC_CACHE_EVICTION_PAGES_SEEN		2074
/*! cache: pages written from cache */
#define	WT_STAT_DSRC_CACHE_WRITE			2075
/*! cache: pages written requiring in-memory restoration */
#define	WT_STAT_DSRC_CACHE_WRITE_RESTORE		2076
/*! cache: tracked dirty bytes in the cache */
#define	WT_STAT_DSRC_CACHE_BYTES_DIRTY			2077
/*! cache: unmodified pages evicted */
#define	WT_STAT_DSRC_CACHE_EVICTION_CLEAN		2078
/*!
 * cache_walk: Average difference between current eviction generation
 * when the page was last considered, only reported if cache_walk or all
 * statistics are enabled
 */
#define	WT_STAT_DSRC_CACHE_STATE_GEN_AVG_GAP		2079
/*!
 * cache_walk: Average on-disk page image size seen, only reported if
 * cache_walk or all statistics are enabled
 */
#define	WT_STAT_DSRC_CACHE_STATE_AVG_WRITTEN_SIZE	2080
/*!
 * cache_walk: Average time in cache for pages that have been visited by
 * the eviction server, only reported if cache_walk or all statistics are
 * enabled
 */
#define	WT_STAT_DSRC_CACHE_STATE_AVG_VISITED_AGE	2081
/*!
 * cache_walk: Average time in cache for pages that have not been visited
 * by the eviction server, only reported if cache_walk or all statistics
 * are enabled
 */
#define	WT_STAT_DSRC_CACHE_STATE_AVG_UNVISITED_AGE	2082
/*!
 * cache_walk: Clean pages currently in cache, only reported if
 * cache_walk or all statistics are enabled
 */
#define	WT_STAT_DSRC_CACHE_STATE_PAGES_CLEAN		2083
/*!
 * cache_walk: Current eviction generation, only reported if cache_walk
 * or all statistics are enabled
 */
#define	WT_STAT_DSRC_CACHE_STATE_GEN_CURRENT		2084
/*!
 * cache_walk: Dirty pages currently in cache, only reported if
 * cache_walk or all statistics are enabled
 */
#define	WT_STAT_DSRC_CACHE_STATE_PAGES_DIRTY		2085
/*!
 * cache_walk: Entries in the root page, only reported if cache_walk or
 * all statistics are enabled
 */
#define	WT_STAT_DSRC_CACHE_STATE_ROOT_ENTRIES		2086
/*!
 * cache_walk: Internal pages currently in cache, only reported if
 * cache_walk or all statistics are enabled
 */
#define	WT_STAT_DSRC_CACHE_STATE_PAGES_INTERNAL		2087
/*!
 * cache_walk: Leaf pages currently in cache, only reported if cache_walk
 * or all statistics are enabled
 */
#define	WT_STAT_DSRC_CACHE_STATE_PAGES_LEAF		2088
/*!
 * cache_walk: Maximum difference between current eviction generation
 * when the page was last considered, only reported if cache_walk or all
 * statistics are enabled
 */
#define	WT_STAT_DSRC_CACHE_STATE_GEN_MAX_GAP		2089
/*!
 * cache_walk: Maximum page size seen, only reported if cache_walk or all
 * statistics are enabled
 */
#define	WT_STAT_DSRC_CACHE_STATE_MAX_PAGESIZE		2090
/*!
 * cache_walk: Minimum on-disk page image size seen, only reported if
 * cache_walk or all statistics are enabled
 */
#define	WT_STAT_DSRC_CACHE_STATE_MIN_WRITTEN_SIZE	2091
/*!
 * cache_walk: Number of pages never visited by eviction server, only
 * reported if cache_walk or all statistics are enabled
 */
#define	WT_STAT_DSRC_CACHE_STATE_UNVISITED_COUNT	2092
/*!
 * cache_walk: On-disk page image sizes smaller than a single allocation
 * unit, only reported if cache_walk or all statistics are enabled
 */
#define	WT_STAT_DSRC_CACHE_STATE_SMALLER_ALLOC_SIZE	2093
/*!
 * cache_walk: Pages created in memory and never written, only reported
 * if cache_walk or all statistics are enabled
 */
#define	WT_STAT_DSRC_CACHE_STATE_MEMORY			2094
/*!
 * cache_walk: Pages currently queued for eviction, only reported if
 * cache_walk or all statistics are enabled
 */
#define	WT_STAT_DSRC_CACHE_STATE_QUEUED			2095
/*!
 * cache_walk: Pages that could not be queued for eviction, only reported
 * if cache_walk or all statistics are enabled
 */
#define	WT_STAT_DSRC_CACHE_STATE_NOT_QUEUEABLE		2096
/*!
 * cache_walk: Refs skipped during cache traversal, only reported if
 * cache_walk or all statistics are enabled
 */
#define	WT_STAT_DSRC_CACHE_STATE_REFS_SKIPPED		2097
/*!
 * cache_walk: Size of the root page, only reported if cache_walk or all
 * statistics are enabled
 */
#define	WT_STAT_DSRC_CACHE_STATE_ROOT_SIZE		2098
/*!
 * cache_walk: Total number of pages currently in cache, only reported if
 * cache_walk or all statistics are enabled
 */
#define	WT_STAT_DSRC_CACHE_STATE_PAGES			2099
/*! compression: compressed pages read */
#define	WT_STAT_DSRC_COMPRESS_READ			2100
/*! compression: compressed pages written */
#define	WT_STAT_DSRC_COMPRESS_WRITE			2101
/*! compression: page written failed to compress */
#define	WT_STAT_DSRC_COMPRESS_WRITE_FAIL		2102
/*! compression: page written was too small to compress */
#define	WT_STAT_DSRC_COMPRESS_WRITE_TOO_SMALL		2103
/*! cursor: bulk-loaded cursor-insert calls */
#define	WT_STAT_DSRC_CURSOR_INSERT_BULK			2104
/*! cursor: close calls that result in cache */
#define	WT_STAT_DSRC_CURSOR_CACHE			2105
/*! cursor: create calls */
#define	WT_STAT_DSRC_CURSOR_CREATE			2106
/*! cursor: cursor operation restarted */
#define	WT_STAT_DSRC_CURSOR_RESTART			2107
/*! cursor: cursor-insert key and value bytes inserted */
#define	WT_STAT_DSRC_CURSOR_INSERT_BYTES		2108
/*! cursor: cursor-remove key bytes removed */
#define	WT_STAT_DSRC_CURSOR_REMOVE_BYTES		2109
/*! cursor: cursor-update value bytes updated */
#define	WT_STAT_DSRC_CURSOR_UPDATE_BYTES		2110
/*! cursor: cursors reused from cache */
#define	WT_STAT_DSRC_CURSOR_REOPEN			2111
/*! cursor: insert calls */
#define	WT_STAT_DSRC_CURSOR_INSERT			2112
/*! cursor: modify calls */
#define	WT_STAT_DSRC_CURSOR_MODIFY			2113
/*! cursor: next calls */
#define	WT_STAT_DSRC_CURSOR_NEXT			2114
/*! cursor: open cursor count */
#define	WT_STAT_DSRC_CURSOR_OPEN_COUNT			2115
/*! cursor: prev calls */
#define	WT_STAT_DSRC_CURSOR_PREV			2116
/*! cursor: remove calls */
#define	WT_STAT_DSRC_CURSOR_REMOVE			2117
/*! cursor: reserve calls */
#define	WT_STAT_DSRC_CURSOR_RESERVE			2118
/*! cursor: reset calls */
#define	WT_STAT_DSRC_CURSOR_RESET			2119
/*! cursor: search calls */
#define	WT_STAT_DSRC_CURSOR_SEARCH			2120
/*! cursor: search near calls */
#define	WT_STAT_DSRC_CURSOR_SEARCH_NEAR			2121
/*! cursor: truncate calls */
#define	WT_STAT_DSRC_CURSOR_TRUNCATE			2122
/*! cursor: update calls */
#define	WT_STAT_DSRC_CURSOR_UPDATE			2123
/*! reconciliation: dictionary matches */
#define	WT_STAT_DSRC_REC_DICTIONARY			2124
/*! reconciliation: fast-path pages deleted */
#define	WT_STAT_DSRC_REC_PAGE_DELETE_FAST		2125
/*!
 * reconciliation: internal page key bytes discarded using suffix
 * compression
 */
#define	WT_STAT_DSRC_REC_SUFFIX_COMPRESSION		2126
/*! reconciliation: internal page multi-block writes */
#define	WT_STAT_DSRC_REC_MULTIBLOCK_INTERNAL		2127
/*! reconciliation: internal-page overflow keys */
#define	WT_STAT_DSRC_REC_OVERFLOW_KEY_INTERNAL		2128
/*! reconciliation: leaf page key bytes discarded using prefix compression */
#define	WT_STAT_DSRC_REC_PREFIX_COMPRESSION		2129
/*! reconciliation: leaf page multi-block writes */
#define	WT_STAT_DSRC_REC_MULTIBLOCK_LEAF		2130
/*! reconciliation: leaf-page overflow keys */
#define	WT_STAT_DSRC_REC_OVERFLOW_KEY_LEAF		2131
/*! reconciliation: maximum blocks required for a page */
#define	WT_STAT_DSRC_REC_MULTIBLOCK_MAX			2132
/*! reconciliation: overflow values written */
#define	WT_STAT_DSRC_REC_OVERFLOW_VALUE			2133
/*! reconciliation: page checksum matches */
#define	WT_STAT_DSRC_REC_PAGE_MATCH			2134
/*! reconciliation: page reconciliation calls */
#define	WT_STAT_DSRC_REC_PAGES				2135
/*! reconciliation: page reconciliation calls for eviction */
#define	WT_STAT_DSRC_REC_PAGES_EVICTION			2136
/*! reconciliation: pages deleted */
#define	WT_STAT_DSRC_REC_PAGE_DELETE			2137
/*! session: object compaction */
#define	WT_STAT_DSRC_SESSION_COMPACT			2138
/*! transaction: update conflicts */
#define	WT_STAT_DSRC_TXN_UPDATE_CONFLICT		2139

/*!
 * @}
 * @name Statistics for join cursors
 * @anchor statistics_join
 * @{
 */
/*! : accesses to the main table */
#define	WT_STAT_JOIN_MAIN_ACCESS			3000
/*! : bloom filter false positives */
#define	WT_STAT_JOIN_BLOOM_FALSE_POSITIVE		3001
/*! : checks that conditions of membership are satisfied */
#define	WT_STAT_JOIN_MEMBERSHIP_CHECK			3002
/*! : items inserted into a bloom filter */
#define	WT_STAT_JOIN_BLOOM_INSERT			3003
/*! : items iterated */
#define	WT_STAT_JOIN_ITERATED				3004

/*!
 * @}
 * @name Statistics for session
 * @anchor statistics_session
 * @{
 */
/*! session: bytes read into cache */
#define	WT_STAT_SESSION_BYTES_READ			4000
/*! session: bytes written from cache */
#define	WT_STAT_SESSION_BYTES_WRITE			4001
/*! session: dhandle lock wait time (usecs) */
#define	WT_STAT_SESSION_LOCK_DHANDLE_WAIT		4002
/*! session: page read from disk to cache time (usecs) */
#define	WT_STAT_SESSION_READ_TIME			4003
/*! session: page write from cache to disk time (usecs) */
#define	WT_STAT_SESSION_WRITE_TIME			4004
/*! session: schema lock wait time (usecs) */
#define	WT_STAT_SESSION_LOCK_SCHEMA_WAIT		4005
/*! session: time waiting for cache (usecs) */
#define	WT_STAT_SESSION_CACHE_TIME			4006
/*! @} */
/*
 * Statistics section: END
 * DO NOT EDIT: automatically built by dist/api_stat.py.
 */
/*! @} */

#undef __F

#if defined(__cplusplus)
}
#endif
#endif /* __WIREDTIGER_H_ */<|MERGE_RESOLUTION|>--- conflicted
+++ resolved
@@ -3090,8 +3090,6 @@
  * default \c false.}
  * @config{session_max, maximum expected number of sessions (including server
  * threads)., an integer greater than or equal to 1; default \c 100.}
- * @config{session_table_cache, Maintain a per-session cache of tables., a
- * boolean flag; default \c true.}
  * @config{shared_cache = (, shared cache configuration options.  A database
  * should configure either a cache_size or a shared_cache not both.  Enabling a
  * shared cache uses a session from the configured session_max.  A shared cache
@@ -5680,69 +5678,11 @@
 /*! thread-yield: application thread time evicting (usecs) */
 #define	WT_STAT_CONN_APPLICATION_EVICT_TIME		1314
 /*! thread-yield: application thread time waiting for cache (usecs) */
-<<<<<<< HEAD
-#define	WT_STAT_CONN_APPLICATION_CACHE_TIME		1217
-=======
 #define	WT_STAT_CONN_APPLICATION_CACHE_TIME		1315
->>>>>>> f378d467
 /*!
  * thread-yield: connection close blocked waiting for transaction state
  * stabilization
  */
-<<<<<<< HEAD
-#define	WT_STAT_CONN_TXN_RELEASE_BLOCKED		1218
-/*! thread-yield: connection close yielded for lsm manager shutdown */
-#define	WT_STAT_CONN_CONN_CLOSE_BLOCKED_LSM		1219
-/*! thread-yield: data handle lock yielded */
-#define	WT_STAT_CONN_DHANDLE_LOCK_BLOCKED		1220
-/*! thread-yield: log server sync yielded for log write */
-#define	WT_STAT_CONN_LOG_SERVER_SYNC_BLOCKED		1221
-/*! thread-yield: page acquire busy blocked */
-#define	WT_STAT_CONN_PAGE_BUSY_BLOCKED			1222
-/*! thread-yield: page acquire eviction blocked */
-#define	WT_STAT_CONN_PAGE_FORCIBLE_EVICT_BLOCKED	1223
-/*! thread-yield: page acquire locked blocked */
-#define	WT_STAT_CONN_PAGE_LOCKED_BLOCKED		1224
-/*! thread-yield: page acquire read blocked */
-#define	WT_STAT_CONN_PAGE_READ_BLOCKED			1225
-/*! thread-yield: page acquire time sleeping (usecs) */
-#define	WT_STAT_CONN_PAGE_SLEEP				1226
-/*! thread-yield: page delete rollback yielded for instantiation */
-#define	WT_STAT_CONN_PAGE_DEL_ROLLBACK_BLOCKED		1227
-/*! thread-yield: page reconciliation yielded due to child modification */
-#define	WT_STAT_CONN_CHILD_MODIFY_BLOCKED_PAGE		1228
-/*! thread-yield: reference for page index and slot yielded */
-#define	WT_STAT_CONN_PAGE_INDEX_SLOT_BLOCKED		1229
-/*!
- * thread-yield: tree descend one level yielded for split page index
- * update
- */
-#define	WT_STAT_CONN_TREE_DESCEND_BLOCKED		1230
-/*! transaction: number of named snapshots created */
-#define	WT_STAT_CONN_TXN_SNAPSHOTS_CREATED		1231
-/*! transaction: number of named snapshots dropped */
-#define	WT_STAT_CONN_TXN_SNAPSHOTS_DROPPED		1232
-/*! transaction: transaction begins */
-#define	WT_STAT_CONN_TXN_BEGIN				1233
-/*! transaction: transaction checkpoint currently running */
-#define	WT_STAT_CONN_TXN_CHECKPOINT_RUNNING		1234
-/*! transaction: transaction checkpoint generation */
-#define	WT_STAT_CONN_TXN_CHECKPOINT_GENERATION		1235
-/*! transaction: transaction checkpoint max time (msecs) */
-#define	WT_STAT_CONN_TXN_CHECKPOINT_TIME_MAX		1236
-/*! transaction: transaction checkpoint min time (msecs) */
-#define	WT_STAT_CONN_TXN_CHECKPOINT_TIME_MIN		1237
-/*! transaction: transaction checkpoint most recent time (msecs) */
-#define	WT_STAT_CONN_TXN_CHECKPOINT_TIME_RECENT		1238
-/*! transaction: transaction checkpoint scrub dirty target */
-#define	WT_STAT_CONN_TXN_CHECKPOINT_SCRUB_TARGET	1239
-/*! transaction: transaction checkpoint scrub time (msecs) */
-#define	WT_STAT_CONN_TXN_CHECKPOINT_SCRUB_TIME		1240
-/*! transaction: transaction checkpoint total time (msecs) */
-#define	WT_STAT_CONN_TXN_CHECKPOINT_TIME_TOTAL		1241
-/*! transaction: transaction checkpoints */
-#define	WT_STAT_CONN_TXN_CHECKPOINT			1242
-=======
 #define	WT_STAT_CONN_TXN_RELEASE_BLOCKED		1316
 /*! thread-yield: connection close yielded for lsm manager shutdown */
 #define	WT_STAT_CONN_CONN_CLOSE_BLOCKED_LSM		1317
@@ -5854,59 +5794,31 @@
 #define	WT_STAT_CONN_TXN_CHECKPOINT_TIME_TOTAL		1367
 /*! transaction: transaction checkpoints */
 #define	WT_STAT_CONN_TXN_CHECKPOINT			1368
->>>>>>> f378d467
 /*!
  * transaction: transaction checkpoints skipped because database was
  * clean
  */
-<<<<<<< HEAD
-#define	WT_STAT_CONN_TXN_CHECKPOINT_SKIPPED		1243
-/*! transaction: transaction failures due to cache overflow */
-#define	WT_STAT_CONN_TXN_FAIL_CACHE			1244
-=======
 #define	WT_STAT_CONN_TXN_CHECKPOINT_SKIPPED		1369
 /*! transaction: transaction failures due to cache overflow */
 #define	WT_STAT_CONN_TXN_FAIL_CACHE			1370
->>>>>>> f378d467
 /*!
  * transaction: transaction fsync calls for checkpoint after allocating
  * the transaction ID
  */
-<<<<<<< HEAD
-#define	WT_STAT_CONN_TXN_CHECKPOINT_FSYNC_POST		1245
-=======
 #define	WT_STAT_CONN_TXN_CHECKPOINT_FSYNC_POST		1371
->>>>>>> f378d467
 /*!
  * transaction: transaction fsync duration for checkpoint after
  * allocating the transaction ID (usecs)
  */
-<<<<<<< HEAD
-#define	WT_STAT_CONN_TXN_CHECKPOINT_FSYNC_POST_DURATION	1246
-/*! transaction: transaction range of IDs currently pinned */
-#define	WT_STAT_CONN_TXN_PINNED_RANGE			1247
-/*! transaction: transaction range of IDs currently pinned by a checkpoint */
-#define	WT_STAT_CONN_TXN_PINNED_CHECKPOINT_RANGE	1248
-=======
 #define	WT_STAT_CONN_TXN_CHECKPOINT_FSYNC_POST_DURATION	1372
 /*! transaction: transaction range of IDs currently pinned */
 #define	WT_STAT_CONN_TXN_PINNED_RANGE			1373
 /*! transaction: transaction range of IDs currently pinned by a checkpoint */
 #define	WT_STAT_CONN_TXN_PINNED_CHECKPOINT_RANGE	1374
->>>>>>> f378d467
 /*!
  * transaction: transaction range of IDs currently pinned by named
  * snapshots
  */
-<<<<<<< HEAD
-#define	WT_STAT_CONN_TXN_PINNED_SNAPSHOT_RANGE		1249
-/*! transaction: transaction sync calls */
-#define	WT_STAT_CONN_TXN_SYNC				1250
-/*! transaction: transactions committed */
-#define	WT_STAT_CONN_TXN_COMMIT				1251
-/*! transaction: transactions rolled back */
-#define	WT_STAT_CONN_TXN_ROLLBACK			1252
-=======
 #define	WT_STAT_CONN_TXN_PINNED_SNAPSHOT_RANGE		1375
 /*! transaction: transaction range of timestamps currently pinned */
 #define	WT_STAT_CONN_TXN_PINNED_TIMESTAMP		1376
@@ -5925,7 +5837,6 @@
 #define	WT_STAT_CONN_TXN_ROLLBACK			1381
 /*! transaction: update conflicts */
 #define	WT_STAT_CONN_TXN_UPDATE_CONFLICT		1382
->>>>>>> f378d467
 
 /*!
  * @}
