--- conflicted
+++ resolved
@@ -838,10 +838,7 @@
 	__wt_free(session, ctable->cg_cursors);
 	__wt_free(session, ctable->cg_valcopy);
 	__wt_free(session, ctable->idx_cursors);
-<<<<<<< HEAD
-=======
-
->>>>>>> f378d467
+
 	WT_TRET(__wt_schema_release_table(session, ctable->table));
 	/* The URI is owned by the table. */
 	cursor->internal_uri = NULL;
