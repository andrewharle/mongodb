--- conflicted
+++ resolved
@@ -169,17 +169,6 @@
 
 	while (running) {
 		sleep(1);
-<<<<<<< HEAD
-		printf("\n"
-		    "rwlock { current %" PRIu8 ", next %" PRIu8
-		    ", reader %" PRIu8 ", readers_active %" PRIu32
-		    ", readers_queued %" PRIu8 " }\n",
-		    rwlock.u.s.current,
-		    rwlock.u.s.next,
-		    rwlock.u.s.reader,
-		    rwlock.u.s.readers_active,
-		    rwlock.u.s.readers_queued);
-=======
 		if (opts->verbose)
 			printf("\n"
 			    "rwlock { current %" PRIu8 ", next %" PRIu8
@@ -190,7 +179,6 @@
 			    rwlock.u.s.reader,
 			    rwlock.u.s.readers_active,
 			    rwlock.u.s.readers_queued);
->>>>>>> f378d467
 	}
 
 	return (NULL);
