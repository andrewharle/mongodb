--- conflicted
+++ resolved
@@ -7,10 +7,6 @@
     - command: attach.results
       params:
         file_location: src/dsi/dsi/report.json
-<<<<<<< HEAD
-    - command: shell.cleanup
-=======
->>>>>>> f378d467
     - command: shell.exec
       # destroy the cluster
       params:
@@ -46,12 +42,6 @@
         revisions: # for each module include revision as <module_name> : ${<module_name>_rev}
           dsi: ${dsi_rev}
           workloads: ${workloads_rev}
-<<<<<<< HEAD
-    - command: git.apply_patch
-      params:
-        directory: src
-=======
->>>>>>> f378d467
     - command: shell.exec
       # configure environment, has private information, no logging
       params:
@@ -240,11 +230,7 @@
           set -o verbose
 
           # We get the raw version string (r1.2.3-45-gabcdef) from git
-<<<<<<< HEAD
-          MONGO_VERSION=$(git describe)
-=======
           MONGO_VERSION=$(git describe --abbrev=7)
->>>>>>> f378d467
           # If this is a patch build, we add the patch version id to the version string so we know
           # this build was a patch, and which evergreen task it came from
           if [ "${is_patch|}" = "true" ]; then
@@ -253,11 +239,7 @@
 
           # This script converts the generated version string into a sanitized version string for
           # use by scons and uploading artifacts as well as information about for the scons cache.
-<<<<<<< HEAD
-          echo $MONGO_VERSION | USE_SCONS_CACHE=${use_scons_cache|false} ${python|python} buildscripts/generate_compile_expansions.py | tee compile_expansions.yml
-=======
           MONGO_VERSION=$MONGO_VERSION USE_SCONS_CACHE=${use_scons_cache|false} ${python|python} buildscripts/generate_compile_expansions.py --out compile_expansions.yml
->>>>>>> f378d467
     # Then we load the generated version data into the agent so we can use it in task definitions
     - command: expansions.update
       params:
