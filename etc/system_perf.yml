stepback: false
command_type: system

pre:

post:
    - command: shell.exec
      params:
        working_dir: work
        script: |
          source ./dsienv.sh
          make_artifact.sh
    - command: s3.put
      params:
        aws_key: ${aws_key}
        aws_secret: ${aws_secret}
        local_file: work/dsi-artifacts.tgz
        remote_file: ${project_dir}/${build_variant}/${revision}/${task_id}/${version_id}/logs/dsi-artifacts-${task_name}-${build_id}-${execution}.${ext|tgz}
        bucket: mciuploads
        permissions: public-read
        content_type: ${content_type|application/x-gzip}
        display_name: Dsi Artifacts - Execution ${execution}
    - command: s3.put
      params:
        aws_key: ${aws_key}
        aws_secret: ${aws_secret}
        local_file: src/workloads/workloads/jsdoc/jsdocs-redirect.html
        remote_file: ${project_dir}/${build_variant}/${revision}/${task_id}/${version_id}/logs/workloads-${task_name}-${build_id}.html
        bucket: mciuploads
        permissions: public-read
        content_type: text/html
        display_name: workloads documentation
    - command: attach.results
      params:
        file_location: work/report.json
    - command: "json.send"
      params:
         name: "perf"
         file: "work/perf.json"
    - command: shell.exec
      params:
        working_dir: work
        script: |
          source ./dsienv.sh
          if [ -e /data/infrastructure_provisioning/terraform/provisioned.${cluster} ]; then
            mark_idle.sh
          fi

    - command: shell.exec
      params:
        working_dir: src
        script: |
          # removes files from the (local) scons cache when it's over a
          # threshold, to the $prune_ratio percentage. Ideally override
          # these default values in the distro config in evergreen.

          if [ -d "${scons_cache_path}" ]; then
              ${python|/opt/mongodbtoolchain/v2/bin/python2} buildscripts/scons_cache_prune.py --cache-dir ${scons_cache_path} --cache-size ${scons_cache_size|200} --prune-ratio ${scons_prune_ratio|0.8}
          fi

functions:
  "git get project": &git_get_project
    command: git.get_project
    params:
      directory: src
      revisions: # for each module include revision as <module_name> : ${<module_name>_rev}
        dsi: ${dsi_rev}
        enterprise: ${enterprise_rev}
        linkbench: ${linkbench_rev}
        workloads: ${workloads_rev}
        wtdevelop: ${wtdevelop_rev}

  "compile mongodb":
    - command: shell.exec
      params:
        working_dir: src
        script: |
          set -o errexit
          set -o verbose

          # We get the raw version string (r1.2.3-45-gabcdef) from git
<<<<<<< HEAD
          MONGO_VERSION=$(git describe)
          # If we're going to compile the upstream wtdevelop repository for wiredtiger, add
          # that githash to version string.
          if [ "${wtdevelop|}" = "-wtdevelop" ]; then
            WT_VERSION=$(cd src/third_party/wtdevelop; git describe | cut -c 9-)
=======
          MONGO_VERSION=$(git describe --abbrev=7)

          # If we're going to compile the upstream wtdevelop repository for wiredtiger, add
          # that githash to version string.
          if [ "${compile-variant|}" = "-wtdevelop" ]; then
            WT_VERSION=$(cd src/third_party/wtdevelop; git describe --abbrev=7 | cut -c 9-)
>>>>>>> f378d467
            MONGO_VERSION="$MONGO_VERSION-wtdevelop-$WT_VERSION"
          fi
          # If this is a patch build, we add the patch version id to the version string so we know
          # this build was a patch, and which evergreen task it came from
          if [ "${is_patch|}" = "true" ]; then
            MONGO_VERSION="$MONGO_VERSION-patch-${version_id}"
          fi

          # This script converts the generated version string into a sanitized version string for
          # use by scons and uploading artifacts as well as information about for the scons cache.
<<<<<<< HEAD
          echo $MONGO_VERSION | USE_SCONS_CACHE=${use_scons_cache|false} ${python|python} buildscripts/generate_compile_expansions.py | tee compile_expansions.yml
=======
          MONGO_VERSION=$MONGO_VERSION USE_SCONS_CACHE=${use_scons_cache|false} ${python|/opt/mongodbtoolchain/v2/bin/python2} buildscripts/generate_compile_expansions.py --out compile_expansions.yml
>>>>>>> f378d467
    # Then we load the generated version data into the agent so we can use it in task definitions
    - command: expansions.update
      params:
        file: src/compile_expansions.yml
    - command: shell.exec
      params:
<<<<<<< HEAD
=======
        working_dir: src/src/mongo/gotools/src/github.com/mongodb/mongo-tools
        script: |
          set -o verbose
          set -o errexit
          # make sure newlines in the scripts are handled correctly by windows
          if [ "Windows_NT" = "$OS" ]; then
            set -o igncr
          fi;
          # set_goenv provides set_goenv(), print_ldflags() and print_tags() used below
          . ./set_goenv.sh
          GOROOT="" set_goenv || exit
          go version
          build_tools="bsondump mongostat mongofiles mongoexport mongoimport mongorestore mongodump mongotop"
          if [ "${build_mongoreplay}" = "true" ]; then
              build_tools="$build_tools mongoreplay"
          fi
          for i in $build_tools; do
              go build -ldflags "$(print_ldflags)" ${args} -tags "$(print_tags ${tooltags})" -o "../../../../../../mongo-tools/$i${exe|}" $i/main/$i.go
              "../../../../../../mongo-tools/$i${exe|}" --version
          done
    - command: shell.exec
      params:
>>>>>>> f378d467
        working_dir: src
        script: |
          set -o errexit
          set -o verbose
<<<<<<< HEAD
          ${python|python} ./buildscripts/scons.py ${compile_flags|} ${scons_cache_args|} mongo${extension} mongod${extension} mongos${extension} MONGO_VERSION=${version}
=======
          ${python|/opt/mongodbtoolchain/v2/bin/python2} ./buildscripts/scons.py ${compile_flags|} ${scons_cache_args|} mongo${extension} --use-new-tools mongod${extension} mongos${extension} MONGO_VERSION=${version}
>>>>>>> f378d467
          mkdir -p mongodb/bin
          mkdir -p mongodb/jstests/hooks
          mv mongo${extension|} mongodb/bin
          mv mongod${extension|} mongodb/bin
          mv mongos${extension|} mongodb/bin
<<<<<<< HEAD
=======
          mv src/mongo-tools/* mongodb/bin
>>>>>>> f378d467
          if [ -d jstests/hooks ]
          then
            echo "Fetching JS test DB correctness checks from directory jstests"
            cp -a jstests/* mongodb/jstests
<<<<<<< HEAD
            echo "Now adding our own special run_validate_collections.js wrapper"
            mv mongodb/jstests/hooks/run_validate_collections.js mongodb/jstests/hooks/run_validate_collections.actual.js
=======

            echo "Now adding our own special run_validate_collections.js wrapper"
            mv mongodb/jstests/hooks/run_validate_collections.js mongodb/jstests/hooks/run_validate_collections.actual.js

>>>>>>> f378d467
            cat << EOF > mongodb/jstests/hooks/run_validate_collections.js
            print("NOTE: run_validate_collections.js will skip the oplog!");
            TestData = { skipValidationNamespaces: ['local.oplog.rs'] };
            load('jstests/hooks/run_validate_collections.actual.js');
          EOF
          fi
<<<<<<< HEAD
          tar czf mongodb${wtdevelop|}.tar.gz mongodb
=======
          tar czf mongodb${compile-variant|}.tar.gz mongodb
>>>>>>> f378d467
    - command: s3.put
      params:
        aws_key: ${aws_key}
        aws_secret: ${aws_secret}
        local_file: src/mongodb${compile-variant|}.tar.gz
        remote_file: ${project_dir}/${version_id}/${revision}/${platform}/mongodb${compile-variant|}-${version_id}.tar.gz
        bucket: mciuploads
        permissions: public-read
        content_type: ${content_type|application/x-gzip}
        display_name: mongodb${compile-variant|}.tar.gz

  "use WiredTiger develop" :
    command: shell.exec
    params:
      working_dir: src
      script: |
        set -o errexit
        set -o verbose
        if [ "${compile-variant|}" = "-wtdevelop" ]; then
          cd src/third_party
          for wtdir in api dist examples ext lang src test tools ; do
            rm -rf wiredtiger/$wtdir
            mv wtdevelop/$wtdir wiredtiger/
          done
        fi

  "prepare environment":
    - command: shell.exec
      params:
        script: |
          rm -rf ./*
          mkdir src
          mkdir work
    - command: manifest.load
    # Calling the git.get_project command here will clone the mongodb/mongo repository, as well as
    # the repositories defined in the build variant's "modules" section.
    - *git_get_project
    - command: shell.exec
      params:
        working_dir: work
        script: |
          cat > bootstrap.yml <<EOF
          infrastructure_provisioning: ${cluster}
          platform: ${platform}
          mongodb_setup: ${setup}
          storageEngine: ${storageEngine}
          test_control: ${test}
          production: true
          authentication: ${authentication}
          overrides:
            workload_setup:
              local_repos:
                workloads: ../src/workloads/workloads
                ycsb: ../src/YCSB/YCSB
                linkbench: ../src/linkbench/linkbench
            mongodb_setup:
              mongodb_binary_archive: "https://s3.amazonaws.com/mciuploads/${project_dir}/${version_id}/${revision}/${platform}/mongodb${compile-variant|}-${version_id}.tar.gz"
          EOF

          cat > runtime.yml <<EOF
          # evergreen default expansions
          branch_name: ${branch_name}
          build_id: ${build_id}
          build_variant: ${build_variant}
          execution: ${execution}
          order: ${revision_order_id}
          project: ${project}
          project_dir: ${project_dir}
          revision: ${revision}
          task_id: ${task_id}
          task_name: ${task_name}
          version_id: ${version_id}
          workdir: ${workdir}

          # sys-perf expansions
          dsi_rev: ${dsi_rev}
          enterprise_rev: ${enterprise_rev}
          ext: ${ext}
          script_flags : ${script_flags}
          workloads_rev: ${workloads_rev}
          EOF

    - command: shell.exec
      params:
        silent: true
        working_dir: work
        script: |
          # AWS ssh secret key
          echo "${ec2_pem}" > aws_ssh_key.pem
          chmod 400 aws_ssh_key.pem

          cat > runtime_secret.yml <<EOF
          # Note that inside system_perf.yml we have ${aws_key} & ${aws_secret}, which are used for
          # Evergreen resources. The below are used for dsi resources, and are NOT the same!
          aws_access_key: "${terraform_key}"
          aws_secret_key: "${terraform_secret}"
          perf_jira_user: "${perf_jira_user}"
          perf_jira_pw: "${perf_jira_pw}"
          dsi_analysis_atlas_user: "${dsi_analysis_atlas_user}"
          dsi_analysis_atlas_pw: "${dsi_analysis_atlas_pw}"
          EOF
          chmod 400 runtime_secret.yml
    - command: shell.exec
      params:
        working_dir: work
        # setup execution environment
        # configure environment, has private information, no logging
        script: |
          set -e
          ../src/dsi/dsi/run-dsi python ../src/dsi/dsi/bin/bootstrap.py
    - command: shell.exec
      params:
        script: |
          set -v
          set -e
          source work/dsienv.sh
          setup-dsi-env.sh
          ls -a work

  "deploy cluster":
    - command: shell.exec
      params:
        working_dir: work
        script: |
          set -e
          set -v
          source ./dsienv.sh
          ../src/dsi/dsi/run-dsi infrastructure_provisioning.py
          ../src/dsi/dsi/run-dsi workload_setup.py
          ../src/dsi/dsi/run-dsi mongodb_setup.py

  "run test":
    - command: shell.exec
      type: test
      params:
        working_dir: work
        script: |
          set -e
          set -v
          source ./dsienv.sh
          ../src/dsi/dsi/run-dsi test_control.py
    - command: "json.send"
      params:
         name: "perf"
         file: "work/perf.json"

  "analyze":
    - command: shell.exec
      params:
        working_dir: work
        script: |
          ../src/dsi/dsi/run-dsi detect-changes
    - command: shell.exec
      type : test
      params:
        working_dir: work
        script: |
          set -o errexit
          set -o verbose
<<<<<<< HEAD
          TAG="3.4.17-Baseline"
=======
          TAG="4.0.2-Baseline"
>>>>>>> f378d467
          OVERRIDEFILE="../src/dsi/dsi/analysis/${branch_name}/system_perf_override.json"
          python -u ../src/dsi/dsi/analysis/post_run_check.py ${script_flags} --reports-analysis reports --perf-file perf.json --rev ${revision} --refTag $TAG --overrideFile $OVERRIDEFILE --project_id sys-perf --variant ${build_variant} --task ${task_name}

#######################################
#               Tasks                 #
#######################################

tasks:
- name: compile
  commands:
    - command: manifest.load
<<<<<<< HEAD
    - command: git.get_project
      params:
        directory: src
=======
    - func: "git get project"
    - func: "use WiredTiger develop" # noop if ${compile-variant|} is not "-wtdevelop"
>>>>>>> f378d467
    - func: "compile mongodb"

- name: linkbench
  priority: 5
  commands:
    - func: "prepare environment"
      vars:
        test: "linkbench"
        authentication: disabled
    - func: "deploy cluster"
    - func: "run test"
    - func: "analyze"

- name: tpcc
  priority: 5
  commands:
    - func: "prepare environment"
      vars:
        test: "tpcc"
        authentication: disabled
    - func: "deploy cluster"
    - func: "run test"
    - func: "analyze"

- name: industry_benchmarks
  priority: 5
  commands:
    - func: "prepare environment"
      vars:
        test: "ycsb"
    - func: "deploy cluster"
    - func: "run test"
    - func: "analyze"
      vars:
        script_flags: --ycsb-throughput-analysis reports

- name: industry_benchmarks_secondary_reads
  priority: 5
  commands:
    - func: "prepare environment"
      vars:
        test: "ycsb-secondary-reads"
    - func: "deploy cluster"
    - func: "run test"
    - func: "analyze"
      vars:
        script_flags: --ycsb-throughput-analysis reports

- name: industry_benchmarks_wmajority
  priority: 5
  commands:
    - func: "prepare environment"
      vars:
        test: "ycsb-wmajority"
    - func: "deploy cluster"
    - func: "run test"
    - func: "analyze"
      vars:
        script_flags: --ycsb-throughput-analysis reports

- name: crud_workloads
  priority: 5
  commands:
    - func: "prepare environment"
      vars:
        test: "crud_workloads"
        authentication: disabled
    - func: "deploy cluster"
    - func: "run test"
    - func: "analyze"

- name: cursor_manager
  priority: 5
  commands:
    - func: "prepare environment"
      vars:
        test: "cursor_manager"
    - func: "deploy cluster"
    - func: "run test"
    - func: "analyze"

- name: mixed_workloads
  priority: 5
  commands:
    - func: "prepare environment"
      vars:
        test: "mixed_workloads"
        authentication: disabled
    - func: "deploy cluster"
    - func: "run test"
    - func: "analyze"

- name: misc_workloads
  priority: 5
  commands:
    - func: "prepare environment"
      vars:
        test: "misc_workloads"
        authentication: disabled
    - func: "deploy cluster"
    - func: "run test"
    - func: "analyze"

- name: map_reduce_workloads
  priority: 5
  commands:
    - func: "prepare environment"
      vars:
        test: "map_reduce_workloads"
        authentication: disabled
    - func: "deploy cluster"
    - func: "run test"
    - func: "analyze"

- name: smoke_test
  priority: 5
  commands:
    - func: "prepare environment"
      vars:
        test: "short"
        authentication: disabled
    - func: "deploy cluster"
    - func: "run test"
    - func: "analyze"

- name: retryable_writes_workloads
  priority: 5
  commands:
    - func: "prepare environment"
      vars:
        test: "retryable_writes"
        authentication: disabled
    - func: "deploy cluster"
    - func: "run test"
    - func: "analyze"

- name: snapshot_reads
  priority: 5
  commands:
    - func: "prepare environment"
      vars:
        test: "snapshot_reads"
        authentication: disabled
    - func: "deploy cluster"
    - func: "run test"
    - func: "analyze"

- name: secondary_reads
  priority: 5
  commands:
    - func: "prepare environment"
      vars:
        test: "secondary_reads"
        authentication: disabled
    - func: "deploy cluster"
    - func: "run test"
    - func: "analyze"

- name: bestbuy_agg
  priority: 5
  commands:
    - func: "prepare environment"
      vars:
        test: "bestbuy_agg"
        authentication: disabled
    - func: "deploy cluster"
    - func: "run test"
    - func: "analyze"

- name: bestbuy_query
  priority: 5
  commands:
    - func: "prepare environment"
      vars:
        test: "bestbuy_query"
        authentication: disabled
    - func: "deploy cluster"
    - func: "run test"
    - func: "analyze"

- name: non_sharded_workloads
  priority: 5
  commands:
    - func: "prepare environment"
      vars:
        test: "non_sharded"
        authentication: disabled
    - func: "deploy cluster"
    - func: "run test"
    - func: "analyze"
- name: mongos_workloads
  priority: 5
  commands:
    - func: "prepare environment"
      vars:
        test: "mongos"
        authentication: disabled
    - func: "deploy cluster"
    - func: "run test"
    - func: "analyze"

- name: move_chunk_workloads
  priority: 5
  commands:
    - func: "prepare environment"
      vars:
        test: "move_chunk"
        authentication: disabled
    - func: "deploy cluster"
    - func: "run test"
    - func: "analyze"

- name: move_chunk_waiting_workloads
  priority: 5
  commands:
    - func: "prepare environment"
      vars:
        test: "move_chunk_waiting"
        authentication: disabled
    - func: "deploy cluster"
    - func: "run test"
    - func: "analyze"

- name: secondary_performance
  priority: 5
  commands:
    - func: "prepare environment"
      vars:
        # Unfortunately the dash/underscore style is different for mongodb_setup and test_control
        test: "secondary_performance"
        setup: "secondary-performance"
        authentication: disabled
    - func: "deploy cluster"
    - func: "run test"
    - func: "analyze"

- name: secondary_performance
  priority: 5
  commands:
    - func: "prepare environment"
      vars:
        # Unfortunately the dash/underscore style is different for mongodb_setup and test_control
        test: "secondary_performance"
        setup: "secondary-performance"
    - func: "deploy cluster"
    - func: "run test"
    - func: "analyze"

- name: initialsync
  priority: 5
  commands:
    - func: "prepare environment"
      vars:
        test: "initialsync"
        authentication: disabled
    - func: "deploy cluster"
    - func: "run test"
    - func: "analyze"

- name: initialsync-logkeeper
  priority: 5
  exec_timeout_secs: 216000 # 2.5 days
  commands:
    - func: "prepare environment"
      vars:
        test: "initialsync-logkeeper"
        authentication: disabled
    - func: "deploy cluster"
    - func: "run test"
    - func: "analyze"

- name: change_streams_throughput
  priority: 5
  commands:
    - func: "prepare environment"
      vars:
        test: "change_streams_throughput"
        authentication: disabled
    - func: "deploy cluster"
    - func: "run test"
    - func: "analyze"

- name: change_streams_latency
  priority: 5
  commands:
    - func: "prepare environment"
      vars:
        test: "change_streams_latency"
        authentication: disabled
    - func: "deploy cluster"
    - func: "run test"
    - func: "analyze"

- name: change_streams_multi_mongos
  priority: 5
  commands:
    - func: "prepare environment"
      vars:
        test: "change_streams_multi_mongos"
        authentication: disabled
    - func: "deploy cluster"
    - func: "run test"
    - func: "analyze"

- name: initialsync-logkeeper
  priority: 5
  exec_timeout_secs: 216000 # 2.5 days
  commands:
    - func: "prepare environment"
      vars:
        test: "initialsync-logkeeper"
    - func: "deploy cluster"
    - func: "run test"
    - func: "analyze"

#######################################
#               Modules               #
#######################################
# if a module is added and to be added to the manifest
# be sure to add the module to git.get_project revisions parameter
modules:
- name: dsi
  repo: git@github.com:10gen/dsi.git
  prefix: dsi
  branch: master

- name: workloads
  repo: git@github.com:10gen/workloads.git
  prefix: workloads
  branch: master

- name: wtdevelop
  repo: git@github.com:wiredtiger/wiredtiger.git
  prefix: src/third_party
  branch: develop

- name: linkbench
  repo: git@github.com:10gen/linkbench.git
  prefix: linkbench
  branch: master

- name: enterprise
  repo: git@github.com:10gen/mongo-enterprise-modules.git
  prefix: src/mongo/db/modules
  branch: v4.0

#######################################
#         Buildvariants               #
#######################################
buildvariants:

# We are explicitly tracking the rhel70 variant compile options from evergreen.yml.  If we can get
# proper artifacts directly from that project, we should do that and remove these tasks.
- name: compile-rhel70
  display_name: Compile on rhel70
  batchtime: 10080 # 7 days
<<<<<<< HEAD
  modules:
    - wtdevelop
  expansions:
=======
  expansions: &compile-rhel70-expansions
>>>>>>> f378d467
    compile_flags: --ssl MONGO_DISTMOD=rhel70 -j$(grep -c ^processor /proc/cpuinfo) --release --variables-files=etc/scons/mongodbtoolchain_gcc.vars
    platform: linux
    project_dir: &project_dir dsi
    tooltags: ""
    use_scons_cache: true
  run_on:
      - "rhel70"
  tasks:
    - name: compile

- name: compile-amazon2
  display_name: Compile enterprise on Amazon 2
  modules:
    - enterprise
  batchtime: 10080 # 7 days
  expansions:
    <<: *compile-rhel70-expansions
    compile_flags: >-
      --ssl
      MONGO_DISTMOD=amazon2
      -j$(grep -c ^processor /proc/cpuinfo)
      --release
      --variables-files=etc/scons/mongodbtoolchain_gcc.vars
    compile-variant: -enterprise
  run_on:
      - "amazon2-build"
  tasks:
    - name: compile

#######################################
#         Linux Buildvariants         #
#######################################
- name: linux-1-node-replSet
  display_name: Linux 1-Node ReplSet
  batchtime: 10080 # 7 days
  modules: &modules
    - dsi
    - workloads
    - linkbench
  expansions:
    setup: single-replica
    cluster: single
    platform: linux
    project_dir: *project_dir
    authentication: enabled
    storageEngine: wiredTiger
  run_on:
      - "rhel70-perf-single"
  depends_on:
      - name: compile
        variant: compile-rhel70
  tasks: &1nodetasks
    - name: industry_benchmarks
    - name: crud_workloads
    - name: mixed_workloads
    - name: misc_workloads
    - name: map_reduce_workloads
    - name: smoke_test
    - name: retryable_writes_workloads
    - name: non_sharded_workloads
    - name: bestbuy_agg
    - name: bestbuy_query
    - name: change_streams_throughput
    - name: change_streams_latency
    - name: snapshot_reads
    - name: linkbench
    - name: tpcc


- name: linux-standalone
  display_name: Linux Standalone
  batchtime: 10080 # 7 days
  modules: *modules
  expansions:
    setup: standalone
    cluster: single
    platform: linux
    project_dir: *project_dir
    authentication: enabled
    storageEngine: wiredTiger
  run_on:
      - "rhel70-perf-single"
  depends_on:
      - name: compile
        variant: compile-rhel70
  tasks: &standalonetasks
    - name: industry_benchmarks
    - name: crud_workloads
    - name: cursor_manager
    - name: mixed_workloads
    - name: misc_workloads
    - name: map_reduce_workloads
    - name: smoke_test
    - name: non_sharded_workloads
    - name: bestbuy_agg
    - name: bestbuy_query

- name: linux-standalone-audit
  display_name: Linux Standalone Audit
  batchtime: 10080 # 7 days
  modules: *modules
  expansions:
    setup: standalone-audit
    cluster: single
    platform: linux
    project_dir: *project_dir
    authentication: enabled
    storageEngine: wiredTiger
    compile-variant: -enterprise
  run_on:
      - "rhel70-perf-single"
  depends_on:
      - name: compile
        variant: compile-amazon2
  tasks: &standalonetasks
    - name: industry_benchmarks
    - name: crud_workloads
    - name: smoke_test

- name: linux-3-shard
  display_name: Linux 3-Shard Cluster
  batchtime: 10080 # 7 days
  modules: *modules
  expansions:
<<<<<<< HEAD
    compile_flags: -j$(grep -c ^processor /proc/cpuinfo) CC=/opt/mongodbtoolchain/v2/bin/gcc CXX=/opt/mongodbtoolchain/v2/bin/g++ OBJCOPY=/opt/mongodbtoolchain/v2/bin/objcopy
=======
>>>>>>> f378d467
    setup: shard
    cluster: shard
    platform: linux
    use_scons_cache: true
    project_dir: *project_dir
    authentication: enabled
    storageEngine: wiredTiger
  run_on:
      - "rhel70-perf-shard"
  depends_on:
      - name: compile
        variant: compile-rhel70
  tasks:
    - name: industry_benchmarks
    - name: crud_workloads
    - name: mixed_workloads
    - name: misc_workloads
    - name: map_reduce_workloads
    - name: smoke_test
    - name: industry_benchmarks_wmajority
    - name: mongos_workloads
    - name: change_streams_throughput
    - name: change_streams_latency
    - name: change_streams_multi_mongos

- name: linux-shard-lite
  display_name: Linux Shard Lite Cluster
  batchtime: 10080 # 7 days
  modules: *modules
  expansions:
    setup: shard-lite
    cluster: shard-lite
    platform: linux
    project_dir: *project_dir
    authentication: disabled
    storageEngine: wiredTiger
  run_on:
      - "rhel70-perf-shard-lite"
  depends_on:
      - name: compile
        variant: compile-rhel70
  tasks: &shardlitetasks
    - name: bestbuy_agg
    - name: bestbuy_query
    - name: change_streams_latency
    - name: change_streams_throughput
    - name: industry_benchmarks
    - name: industry_benchmarks_wmajority
    - name: mixed_workloads
    - name: mongos_workloads
    - name: move_chunk_workloads
    - name: move_chunk_waiting_workloads
    - name: retryable_writes_workloads
    - name: smoke_test

- name: linux-3-node-replSet
  display_name: Linux 3-Node ReplSet
  batchtime: 10080 # 7 days
  modules: *modules
  expansions:
<<<<<<< HEAD
    compile_flags: -j$(grep -c ^processor /proc/cpuinfo) CC=/opt/mongodbtoolchain/v2/bin/gcc CXX=/opt/mongodbtoolchain/v2/bin/g++ OBJCOPY=/opt/mongodbtoolchain/v2/bin/objcopy
=======
>>>>>>> f378d467
    setup: replica
    cluster: replica
    platform: linux
    project_dir: *project_dir
    authentication: enabled
    storageEngine: wiredTiger
  run_on:
      - "rhel70-perf-replset"
  depends_on:
      - name: compile
        variant: compile-rhel70
  tasks: &3nodetasks
    - name: industry_benchmarks
    - name: industry_benchmarks_secondary_reads
    - name: crud_workloads
    - name: mixed_workloads
    - name: misc_workloads
    - name: map_reduce_workloads
    - name: smoke_test
    - name: retryable_writes_workloads
    - name: industry_benchmarks_wmajority
    - name: secondary_performance
    - name: non_sharded_workloads
    - name: bestbuy_agg
    - name: bestbuy_query
    - name: change_streams_throughput
    - name: change_streams_latency
    - name: snapshot_reads
    - name: secondary_reads
    - name: tpcc
    - name: linkbench

- name: linux-3-node-replSet-initialsync
  display_name: Linux 3-Node ReplSet Initial Sync
  batchtime: 10080 # 7 days
  modules: *modules
  expansions:
<<<<<<< HEAD
    compile_flags: -j$(grep -c ^processor /proc/cpuinfo) CC=/opt/mongodbtoolchain/v2/bin/gcc CXX=/opt/mongodbtoolchain/v2/bin/g++ OBJCOPY=/opt/mongodbtoolchain/v2/bin/objcopy
    setup: replica-2node
    cluster: replica
    platform: linux
    use_scons_cache: true
    project_dir: *project_dir
=======
    setup: replica-2node
    cluster: replica
    platform: linux
>>>>>>> f378d467
    storageEngine: wiredTiger
    project_dir: *project_dir
  depends_on:
      - name: compile
        variant: compile-rhel70
  run_on:
      - "rhel70-perf-replset"
  tasks:
    - name: initialsync

- name: linux-replSet-initialsync-logkeeper
  display_name: Linux ReplSet Initial Sync LogKeeper
  batchtime: 10080 # 7 days
  modules: *modules
  expansions:
    setup: initialsync-logkeeper
    cluster: initialsync-logkeeper
    platform: linux
    storageEngine: wiredTiger
    project_dir: *project_dir
    # TODO(TIG-1506): enabled authentication on initialsync variants
    authentication: disabled
  run_on:
      - "rhel70-perf-initialsync-logkeeper"
  depends_on:
      - name: compile
        variant: compile-rhel70
  tasks:
    - name: initialsync-logkeeper

- name: linux-replSet-initialsync-logkeeper
  display_name: Linux ReplSet Initial Sync LogKeeper
  batchtime: 10080 # 7 days
  modules: *modules
  expansions:
    compile_flags: -j$(grep -c ^processor /proc/cpuinfo) CC=/opt/mongodbtoolchain/v2/bin/gcc CXX=/opt/mongodbtoolchain/v2/bin/g++ OBJCOPY=/opt/mongodbtoolchain/v2/bin/objcopy
    setup: initialsync-logkeeper
    cluster: initialsync-logkeeper
    platform: linux
    use_scons_cache: true
    storageEngine: wiredTiger
    project_dir: *project_dir
  run_on:
      - "rhel70-perf-initialsync-logkeeper"
  depends_on:
      - name: compile
        variant: compile-rhel70
  tasks:
    - name: initialsync-logkeeper

#######################################
#         MMAP Buildvariants         #
#######################################
- name: mmap-1-node-replSet
  display_name: MMAP 1-Node ReplSet
  batchtime: 10080 # 7 days
  modules: *modules
  expansions:
    setup: single-replica
    cluster: single
    platform: linux
    project_dir: *project_dir
    authentication: enabled
    storageEngine: "mmapv1"
  run_on:
      - "rhel70-perf-single"
  depends_on:
      - name: compile
        variant: compile-rhel70
  tasks:
    - name: smoke_test
    - name: industry_benchmarks
    - name: crud_workloads
    - name: mixed_workloads
    - name: misc_workloads
    - name: map_reduce_workloads
    - name: non_sharded_workloads
    - name: bestbuy_agg
    - name: bestbuy_query

- name: mmap-standalone
  display_name: MMAP Standalone
  batchtime: 10080 # 7 days
  modules: *modules
  expansions:
    setup: standalone
    cluster: single
    platform: linux
    project_dir: *project_dir
    authentication: enabled
    storageEngine: "mmapv1"
  run_on:
      - "rhel70-perf-single"
  depends_on:
      - name: compile
        variant: compile-rhel70
  tasks:
    - name: smoke_test
    - name: industry_benchmarks
    - name: crud_workloads
    - name: mixed_workloads
    - name: misc_workloads
    - name: map_reduce_workloads
    - name: non_sharded_workloads
    - name: bestbuy_agg
    - name: bestbuy_query

- name: mmap-3-shard
  display_name: MMAP 3-Shard Cluster
  batchtime: 10080 # 7 days
  modules: *modules
  expansions:
    setup: shard
    cluster: shard
    platform: linux
    project_dir: *project_dir
<<<<<<< HEAD
=======
    authentication: enabled
>>>>>>> f378d467
    storageEngine: "mmapv1"
  run_on:
      - "rhel70-perf-shard"
  depends_on:
      - name: compile
        variant: compile-rhel70
  tasks:
    - name: smoke_test
    - name: industry_benchmarks
    - name: industry_benchmarks_wmajority
    - name: crud_workloads
    - name: mixed_workloads
    - name: misc_workloads
    - name: map_reduce_workloads
    - name: mongos_workloads
    - name: move_chunk_workloads
    - name: bestbuy_agg
    - name: bestbuy_query

- name: mmap-3-node-replSet
  display_name: MMAP 3-Node ReplSet
  batchtime: 10080 # 7 days
  modules: *modules
  expansions:
    setup: replica
    cluster: replica
    platform: linux
    project_dir: *project_dir
    authentication: enabled
    storageEngine: "mmapv1"
  run_on:
      - "rhel70-perf-replset"
  depends_on:
      - name: compile
        variant: compile-rhel70
  tasks:
    - name: smoke_test
    - name: industry_benchmarks
    - name: industry_benchmarks_wmajority
    - name: crud_workloads
    - name: mixed_workloads
    - name: misc_workloads
    - name: map_reduce_workloads
    - name: secondary_performance
    - name: non_sharded_workloads
    - name: bestbuy_agg
    - name: bestbuy_query

- name: mmap-3-node-replSet-initialsync
  display_name: MMAP 3-Node ReplSet Initial Sync
  batchtime: 10080 # 7 days
  modules: *modules
  expansions:
    setup: replica-2node
    cluster: replica
    platform: linux
    project_dir: *project_dir
    storageEngine: "mmapv1"
    # TODO(TIG-1506): enabled authentication on initialsync variants
    authentication: disabled
  run_on:
      - "rhel70-perf-replset"
  depends_on:
      - name: compile
        variant: compile-rhel70
  tasks:
    - name: initialsync<|MERGE_RESOLUTION|>--- conflicted
+++ resolved
@@ -79,20 +79,12 @@
           set -o verbose
 
           # We get the raw version string (r1.2.3-45-gabcdef) from git
-<<<<<<< HEAD
-          MONGO_VERSION=$(git describe)
-          # If we're going to compile the upstream wtdevelop repository for wiredtiger, add
-          # that githash to version string.
-          if [ "${wtdevelop|}" = "-wtdevelop" ]; then
-            WT_VERSION=$(cd src/third_party/wtdevelop; git describe | cut -c 9-)
-=======
           MONGO_VERSION=$(git describe --abbrev=7)
 
           # If we're going to compile the upstream wtdevelop repository for wiredtiger, add
           # that githash to version string.
           if [ "${compile-variant|}" = "-wtdevelop" ]; then
             WT_VERSION=$(cd src/third_party/wtdevelop; git describe --abbrev=7 | cut -c 9-)
->>>>>>> f378d467
             MONGO_VERSION="$MONGO_VERSION-wtdevelop-$WT_VERSION"
           fi
           # If this is a patch build, we add the patch version id to the version string so we know
@@ -103,19 +95,13 @@
 
           # This script converts the generated version string into a sanitized version string for
           # use by scons and uploading artifacts as well as information about for the scons cache.
-<<<<<<< HEAD
-          echo $MONGO_VERSION | USE_SCONS_CACHE=${use_scons_cache|false} ${python|python} buildscripts/generate_compile_expansions.py | tee compile_expansions.yml
-=======
           MONGO_VERSION=$MONGO_VERSION USE_SCONS_CACHE=${use_scons_cache|false} ${python|/opt/mongodbtoolchain/v2/bin/python2} buildscripts/generate_compile_expansions.py --out compile_expansions.yml
->>>>>>> f378d467
     # Then we load the generated version data into the agent so we can use it in task definitions
     - command: expansions.update
       params:
         file: src/compile_expansions.yml
     - command: shell.exec
       params:
-<<<<<<< HEAD
-=======
         working_dir: src/src/mongo/gotools/src/github.com/mongodb/mongo-tools
         script: |
           set -o verbose
@@ -138,49 +124,32 @@
           done
     - command: shell.exec
       params:
->>>>>>> f378d467
         working_dir: src
         script: |
           set -o errexit
           set -o verbose
-<<<<<<< HEAD
-          ${python|python} ./buildscripts/scons.py ${compile_flags|} ${scons_cache_args|} mongo${extension} mongod${extension} mongos${extension} MONGO_VERSION=${version}
-=======
           ${python|/opt/mongodbtoolchain/v2/bin/python2} ./buildscripts/scons.py ${compile_flags|} ${scons_cache_args|} mongo${extension} --use-new-tools mongod${extension} mongos${extension} MONGO_VERSION=${version}
->>>>>>> f378d467
           mkdir -p mongodb/bin
           mkdir -p mongodb/jstests/hooks
           mv mongo${extension|} mongodb/bin
           mv mongod${extension|} mongodb/bin
           mv mongos${extension|} mongodb/bin
-<<<<<<< HEAD
-=======
           mv src/mongo-tools/* mongodb/bin
->>>>>>> f378d467
           if [ -d jstests/hooks ]
           then
             echo "Fetching JS test DB correctness checks from directory jstests"
             cp -a jstests/* mongodb/jstests
-<<<<<<< HEAD
+
             echo "Now adding our own special run_validate_collections.js wrapper"
             mv mongodb/jstests/hooks/run_validate_collections.js mongodb/jstests/hooks/run_validate_collections.actual.js
-=======
-
-            echo "Now adding our own special run_validate_collections.js wrapper"
-            mv mongodb/jstests/hooks/run_validate_collections.js mongodb/jstests/hooks/run_validate_collections.actual.js
-
->>>>>>> f378d467
+
             cat << EOF > mongodb/jstests/hooks/run_validate_collections.js
             print("NOTE: run_validate_collections.js will skip the oplog!");
             TestData = { skipValidationNamespaces: ['local.oplog.rs'] };
             load('jstests/hooks/run_validate_collections.actual.js');
           EOF
           fi
-<<<<<<< HEAD
-          tar czf mongodb${wtdevelop|}.tar.gz mongodb
-=======
           tar czf mongodb${compile-variant|}.tar.gz mongodb
->>>>>>> f378d467
     - command: s3.put
       params:
         aws_key: ${aws_key}
@@ -340,11 +309,7 @@
         script: |
           set -o errexit
           set -o verbose
-<<<<<<< HEAD
-          TAG="3.4.17-Baseline"
-=======
           TAG="4.0.2-Baseline"
->>>>>>> f378d467
           OVERRIDEFILE="../src/dsi/dsi/analysis/${branch_name}/system_perf_override.json"
           python -u ../src/dsi/dsi/analysis/post_run_check.py ${script_flags} --reports-analysis reports --perf-file perf.json --rev ${revision} --refTag $TAG --overrideFile $OVERRIDEFILE --project_id sys-perf --variant ${build_variant} --task ${task_name}
 
@@ -356,14 +321,8 @@
 - name: compile
   commands:
     - command: manifest.load
-<<<<<<< HEAD
-    - command: git.get_project
-      params:
-        directory: src
-=======
     - func: "git get project"
     - func: "use WiredTiger develop" # noop if ${compile-variant|} is not "-wtdevelop"
->>>>>>> f378d467
     - func: "compile mongodb"
 
 - name: linkbench
@@ -554,6 +513,7 @@
     - func: "deploy cluster"
     - func: "run test"
     - func: "analyze"
+
 - name: mongos_workloads
   priority: 5
   commands:
@@ -600,18 +560,6 @@
     - func: "run test"
     - func: "analyze"
 
-- name: secondary_performance
-  priority: 5
-  commands:
-    - func: "prepare environment"
-      vars:
-        # Unfortunately the dash/underscore style is different for mongodb_setup and test_control
-        test: "secondary_performance"
-        setup: "secondary-performance"
-    - func: "deploy cluster"
-    - func: "run test"
-    - func: "analyze"
-
 - name: initialsync
   priority: 5
   commands:
@@ -664,17 +612,6 @@
       vars:
         test: "change_streams_multi_mongos"
         authentication: disabled
-    - func: "deploy cluster"
-    - func: "run test"
-    - func: "analyze"
-
-- name: initialsync-logkeeper
-  priority: 5
-  exec_timeout_secs: 216000 # 2.5 days
-  commands:
-    - func: "prepare environment"
-      vars:
-        test: "initialsync-logkeeper"
     - func: "deploy cluster"
     - func: "run test"
     - func: "analyze"
@@ -720,13 +657,7 @@
 - name: compile-rhel70
   display_name: Compile on rhel70
   batchtime: 10080 # 7 days
-<<<<<<< HEAD
-  modules:
-    - wtdevelop
-  expansions:
-=======
   expansions: &compile-rhel70-expansions
->>>>>>> f378d467
     compile_flags: --ssl MONGO_DISTMOD=rhel70 -j$(grep -c ^processor /proc/cpuinfo) --release --variables-files=etc/scons/mongodbtoolchain_gcc.vars
     platform: linux
     project_dir: &project_dir dsi
@@ -795,7 +726,6 @@
     - name: linkbench
     - name: tpcc
 
-
 - name: linux-standalone
   display_name: Linux Standalone
   batchtime: 10080 # 7 days
@@ -851,14 +781,9 @@
   batchtime: 10080 # 7 days
   modules: *modules
   expansions:
-<<<<<<< HEAD
-    compile_flags: -j$(grep -c ^processor /proc/cpuinfo) CC=/opt/mongodbtoolchain/v2/bin/gcc CXX=/opt/mongodbtoolchain/v2/bin/g++ OBJCOPY=/opt/mongodbtoolchain/v2/bin/objcopy
-=======
->>>>>>> f378d467
     setup: shard
     cluster: shard
     platform: linux
-    use_scons_cache: true
     project_dir: *project_dir
     authentication: enabled
     storageEngine: wiredTiger
@@ -915,10 +840,6 @@
   batchtime: 10080 # 7 days
   modules: *modules
   expansions:
-<<<<<<< HEAD
-    compile_flags: -j$(grep -c ^processor /proc/cpuinfo) CC=/opt/mongodbtoolchain/v2/bin/gcc CXX=/opt/mongodbtoolchain/v2/bin/g++ OBJCOPY=/opt/mongodbtoolchain/v2/bin/objcopy
-=======
->>>>>>> f378d467
     setup: replica
     cluster: replica
     platform: linux
@@ -956,18 +877,9 @@
   batchtime: 10080 # 7 days
   modules: *modules
   expansions:
-<<<<<<< HEAD
-    compile_flags: -j$(grep -c ^processor /proc/cpuinfo) CC=/opt/mongodbtoolchain/v2/bin/gcc CXX=/opt/mongodbtoolchain/v2/bin/g++ OBJCOPY=/opt/mongodbtoolchain/v2/bin/objcopy
     setup: replica-2node
     cluster: replica
     platform: linux
-    use_scons_cache: true
-    project_dir: *project_dir
-=======
-    setup: replica-2node
-    cluster: replica
-    platform: linux
->>>>>>> f378d467
     storageEngine: wiredTiger
     project_dir: *project_dir
   depends_on:
@@ -990,26 +902,6 @@
     project_dir: *project_dir
     # TODO(TIG-1506): enabled authentication on initialsync variants
     authentication: disabled
-  run_on:
-      - "rhel70-perf-initialsync-logkeeper"
-  depends_on:
-      - name: compile
-        variant: compile-rhel70
-  tasks:
-    - name: initialsync-logkeeper
-
-- name: linux-replSet-initialsync-logkeeper
-  display_name: Linux ReplSet Initial Sync LogKeeper
-  batchtime: 10080 # 7 days
-  modules: *modules
-  expansions:
-    compile_flags: -j$(grep -c ^processor /proc/cpuinfo) CC=/opt/mongodbtoolchain/v2/bin/gcc CXX=/opt/mongodbtoolchain/v2/bin/g++ OBJCOPY=/opt/mongodbtoolchain/v2/bin/objcopy
-    setup: initialsync-logkeeper
-    cluster: initialsync-logkeeper
-    platform: linux
-    use_scons_cache: true
-    storageEngine: wiredTiger
-    project_dir: *project_dir
   run_on:
       - "rhel70-perf-initialsync-logkeeper"
   depends_on:
@@ -1084,10 +976,7 @@
     cluster: shard
     platform: linux
     project_dir: *project_dir
-<<<<<<< HEAD
-=======
     authentication: enabled
->>>>>>> f378d467
     storageEngine: "mmapv1"
   run_on:
       - "rhel70-perf-shard"
