command_type: system
stepback: false

pre:
    - command: shell.exec
      params:
        silent: true
        script: |
          ${killall_mci|pkill -9 mongod; pkill -9 mongos; pkill -9 mongo; pkill -9 bsondump; pkill -9 mongoimport; pkill -9 mongoexport; pkill -9 mongodump; pkill -9 mongorestore; pkill -9 mongostat; pkill -9 mongofiles; pkill -9 mongotop; pkill -9 mongobridge; pkill -9 mongod-2.6; pkill -9 mongos-2.6; pkill -9 mongo-2.6; pkill -9 bsondump-2.6; pkill -9 mongoimport-2.6; pkill -9 mongoexport-2.6; pkill -9 mongodump-2.6; pkill -9 mongorestore-2.6; pkill -9 mongostat-2.6; pkill -9 mongofiles-2.6; pkill -9 mongotop-2.6; pkill -9 mongobridge-2.6; pkill -9 mongod-2.4; pkill -9 mongos-2.4; pkill -9 mongo-2.4; pkill -9 bsondump-2.4; pkill -9 mongoimport-2.4; pkill -9 mongoexport-2.4; pkill -9 mongodump-2.4; pkill -9 mongorestore-2.4; pkill -9 mongostat-2.4; pkill -9 mongofiles-2.4; pkill -9 mongotop-2.4; pkill -9 resmoke.py; pkill -9 python; pkill -9 python2; pkill -9 lldb; pkill -9 _test} >/dev/null 2>&1
          exit 0

post:
    - command: attach.results
      params:
        file_location: src/report.json
    - command: s3.put
      params:
            aws_key: ${aws_key}
            aws_secret: ${aws_secret}
            local_file: src/mongod.log
            remote_file: ${project}/${build_variant}/${revision}/${task_id}/${version_id}/logs/mongod-${build_id}.log
            bucket: mciuploads
            permissions: public-read
            content_type: ${content_type|text/plain}
            display_name: mongod.log
    - command: shell.exec
      params:
        silent: true
        script: |
          ${killall_mci|pkill -9 mongod; pkill -9 mongos; pkill -9 mongo; pkill -9 bsondump; pkill -9 mongoimport; pkill -9 mongoexport; pkill -9 mongodump; pkill -9 mongorestore; pkill -9 mongostat; pkill -9 mongofiles; pkill -9 mongotop; pkill -9 mongobridge; pkill -9 mongod-2.6; pkill -9 mongos-2.6; pkill -9 mongo-2.6; pkill -9 bsondump-2.6; pkill -9 mongoimport-2.6; pkill -9 mongoexport-2.6; pkill -9 mongodump-2.6; pkill -9 mongorestore-2.6; pkill -9 mongostat-2.6; pkill -9 mongofiles-2.6; pkill -9 mongotop-2.6; pkill -9 mongobridge-2.6; pkill -9 mongod-2.4; pkill -9 mongos-2.4; pkill -9 mongo-2.4; pkill -9 bsondump-2.4; pkill -9 mongoimport-2.4; pkill -9 mongoexport-2.4; pkill -9 mongodump-2.4; pkill -9 mongorestore-2.4; pkill -9 mongostat-2.4; pkill -9 mongofiles-2.4; pkill -9 mongotop-2.4; pkill -9 resmoke.py; pkill -9 python; pkill -9 python2; pkill -9 lldb; pkill -9 _test} >/dev/null 2>&1
          exit 0
    - command: shell.exec
      params:
        working_dir: src
        script: |
          # removes files from the (local) scons cache when it's over a
          # threshold, to the $prune_ratio percentage. Ideally override
          # these default values in the distro config in evergreen.

          if [ -d "${scons_cache_path}" ]; then
<<<<<<< HEAD
              ${python|python} buildscripts/scons_cache_prune.py --cache-dir ${scons_cache_path} --cache-size ${scons_cache_size|200} --prune-ratio ${scons_prune_ratio|0.8}
=======
              ${python|/opt/mongodbtoolchain/v2/bin/python2} buildscripts/scons_cache_prune.py --cache-dir ${scons_cache_path} --cache-size ${scons_cache_size|200} --prune-ratio ${scons_prune_ratio|0.8}
>>>>>>> f378d467
          fi


modules:
- name: enterprise
  repo: git@github.com:10gen/mongo-enterprise-modules.git
  prefix: src/mongo/db/modules
<<<<<<< HEAD
  branch: v3.4
=======
  branch: v4.0
>>>>>>> f378d467


functions:
  "download analysis scripts":
    - command: shell.exec
      params:
        script: |
          set -v
          rm -rf ./dsi
          mkdir -p ./src
          git clone git@github.com:10gen/dsi.git
    # get the mongo source, note the s3.get calls put the
    # exe files in their respective make locations.
    - command: git.get_project
      params:
        directory: src
  "start server":
    - command: shell.exec
      params:
        script: |
          rm -rf ./*
          mkdir src
    - command: s3.get
      params:
        aws_key: ${aws_key}
        aws_secret: ${aws_secret}
        remote_file: ${project}/${version_id}/${revision}/mongod-${version_id}
        bucket: mciuploads
        local_file: src/mongod
    - command: s3.get
      params:
        aws_key: ${aws_key}
        aws_secret: ${aws_secret}
        remote_file: ${project}/${version_id}/${revision}/mongo-${version_id}
        bucket: mciuploads
        local_file: src/mongo
    - command: shell.exec
      params:
        working_dir: src
        script: |
          set -e
          set -v
          chmod +x mongod
          chmod +x mongo
          git clone git@github.com:mongodb/mongo-perf.git perf
          cd perf
          git describe --abbrev=7 --tags
    - command: shell.exec
      params:
        background: true
        working_dir: src
        script: |
          set -e
          set -o verbose
          mkdir -p ./dbdata
          ${mongod_exec_wrapper} ./mongod --dbpath ./dbdata ${mongod_flags}
    - command : shell.exec
      params:
        working_dir: src
        script: |
          set -e
          set -o verbose
          sleep 5

          # if we started a replset, initiate it and wait for it to become primary
          #
          # Note: This process is always currently started with --nojournal (not a recommended production configuration, see
          #       https://docs.mongodb.com/manual/tutorial/manage-journaling/#disable-journaling).
          #       As a result, writeConcernMajorityJournalDefault can be set to false. If this becomes configurable later
          #       then the correct value should be passed to rs.initiate or getCmdLineOpts needs to interrogated (but
          #       only after db.createUser).
          ./mongo --eval "if(db.isMaster().isreplicaset){\
                             rs.initiate({_id: 'test', version: 1, members: [ { _id: 0, host : 'localhost:27017' }], writeConcernMajorityJournalDefault:false});\
                             assert.soon(function(){return db.isMaster().ismaster}, 'no primary');\
                          }"

          # benchRun() authenticates against the admin db, with a user that must has admin access.
          # Note: This is possibly a legacy requirement from times when it would call serverStatus.
          # Btw, when mongod is started without --auth, these should be harmless no-ops
          ./mongo --eval "db.createUser({user: 'admin', pwd: 'password', roles:\
                         [ { role: 'root', db: 'admin' } ] })"\
                           admin

          # print the replset config unless this is a standalone
          ./mongo --eval "if( db.isMaster().hosts ) { printjson(rs.config()); }" --username admin --password password admin
          echo "MONGOD STARTED."
  "analyze":
    - command: shell.exec
      params:
        working_dir: src
        script: |
          set -e
          set -v
          ../dsi/run-dsi setup
    - command: shell.exec
      params:
        working_dir: src
        script: |
          cat > bootstrap.yml <<EOF
          infrastructure_provisioning: ${cluster}
          platform: ${platform}
          mongodb_setup: ${setup}
          storageEngine: ${storageEngine}
          test_control: ${test}
          production: true
          EOF

          cat > runtime.yml <<EOF
          # evergreen default expansions
          is_patch: ${is_patch}
          task_id: ${task_id}
          EOF

          cp ../dsi/configurations/analysis/analysis.common.yml  analysis.yml
    - command: shell.exec
      params:
        working_dir: src
        silent: true
        script: |
          cat > runtime_secret.yml <<EOF
          dsi_analysis_atlas_user: "${dsi_analysis_atlas_user}"
          dsi_analysis_atlas_pw: "${dsi_analysis_atlas_pw}"
          EOF
          chmod 400 runtime_secret.yml
    - command: shell.exec
      params:
        working_dir: src
        script: |
          set -v
          ../dsi/run-dsi detect-changes
    - command: json.get_history
      params:
        task: ${task_name}
        file: "src/history.json"
        name: "perf"
    - command: json.get_history
      params:
        tags: true
        task: ${task_name}
        file: "src/tags.json"
        name: "perf"
    - command: shell.exec
      type : test
      params:
        working_dir: src
        script: |
          set -o errexit
          set -o verbose
          source ./venv/bin/activate

          # Any tasks that want the analysis scripts to analyze mongod.log files should pass in
          # `reports_analysis: true` as a var to this function. The following line will select the
          # appropriate flags if it's `true`.
          reports_analysis_flags="--reports-analysis . --perf-file perf/perf.json"
          cmd_flags=$([ "${reports_analysis}" = "true" ] && echo "$reports_analysis_flags" || echo "")
<<<<<<< HEAD
          REFTAG="3.4.13-Baseline"
=======
          REFTAG="3.6.5-Baseline"
>>>>>>> f378d467
          OVERRIDE="../dsi/analysis/${branch_name}/perf_override.json"
          python ../dsi/analysis/perf_regression_check.py $cmd_flags -f history.json --rev ${revision} -t tags.json --refTag $REFTAG --overrideFile $OVERRIDE --variant ${build_variant} --task ${task_name} --threshold 0.075 --threadThreshold 0.12
  "run perf tests":
    - command: shell.exec
      params:
        working_dir: src
        script: |
          set -e
          set -v
          virtualenv ./venv
          source ./venv/bin/activate
          pip install argparse
    - command: shell.exec
      type : test
      params:
        working_dir: src
        script: |
          set -e
          set -v
          source ./venv/bin/activate
          cd perf
          #  give mongod a few seconds to start up so that we can connect.
          sleep 5
          ${perf_exec_wrapper} python benchrun.py --shell ../mongo -t ${threads} --trialCount 5 -f testcases/*.js --readCmd ${readCmd} --includeFilter ${includeFilter1}  --includeFilter ${includeFilter2} --excludeFilter ${excludeFilter} --out perf.json --exclude-testbed --username admin --password password
          echo "Oplog size at end of tests..."
          ../mongo --username admin --password password --eval "db.getSiblingDB('local').oplog.rs.totalSize()/1024/1024" admin
    - command: "json.send"
      params:
        name: "perf"
        file: "src/perf/perf.json"

tasks:
- name: compile
  commands:
    - command: git.get_project
      params:
        directory: src
    - command: manifest.load
    - command: shell.exec
      params:
        working_dir: src
        script: |
          set -o errexit
          set -o verbose

          # We get the raw version string (r1.2.3-45-gabcdef) from git
<<<<<<< HEAD
          MONGO_VERSION=$(git describe)
=======
          MONGO_VERSION=$(git describe --abbrev=7)
>>>>>>> f378d467
          # If this is a patch build, we add the patch version id to the version string so we know
          # this build was a patch, and which evergreen task it came from
          if [ "${is_patch|}" = "true" ]; then
            MONGO_VERSION="$MONGO_VERSION-patch-${version_id}"
          fi

          # This script converts the generated version string into a sanitized version string for
          # use by scons and uploading artifacts as well as information about for the scons cache.
<<<<<<< HEAD
          echo $MONGO_VERSION | USE_SCONS_CACHE=${use_scons_cache|false} ${python|python} buildscripts/generate_compile_expansions.py | tee compile_expansions.yml
=======
          MONGO_VERSION=$MONGO_VERSION USE_SCONS_CACHE=${use_scons_cache|false} ${python|/opt/mongodbtoolchain/v2/bin/python2} buildscripts/generate_compile_expansions.py --out compile_expansions.yml
>>>>>>> f378d467
    # Then we load the generated version data into the agent so we can use it in task definitions
    - command: expansions.update
      params:
        file: src/compile_expansions.yml
    - command: shell.exec
      params:
        working_dir: src
        script: |
          set -o errexit
          set -o verbose

<<<<<<< HEAD
          ${python|python} ./buildscripts/scons.py ${compile_flags|} ${scons_cache_args|} mongo mongod
=======
          ${python|/opt/mongodbtoolchain/v2/bin/python2} ./buildscripts/scons.py ${compile_flags|} ${scons_cache_args|} mongo mongod
>>>>>>> f378d467
    - command: s3.put
      params:
        aws_key: ${aws_key}
        aws_secret: ${aws_secret}
        local_file: src/mongod
        remote_file: ${project}/${version_id}/${revision}/mongod-${version_id}
        bucket: mciuploads
        permissions: public-read
        content_type: ${content_type|application/octet-stream}
        display_name: mongod
    - command: s3.put
      params:
        aws_key: ${aws_key}
        aws_secret: ${aws_secret}
        local_file: src/build/cached/mongo/mongo
        remote_file: ${project}/${version_id}/${revision}/mongo-${version_id}
        bucket: mciuploads
        permissions: public-read
        content_type: ${content_type|application/octet-stream}
        display_name: mongo
- name: query
  depends_on:
  - variant: linux-wt-standalone
    name: compile
  commands:
    - func: "start server"
    - func: "run perf tests"
      vars:
        includeFilter1: "query"
        includeFilter2 : "core regression"
        excludeFilter : "single_threaded"
        threads : "1 2 4 8"
        readCmd: false
    - func: "download analysis scripts"
    - func: "analyze"
      vars:
        reports_analysis: true
- name: views-query
  depends_on:
  - variant: linux-wt-standalone
    name: compile
  commands:
    - func: "start server"
    - func: "run perf tests"
      vars:
        includeFilter1: "query_identityview"
        includeFilter2 : "core regression"
        excludeFilter : "single_threaded"
        threads : "1 2 4 8"
        readCmd: true
    - func: "download analysis scripts"
    - func: "analyze"
      vars:
        reports_analysis: true
- name: views-aggregation
  depends_on:
  - variant: linux-wt-standalone
    name: compile
  commands:
    - func: "start server"
    - func: "run perf tests"
      vars:
        includeFilter1: "aggregation_identityview"
        includeFilter2 : "regression"
        excludeFilter: "none"
        threads : "1"
        readCmd: true
    - func: "download analysis scripts"
    - func: "analyze"
      vars:
        report_analysis: true
- name: where
  depends_on:
  - variant: linux-wt-standalone
    name: compile
  commands:
    - func: "start server"
    - func: "run perf tests"
      vars:
        includeFilter1: "where"
        includeFilter2 : "core regression"
        excludeFilter : "single_threaded"
        threads : "1 2 4 8"
        readCmd: false
    - func: "download analysis scripts"
    - func: "analyze"
      vars:
        reports_analysis: true
- name: update
  depends_on:
  - variant: linux-wt-standalone
    name: compile
  commands:
    - func: "start server"
    - func: "run perf tests"
      vars:
        includeFilter1: "update"
        includeFilter2 : "core regression"
        excludeFilter : "single_threaded"
        threads : "1 2 4 8"
        readCmd: false
    - func: "download analysis scripts"
    - func: "analyze"
      vars:
        reports_analysis: true
- name: insert
  depends_on:
  - variant: linux-wt-standalone
    name: compile
  commands:
    - func: "start server"
    - func: "run perf tests"
      vars:
        includeFilter1: "insert"
        includeFilter2 : "core regression"
        excludeFilter : "single_threaded"
        threads : "1 2 4 8"
        readCmd: false
    - func: "download analysis scripts"
    - func: "analyze"
      vars:
        reports_analysis: true
- name: geo
  depends_on:
  - variant: linux-wt-standalone
    name: compile
  commands:
    - func: "start server"
    - func: "run perf tests"
      vars:
        includeFilter1: "geo"
        includeFilter2 : "core regression"
        excludeFilter : "single_threaded"
        threads : "1 2 4 8"
        readCmd: false
    - func: "download analysis scripts"
    - func: "analyze"
      vars:
        reports_analysis: true
- name: misc
  depends_on:
  - variant: linux-wt-standalone
    name: compile
  commands:
    - func: "start server"
    - func: "run perf tests"
      vars:
        includeFilter1: "command multi remove mixed"
        includeFilter2 : "core regression"
        excludeFilter : "single_threaded"
        threads : "1 2 4 8"
        readCmd: false
    - func: "download analysis scripts"
    - func: "analyze"
      vars:
        reports_analysis: true
- name: singleThreaded
  depends_on:
  - variant: linux-wt-standalone
    name: compile
  commands:
    - func: "start server"
    - func: "run perf tests"
      vars:
        includeFilter1: "single_threaded"
        includeFilter2 : "core regression"
        excludeFilter : "none"
        threads : "1"
        readCmd: false
    - func: "download analysis scripts"
    - func: "analyze"
      vars:
        reports_analysis: true
- name: aggregation
  depends_on:
  - variant: linux-wt-standalone
    name: compile
  commands:
    - func: "start server"
    - func: "run perf tests"
      vars:
        includeFilter1: "aggregation"
        includeFilter2: "regression"
        excludeFilter: "none"
        threads : "1"
        readCmd: false
    - func: "download analysis scripts"
    - func: "analyze"
      vars:
        report_analysis: true
<<<<<<< HEAD
=======
- name: agg-query-comparison
  depends_on:
  - variant: linux-wt-standalone
    name: compile
  commands:
    - func: "start server"
    - func: "run perf tests"
      vars:
        includeFilter1: "agg_query_comparison"
        includeFilter2 : "core regression"
        excludeFilter : "single_threaded"
        threads : "1 2 4 8"
        readCmd: false
    - func: "download analysis scripts"
    - func: "analyze"
      vars:
        reports_analysis: true
>>>>>>> f378d467

buildvariants:
- name: linux-wt-standalone
  display_name: Standalone Linux inMemory
  batchtime: 90 # 1.5 hours
  modules:
    - enterprise
  expansions:
    # We are explicitly tracking the rhel62 variant compile options from evergreen.yml for
    # microbenchmarks, since they run on the centos6 boxes.  If we can get proper artifacts directly
    # from that project, we should do that and remove the compile tasks.
    compile_flags: --ssl MONGO_DISTMOD=rhel62 -j$(grep -c ^processor /proc/cpuinfo) --release --variables-files=etc/scons/mongodbtoolchain_gcc.vars
    mongod_exec_wrapper: &exec_wrapper "numactl --physcpubind=4,5,6,7 -i 1"
    perf_exec_wrapper: &perf_wrapper "numactl --physcpubind=1,2,3 -i 0"
    mongod_flags: >-
      --auth
      --fork
      --inMemoryEngineConfigString 'eviction=(threads_min=1),'
      --inMemorySizeGB 60
      --logpath ./mongod.log
<<<<<<< HEAD
=======
      --networkMessageCompressors noop
>>>>>>> f378d467
      --setParameter diagnosticDataCollectionEnabled=false
      --setParameter enableTestCommands=1
      --setParameter ttlMonitorEnabled=false
      --storageEngine inMemory
      --syncdelay 0
    use_scons_cache: true
<<<<<<< HEAD
    project: &project perf-3.4
=======
    project: &project perf
>>>>>>> f378d467
  run_on:
  - "centos6-perf"
  tasks:
  - name: compile
    distros:
    - rhel62-large
  - name: aggregation
  - name: agg-query-comparison
  - name: query
  - name: views-aggregation
  - name: views-query
  - name: where
  - name: update
  - name: insert
  - name: geo
  - name: misc
  - name: singleThreaded

- name: linux-mmap-standalone
  display_name: Standalone Linux MMAPv1
  batchtime: 90 # 1.5 hours
  expansions:
    mongod_exec_wrapper: *exec_wrapper
    perf_exec_wrapper: *perf_wrapper
    mongod_flags: >-
      --auth
      --fork
      --logpath ./mongod.log
<<<<<<< HEAD
=======
      --networkMessageCompressors noop
>>>>>>> f378d467
      --nojournal
      --setParameter diagnosticDataCollectionEnabled=false
      --setParameter enableTestCommands=1
      --setParameter ttlMonitorEnabled=false
      --storageEngine mmapv1
      --syncdelay 0
    project: *project
  run_on:
  - "centos6-perf"
  tasks:
  - name: aggregation
  - name: agg-query-comparison
  - name: query
  - name: views-aggregation
  - name: views-query
  - name: where
  - name: update
  - name: insert
  - name: geo
  - name: misc
  - name: singleThreaded

- name: linux-wt-repl
  display_name: 1-Node ReplSet Linux inMemory
  batchtime: 90 # 1.5 hours
  expansions:
    mongod_exec_wrapper: *exec_wrapper
    perf_exec_wrapper: *perf_wrapper
    mongod_flags: >-
      --auth
      --fork
      --inMemoryEngineConfigString 'eviction=(threads_min=1),'
      --inMemorySizeGB 60
      --logpath ./mongod.log
<<<<<<< HEAD
=======
      --networkMessageCompressors noop
>>>>>>> f378d467
      --oplogSize 30000
      --replSet test
      --setParameter diagnosticDataCollectionEnabled=false
      --setParameter enableTestCommands=1
      --setParameter ttlMonitorEnabled=false
      --storageEngine inMemory
      --syncdelay 0
    project: *project
  run_on:
  - "centos6-perf"
  tasks:
  - name: update
  - name: insert
  - name: misc
  - name: singleThreaded

- name: linux-mmap-repl
  display_name: 1-Node ReplSet Linux MMAPv1
  batchtime: 90 # 1.5 hours
  expansions:
    mongod_exec_wrapper: *exec_wrapper
    perf_exec_wrapper: *perf_wrapper
    mongod_flags: >-
      --auth
      --fork
      --logpath ./mongod.log
<<<<<<< HEAD
=======
      --networkMessageCompressors noop
>>>>>>> f378d467
      --nojournal
      --oplogSize 100000
      --replSet test
      --setParameter diagnosticDataCollectionEnabled=false
      --setParameter enableTestCommands=1
      --setParameter ttlMonitorEnabled=false
      --storageEngine mmapv1
      --syncdelay 0
    project: *project
  run_on:
  - "centos6-perf"
  tasks:
  - name: update
  - name: insert
  - name: misc
  - name: singleThreaded<|MERGE_RESOLUTION|>--- conflicted
+++ resolved
@@ -38,11 +38,7 @@
           # these default values in the distro config in evergreen.
 
           if [ -d "${scons_cache_path}" ]; then
-<<<<<<< HEAD
-              ${python|python} buildscripts/scons_cache_prune.py --cache-dir ${scons_cache_path} --cache-size ${scons_cache_size|200} --prune-ratio ${scons_prune_ratio|0.8}
-=======
               ${python|/opt/mongodbtoolchain/v2/bin/python2} buildscripts/scons_cache_prune.py --cache-dir ${scons_cache_path} --cache-size ${scons_cache_size|200} --prune-ratio ${scons_prune_ratio|0.8}
->>>>>>> f378d467
           fi
 
 
@@ -50,11 +46,7 @@
 - name: enterprise
   repo: git@github.com:10gen/mongo-enterprise-modules.git
   prefix: src/mongo/db/modules
-<<<<<<< HEAD
-  branch: v3.4
-=======
   branch: v4.0
->>>>>>> f378d467
 
 
 functions:
@@ -210,11 +202,7 @@
           # appropriate flags if it's `true`.
           reports_analysis_flags="--reports-analysis . --perf-file perf/perf.json"
           cmd_flags=$([ "${reports_analysis}" = "true" ] && echo "$reports_analysis_flags" || echo "")
-<<<<<<< HEAD
-          REFTAG="3.4.13-Baseline"
-=======
           REFTAG="3.6.5-Baseline"
->>>>>>> f378d467
           OVERRIDE="../dsi/analysis/${branch_name}/perf_override.json"
           python ../dsi/analysis/perf_regression_check.py $cmd_flags -f history.json --rev ${revision} -t tags.json --refTag $REFTAG --overrideFile $OVERRIDE --variant ${build_variant} --task ${task_name} --threshold 0.075 --threadThreshold 0.12
   "run perf tests":
@@ -261,11 +249,7 @@
           set -o verbose
 
           # We get the raw version string (r1.2.3-45-gabcdef) from git
-<<<<<<< HEAD
-          MONGO_VERSION=$(git describe)
-=======
           MONGO_VERSION=$(git describe --abbrev=7)
->>>>>>> f378d467
           # If this is a patch build, we add the patch version id to the version string so we know
           # this build was a patch, and which evergreen task it came from
           if [ "${is_patch|}" = "true" ]; then
@@ -274,11 +258,7 @@
 
           # This script converts the generated version string into a sanitized version string for
           # use by scons and uploading artifacts as well as information about for the scons cache.
-<<<<<<< HEAD
-          echo $MONGO_VERSION | USE_SCONS_CACHE=${use_scons_cache|false} ${python|python} buildscripts/generate_compile_expansions.py | tee compile_expansions.yml
-=======
           MONGO_VERSION=$MONGO_VERSION USE_SCONS_CACHE=${use_scons_cache|false} ${python|/opt/mongodbtoolchain/v2/bin/python2} buildscripts/generate_compile_expansions.py --out compile_expansions.yml
->>>>>>> f378d467
     # Then we load the generated version data into the agent so we can use it in task definitions
     - command: expansions.update
       params:
@@ -290,11 +270,7 @@
           set -o errexit
           set -o verbose
 
-<<<<<<< HEAD
-          ${python|python} ./buildscripts/scons.py ${compile_flags|} ${scons_cache_args|} mongo mongod
-=======
           ${python|/opt/mongodbtoolchain/v2/bin/python2} ./buildscripts/scons.py ${compile_flags|} ${scons_cache_args|} mongo mongod
->>>>>>> f378d467
     - command: s3.put
       params:
         aws_key: ${aws_key}
@@ -485,8 +461,6 @@
     - func: "analyze"
       vars:
         report_analysis: true
-<<<<<<< HEAD
-=======
 - name: agg-query-comparison
   depends_on:
   - variant: linux-wt-standalone
@@ -504,7 +478,6 @@
     - func: "analyze"
       vars:
         reports_analysis: true
->>>>>>> f378d467
 
 buildvariants:
 - name: linux-wt-standalone
@@ -525,21 +498,14 @@
       --inMemoryEngineConfigString 'eviction=(threads_min=1),'
       --inMemorySizeGB 60
       --logpath ./mongod.log
-<<<<<<< HEAD
-=======
       --networkMessageCompressors noop
->>>>>>> f378d467
       --setParameter diagnosticDataCollectionEnabled=false
       --setParameter enableTestCommands=1
       --setParameter ttlMonitorEnabled=false
       --storageEngine inMemory
       --syncdelay 0
     use_scons_cache: true
-<<<<<<< HEAD
-    project: &project perf-3.4
-=======
     project: &project perf
->>>>>>> f378d467
   run_on:
   - "centos6-perf"
   tasks:
@@ -568,10 +534,7 @@
       --auth
       --fork
       --logpath ./mongod.log
-<<<<<<< HEAD
-=======
       --networkMessageCompressors noop
->>>>>>> f378d467
       --nojournal
       --setParameter diagnosticDataCollectionEnabled=false
       --setParameter enableTestCommands=1
@@ -606,10 +569,7 @@
       --inMemoryEngineConfigString 'eviction=(threads_min=1),'
       --inMemorySizeGB 60
       --logpath ./mongod.log
-<<<<<<< HEAD
-=======
       --networkMessageCompressors noop
->>>>>>> f378d467
       --oplogSize 30000
       --replSet test
       --setParameter diagnosticDataCollectionEnabled=false
@@ -636,10 +596,7 @@
       --auth
       --fork
       --logpath ./mongod.log
-<<<<<<< HEAD
-=======
       --networkMessageCompressors noop
->>>>>>> f378d467
       --nojournal
       --oplogSize 100000
       --replSet test
