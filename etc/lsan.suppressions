# Client objects are leaked in threads that are never terminated
leak:mongo::Client::Client

<<<<<<< HEAD
# Insanity related to the fact that the static observer
# prevents deleting mutexes during clean shutdown. If you
# remove the StaticObserver, remove this too.
leak:mongo::mutex::mutex

=======
>>>>>>> f378d467
leak:glob64<|MERGE_RESOLUTION|>--- conflicted
+++ resolved
@@ -1,12 +1,4 @@
 # Client objects are leaked in threads that are never terminated
 leak:mongo::Client::Client
 
-<<<<<<< HEAD
-# Insanity related to the fact that the static observer
-# prevents deleting mutexes during clean shutdown. If you
-# remove the StaticObserver, remove this too.
-leak:mongo::mutex::mutex
-
-=======
->>>>>>> f378d467
 leak:glob64