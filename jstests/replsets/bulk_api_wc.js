// Tests write-concern-related bulk api functionality
//
// This test asserts that a journaled write to a mongod running with --nojournal should be rejected,
// so cannot be run on the ephemeralForTest storage engine, as it accepts all journaled writes.
// @tags: [SERVER-21420]

<<<<<<< HEAD
jsTest.log("Starting bulk api write concern tests...");

// Start a 2-node replica set with no journal
// Allows testing immediate write concern failures and wc application failures
var rst = new ReplSetTest({nodes: 2});
rst.startSet({nojournal: ""});
rst.initiate();
var mongod = rst.getPrimary();
var coll = mongod.getCollection("test.bulk_api_wc");

var executeTests = function() {

    // Create a unique index, legacy writes validate too early to use invalid documents for write
    // error testing
    coll.ensureIndex({a: 1}, {unique: true});

    //
    // Ordered
    //

    //
    // Fail due to nojournal
    coll.remove({});
    var bulk = coll.initializeOrderedBulkOp();
    bulk.insert({a: 1});
    bulk.insert({a: 2});
    assert.throws(function() {
        bulk.execute({j: true});
    });

    //
    // Fail due to unrecognized write concern field.
    coll.remove({});
    var bulk = coll.initializeOrderedBulkOp();
    bulk.insert({a: 1});
    bulk.insert({a: 2});
    var result = assert.throws(function() {
        bulk.execute({x: 1});
    });
    assert.eq(ErrorCodes.FailedToParse, result.code, 'unexpected error code: ' + tojson(result));
    assert.eq('unrecognized write concern field: x',
              result.errmsg,
              'unexpected error message: ' + tojson(result));

    //
    // Fail with write error, no write concern error even though it would fail on apply for ordered
    coll.remove({});
    var bulk = coll.initializeOrderedBulkOp();
    bulk.insert({a: 1});
    bulk.insert({a: 2});
    bulk.insert({a: 2});
    result = assert.throws(function() {
        bulk.execute({w: 'invalid'});
    });
    assert.eq(result.nInserted, 2);
    assert.eq(result.getWriteErrors()[0].index, 2);
    assert(!result.getWriteConcernError());
    assert.eq(coll.find().itcount(), 2);

    //
    // Unordered
    //

    //
    // Fail with write error, write concern error reported when unordered
    coll.remove({});
    var bulk = coll.initializeUnorderedBulkOp();
    bulk.insert({a: 1});
    bulk.insert({a: 2});
    bulk.insert({a: 2});
    var result = assert.throws(function() {
        bulk.execute({w: 'invalid'});
    });
    assert.eq(result.nInserted, 2);
    assert.eq(result.getWriteErrors()[0].index, 2);
    assert(result.getWriteConcernError());
    assert.eq(coll.find().itcount(), 2);

    //
    // Fail with write error, write concern timeout reported when unordered
    // Note that wtimeout:true can only be reported when the batch is all the same, so there's not
    // multiple wc errors
    coll.remove({});
    var bulk = coll.initializeUnorderedBulkOp();
    bulk.insert({a: 1});
    bulk.insert({a: 2});
    bulk.insert({a: 2});
    var result = assert.throws(function() {
        bulk.execute({w: 3, wtimeout: 1});
    });
    assert.eq(result.nInserted, 2);
    assert.eq(result.getWriteErrors()[0].index, 2);
    assert.eq(100, result.getWriteConcernError().code);
    assert.eq(coll.find().itcount(), 2);

    //
    // Fail with write error and upserted, write concern error reported when unordered
    coll.remove({});
    var bulk = coll.initializeUnorderedBulkOp();
    bulk.insert({a: 1});
    bulk.insert({a: 2});
    bulk.find({a: 3}).upsert().updateOne({a: 3});
    bulk.insert({a: 3});
    var result = assert.throws(function() {
        bulk.execute({w: 'invalid'});
    });
    assert.eq(result.nInserted, 2);
    assert.eq(result.nUpserted, 1);
    assert.eq(result.getUpsertedIds()[0].index, 2);
    assert.eq(result.getWriteErrors()[0].index, 3);
    assert(result.getWriteConcernError());
    assert.eq(coll.find().itcount(), 3);
};

// Use write commands
coll.getMongo().useWriteCommands = function() {
    return true;
};
executeTests();

// FAILING currently due to incorrect batch api reading of GLE
// Use legacy opcodes
coll.getMongo().useWriteCommands = function() {
    return false;
};
executeTests();

jsTest.log("DONE bulk api wc tests");
rst.stopSet();
=======
(function() {

    jsTest.log("Starting bulk api write concern tests...");

    // Skip this test if running with the "wiredTiger" storage engine, since it requires
    // using 'nojournal' in a replica set, which is not supported when using WT.
    if (!jsTest.options().storageEngine || jsTest.options().storageEngine === "wiredTiger") {
        // WT is currently the default engine so it is used when 'storageEngine' is not set.
        jsTest.log("Skipping test because it is not applicable for the wiredTiger storage engine");
        return;
    }

    // Start a 2-node replica set with no journal
    // Allows testing immediate write concern failures and wc application failures
    var rst = new ReplSetTest({nodes: 2});
    rst.startSet({nojournal: ""});
    rst.initiate();
    var mongod = rst.getPrimary();
    var coll = mongod.getCollection("test.bulk_api_wc");

    var executeTests = function() {

        // Create a unique index, legacy writes validate too early to use invalid documents for
        // write
        // error testing
        coll.ensureIndex({a: 1}, {unique: true});

        //
        // Ordered
        //

        //
        // Fail due to nojournal
        coll.remove({});
        var bulk = coll.initializeOrderedBulkOp();
        bulk.insert({a: 1});
        bulk.insert({a: 2});
        assert.throws(function() {
            bulk.execute({j: true});
        });

        //
        // Fail due to unrecognized write concern field.
        coll.remove({});
        var bulk = coll.initializeOrderedBulkOp();
        bulk.insert({a: 1});
        bulk.insert({a: 2});
        var result = assert.throws(function() {
            bulk.execute({x: 1});
        });
        assert.eq(
            ErrorCodes.FailedToParse, result.code, 'unexpected error code: ' + tojson(result));
        assert.eq('unrecognized write concern field: x',
                  result.errmsg,
                  'unexpected error message: ' + tojson(result));

        //
        // Fail with write error, no write concern error even though it would fail on apply for
        // ordered
        coll.remove({});
        var bulk = coll.initializeOrderedBulkOp();
        bulk.insert({a: 1});
        bulk.insert({a: 2});
        bulk.insert({a: 2});
        result = assert.throws(function() {
            bulk.execute({w: 'invalid'});
        });
        assert.eq(result.nInserted, 2);
        assert.eq(result.getWriteErrors()[0].index, 2);
        assert(!result.getWriteConcernError());
        assert.eq(coll.find().itcount(), 2);

        //
        // Unordered
        //

        //
        // Fail with write error, write concern error reported when unordered
        coll.remove({});
        var bulk = coll.initializeUnorderedBulkOp();
        bulk.insert({a: 1});
        bulk.insert({a: 2});
        bulk.insert({a: 2});
        var result = assert.throws(function() {
            bulk.execute({w: 'invalid'});
        });
        assert.eq(result.nInserted, 2);
        assert.eq(result.getWriteErrors()[0].index, 2);
        assert(result.getWriteConcernError());
        assert.eq(coll.find().itcount(), 2);

        //
        // Fail with write error, write concern timeout reported when unordered
        // Note that wtimeout:true can only be reported when the batch is all the same, so there's
        // not
        // multiple wc errors
        coll.remove({});
        var bulk = coll.initializeUnorderedBulkOp();
        bulk.insert({a: 1});
        bulk.insert({a: 2});
        bulk.insert({a: 2});
        var result = assert.throws(function() {
            bulk.execute({w: 3, wtimeout: 1});
        });
        assert.eq(result.nInserted, 2);
        assert.eq(result.getWriteErrors()[0].index, 2);
        assert.eq(100, result.getWriteConcernError().code);
        assert.eq(coll.find().itcount(), 2);

        //
        // Fail with write error and upserted, write concern error reported when unordered
        coll.remove({});
        var bulk = coll.initializeUnorderedBulkOp();
        bulk.insert({a: 1});
        bulk.insert({a: 2});
        bulk.find({a: 3}).upsert().updateOne({a: 3});
        bulk.insert({a: 3});
        var result = assert.throws(function() {
            bulk.execute({w: 'invalid'});
        });
        assert.eq(result.nInserted, 2);
        assert.eq(result.nUpserted, 1);
        assert.eq(result.getUpsertedIds()[0].index, 2);
        assert.eq(result.getWriteErrors()[0].index, 3);
        assert(result.getWriteConcernError());
        assert.eq(coll.find().itcount(), 3);
    };

    // Use write commands
    coll.getMongo().useWriteCommands = function() {
        return true;
    };
    executeTests();

    // FAILING currently due to incorrect batch api reading of GLE
    // Use legacy opcodes
    coll.getMongo().useWriteCommands = function() {
        return false;
    };
    executeTests();

    jsTest.log("DONE bulk api wc tests");
    rst.stopSet();

})();
>>>>>>> f378d467
<|MERGE_RESOLUTION|>--- conflicted
+++ resolved
@@ -4,137 +4,6 @@
 // so cannot be run on the ephemeralForTest storage engine, as it accepts all journaled writes.
 // @tags: [SERVER-21420]
 
-<<<<<<< HEAD
-jsTest.log("Starting bulk api write concern tests...");
-
-// Start a 2-node replica set with no journal
-// Allows testing immediate write concern failures and wc application failures
-var rst = new ReplSetTest({nodes: 2});
-rst.startSet({nojournal: ""});
-rst.initiate();
-var mongod = rst.getPrimary();
-var coll = mongod.getCollection("test.bulk_api_wc");
-
-var executeTests = function() {
-
-    // Create a unique index, legacy writes validate too early to use invalid documents for write
-    // error testing
-    coll.ensureIndex({a: 1}, {unique: true});
-
-    //
-    // Ordered
-    //
-
-    //
-    // Fail due to nojournal
-    coll.remove({});
-    var bulk = coll.initializeOrderedBulkOp();
-    bulk.insert({a: 1});
-    bulk.insert({a: 2});
-    assert.throws(function() {
-        bulk.execute({j: true});
-    });
-
-    //
-    // Fail due to unrecognized write concern field.
-    coll.remove({});
-    var bulk = coll.initializeOrderedBulkOp();
-    bulk.insert({a: 1});
-    bulk.insert({a: 2});
-    var result = assert.throws(function() {
-        bulk.execute({x: 1});
-    });
-    assert.eq(ErrorCodes.FailedToParse, result.code, 'unexpected error code: ' + tojson(result));
-    assert.eq('unrecognized write concern field: x',
-              result.errmsg,
-              'unexpected error message: ' + tojson(result));
-
-    //
-    // Fail with write error, no write concern error even though it would fail on apply for ordered
-    coll.remove({});
-    var bulk = coll.initializeOrderedBulkOp();
-    bulk.insert({a: 1});
-    bulk.insert({a: 2});
-    bulk.insert({a: 2});
-    result = assert.throws(function() {
-        bulk.execute({w: 'invalid'});
-    });
-    assert.eq(result.nInserted, 2);
-    assert.eq(result.getWriteErrors()[0].index, 2);
-    assert(!result.getWriteConcernError());
-    assert.eq(coll.find().itcount(), 2);
-
-    //
-    // Unordered
-    //
-
-    //
-    // Fail with write error, write concern error reported when unordered
-    coll.remove({});
-    var bulk = coll.initializeUnorderedBulkOp();
-    bulk.insert({a: 1});
-    bulk.insert({a: 2});
-    bulk.insert({a: 2});
-    var result = assert.throws(function() {
-        bulk.execute({w: 'invalid'});
-    });
-    assert.eq(result.nInserted, 2);
-    assert.eq(result.getWriteErrors()[0].index, 2);
-    assert(result.getWriteConcernError());
-    assert.eq(coll.find().itcount(), 2);
-
-    //
-    // Fail with write error, write concern timeout reported when unordered
-    // Note that wtimeout:true can only be reported when the batch is all the same, so there's not
-    // multiple wc errors
-    coll.remove({});
-    var bulk = coll.initializeUnorderedBulkOp();
-    bulk.insert({a: 1});
-    bulk.insert({a: 2});
-    bulk.insert({a: 2});
-    var result = assert.throws(function() {
-        bulk.execute({w: 3, wtimeout: 1});
-    });
-    assert.eq(result.nInserted, 2);
-    assert.eq(result.getWriteErrors()[0].index, 2);
-    assert.eq(100, result.getWriteConcernError().code);
-    assert.eq(coll.find().itcount(), 2);
-
-    //
-    // Fail with write error and upserted, write concern error reported when unordered
-    coll.remove({});
-    var bulk = coll.initializeUnorderedBulkOp();
-    bulk.insert({a: 1});
-    bulk.insert({a: 2});
-    bulk.find({a: 3}).upsert().updateOne({a: 3});
-    bulk.insert({a: 3});
-    var result = assert.throws(function() {
-        bulk.execute({w: 'invalid'});
-    });
-    assert.eq(result.nInserted, 2);
-    assert.eq(result.nUpserted, 1);
-    assert.eq(result.getUpsertedIds()[0].index, 2);
-    assert.eq(result.getWriteErrors()[0].index, 3);
-    assert(result.getWriteConcernError());
-    assert.eq(coll.find().itcount(), 3);
-};
-
-// Use write commands
-coll.getMongo().useWriteCommands = function() {
-    return true;
-};
-executeTests();
-
-// FAILING currently due to incorrect batch api reading of GLE
-// Use legacy opcodes
-coll.getMongo().useWriteCommands = function() {
-    return false;
-};
-executeTests();
-
-jsTest.log("DONE bulk api wc tests");
-rst.stopSet();
-=======
 (function() {
 
     jsTest.log("Starting bulk api write concern tests...");
@@ -279,5 +148,4 @@
     jsTest.log("DONE bulk api wc tests");
     rst.stopSet();
 
-})();
->>>>>>> f378d467
+})();