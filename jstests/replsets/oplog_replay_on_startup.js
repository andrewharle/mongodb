// SERVER-7200 On startup, replica set nodes delete oplog state past the oplog delete point and
// apply any remaining unapplied ops before coming up as a secondary.
//
// This test requires mmapv1 because rollback to a stable timestamp does not allow arbitrary
// writes to the minValid document. This has been replaced by unittests.
// @tags: [requires_persistence, requires_mmapv1]
(function() {
    "use strict";

    var ns = "test.coll";

    var rst = new ReplSetTest({
        nodes: 1,
    });

    rst.startSet();
    rst.initiate();

    var conn = rst.getPrimary();  // Waits for PRIMARY state.
    var nojournal = Array.contains(conn.adminCommand({getCmdLineOpts: 1}).argv, '--nojournal');
    var storageEngine = jsTest.options().storageEngine;
    var term = conn.getCollection('local.oplog.rs').find().sort({$natural: -1}).limit(1).next().t;

    function runTest({
        oplogEntries,
        collectionContents,
        deletePoint,
        begin,
        minValid,
        expectedState,
        expectedApplied,
    }) {
        if (nojournal && (storageEngine === 'mmapv1') && expectedState === 'FATAL') {
            // We can't test fatal states on mmap without a journal because it won't be able
            // to start up again.
            return;
        }

        if (term != -1) {
            term++;  // Each test gets a new term on PV1 to ensure OpTimes always move forward.
        }

        conn = rst.restart(0, {noReplSet: true});  // Restart as a standalone node.
        assert.neq(null, conn, "failed to restart");
        var oplog = conn.getCollection('local.oplog.rs');
        var minValidColl = conn.getCollection('local.replset.minvalid');
        var oplogTruncateAfterColl = conn.getCollection('local.replset.oplogTruncateAfterPoint');
        var coll = conn.getCollection(ns);

        // Reset state to empty.
        assert.commandWorked(oplog.runCommand('emptycapped'));
        coll.drop();
        assert.commandWorked(coll.runCommand('create'));

        var ts = (num) => num === null ? Timestamp() : Timestamp(1000, num);

        oplogEntries.forEach((num) => {
            assert.writeOK(oplog.insert({
                ts: ts(num),
<<<<<<< HEAD
                t: term,
                h: 1,
=======
                t: NumberLong(term),
                h: NumberLong(1),
>>>>>>> f378d467
                op: 'i',
                ns: ns,
                v: 2,
                o: {_id: num},
            }));
        });

        collectionContents.forEach((num) => {
            assert.writeOK(coll.insert({_id: num}));
        });

        var injectedMinValidDoc = {
            _id: ObjectId(),

            // appliedThrough
            begin: {
                ts: ts(begin),
                t: NumberLong(term),
            },

            // minvalid:
            t: NumberLong(term),
            ts: ts(minValid),
        };

        var injectedOplogTruncateAfterPointDoc = {
            _id: "oplogTruncateAfterPoint",
            oplogTruncateAfterPoint: ts(deletePoint)
        };

        // This weird mechanism is the only way to bypass mongod's attempt to fill in null
        // Timestamps.
        assert.writeOK(minValidColl.remove({}));
        assert.writeOK(minValidColl.update({}, {$set: injectedMinValidDoc}, {upsert: true}));
        assert.eq(minValidColl.findOne(),
                  injectedMinValidDoc,
                  "If the Timestamps differ, the server may be filling in the null timestamps");

        assert.writeOK(oplogTruncateAfterColl.remove({}));
        assert.writeOK(oplogTruncateAfterColl.update(
            {}, {$set: injectedOplogTruncateAfterPointDoc}, {upsert: true}));
        assert.eq(oplogTruncateAfterColl.findOne(),
                  injectedOplogTruncateAfterPointDoc,
                  "If the Timestamps differ, the server may be filling in the null timestamps");

        rst.stop(0);

        if (expectedState === 'FATAL') {
            try {
                rst.start(0, {waitForConnect: true}, true);
            } catch (e) {
            }
            rst.stop(0, undefined, {allowedExitCode: MongoRunner.EXIT_ABRUPT});
            return;
        } else {
            conn = rst.start(0, {waitForConnect: true}, true);
        }

        // Wait for the node to go to SECONDARY if it is able.
        assert.soon(
            () =>
                conn.adminCommand('serverStatus').metrics.repl.apply.attemptsToBecomeSecondary > 0,
            () => conn.adminCommand('serverStatus').metrics.repl.apply.attemptsToBecomeSecondary);

        var isMaster = conn.adminCommand('ismaster');
        switch (expectedState) {
            case 'SECONDARY':
                // Primary is also acceptable since once a node becomes secondary, it will try to
                // become primary if it is eligible and has enough votes (which this node does).
                // This is supposed to test that we reach secondary, not that we stay there.
                assert(isMaster.ismaster || isMaster.secondary,
                       'not PRIMARY or SECONDARY: ' + tojson(isMaster));
                break;

            case 'RECOVERING':
                assert(!isMaster.ismaster && !isMaster.secondary,
                       'not in RECOVERING: ' + tojson(isMaster));

                // Restart as a standalone node again so we can read from the collection.
                conn = rst.restart(0, {noReplSet: true});
                break;

            case 'FATAL':
                doassert("server startup didn't fail when it should have");
                break;

            default:
                doassert(`expectedState ${expectedState} is not supported`);
        }

        // Ensure the oplog has the entries it should have and none that it shouldn't.
        assert.eq(conn.getCollection('local.oplog.rs')
                      .find({ns: ns, op: 'i'})
                      .sort({$natural: 1})
                      .map((op) => op.o._id),
                  expectedApplied);

        // Ensure that all ops that should have been applied were.
        conn.setSlaveOk(true);
        assert.eq(conn.getCollection(ns).find().sort({_id: 1}).map((obj) => obj._id),
                  expectedApplied);
    }

    //
    // Normal 3.4 cases
    //

    runTest({
        oplogEntries: [1, 2, 3],
        collectionContents: [1, 2, 3],
        deletePoint: null,
        begin: null,
        minValid: null,
        expectedState: 'SECONDARY',
        expectedApplied: [1, 2, 3],
    });

    runTest({
        oplogEntries: [1, 2, 3],
        collectionContents: [1, 2, 3],
        deletePoint: null,
        begin: null,
        minValid: 2,
        expectedState: 'SECONDARY',
        expectedApplied: [1, 2, 3],
    });

    runTest({
        oplogEntries: [1, 2, 3],
        collectionContents: [1, 2, 3],
        deletePoint: null,
        begin: null,
        minValid: 3,
        expectedState: 'SECONDARY',
        expectedApplied: [1, 2, 3],
    });

    runTest({
        oplogEntries: [1, 2, 3],
        collectionContents: [1, 2, 3],
        deletePoint: null,
        begin: 3,
        minValid: 3,
        expectedState: 'SECONDARY',
        expectedApplied: [1, 2, 3],
    });

    runTest({
        oplogEntries: [1, 2, 3],
        collectionContents: [1, 2, 3],
        deletePoint: 4,
        begin: 3,
        minValid: 3,
        expectedState: 'SECONDARY',
        expectedApplied: [1, 2, 3],
    });

    runTest({
        oplogEntries: [1, 2, 3, 4, 5, 6],
        collectionContents: [1, 2, 3],
        deletePoint: 4,
        begin: 3,
        minValid: 3,
        expectedState: 'SECONDARY',
        expectedApplied: [1, 2, 3],
    });

    runTest({
        oplogEntries: [1, 2, 3, /*4,*/ 5, 6],
        collectionContents: [1, 2, 3],
        deletePoint: 4,
        begin: 3,
        minValid: 3,
        expectedState: 'SECONDARY',
        expectedApplied: [1, 2, 3],
    });

    runTest({
        oplogEntries: [1, 2, 3, 4, 5, 6],
        collectionContents: [1, 2, 3],
        deletePoint: null,
        begin: 3,
        minValid: 3,
        expectedState: 'SECONDARY',
        expectedApplied: [1, 2, 3, 4, 5, 6],
    });

    runTest({
        oplogEntries: [1, 2, 3, 4, 5, 6],
        collectionContents: [1, 2, 3],
        deletePoint: null,
        begin: 3,
        minValid: 6,
        expectedState: 'SECONDARY',
        expectedApplied: [1, 2, 3, 4, 5, 6],
    });

    //
    // These states should be impossible to get into.
    //

    runTest({
        oplogEntries: [1, 2, 3],
        collectionContents: [1, 2, 3, 4],
        deletePoint: null,
        begin: 4,
        minValid: null,  // doesn't matter.
        expectedState: 'FATAL',
    });

    runTest({
        oplogEntries: [4, 5, 6],
        collectionContents: [1, 2],
        deletePoint: 2,
        begin: 3,
        minValid: null,  // doesn't matter.
        expectedState: 'FATAL',
    });

    runTest({
        oplogEntries: [4, 5, 6],
        collectionContents: [1, 2],
        deletePoint: null,
        begin: 3,
        minValid: null,  // doesn't matter.
        expectedState: 'FATAL',
    });

    runTest({
        oplogEntries: [1, 2, 3, 4, 5, 6],
        collectionContents: [1, 2, 3, 4, 5],
        deletePoint: null,
        begin: 5,
        minValid: 3,
        expectedState: 'SECONDARY',
        expectedApplied: [1, 2, 3, 4, 5, 6],
    });

    runTest({
        oplogEntries: [1, 2, 3, 4, 5, 6],
        collectionContents: [1, 2, 3, 4, 5],
        deletePoint: null,
        begin: 5,
        minValid: null,
        expectedState: 'SECONDARY',
        expectedApplied: [1, 2, 3, 4, 5, 6],
    });

    runTest({
        oplogEntries: [1, 2, 3, 4, 5],
        collectionContents: [1],
        deletePoint: 4,
        begin: 1,
        minValid: 3,
        expectedState: 'SECONDARY',
        expectedApplied: [1, 2, 3],
    });

    rst.stopSet();
})();<|MERGE_RESOLUTION|>--- conflicted
+++ resolved
@@ -57,13 +57,8 @@
         oplogEntries.forEach((num) => {
             assert.writeOK(oplog.insert({
                 ts: ts(num),
-<<<<<<< HEAD
-                t: term,
-                h: 1,
-=======
                 t: NumberLong(term),
                 h: NumberLong(1),
->>>>>>> f378d467
                 op: 'i',
                 ns: ns,
                 v: 2,
