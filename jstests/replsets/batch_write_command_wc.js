--- conflicted
+++ resolved
@@ -19,86 +19,6 @@
 
     // NOTE: ALL TESTS BELOW SHOULD BE SELF-CONTAINED, FOR EASIER DEBUGGING
 
-<<<<<<< HEAD
-//
-// Basic insert, default WC
-coll.remove({});
-printjson(request = {
-    insert: coll.getName(),
-    documents: [{a: 1}]
-});
-printjson(result = coll.runCommand(request));
-assert(result.ok);
-assert.eq(1, result.n);
-assert.eq(1, coll.find().itcount());
-
-//
-// Basic insert, majority WC
-coll.remove({});
-printjson(request = {
-    insert: coll.getName(),
-    documents: [{a: 1}],
-    writeConcern: {w: 'majority'}
-});
-printjson(result = coll.runCommand(request));
-assert(result.ok);
-assert.eq(1, result.n);
-assert.eq(1, coll.find().itcount());
-
-//
-// Basic insert,  w:2 WC
-coll.remove({});
-printjson(request = {
-    insert: coll.getName(),
-    documents: [{a: 1}],
-    writeConcern: {w: 2}
-});
-printjson(result = coll.runCommand(request));
-assert(result.ok);
-assert.eq(1, result.n);
-assert.eq(1, coll.find().itcount());
-
-//
-// Basic insert, immediate nojournal error
-coll.remove({});
-printjson(request = {
-    insert: coll.getName(),
-    documents: [{a: 1}],
-    writeConcern: {j: true}
-});
-printjson(result = coll.runCommand(request));
-assert(!result.ok);
-assert.eq(0, coll.find().itcount());
-
-//
-// Basic insert, timeout wc error
-coll.remove({});
-printjson(request = {
-    insert: coll.getName(),
-    documents: [{a: 1}],
-    writeConcern: {w: 3, wtimeout: 1}
-});
-printjson(result = coll.runCommand(request));
-assert(result.ok);
-assert.eq(1, result.n);
-assert(result.writeConcernError);
-assert.eq(100, result.writeConcernError.code);
-assert.eq(1, coll.find().itcount());
-
-//
-// Basic insert, wmode wc error
-coll.remove({});
-printjson(request = {
-    insert: coll.getName(),
-    documents: [{a: 1}],
-    writeConcern: {w: 'invalid'}
-});
-printjson(result = coll.runCommand(request));
-assert(result.ok);
-assert.eq(1, result.n);
-assert(result.writeConcernError);
-assert.eq(1, coll.find().itcount());
-=======
     jsTest.log("Starting no journal/repl set tests...");
 
     // Start a single-node replica set with no journal
@@ -144,7 +64,6 @@
     printjson(result = coll.runCommand(request));
     assert(!result.ok);
     assert.eq(0, coll.find().itcount());
->>>>>>> f378d467
 
     //
     // Basic insert, timeout wc error
@@ -185,26 +104,6 @@
     assert(result.writeConcernError);
     assert.eq(1, coll.find().itcount());
 
-<<<<<<< HEAD
-//
-// Write error with unspecified w.
-coll.remove({});
-request = {
-    insert: coll.getName(),
-    documents: [{_id: 1}, {_id: 1}],
-    writeConcern: {wtimeout: 1},
-    ordered: false
-};
-result = assert.commandWorked(coll.runCommand(request));
-assert.eq(1, result.n);
-assert.eq(result.writeErrors.length, 1);
-assert.eq(result.writeErrors[0].index, 1);
-assert.eq(null, result.writeConcernError);
-assert.eq(1, coll.find().itcount());
-
-jsTest.log("DONE no journal/repl tests");
-rst.stopSet();
-=======
     //
     // Two unordered inserts, write error and wc error reported
     coll.remove({});
@@ -254,5 +153,4 @@
     jsTest.log("DONE no journal/repl tests");
     rst.stopSet();
 
-})();
->>>>>>> f378d467
+})();