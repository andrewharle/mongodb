// Test drain mode when transitioning to PRIMARY
// 1. Set up a 3-node set.
// 2. Prevent applying retrieved ops on the SECONDARY.
// 3. Insert data to ensure the SECONDARY has ops to apply in its queue.
// 4. Shutdown PRIMARY.
// 5. Wait for SECONDARY to become PRIMARY.
// 6. Confirm that the new PRIMARY cannot accept writes while in drain mode.
// 6a. Confirm that the new PRIMARY cannot accept reads while in drain mode.
// 7. Enable applying ops.
// 8. Ensure the ops in queue are applied and that the PRIMARY begins to accept writes as usual.

(function() {
    "use strict";
    var replSet = new ReplSetTest({name: 'testSet', nodes: 3});
    var nodes = replSet.nodeList();
    replSet.startSet();
    replSet.initiate({
        "_id": "testSet",
        "members": [
            {"_id": 0, "host": nodes[0]},
            {"_id": 1, "host": nodes[1]},
            {"_id": 2, "host": nodes[2], "arbiterOnly": true}
        ],
        // No primary catch-up so we focus on the drain mode.
        "settings": {"catchUpTimeoutMillis": 0},
    });

    var primary = replSet.getPrimary();
    var secondary = replSet.getSecondary();

    // Do an initial insert to prevent the secondary from going into recovery
    var numDocuments = 20;
    var bulk = primary.getDB("foo").foo.initializeUnorderedBulkOp();
    var bigString = Array(1024 * 1024).toString();
    assert.writeOK(primary.getDB("foo").foo.insert({big: bigString}));
    replSet.awaitReplication();
    assert.commandWorked(secondary.getDB("admin").runCommand(
                             {configureFailPoint: 'rsSyncApplyStop', mode: 'alwaysOn'}),
                         'failed to enable fail point on secondary');

    var bufferCountBefore = secondary.getDB('foo').serverStatus().metrics.repl.buffer.count;
    for (var i = 1; i < numDocuments; ++i) {
        bulk.insert({big: bigString});
    }
    assert.writeOK(bulk.execute());
    jsTestLog('Number of documents inserted into collection on primary: ' + numDocuments);
    assert.eq(numDocuments, primary.getDB("foo").foo.find().itcount());

    assert.soon(function() {
        var serverStatus = secondary.getDB('foo').serverStatus();
        var bufferCount = serverStatus.metrics.repl.buffer.count;
        var bufferCountChange = bufferCount - bufferCountBefore;
        jsTestLog('Number of operations buffered on secondary since stopping applier: ' +
                  bufferCountChange);
        return bufferCountChange >= numDocuments - 1;
    }, 'secondary did not buffer operations for new inserts on primary', 300000, 1000);

    // Kill primary; secondary will enter drain mode to catch up
    primary.getDB("admin").shutdownServer({force: true});

    replSet.waitForState(secondary, ReplSetTest.State.PRIMARY);

    // Ensure new primary is not yet writable
    jsTestLog('New primary should not be writable yet');
    assert.writeError(secondary.getDB("foo").flag.insert({sentinel: 2}));
    assert(!secondary.getDB("admin").runCommand({"isMaster": 1}).ismaster);

    // Ensure new primary is not yet readable without slaveOk bit.
    secondary.slaveOk = false;
    jsTestLog('New primary should not be readable yet, without slaveOk bit');
    var res = secondary.getDB("foo").runCommand({find: "foo"});
    assert.commandFailed(res);
    assert.eq(ErrorCodes.NotMasterNoSlaveOk,
              res.code,
              "find failed with unexpected error code: " + tojson(res));
    // Nor should it be readable with the slaveOk bit.
    secondary.slaveOk = true;
    assert.commandWorked(secondary.getDB("foo").runCommand({find: "foo"}));

    assert.commandFailedWithCode(
        secondary.adminCommand({
            replSetTest: 1,
            waitForDrainFinish: 5000,
        }),
        ErrorCodes.ExceededTimeLimit,
        'replSetTest waitForDrainFinish should time out when draining is not allowed to complete');

    // Allow draining to complete
    jsTestLog('Disabling fail point on new primary to allow draining to complete');
    assert.commandWorked(
        secondary.getDB("admin").runCommand({configureFailPoint: 'rsSyncApplyStop', mode: 'off'}),
        'failed to disable fail point on new primary');
    primary = replSet.getPrimary();

    assert.commandWorked(
        secondary.adminCommand({
            replSetTest: 1,
            waitForDrainFinish: 30000,
        }),
        'replSetTest waitForDrainFinish should work when draining is allowed to complete');

    // Ensure new primary is writable
    jsTestLog('New primary should be writable after draining is complete');
    assert.writeOK(primary.getDB("foo").flag.insert({sentinel: 1}));
    // Check for at least two entries. There was one prior to freezing op application on the
    // secondary and we cannot guarantee all writes reached the secondary's op queue prior to
    // shutting down the original primary.
    assert.gte(primary.getDB("foo").foo.find().itcount(), 2);
<<<<<<< HEAD
=======
    replSet.stopSet();
>>>>>>> f378d467
})();<|MERGE_RESOLUTION|>--- conflicted
+++ resolved
@@ -106,8 +106,5 @@
     // secondary and we cannot guarantee all writes reached the secondary's op queue prior to
     // shutting down the original primary.
     assert.gte(primary.getDB("foo").foo.find().itcount(), 2);
-<<<<<<< HEAD
-=======
     replSet.stopSet();
->>>>>>> f378d467
 })();