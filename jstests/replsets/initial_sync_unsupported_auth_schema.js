--- conflicted
+++ resolved
@@ -24,8 +24,6 @@
 
     clearRawMongoProgramOutput();
     reInitiateWithoutThrowingOnAbortedMember(rst);
-<<<<<<< HEAD
-=======
 
     assert.soon(function() {
         try {
@@ -37,7 +35,6 @@
     }, "Node did not terminate due to unsupported auth schema during initial sync", 60 * 1000);
 
     rst.stop(initSyncNode, undefined, {allowedExitCode: MongoRunner.EXIT_ABRUPT});
->>>>>>> f378d467
 
     var msg;
     if (schema.hasOwnProperty('currentVersion')) {
@@ -46,29 +43,11 @@
         msg = /During initial sync, found malformed auth schema version/;
     }
 
-<<<<<<< HEAD
-    print("**** Looking for string in logs: " + msg);
-
-    var assertFn = function() {
-        var foundMatch = rawMongoProgramOutput().match(msg);
-        if (foundMatch) {
-            print("***** found matching string in log: " + msg);
-        }
-        return foundMatch;
-    };
-    assert.soon(assertFn,
-                'Initial sync should have aborted due to an invalid or unsupported' +
-                    ' authSchema version: ' + tojson(schema),
-                60000);
-=======
     assert(rawMongoProgramOutput().match(msg),
            'Initial sync should have aborted due to an invalid or unsupported' +
                ' authSchema version: ' + tojson(schema));
->>>>>>> f378d467
 
-    rst.stopSet(undefined,
-                undefined,
-                {allowedExitCodes: [MongoRunner.EXIT_ABRUPT, MongoRunner.EXIT_ABORT]});
+    rst.stopSet();
 }
 
 function testInitialSyncAbortsWithExistingUserAndNoAuthSchema() {
@@ -92,25 +71,6 @@
 
     clearRawMongoProgramOutput();
     reInitiateWithoutThrowingOnAbortedMember(rst);
-<<<<<<< HEAD
-
-    var msg = /During initial sync, found documents in admin\.system\.users/;
-
-    print("**** Looking for string in logs: " + msg);
-
-    var assertFn = function() {
-        var foundMatch = rawMongoProgramOutput().match(msg);
-        if (foundMatch) {
-            print("***** found matching string in log: " + msg);
-        }
-        return foundMatch;
-    };
-
-    assert.soon(assertFn,
-                'Initial sync should have aborted due to an existing user document and' +
-                    ' a missing auth schema',
-                60000);
-=======
 
     assert.soon(function() {
         try {
@@ -128,11 +88,8 @@
     assert(rawMongoProgramOutput().match(msg),
            'Initial sync should have aborted due to an existing user document and' +
                ' a missing auth schema');
->>>>>>> f378d467
 
-    rst.stopSet(undefined,
-                undefined,
-                {allowedExitCodes: [MongoRunner.EXIT_ABRUPT, MongoRunner.EXIT_ABORT]});
+    rst.stopSet();
 }
 
 testInitialSyncAbortsWithUnsupportedAuthSchema({_id: 'authSchema'});
