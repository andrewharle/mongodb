load("jstests/replsets/rslib.js");

// Tests that the replica set's term increases once per election, and persists across a restart of
// the entire set.
//
// If all data-bearing nodes in a replica set are using an ephemeral storage engine, the set will
// not be able to survive a scenario where all data-bearing nodes are down simultaneously. In such a
// scenario, none of the members will have any replica set configuration document after a restart,
// so cannot elect a primary. This test induces such a scenario, so cannot be run on ephemeral
// storage engines.
// @tags: [requires_persistence]
(function() {
    "use strict";

    function getCurrentTerm(primary) {
        var res = primary.adminCommand({replSetGetStatus: 1});
        assert.commandWorked(res);
        return res.term;
    }

    var name = "restore_term";
    var rst = new ReplSetTest({name: name, nodes: 2});

    rst.startSet();
<<<<<<< HEAD
    // Initiate the replset in protocol version 1.
    var conf = rst.getReplSetConfig();
    conf.settings = conf.settings || {};
    conf.protocolVersion = 1;
    rst.initiate(conf);
=======
    rst.initiate();
>>>>>>> f378d467
    rst.awaitSecondaryNodes();

    var primary = rst.getPrimary();
    var primaryColl = primary.getDB("test").coll;

    // Current term may be greater than 1 if election race happens.
    var firstSuccessfulTerm = getCurrentTerm(primary);
    assert.gte(firstSuccessfulTerm, 1);
    assert.writeOK(primaryColl.insert({x: 1}, {writeConcern: {w: "majority"}}));
    assert.eq(getCurrentTerm(primary), firstSuccessfulTerm);

    // Check that the insert op has the initial term.
    var latestOp = getLatestOp(primary);
    assert.eq(latestOp.op, "i");
    assert.eq(latestOp.t, firstSuccessfulTerm);

    // Step down to increase the term.
    try {
        var res = primary.adminCommand({replSetStepDown: 0});
    } catch (err) {
        print("caught: " + err + " on stepdown");
    }
    rst.awaitSecondaryNodes();
    // The secondary became the new primary now with a higher term.
    // Since there's only one secondary who may run for election, the new term is higher by 1.
    assert.eq(getCurrentTerm(rst.getPrimary()), firstSuccessfulTerm + 1);

    // Restart the replset and verify the term is the same.
    rst.stopSet(null /* signal */, true /* forRestart */);
    rst.startSet({restart: true});
    rst.awaitSecondaryNodes();
    primary = rst.getPrimary();

    assert.eq(primary.getDB("test").coll.find().itcount(), 1);
    // After restart, the new primary stands up with the newer term.
    assert.gte(getCurrentTerm(primary), firstSuccessfulTerm + 1);

    rst.stopSet();
})();<|MERGE_RESOLUTION|>--- conflicted
+++ resolved
@@ -22,15 +22,7 @@
     var rst = new ReplSetTest({name: name, nodes: 2});
 
     rst.startSet();
-<<<<<<< HEAD
-    // Initiate the replset in protocol version 1.
-    var conf = rst.getReplSetConfig();
-    conf.settings = conf.settings || {};
-    conf.protocolVersion = 1;
-    rst.initiate(conf);
-=======
     rst.initiate();
->>>>>>> f378d467
     rst.awaitSecondaryNodes();
 
     var primary = rst.getPrimary();
