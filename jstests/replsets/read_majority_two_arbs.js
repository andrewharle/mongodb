--- conflicted
+++ resolved
@@ -19,10 +19,7 @@
 
     if (!startSetIfSupportsReadMajority(replTest)) {
         jsTest.log("skipping test since storage engine doesn't support committed reads");
-<<<<<<< HEAD
-=======
         replTest.stopSet();
->>>>>>> f378d467
         return;
     }
 
