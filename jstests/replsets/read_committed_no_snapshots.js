/**
 * Test basic read committed maxTimeMS timeout while waiting for a committed snapshot:
 *  - Reads with an 'afterOpTime' snapshot >= current time should be able to see things that
 *    happened before or at that opTime.
 *  - Reads should time out if there are no snapshots available on secondary.
 */

load("jstests/replsets/rslib.js");  // For reconfig and startSetIfSupportsReadMajority.

(function() {
    "use strict";

    // Set up a set and grab things for later.
    var name = "read_committed_no_snapshots";
<<<<<<< HEAD
    var replTest =
        new ReplSetTest({name: name, nodes: 3, nodeOptions: {enableMajorityReadConcern: ''}});

    if (!startSetIfSupportsReadMajority(replTest)) {
        jsTest.log("skipping test since storage engine doesn't support committed reads");
        return;
    }

    var nodes = replTest.nodeList();
    var config = {
        "_id": name,
        "members": [
            {"_id": 0, "host": nodes[0]},
            {"_id": 1, "host": nodes[1], priority: 0},
            {"_id": 2, "host": nodes[2], arbiterOnly: true}
        ],
        "protocolVersion": 1
    };

    replTest.initiate(config);
=======
    var replTest = new ReplSetTest({
        name: name,
        nodes: [
            {},
            {rsConfig: {priority: 0}},
            {
              setParameter: {"failpoint.disableSnapshotting": "{'mode':'alwaysOn'}"},
              rsConfig: {priority: 0}
            }
        ],
        nodeOptions: {enableMajorityReadConcern: ''},
        settings: {protocolVersion: 1}
    });

    if (!startSetIfSupportsReadMajority(replTest)) {
        jsTest.log("skipping test since storage engine doesn't support committed reads");
        replTest.stopSet();
        return;
    }

    // Cannot wait for a stable checkpoint due to the no-snapshot secondary.
    replTest.initiateWithAnyNodeAsPrimary(
        null, "replSetInitiate", {doNotWaitForStableCheckpoint: true});
>>>>>>> f378d467

    // Get connections and collection.
    var primary = replTest.getPrimary();
    var healthySecondary = replTest._slaves[0];
    healthySecondary.setSlaveOk();
    var noSnapshotSecondary = replTest._slaves[1];
    noSnapshotSecondary.setSlaveOk();

    // Do a write, wait for it to replicate, and ensure it is visible.
    var res = primary.getDB(name).runCommandWithMetadata(  //
        {
          insert: "foo",
          documents: [{_id: 1, state: 0}],
          writeConcern: {w: "majority", wtimeout: ReplSetTest.kDefaultTimeoutMS}
        },
        {"$replData": 1});
    assert.commandWorked(res.commandReply);

    // We need to propagate the lastOpVisible from the primary as afterOpTime in the secondaries to
    // ensure we wait for the write to be in the majority committed view.
    var lastOp = res.metadata["$replData"].lastOpVisible;

    // Timeout is based on heartbeat timeout.
    assert.commandWorked(healthySecondary.getDB(name).foo.runCommand(
        'find',
        {"readConcern": {"level": "majority", "afterOpTime": lastOp}, "maxTimeMS": 10 * 1000}));

    // Ensure maxTimeMS times out while waiting for this snapshot
    assert.commandFailedWithCode(
        noSnapshotSecondary.getDB(name).foo.runCommand(
            'find', {"readConcern": {"level": "majority"}, "maxTimeMS": 1000}),
        ErrorCodes.MaxTimeMSExpired);

    // Reconfig to make the no-snapshot secondary the primary
    var config = primary.getDB("local").system.replset.findOne();
    config.members[0].priority = 0;
    config.members[2].priority = 1;
    config.version++;
    primary = reconfig(replTest, config, true);

    // Ensure maxTimeMS times out while waiting for this snapshot
<<<<<<< HEAD
    assert.commandFailed(primary.getSiblingDB(name).foo.runCommand(
        'find', {"readConcern": {"level": "majority"}, "maxTimeMS": 1000}));
=======
    assert.commandFailedWithCode(
        primary.getSiblingDB(name).foo.runCommand(
            'find', {"readConcern": {"level": "majority"}, "maxTimeMS": 1000}),
        ErrorCodes.MaxTimeMSExpired);
    replTest.stopSet();
>>>>>>> f378d467
})();<|MERGE_RESOLUTION|>--- conflicted
+++ resolved
@@ -12,28 +12,6 @@
 
     // Set up a set and grab things for later.
     var name = "read_committed_no_snapshots";
-<<<<<<< HEAD
-    var replTest =
-        new ReplSetTest({name: name, nodes: 3, nodeOptions: {enableMajorityReadConcern: ''}});
-
-    if (!startSetIfSupportsReadMajority(replTest)) {
-        jsTest.log("skipping test since storage engine doesn't support committed reads");
-        return;
-    }
-
-    var nodes = replTest.nodeList();
-    var config = {
-        "_id": name,
-        "members": [
-            {"_id": 0, "host": nodes[0]},
-            {"_id": 1, "host": nodes[1], priority: 0},
-            {"_id": 2, "host": nodes[2], arbiterOnly: true}
-        ],
-        "protocolVersion": 1
-    };
-
-    replTest.initiate(config);
-=======
     var replTest = new ReplSetTest({
         name: name,
         nodes: [
@@ -57,7 +35,6 @@
     // Cannot wait for a stable checkpoint due to the no-snapshot secondary.
     replTest.initiateWithAnyNodeAsPrimary(
         null, "replSetInitiate", {doNotWaitForStableCheckpoint: true});
->>>>>>> f378d467
 
     // Get connections and collection.
     var primary = replTest.getPrimary();
@@ -99,14 +76,9 @@
     primary = reconfig(replTest, config, true);
 
     // Ensure maxTimeMS times out while waiting for this snapshot
-<<<<<<< HEAD
-    assert.commandFailed(primary.getSiblingDB(name).foo.runCommand(
-        'find', {"readConcern": {"level": "majority"}, "maxTimeMS": 1000}));
-=======
     assert.commandFailedWithCode(
         primary.getSiblingDB(name).foo.runCommand(
             'find', {"readConcern": {"level": "majority"}, "maxTimeMS": 1000}),
         ErrorCodes.MaxTimeMSExpired);
     replTest.stopSet();
->>>>>>> f378d467
 })();