// test that a rollback of an entry that matches the ts but not h causes no problems
//
// If all data-bearing nodes in a replica set are using an ephemeral storage engine, the set will
// not be able to survive a scenario where all data-bearing nodes are down simultaneously. In such a
// scenario, none of the members will have any data, and upon restart will each look for a member to
// inital sync from, so no primary will be elected. This test induces such a scenario, so cannot be
// run on ephemeral storage engines.
// @tags: [requires_persistence]

// function to check the logs for an entry
doesEntryMatch = function(array, regex) {
    var found = false;
    for (i = 0; i < array.length; i++) {
        if (regex.test(array[i])) {
            found = true;
        }
    }
    return found;
};

// set up a set and grab things for later
var name = "rollback_different_h";
var replTest = new ReplSetTest({name: name, nodes: 3});
var nodes = replTest.nodeList();
var conns = replTest.startSet();
replTest.initiate({
    "_id": name,
    "members": [
        {"_id": 0, "host": nodes[0], priority: 3},
        {"_id": 1, "host": nodes[1]},
        {"_id": 2, "host": nodes[2], arbiterOnly: true}
    ]
});
var a_conn = conns[0];
var b_conn = conns[1];
var AID = replTest.getNodeId(a_conn);
var BID = replTest.getNodeId(b_conn);

replTest.waitForState(replTest.nodes[0], ReplSetTest.State.PRIMARY);

// get master and do an initial write
var master = replTest.getPrimary();
assert(master === conns[0], "conns[0] assumed to be master");
assert(a_conn.host === master.host, "a_conn assumed to be master");
<<<<<<< HEAD
var options = {writeConcern: {w: 2, wtimeout: 60000}, upsert: true};
=======
var options = {writeConcern: {w: 2, wtimeout: ReplSetTest.kDefaultTimeoutMS}, upsert: true};
>>>>>>> f378d467
assert.writeOK(a_conn.getDB(name).foo.insert({x: 1}, options));

// shut down master
replTest.stop(AID);

// change the h value of the most recent entry on B
master = replTest.getPrimary();
assert(b_conn.host === master.host, "b_conn assumed to be master");
options = {
    writeConcern: {w: 1, wtimeout: ReplSetTest.kDefaultTimeoutMS},
    upsert: true
};
var oplog_entry = b_conn.getDB("local").oplog.rs.find().sort({$natural: -1})[0];
oplog_entry["ts"].t++;
oplog_entry["h"] = NumberLong(1);
res = b_conn.getDB("local").oplog.rs.insert(oplog_entry);
assert(res.nInserted > 0, tojson(res));

// another insert to set minvalid ahead
assert.writeOK(b_conn.getDB(name).foo.insert({x: 123}));

// shut down B and bring back the original master
replTest.stop(BID);
replTest.restart(AID);
master = replTest.getPrimary();
assert(a_conn.host === master.host, "a_conn assumed to be master");

// do a write so that B will have to roll back
options = {
    writeConcern: {w: 1, wtimeout: ReplSetTest.kDefaultTimeoutMS},
    upsert: true
};
assert.writeOK(a_conn.getDB(name).foo.insert({x: 2}, options));

// restart B, which should rollback and get to the same state as A
replTest.restart(BID);
assert.soon(function() {
    try {
        var collb = b_conn.getDB(name).foo.find().toArray();
        var colla = a_conn.getDB(name).foo.find().toArray();
        for (var i = 0; i < colla.length; i++) {
            if (tojson(colla[i]) !== tojson(collb[i])) {
                return false;
            }
        }
        return true;
    } catch (e) {
        return false;
    }
}, "collection on A and B did not match after rollback");

// Verify data consistency between nodes.
replTest.checkReplicatedDataHashes();
replTest.checkOplogs();

replTest.stopSet();<|MERGE_RESOLUTION|>--- conflicted
+++ resolved
@@ -42,11 +42,7 @@
 var master = replTest.getPrimary();
 assert(master === conns[0], "conns[0] assumed to be master");
 assert(a_conn.host === master.host, "a_conn assumed to be master");
-<<<<<<< HEAD
-var options = {writeConcern: {w: 2, wtimeout: 60000}, upsert: true};
-=======
 var options = {writeConcern: {w: 2, wtimeout: ReplSetTest.kDefaultTimeoutMS}, upsert: true};
->>>>>>> f378d467
 assert.writeOK(a_conn.getDB(name).foo.insert({x: 1}, options));
 
 // shut down master
