--- conflicted
+++ resolved
@@ -52,11 +52,7 @@
     var testDB = primary.getDB('testdb');
     var coll = testDB[name];
     var dummy_doc = {"dummy_key": "dummy_val"};
-<<<<<<< HEAD
-    var timeout = 5 * 60 * 1000;
-=======
     var timeout = ReplSetTest.kDefaultTimeoutMS;
->>>>>>> f378d467
 
     //
     // Block writes to all secondaries
