--- conflicted
+++ resolved
@@ -47,11 +47,7 @@
 
     printjson(master.getDB("admin").runCommand("replSetGetStatus"));
 
-<<<<<<< HEAD
-    assert.writeOK(bulk.execute({w: 3, wtimeout: 60000}));
-=======
     assert.writeOK(bulk.execute({w: 3, wtimeout: ReplSetTest.kDefaultTimeoutMS}));
->>>>>>> f378d467
 
     print("replset2.js **** TEMP 1a ****");
 
@@ -70,11 +66,7 @@
     // Test write concern with a simple insert
     print("replset2.js **** Try inserting a single record ****");
     master.getDB(testDB).dropDatabase();
-<<<<<<< HEAD
-    var options = {writeConcern: {w: 3, wtimeout: 60000}};
-=======
     var options = {writeConcern: {w: 3, wtimeout: ReplSetTest.kDefaultTimeoutMS}};
->>>>>>> f378d467
     assert.writeOK(master.getDB(testDB).foo.insert({n: 1}, options));
 
     m1 = master.getDB(testDB).foo.findOne({n: 1});
