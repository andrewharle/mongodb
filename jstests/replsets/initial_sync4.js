// Test update modifier uassert during initial sync. SERVER-4781

(function doTest() {
    "use strict";

    load("jstests/replsets/rslib.js");
    var basename = "jstests_initsync4";

    jsTestLog("1. Bring up set");
    var replTest = new ReplSetTest({name: basename, nodes: 1});
    replTest.startSet();
    replTest.initiate();

    var m = replTest.getPrimary();
    var md = m.getDB("d");
    var mc = m.getDB("d")["c"];

    jsTestLog("2. Insert some data");
    var N = 5000;
    mc.ensureIndex({x: 1});
    var bulk = mc.initializeUnorderedBulkOp();
    for (var i = 0; i < N; ++i) {
        bulk.insert({_id: i, x: i, a: {}});
    }
    assert.writeOK(bulk.execute());

    jsTestLog("3. Make sure synced");
    replTest.awaitReplication();

    jsTestLog("4. Bring up a new node");
    var hostname = getHostName();

    var s = MongoRunner.runMongod({replSet: basename, oplogSize: 2});

    var config = replTest.getReplSetConfig();
    config.version = replTest.getReplSetConfigFromNode().version + 1;
    config.members.push({_id: 2, host: hostname + ":" + s.port, priority: 0, votes: 0});
    try {
        m.getDB("admin").runCommand({replSetReconfig: config});
    } catch (e) {
        print(e);
    }
    reconnect(s);
    assert.eq(m, replTest.getPrimary(), "Primary changed after reconfig");

    jsTestLog("5. Wait for new node to start cloning");

    s.setSlaveOk();
    var sc = s.getDB("d")["c"];

    wait(function() {
        printjson(sc.stats());
        return sc.stats().count > 0;
    });

    jsTestLog("6. Start updating documents on primary");
    for (i = N - 1; i >= N - 10000; --i) {
        // If the document is cloned as {a:1}, the {$set:{'a.b':1}} modifier will uassert.
        mc.update({_id: i}, {$set: {'a.b': 1}});
        mc.update({_id: i}, {$set: {a: 1}});
    }

    for (i = N; i < N * 2; i++) {
        mc.insert({_id: i, x: i});
    }

    assert.eq(N * 2, mc.find().itcount());

    jsTestLog("7. Wait for new node to become SECONDARY");
    wait(function() {
        var status = s.getDB("admin").runCommand({replSetGetStatus: 1});
        printjson(status);
        return status.members && (status.members[1].state == 2);
    });

    jsTestLog("8. Wait for new node to have all the data");
    wait(function() {
        return sc.find().itcount() == mc.find().itcount();
    });

    assert.eq(mc.getIndexKeys().length, sc.getIndexKeys().length);

    assert.eq(mc.find().sort({x: 1}).itcount(), sc.find().sort({x: 1}).itcount());
<<<<<<< HEAD

=======
    MongoRunner.stopMongod(s);
>>>>>>> f378d467
    replTest.stopSet(15);
}());<|MERGE_RESOLUTION|>--- conflicted
+++ resolved
@@ -81,10 +81,6 @@
     assert.eq(mc.getIndexKeys().length, sc.getIndexKeys().length);
 
     assert.eq(mc.find().sort({x: 1}).itcount(), sc.find().sort({x: 1}).itcount());
-<<<<<<< HEAD
-
-=======
     MongoRunner.stopMongod(s);
->>>>>>> f378d467
     replTest.stopSet(15);
 }());