--- conflicted
+++ resolved
@@ -31,11 +31,7 @@
     replTest.initiate(conf);
     replTest.awaitReplication();
 
-<<<<<<< HEAD
-    var wtimeout = 60 * 1000 * 5;
-=======
     var wtimeout = ReplSetTest.kDefaultTimeoutMS;
->>>>>>> f378d467
     var master = replTest.getPrimary();
     var db = master.getDB("test");
 
