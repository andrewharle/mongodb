// ensure removing a chained node does not break reporting of replication progress (SERVER-15849)

(function() {
    "use strict";
    load("jstests/replsets/rslib.js");

    var numNodes = 5;
    var host = getHostName();
    var name = "chaining_removal";

    var replTest = new ReplSetTest({name: name, nodes: numNodes});
    var nodes = replTest.startSet();
    var port = replTest.ports;
    replTest.initiate({
        _id: name,
        members: [
            {_id: 0, host: nodes[0].host, priority: 3},
            {_id: 1, host: nodes[1].host, priority: 0},
            {_id: 2, host: nodes[2].host, priority: 0},
            {_id: 3, host: nodes[3].host, priority: 0},
            {_id: 4, host: nodes[4].host, priority: 0},
        ],
    });
    replTest.awaitNodesAgreeOnPrimary(replTest.kDefaultTimeoutMS, nodes, 0);
    var primary = replTest.getPrimary();
    replTest.awaitReplication();

    // When setting up chaining on slow machines, we do not want slow writes or delayed heartbeats
    // to cause our nodes to invalidate the sync source provided in the 'replSetSyncFrom' command.
    // To achieve this, we disable the server parameter 'maxSyncSourceLagSecs' (see
    // repl_settings_init.cpp and TopologyCoordinatorImpl::Options) in
    // TopologyCoordinatorImpl::shouldChangeSyncSource().
    assert.commandWorked(nodes[1].getDB('admin').runCommand(
        {configureFailPoint: 'disableMaxSyncSourceLagSecs', mode: 'alwaysOn'}));
    assert.commandWorked(nodes[4].getDB('admin').runCommand(
        {configureFailPoint: 'disableMaxSyncSourceLagSecs', mode: 'alwaysOn'}));

    // Force node 1 to sync directly from node 0.
    syncFrom(nodes[1], nodes[0], replTest);
    // Force node 4 to sync through node 1.
    syncFrom(nodes[4], nodes[1], replTest);

    // write that should reach all nodes
<<<<<<< HEAD
    var timeout = 60 * 1000;
=======
    var timeout = ReplSetTest.kDefaultTimeoutMS;
>>>>>>> f378d467
    var options = {writeConcern: {w: numNodes, wtimeout: timeout}};
    assert.writeOK(primary.getDB(name).foo.insert({x: 1}, options));

    // Re-enable 'maxSyncSourceLagSecs' checking on sync source.
    assert.commandWorked(nodes[1].getDB('admin').runCommand(
        {configureFailPoint: 'disableMaxSyncSourceLagSecs', mode: 'off'}));
    assert.commandWorked(nodes[4].getDB('admin').runCommand(
        {configureFailPoint: 'disableMaxSyncSourceLagSecs', mode: 'off'}));

    var config = primary.getDB("local").system.replset.findOne();
    config.members.pop();
    config.version++;
    // remove node 4
    replTest.stop(4);
    try {
        primary.adminCommand({replSetReconfig: config});
    } catch (e) {
        print("error: " + e);
    }

    // ensure writing to all four nodes still works
    primary = replTest.getPrimary();
    const liveSlaves = [nodes[1], nodes[2], nodes[3]];
    replTest.awaitReplication(null, null, liveSlaves);
    options.writeConcern.w = 4;
    assert.writeOK(primary.getDB(name).foo.insert({x: 2}, options));

    replTest.stopSet();
}());<|MERGE_RESOLUTION|>--- conflicted
+++ resolved
@@ -41,11 +41,7 @@
     syncFrom(nodes[4], nodes[1], replTest);
 
     // write that should reach all nodes
-<<<<<<< HEAD
-    var timeout = 60 * 1000;
-=======
     var timeout = ReplSetTest.kDefaultTimeoutMS;
->>>>>>> f378d467
     var options = {writeConcern: {w: numNodes, wtimeout: timeout}};
     assert.writeOK(primary.getDB(name).foo.insert({x: 1}, options));
 
