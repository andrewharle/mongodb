// check replica set authentication
//
// This test requires users to persist across a restart.
// @tags: [requires_persistence]

load("jstests/replsets/rslib.js");

(function() {
<<<<<<< HEAD
=======
    "use strict";

    // TODO SERVER-35447: Multiple users cannot be authenticated on one connection within a session.
    TestData.disableImplicitSessions = true;

>>>>>>> f378d467
    var name = "rs_auth1";
    var port = allocatePorts(5);
    var path = "jstests/libs/";

    // These keyFiles have their permissions set to 600 later in the test.
    var key1_600 = path + "key1";
    var key2_600 = path + "key2";

    // This keyFile has its permissions set to 644 later in the test.
    var key1_644 = path + "key1_644";

    print("try starting mongod with auth");
    var m = MongoRunner.runMongod(
        {auth: "", port: port[4], dbpath: MongoRunner.dataDir + "/wrong-auth"});

    assert.eq(m.getDB("local").auth("__system", ""), 0);

    MongoRunner.stopMongod(m);

    print("reset permissions");
    run("chmod", "644", key1_644);

    print("try starting mongod");
    m = runMongoProgram("mongod",
                        "--keyFile",
                        key1_644,
                        "--port",
                        port[0],
                        "--dbpath",
                        MongoRunner.dataPath + name);

    print("should fail with wrong permissions");
    assert.eq(
        m, _isWindows() ? 100 : 1, "mongod should exit w/ 1 (EXIT_FAILURE): permissions too open");
<<<<<<< HEAD
    MongoRunner.stopMongod(port[0]);
=======
>>>>>>> f378d467

    // Pre-populate the data directory for the first replica set node, to be started later, with
    // a user's credentials.
    print("add a user to server0: foo");
    m = MongoRunner.runMongod({dbpath: MongoRunner.dataPath + name + "-0"});
    m.getDB("admin").createUser({user: "foo", pwd: "bar", roles: jsTest.adminUserRoles});
    m.getDB("test").createUser({user: "bar", pwd: "baz", roles: jsTest.basicUserRoles});
    print("make sure user is written before shutting down");
    MongoRunner.stopMongod(m);

    print("start up rs");
    var rs = new ReplSetTest({"name": name, "nodes": 3});

    // The first node is started with the pre-populated data directory.
    print("start 0 with keyFile");
    m = rs.start(0, {"keyFile": key1_600, noCleanData: true});
    print("start 1 with keyFile");
    rs.start(1, {"keyFile": key1_600});
    print("start 2 with keyFile");
    rs.start(2, {"keyFile": key1_600});

    var result = m.getDB("admin").auth("foo", "bar");
    assert.eq(result, 1, "login failed");
    print("Initializing replSet with config: " + tojson(rs.getReplSetConfig()));
    result = m.getDB("admin").runCommand({replSetInitiate: rs.getReplSetConfig()});
    assert.eq(result.ok, 1, "couldn't initiate: " + tojson(result));
    m.getDB('admin')
        .logout();  // In case this node doesn't become primary, make sure its not auth'd

    var master = rs.getPrimary();
    rs.awaitSecondaryNodes();
    var mId = rs.getNodeId(master);
<<<<<<< HEAD
    var slave = rs.liveNodes.slaves[0];
    assert.eq(1, master.getDB("admin").auth("foo", "bar"));
    assert.writeOK(
        master.getDB("test").foo.insert({x: 1}, {writeConcern: {w: 3, wtimeout: 60000}}));
=======
    var slave = rs._slaves[0];
    assert.eq(1, master.getDB("admin").auth("foo", "bar"));
    assert.writeOK(master.getDB("test").foo.insert(
        {x: 1}, {writeConcern: {w: 3, wtimeout: ReplSetTest.kDefaultTimeoutMS}}));
>>>>>>> f378d467

    print("try some legal and illegal reads");
    var r = master.getDB("test").foo.findOne();
    assert.eq(r.x, 1);

    slave.setSlaveOk();

    function doQueryOn(p) {
        var error = assert
                        .throws(
                            function() {
                                r = p.getDB("test").foo.findOne();
                            },
                            [],
                            "find did not throw, returned: " + tojson(r))
                        .toString();
        printjson(error);
<<<<<<< HEAD
        assert.gt(error.indexOf("not authorized"), -1, "error was non-auth");
=======
        assert.gt(error.indexOf("command find requires authentication"), -1, "error was non-auth");
>>>>>>> f378d467
    }

    doQueryOn(slave);
    master.adminCommand({logout: 1});

    print("unauthorized:");
    printjson(master.adminCommand({replSetGetStatus: 1}));

    doQueryOn(master);

    result = slave.getDB("test").auth("bar", "baz");
    assert.eq(result, 1);

    r = slave.getDB("test").foo.findOne();
    assert.eq(r.x, 1);

    print("add some data");
    master.getDB("test").auth("bar", "baz");
    var bulk = master.getDB("test").foo.initializeUnorderedBulkOp();
    for (var i = 0; i < 1000; i++) {
        bulk.insert({x: i, foo: "bar"});
    }
<<<<<<< HEAD
    assert.writeOK(bulk.execute({w: 3, wtimeout: 60000}));
=======
    assert.writeOK(bulk.execute({w: 3, wtimeout: ReplSetTest.kDefaultTimeoutMS}));
>>>>>>> f378d467

    print("fail over");
    rs.stop(mId);

    master = rs.getPrimary();

    print("add some more data 1");
    master.getDB("test").auth("bar", "baz");
    bulk = master.getDB("test").foo.initializeUnorderedBulkOp();
    for (var i = 0; i < 1000; i++) {
        bulk.insert({x: i, foo: "bar"});
    }
    assert.writeOK(bulk.execute({w: 2}));

    print("resync");
    rs.restart(mId, {"keyFile": key1_600});
    master = rs.getPrimary();

    print("add some more data 2");
    bulk = master.getDB("test").foo.initializeUnorderedBulkOp();
    for (var i = 0; i < 1000; i++) {
        bulk.insert({x: i, foo: "bar"});
    }
<<<<<<< HEAD
    bulk.execute({w: 3, wtimeout: 60000});
=======
    bulk.execute({w: 3, wtimeout: ReplSetTest.kDefaultTimeoutMS});
>>>>>>> f378d467

    print("add member with wrong key");
    var conn = MongoRunner.runMongod({
        dbpath: MongoRunner.dataPath + name + "-3",
        port: port[3],
        replSet: "rs_auth1",
        oplogSize: 2,
        keyFile: key2_600
    });

    master.getDB("admin").auth("foo", "bar");
    var config = master.getDB("local").system.replset.findOne();
    config.members.push({_id: 3, host: rs.host + ":" + port[3]});
    config.version++;
    try {
        master.adminCommand({replSetReconfig: config});
    } catch (e) {
        print("error: " + e);
    }
    master = rs.getPrimary();
    master.getDB("admin").auth("foo", "bar");

    print("shouldn't ever sync");
    for (var i = 0; i < 10; i++) {
        print("iteration: " + i);
        var results = master.adminCommand({replSetGetStatus: 1});
        printjson(results);
        assert(results.members[3].state != 2);
        sleep(1000);
    }

    print("stop member");
    MongoRunner.stopMongod(conn);

    print("start back up with correct key");
    var conn = MongoRunner.runMongod({
        dbpath: MongoRunner.dataPath + name + "-3",
        port: port[3],
        replSet: "rs_auth1",
        oplogSize: 2,
        keyFile: key1_600
    });

    wait(function() {
        try {
            var results = master.adminCommand({replSetGetStatus: 1});
            printjson(results);
            return results.members[3].state == 2;
        } catch (e) {
            print(e);
        }
        return false;
    });

    print("make sure it has the config, too");
    assert.soon(function() {
        for (var i in rs.nodes) {
            rs.nodes[i].setSlaveOk();
            rs.nodes[i].getDB("admin").auth("foo", "bar");
            config = rs.nodes[i].getDB("local").system.replset.findOne();
            if (config.version != 2) {
                return false;
            }
        }
        return true;
    });
<<<<<<< HEAD
=======
    MongoRunner.stopMongod(conn);
    rs.stopSet();
>>>>>>> f378d467
})();<|MERGE_RESOLUTION|>--- conflicted
+++ resolved
@@ -6,14 +6,11 @@
 load("jstests/replsets/rslib.js");
 
 (function() {
-<<<<<<< HEAD
-=======
     "use strict";
 
     // TODO SERVER-35447: Multiple users cannot be authenticated on one connection within a session.
     TestData.disableImplicitSessions = true;
 
->>>>>>> f378d467
     var name = "rs_auth1";
     var port = allocatePorts(5);
     var path = "jstests/libs/";
@@ -48,10 +45,6 @@
     print("should fail with wrong permissions");
     assert.eq(
         m, _isWindows() ? 100 : 1, "mongod should exit w/ 1 (EXIT_FAILURE): permissions too open");
-<<<<<<< HEAD
-    MongoRunner.stopMongod(port[0]);
-=======
->>>>>>> f378d467
 
     // Pre-populate the data directory for the first replica set node, to be started later, with
     // a user's credentials.
@@ -84,17 +77,10 @@
     var master = rs.getPrimary();
     rs.awaitSecondaryNodes();
     var mId = rs.getNodeId(master);
-<<<<<<< HEAD
-    var slave = rs.liveNodes.slaves[0];
-    assert.eq(1, master.getDB("admin").auth("foo", "bar"));
-    assert.writeOK(
-        master.getDB("test").foo.insert({x: 1}, {writeConcern: {w: 3, wtimeout: 60000}}));
-=======
     var slave = rs._slaves[0];
     assert.eq(1, master.getDB("admin").auth("foo", "bar"));
     assert.writeOK(master.getDB("test").foo.insert(
         {x: 1}, {writeConcern: {w: 3, wtimeout: ReplSetTest.kDefaultTimeoutMS}}));
->>>>>>> f378d467
 
     print("try some legal and illegal reads");
     var r = master.getDB("test").foo.findOne();
@@ -112,11 +98,7 @@
                             "find did not throw, returned: " + tojson(r))
                         .toString();
         printjson(error);
-<<<<<<< HEAD
-        assert.gt(error.indexOf("not authorized"), -1, "error was non-auth");
-=======
         assert.gt(error.indexOf("command find requires authentication"), -1, "error was non-auth");
->>>>>>> f378d467
     }
 
     doQueryOn(slave);
@@ -139,11 +121,7 @@
     for (var i = 0; i < 1000; i++) {
         bulk.insert({x: i, foo: "bar"});
     }
-<<<<<<< HEAD
-    assert.writeOK(bulk.execute({w: 3, wtimeout: 60000}));
-=======
     assert.writeOK(bulk.execute({w: 3, wtimeout: ReplSetTest.kDefaultTimeoutMS}));
->>>>>>> f378d467
 
     print("fail over");
     rs.stop(mId);
@@ -167,11 +145,7 @@
     for (var i = 0; i < 1000; i++) {
         bulk.insert({x: i, foo: "bar"});
     }
-<<<<<<< HEAD
-    bulk.execute({w: 3, wtimeout: 60000});
-=======
     bulk.execute({w: 3, wtimeout: ReplSetTest.kDefaultTimeoutMS});
->>>>>>> f378d467
 
     print("add member with wrong key");
     var conn = MongoRunner.runMongod({
@@ -238,9 +212,6 @@
         }
         return true;
     });
-<<<<<<< HEAD
-=======
     MongoRunner.stopMongod(conn);
     rs.stopSet();
->>>>>>> f378d467
 })();