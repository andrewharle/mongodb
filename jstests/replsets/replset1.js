var ssl_options1;
var ssl_options2;
var ssl_name;
load("jstests/replsets/rslib.js");
var doTest = function(signal) {

    // Test basic replica set functionality.
    // -- Replication
    // -- Failover

    // Choose a name that is unique to the options specified.
    // This is important because we are depending on a fresh replicaSetMonitor for each run;
    // each differently-named replica set gets its own monitor.
    // n0 and n1 get the same SSL config since there are 3 nodes but only 2 different configs
    var replTest = new ReplSetTest({
        name: 'testSet' + ssl_name,
        nodes: {n0: ssl_options1, n1: ssl_options1, n2: ssl_options2}
    });

    // call startSet() to start each mongod in the replica set
    // this returns a list of nodes
    var nodes = replTest.startSet();

    // Call initiate() to send the replSetInitiate command
    // This will wait for initiation
    replTest.initiate();

    // Call getPrimary to return a reference to the node that's been
    // elected master.
    var master = replTest.getPrimary();

<<<<<<< HEAD
    var isPV1 = (replTest.getReplSetConfigFromNode().protocolVersion == 1);
    if (isPV1) {
        // Ensure the primary logs an n-op to the oplog upon transitioning to primary.
        assert.gt(master.getDB("local").oplog.rs.count({op: 'n', o: {msg: 'new primary'}}), 0);
    }
    // Calling getPrimary also makes available the liveNodes structure,
    // which looks like this:
    // liveNodes = {master: masterNode,
    //              slaves: [slave1, slave2]
    //             }
    printjson(replTest.liveNodes);
=======
    // Ensure the primary logs an n-op to the oplog upon transitioning to primary.
    assert.gt(master.getDB("local").oplog.rs.count({op: 'n', o: {msg: 'new primary'}}), 0);
>>>>>>> f378d467

    // Here's how you save something to master
    master.getDB("foo").foo.save({a: 1000});

    // This method will check the oplogs of the master
    // and slaves in the set and wait until the change has replicated.
    replTest.awaitReplication();

    var cppconn = new Mongo(replTest.getURL()).getDB("foo");
    assert.eq(1000, cppconn.foo.findOne().a, "cppconn 1");

    {
        // check c++ finding other servers
        var temp = replTest.getURL();
        temp = temp.substring(0, temp.lastIndexOf(","));
        temp = new Mongo(temp).getDB("foo");
        assert.eq(1000, temp.foo.findOne().a, "cppconn 1");
    }

    // Here's how to stop the master node
    var master_id = replTest.getNodeId(master);
    replTest.stop(master_id);

    // Now let's see who the new master is:
    var new_master = replTest.getPrimary();

    // Is the new master the same as the old master?
    var new_master_id = replTest.getNodeId(new_master);

    assert(master_id != new_master_id, "Old master shouldn't be equal to new master.");

    reconnect(cppconn);
    assert.eq(1000, cppconn.foo.findOne().a, "cppconn 2");

    // Now let's write some documents to the new master
    var bulk = new_master.getDB("bar").bar.initializeUnorderedBulkOp();
    for (var i = 0; i < 1000; i++) {
        bulk.insert({a: i});
    }
    bulk.execute();

    // Here's how to restart the old master node:
    var slave = replTest.restart(master_id);

    // Now, let's make sure that the old master comes up as a slave
    assert.soon(function() {
        var res = slave.getDB("admin").runCommand({ismaster: 1});
        printjson(res);
        return res['ok'] == 1 && res['ismaster'] == false;
    });

    // And we need to make sure that the replset comes back up
    assert.soon(function() {
        var res = new_master.getDB("admin").runCommand({replSetGetStatus: 1});
        printjson(res);
        return res.myState == 1;
    });

    // And that both slave nodes have all the updates
    new_master = replTest.getPrimary();
    assert.eq(1000, new_master.getDB("bar").runCommand({count: "bar"}).n, "assumption 2");
    replTest.awaitSecondaryNodes();
    replTest.awaitReplication();

    var slaves = replTest._slaves;
    assert(slaves.length == 2, "Expected 2 slaves but length was " + slaves.length);
    slaves.forEach(function(slave) {
        slave.setSlaveOk();
        var count = slave.getDB("bar").runCommand({count: "bar"});
        printjson(count);
        assert.eq(1000, count.n, "slave count wrong: " + slave);
    });

    // last error
    master = replTest.getPrimary();
    slaves = replTest._slaves;

    var db = master.getDB("foo");
    var t = db.foo;

    var ts = slaves.map(function(z) {
        z.setSlaveOk();
        return z.getDB("foo").foo;
    });

    t.save({a: 1000});
    t.ensureIndex({a: 1});

    var result = db.runCommand({getLastError: 1, w: 3, wtimeout: 30000});
    printjson(result);
    var lastOp = result.lastOp;
    var lastOplogOp = master.getDB("local").oplog.rs.find().sort({$natural: -1}).limit(1).next();
    assert.eq(lastOplogOp['ts'], lastOp['ts']);
    assert.eq(lastOplogOp['t'], lastOp['t']);

    ts.forEach(function(z) {
        assert.eq(2, z.getIndexKeys().length, "A " + z.getMongo());
    });

    t.reIndex();

    db.getLastError(3, 30000);
    ts.forEach(function(z) {
        assert.eq(2, z.getIndexKeys().length, "A " + z.getMongo());
    });

    // Shut down the set and finish the test.
    replTest.stopSet(signal);
};

doTest(15);
print("replset1.js SUCCESS");<|MERGE_RESOLUTION|>--- conflicted
+++ resolved
@@ -29,22 +29,8 @@
     // elected master.
     var master = replTest.getPrimary();
 
-<<<<<<< HEAD
-    var isPV1 = (replTest.getReplSetConfigFromNode().protocolVersion == 1);
-    if (isPV1) {
-        // Ensure the primary logs an n-op to the oplog upon transitioning to primary.
-        assert.gt(master.getDB("local").oplog.rs.count({op: 'n', o: {msg: 'new primary'}}), 0);
-    }
-    // Calling getPrimary also makes available the liveNodes structure,
-    // which looks like this:
-    // liveNodes = {master: masterNode,
-    //              slaves: [slave1, slave2]
-    //             }
-    printjson(replTest.liveNodes);
-=======
     // Ensure the primary logs an n-op to the oplog upon transitioning to primary.
     assert.gt(master.getDB("local").oplog.rs.count({op: 'n', o: {msg: 'new primary'}}), 0);
->>>>>>> f378d467
 
     // Here's how you save something to master
     master.getDB("foo").foo.save({a: 1000});
