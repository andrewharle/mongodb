--- conflicted
+++ resolved
@@ -12,38 +12,22 @@
 
 // populate the collection
 for (i = 0; i < 5; i++) {
-<<<<<<< HEAD
-    primary.in .insert({x: i});
-=======
     primary.coll.insert({x: i});
->>>>>>> f378d467
 }
 replTest.awaitReplication();
 
 // make sure $out cannot be run on a secondary
 assert.throws(function() {
-<<<<<<< HEAD
-    secondary.in .aggregate({$out: "out"}).itcount;
-=======
     secondary.coll.aggregate({$out: "out"}).itcount();
->>>>>>> f378d467
 });
 // even if slaveOk
 secondary.setSlaveOk();
 assert.throws(function() {
-<<<<<<< HEAD
-    secondary.in .aggregate({$out: "out"}).itcount;
-});
-
-// run one and check for proper replication
-primary.in .aggregate({$out: "out"}).itcount;
-=======
     secondary.coll.aggregate({$out: "out"}).itcount();
 });
 
 // run one and check for proper replication
 primary.coll.aggregate({$out: "out"}).itcount();
->>>>>>> f378d467
 replTest.awaitReplication();
 assert.eq(primary.out.find().sort({x: 1}).toArray(), secondary.out.find().sort({x: 1}).toArray());
 
