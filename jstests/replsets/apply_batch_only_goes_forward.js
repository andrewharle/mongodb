--- conflicted
+++ resolved
@@ -43,54 +43,34 @@
     var stepDownCmd = {replSetStepDown: stepDownSecs, force: true};
 
     // Write op
-<<<<<<< HEAD
-    assert.writeOK(
-        mTest.foo.save({}, {writeConcern: {w: 2, wtimeout: ReplSetTest.kDefaultTimeoutMS}}));
-    replTest.waitForState(slave, ReplSetTest.State.SECONDARY);
-    assert.writeOK(
-        mTest.foo.save({}, {writeConcern: {w: 2, wtimeout: ReplSetTest.kDefaultTimeoutMS}}));
-=======
     assert.writeOK(mTest.foo.save(
         {}, {writeConcern: {w: 'majority', wtimeout: ReplSetTest.kDefaultTimeoutMS}}));
     replTest.waitForState(slave, ReplSetTest.State.SECONDARY);
     assert.writeOK(mTest.foo.save(
         {}, {writeConcern: {w: 'majority', wtimeout: ReplSetTest.kDefaultTimeoutMS}}));
->>>>>>> f378d467
 
     // Set minvalid to something far in the future for the current primary, to simulate recovery.
     // Note: This is so far in the future (5 days) that it will never become secondary.
     var farFutureTS = new Timestamp(
         Math.floor(new Date().getTime() / 1000) + (60 * 60 * 24 * 5 /* in five days*/), 0);
     var rsgs = assert.commandWorked(mLocal.adminCommand("replSetGetStatus"));
-<<<<<<< HEAD
-=======
     jsTestLog("Using replSetGetStatus to set minValid: " + tojson(rsgs));
->>>>>>> f378d467
     var primaryOpTime = rsgs.members
                             .filter(function(member) {
                                 return member.self;
                             })[0]
                             .optime;
-<<<<<<< HEAD
-=======
 
->>>>>>> f378d467
     jsTest.log("future TS: " + tojson(farFutureTS) + ", date:" + tsToDate(farFutureTS));
     // We do an update in case there is a minvalid document on the primary already.
     // If the doc doesn't exist then upsert:true will create it, and the writeConcern ensures
     // that update returns details of the write, like whether an update or insert was performed.
-<<<<<<< HEAD
-    printjson(assert.writeOK(mMinvalid.update(
-        {},
-        {ts: farFutureTS, t: NumberLong(-1), begin: primaryOpTime},
-=======
     const minValidUpdate = {ts: farFutureTS, t: NumberLong(-1), begin: primaryOpTime};
     jsTestLog("Current minvalid is " + tojson(mMinvalid.findOne()));
     jsTestLog("Updating minValid to: " + tojson(minValidUpdate));
     printjson(assert.writeOK(mMinvalid.update(
         {},
         minValidUpdate,
->>>>>>> f378d467
         {upsert: true, writeConcern: {w: 1, wtimeout: ReplSetTest.kDefaultTimeoutMS}})));
 
     jsTest.log('Restarting primary ' + master.host +
