'use strict';

/**
 * Returns true if the process is a mongos, and false otherwise.
 *
 */
function isMongos(db) {
    var res = db.runCommand('ismaster');
    assert.commandWorked(res);

    return 'isdbgrid' === res.msg;
}

/**
 * Returns true if the process is a mongod, and false otherwise.
 *
 */
function isMongod(db) {
    return !isMongos(db);
}

/**
 * Returns true if the process is a mongod configsvr, and false otherwise.
 *
 */
function isMongodConfigsvr(db) {
    if (!isMongod(db)) {
        return false;
    }
    var res = db.adminCommand('getCmdLineOpts');
    assert.commandWorked(res);

    return res.parsed && res.parsed.sharding && res.parsed.sharding.clusterRole === 'configsvr';
}

/**
 * Returns the name of the current storage engine.
 *
 * Throws an error if db is connected to a mongos, or if there is no reported storage engine.
 */
function getStorageEngineName(db) {
    var status = db.serverStatus();
    assert.commandWorked(status);

    assert(isMongod(db), 'no storage engine is reported when connected to mongos');
    assert.neq(
        'undefined', typeof status.storageEngine, 'missing storage engine info in server status');

    return status.storageEngine.name;
}

/**
 * Returns true if the current storage engine is mmapv1, and false otherwise.
 */
function isMMAPv1(db) {
    return getStorageEngineName(db) === 'mmapv1';
}

/**
 * Returns true if an update can cause the RecordId of a document to change.
 */
function recordIdCanChangeOnUpdate(db) {
    // A RecordId on MMAPv1 is just its location on disk, which can change if the document grows and
    // needs to be moved.
    return isMMAPv1(db);
}

/**
 * Returns true if the current storage engine is wiredTiger, and false otherwise.
 */
function isWiredTiger(db) {
    return getStorageEngineName(db) === 'wiredTiger';
}

/**
 * Returns true if the current storage engine is ephemeralForTest, and false otherwise.
 */
function isEphemeralForTest(db) {
    return getStorageEngineName(db) === 'ephemeralForTest';
}

/**
 * Returns true if the current storage engine is ephemeral, and false otherwise.
 */
function isEphemeral(db) {
    var engine = getStorageEngineName(db);
    return (engine === 'inMemory') || (engine === 'ephemeralForTest');
}

/**
 * Returns true if the current storage engine supports document-level concurrency, and false
 * otherwise.
 */
function supportsDocumentLevelConcurrency(db) {
    var engine = getStorageEngineName(db);
    return ['wiredTiger', 'rocksdb', 'inMemory'].indexOf(engine) !== -1;
<<<<<<< HEAD
=======
}

/**
 * Returns true if the current storage engine supports committed reads.
 *
 * Throws an error if db is connected to a mongos, or if there is no reported storage engine.
 */
function supportsCommittedReads(db) {
    var status = db.serverStatus();
    assert.commandWorked(status);

    assert(isMongod(db), 'no storage engine is reported when connected to mongos');
    assert.neq(
        'undefined', typeof status.storageEngine, 'missing storage engine info in server status');

    return status.storageEngine.supportsCommittedReads;
>>>>>>> f378d467
}<|MERGE_RESOLUTION|>--- conflicted
+++ resolved
@@ -94,8 +94,6 @@
 function supportsDocumentLevelConcurrency(db) {
     var engine = getStorageEngineName(db);
     return ['wiredTiger', 'rocksdb', 'inMemory'].indexOf(engine) !== -1;
-<<<<<<< HEAD
-=======
 }
 
 /**
@@ -112,5 +110,4 @@
         'undefined', typeof status.storageEngine, 'missing storage engine info in server status');
 
     return status.storageEngine.supportsCommittedReads;
->>>>>>> f378d467
 }