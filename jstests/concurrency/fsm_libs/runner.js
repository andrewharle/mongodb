'use strict';

load('jstests/concurrency/fsm_libs/assert.js');
load('jstests/concurrency/fsm_libs/cluster.js');
load('jstests/concurrency/fsm_libs/parse_config.js');
load('jstests/concurrency/fsm_libs/thread_mgr.js');
load('jstests/concurrency/fsm_utils/name_utils.js');  // for uniqueCollName and uniqueDBName
load('jstests/concurrency/fsm_utils/setup_teardown_functions.js');

var runner = (function() {

    function validateExecutionMode(mode) {
        var allowedKeys = ['composed', 'parallel', 'serial'];

        Object.keys(mode).forEach(function(option) {
            assert.contains(option,
                            allowedKeys,
                            'invalid option: ' + tojson(option) + '; valid options are: ' +
                                tojson(allowedKeys));
        });

        mode.composed = mode.composed || false;
        assert.eq('boolean', typeof mode.composed);

        mode.parallel = mode.parallel || false;
        assert.eq('boolean', typeof mode.parallel);

        mode.serial = mode.serial || false;
        assert.eq('boolean', typeof mode.serial);

        var numEnabledModes = 0;
        Object.keys(mode).forEach(key => {
            if (mode[key]) {
                numEnabledModes++;
            }
        });
        assert.eq(
            1, numEnabledModes, "One and only one execution mode can be enabled " + tojson(mode));

        return mode;
    }

    function validateExecutionOptions(mode, options) {
        var allowedKeys = [
            'dbNamePrefix',
            'iterationMultiplier',
            'sessionOptions',
            'stepdownFiles',
            'threadMultiplier'
        ];

        if (mode.parallel || mode.composed) {
            allowedKeys.push('numSubsets');
            allowedKeys.push('subsetSize');
        }
        if (mode.composed) {
            allowedKeys.push('composeProb');
            allowedKeys.push('iterations');
        }

        Object.keys(options).forEach(function(option) {
            assert.contains(option,
                            allowedKeys,
                            'invalid option: ' + tojson(option) + '; valid options are: ' +
                                tojson(allowedKeys));
        });

        if (typeof options.subsetSize !== 'undefined') {
            assert(Number.isInteger(options.subsetSize), 'expected subset size to be an integer');
            assert.gt(options.subsetSize, 1);
        }

        if (typeof options.numSubsets !== 'undefined') {
            assert(Number.isInteger(options.numSubsets),
                   'expected number of subsets to be an integer');
            assert.gt(options.numSubsets, 0);
        }

        if (typeof options.iterations !== 'undefined') {
            assert(Number.isInteger(options.iterations),
                   'expected number of iterations to be an integer');
            assert.gt(options.iterations, 0);
        }

        if (typeof options.composeProb !== 'undefined') {
            assert.eq('number', typeof options.composeProb);
            assert.gt(options.composeProb, 0);
            assert.lte(options.composeProb, 1);
        }

        if (typeof options.dbNamePrefix !== 'undefined') {
            assert.eq(
                'string', typeof options.dbNamePrefix, 'expected dbNamePrefix to be a string');
        }

        options.iterationMultiplier = options.iterationMultiplier || 1;
        assert(Number.isInteger(options.iterationMultiplier),
               'expected iterationMultiplier to be an integer');
        assert.gte(options.iterationMultiplier,
                   1,
                   'expected iterationMultiplier to be greater than or equal to 1');

        if (typeof options.stepdownFiles !== 'undefined') {
            assert.eq('string',
                      typeof options.stepdownFiles.permitted,
                      'expected stepdownFiles.permitted to be a string');

            assert.eq('string',
                      typeof options.stepdownFiles.idleRequest,
                      'expected stepdownFiles.idleRequest to be a string');

            assert.eq('string',
                      typeof options.stepdownFiles.idleAck,
                      'expected stepdownFiles.idleAck to be a string');
        }

        options.threadMultiplier = options.threadMultiplier || 1;
        assert(Number.isInteger(options.threadMultiplier),
               'expected threadMultiplier to be an integer');
        assert.gte(options.threadMultiplier,
                   1,
                   'expected threadMultiplier to be greater than or equal to 1');

        return options;
    }

    function validateCleanupOptions(options) {
        var allowedKeys = ['dropDatabaseBlacklist', 'keepExistingDatabases', 'validateCollections'];

        Object.keys(options).forEach(function(option) {
            assert.contains(option,
                            allowedKeys,
                            'invalid option: ' + tojson(option) + '; valid options are: ' +
                                tojson(allowedKeys));
        });

        if (typeof options.dropDatabaseBlacklist !== 'undefined') {
            assert(Array.isArray(options.dropDatabaseBlacklist),
                   'expected dropDatabaseBlacklist to be an array');
        }

        if (typeof options.keepExistingDatabases !== 'undefined') {
            assert.eq('boolean',
                      typeof options.keepExistingDatabases,
                      'expected keepExistingDatabases to be a boolean');
        }

        options.validateCollections =
            options.hasOwnProperty('validateCollections') ? options.validateCollections : true;
        assert.eq('boolean',
                  typeof options.validateCollections,
                  'expected validateCollections to be a boolean');

        return options;
    }

    /**
     * Returns an array containing sets of workloads.
     * Each set of workloads is executed together according to the execution mode.
     *
     * For example, returning [ [ workload1, workload2 ], [ workload2, workload3 ] ]
     * when 'executionMode.parallel == true' causes workloads #1 and #2 to be
     * executed simultaneously, followed by workloads #2 and #3 together.
     */
    function scheduleWorkloads(workloads, executionMode, executionOptions) {
        if (executionMode.serial) {
            return Array.shuffle(workloads).map(function(workload) {
                return [workload];  // run each workload by itself
            });
        }

        var schedule = [];

        // Take 'numSubsets' random subsets of the workloads, each
        // of size 'subsetSize'. Each workload must get scheduled
        // once before any workload can be scheduled again.
        var subsetSize = executionOptions.subsetSize || 10;

        // If the number of subsets is not specified, then have each
        // workload get scheduled 2 to 3 times.
        var numSubsets = executionOptions.numSubsets;
        if (!numSubsets) {
            numSubsets = Math.ceil(2.5 * workloads.length / subsetSize);
        }

        workloads = workloads.slice(0);  // copy
        workloads = Array.shuffle(workloads);

        var start = 0;
        var end = subsetSize;

        while (schedule.length < numSubsets) {
            schedule.push(workloads.slice(start, end));

            start = end;
            end += subsetSize;

            // Check if there are not enough elements remaining in
            // 'workloads' to make a subset of size 'subsetSize'.
            if (end > workloads.length) {
                // Re-shuffle the beginning of the array, and prepend it
                // with the workloads that have not been scheduled yet.
                var temp = Array.shuffle(workloads.slice(0, start));
                for (var i = workloads.length - 1; i >= start; --i) {
                    temp.unshift(workloads[i]);
                }
                workloads = temp;

                start = 0;
                end = subsetSize;
            }
        }

        return schedule;
    }

    function prepareCollections(workloads, context, cluster, clusterOptions, executionOptions) {
        var dbName, collName, myDB;
        var firstWorkload = true;

        workloads.forEach(function(workload) {
            // Workloads cannot have a shardKey if sameCollection is specified
            if (clusterOptions.sameCollection && cluster.isSharded() &&
                context[workload].config.data.shardKey) {
                throw new Error('cannot specify a shardKey with sameCollection option');
            }
            if (firstWorkload || !clusterOptions.sameCollection) {
                if (firstWorkload || !clusterOptions.sameDB) {
                    dbName = uniqueDBName(executionOptions.dbNamePrefix);
                }
                collName = uniqueCollName();
                myDB = cluster.getDB(dbName);
                myDB[collName].drop();

                if (cluster.isSharded()) {
                    var shardKey = context[workload].config.data.shardKey || {_id: 'hashed'};
                    // TODO: allow workload config data to specify split
                    cluster.shardCollection(myDB[collName], shardKey, false);
                }
            }

            context[workload].db = myDB;
            context[workload].dbName = dbName;
            context[workload].collName = collName;

            firstWorkload = false;
        });
    }

    function dropAllDatabases(db, blacklist) {
        var res = db.adminCommand('listDatabases');
        assert.commandWorked(res);

        res.databases.forEach(function(dbInfo) {
            if (!Array.contains(blacklist, dbInfo.name)) {
                var res = db.getSiblingDB(dbInfo.name).dropDatabase();
                assert.commandWorked(res);
                assert.eq(dbInfo.name, res.dropped);
            }
        });
    }

    function cleanupWorkloadData(workloads, context, clusterOptions) {
        // If no other workloads will be using this collection,
        // then drop it to avoid having too many files open
        if (!clusterOptions.sameCollection) {
            workloads.forEach(function(workload) {
                var config = context[workload];
                config.db[config.collName].drop();
            });
        }

        // If no other workloads will be using this database,
        // then drop it to avoid having too many files open
        if (!clusterOptions.sameDB) {
            workloads.forEach(function(workload) {
                var config = context[workload];
                config.db.dropDatabase();
            });
        }
    }

    function WorkloadFailure(err, stack, tid, header) {
        this.err = err;
        this.stack = stack;
        this.tid = tid;
        this.header = header;

        this.format = function format() {
            return this.header + '\n' + this.err + '\n\n' + this.stack;
        };
    }

    function throwError(workerErrs) {
        // Returns an array containing all unique values from the stackTraces array,
        // their corresponding number of occurrences in the stackTraces array, and
        // the associated thread ids (tids).
        function freqCount(stackTraces, tids) {
            var uniqueStackTraces = [];
            var associatedTids = [];

            stackTraces.forEach(function(item, stackTraceIndex) {
                var i = uniqueStackTraces.indexOf(item);
                if (i < 0) {
                    uniqueStackTraces.push(item);
                    associatedTids.push(new Set([tids[stackTraceIndex]]));
                } else {
                    associatedTids[i].add(tids[stackTraceIndex]);
                }
            });

            return uniqueStackTraces.map(function(value, i) {
                return {
                    value: value,
                    freq: associatedTids[i].size,
                    tids: Array.from(associatedTids[i])
                };
            });
        }

        // Indents a multiline string with the specified number of spaces.
        function indent(str, size) {
            var prefix = new Array(size + 1).join(' ');
            return prefix + str.split('\n').join('\n' + prefix);
        }

        function pluralize(str, num) {
            var suffix = num > 1 ? 's' : '';
            return num + ' ' + str + suffix;
        }

        function prepareMsg(workerErrs) {
            var stackTraces = workerErrs.map(e => e.format());
            var stackTids = workerErrs.map(e => e.tid);
            var uniqueTraces = freqCount(stackTraces, stackTids);
            var numUniqueTraces = uniqueTraces.length;

            // Special case message when threads all have the same trace
            if (numUniqueTraces === 1) {
                return pluralize('thread', stackTraces.length) + ' threw\n\n' +
                    indent(uniqueTraces[0].value, 8);
            }

            var summary = pluralize('exception', stackTraces.length) + ' were thrown, ' +
                numUniqueTraces + ' of which were unique:\n\n';

            return summary +
                uniqueTraces
                    .map(function(obj) {
                        var line = pluralize('thread', obj.freq) + ' with tids ' +
                            JSON.stringify(obj.tids) + ' threw\n';
                        return indent(line + obj.value, 8);
                    })
                    .join('\n\n');
        }

        if (workerErrs.length > 0) {
            var err = new Error(prepareMsg(workerErrs) + '\n');

            // Avoid having any stack traces omitted from the logs
            var maxLogLine = 10 * 1024;  // 10KB

            // Check if the combined length of the error message and the stack traces
            // exceeds the maximum line-length the shell will log.
            if ((err.message.length + err.stack.length) >= maxLogLine) {
                print(err.message);
                print(err.stack);
                throw new Error('stack traces would have been snipped, see logs');
            }

            throw err;
        }
    }

    function shouldSkipWorkload(workload, context, cluster) {
        var config = context[workload].config;
        var result = config.skip.call(config.data, cluster);
        if (result.skip) {
            var msg = result.msg || '';
            jsTest.log('Skipping workload: ' + workload + ' ' + msg);
            return true;
        }
        return false;
    }

    function setupWorkload(workload, context, cluster) {
        var myDB = context[workload].db;
        var collName = context[workload].collName;

        var config = context[workload].config;
        config.setup.call(config.data, myDB, collName, cluster);
    }

    function teardownWorkload(workload, context, cluster) {
        var myDB = context[workload].db;
        var collName = context[workload].collName;

        var config = context[workload].config;
        config.teardown.call(config.data, myDB, collName, cluster);
    }

    function setIterations(config) {
        // This property must be enumerable because of SERVER-21338, which prevents
        // objects with non-enumerable properties from being serialized properly in
        // ScopedThreads.
        Object.defineProperty(
            config.data, 'iterations', {enumerable: true, value: config.iterations});
    }

    function setThreadCount(config) {
        // This property must be enumerable because of SERVER-21338, which prevents
        // objects with non-enumerable properties from being serialized properly in
        // ScopedThreads.
        Object.defineProperty(
            config.data, 'threadCount', {enumerable: true, value: config.threadCount});
    }

    function useDropDistLockFailPoint(cluster, clusterOptions) {
        assert(cluster.isSharded(), 'cluster is not sharded');

        // For sharded clusters, enable a fail point that allows dropCollection to wait longer
        // to acquire the distributed lock. This prevents tests from failing if the distributed
        // lock is already held by the balancer or by a workload operation. The increased wait
        // is shorter than the distributed-lock-takeover period because otherwise the node
        // would be assumed to be down and the lock would be overtaken.
<<<<<<< HEAD
        clusterOptions.setupFunctions.mongos.push(increaseDropDistLockTimeout);
        clusterOptions.teardownFunctions.mongos.push(resetDropDistLockTimeout);
=======
        clusterOptions.setupFunctions.config.push(increaseDropDistLockTimeout);
        clusterOptions.teardownFunctions.config.push(resetDropDistLockTimeout);
>>>>>>> f378d467
    }

    function loadWorkloadContext(workloads, context, executionOptions, applyMultipliers) {
        workloads.forEach(function(workload) {
            load(workload);  // for $config
            assert.neq('undefined', typeof $config, '$config was not defined by ' + workload);
            context[workload] = {config: parseConfig($config)};
            if (applyMultipliers) {
                context[workload].config.iterations *= executionOptions.iterationMultiplier;
                context[workload].config.threadCount *= executionOptions.threadMultiplier;
            }
        });
    }

    function printWorkloadSchedule(schedule) {
        // Print out the entire schedule of workloads to make it easier to run the same
        // schedule when debugging test failures.
        jsTest.log('The entire schedule of FSM workloads:');

        // Note: We use printjsononeline (instead of just plain printjson) to make it
        // easier to reuse the output in variable assignments.
        printjsononeline(schedule);

        jsTest.log('End of schedule');
    }

    function cleanupWorkload(
        workload, context, cluster, errors, header, dbHashBlacklist, cleanupOptions) {
        // Returns true if the workload's teardown succeeds and false if the workload's
        // teardown fails.

        var phase = 'before workload ' + workload + ' teardown';

        try {
            // Ensure that all data has replicated correctly to the secondaries before calling the
            // workload's teardown method.
            cluster.checkReplicationConsistency(dbHashBlacklist, phase);
        } catch (e) {
            errors.push(new WorkloadFailure(
                e.toString(), e.stack, 'main', header + ' checking consistency on secondaries'));
            return false;
        }

        try {
<<<<<<< HEAD
            cluster.validateAllCollections(phase);
=======
            if (cleanupOptions.validateCollections) {
                cluster.validateAllCollections(phase);
            }
>>>>>>> f378d467
        } catch (e) {
            errors.push(new WorkloadFailure(
                e.toString(), e.stack, 'main', header + ' validating collections'));
            return false;
        }

        try {
            teardownWorkload(workload, context, cluster);
        } catch (e) {
            errors.push(new WorkloadFailure(e.toString(), e.stack, 'main', header + ' Teardown'));
            return false;
        }
        return true;
    }

    function recordConfigServerData(cluster, workloads, configServerData, errors) {
        const CONFIG_DATA_LENGTH = 3;

        if (cluster.isSharded()) {
            var newData;
            try {
                newData = cluster.recordAllConfigServerData();
            } catch (e) {
                var failureType = 'Config Server Data Collection';
                errors.push(new WorkloadFailure(e.toString(), e.stack, 'main', failureType));
                return;
            }

            newData.previousWorkloads = workloads;
            newData.time = (new Date()).toISOString();
            configServerData.push(newData);

            // Limit the amount of data recorded to avoid logging too much info when a test
            // fails.
            while (configServerData.length > CONFIG_DATA_LENGTH) {
                configServerData.shift();
            }
        }
    }

    function runWorkloadGroup(threadMgr,
                              workloads,
                              context,
                              cluster,
                              clusterOptions,
                              executionMode,
                              executionOptions,
                              errors,
                              maxAllowedThreads,
                              dbHashBlacklist,
                              configServerData,
                              cleanupOptions) {
        var cleanup = [];
        var teardownFailed = false;
        var startTime = Date.now();  // Initialize in case setupWorkload fails below.
        var totalTime;

        jsTest.log('Workload(s) started: ' + workloads.join(' '));

        prepareCollections(workloads, context, cluster, clusterOptions, executionOptions);

        try {
            // Set up the thread manager for this set of foreground workloads.
            startTime = Date.now();
            threadMgr.init(workloads, context, maxAllowedThreads);

            // Call each foreground workload's setup function.
            workloads.forEach(function(workload) {
                // Define "iterations" and "threadCount" properties on the foreground workload's
                // $config.data object so that they can be used within its setup(), teardown(), and
                // state functions. This must happen after calling threadMgr.init() in case the
                // thread counts needed to be scaled down.
                setIterations(context[workload].config);
                setThreadCount(context[workload].config);

                setupWorkload(workload, context, cluster);
                cleanup.push(workload);
            });

            // Since the worker threads may be running with causal consistency enabled, we set the
            // initial clusterTime and initial operationTime for the sessions they'll create so that
            // they are guaranteed to observe the effects of the workload's $config.setup() function
            // being called.
            if (typeof executionOptions.sessionOptions === 'object' &&
                executionOptions.sessionOptions !== null) {
                // We only start a session for the worker threads and never start one for the main
                // thread. We can therefore get the clusterTime and operationTime tracked by the
                // underlying DummyDriverSession through any DB instance (i.e. the "test" database
                // here was chosen arbitrarily).
                const session = cluster.getDB('test').getSession();

                // JavaScript objects backed by C++ objects (e.g. BSON values from a command
                // response) do not serialize correctly when passed through the ScopedThread
                // constructor. To work around this behavior, we instead pass a stringified form of
                // the JavaScript object through the ScopedThread constructor and use eval() to
                // rehydrate it.
                executionOptions.sessionOptions.initialClusterTime =
                    tojson(session.getClusterTime());
                executionOptions.sessionOptions.initialOperationTime =
                    tojson(session.getOperationTime());
            }

            try {
                // Start this set of foreground workload threads.
                threadMgr.spawnAll(cluster, executionOptions);
                // Allow 20% of foreground threads to fail. This allows the workloads to run on
                // underpowered test hosts.
                threadMgr.checkFailed(0.2);
            } finally {
                // Threads must be joined before destruction, so do this
                // even in the presence of exceptions.
                errors.push(...threadMgr.joinAll().map(
                    e => new WorkloadFailure(
                        e.err, e.stack, e.tid, 'Foreground ' + e.workloads.join(' '))));
            }
        } finally {
            // Call each foreground workload's teardown function. After all teardowns have completed
            // check if any of them failed.
            var cleanupResults = cleanup.map(workload => cleanupWorkload(workload,
                                                                         context,
                                                                         cluster,
                                                                         errors,
                                                                         'Foreground',
                                                                         dbHashBlacklist,
                                                                         cleanupOptions));
            teardownFailed = cleanupResults.some(success => (success === false));

            totalTime = Date.now() - startTime;
            jsTest.log('Workload(s) completed in ' + totalTime + ' ms: ' + workloads.join(' '));

            recordConfigServerData(cluster, workloads, configServerData, errors);
        }

        // Only drop the collections/databases if all the workloads ran successfully.
        if (!errors.length && !teardownFailed) {
            cleanupWorkloadData(workloads, context, clusterOptions);
        }

        // Throw any existing errors so that the schedule aborts.
        throwError(errors);

        // Ensure that all operations replicated correctly to the secondaries.
        cluster.checkReplicationConsistency(dbHashBlacklist,
                                            'after workload-group teardown and data clean-up');
    }

    function runWorkloads(
        workloads, clusterOptions, executionMode, executionOptions, cleanupOptions) {
        assert.gt(workloads.length, 0, 'need at least one workload to run');

        executionMode = validateExecutionMode(executionMode);
        Object.freeze(executionMode);  // immutable after validation (and normalization)

        validateExecutionOptions(executionMode, executionOptions);
        Object.freeze(executionOptions);  // immutable after validation (and normalization)

        validateCleanupOptions(cleanupOptions);
        Object.freeze(cleanupOptions);  // immutable after validation (and normalization)

        if (executionMode.composed) {
            clusterOptions.sameDB = true;
            clusterOptions.sameCollection = true;
        }

        // Determine how strong to make assertions while simultaneously executing
        // different workloads.
        var assertLevel = AssertLevel.OWN_DB;
        if (clusterOptions.sameDB) {
            // The database is shared by multiple workloads, so only make the asserts
            // that apply when the collection is owned by an individual workload.
            assertLevel = AssertLevel.OWN_COLL;
        }
        if (clusterOptions.sameCollection) {
            // The collection is shared by multiple workloads, so only make the asserts
            // that always apply.
            assertLevel = AssertLevel.ALWAYS;
        }
        globalAssertLevel = assertLevel;

        var context = {};
        loadWorkloadContext(workloads, context, executionOptions, true /* applyMultipliers */);
        var threadMgr = new ThreadManager(clusterOptions, executionMode);

        var cluster = new Cluster(clusterOptions);
        if (cluster.isSharded()) {
            useDropDistLockFailPoint(cluster, clusterOptions);
        }
        cluster.setup();

        // Filter out workloads that need to be skipped.
        bgWorkloads =
            bgWorkloads.filter(workload => !shouldSkipWorkload(workload, bgContext, cluster));
        workloads = workloads.filter(workload => !shouldSkipWorkload(workload, context, cluster));

        // Clean up the state left behind by other tests in the concurrency suite
        // to avoid having too many open files.

        // List of DBs that will not be dropped.
        var dbBlacklist = ['admin', 'config', 'local', '$external'];

        // List of DBs that dbHash is not run on.
        var dbHashBlacklist = ['local'];

        if (cleanupOptions.dropDatabaseBlacklist) {
            dbBlacklist.push(...cleanupOptions.dropDatabaseBlacklist);
            dbHashBlacklist.push(...cleanupOptions.dropDatabaseBlacklist);
        }
        if (!cleanupOptions.keepExistingDatabases) {
            dropAllDatabases(cluster.getDB('test'), dbBlacklist);
        }

        var maxAllowedThreads = 100 * executionOptions.threadMultiplier;
        Random.setRandomSeed(clusterOptions.seed);
        var errors = [];
        var configServerData = [];
        let activeException = false;

        try {
            var schedule = scheduleWorkloads(workloads, executionMode, executionOptions);
            printWorkloadSchedule(schedule);

            schedule.forEach(function(workloads) {
                // Make a deep copy of the $config object for each of the workloads that are
                // going to be run to ensure the workload starts with a fresh version of its
                // $config.data. This is necessary because $config.data keeps track of
                // thread-local state that may be updated during a workload's setup(),
                // teardown(), and state functions.
                var groupContext = {};
                workloads.forEach(function(workload) {
                    groupContext[workload] = Object.extend({}, context[workload], true);
                });

                // Run the next group of workloads in the schedule.
                runWorkloadGroup(threadMgr,
                                 workloads,
                                 groupContext,
                                 cluster,
                                 clusterOptions,
                                 executionMode,
                                 executionOptions,
                                 errors,
                                 maxAllowedThreads,
                                 dbHashBlacklist,
                                 configServerData,
                                 cleanupOptions);
            });

<<<<<<< HEAD
            try {
                // Start background workload threads.
                bgThreadMgr.spawnAll(cluster, executionOptions);
                bgThreadMgr.checkFailed(0);

                var schedule = scheduleWorkloads(workloads, executionMode, executionOptions);
                printWorkloadSchedule(schedule, bgWorkloads);

                schedule.forEach(function(workloads) {
                    // Check if any background workloads have failed.
                    if (bgThreadMgr.checkForErrors()) {
                        var msg = 'Background workload failed before all foreground workloads ran';
                        throw new IterationEnd(msg);
                    }

                    // Make a deep copy of the $config object for each of the workloads that are
                    // going to be run to ensure the workload starts with a fresh version of its
                    // $config.data. This is necessary because $config.data keeps track of
                    // thread-local state that may be updated during a workload's setup(),
                    // teardown(), and state functions.
                    var groupContext = {};
                    workloads.forEach(function(workload) {
                        groupContext[workload] = Object.extend({}, context[workload], true);
                    });

                    // Run the next group of workloads in the schedule.
                    runWorkloadGroup(threadMgr,
                                     workloads,
                                     groupContext,
                                     cluster,
                                     clusterOptions,
                                     executionMode,
                                     executionOptions,
                                     errors,
                                     maxAllowedThreads,
                                     dbHashBlacklist,
                                     configServerData);
                });
            } catch (err) {
                activeException = true;
                throw err;
            } finally {
                // Set a flag so background threads know to terminate.
                bgThreadMgr.markAllForTermination();
                errors.push(...bgThreadMgr.joinAll().map(
                    e => new WorkloadFailure(
                        e.err, e.stack, e.tid, 'Background ' + e.workloads.join(' '))));
=======
            if (cluster.isSharded() && errors.length) {
                jsTest.log('Config Server Data:\n' + tojsononeline(configServerData));
>>>>>>> f378d467
            }

<<<<<<< HEAD
                throwError(workloadErrors);
            } catch (err) {
                activeException = true;
                throw err;
            } finally {
                // We preserve the data files when an FSM workload failed so that they can later be
                // archived to S3.
                const opts = activeException ? {noCleanData: true} : {};
                cluster.teardown(opts);
            }
=======
            throwError(errors);
        } finally {
            cluster.teardown();
>>>>>>> f378d467
        }
    }

    return {
        serial: function serial(workloads, clusterOptions, executionOptions, cleanupOptions) {
            clusterOptions = clusterOptions || {};
            executionOptions = executionOptions || {};
            cleanupOptions = cleanupOptions || {};

            runWorkloads(
                workloads, clusterOptions, {serial: true}, executionOptions, cleanupOptions);
        },

        parallel: function parallel(workloads, clusterOptions, executionOptions, cleanupOptions) {
            clusterOptions = clusterOptions || {};
            executionOptions = executionOptions || {};
            cleanupOptions = cleanupOptions || {};

            runWorkloads(
                workloads, clusterOptions, {parallel: true}, executionOptions, cleanupOptions);
        },

        composed: function composed(workloads, clusterOptions, executionOptions, cleanupOptions) {
            clusterOptions = clusterOptions || {};
            executionOptions = executionOptions || {};
            cleanupOptions = cleanupOptions || {};

            runWorkloads(
                workloads, clusterOptions, {composed: true}, executionOptions, cleanupOptions);
        },

        internals: {
            validateExecutionOptions,
            prepareCollections,
            WorkloadFailure,
            throwError,
            setupWorkload,
            teardownWorkload,
            setIterations,
            setThreadCount,
            loadWorkloadContext,
        }
    };

})();

var runWorkloadsSerially = runner.serial;
var runWorkloadsInParallel = runner.parallel;
var runCompositionOfWorkloads = runner.composed;<|MERGE_RESOLUTION|>--- conflicted
+++ resolved
@@ -372,17 +372,6 @@
         }
     }
 
-    function shouldSkipWorkload(workload, context, cluster) {
-        var config = context[workload].config;
-        var result = config.skip.call(config.data, cluster);
-        if (result.skip) {
-            var msg = result.msg || '';
-            jsTest.log('Skipping workload: ' + workload + ' ' + msg);
-            return true;
-        }
-        return false;
-    }
-
     function setupWorkload(workload, context, cluster) {
         var myDB = context[workload].db;
         var collName = context[workload].collName;
@@ -423,13 +412,8 @@
         // lock is already held by the balancer or by a workload operation. The increased wait
         // is shorter than the distributed-lock-takeover period because otherwise the node
         // would be assumed to be down and the lock would be overtaken.
-<<<<<<< HEAD
-        clusterOptions.setupFunctions.mongos.push(increaseDropDistLockTimeout);
-        clusterOptions.teardownFunctions.mongos.push(resetDropDistLockTimeout);
-=======
         clusterOptions.setupFunctions.config.push(increaseDropDistLockTimeout);
         clusterOptions.teardownFunctions.config.push(resetDropDistLockTimeout);
->>>>>>> f378d467
     }
 
     function loadWorkloadContext(workloads, context, executionOptions, applyMultipliers) {
@@ -474,13 +458,9 @@
         }
 
         try {
-<<<<<<< HEAD
-            cluster.validateAllCollections(phase);
-=======
             if (cleanupOptions.validateCollections) {
                 cluster.validateAllCollections(phase);
             }
->>>>>>> f378d467
         } catch (e) {
             errors.push(new WorkloadFailure(
                 e.toString(), e.stack, 'main', header + ' validating collections'));
@@ -670,11 +650,6 @@
         }
         cluster.setup();
 
-        // Filter out workloads that need to be skipped.
-        bgWorkloads =
-            bgWorkloads.filter(workload => !shouldSkipWorkload(workload, bgContext, cluster));
-        workloads = workloads.filter(workload => !shouldSkipWorkload(workload, context, cluster));
-
         // Clean up the state left behind by other tests in the concurrency suite
         // to avoid having too many open files.
 
@@ -696,7 +671,6 @@
         Random.setRandomSeed(clusterOptions.seed);
         var errors = [];
         var configServerData = [];
-        let activeException = false;
 
         try {
             var schedule = scheduleWorkloads(workloads, executionMode, executionOptions);
@@ -728,76 +702,13 @@
                                  cleanupOptions);
             });
 
-<<<<<<< HEAD
-            try {
-                // Start background workload threads.
-                bgThreadMgr.spawnAll(cluster, executionOptions);
-                bgThreadMgr.checkFailed(0);
-
-                var schedule = scheduleWorkloads(workloads, executionMode, executionOptions);
-                printWorkloadSchedule(schedule, bgWorkloads);
-
-                schedule.forEach(function(workloads) {
-                    // Check if any background workloads have failed.
-                    if (bgThreadMgr.checkForErrors()) {
-                        var msg = 'Background workload failed before all foreground workloads ran';
-                        throw new IterationEnd(msg);
-                    }
-
-                    // Make a deep copy of the $config object for each of the workloads that are
-                    // going to be run to ensure the workload starts with a fresh version of its
-                    // $config.data. This is necessary because $config.data keeps track of
-                    // thread-local state that may be updated during a workload's setup(),
-                    // teardown(), and state functions.
-                    var groupContext = {};
-                    workloads.forEach(function(workload) {
-                        groupContext[workload] = Object.extend({}, context[workload], true);
-                    });
-
-                    // Run the next group of workloads in the schedule.
-                    runWorkloadGroup(threadMgr,
-                                     workloads,
-                                     groupContext,
-                                     cluster,
-                                     clusterOptions,
-                                     executionMode,
-                                     executionOptions,
-                                     errors,
-                                     maxAllowedThreads,
-                                     dbHashBlacklist,
-                                     configServerData);
-                });
-            } catch (err) {
-                activeException = true;
-                throw err;
-            } finally {
-                // Set a flag so background threads know to terminate.
-                bgThreadMgr.markAllForTermination();
-                errors.push(...bgThreadMgr.joinAll().map(
-                    e => new WorkloadFailure(
-                        e.err, e.stack, e.tid, 'Background ' + e.workloads.join(' '))));
-=======
             if (cluster.isSharded() && errors.length) {
                 jsTest.log('Config Server Data:\n' + tojsononeline(configServerData));
->>>>>>> f378d467
-            }
-
-<<<<<<< HEAD
-                throwError(workloadErrors);
-            } catch (err) {
-                activeException = true;
-                throw err;
-            } finally {
-                // We preserve the data files when an FSM workload failed so that they can later be
-                // archived to S3.
-                const opts = activeException ? {noCleanData: true} : {};
-                cluster.teardown(opts);
-            }
-=======
+            }
+
             throwError(errors);
         } finally {
             cluster.teardown();
->>>>>>> f378d467
         }
     }
 
