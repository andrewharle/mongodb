'use strict';

load('jstests/concurrency/fsm_libs/assert.js');
load('jstests/concurrency/fsm_libs/cluster.js');       // for Cluster.isStandalone
load('jstests/concurrency/fsm_libs/parse_config.js');  // for parseConfig
load('jstests/libs/specific_secondary_reader_mongo.js');

var workerThread = (function() {

    // workloads = list of workload filenames
    // args.tid = the thread identifier
    // args.data = map of workload -> 'this' parameter passed to the FSM state functions
    // args.host = the address to make a new connection to
    // args.latch = CountDownLatch instance for starting all threads
    // args.dbName = the database name
    // args.collName = the collection name
    // args.cluster = connection strings for all cluster nodes (see cluster.js for format)
    // args.clusterOptions = the configuration of the cluster
    // args.seed = seed for the random number generator
    // args.globalAssertLevel = the global assertion level to use
    // args.errorLatch = CountDownLatch instance that threads count down when they error
    // args.sessionOptions = the options to start a session with
    // args.testData = TestData object
    // run = callback that takes a map of workloads to their associated $config
    function main(workloads, args, run) {
        var myDB;
        var configs = {};
        var connectionString = 'mongodb://' + args.host + '/?appName=tid:' + args.tid;
        if (typeof args.replSetName !== 'undefined') {
            connectionString += '&replicaSet=' + args.replSetName;
        }

        globalAssertLevel = args.globalAssertLevel;

        // The global 'TestData' object may still be undefined if the concurrency suite isn't being
        // run by resmoke.py (e.g. if it is being run via a parallel shell in the backup/restore
        // tests).
        TestData = (args.testData !== undefined) ? args.testData : {};

        try {
            if (typeof db !== 'undefined') {
                // The implicit database connection created within the thread's scope
                // is unneeded, so forcibly clean it up.
                db = null;
                gc();
            }

            let mongo;
            if (TestData.pinningSecondary) {
                mongo = new SpecificSecondaryReaderMongo(connectionString, args.secondaryHost);
            } else {
                mongo = new Mongo(connectionString);
            }

            if (typeof args.sessionOptions !== 'undefined') {
                let initialClusterTime;
                let initialOperationTime;

                // JavaScript objects backed by C++ objects (e.g. BSON values from a command
                // response) do not serialize correctly when passed through the ScopedThread
                // constructor. To work around this behavior, we instead pass a stringified form
                // of the JavaScript object through the ScopedThread constructor and use eval()
                // to rehydrate it.
                if (typeof args.sessionOptions.initialClusterTime === 'string') {
                    initialClusterTime = eval('(' + args.sessionOptions.initialClusterTime + ')');

                    // The initialClusterTime property was removed from SessionOptions in a
                    // later revision of the Driver's specification, so we remove the property
                    // and call advanceClusterTime() ourselves.
                    delete args.sessionOptions.initialClusterTime;
                }

                if (typeof args.sessionOptions.initialOperationTime === 'string') {
                    initialOperationTime =
                        eval('(' + args.sessionOptions.initialOperationTime + ')');

                    // The initialOperationTime property was removed from SessionOptions in a
                    // later revision of the Driver's specification, so we remove the property
                    // and call advanceOperationTime() ourselves.
                    delete args.sessionOptions.initialOperationTime;
                }

                const session = mongo.startSession(args.sessionOptions);
                const readPreference = session.getOptions().getReadPreference();
                if (readPreference && readPreference.mode === 'secondary') {
                    // Unset the explicit read preference so set_read_preference_secondary.js can do
                    // the right thing based on the DB.
                    session.getOptions().setReadPreference(undefined);

                    // We load() set_read_preference_secondary.js in order to avoid running
                    // commands against the "admin" and "config" databases via mongos with
                    // readPreference={mode: "secondary"} when there's only a single node in
                    // the CSRS.
                    load('jstests/libs/override_methods/set_read_preference_secondary.js');
                }

                if (typeof initialClusterTime !== 'undefined') {
                    session.advanceClusterTime(initialClusterTime);
                }

                if (typeof initialOperationTime !== 'undefined') {
                    session.advanceOperationTime(initialOperationTime);
                }

                myDB = session.getDatabase(args.dbName);
            } else {
                myDB = mongo.getDB(args.dbName);
            }

            {
                let connectionDesc = '';
                // In sharded environments, mongos is acting as a proxy for the mongo shell and
                // therefore has a different outbound port than the 'whatsmyuri' command returns.
                if (!Cluster.isSharded(args.clusterOptions)) {
                    let res = assert.commandWorked(myDB.runCommand({whatsmyuri: 1}));
                    const myUri = res.you;

                    res = assert.commandWorked(myDB.adminCommand({currentOp: 1, client: myUri}));
                    connectionDesc = ', conn:' + res.inprog[0].desc;
                }

                const printOriginal = print;
                print = function() {
                    const printArgs = Array.from(arguments);
                    const prefix = '[tid:' + args.tid + connectionDesc + ']';
                    printArgs.unshift(prefix);
                    return printOriginal.apply(this, printArgs);
                };
            }

            if (Cluster.isReplication(args.clusterOptions)) {
                if (args.clusterOptions.hasOwnProperty('sharded') &&
                    args.clusterOptions.sharded.hasOwnProperty('stepdownOptions') &&
                    args.clusterOptions.sharded.stepdownOptions.shardStepdown) {
                    const newOptions = {
                        alwaysInjectTransactionNumber: true,
                        defaultReadConcernLevel: "majority",
                        logRetryAttempts: true,
                        overrideRetryAttempts: 3
                    };
                    Object.assign(TestData, newOptions);

                    load('jstests/libs/override_methods/auto_retry_on_network_error.js');
                }

                // Operations that run after a "dropDatabase" command has been issued may fail with
                // a "DatabaseDropPending" error response if they would create a new collection on
                // that database while we're waiting for a majority of nodes in the replica set to
                // confirm it has been dropped. We load the
                // implicitly_retry_on_database_drop_pending.js file to make it so that the clients
                // started by the concurrency framework automatically retry their operation in the
                // face of this particular error response.
                load('jstests/libs/override_methods/implicitly_retry_on_database_drop_pending.js');
            }

            if (TestData.defaultReadConcernLevel || TestData.defaultWriteConcern) {
                load('jstests/libs/override_methods/set_read_and_write_concerns.js');
            }

            workloads.forEach(function(workload) {
                load(workload);                     // for $config
                var config = parseConfig($config);  // to normalize

                // Copy any modifications that were made to $config.data
                // during the setup function of the workload (see caveat
                // below).

                // XXX: Changing the order of extend calls causes problems
                // for workloads that reference $super.
                // Suppose you have workloads A and B, where workload B extends
                // workload A. The $config.data of workload B can define a
                // function that closes over the $config object of workload A
                // (known as $super to workload B). This reference is lost when
                // the config object is serialized to BSON, which results in
                // undefined variables in the derived workload.
                var data = Object.extend({}, args.data[workload], true);
                data = Object.extend(data, config.data, true);

                // Object.extend() defines all properties added to the destination object as
                // configurable, enumerable, and writable. To prevent workloads from changing
                // the iterations and threadCount properties in their state functions, we redefine
                // them here as non-configurable, non-enumerable, and non-writable.
                Object.defineProperties(data, {
                    'iterations': {
                        configurable: false,
                        enumerable: false,
                        writable: false,
                        value: data.iterations
                    },
                    'threadCount': {
                        configurable: false,
                        enumerable: false,
                        writable: false,
                        value: data.threadCount
                    }
                });

                data.tid = args.tid;
                configs[workload] = {
                    data: data,
                    db: myDB,
                    collName: args.collName,
                    cluster: args.cluster,
                    iterations: data.iterations,
                    passConnectionCache: config.passConnectionCache,
                    startState: config.startState,
                    states: config.states,
                    transitions: config.transitions
                };
            });

            args.latch.countDown();

            // Converts any exceptions to a return status. In order for the
            // parent thread to call countDown() on our behalf, we must throw
            // an exception. Nothing prior to (and including) args.latch.countDown()
            // should be wrapped in a try/catch statement.
            try {
                args.latch.await();  // wait for all threads to start

                Random.setRandomSeed(args.seed);
                run(configs);
                return {ok: 1};
            } catch (e) {
                args.errorLatch.countDown();
                return {
                    ok: 0,
                    err: e.toString(),
                    stack: e.stack,
                    tid: args.tid,
                    workloads: workloads,
                };
            }
        } finally {
            // Avoid retention of connection object
            configs = null;
            myDB = null;
            gc();
        }
    }

    return {main: main};
<<<<<<< HEAD

=======
>>>>>>> f378d467
})();<|MERGE_RESOLUTION|>--- conflicted
+++ resolved
@@ -240,8 +240,4 @@
     }
 
     return {main: main};
-<<<<<<< HEAD
-
-=======
->>>>>>> f378d467
 })();