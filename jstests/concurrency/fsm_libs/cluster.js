'use strict';

/**
 * Represents a MongoDB cluster.
 */
<<<<<<< HEAD
load('jstests/hooks/validate_collections.js');  // Loads the validateCollections function.
=======
load('jstests/hooks/validate_collections.js');          // For validateCollections.
load('jstests/concurrency/fsm_libs/shard_fixture.js');  // For FSMShardingTest.
>>>>>>> f378d467

var Cluster = function(options) {
    if (!(this instanceof Cluster)) {
        return new Cluster(options);
    }

    function getObjectKeys(obj) {
        var values = [];
        if (typeof obj !== "object") {
            return values;
        }
        Object.keys(obj).forEach(key => {
            if (key.indexOf('.') > -1) {
                throw new Error('illegal key specified ' + key);
            }
            var subKeys = getObjectKeys(obj[key]);
            if (subKeys.length === 0) {
                values.push(key);
            } else {
                subKeys.forEach(subKey => {
                    values.push(key + "." + subKey);
                });
            }
        });
        return values;
    }

    function validateClusterOptions(options) {
        var allowedKeys = [
<<<<<<< HEAD
            'masterSlave',
=======
>>>>>>> f378d467
            'replication.enabled',
            'replication.numNodes',
            'sameCollection',
            'sameDB',
            'setupFunctions',
            'sharded.enabled',
            'sharded.enableAutoSplit',
            'sharded.enableBalancer',
            'sharded.numMongos',
            'sharded.numShards',
<<<<<<< HEAD
            'teardownFunctions'
=======
            'sharded.stepdownOptions',
            'sharded.stepdownOptions.configStepdown',
            'sharded.stepdownOptions.shardStepdown',
            'teardownFunctions',
>>>>>>> f378d467
        ];

        getObjectKeys(options).forEach(function(option) {
            assert.contains(option,
                            allowedKeys,
                            'invalid option: ' + tojson(option) + '; valid options are: ' +
                                tojson(allowedKeys));
        });

<<<<<<< HEAD
        options.masterSlave = options.masterSlave || false;
        assert.eq('boolean', typeof options.masterSlave);

        options.replication = options.replication || {};
        assert.eq('object', typeof options.replication);

        options.replication.enabled = options.replication.enabled || false;
        assert.eq('boolean', typeof options.replication.enabled);

=======
        options.replication = options.replication || {};
        assert.eq('object', typeof options.replication);

        options.replication.enabled = options.replication.enabled || false;
        assert.eq('boolean', typeof options.replication.enabled);

>>>>>>> f378d467
        if (typeof options.replication.numNodes !== 'undefined') {
            assert(options.replication.enabled,
                   "Must have replication.enabled be true if 'replication.numNodes' is specified");
        }

        options.replication.numNodes = options.replication.numNodes || 3;
        assert.eq('number', typeof options.replication.numNodes);

        options.sameCollection = options.sameCollection || false;
        assert.eq('boolean', typeof options.sameCollection);

        options.sameDB = options.sameDB || false;
        assert.eq('boolean', typeof options.sameDB);

        options.sharded = options.sharded || {};
        assert.eq('object', typeof options.sharded);
<<<<<<< HEAD

        options.sharded.enabled = options.sharded.enabled || false;
        assert.eq('boolean', typeof options.sharded.enabled);

        if (typeof options.sharded.enableAutoSplit !== 'undefined') {
            assert(options.sharded.enabled,
                   "Must have sharded.enabled be true if 'sharded.enableAutoSplit' is specified");
        }

        options.sharded.enableAutoSplit = options.sharded.enableAutoSplit || false;
        assert.eq('boolean', typeof options.sharded.enableAutoSplit);

        if (typeof options.sharded.enableBalancer !== 'undefined') {
            assert(options.sharded.enabled,
                   "Must have sharded.enabled be true if 'sharded.enableBalancer' is specified");
        }

        options.sharded.enableBalancer = options.sharded.enableBalancer || false;
        assert.eq('boolean', typeof options.sharded.enableBalancer);

        if (typeof options.sharded.numMongos !== 'undefined') {
            assert(options.sharded.enabled,
                   "Must have sharded.enabled be true if 'sharded.numMongos' is specified");
        }

        options.sharded.numMongos = options.sharded.numMongos || 2;
        assert.eq('number', typeof options.sharded.numMongos);

        if (typeof options.sharded.numShards !== 'undefined') {
            assert(options.sharded.enabled,
                   "Must have sharded.enabled be true if 'sharded.numShards' is specified");
        }

=======

        options.sharded.enabled = options.sharded.enabled || false;
        assert.eq('boolean', typeof options.sharded.enabled);

        if (typeof options.sharded.enableAutoSplit !== 'undefined') {
            assert(options.sharded.enabled,
                   "Must have sharded.enabled be true if 'sharded.enableAutoSplit' is specified");
        }

        options.sharded.enableAutoSplit = options.sharded.enableAutoSplit || false;
        assert.eq('boolean', typeof options.sharded.enableAutoSplit);

        if (typeof options.sharded.enableBalancer !== 'undefined') {
            assert(options.sharded.enabled,
                   "Must have sharded.enabled be true if 'sharded.enableBalancer' is specified");
        }

        options.sharded.enableBalancer = options.sharded.enableBalancer || false;
        assert.eq('boolean', typeof options.sharded.enableBalancer);

        if (typeof options.sharded.numMongos !== 'undefined') {
            assert(options.sharded.enabled,
                   "Must have sharded.enabled be true if 'sharded.numMongos' is specified");
        }

        options.sharded.numMongos = options.sharded.numMongos || 2;
        assert.eq('number', typeof options.sharded.numMongos);

        if (typeof options.sharded.numShards !== 'undefined') {
            assert(options.sharded.enabled,
                   "Must have sharded.enabled be true if 'sharded.numShards' is specified");
        }

>>>>>>> f378d467
        options.sharded.numShards = options.sharded.numShards || 2;
        assert.eq('number', typeof options.sharded.numShards);

        options.setupFunctions = options.setupFunctions || {};
        assert.eq('object', typeof options.setupFunctions);

        options.setupFunctions.mongod = options.setupFunctions.mongod || [];
        assert(Array.isArray(options.setupFunctions.mongod),
               'Expected setupFunctions.mongod to be an array');
        assert(options.setupFunctions.mongod.every(f => (typeof f === 'function')),
               'Expected setupFunctions.mongod to be an array of functions');

        if (typeof options.setupFunctions.mongos !== 'undefined') {
            assert(options.sharded.enabled,
                   "Must have sharded.enabled be true if 'setupFunctions.mongos' is specified");
        }

        options.setupFunctions.mongos = options.setupFunctions.mongos || [];
        assert(Array.isArray(options.setupFunctions.mongos),
               'Expected setupFunctions.mongos to be an array');
        assert(options.setupFunctions.mongos.every(f => (typeof f === 'function')),
               'Expected setupFunctions.mongos to be an array of functions');

        options.setupFunctions.config = options.setupFunctions.config || [];
        assert(Array.isArray(options.setupFunctions.config),
               'Expected setupFunctions.config to be an array');
        assert(options.setupFunctions.config.every(f => (typeof f === 'function')),
               'Expected setupFunctions.config to be an array of functions');

        options.teardownFunctions = options.teardownFunctions || {};
        assert.eq('object', typeof options.teardownFunctions);

        options.teardownFunctions.mongod = options.teardownFunctions.mongod || [];
        assert(Array.isArray(options.teardownFunctions.mongod),
               'Expected teardownFunctions.mongod to be an array');
        assert(options.teardownFunctions.mongod.every(f => (typeof f === 'function')),
               'Expected teardownFunctions.mongod to be an array of functions');

        if (typeof options.teardownFunctions.mongos !== 'undefined') {
            assert(options.sharded.enabled,
                   "Must have sharded.enabled be true if 'teardownFunctions.mongos' is specified");
        }

        options.teardownFunctions.mongos = options.teardownFunctions.mongos || [];
        assert(Array.isArray(options.teardownFunctions.mongos),
               'Expected teardownFunctions.mongos to be an array');
        assert(options.teardownFunctions.mongos.every(f => (typeof f === 'function')),
               'Expected teardownFunctions.mongos to be an array of functions');

<<<<<<< HEAD
        assert(!options.masterSlave || !options.replication.enabled,
               "Both 'masterSlave' and " + "'replication.enabled' cannot be true");
        assert(!options.masterSlave || !options.sharded.enabled,
               "Both 'masterSlave' and 'sharded.enabled' cannot" + "be true");
    }

    function makeReplSetTestConfig(numReplSetNodes, firstNodeOnlyVote = true) {
        const REPL_SET_VOTING_LIMIT = 7;
        var firstNodeNotVoting = firstNodeOnlyVote ? 1 : REPL_SET_VOTING_LIMIT;
        // Workaround for SERVER-26893 to specify when numReplSetNodes > REPL_SET_VOTING_LIMIT.
        var rstConfig = [];
        for (var i = 0; i < numReplSetNodes; i++) {
            rstConfig[i] = {};
            if (i >= firstNodeNotVoting) {
                rstConfig[i].rsConfig = {priority: 0, votes: 0};
            }
        }
        return rstConfig;
=======
        options.teardownFunctions.config = options.teardownFunctions.config || [];
        assert(Array.isArray(options.teardownFunctions.config),
               'Expected teardownFunctions.config to be an array');
        assert(options.teardownFunctions.config.every(f => (typeof f === 'function')),
               'Expected teardownFunctions.config to be an array of functions');
>>>>>>> f378d467
    }

    var conn;
    var secondaryConns;

    var st;

    var initialized = false;
    var clusterStartTime;

    var _conns = {mongos: [], mongod: []};
    var nextConn = 0;
    var replSets = [];
<<<<<<< HEAD
=======
    var rst;
>>>>>>> f378d467

    validateClusterOptions(options);
    Object.freeze(options);

    this.setup = function setup() {
        var verbosityLevel = 0;

        if (initialized) {
            throw new Error('cluster has already been initialized');
        }

        if (options.sharded.enabled) {
<<<<<<< HEAD
            // TODO: allow 'options' to specify the number of shards and mongos processes
            var shardConfig = {
                shards: options.sharded.numShards,
                mongos: options.sharded.numMongos,
                verbose: verbosityLevel,
                other: {
                    enableAutoSplit: options.sharded.enableAutoSplit,
                    enableBalancer: options.sharded.enableBalancer,
                }
            };

            // TODO: allow 'options' to specify an 'rs' config
            if (options.replication.enabled) {
                shardConfig.rs = {
                    nodes: makeReplSetTestConfig(options.replication.numNodes),
                    // Increase the oplog size (in MB) to prevent rollover
                    // during write-heavy workloads
                    oplogSize: 1024,
                    verbose: verbosityLevel
                };
                shardConfig.rsOptions = {};
            }

            st = new ShardingTest(shardConfig);

            conn = st.s;  // mongos
=======
            st = new FSMShardingTest(`mongodb://${db.getMongo().host}`);

            conn = st.s(0);  // First mongos
>>>>>>> f378d467

            this.teardown = function teardown(opts) {
                options.teardownFunctions.mongod.forEach(this.executeOnMongodNodes);
                options.teardownFunctions.mongos.forEach(this.executeOnMongosNodes);
<<<<<<< HEAD

                st.stop(opts);
=======
                options.teardownFunctions.config.forEach(this.executeOnConfigNodes);
>>>>>>> f378d467
            };

            this.reestablishConnectionsAfterFailover = function() {
                // Call getPrimary() to re-establish the connections in FSMShardingTest
                // as it is not a transparent proxy for ShardingTest.
                st._configsvr.getPrimary();
                for (let rst of st._shard_rsts) {
                    rst.getPrimary();
                }
            };

            // Save all mongos, mongod, and ReplSet connections (if any).
            var i;

            i = 0;
            while (st.s(i)) {
                _conns.mongos.push(st.s(i++));
            }

            i = 0;
            while (st.d(i)) {
                _conns.mongod.push(st.d(i++));
            }
<<<<<<< HEAD
        } else if (options.replication.enabled) {
            var replSetConfig = {
                nodes: makeReplSetTestConfig(options.replication.numNodes),
                // Increase the oplog size (in MB) to prevent rollover during write-heavy workloads
                oplogSize: 1024,
                nodeOptions: {verbose: verbosityLevel}
            };
=======
>>>>>>> f378d467

            i = 0;
            while (st.rs(i)) {
                var rs = st.rs(i++);
                this._addReplicaSetConns(rs);
                replSets.push(rs);
            }

<<<<<<< HEAD
            rst.initiate();
            rst.awaitSecondaryNodes();
=======
        } else if (options.replication.enabled) {
            rst = new ReplSetTest(db.getMongo().host);
>>>>>>> f378d467

            conn = rst.getPrimary();
            secondaryConns = rst.getSecondaries();
            replSets = [rst];

            this.teardown = function teardown(opts) {
                options.teardownFunctions.mongod.forEach(this.executeOnMongodNodes);
<<<<<<< HEAD
                rst.stopSet(undefined, undefined, opts);
=======
>>>>>>> f378d467
            };

            this._addReplicaSetConns(rst);

        } else {  // standalone server
            conn = db.getMongo();
            db.adminCommand({setParameter: 1, logLevel: verbosityLevel});

            _conns.mongod = [conn];
        }

        initialized = true;
        clusterStartTime = new Date();

        options.setupFunctions.mongod.forEach(this.executeOnMongodNodes);
        options.setupFunctions.config.forEach(this.executeOnConfigNodes);
        if (options.sharded) {
            options.setupFunctions.mongos.forEach(this.executeOnMongosNodes);
        }
    };

    this._addReplicaSetConns = function _addReplicaSetConns(rsTest) {
        _conns.mongod.push(rsTest.getPrimary());
        rsTest.getSecondaries().forEach(function(secondaryConn) {
            _conns.mongod.push(secondaryConn);
        });
    };

    this.executeOnMongodNodes = function executeOnMongodNodes(fn) {
        assert(initialized, 'cluster must be initialized first');

        if (!fn || typeof(fn) !== 'function' || fn.length !== 1) {
            throw new Error('mongod function must be a function that takes a db as an argument');
        }
        _conns.mongod.forEach(function(mongodConn) {
            fn(mongodConn.getDB('admin'));
        });
    };

    this.executeOnMongosNodes = function executeOnMongosNodes(fn) {
        assert(initialized, 'cluster must be initialized first');

        if (!fn || typeof(fn) !== 'function' || fn.length !== 1) {
            throw new Error('mongos function must be a function that takes a db as an argument');
        }
        _conns.mongos.forEach(function(mongosConn) {
            fn(mongosConn.getDB('admin'), true /* isMongos */);
        });
    };

    this.executeOnConfigNodes = function executeOnConfigNodes(fn) {
        assert(initialized, 'cluster must be initialized first');

        if (!fn || typeof(fn) !== 'function' || fn.length !== 1) {
            throw new Error('config function must be a function that takes a db as an argument');
        }
        st._configServers.forEach(function(conn) {
            fn(conn.getDB('admin'));
        });
    };

    this.teardown = function teardown() {
        assert(initialized, 'cluster must be initialized first');
        options.teardownFunctions.mongod.forEach(this.executeOnMongodNodes);
    };

    this.getDB = function getDB(dbName) {
        assert(initialized, 'cluster must be initialized first');
        return conn.getDB(dbName);
    };

    this.getHost = function getHost() {
        assert(initialized, 'cluster must be initialized first');

        // Alternate mongos connections for sharded clusters
        if (this.isSharded()) {
            return _conns.mongos[nextConn++ % _conns.mongos.length].host;
        }
        return conn.host;
    };

    this.getSecondaryHost = function getSecondaryHost(dbName) {
        assert(initialized, 'cluster must be initialized first');

        if (this.isReplication() && !this.isSharded()) {
            return secondaryConns[nextConn++ % secondaryConns.length].host;
        }
        return undefined;
    };

    this.getReplSetName = function getReplSetName() {
        if (this.isReplication() && !this.isSharded()) {
            return rst.name;
        }
        return undefined;
    };

    this.getReplSetNumNodes = function getReplSetNumNodes() {
        assert(this.isReplication() && !this.isSharded(), 'cluster must be a replica set');
        return options.replication.numNodes;
    };

    this.isSharded = function isSharded() {
<<<<<<< HEAD
        return options.sharded.enabled;
    };

    this.isReplication = function isReplication() {
        return options.replication.enabled;
=======
        return Cluster.isSharded(options);
    };

    this.isReplication = function isReplication() {
        return Cluster.isReplication(options);
    };

    this.isStandalone = function isStandalone() {
        return Cluster.isStandalone(options);
>>>>>>> f378d467
    };

    this.shardCollection = function shardCollection() {
        assert(initialized, 'cluster must be initialized first');
        assert(this.isSharded(), 'cluster is not sharded');

        // If we are continuously stepping down shards, the config server may have stale view of the
        // cluster, so retry on retryable errors, e.g. NotMaster.
        if (this.shouldPerformContinuousStepdowns()) {
            assert.soon(() => {
                try {
                    st.shardColl.apply(st, arguments);
                    return true;
                } catch (e) {
                    // The shardCollection command requires the config server primary to call
                    // listCollections and listIndexes on shards before sharding the collection,
                    // both of which can fail with a retryable error if the config server's view of
                    // the cluster is stale. This is safe to retry because no actual work has been
                    // done.
                    //
                    // TODO SERVER-30949: Remove this try catch block once listCollections and
                    // listIndexes automatically retry on NotMaster errors.
                    if (e.code === 18630 ||  // listCollections failure
                        e.code === 18631) {  // listIndexes failure
                        print("Caught retryable error from shardCollection, retrying: " +
                              tojson(e));
                        return false;
                    }
                    throw e;
                }
            });
        }

        st.shardColl.apply(st, arguments);
    };

    // Provide a serializable form of the cluster for use in workload states. This
    // method is required because we don't currently support the serialization of Mongo
    // connection objects.
    //
    // Serialized format:
    // {
    //      mongos: [
    //          "localhost:30998",
    //          "localhost:30999"
    //      ],
    //      config: [
    //          "localhost:29000",
    //          "localhost:29001",
    //          "localhost:29002"
    //      ],
    //      shards: {
    //          "test-rs0": [
    //              "localhost:20006",
    //              "localhost:20007",
    //              "localhost:20008"
    //          ],
    //          "test-rs1": [
    //              "localhost:20009",
    //              "localhost:20010",
    //              "localhost:20011"
    //          ]
    //      }
    // }
    this.getSerializedCluster = function getSerializedCluster() {
        assert(initialized, 'cluster must be initialized first');

        // TODO: Add support for non-sharded clusters.
        if (!this.isSharded()) {
            return '';
        }

        var cluster = {mongos: [], config: [], shards: {}};

        var i = 0;
        var mongos = st.s(0);
        while (mongos) {
            cluster.mongos.push(mongos.name);
            ++i;
            mongos = st.s(i);
        }

        i = 0;
        var config = st.c(0);
        while (config) {
            cluster.config.push(config.name);
            ++i;
            config = st.c(i);
        }

        i = 0;
        var shard = st.shard(0);
        while (shard) {
            if (shard.name.includes('/')) {
                // If the shard is a replica set, the format of st.shard(0).name in ShardingTest is
                // "test-rs0/localhost:20006,localhost:20007,localhost:20008".
                var [setName, shards] = shard.name.split('/');
                cluster.shards[setName] = shards.split(',');
            } else {
<<<<<<< HEAD
                // If the shard is a standalone mongod, the format of st.shard0.name in ShardingTest
                // is "localhost:20006".
=======
                // If the shard is a standalone mongod, the format of st.shard(0).name in
                // ShardingTest is "localhost:20006".
>>>>>>> f378d467
                cluster.shards[shard.shardName] = [shard.name];
            }
            ++i;
            shard = st.shard(i);
        }
        return cluster;
    };

    this.isBalancerEnabled = function isBalancerEnabled() {
        return this.isSharded() && options.sharded.enableBalancer;
    };

<<<<<<< HEAD
    this.isBalancerEnabled = function isBalancerEnabled() {
        return this.isSharded() && options.sharded.enableBalancer;
    };

    this.isAutoSplitEnabled = function isAutoSplitEnabled() {
        return this.isSharded() && options.sharded.enableAutoSplit;
    };

    this.validateAllCollections = function validateAllCollections(phase) {
        assert(initialized, 'cluster must be initialized first');

        var _validateCollections = function _validateCollections(db) {
            // Validate all the collections on each node.
            var res = db.adminCommand({listDatabases: 1});
            assert.commandWorked(res);
            res.databases.forEach(dbInfo => {
=======
    this.isAutoSplitEnabled = function isAutoSplitEnabled() {
        return this.isSharded() && options.sharded.enableAutoSplit;
    };

    this.validateAllCollections = function validateAllCollections(phase) {
        assert(initialized, 'cluster must be initialized first');

        const isSteppingDownConfigServers = this.isSteppingDownConfigServers();
        var _validateCollections = function _validateCollections(db, isMongos = false) {
            // Validate all the collections on each node.
            var res = db.adminCommand({listDatabases: 1});
            assert.commandWorked(res);
            res.databases.forEach(dbInfo => {
                // Don't perform listCollections on the admin or config database through a mongos
                // connection when stepping down the config server primary, because both are stored
                // on the config server, and listCollections may return a not master error if the
                // mongos is stale.
                //
                // TODO SERVER-30949: listCollections through mongos should automatically retry on
                // NotMaster errors. Once that is true, remove this check.
                if (isSteppingDownConfigServers && isMongos &&
                    (dbInfo.name === "admin" || dbInfo.name === "config")) {
                    return;
                }

>>>>>>> f378d467
                if (!validateCollections(db.getSiblingDB(dbInfo.name), {full: true})) {
                    throw new Error(phase + ' collection validation failed');
                }
            });
        };

        var startTime = Date.now();
        jsTest.log('Starting to validate collections ' + phase);
        this.executeOnMongodNodes(_validateCollections);
        this.executeOnMongosNodes(_validateCollections);
        var totalTime = Date.now() - startTime;
        jsTest.log('Finished validating collections in ' + totalTime + ' ms, ' + phase);
    };

    this.checkReplicationConsistency = function checkReplicationConsistency(dbBlacklist, phase) {
        assert(initialized, 'cluster must be initialized first');

        if (!this.isReplication()) {
            return;
        }

        var shouldCheckDBHashes = !this.isBalancerEnabled();

        replSets.forEach(rst => {
            var startTime = Date.now();
            var res;

            // Use '_master' instead of getPrimary() to avoid the detection of a new primary.
            var primary = rst._master;

            if (shouldCheckDBHashes) {
                jsTest.log('Starting consistency checks for replica set with ' + primary.host +
                           ' assumed to still be primary, ' + phase);

                // Compare the dbhashes of the primary and secondaries.
                rst.checkReplicatedDataHashes(phase, dbBlacklist);
                var totalTime = Date.now() - startTime;
                jsTest.log('Finished consistency checks of replica set with ' + primary.host +
                           ' as primary in ' + totalTime + ' ms, ' + phase);
            } else {
                jsTest.log('Skipping consistency checks when the balancer is enabled, ' +
                           'for replica set with ' + primary.host +
                           ' assumed to still be primary, ' + phase);

                // Get the latest optime from the primary.
                var replSetStatus = primary.adminCommand({replSetGetStatus: 1});
                assert.commandWorked(replSetStatus, phase + ', error getting replication status');

                var primaryInfo = replSetStatus.members.find(memberInfo => memberInfo.self);
                assert(primaryInfo !== undefined,
                       phase + ', failed to find self in replication status: ' +
                           tojson(replSetStatus));

                // Wait for all previous workload operations to complete, with "getLastError".
                res = primary.getDB('test').runCommand({
                    getLastError: 1,
                    w: options.replication.numNodes,
                    wtimeout: 5 * 60 * 1000,
                    wOpTime: primaryInfo.optime
                });
                assert.commandWorked(res, phase + ', error awaiting replication');
            }

        });
    };

    this.recordConfigServerData = function recordConfigServerData(configServer) {
        assert(initialized, 'cluster must be initialized first');
        assert(this.isSharded(), 'cluster is not sharded');

        var data = {};
        var configDB = configServer.getDB('config');

        // We record the contents of the 'lockpings' and 'locks' collections to make it easier to
        // debug issues with distributed locks in the sharded cluster.
        data.lockpings = configDB.lockpings.find({ping: {$gte: clusterStartTime}}).toArray();

        // We suppress some fields from the result set to reduce the amount of data recorded.
        data.locks =
            configDB.locks.find({when: {$gte: clusterStartTime}}, {process: 0, ts: 0}).toArray();

        return data;
    };

    this.recordAllConfigServerData = function recordAllConfigServerData() {
        assert(initialized, 'cluster must be initialized first');
        assert(this.isSharded(), 'cluster is not sharded');

        var data = {};
        st._configServers.forEach(config =>
                                      (data[config.host] = this.recordConfigServerData(config)));

        return data;
    };

    this.isRunningWiredTigerLSM = function isRunningWiredTigerLSM() {
        var adminDB = this.getDB('admin');

        if (this.isSharded()) {
            // Get the storage engine the sharded cluster is configured to use from one of the
            // shards since mongos won't report it.
<<<<<<< HEAD
            adminDB = st.shard0.getDB('admin');
=======
            adminDB = st.shard(0).getDB('admin');
>>>>>>> f378d467
        }

        var res = adminDB.runCommand({getCmdLineOpts: 1});
        assert.commandWorked(res, 'failed to get command line options');

<<<<<<< HEAD
        var wiredTigerOptions = res.parsed.storage.wiredTiger || {};
=======
        var wiredTigerOptions = {};
        if (res.parsed && res.parsed.storage) {
            wiredTigerOptions = res.parsed.storage.wiredTiger || {};
        }
>>>>>>> f378d467
        var wiredTigerCollectionConfig = wiredTigerOptions.collectionConfig || {};
        var wiredTigerConfigString = wiredTigerCollectionConfig.configString || '';

        return wiredTigerConfigString === 'type=lsm';
    };
<<<<<<< HEAD
=======

    this.shouldPerformContinuousStepdowns = function shouldPerformContinuousStepdowns() {
        return this.isSharded() && (typeof options.sharded.stepdownOptions !== 'undefined');
    };

    this.isSteppingDownConfigServers = function isSteppingDownConfigServers() {
        return this.shouldPerformContinuousStepdowns() &&
            options.sharded.stepdownOptions.configStepdown;
    };

    this.isSteppingDownShards = function isSteppingDownShards() {
        return this.shouldPerformContinuousStepdowns() &&
            options.sharded.stepdownOptions.shardStepdown;
    };

    this.awaitReplication = () => {
        assert(this.isReplication(), 'cluster does not contain replica sets');
        for (let rst of replSets) {
            rst.awaitReplication();
        }
    };
>>>>>>> f378d467
};

/**
 * Returns true if 'clusterOptions' represents a standalone mongod,
 * and false otherwise.
 */
Cluster.isStandalone = function isStandalone(clusterOptions) {
<<<<<<< HEAD
    return !clusterOptions.sharded.enabled && !clusterOptions.replication.enabled &&
        !clusterOptions.masterSlave;
=======
    return !clusterOptions.sharded.enabled && !clusterOptions.replication.enabled;
};

/**
 * Returns true if 'clusterOptions' represents a replica set, and returns false otherwise.
 */
Cluster.isReplication = function isReplication(clusterOptions) {
    return clusterOptions.replication.enabled;
};

/**
 * Returns true if 'clusterOptions' represents a sharded configuration, and returns false otherwise.
 */
Cluster.isSharded = function isSharded(clusterOptions) {
    return clusterOptions.sharded.enabled;
>>>>>>> f378d467
};<|MERGE_RESOLUTION|>--- conflicted
+++ resolved
@@ -3,12 +3,8 @@
 /**
  * Represents a MongoDB cluster.
  */
-<<<<<<< HEAD
-load('jstests/hooks/validate_collections.js');  // Loads the validateCollections function.
-=======
 load('jstests/hooks/validate_collections.js');          // For validateCollections.
 load('jstests/concurrency/fsm_libs/shard_fixture.js');  // For FSMShardingTest.
->>>>>>> f378d467
 
 var Cluster = function(options) {
     if (!(this instanceof Cluster)) {
@@ -38,10 +34,6 @@
 
     function validateClusterOptions(options) {
         var allowedKeys = [
-<<<<<<< HEAD
-            'masterSlave',
-=======
->>>>>>> f378d467
             'replication.enabled',
             'replication.numNodes',
             'sameCollection',
@@ -52,14 +44,10 @@
             'sharded.enableBalancer',
             'sharded.numMongos',
             'sharded.numShards',
-<<<<<<< HEAD
-            'teardownFunctions'
-=======
             'sharded.stepdownOptions',
             'sharded.stepdownOptions.configStepdown',
             'sharded.stepdownOptions.shardStepdown',
             'teardownFunctions',
->>>>>>> f378d467
         ];
 
         getObjectKeys(options).forEach(function(option) {
@@ -69,24 +57,12 @@
                                 tojson(allowedKeys));
         });
 
-<<<<<<< HEAD
-        options.masterSlave = options.masterSlave || false;
-        assert.eq('boolean', typeof options.masterSlave);
-
         options.replication = options.replication || {};
         assert.eq('object', typeof options.replication);
 
         options.replication.enabled = options.replication.enabled || false;
         assert.eq('boolean', typeof options.replication.enabled);
 
-=======
-        options.replication = options.replication || {};
-        assert.eq('object', typeof options.replication);
-
-        options.replication.enabled = options.replication.enabled || false;
-        assert.eq('boolean', typeof options.replication.enabled);
-
->>>>>>> f378d467
         if (typeof options.replication.numNodes !== 'undefined') {
             assert(options.replication.enabled,
                    "Must have replication.enabled be true if 'replication.numNodes' is specified");
@@ -103,7 +79,6 @@
 
         options.sharded = options.sharded || {};
         assert.eq('object', typeof options.sharded);
-<<<<<<< HEAD
 
         options.sharded.enabled = options.sharded.enabled || false;
         assert.eq('boolean', typeof options.sharded.enabled);
@@ -137,41 +112,6 @@
                    "Must have sharded.enabled be true if 'sharded.numShards' is specified");
         }
 
-=======
-
-        options.sharded.enabled = options.sharded.enabled || false;
-        assert.eq('boolean', typeof options.sharded.enabled);
-
-        if (typeof options.sharded.enableAutoSplit !== 'undefined') {
-            assert(options.sharded.enabled,
-                   "Must have sharded.enabled be true if 'sharded.enableAutoSplit' is specified");
-        }
-
-        options.sharded.enableAutoSplit = options.sharded.enableAutoSplit || false;
-        assert.eq('boolean', typeof options.sharded.enableAutoSplit);
-
-        if (typeof options.sharded.enableBalancer !== 'undefined') {
-            assert(options.sharded.enabled,
-                   "Must have sharded.enabled be true if 'sharded.enableBalancer' is specified");
-        }
-
-        options.sharded.enableBalancer = options.sharded.enableBalancer || false;
-        assert.eq('boolean', typeof options.sharded.enableBalancer);
-
-        if (typeof options.sharded.numMongos !== 'undefined') {
-            assert(options.sharded.enabled,
-                   "Must have sharded.enabled be true if 'sharded.numMongos' is specified");
-        }
-
-        options.sharded.numMongos = options.sharded.numMongos || 2;
-        assert.eq('number', typeof options.sharded.numMongos);
-
-        if (typeof options.sharded.numShards !== 'undefined') {
-            assert(options.sharded.enabled,
-                   "Must have sharded.enabled be true if 'sharded.numShards' is specified");
-        }
-
->>>>>>> f378d467
         options.sharded.numShards = options.sharded.numShards || 2;
         assert.eq('number', typeof options.sharded.numShards);
 
@@ -221,32 +161,11 @@
         assert(options.teardownFunctions.mongos.every(f => (typeof f === 'function')),
                'Expected teardownFunctions.mongos to be an array of functions');
 
-<<<<<<< HEAD
-        assert(!options.masterSlave || !options.replication.enabled,
-               "Both 'masterSlave' and " + "'replication.enabled' cannot be true");
-        assert(!options.masterSlave || !options.sharded.enabled,
-               "Both 'masterSlave' and 'sharded.enabled' cannot" + "be true");
-    }
-
-    function makeReplSetTestConfig(numReplSetNodes, firstNodeOnlyVote = true) {
-        const REPL_SET_VOTING_LIMIT = 7;
-        var firstNodeNotVoting = firstNodeOnlyVote ? 1 : REPL_SET_VOTING_LIMIT;
-        // Workaround for SERVER-26893 to specify when numReplSetNodes > REPL_SET_VOTING_LIMIT.
-        var rstConfig = [];
-        for (var i = 0; i < numReplSetNodes; i++) {
-            rstConfig[i] = {};
-            if (i >= firstNodeNotVoting) {
-                rstConfig[i].rsConfig = {priority: 0, votes: 0};
-            }
-        }
-        return rstConfig;
-=======
         options.teardownFunctions.config = options.teardownFunctions.config || [];
         assert(Array.isArray(options.teardownFunctions.config),
                'Expected teardownFunctions.config to be an array');
         assert(options.teardownFunctions.config.every(f => (typeof f === 'function')),
                'Expected teardownFunctions.config to be an array of functions');
->>>>>>> f378d467
     }
 
     var conn;
@@ -260,10 +179,7 @@
     var _conns = {mongos: [], mongod: []};
     var nextConn = 0;
     var replSets = [];
-<<<<<<< HEAD
-=======
     var rst;
->>>>>>> f378d467
 
     validateClusterOptions(options);
     Object.freeze(options);
@@ -276,48 +192,14 @@
         }
 
         if (options.sharded.enabled) {
-<<<<<<< HEAD
-            // TODO: allow 'options' to specify the number of shards and mongos processes
-            var shardConfig = {
-                shards: options.sharded.numShards,
-                mongos: options.sharded.numMongos,
-                verbose: verbosityLevel,
-                other: {
-                    enableAutoSplit: options.sharded.enableAutoSplit,
-                    enableBalancer: options.sharded.enableBalancer,
-                }
-            };
-
-            // TODO: allow 'options' to specify an 'rs' config
-            if (options.replication.enabled) {
-                shardConfig.rs = {
-                    nodes: makeReplSetTestConfig(options.replication.numNodes),
-                    // Increase the oplog size (in MB) to prevent rollover
-                    // during write-heavy workloads
-                    oplogSize: 1024,
-                    verbose: verbosityLevel
-                };
-                shardConfig.rsOptions = {};
-            }
-
-            st = new ShardingTest(shardConfig);
-
-            conn = st.s;  // mongos
-=======
             st = new FSMShardingTest(`mongodb://${db.getMongo().host}`);
 
             conn = st.s(0);  // First mongos
->>>>>>> f378d467
-
-            this.teardown = function teardown(opts) {
+
+            this.teardown = function teardown() {
                 options.teardownFunctions.mongod.forEach(this.executeOnMongodNodes);
                 options.teardownFunctions.mongos.forEach(this.executeOnMongosNodes);
-<<<<<<< HEAD
-
-                st.stop(opts);
-=======
                 options.teardownFunctions.config.forEach(this.executeOnConfigNodes);
->>>>>>> f378d467
             };
 
             this.reestablishConnectionsAfterFailover = function() {
@@ -341,16 +223,6 @@
             while (st.d(i)) {
                 _conns.mongod.push(st.d(i++));
             }
-<<<<<<< HEAD
-        } else if (options.replication.enabled) {
-            var replSetConfig = {
-                nodes: makeReplSetTestConfig(options.replication.numNodes),
-                // Increase the oplog size (in MB) to prevent rollover during write-heavy workloads
-                oplogSize: 1024,
-                nodeOptions: {verbose: verbosityLevel}
-            };
-=======
->>>>>>> f378d467
 
             i = 0;
             while (st.rs(i)) {
@@ -359,24 +231,15 @@
                 replSets.push(rs);
             }
 
-<<<<<<< HEAD
-            rst.initiate();
-            rst.awaitSecondaryNodes();
-=======
         } else if (options.replication.enabled) {
             rst = new ReplSetTest(db.getMongo().host);
->>>>>>> f378d467
 
             conn = rst.getPrimary();
             secondaryConns = rst.getSecondaries();
             replSets = [rst];
 
-            this.teardown = function teardown(opts) {
+            this.teardown = function teardown() {
                 options.teardownFunctions.mongod.forEach(this.executeOnMongodNodes);
-<<<<<<< HEAD
-                rst.stopSet(undefined, undefined, opts);
-=======
->>>>>>> f378d467
             };
 
             this._addReplicaSetConns(rst);
@@ -480,13 +343,6 @@
     };
 
     this.isSharded = function isSharded() {
-<<<<<<< HEAD
-        return options.sharded.enabled;
-    };
-
-    this.isReplication = function isReplication() {
-        return options.replication.enabled;
-=======
         return Cluster.isSharded(options);
     };
 
@@ -496,7 +352,6 @@
 
     this.isStandalone = function isStandalone() {
         return Cluster.isStandalone(options);
->>>>>>> f378d467
     };
 
     this.shardCollection = function shardCollection() {
@@ -596,13 +451,8 @@
                 var [setName, shards] = shard.name.split('/');
                 cluster.shards[setName] = shards.split(',');
             } else {
-<<<<<<< HEAD
-                // If the shard is a standalone mongod, the format of st.shard0.name in ShardingTest
-                // is "localhost:20006".
-=======
                 // If the shard is a standalone mongod, the format of st.shard(0).name in
                 // ShardingTest is "localhost:20006".
->>>>>>> f378d467
                 cluster.shards[shard.shardName] = [shard.name];
             }
             ++i;
@@ -615,24 +465,6 @@
         return this.isSharded() && options.sharded.enableBalancer;
     };
 
-<<<<<<< HEAD
-    this.isBalancerEnabled = function isBalancerEnabled() {
-        return this.isSharded() && options.sharded.enableBalancer;
-    };
-
-    this.isAutoSplitEnabled = function isAutoSplitEnabled() {
-        return this.isSharded() && options.sharded.enableAutoSplit;
-    };
-
-    this.validateAllCollections = function validateAllCollections(phase) {
-        assert(initialized, 'cluster must be initialized first');
-
-        var _validateCollections = function _validateCollections(db) {
-            // Validate all the collections on each node.
-            var res = db.adminCommand({listDatabases: 1});
-            assert.commandWorked(res);
-            res.databases.forEach(dbInfo => {
-=======
     this.isAutoSplitEnabled = function isAutoSplitEnabled() {
         return this.isSharded() && options.sharded.enableAutoSplit;
     };
@@ -658,7 +490,6 @@
                     return;
                 }
 
->>>>>>> f378d467
                 if (!validateCollections(db.getSiblingDB(dbInfo.name), {full: true})) {
                     throw new Error(phase + ' collection validation failed');
                 }
@@ -760,31 +591,21 @@
         if (this.isSharded()) {
             // Get the storage engine the sharded cluster is configured to use from one of the
             // shards since mongos won't report it.
-<<<<<<< HEAD
-            adminDB = st.shard0.getDB('admin');
-=======
             adminDB = st.shard(0).getDB('admin');
->>>>>>> f378d467
         }
 
         var res = adminDB.runCommand({getCmdLineOpts: 1});
         assert.commandWorked(res, 'failed to get command line options');
 
-<<<<<<< HEAD
-        var wiredTigerOptions = res.parsed.storage.wiredTiger || {};
-=======
         var wiredTigerOptions = {};
         if (res.parsed && res.parsed.storage) {
             wiredTigerOptions = res.parsed.storage.wiredTiger || {};
         }
->>>>>>> f378d467
         var wiredTigerCollectionConfig = wiredTigerOptions.collectionConfig || {};
         var wiredTigerConfigString = wiredTigerCollectionConfig.configString || '';
 
         return wiredTigerConfigString === 'type=lsm';
     };
-<<<<<<< HEAD
-=======
 
     this.shouldPerformContinuousStepdowns = function shouldPerformContinuousStepdowns() {
         return this.isSharded() && (typeof options.sharded.stepdownOptions !== 'undefined');
@@ -806,7 +627,6 @@
             rst.awaitReplication();
         }
     };
->>>>>>> f378d467
 };
 
 /**
@@ -814,10 +634,6 @@
  * and false otherwise.
  */
 Cluster.isStandalone = function isStandalone(clusterOptions) {
-<<<<<<< HEAD
-    return !clusterOptions.sharded.enabled && !clusterOptions.replication.enabled &&
-        !clusterOptions.masterSlave;
-=======
     return !clusterOptions.sharded.enabled && !clusterOptions.replication.enabled;
 };
 
@@ -833,5 +649,4 @@
  */
 Cluster.isSharded = function isSharded(clusterOptions) {
     return clusterOptions.sharded.enabled;
->>>>>>> f378d467
 };