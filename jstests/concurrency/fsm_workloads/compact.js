'use strict';

/**
 * compact.js
 *
 * Bulk inserts 1000 documents and builds indexes. Then alternates between compacting the
 * collection and verifying the number of documents and indexes. Operates on a separate collection
 * for each thread.
 *
 * There is a known hang during concurrent FSM workloads with the compact command used
 * with wiredTiger LSM variants. Bypass this command for the wiredTiger LSM variant
 * until a fix is available for WT-2523.
 *
 * @tags: [does_not_support_wiredtiger_lsm, requires_compact]
 */

load('jstests/concurrency/fsm_workload_helpers/server_types.js');  // for isEphemeral

var $config = (function() {
    var data = {
        nDocumentsToInsert: 1000,
        nIndexes: 3 + 1,   // The number of indexes created in createIndexes + 1 for { _id: 1 }
        prefix: 'compact'  // Use filename for prefix because filename is assumed unique
    };

    var states = (function() {
        function insertDocuments(db, collName) {
            var bulk = db[collName].initializeUnorderedBulkOp();
            for (var i = 0; i < this.nDocumentsToInsert; ++i) {
                bulk.insert({a: Random.randInt(10), b: Random.randInt(10), c: Random.randInt(10)});
            }
            var res = bulk.execute();
            assertAlways.writeOK(res);
            assertAlways.eq(this.nDocumentsToInsert, res.nInserted);
        }

        function createIndexes(db, collName) {
            // The number of indexes created here is also stored in data.nIndexes
            var aResult = db[collName].ensureIndex({a: 1});
            assertAlways.commandWorked(aResult);

            var bResult = db[collName].ensureIndex({b: 1});
            assertAlways.commandWorked(bResult);

            var cResult = db[collName].ensureIndex({c: 1});
            assertAlways.commandWorked(cResult);
        }

        // This method is independent of collectionSetup to allow it to be overridden in
        // workloads that extend this one
        function init(db, collName) {
            this.threadCollName = this.prefix + '_' + this.tid;
        }

        function collectionSetup(db, collName) {
            insertDocuments.call(this, db, this.threadCollName);
            createIndexes.call(this, db, this.threadCollName);
        }

        function compact(db, collName) {
            var res =
                db.runCommand({compact: this.threadCollName, paddingFactor: 1.0, force: true});
            if (!isEphemeral(db)) {
                assertAlways.commandWorked(res);
            } else {
                assertAlways.commandFailedWithCode(res, ErrorCodes.CommandNotSupported);
            }
        }

        function query(db, collName) {
            var count = db[this.threadCollName].find().itcount();
            assertWhenOwnColl.eq(count,
                                 this.nDocumentsToInsert,
                                 'number of documents in ' +
                                     'collection should not change following a compact');
            var indexesCount = db[this.threadCollName].getIndexes().length;
            assertWhenOwnColl.eq(indexesCount, this.nIndexes);
        }

        return {init: init, collectionSetup: collectionSetup, compact: compact, query: query};
    })();

    var transitions = {
        init: {collectionSetup: 1},
        collectionSetup: {compact: 0.5, query: 0.5},
        compact: {compact: 0.5, query: 0.5},
        query: {compact: 0.5, query: 0.5}
    };

<<<<<<< HEAD
    var teardown = function teardown(db, collName, cluster) {
        var pattern = new RegExp('^' + this.prefix + '_\\d+$');
        dropCollections(db, pattern);
    };

    var skip = function skip(cluster) {
        if (cluster.isRunningWiredTigerLSM()) {
            // There is a known hang during concurrent FSM workloads with the compact command used
            // with wiredTiger LSM variants. Bypass this command for the wiredTiger LSM variant
            // until a fix is available for WT-2523.
            return {
                skip: true,
                msg: 'WT-2523: compact command can cause hang using WT LSM index during ' +
                    'concurrent workloads'
            };
        }
        return {skip: false};
    };

=======
>>>>>>> f378d467
    return {
        threadCount: 15,
        iterations: 10,
        states: states,
        transitions: transitions,
<<<<<<< HEAD
        teardown: teardown,
        data: data,
        skip: skip
=======
        data: data,
>>>>>>> f378d467
    };
})();<|MERGE_RESOLUTION|>--- conflicted
+++ resolved
@@ -87,39 +87,11 @@
         query: {compact: 0.5, query: 0.5}
     };
 
-<<<<<<< HEAD
-    var teardown = function teardown(db, collName, cluster) {
-        var pattern = new RegExp('^' + this.prefix + '_\\d+$');
-        dropCollections(db, pattern);
-    };
-
-    var skip = function skip(cluster) {
-        if (cluster.isRunningWiredTigerLSM()) {
-            // There is a known hang during concurrent FSM workloads with the compact command used
-            // with wiredTiger LSM variants. Bypass this command for the wiredTiger LSM variant
-            // until a fix is available for WT-2523.
-            return {
-                skip: true,
-                msg: 'WT-2523: compact command can cause hang using WT LSM index during ' +
-                    'concurrent workloads'
-            };
-        }
-        return {skip: false};
-    };
-
-=======
->>>>>>> f378d467
     return {
         threadCount: 15,
         iterations: 10,
         states: states,
         transitions: transitions,
-<<<<<<< HEAD
-        teardown: teardown,
         data: data,
-        skip: skip
-=======
-        data: data,
->>>>>>> f378d467
     };
 })();