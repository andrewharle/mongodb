--- conflicted
+++ resolved
@@ -19,15 +19,9 @@
         var otherCollName = this.getOutCollName(collName);
         var cursor = db[collName].aggregate([{$match: {flag: true}}, {$out: otherCollName}]);
         assertAlways.eq(0, cursor.itcount(), 'cursor returned by $out should always be empty');
-<<<<<<< HEAD
-        // NOTE: This relies on the fast-path for .count() with no query being isolated.
-        // NOTE: There's a bug, SERVER-3645, where .count() is wrong on sharded collections, so we
-        // blacklisted this test for sharded clusters.
-=======
         // NOTE: This relies on the fast-path for .count().
         // NOTE: There's a bug, SERVER-33753, where "fast" .count() is wrong on sharded
         // collections, so we blacklisted this test for sharded clusters.
->>>>>>> f378d467
         assertWhenOwnColl.eq(db[collName].count() / 2, db[otherCollName].count());
     };
 
@@ -40,14 +34,5 @@
         assertWhenOwnColl.commandWorked(db.runCommand({create: this.getOutCollName(collName)}));
     };
 
-<<<<<<< HEAD
-    $config.teardown = function teardown(db, collName, cluster) {
-        $super.teardown.apply(this, arguments);
-
-        assertWhenOwnColl(db[this.getOutCollName(collName)].drop());
-    };
-
-=======
->>>>>>> f378d467
     return $config;
 });