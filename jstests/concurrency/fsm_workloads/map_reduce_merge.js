'use strict';

/**
 * map_reduce_merge.js
 *
 * Generates some random data and inserts it into a collection. Runs a
 * map-reduce command over the collection that computes the frequency
 * counts of the 'value' field and stores the results in an existing
 * collection on a separate database.
 *
 * Uses the "merge" action to combine the results with the contents
 * of the output collection.
 *
 * Writes the results of each thread to the same collection.
 *
 * @tags: [SERVER-35473]
 */
load('jstests/concurrency/fsm_libs/extend_workload.js');         // for extendWorkload
load('jstests/concurrency/fsm_workloads/map_reduce_inline.js');  // for $config

var $config = extendWorkload($config, function($config, $super) {
<<<<<<< HEAD

    // Use the workload name as the database name,
    // since the workload name is assumed to be unique.
    var uniqueDBName = 'map_reduce_merge';

    $config.states.init = function init(db, collName) {
        $super.states.init.apply(this, arguments);

        this.outDBName = db.getName() + uniqueDBName;
    };

    $config.states.mapReduce = function mapReduce(db, collName) {
        var outDB = db.getSiblingDB(this.outDBName);
        var fullName = outDB[collName].getFullName();
        assertAlways(outDB[collName].exists() !== null,
                     "output collection '" + fullName + "' should exist");

        // Have all threads combine their results into the same collection
        var options = {finalize: this.finalizer, out: {merge: collName, db: this.outDBName}};

        var res = db[collName].mapReduce(this.mapper, this.reducer, options);
        assertAlways.commandWorked(res);
    };

    $config.setup = function setup(db, collName, cluster) {
        $super.setup.apply(this, arguments);

        var outDB = db.getSiblingDB(db.getName() + uniqueDBName);
        assertAlways.commandWorked(outDB.createCollection(collName));
    };

    $config.teardown = function teardown(db, collName, cluster) {
        var outDB = db.getSiblingDB(db.getName() + uniqueDBName);
        var res = outDB.dropDatabase();
        assertAlways.commandWorked(res);
        assertAlways.eq(db.getName() + uniqueDBName, res.dropped);
=======

    // Use the workload name as the database name,
    // since the workload name is assumed to be unique.
    var uniqueDBName = 'map_reduce_merge';

    $config.states.init = function init(db, collName) {
        $super.states.init.apply(this, arguments);

        this.outDBName = db.getName() + uniqueDBName;
    };

    $config.states.mapReduce = function mapReduce(db, collName) {
        var outDB = db.getSiblingDB(this.outDBName);
        var fullName = outDB[collName].getFullName();
        assertAlways(outDB[collName].exists() !== null,
                     "output collection '" + fullName + "' should exist");

        // Have all threads combine their results into the same collection
        var options = {finalize: this.finalizer, out: {merge: collName, db: this.outDBName}};

        var res = db[collName].mapReduce(this.mapper, this.reducer, options);
        assertAlways.commandWorked(res);
    };

    $config.setup = function setup(db, collName, cluster) {
        $super.setup.apply(this, arguments);

        var outDB = db.getSiblingDB(db.getName() + uniqueDBName);
        assertAlways.commandWorked(outDB.createCollection(collName));
>>>>>>> f378d467
    };

    return $config;
});<|MERGE_RESOLUTION|>--- conflicted
+++ resolved
@@ -19,7 +19,6 @@
 load('jstests/concurrency/fsm_workloads/map_reduce_inline.js');  // for $config
 
 var $config = extendWorkload($config, function($config, $super) {
-<<<<<<< HEAD
 
     // Use the workload name as the database name,
     // since the workload name is assumed to be unique.
@@ -51,43 +50,5 @@
         assertAlways.commandWorked(outDB.createCollection(collName));
     };
 
-    $config.teardown = function teardown(db, collName, cluster) {
-        var outDB = db.getSiblingDB(db.getName() + uniqueDBName);
-        var res = outDB.dropDatabase();
-        assertAlways.commandWorked(res);
-        assertAlways.eq(db.getName() + uniqueDBName, res.dropped);
-=======
-
-    // Use the workload name as the database name,
-    // since the workload name is assumed to be unique.
-    var uniqueDBName = 'map_reduce_merge';
-
-    $config.states.init = function init(db, collName) {
-        $super.states.init.apply(this, arguments);
-
-        this.outDBName = db.getName() + uniqueDBName;
-    };
-
-    $config.states.mapReduce = function mapReduce(db, collName) {
-        var outDB = db.getSiblingDB(this.outDBName);
-        var fullName = outDB[collName].getFullName();
-        assertAlways(outDB[collName].exists() !== null,
-                     "output collection '" + fullName + "' should exist");
-
-        // Have all threads combine their results into the same collection
-        var options = {finalize: this.finalizer, out: {merge: collName, db: this.outDBName}};
-
-        var res = db[collName].mapReduce(this.mapper, this.reducer, options);
-        assertAlways.commandWorked(res);
-    };
-
-    $config.setup = function setup(db, collName, cluster) {
-        $super.setup.apply(this, arguments);
-
-        var outDB = db.getSiblingDB(db.getName() + uniqueDBName);
-        assertAlways.commandWorked(outDB.createCollection(collName));
->>>>>>> f378d467
-    };
-
     return $config;
 });