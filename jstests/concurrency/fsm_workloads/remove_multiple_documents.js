--- conflicted
+++ resolved
@@ -39,23 +39,8 @@
         }
     };
 
-<<<<<<< HEAD
-    var skip = function skip(cluster) {
-        // When the balancer is enabled, the nRemoved result may be inaccurate as
-        // a chunk migration may be active, causing the count function to assert.
-        if (cluster.isBalancerEnabled()) {
-            return {skip: true, msg: 'does not run when balancer is enabled.'};
-        }
-        return {skip: false};
-    };
-
-    var transitions = {init: {count: 1}, count: {remove: 1}, remove: {remove: 0.825, count: 0.125}};
-
-    return {threadCount: 10, iterations: 20, states: states, transitions: transitions, skip: skip};
-=======
     var transitions = {init: {count: 1}, count: {remove: 1}, remove: {remove: 0.825, count: 0.125}};
 
     return {threadCount: 10, iterations: 20, states: states, transitions: transitions};
->>>>>>> f378d467
 
 })();