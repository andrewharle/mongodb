--- conflicted
+++ resolved
@@ -68,14 +68,6 @@
     })();
 
     var transitions = {init: {rename: 1}, rename: {rename: 1}};
-<<<<<<< HEAD
-
-    function teardown(db, collName, cluster) {
-        var pattern = new RegExp('^' + this.prefix + '\\d+_\\d+$');
-        dropCollections(db, pattern);
-    }
-=======
->>>>>>> f378d467
 
     return {
         threadCount: 10,
