--- conflicted
+++ resolved
@@ -35,14 +35,6 @@
     })();
 
     var transitions = {init: {distinct: 1}, distinct: {distinct: 1}};
-<<<<<<< HEAD
-
-    function teardown(db, collName, cluster) {
-        var pattern = new RegExp('^' + this.prefix + '_\\d+$');
-        dropCollections(db, pattern);
-    }
-=======
->>>>>>> f378d467
 
     return {
         data: data,
