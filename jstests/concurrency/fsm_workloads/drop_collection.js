'use strict';

/**
 * drop_collection.js
 *
 * Repeatedly creates and drops a collection.
 */
var $config = (function() {

    var data = {
        // Use the workload name as a prefix for the collection name,
        // since the workload name is assumed to be unique.
        prefix: 'drop_collection'
    };

    var states = (function() {

        function uniqueCollectionName(prefix, tid, num) {
            return prefix + tid + '_' + num;
        }

        function init(db, collName) {
            this.num = 0;
        }

        function createAndDrop(db, collName) {
            // TODO: should we ever do something different?
            var myCollName = uniqueCollectionName(this.prefix, this.tid, this.num++);
            assertAlways.commandWorked(db.createCollection(myCollName));
            assertAlways(db[myCollName].drop());
        }

        return {init: init, createAndDrop: createAndDrop};

    })();

    var transitions = {init: {createAndDrop: 1}, createAndDrop: {createAndDrop: 1}};

<<<<<<< HEAD
    return {threadCount: 10, iterations: 10, data: data, states: states, transitions: transitions};
=======
    // This test performs dropCollection concurrently from many threads, and dropCollection on a
    // sharded cluster takes a distributed lock. Since a distributed lock is acquired by repeatedly
    // attempting to grab the lock every half second for 20 seconds (a max of 40 attempts), it's
    // possible that some thread will be starved by the other threads and fail to grab the lock
    // after 40 attempts. To reduce the likelihood of this, we choose threadCount and iterations so
    // that threadCount * iterations < 40.
    // The threadCount and iterations can be increased once PM-697 ("Remove all usages of
    // distributed lock") is complete.
    return {threadCount: 5, iterations: 5, data: data, states: states, transitions: transitions};
>>>>>>> f378d467

})();<|MERGE_RESOLUTION|>--- conflicted
+++ resolved
@@ -36,9 +36,6 @@
 
     var transitions = {init: {createAndDrop: 1}, createAndDrop: {createAndDrop: 1}};
 
-<<<<<<< HEAD
-    return {threadCount: 10, iterations: 10, data: data, states: states, transitions: transitions};
-=======
     // This test performs dropCollection concurrently from many threads, and dropCollection on a
     // sharded cluster takes a distributed lock. Since a distributed lock is acquired by repeatedly
     // attempting to grab the lock every half second for 20 seconds (a max of 40 attempts), it's
@@ -48,6 +45,5 @@
     // The threadCount and iterations can be increased once PM-697 ("Remove all usages of
     // distributed lock") is complete.
     return {threadCount: 5, iterations: 5, data: data, states: states, transitions: transitions};
->>>>>>> f378d467
 
 })();