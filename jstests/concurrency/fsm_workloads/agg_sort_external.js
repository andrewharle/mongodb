'use strict';

/**
 * agg_sort_external.js
 *
 * Runs an aggregation with a $match that returns half the documents followed
 * by a $sort on a field containing a random float.
 *
 * The data returned by the $match is greater than 100MB, which should force an external sort.
 */
<<<<<<< HEAD
load('jstests/concurrency/fsm_libs/extend_workload.js');         // for extendWorkload
load('jstests/concurrency/fsm_workloads/agg_base.js');           // for $config
load('jstests/concurrency/fsm_workload_helpers/drop_utils.js');  // for dropCollections
=======
load('jstests/concurrency/fsm_libs/extend_workload.js');  // for extendWorkload
load('jstests/concurrency/fsm_workloads/agg_base.js');    // for $config
>>>>>>> f378d467

var $config = extendWorkload($config, function($config, $super) {

    // use enough docs to exceed 100MB, the in-memory limit for $sort and $group
    $config.data.numDocs = 24 * 1000;
    var MB = 1024 * 1024;  // bytes
    // assert that *half* the docs exceed the in-memory limit, because the $match stage will
    // only
    // pass half the docs in the collection on to the $sort stage.
    assertAlways.lte(100 * MB, $config.data.numDocs * $config.data.docSize / 2);

    $config.data.getOutputCollPrefix = function getOutputCollPrefix(collName) {
        return collName + '_out_agg_sort_external_';
    };

    $config.states.query = function query(db, collName) {
        var otherCollName = this.getOutputCollPrefix(collName) + this.tid;
        var cursor = db[collName].aggregate(
            [{$match: {flag: true}}, {$sort: {rand: 1}}, {$out: otherCollName}],
            {allowDiskUse: true});
        assertAlways.eq(0, cursor.itcount());
        assertWhenOwnColl.eq(db[collName].find().itcount() / 2, db[otherCollName].find().itcount());
    };

<<<<<<< HEAD
    $config.teardown = function teardown(db, collName, cluster) {
        $super.teardown.apply(this, arguments);

        // drop all collections with this workload's assumed-to-be-unique prefix
        // NOTE: assumes the prefix contains no special regex chars
        dropCollections(db, new RegExp('^' + this.getOutputCollPrefix(collName)));
    };

=======
>>>>>>> f378d467
    return $config;
});<|MERGE_RESOLUTION|>--- conflicted
+++ resolved
@@ -8,14 +8,8 @@
  *
  * The data returned by the $match is greater than 100MB, which should force an external sort.
  */
-<<<<<<< HEAD
-load('jstests/concurrency/fsm_libs/extend_workload.js');         // for extendWorkload
-load('jstests/concurrency/fsm_workloads/agg_base.js');           // for $config
-load('jstests/concurrency/fsm_workload_helpers/drop_utils.js');  // for dropCollections
-=======
 load('jstests/concurrency/fsm_libs/extend_workload.js');  // for extendWorkload
 load('jstests/concurrency/fsm_workloads/agg_base.js');    // for $config
->>>>>>> f378d467
 
 var $config = extendWorkload($config, function($config, $super) {
 
@@ -40,16 +34,5 @@
         assertWhenOwnColl.eq(db[collName].find().itcount() / 2, db[otherCollName].find().itcount());
     };
 
-<<<<<<< HEAD
-    $config.teardown = function teardown(db, collName, cluster) {
-        $super.teardown.apply(this, arguments);
-
-        // drop all collections with this workload's assumed-to-be-unique prefix
-        // NOTE: assumes the prefix contains no special regex chars
-        dropCollections(db, new RegExp('^' + this.getOutputCollPrefix(collName)));
-    };
-
-=======
->>>>>>> f378d467
     return $config;
 });