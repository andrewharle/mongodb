--- conflicted
+++ resolved
@@ -14,8 +14,6 @@
  */
 load('jstests/concurrency/fsm_libs/extend_workload.js');         // for extendWorkload
 load('jstests/concurrency/fsm_workloads/map_reduce_inline.js');  // for $config
-<<<<<<< HEAD
-load('jstests/concurrency/fsm_workload_helpers/drop_utils.js');  // for dropCollections
 
 var $config = extendWorkload($config, function($config, $super) {
 
@@ -44,40 +42,5 @@
         assertAlways(db[outCollName].drop());
     };
 
-    $config.teardown = function teardown(db, collName, cluster) {
-        var pattern = new RegExp('^' + prefix + '\\d+$');
-        dropCollections(db, pattern);
-    };
-
-=======
-
-var $config = extendWorkload($config, function($config, $super) {
-
-    // Use the workload name as a prefix for the collection name,
-    // since the workload name is assumed to be unique.
-    var prefix = 'map_reduce_replace_nonexistent';
-
-    function uniqueCollectionName(prefix, tid) {
-        return prefix + tid;
-    }
-
-    $config.states.mapReduce = function mapReduce(db, collName) {
-        var outCollName = uniqueCollectionName(prefix, this.tid);
-        var fullName = db[outCollName].getFullName();
-        assertAlways.isnull(db[outCollName].exists(),
-                            "output collection '" + fullName + "' should not exist");
-
-        var options = {
-            finalize: this.finalizer,
-            out: {replace: outCollName},
-            query: {key: {$exists: true}, value: {$exists: true}}
-        };
-
-        var res = db[collName].mapReduce(this.mapper, this.reducer, options);
-        assertAlways.commandWorked(res);
-        assertAlways(db[outCollName].drop());
-    };
-
->>>>>>> f378d467
     return $config;
 });