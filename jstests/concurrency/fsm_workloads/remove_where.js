--- conflicted
+++ resolved
@@ -43,17 +43,5 @@
         /* no-op to prevent index from being created */
     };
 
-<<<<<<< HEAD
-    $config.skip = function skip(cluster) {
-        // When the balancer is enabled, the nRemoved result may be inaccurate as
-        // a chunk migration may be active, causing the count function to assert.
-        if (cluster.isBalancerEnabled()) {
-            return {skip: true, msg: 'does not run when balancer is enabled.'};
-        }
-        return {skip: false};
-    };
-
-=======
->>>>>>> f378d467
     return $config;
 });