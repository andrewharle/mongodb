--- conflicted
+++ resolved
@@ -20,7 +20,6 @@
 load('jstests/concurrency/fsm_workloads/map_reduce_inline.js');  // for $config
 
 var $config = extendWorkload($config, function($config, $super) {
-<<<<<<< HEAD
 
     // Use the workload name as the collection name,
     // since the workload name is assumed to be unique.
@@ -50,38 +49,5 @@
         assertAlways.commandWorked(db.createCollection(uniqueCollectionName));
     };
 
-    $config.teardown = function teardown(db, collName, cluster) {
-        assertAlways(db[uniqueCollectionName].drop());
-=======
-
-    // Use the workload name as the collection name,
-    // since the workload name is assumed to be unique.
-    var uniqueCollectionName = 'map_reduce_reduce_nonatomic';
-
-    $config.states.init = function init(db, collName) {
-        $super.states.init.apply(this, arguments);
-
-        this.outCollName = uniqueCollectionName;
-    };
-
-    $config.states.mapReduce = function mapReduce(db, collName) {
-        var fullName = db[this.outCollName].getFullName();
-        assertAlways(db[this.outCollName].exists() !== null,
-                     "output collection '" + fullName + "' should exist");
-
-        // Have all threads combine their results into the same collection
-        var options = {finalize: this.finalizer, out: {reduce: this.outCollName, nonAtomic: true}};
-
-        var res = db[collName].mapReduce(this.mapper, this.reducer, options);
-        assertAlways.commandWorked(res);
-    };
-
-    $config.setup = function setup(db, collName, cluster) {
-        $super.setup.apply(this, arguments);
-
-        assertAlways.commandWorked(db.createCollection(uniqueCollectionName));
->>>>>>> f378d467
-    };
-
     return $config;
 });