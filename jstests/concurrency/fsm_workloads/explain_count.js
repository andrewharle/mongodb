--- conflicted
+++ resolved
@@ -25,23 +25,14 @@
         explainBasicCount: function explainBasicCount(db, collName) {
             var res = db[collName].explain().count();
             assertAlways.commandWorked(res);
-<<<<<<< HEAD
-            assertAlways(planHasStage(res.queryPlanner.winningPlan, 'COUNT'));
-=======
             assertAlways(planHasStage(db, res.queryPlanner.winningPlan, 'COUNT'));
->>>>>>> f378d467
         },
         explainCountHint: function explainCountHint(db, collName) {
             assertWhenOwnColl(function() {
                 var res = db[collName].explain().find({i: this.nInserted / 2}).hint({i: 1}).count();
                 assertWhenOwnColl.commandWorked(res);
-<<<<<<< HEAD
-                assertWhenOwnColl(planHasStage(res.queryPlanner.winningPlan, 'COUNT'));
-                assertWhenOwnColl(planHasStage(res.queryPlanner.winningPlan, 'COUNT_SCAN'));
-=======
                 assertWhenOwnColl(planHasStage(db, res.queryPlanner.winningPlan, 'COUNT'));
                 assertWhenOwnColl(planHasStage(db, res.queryPlanner.winningPlan, 'COUNT_SCAN'));
->>>>>>> f378d467
             });
         },
         explainCountNoSkipLimit: function explainCountNoSkipLimit(db, collName) {
