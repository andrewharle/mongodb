'use strict';

/**
 * kill_aggregation.js
 *
 * Tests that the aggregation system correctly halts its planning to determine whether the query
 * system can provide a non-blocking sort or can provide a covered projection when a catalog
 * operation occurs.
 *
 * This workload was designed to reproduce SERVER-25039.
 */

load('jstests/concurrency/fsm_libs/extend_workload.js');      // for extendWorkload
load('jstests/concurrency/fsm_workloads/kill_rooted_or.js');  // for $config

var $config = extendWorkload($config, function($config, $super) {

    // Use the workload name as the collection name, since the workload name is assumed to be
    // unique.
    $config.data.collName = 'kill_aggregation';

    $config.states.query = function query(db, collName) {
        var res = db.runCommand({
            aggregate: this.collName,
            // We use a rooted $or query to cause plan selection to use the subplanner and thus
            // yield.
            pipeline: [{$match: {$or: [{a: 0}, {b: 0}]}}],
            cursor: {}
        });

        if (!res.ok) {
            return;
        }

<<<<<<< HEAD
        var cursor = new DBCommandCursor(db.getMongo(), res);
=======
        var cursor = new DBCommandCursor(db, res);
>>>>>>> f378d467
        try {
            // No documents are ever inserted into the collection.
            assertAlways.eq(0, cursor.itcount());
        } catch (e) {
            // Ignore errors due to the plan executor being killed.
        }
    };

    return $config;
});<|MERGE_RESOLUTION|>--- conflicted
+++ resolved
@@ -32,11 +32,7 @@
             return;
         }
 
-<<<<<<< HEAD
-        var cursor = new DBCommandCursor(db.getMongo(), res);
-=======
         var cursor = new DBCommandCursor(db, res);
->>>>>>> f378d467
         try {
             // No documents are ever inserted into the collection.
             assertAlways.eq(0, cursor.itcount());
