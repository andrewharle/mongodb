--- conflicted
+++ resolved
@@ -250,76 +250,6 @@
 }
 
 /**
-<<<<<<< HEAD
- * Given the root stage of agg explain's JSON representation of a query plan ('root'), returns all
- * subdocuments whose stage is 'stage'. This can either be an agg stage name like "$cursor" or
- * "$sort", or a query stage name like "IXSCAN" or "SORT".
- *
- * Returns an empty array if the plan does not have the requested stage. Asserts that agg explain
- * structure matches expected format.
- */
-function getAggPlanStages(root, stage) {
-    let results = [];
-
-    function getDocumentSources(docSourceArray) {
-        let results = [];
-        for (let i = 0; i < docSourceArray.length; i++) {
-            let properties = Object.getOwnPropertyNames(docSourceArray[i]);
-            assert.eq(1, properties.length);
-            if (properties[0] === stage) {
-                results.push(docSourceArray[i]);
-            }
-        }
-        return results;
-    }
-
-    if (root.hasOwnProperty("stages")) {
-        assert(root.stages.constructor === Array);
-
-        results = results.concat(getDocumentSources(root.stages));
-
-        assert(root.stages[0].hasOwnProperty("$cursor"));
-        assert(root.stages[0].$cursor.hasOwnProperty("queryPlanner"));
-        assert(root.stages[0].$cursor.queryPlanner.hasOwnProperty("winningPlan"));
-        results =
-            results.concat(getPlanStages(root.stages[0].$cursor.queryPlanner.winningPlan, stage));
-    }
-
-    if (root.hasOwnProperty("shards")) {
-        for (let elem in root.shards) {
-            assert(root.shards[elem].stages.constructor === Array);
-
-            results = results.concat(getDocumentSources(root.shards[elem].stages));
-
-            assert(root.shards[elem].stages[0].hasOwnProperty("$cursor"));
-            assert(root.shards[elem].stages[0].$cursor.hasOwnProperty("queryPlanner"));
-            assert(root.shards[elem].stages[0].$cursor.queryPlanner.hasOwnProperty("winningPlan"));
-            results = results.concat(
-                getPlanStages(root.shards[elem].stages[0].$cursor.queryPlanner.winningPlan, stage));
-        }
-    }
-
-    return results;
-}
-
-/**
- * Given the root stage of agg explain's JSON representation of a query plan ('root'), returns the
- * subdocument with its stage as 'stage'. Returns null if the plan does not have such a stage.
- * Asserts that no more than one stage is a match.
- */
-function getAggPlanStage(root, stage) {
-    let planStageList = getAggPlanStages(root, stage);
-
-    if (planStageList.length === 0) {
-        return null;
-    } else {
-        assert.eq(1,
-                  planStageList.length,
-                  "getAggPlanStage expects to find 0 or 1 matching stages. planStageList: " +
-                      tojson(planStageList));
-        return planStageList[0];
-    }
-=======
  * Given explain output at executionStats level verbosity, confirms that the root stage is COUNT and
  * that the result of the count is equal to 'expectedCount'.
  */
@@ -356,5 +286,4 @@
     assert(isIndexOnly(db, explain.queryPlanner.winningPlan),
            "Winning plan for count was not covered: " + tojson(explain.queryPlanner.winningPlan));
     assertExplainCount({explainResults: explain, expectedCount: count});
->>>>>>> f378d467
 }