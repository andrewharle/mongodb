--- conflicted
+++ resolved
@@ -1,23 +1,5 @@
 (function() {
     "use strict";
-<<<<<<< HEAD
-    var name = "dumprestore7";
-
-    var step = (function() {
-        var n = 0;
-        return function(msg) {
-            msg = msg || "";
-            print('\n' + name + ".js step " + (++n) + ' ' + msg);
-        };
-    })();
-
-    step("starting the replset test");
-
-    var replTest = new ReplSetTest({name: name, nodes: 1});
-    var nodes = replTest.startSet();
-    replTest.initiate();
-
-=======
 
     // Skip this test if running with --nojournal and WiredTiger.
     if (jsTest.options().noJournal &&
@@ -43,7 +25,6 @@
     var nodes = replTest.startSet();
     replTest.initiate();
 
->>>>>>> f378d467
     step("inserting first chunk of data");
     var foo = replTest.getPrimary().getDB("foo");
     for (var i = 0; i < 20; i++) {
@@ -107,10 +88,7 @@
         assert.eq(count, 20, "mongorestore should only have inserted the latter 20 entries");
     }
 
-<<<<<<< HEAD
-=======
     MongoRunner.stopMongod(restoreMongod);
->>>>>>> f378d467
     step("stopping replset test");
     replTest.stopSet();
 })();