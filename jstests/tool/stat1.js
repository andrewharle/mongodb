--- conflicted
+++ resolved
@@ -24,9 +24,5 @@
     rowcount: "1",
     authenticationDatabase: "admin",
 });
-<<<<<<< HEAD
 assert.neq(exitCode, 0, "mongostat should exit with -1 with eliot:wrong");
-=======
-assert.neq(exitCode, 0, "mongostat should exit with -1 with eliot:wrong");
-MongoRunner.stopMongod(m);
->>>>>>> f378d467
+MongoRunner.stopMongod(m);