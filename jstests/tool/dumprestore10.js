// simple test to ensure write concern functions as expected
(function() {
    // Skip this test if running with --nojournal and WiredTiger.
    if (jsTest.options().noJournal &&
        (!jsTest.options().storageEngine || jsTest.options().storageEngine === "wiredTiger")) {
        print("Skipping test because running WiredTiger without journaling isn't a valid" +
              " replica set configuration");
        return;
    }

    var name = "dumprestore10";

    function step(msg) {
        msg = msg || "";
        this.x = (this.x || 0) + 1;
        print('\n' + name + ".js step " + this.x + ' ' + msg);
    }

    step();

    var replTest = new ReplSetTest({name: name, nodes: 2});
    var nodes = replTest.startSet();
    replTest.initiate();
    var master = replTest.getPrimary();
    var total = 1000;

    {
        step("store data");
        var foo = master.getDB("foo");
        for (i = 0; i < total; i++) {
            foo.bar.insert({x: i, y: "abc"});
        }
    }

    {
        step("wait");
        replTest.awaitReplication();
    }

    step("mongodump from replset");

    var data = MongoRunner.dataDir + "/dumprestore10-dump1/";

<<<<<<< HEAD
var exitCode = MongoRunner.runMongoTool("mongodump", {
    host: "127.0.0.1:" + master.port,
    out: data,
});
assert.eq(0, exitCode, "mongodump failed to dump data from the replica set");
=======
    var exitCode = MongoRunner.runMongoTool("mongodump", {
        host: "127.0.0.1:" + master.port,
        out: data,
    });
    assert.eq(0, exitCode, "mongodump failed to dump data from the replica set");
>>>>>>> f378d467

    {
        step("remove data after dumping");
        master.getDB("foo").getCollection("bar").drop();
    }

    {
        step("wait");
        replTest.awaitReplication();
    }

    step("try mongorestore with write concern");

<<<<<<< HEAD
exitCode = MongoRunner.runMongoTool("mongorestore", {
    writeConcern: "2",
    host: "127.0.0.1:" + master.port,
    dir: data,
});
assert.eq(
    0, exitCode, "mongorestore failed to restore the data to a replica set while using w=2 writes");
=======
    exitCode = MongoRunner.runMongoTool("mongorestore", {
        writeConcern: "2",
        host: "127.0.0.1:" + master.port,
        dir: data,
    });
    assert.eq(0,
              exitCode,
              "mongorestore failed to restore the data to a replica set while using w=2 writes");
>>>>>>> f378d467

    var x = 0;

    // no waiting for replication
    x = master.getDB("foo").getCollection("bar").count();

    assert.eq(x, total, "mongorestore should have successfully restored the collection");

    step("stopSet");
    replTest.stopSet();

    step("SUCCESS");
}());<|MERGE_RESOLUTION|>--- conflicted
+++ resolved
@@ -41,19 +41,11 @@
 
     var data = MongoRunner.dataDir + "/dumprestore10-dump1/";
 
-<<<<<<< HEAD
-var exitCode = MongoRunner.runMongoTool("mongodump", {
-    host: "127.0.0.1:" + master.port,
-    out: data,
-});
-assert.eq(0, exitCode, "mongodump failed to dump data from the replica set");
-=======
     var exitCode = MongoRunner.runMongoTool("mongodump", {
         host: "127.0.0.1:" + master.port,
         out: data,
     });
     assert.eq(0, exitCode, "mongodump failed to dump data from the replica set");
->>>>>>> f378d467
 
     {
         step("remove data after dumping");
@@ -67,15 +59,6 @@
 
     step("try mongorestore with write concern");
 
-<<<<<<< HEAD
-exitCode = MongoRunner.runMongoTool("mongorestore", {
-    writeConcern: "2",
-    host: "127.0.0.1:" + master.port,
-    dir: data,
-});
-assert.eq(
-    0, exitCode, "mongorestore failed to restore the data to a replica set while using w=2 writes");
-=======
     exitCode = MongoRunner.runMongoTool("mongorestore", {
         writeConcern: "2",
         host: "127.0.0.1:" + master.port,
@@ -84,7 +67,6 @@
     assert.eq(0,
               exitCode,
               "mongorestore failed to restore the data to a replica set while using w=2 writes");
->>>>>>> f378d467
 
     var x = 0;
 
