<<<<<<< HEAD
var replTest = new ReplSetTest({name: 'testSet', nodes: 2});

var nodes = replTest.startSet();
replTest.initiate();

var master = replTest.getPrimary();
db = master.getDB("foo");
db.foo.save({a: 1000});
replTest.awaitReplication();
replTest.awaitSecondaryNodes();

assert.eq(1, db.foo.count(), "setup");

var slaves = replTest.liveNodes.slaves;
assert(slaves.length == 1, "Expected 1 slave but length was " + slaves.length);
slave = slaves[0];

var commonOptions = {};
if (jsTest.options().keyFile) {
    commonOptions.username = jsTest.options().authUser;
    commonOptions.password = jsTest.options().authPassword;
}

var exitCode =
    MongoRunner.runMongoTool("mongodump",
                             Object.extend({
                                 host: slave.host,
                                 out: MongoRunner.dataDir + "/jstests_tool_dumpsecondary_external/",
                             },
                                           commonOptions));
assert.eq(0, exitCode, "mongodump failed to dump data from the secondary");

db.foo.drop();
assert.eq(0, db.foo.count(), "after drop");

exitCode =
    MongoRunner.runMongoTool("mongorestore",
                             Object.extend({
                                 host: master.host,
                                 dir: MongoRunner.dataDir + "/jstests_tool_dumpsecondary_external/",
                             },
                                           commonOptions));
assert.eq(0, exitCode, "mongorestore failed to restore data to the primary");
=======
(function() {
    // Skip this test if running with --nojournal and WiredTiger.
    if (jsTest.options().noJournal &&
        (!jsTest.options().storageEngine || jsTest.options().storageEngine === "wiredTiger")) {
        print("Skipping test because running WiredTiger without journaling isn't a valid" +
              " replica set configuration");
        return;
    }

    var replTest = new ReplSetTest({name: 'testSet', nodes: 2});

    var nodes = replTest.startSet();
    replTest.initiate();

    var master = replTest.getPrimary();
    db = master.getDB("foo");
    db.foo.save({a: 1000});
    replTest.awaitReplication();
    replTest.awaitSecondaryNodes();

    assert.eq(1, db.foo.count(), "setup");

    var slaves = replTest._slaves;
    assert(slaves.length == 1, "Expected 1 slave but length was " + slaves.length);
    slave = slaves[0];

    var commonOptions = {};
    if (jsTest.options().keyFile) {
        commonOptions.username = jsTest.options().authUser;
        commonOptions.password = jsTest.options().authPassword;
    }

    var exitCode = MongoRunner.runMongoTool(
        "mongodump",
        Object.extend({
            host: slave.host,
            out: MongoRunner.dataDir + "/jstests_tool_dumpsecondary_external/",
        },
                      commonOptions));
    assert.eq(0, exitCode, "mongodump failed to dump data from the secondary");

    db.foo.drop();
    assert.eq(0, db.foo.count(), "after drop");

    exitCode = MongoRunner.runMongoTool(
        "mongorestore",
        Object.extend({
            host: master.host,
            dir: MongoRunner.dataDir + "/jstests_tool_dumpsecondary_external/",
        },
                      commonOptions));
    assert.eq(0, exitCode, "mongorestore failed to restore data to the primary");
>>>>>>> f378d467

    assert.soon("db.foo.findOne()", "no data after sleep");
    assert.eq(1, db.foo.count(), "after restore");
    assert.eq(1000, db.foo.findOne().a, "after restore 2");

    resetDbpath(MongoRunner.dataDir + '/jstests_tool_dumpsecondary_external');

    replTest.stopSet(15);
}());<|MERGE_RESOLUTION|>--- conflicted
+++ resolved
@@ -1,48 +1,3 @@
-<<<<<<< HEAD
-var replTest = new ReplSetTest({name: 'testSet', nodes: 2});
-
-var nodes = replTest.startSet();
-replTest.initiate();
-
-var master = replTest.getPrimary();
-db = master.getDB("foo");
-db.foo.save({a: 1000});
-replTest.awaitReplication();
-replTest.awaitSecondaryNodes();
-
-assert.eq(1, db.foo.count(), "setup");
-
-var slaves = replTest.liveNodes.slaves;
-assert(slaves.length == 1, "Expected 1 slave but length was " + slaves.length);
-slave = slaves[0];
-
-var commonOptions = {};
-if (jsTest.options().keyFile) {
-    commonOptions.username = jsTest.options().authUser;
-    commonOptions.password = jsTest.options().authPassword;
-}
-
-var exitCode =
-    MongoRunner.runMongoTool("mongodump",
-                             Object.extend({
-                                 host: slave.host,
-                                 out: MongoRunner.dataDir + "/jstests_tool_dumpsecondary_external/",
-                             },
-                                           commonOptions));
-assert.eq(0, exitCode, "mongodump failed to dump data from the secondary");
-
-db.foo.drop();
-assert.eq(0, db.foo.count(), "after drop");
-
-exitCode =
-    MongoRunner.runMongoTool("mongorestore",
-                             Object.extend({
-                                 host: master.host,
-                                 dir: MongoRunner.dataDir + "/jstests_tool_dumpsecondary_external/",
-                             },
-                                           commonOptions));
-assert.eq(0, exitCode, "mongorestore failed to restore data to the primary");
-=======
 (function() {
     // Skip this test if running with --nojournal and WiredTiger.
     if (jsTest.options().noJournal &&
@@ -95,7 +50,6 @@
         },
                       commonOptions));
     assert.eq(0, exitCode, "mongorestore failed to restore data to the primary");
->>>>>>> f378d467
 
     assert.soon("db.foo.findOne()", "no data after sleep");
     assert.eq(1, db.foo.count(), "after restore");
