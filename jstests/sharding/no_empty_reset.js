// Tests that an empty shard can't be the cause of a chunk reset

var st = new ShardingTest({shards: 2, mongos: 2});

var coll = st.s.getCollection(jsTestName() + ".coll");

for (var i = -10; i < 10; i++)
    coll.insert({_id: i});

st.shardColl(coll, {_id: 1}, {_id: 0}, {_id: 0}, null, /* waitForDelete */ true);

jsTestLog("Sharded setup complete");

st.printShardingStatus();

jsTestLog("Setting initial versions for each mongos...");

coll.find().itcount();

var collB = st.s1.getCollection("" + coll);
collB.find().itcount();

jsTestLog("Migrating via first mongos...");

var fullShard = st.getShard(coll, {_id: 1});
var emptyShard = st.getShard(coll, {_id: -1});

var admin = st.s.getDB("admin");
<<<<<<< HEAD
assert.soon(
    function() {
        var result = admin.runCommand(
            {moveChunk: "" + coll, find: {_id: -1}, to: fullShard.shardName, _waitForDelete: true});
        jsTestLog('moveChunk result = ' + tojson(result));
        return result.ok;
    },
    "Setup FAILURE:  Unable to move chunk from " + emptyShard.shardName + " to " +
        fullShard.shardName);
=======
assert.commandWorked(st.s0.adminCommand(
    {moveChunk: "" + coll, find: {_id: -1}, to: fullShard.shardName, _waitForDelete: true}));
>>>>>>> f378d467

jsTestLog("Resetting shard version via first mongos...");

coll.find().itcount();

jsTestLog("Making sure we don't insert into the wrong shard...");

collB.insert({_id: -11});

var emptyColl = emptyShard.getCollection("" + coll);

print(emptyColl);
print(emptyShard);
print(emptyShard.shardName);
st.printShardingStatus();

assert.eq(0, emptyColl.find().itcount());

jsTestLog("DONE!");
st.stop();<|MERGE_RESOLUTION|>--- conflicted
+++ resolved
@@ -26,20 +26,8 @@
 var emptyShard = st.getShard(coll, {_id: -1});
 
 var admin = st.s.getDB("admin");
-<<<<<<< HEAD
-assert.soon(
-    function() {
-        var result = admin.runCommand(
-            {moveChunk: "" + coll, find: {_id: -1}, to: fullShard.shardName, _waitForDelete: true});
-        jsTestLog('moveChunk result = ' + tojson(result));
-        return result.ok;
-    },
-    "Setup FAILURE:  Unable to move chunk from " + emptyShard.shardName + " to " +
-        fullShard.shardName);
-=======
 assert.commandWorked(st.s0.adminCommand(
     {moveChunk: "" + coll, find: {_id: -1}, to: fullShard.shardName, _waitForDelete: true}));
->>>>>>> f378d467
 
 jsTestLog("Resetting shard version via first mongos...");
 
