--- conflicted
+++ resolved
@@ -23,12 +23,8 @@
         MongoRunner.runMongod(shard);
     }
 
-<<<<<<< HEAD
-    var st = new ShardingTest({shards: 2});
-=======
     // TODO: SERVER-33830 remove shardAsReplicaSet: false
     var st = new ShardingTest({shards: 2, other: {shardAsReplicaSet: false}});
->>>>>>> f378d467
 
     jsTestLog("Setting up initial data");
 
@@ -37,20 +33,12 @@
     }
 
     assert.commandWorked(st.s0.adminCommand({enableSharding: 'test'}));
-<<<<<<< HEAD
-    st.ensurePrimaryShard('test', 'shard0000');
-=======
     st.ensurePrimaryShard('test', st.shard0.shardName);
->>>>>>> f378d467
 
     assert.commandWorked(st.s0.adminCommand({shardCollection: 'test.foo', key: {_id: 1}}));
     assert.commandWorked(st.s0.adminCommand({split: 'test.foo', find: {_id: 50}}));
     assert.commandWorked(
-<<<<<<< HEAD
-        st.s0.adminCommand({moveChunk: 'test.foo', find: {_id: 75}, to: 'shard0001'}));
-=======
         st.s0.adminCommand({moveChunk: 'test.foo', find: {_id: 75}, to: st.shard1.shardName}));
->>>>>>> f378d467
 
     // Make sure the pre-existing mongos already has the routing information loaded into memory
     assert.eq(100, st.s.getDB('test').foo.find().itcount());
