--- conflicted
+++ resolved
@@ -3,7 +3,6 @@
 
 (function() {
     'use strict';
-    load("jstests/replsets/rslib.js");
 
     load("jstests/replsets/rslib.js");
 
@@ -49,24 +48,6 @@
     assert.commandFailed(primary.getDB('test').bar.renameCollection('shardedColl'));
     assert.commandFailed(primary.getDB('test').bar.renameCollection('shardedColl', dropTarget));
 
-    // Ensure renaming to or from a sharded collection fails.
-    jsTest.log('Testing renaming sharded collections');
-    s.adminCommand({shardCollection: 'test.shardedColl', key: {_id: 'hashed'}});
-
-    // Renaming from a sharded collection
-    assert.commandFailed(db.shardedColl.renameCollection('somethingElse'));
-
-    // Renaming to a sharded collection
-    assert.commandFailed(db.bar.renameCollection('shardedColl'));
-    const dropTarget = true;
-    assert.commandFailed(db.bar.renameCollection('shardedColl', dropTarget));
-
-    jsTest.log('Testing renaming sharded collections, directly on the shard');
-    var primary = replTest.getPrimary();
-    assert.commandFailed(primary.getDB('test').shardedColl.renameCollection('somethingElse'));
-    assert.commandFailed(primary.getDB('test').bar.renameCollection('shardedColl'));
-    assert.commandFailed(primary.getDB('test').bar.renameCollection('shardedColl', dropTarget));
-
     jsTest.log("Testing write concern (1)");
 
     assert.writeOK(db.foo.insert({_id: 3}));
@@ -86,16 +67,12 @@
     // Kill any node. Don't care if it's a primary or secondary.
     replTest.stop(0);
 
-<<<<<<< HEAD
-    replTest.awaitSecondaryNodes();
-=======
     // Call getPrimary() to populate replTest._slaves.
     replTest.getPrimary();
     let liveSlaves = replTest._slaves.filter(function(node) {
         return node.host !== replTest.nodes[0].host;
     });
     replTest.awaitSecondaryNodes(null, liveSlaves);
->>>>>>> f378d467
     awaitRSClientHosts(s.s, replTest.getPrimary(), {ok: true, ismaster: true}, replTest.name);
 
     assert.writeOK(db.foo.insert({_id: 4}));
