// Test mongos implementation of time-limited operations: verify that mongos correctly forwards max
// time to shards, and that mongos correctly times out max time sharded getmore operations (which
// are run in series on shards).
//
// Note that mongos does not time out commands or query ops (which remains responsibility of mongod,
// pending development of an interrupt framework for mongos).
(function() {
    'use strict';

    var st = new ShardingTest({shards: 2});

    var mongos = st.s0;
    var shards = [st.shard0, st.shard1];
    var coll = mongos.getCollection("foo.bar");
    var admin = mongos.getDB("admin");
    var cursor;
    var res;

    // Helper function to configure "maxTimeAlwaysTimeOut" fail point on shards, which forces mongod
    // to throw if it receives an operation with a max time. See fail point declaration for complete
    // description.
    var configureMaxTimeAlwaysTimeOut = function(mode) {
        assert.commandWorked(shards[0].getDB("admin").runCommand(
            {configureFailPoint: "maxTimeAlwaysTimeOut", mode: mode}));
        assert.commandWorked(shards[1].getDB("admin").runCommand(
            {configureFailPoint: "maxTimeAlwaysTimeOut", mode: mode}));
    };

    // Helper function to configure "maxTimeAlwaysTimeOut" fail point on shards, which prohibits
    // mongod from enforcing time limits. See fail point declaration for complete description.
    var configureMaxTimeNeverTimeOut = function(mode) {
        assert.commandWorked(shards[0].getDB("admin").runCommand(
            {configureFailPoint: "maxTimeNeverTimeOut", mode: mode}));
        assert.commandWorked(shards[1].getDB("admin").runCommand(
            {configureFailPoint: "maxTimeNeverTimeOut", mode: mode}));
    };

    //
    // Pre-split collection: shard 0 takes {_id: {$lt: 0}}, shard 1 takes {_id: {$gte: 0}}.
    //
    assert.commandWorked(admin.runCommand({enableSharding: coll.getDB().getName()}));
    st.ensurePrimaryShard(coll.getDB().toString(), st.shard0.shardName);
    assert.commandWorked(admin.runCommand({shardCollection: coll.getFullName(), key: {_id: 1}}));
    assert.commandWorked(admin.runCommand({split: coll.getFullName(), middle: {_id: 0}}));
    assert.commandWorked(
        admin.runCommand({moveChunk: coll.getFullName(), find: {_id: 0}, to: st.shard1.shardName}));

    //
    // Insert 100 documents into sharded collection, such that each shard owns 50.
    //
    var bulk = coll.initializeUnorderedBulkOp();
    for (var i = -50; i < 50; i++) {
        bulk.insert({_id: i});
    }
    assert.writeOK(bulk.execute());
    assert.eq(50, shards[0].getCollection(coll.getFullName()).count());
    assert.eq(50, shards[1].getCollection(coll.getFullName()).count());

    //
    // Test that mongos correctly forwards max time to shards for sharded queries.  Uses
    // maxTimeAlwaysTimeOut to ensure mongod throws if it receives a max time.
    //

    // Positive test.
    configureMaxTimeAlwaysTimeOut("alwaysOn");
    cursor = coll.find();
    cursor.maxTimeMS(60 * 1000);
    assert.throws(function() {
        cursor.next();
    }, [], "expected query to fail in mongod due to maxTimeAlwaysTimeOut fail point");

    // Negative test.
    configureMaxTimeAlwaysTimeOut("off");
    cursor = coll.find();
    cursor.maxTimeMS(60 * 1000);
    assert.doesNotThrow(function() {
        cursor.next();
    }, [], "expected query to not hit time limit in mongod");

    //
    // Test that mongos correctly times out max time sharded getmore operations.  Uses
    // maxTimeNeverTimeOut to ensure mongod doesn't enforce a time limit.
    //

    configureMaxTimeNeverTimeOut("alwaysOn");

    // Positive test. ~10s operation, 2s limit. The operation takes ~10s because each shard
    // processes 25 batches of ~400ms each, and the shards are processing getMores in parallel.
    cursor = coll.find({
        $where: function() {
            sleep(200);
            return true;
        }
    });
    cursor.batchSize(2);
    cursor.maxTimeMS(2 * 1000);
    assert.doesNotThrow(
        () => cursor.next(), [], "did not expect mongos to time out first batch of query");
    assert.throws(() => cursor.itcount(), [], "expected mongos to abort getmore due to time limit");

    // Negative test. ~5s operation, with a high (1-day) limit.
    cursor = coll.find({
        $where: function() {
            sleep(100);
            return true;
        }
    });
    cursor.batchSize(2);
    cursor.maxTimeMS(1000 * 60 * 60 * 24);
    assert.doesNotThrow(function() {
        cursor.next();
    }, [], "did not expect mongos to time out first batch of query");
    assert.doesNotThrow(function() {
        cursor.itcount();
    }, [], "did not expect getmore ops to hit the time limit");

    configureMaxTimeNeverTimeOut("off");

    //
    // Test that mongos correctly forwards max time to shards for sharded commands.  Uses
    // maxTimeAlwaysTimeOut to ensure mongod throws if it receives a max time.
    //

    // Positive test for "validate".
    configureMaxTimeAlwaysTimeOut("alwaysOn");
    assert.commandFailedWithCode(
        coll.runCommand("validate", {maxTimeMS: 60 * 1000}),
<<<<<<< HEAD
        ErrorCodes.ExceededTimeLimit,
        "expected vailidate to fail with code " + ErrorCodes.ExceededTimeLimit +
=======
        ErrorCodes.MaxTimeMSExpired,
        "expected vailidate to fail with code " + ErrorCodes.MaxTimeMSExpired +
>>>>>>> f378d467
            " due to maxTimeAlwaysTimeOut fail point, but instead got: " + tojson(res));

    // Negative test for "validate".
    configureMaxTimeAlwaysTimeOut("off");
    assert.commandWorked(coll.runCommand("validate", {maxTimeMS: 60 * 1000}),
                         "expected validate to not hit time limit in mongod");

    // Positive test for "count".
    configureMaxTimeAlwaysTimeOut("alwaysOn");
<<<<<<< HEAD
    assert.commandFailedWithCode(
        coll.runCommand("count", {maxTimeMS: 60 * 1000}),
        ErrorCodes.ExceededTimeLimit,
        "expected count to fail with code " + ErrorCodes.ExceededTimeLimit +
            " due to maxTimeAlwaysTimeOut fail point, but instead got: " + tojson(res));
=======
    assert.commandFailedWithCode(coll.runCommand("count", {maxTimeMS: 60 * 1000}),
                                 ErrorCodes.MaxTimeMSExpired,
                                 "expected count to fail with code " + ErrorCodes.MaxTimeMSExpired +
                                     " due to maxTimeAlwaysTimeOut fail point, but instead got: " +
                                     tojson(res));
>>>>>>> f378d467

    // Negative test for "count".
    configureMaxTimeAlwaysTimeOut("off");
    assert.commandWorked(coll.runCommand("count", {maxTimeMS: 60 * 1000}),
                         "expected count to not hit time limit in mongod");

    // Positive test for "collStats".
    configureMaxTimeAlwaysTimeOut("alwaysOn");
    assert.commandFailedWithCode(
        coll.runCommand("collStats", {maxTimeMS: 60 * 1000}),
<<<<<<< HEAD
        ErrorCodes.ExceededTimeLimit,
        "expected collStats to fail with code " + ErrorCodes.ExceededTimeLimit +
=======
        ErrorCodes.MaxTimeMSExpired,
        "expected collStats to fail with code " + ErrorCodes.MaxTimeMSExpired +
>>>>>>> f378d467
            " due to maxTimeAlwaysTimeOut fail point, but instead got: " + tojson(res));

    // Negative test for "collStats".
    configureMaxTimeAlwaysTimeOut("off");
    assert.commandWorked(coll.runCommand("collStats", {maxTimeMS: 60 * 1000}),
                         "expected collStats to not hit time limit in mongod");

    // Positive test for "mapReduce".
    configureMaxTimeAlwaysTimeOut("alwaysOn");
    res = coll.runCommand("mapReduce", {
        map: function() {
            emit(0, 0);
        },
        reduce: function(key, values) {
            return 0;
        },
        out: {inline: 1},
        maxTimeMS: 60 * 1000
    });
    assert.commandFailedWithCode(
        res,
<<<<<<< HEAD
        ErrorCodes.ExceededTimeLimit,
        "expected mapReduce to fail with code " + ErrorCodes.ExceededTimeLimit +
=======
        ErrorCodes.MaxTimeMSExpired,
        "expected mapReduce to fail with code " + ErrorCodes.MaxTimeMSExpired +
>>>>>>> f378d467
            " due to maxTimeAlwaysTimeOut fail point, but instead got: " + tojson(res));

    // Negative test for "mapReduce".
    configureMaxTimeAlwaysTimeOut("off");
    assert.commandWorked(coll.runCommand("mapReduce", {
        map: function() {
            emit(0, 0);
        },
        reduce: function(key, values) {
            return 0;
        },
        out: {inline: 1},
        maxTimeMS: 60 * 1000
    }),
                         "expected mapReduce to not hit time limit in mongod");

    // Positive test for "aggregate".
    configureMaxTimeAlwaysTimeOut("alwaysOn");
    assert.commandFailedWithCode(
<<<<<<< HEAD
        coll.runCommand("aggregate", {pipeline: [], maxTimeMS: 60 * 1000}),
        ErrorCodes.ExceededTimeLimit,
        "expected aggregate to fail with code " + ErrorCodes.ExceededTimeLimit +
=======
        coll.runCommand("aggregate", {pipeline: [], cursor: {}, maxTimeMS: 60 * 1000}),
        ErrorCodes.MaxTimeMSExpired,
        "expected aggregate to fail with code " + ErrorCodes.MaxTimeMSExpired +
>>>>>>> f378d467
            " due to maxTimeAlwaysTimeOut fail point, but instead got: " + tojson(res));

    // Negative test for "aggregate".
    configureMaxTimeAlwaysTimeOut("off");
    assert.commandWorked(
        coll.runCommand("aggregate", {pipeline: [], cursor: {}, maxTimeMS: 60 * 1000}),
        "expected aggregate to not hit time limit in mongod");

<<<<<<< HEAD
    // Positive test for "moveChunk".
    configureMaxTimeAlwaysTimeOut("alwaysOn");
    res = admin.runCommand({
        moveChunk: coll.getFullName(),
        find: {_id: 0},
        to: "shard0000",
        maxTimeMS: 1000 * 60 * 60 * 24
    });
    assert.commandFailed(
        res,
        "expected moveChunk to fail due to maxTimeAlwaysTimeOut fail point, but instead got: " +
            tojson(res));

    // Negative test for "moveChunk".
    configureMaxTimeAlwaysTimeOut("off");
    assert.commandWorked(admin.runCommand({
        moveChunk: coll.getFullName(),
        find: {_id: 0},
        to: "shard0000",
        maxTimeMS: 1000 * 60 * 60 * 24
    }),
                         "expected moveChunk to not hit time limit in mongod");

    st.stop();
=======
    // Test that the maxTimeMS is still enforced on the shards even if we do not spend much time in
    // mongos blocking.

    // Manually run a find here so we can be sure cursor establishment happens with batch size 0.
    res = assert.commandWorked(coll.runCommand({
        find: coll.getName(),
        filter: {
            $where: function() {
                if (this._id < 0) {
                    // Slow down the query only on one of the shards. Each shard has 50 documents so
                    // we expect this shard to take ~5 seconds to return a batch.
                    sleep(200);
                }
                return true;
            }
        },
        maxTimeMS: 2000,
        batchSize: 0
    }));
    // Use a batch size of 50 to allow returning results from the fast shard as soon as they're
    // ready, as opposed to waiting to return one 16MB batch at a time.
    const kBatchSize = 50;
    cursor = new DBCommandCursor(coll.getDB(), res, kBatchSize);
    // The fast shard should return relatively quickly.
    for (let i = 0; i < 50; ++i) {
        let next = assert.doesNotThrow(
            () => cursor.next(), [], "did not expect mongos to time out first batch of query");
        assert.gte(next._id, 0);
    }
    // Sleep on the client-side so mongos's time budget is not being used.
    sleep(3 * 1000);
    // Even though mongos has not been blocking this whole time, the shard has been busy computing
    // the next batch and should have timed out.
    assert.throws(() => cursor.next(), [], "expected mongos to abort getMore due to time limit");

    // The moveChunk tests are disabled due to SERVER-30179
    //
    // // Positive test for "moveChunk".
    // configureMaxTimeAlwaysTimeOut("alwaysOn");
    // res = admin.runCommand({
    // moveChunk: coll.getFullName(),
    // find: {_id: 0},
    // to: st.shard0.shardName,
    // maxTimeMS: 1000 * 60 * 60 * 24
    // });
    // assert.commandFailed(
    // res,
    // "expected moveChunk to fail due to maxTimeAlwaysTimeOut fail point, but instead got: " +
    // tojson(res));
>>>>>>> f378d467

    // // Negative test for "moveChunk".
    // configureMaxTimeAlwaysTimeOut("off");
    // assert.commandWorked(admin.runCommand({
    // moveChunk: coll.getFullName(),
    // find: {_id: 0},
    // to: st.shard0.shardName,
    // maxTimeMS: 1000 * 60 * 60 * 24
    // }),
    // "expected moveChunk to not hit time limit in mongod");

    st.stop();
})();<|MERGE_RESOLUTION|>--- conflicted
+++ resolved
@@ -125,13 +125,8 @@
     configureMaxTimeAlwaysTimeOut("alwaysOn");
     assert.commandFailedWithCode(
         coll.runCommand("validate", {maxTimeMS: 60 * 1000}),
-<<<<<<< HEAD
-        ErrorCodes.ExceededTimeLimit,
-        "expected vailidate to fail with code " + ErrorCodes.ExceededTimeLimit +
-=======
         ErrorCodes.MaxTimeMSExpired,
         "expected vailidate to fail with code " + ErrorCodes.MaxTimeMSExpired +
->>>>>>> f378d467
             " due to maxTimeAlwaysTimeOut fail point, but instead got: " + tojson(res));
 
     // Negative test for "validate".
@@ -141,19 +136,11 @@
 
     // Positive test for "count".
     configureMaxTimeAlwaysTimeOut("alwaysOn");
-<<<<<<< HEAD
-    assert.commandFailedWithCode(
-        coll.runCommand("count", {maxTimeMS: 60 * 1000}),
-        ErrorCodes.ExceededTimeLimit,
-        "expected count to fail with code " + ErrorCodes.ExceededTimeLimit +
-            " due to maxTimeAlwaysTimeOut fail point, but instead got: " + tojson(res));
-=======
     assert.commandFailedWithCode(coll.runCommand("count", {maxTimeMS: 60 * 1000}),
                                  ErrorCodes.MaxTimeMSExpired,
                                  "expected count to fail with code " + ErrorCodes.MaxTimeMSExpired +
                                      " due to maxTimeAlwaysTimeOut fail point, but instead got: " +
                                      tojson(res));
->>>>>>> f378d467
 
     // Negative test for "count".
     configureMaxTimeAlwaysTimeOut("off");
@@ -164,13 +151,8 @@
     configureMaxTimeAlwaysTimeOut("alwaysOn");
     assert.commandFailedWithCode(
         coll.runCommand("collStats", {maxTimeMS: 60 * 1000}),
-<<<<<<< HEAD
-        ErrorCodes.ExceededTimeLimit,
-        "expected collStats to fail with code " + ErrorCodes.ExceededTimeLimit +
-=======
         ErrorCodes.MaxTimeMSExpired,
         "expected collStats to fail with code " + ErrorCodes.MaxTimeMSExpired +
->>>>>>> f378d467
             " due to maxTimeAlwaysTimeOut fail point, but instead got: " + tojson(res));
 
     // Negative test for "collStats".
@@ -192,13 +174,8 @@
     });
     assert.commandFailedWithCode(
         res,
-<<<<<<< HEAD
-        ErrorCodes.ExceededTimeLimit,
-        "expected mapReduce to fail with code " + ErrorCodes.ExceededTimeLimit +
-=======
         ErrorCodes.MaxTimeMSExpired,
         "expected mapReduce to fail with code " + ErrorCodes.MaxTimeMSExpired +
->>>>>>> f378d467
             " due to maxTimeAlwaysTimeOut fail point, but instead got: " + tojson(res));
 
     // Negative test for "mapReduce".
@@ -218,15 +195,9 @@
     // Positive test for "aggregate".
     configureMaxTimeAlwaysTimeOut("alwaysOn");
     assert.commandFailedWithCode(
-<<<<<<< HEAD
-        coll.runCommand("aggregate", {pipeline: [], maxTimeMS: 60 * 1000}),
-        ErrorCodes.ExceededTimeLimit,
-        "expected aggregate to fail with code " + ErrorCodes.ExceededTimeLimit +
-=======
         coll.runCommand("aggregate", {pipeline: [], cursor: {}, maxTimeMS: 60 * 1000}),
         ErrorCodes.MaxTimeMSExpired,
         "expected aggregate to fail with code " + ErrorCodes.MaxTimeMSExpired +
->>>>>>> f378d467
             " due to maxTimeAlwaysTimeOut fail point, but instead got: " + tojson(res));
 
     // Negative test for "aggregate".
@@ -235,32 +206,6 @@
         coll.runCommand("aggregate", {pipeline: [], cursor: {}, maxTimeMS: 60 * 1000}),
         "expected aggregate to not hit time limit in mongod");
 
-<<<<<<< HEAD
-    // Positive test for "moveChunk".
-    configureMaxTimeAlwaysTimeOut("alwaysOn");
-    res = admin.runCommand({
-        moveChunk: coll.getFullName(),
-        find: {_id: 0},
-        to: "shard0000",
-        maxTimeMS: 1000 * 60 * 60 * 24
-    });
-    assert.commandFailed(
-        res,
-        "expected moveChunk to fail due to maxTimeAlwaysTimeOut fail point, but instead got: " +
-            tojson(res));
-
-    // Negative test for "moveChunk".
-    configureMaxTimeAlwaysTimeOut("off");
-    assert.commandWorked(admin.runCommand({
-        moveChunk: coll.getFullName(),
-        find: {_id: 0},
-        to: "shard0000",
-        maxTimeMS: 1000 * 60 * 60 * 24
-    }),
-                         "expected moveChunk to not hit time limit in mongod");
-
-    st.stop();
-=======
     // Test that the maxTimeMS is still enforced on the shards even if we do not spend much time in
     // mongos blocking.
 
@@ -310,7 +255,6 @@
     // res,
     // "expected moveChunk to fail due to maxTimeAlwaysTimeOut fail point, but instead got: " +
     // tojson(res));
->>>>>>> f378d467
 
     // // Negative test for "moveChunk".
     // configureMaxTimeAlwaysTimeOut("off");
