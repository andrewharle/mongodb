--- conflicted
+++ resolved
@@ -19,12 +19,6 @@
         }
     });
 
-<<<<<<< HEAD
-    // Reduce chunk size to split
-    var config = s.getDB("config");
-
-=======
->>>>>>> f378d467
     assert.commandWorked(s.s0.adminCommand({enablesharding: "test"}));
     s.ensurePrimaryShard('test', s.shard0.shardName);
     assert.commandWorked(s.s0.adminCommand({shardcollection: "test.foo", key: {"_id": 1}}));
@@ -133,10 +127,6 @@
         for (i = 0; i < 512; i++) {
             bulk.insert({i: idInc++, val: valInc++, y: str});
         }
-<<<<<<< HEAD
-        // wait for replication to catch up
-=======
->>>>>>> f378d467
         assert.writeOK(bulk.execute({w: 2, wtimeout: 10 * 60 * 1000}));
     }
 
@@ -220,19 +210,6 @@
     }
 
     // Verify that data is also on secondary
-<<<<<<< HEAD
-    jsTestLog("Test G");
-    var primary = s._rs[0].test.liveNodes.master;
-    var secondaries = s._rs[0].test.liveNodes.slaves;
-
-    // Stop the balancer to prevent new writes from happening and make sure
-    // that replication can keep up even on slow machines.
-    s.stopBalancer();
-    s._rs[0].test.awaitReplication();
-    assert.eq(51200, primary.getDB("test")[outcol].count(), "Wrong count");
-    for (var i = 0; i < secondaries.length; ++i) {
-        assert.eq(51200, secondaries[i].getDB("test")[outcol].count(), "Wrong count");
-=======
     {
         jsTestLog("Test G");
         var primary = s.rs0._master;
@@ -248,7 +225,6 @@
             assert.eq(
                 51200, secondaries[i].getDB("test")[outColReduce].find().itcount(), "Wrong count");
         }
->>>>>>> f378d467
     }
 
     s.stop();
