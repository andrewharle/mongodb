(function() {
    'use strict';
    var test = new ShardingTest({shards: 1, mongos: 1, other: {chunkSize: 1}});

<<<<<<< HEAD
var test = new ShardingTest({shards: 1, mongos: 1, other: {chunkSize: 1}});
=======
    var mongos = test.s0;
    var mongod = test.shard0;
>>>>>>> f378d467

    var res;
    var dbArray;

    // grab the config db instance by name
    var getDBSection = function(dbsArray, dbToFind) {
        for (var pos in dbsArray) {
            if (dbsArray[pos].name && dbsArray[pos].name === dbToFind)
                return dbsArray[pos];
        }
        return null;
    };

    // Function to verify information for a database entry in listDatabases.
    var dbEntryCheck = function(dbEntry, onConfig) {
        assert.neq(null, dbEntry);
        assert.neq(null, dbEntry.sizeOnDisk);
        assert.eq(false, dbEntry.empty);

        // Check against shards
        var shards = dbEntry.shards;
        assert(shards);
        assert((shards["config"] && onConfig) || (!shards["config"] && !onConfig));
    };

    // Non-config-server db checks.
    {
        assert.writeOK(mongos.getDB("blah").foo.insert({_id: 1}));
        assert.writeOK(mongos.getDB("foo").foo.insert({_id: 1}));
        assert.writeOK(mongos.getDB("raw").foo.insert({_id: 1}));

        res = mongos.adminCommand("listDatabases");
        dbArray = res.databases;

        dbEntryCheck(getDBSection(dbArray, "blah"), false);
        dbEntryCheck(getDBSection(dbArray, "foo"), false);
        dbEntryCheck(getDBSection(dbArray, "raw"), false);
    }
<<<<<<< HEAD
    return null;
};

var dbInConfigEntryCheck = function(dbEntry) {
    assert.neq(null, dbEntry);
    assert(!dbEntry.shards);  // db should not be in shard.
    assert.neq(null, dbEntry.sizeOnDisk);
    assert.eq(false, dbEntry.empty);
};

assert.writeOK(mongos.getDB("blah").foo.insert({_id: 1}));
assert.writeOK(mongos.getDB("foo").foo.insert({_id: 1}));
assert.writeOK(mongos.getDB("raw").foo.insert({_id: 1}));

// verify that the config db is not on a shard
var res = mongos.adminCommand("listDatabases");
var dbArray = res.databases;
dbInConfigEntryCheck(getDBSection(dbArray, "config"));

// Local database should never be returned
var localSection = getDBSection(dbArray, 'local');
assert(!localSection);

// add doc in admin db on the config server.
assert.writeOK(mongos.getDB('admin').test.insert({_id: 1}));
res = mongos.adminCommand("listDatabases");
dbArray = res.databases;
dbInConfigEntryCheck(getDBSection(dbArray, "config"));
dbInConfigEntryCheck(getDBSection(dbArray, 'admin'));

// add doc in config/admin db on the shard
mongod.getDB("config").foo.insert({_id: 1});
mongod.getDB("admin").foo.insert({_id: 1});

// add doc in admin db (via mongos)
mongos.getDB("admin").foo.insert({_id: 1});

// verify that the config db is not on a shard
res = mongos.adminCommand("listDatabases");
dbArray = res.databases;
// check config db
assert(getDBSection(dbArray, "config"), "config db not found! 2");
assert(!getDBSection(dbArray, "config").shards, "config db is on a shard! 2");
// check admin db
assert(getDBSection(dbArray, "admin"), "admin db not found! 2");
assert(!getDBSection(dbArray, "admin").shards, "admin db is on a shard! 2");

test.stop();
=======

    // Local db is never returned.
    {
        res = mongos.adminCommand("listDatabases");
        dbArray = res.databases;

        assert(!getDBSection(dbArray, 'local'));
    }

    // Admin and config are always reported on the config shard.
    {
        assert.writeOK(mongos.getDB("admin").test.insert({_id: 1}));
        assert.writeOK(mongos.getDB("config").test.insert({_id: 1}));

        res = mongos.adminCommand("listDatabases");
        dbArray = res.databases;

        dbEntryCheck(getDBSection(dbArray, "config"), true);
        dbEntryCheck(getDBSection(dbArray, "admin"), true);
    }

    // Config db can be present on config shard and on other shards.
    {
        mongod.getDB("config").foo.insert({_id: 1});

        res = mongos.adminCommand("listDatabases");
        dbArray = res.databases;

        var entry = getDBSection(dbArray, "config");
        dbEntryCheck(entry, true);
        assert(entry["shards"]);
        assert.eq(Object.keys(entry["shards"]).length, 2);
    }

    // Admin db is only reported on the config shard, never on other shards.
    {
        mongod.getDB("admin").foo.insert({_id: 1});

        res = mongos.adminCommand("listDatabases");
        dbArray = res.databases;

        var entry = getDBSection(dbArray, "admin");
        dbEntryCheck(entry, true);
        assert(entry["shards"]);
        assert.eq(Object.keys(entry["shards"]).length, 1);
    }

    test.stop();
})();
>>>>>>> f378d467
<|MERGE_RESOLUTION|>--- conflicted
+++ resolved
@@ -2,12 +2,8 @@
     'use strict';
     var test = new ShardingTest({shards: 1, mongos: 1, other: {chunkSize: 1}});
 
-<<<<<<< HEAD
-var test = new ShardingTest({shards: 1, mongos: 1, other: {chunkSize: 1}});
-=======
     var mongos = test.s0;
     var mongod = test.shard0;
->>>>>>> f378d467
 
     var res;
     var dbArray;
@@ -46,56 +42,6 @@
         dbEntryCheck(getDBSection(dbArray, "foo"), false);
         dbEntryCheck(getDBSection(dbArray, "raw"), false);
     }
-<<<<<<< HEAD
-    return null;
-};
-
-var dbInConfigEntryCheck = function(dbEntry) {
-    assert.neq(null, dbEntry);
-    assert(!dbEntry.shards);  // db should not be in shard.
-    assert.neq(null, dbEntry.sizeOnDisk);
-    assert.eq(false, dbEntry.empty);
-};
-
-assert.writeOK(mongos.getDB("blah").foo.insert({_id: 1}));
-assert.writeOK(mongos.getDB("foo").foo.insert({_id: 1}));
-assert.writeOK(mongos.getDB("raw").foo.insert({_id: 1}));
-
-// verify that the config db is not on a shard
-var res = mongos.adminCommand("listDatabases");
-var dbArray = res.databases;
-dbInConfigEntryCheck(getDBSection(dbArray, "config"));
-
-// Local database should never be returned
-var localSection = getDBSection(dbArray, 'local');
-assert(!localSection);
-
-// add doc in admin db on the config server.
-assert.writeOK(mongos.getDB('admin').test.insert({_id: 1}));
-res = mongos.adminCommand("listDatabases");
-dbArray = res.databases;
-dbInConfigEntryCheck(getDBSection(dbArray, "config"));
-dbInConfigEntryCheck(getDBSection(dbArray, 'admin'));
-
-// add doc in config/admin db on the shard
-mongod.getDB("config").foo.insert({_id: 1});
-mongod.getDB("admin").foo.insert({_id: 1});
-
-// add doc in admin db (via mongos)
-mongos.getDB("admin").foo.insert({_id: 1});
-
-// verify that the config db is not on a shard
-res = mongos.adminCommand("listDatabases");
-dbArray = res.databases;
-// check config db
-assert(getDBSection(dbArray, "config"), "config db not found! 2");
-assert(!getDBSection(dbArray, "config").shards, "config db is on a shard! 2");
-// check admin db
-assert(getDBSection(dbArray, "admin"), "admin db not found! 2");
-assert(!getDBSection(dbArray, "admin").shards, "admin db is on a shard! 2");
-
-test.stop();
-=======
 
     // Local db is never returned.
     {
@@ -144,5 +90,4 @@
     }
 
     test.stop();
-})();
->>>>>>> f378d467
+})();