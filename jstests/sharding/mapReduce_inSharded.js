(function() {
    "use strict";

    var verifyOutput = function(out) {
        printjson(out);
        assert.commandWorked(out);
        assert.eq(out.counts.input, 51200, "input count is wrong");
        assert.eq(out.counts.emit, 51200, "emit count is wrong");
        assert.gt(out.counts.reduce, 99, "reduce count is wrong");
        assert.eq(out.counts.output, 512, "output count is wrong");
    };

    var st = new ShardingTest(
        {shards: 2, verbose: 1, mongos: 1, other: {chunkSize: 1, enableBalancer: true}});

    st.adminCommand({enablesharding: "mrShard"});
<<<<<<< HEAD
    st.ensurePrimaryShard('mrShard', 'shard0001');
=======
    st.ensurePrimaryShard('mrShard', st.shard1.shardName);
>>>>>>> f378d467
    st.adminCommand({shardcollection: "mrShard.srcSharded", key: {"_id": 1}});

    var db = st.getDB("mrShard");

    var bulk = db.srcSharded.initializeUnorderedBulkOp();
    for (var j = 0; j < 100; j++) {
        for (var i = 0; i < 512; i++) {
            bulk.insert({j: j, i: i});
        }
    }
    assert.writeOK(bulk.execute());

    function map() {
        emit(this.i, 1);
    }
    function reduce(key, values) {
        return Array.sum(values);
    }

    // sharded src
    var suffix = "InSharded";

    var out = db.srcSharded.mapReduce(map, reduce, "mrBasic" + suffix);
    verifyOutput(out);

    out = db.srcSharded.mapReduce(map, reduce, {out: {replace: "mrReplace" + suffix}});
    verifyOutput(out);

    out = db.srcSharded.mapReduce(map, reduce, {out: {merge: "mrMerge" + suffix}});
    verifyOutput(out);

    out = db.srcSharded.mapReduce(map, reduce, {out: {reduce: "mrReduce" + suffix}});
    verifyOutput(out);

    out = db.srcSharded.mapReduce(map, reduce, {out: {inline: 1}});
    verifyOutput(out);
    assert(out.results != 'undefined', "no results for inline");

    // Ensure that mapReduce with a sharded input collection can accept the collation option.
    out = db.srcSharded.mapReduce(map, reduce, {out: {inline: 1}, collation: {locale: "en_US"}});
    verifyOutput(out);
    assert(out.results != 'undefined', "no results for inline with collation");

    out = db.srcSharded.mapReduce(
        map, reduce, {out: {replace: "mrReplace" + suffix, db: "mrShardOtherDB"}});
    verifyOutput(out);

    out = db.runCommand({
        mapReduce: "srcSharded",  // use new name mapReduce rather than mapreduce
        map: map,
        reduce: reduce,
        out: "mrBasic" + "srcSharded",
    });
    verifyOutput(out);

    // Ensure that the collation option is propagated to the shards. This uses a case-insensitive
    // collation, and the query seeding the mapReduce should only match the document if the
    // collation is passed along to the shards.
    assert.writeOK(db.srcSharded.remove({}));
    assert.eq(db.srcSharded.find().itcount(), 0);
    assert.writeOK(db.srcSharded.insert({i: 0, j: 0, str: "FOO"}));
    out = db.srcSharded.mapReduce(
        map,
        reduce,
        {out: {inline: 1}, query: {str: "foo"}, collation: {locale: "en_US", strength: 2}});
    assert.commandWorked(out);
    assert.eq(out.counts.input, 1);
<<<<<<< HEAD
=======
    st.stop();
>>>>>>> f378d467
})();<|MERGE_RESOLUTION|>--- conflicted
+++ resolved
@@ -14,11 +14,7 @@
         {shards: 2, verbose: 1, mongos: 1, other: {chunkSize: 1, enableBalancer: true}});
 
     st.adminCommand({enablesharding: "mrShard"});
-<<<<<<< HEAD
-    st.ensurePrimaryShard('mrShard', 'shard0001');
-=======
     st.ensurePrimaryShard('mrShard', st.shard1.shardName);
->>>>>>> f378d467
     st.adminCommand({shardcollection: "mrShard.srcSharded", key: {"_id": 1}});
 
     var db = st.getDB("mrShard");
@@ -86,8 +82,5 @@
         {out: {inline: 1}, query: {str: "foo"}, collation: {locale: "en_US", strength: 2}});
     assert.commandWorked(out);
     assert.eq(out.counts.input, 1);
-<<<<<<< HEAD
-=======
     st.stop();
->>>>>>> f378d467
 })();