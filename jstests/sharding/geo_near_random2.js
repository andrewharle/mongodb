/**
 * This tests 1% of all points using $near and $nearSphere.
 */

load("jstests/libs/geo_near_random.js");

(function() {
    'use strict';

    var testName = "geo_near_random2";
    var s = new ShardingTest({shards: 3});

    var db = s.getDB("test");

    var test = new GeoNearRandomTest(testName, db);

    assert.commandWorked(s.s0.adminCommand({enablesharding: 'test'}));
    s.ensurePrimaryShard('test', s.shard1.shardName);
    assert.commandWorked(s.s0.adminCommand({shardcollection: ('test.' + testName), key: {_id: 1}}));

    test.insertPts(5000);
    var shardList = [s.shard0.shardName, s.shard1.shardName, s.shard2.shardName];
    for (var i = (test.nPts / 10); i < test.nPts; i += (test.nPts / 10)) {
        assert.commandWorked(s.s0.adminCommand({split: ('test.' + testName), middle: {_id: i}}));
        try {
            assert.commandWorked(s.s0.adminCommand({
                moveChunk: ('test.' + testName),
                find: {_id: i - 1},
                to: shardList[i % 3],
                _waitForDelete: true
            }));
        } catch (e) {
            // ignore this error
            if (!e.message.match(/that chunk is already on that shard/)) {
                throw e;
            }
        }
    }

    // Turn balancer back on, for actual tests
    // s.startBalancer(); // SERVER-13365

<<<<<<< HEAD
    opts = {sphere: 0, nToTest: test.nPts * 0.01, sharded: true};
=======
    var opts = {sphere: 0, nToTest: test.nPts * 0.01};
>>>>>>> f378d467
    test.testPt([0, 0], opts);
    test.testPt(test.mkPt(), opts);
    test.testPt(test.mkPt(), opts);
    test.testPt(test.mkPt(), opts);
    test.testPt(test.mkPt(), opts);

    opts.sphere = 1;
    test.testPt([0, 0], opts);
    test.testPt(test.mkPt(0.8), opts);
    test.testPt(test.mkPt(0.8), opts);
    test.testPt(test.mkPt(0.8), opts);
    test.testPt(test.mkPt(0.8), opts);

    s.stop();
})();<|MERGE_RESOLUTION|>--- conflicted
+++ resolved
@@ -40,11 +40,7 @@
     // Turn balancer back on, for actual tests
     // s.startBalancer(); // SERVER-13365
 
-<<<<<<< HEAD
-    opts = {sphere: 0, nToTest: test.nPts * 0.01, sharded: true};
-=======
     var opts = {sphere: 0, nToTest: test.nPts * 0.01};
->>>>>>> f378d467
     test.testPt([0, 0], opts);
     test.testPt(test.mkPt(), opts);
     test.testPt(test.mkPt(), opts);
