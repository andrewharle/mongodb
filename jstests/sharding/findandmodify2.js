(function() {
    'use strict';

    var s = new ShardingTest({shards: 2, mongos: 1, other: {chunkSize: 1, enableAutoSplit: true}});
    assert.commandWorked(s.s0.adminCommand({enablesharding: "test"}));

    var db = s.getDB("test");
<<<<<<< HEAD
    s.ensurePrimaryShard('test', 'shard0001');
=======
    s.ensurePrimaryShard('test', s.shard1.shardName);
>>>>>>> f378d467
    var primary = s.getPrimaryShard("test").getDB("test");
    var secondary = s.getOther(primary).getDB("test");

    var n = 100;
    var collection = "stuff";
    var minChunks = 2;

    var col_update = collection + '_col_update';
    var col_update_upsert = col_update + '_upsert';
    var col_fam = collection + '_col_fam';
    var col_fam_upsert = col_fam + '_upsert';

    var big = "x";
    for (var i = 0; i < 15; i++) {
        big += big;
    }

    // drop the collection
    db[col_update].drop();
    db[col_update_upsert].drop();
    db[col_fam].drop();
    db[col_fam_upsert].drop();

    // shard the collection on _id
    s.adminCommand({shardcollection: 'test.' + col_update, key: {_id: 1}});
    s.adminCommand({shardcollection: 'test.' + col_update_upsert, key: {_id: 1}});
    s.adminCommand({shardcollection: 'test.' + col_fam, key: {_id: 1}});
    s.adminCommand({shardcollection: 'test.' + col_fam_upsert, key: {_id: 1}});

    // update via findAndModify
    function via_fam() {
        for (var i = 0; i < n; i++) {
            db[col_fam].save({_id: i});
        }

        for (var i = 0; i < n; i++) {
            db[col_fam].findAndModify({query: {_id: i}, update: {$set: {big: big}}});
        }
    }

    // upsert via findAndModify
    function via_fam_upsert() {
        for (var i = 0; i < n; i++) {
            db[col_fam_upsert].findAndModify(
                {query: {_id: i}, update: {$set: {big: big}}, upsert: true});
        }
    }

    // update data using basic update
    function via_update() {
        for (var i = 0; i < n; i++) {
            db[col_update].save({_id: i});
        }

        for (var i = 0; i < n; i++) {
            db[col_update].update({_id: i}, {$set: {big: big}});
        }
    }

    // upsert data using basic update
    function via_update_upsert() {
        for (var i = 0; i < n; i++) {
            db[col_update_upsert].update({_id: i}, {$set: {big: big}}, true);
        }
    }

    print("---------- Update via findAndModify...");
    via_fam();
    print("---------- Done.");

    print("---------- Upsert via findAndModify...");
    via_fam_upsert();
    print("---------- Done.");

    print("---------- Basic update...");
    via_update();
    print("---------- Done.");

    print("---------- Basic update with upsert...");
    via_update_upsert();
    print("---------- Done.");

    print("---------- Printing chunks:");
    s.printChunks();

    print("---------- Verifying that both codepaths resulted in splits...");
    assert.gte(s.config.chunks.count({"ns": "test." + col_fam}),
               minChunks,
               "findAndModify update code path didn't result in splits");
    assert.gte(s.config.chunks.count({"ns": "test." + col_fam_upsert}),
               minChunks,
               "findAndModify upsert code path didn't result in splits");
    assert.gte(s.config.chunks.count({"ns": "test." + col_update}),
               minChunks,
               "update code path didn't result in splits");
    assert.gte(s.config.chunks.count({"ns": "test." + col_update_upsert}),
               minChunks,
               "upsert code path didn't result in splits");

    printjson(db[col_update].stats());

    // ensure that all chunks are smaller than chunkSize
    // make sure not teensy
    // test update without upsert and with upsert

    s.stop();
})();<|MERGE_RESOLUTION|>--- conflicted
+++ resolved
@@ -5,11 +5,7 @@
     assert.commandWorked(s.s0.adminCommand({enablesharding: "test"}));
 
     var db = s.getDB("test");
-<<<<<<< HEAD
-    s.ensurePrimaryShard('test', 'shard0001');
-=======
     s.ensurePrimaryShard('test', s.shard1.shardName);
->>>>>>> f378d467
     var primary = s.getPrimaryShard("test").getDB("test");
     var secondary = s.getOther(primary).getDB("test");
 
