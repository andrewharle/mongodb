--- conflicted
+++ resolved
@@ -16,11 +16,7 @@
 var res = db.adminCommand({shardcollection: dbname + "." + coll, key: {a: "hashed"}});
 assert.eq(res.ok, 1, "shardcollection didn't work");
 s.printShardingStatus();
-<<<<<<< HEAD
-var numChunks = s.config.chunks.count();
-=======
 var numChunks = s.config.chunks.count({"ns": "test.foo"});
->>>>>>> f378d467
 assert.eq(numChunks, 1, "sharding non-empty collection should not pre-split");
 
 s.stop();