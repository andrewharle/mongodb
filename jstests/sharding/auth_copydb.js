// Tests the copydb command on mongos with auth
(function() {
    'use strict';
<<<<<<< HEAD

    var st = new ShardingTest({shards: 1, mongos: 1, other: {keyFile: 'jstests/libs/key1'}});
=======
    load('jstests/libs/feature_compatibility_version.js');

    // TODO: Remove 'shardAsReplicaSet: false' when SERVER-32672 is fixed.
    var st = new ShardingTest(
        {shards: 1, mongos: 1, other: {keyFile: 'jstests/libs/key1', shardAsReplicaSet: false}});
>>>>>>> f378d467
    var mongos = st.s0;
    var destAdminDB = mongos.getDB('admin');
    var destTestDB = mongos.getDB('test');

    var sourceMongodConn = MongoRunner.runMongod({});
    var sourceTestDB = sourceMongodConn.getDB('test');

    // Ensure sourceMongodConn has featureCompatibilityVersion=lastStableFCV so that the sharded
    // cluster can communicate with it if it has featureCompatibilityVersion=lastStableFCV
    assert.commandWorked(
        sourceMongodConn.adminCommand({setFeatureCompatibilityVersion: lastStableFCV}));

    sourceTestDB.foo.insert({a: 1});

    destAdminDB.createUser({
        user: 'admin',
        pwd: 'password',
        roles: jsTest.adminUserRoles
    });  // Turns on access control enforcement

    jsTestLog("Running copydb that should fail");
    var res = destAdminDB.runCommand(
        {copydb: 1, fromhost: sourceMongodConn.host, fromdb: 'test', todb: 'test'});
    printjson(res);
    assert.commandFailed(res);

    destAdminDB.auth('admin', 'password');
    assert.eq(0, destTestDB.foo.count());  // Be extra sure the copydb didn't secretly succeed.

    jsTestLog("Running copydb that should succeed");
    res = destAdminDB.runCommand(
        {copydb: 1, fromhost: sourceMongodConn.host, fromdb: 'test', todb: 'test'});
    printjson(res);
    assert.commandWorked(res);

    assert.eq(1, destTestDB.foo.count());
    assert.eq(1, destTestDB.foo.findOne().a);

    st.stop();
<<<<<<< HEAD
=======
    MongoRunner.stopMongod(sourceMongodConn);
>>>>>>> f378d467
})();<|MERGE_RESOLUTION|>--- conflicted
+++ resolved
@@ -1,16 +1,11 @@
 // Tests the copydb command on mongos with auth
 (function() {
     'use strict';
-<<<<<<< HEAD
-
-    var st = new ShardingTest({shards: 1, mongos: 1, other: {keyFile: 'jstests/libs/key1'}});
-=======
     load('jstests/libs/feature_compatibility_version.js');
 
     // TODO: Remove 'shardAsReplicaSet: false' when SERVER-32672 is fixed.
     var st = new ShardingTest(
         {shards: 1, mongos: 1, other: {keyFile: 'jstests/libs/key1', shardAsReplicaSet: false}});
->>>>>>> f378d467
     var mongos = st.s0;
     var destAdminDB = mongos.getDB('admin');
     var destTestDB = mongos.getDB('test');
@@ -50,8 +45,5 @@
     assert.eq(1, destTestDB.foo.findOne().a);
 
     st.stop();
-<<<<<<< HEAD
-=======
     MongoRunner.stopMongod(sourceMongodConn);
->>>>>>> f378d467
 })();