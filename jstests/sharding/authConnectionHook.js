<<<<<<< HEAD
// Test for SERVER-8786 - if the first operation on an authenticated shard is moveChunk, it breaks
// the cluster.
(function() {
    'use strict';

    var st = new ShardingTest(
        {shards: 2, other: {keyFile: 'jstests/libs/key1', useHostname: true, chunkSize: 1}});

    var mongos = st.s;
    var adminDB = mongos.getDB('admin');
    var db = mongos.getDB('test');

    adminDB.createUser({user: 'admin', pwd: 'password', roles: jsTest.adminUserRoles});

    adminDB.auth('admin', 'password');

    adminDB.runCommand({enableSharding: "test"});
    st.ensurePrimaryShard('test', 'shard0001');
    adminDB.runCommand({shardCollection: "test.foo", key: {x: 1}});

    for (var i = 0; i < 100; i++) {
        db.foo.insert({x: i});
    }

    adminDB.runCommand({split: "test.foo", middle: {x: 50}});
    var curShard = st.getShard("test.foo", {x: 75});
    var otherShard = st.getOther(curShard).name;
    adminDB.runCommand(
        {moveChunk: "test.foo", find: {x: 25}, to: otherShard, _waitForDelete: true});

    st.printShardingStatus();

    MongoRunner.stopMongod(st.shard0);
    st.shard0 = MongoRunner.runMongod({restart: st.shard0});

    // May fail the first couple times due to socket exceptions
    assert.soon(function() {
        var res = adminDB.runCommand({moveChunk: "test.foo", find: {x: 75}, to: otherShard});
        printjson(res);
        return res.ok;
    });

=======
/**
 * Test for SERVER-8786 - if the first operation on an authenticated shard is moveChunk, it breaks
 * the cluster.
 *
 * Any tests that restart a shard mongod and send sharding requests to it after restart cannot make
 * the shard use an in-memory storage engine, since the shardIdentity document will be lost after
 * restart.
 *
 * @tags: [requires_persistence]
 */

// The UUID consistency check uses connections to shards cached on the ShardingTest object, but this
// test restarts a shard, so the cached connection is not usable.
TestData.skipCheckingUUIDsConsistentAcrossCluster = true;

(function() {
    'use strict';

    // TODO: Remove 'shardAsReplicaSet: false' when SERVER-32672 is fixed.
    var st = new ShardingTest({
        shards: 2,
        other: {
            keyFile: 'jstests/libs/key1',
            useHostname: true,
            chunkSize: 1,
            shardAsReplicaSet: false
        }
    });

    var mongos = st.s;
    var adminDB = mongos.getDB('admin');
    var db = mongos.getDB('test');

    adminDB.createUser({user: 'admin', pwd: 'password', roles: jsTest.adminUserRoles});

    adminDB.auth('admin', 'password');

    adminDB.runCommand({enableSharding: "test"});
    st.ensurePrimaryShard('test', 'shard0001');
    adminDB.runCommand({shardCollection: "test.foo", key: {x: 1}});

    for (var i = 0; i < 100; i++) {
        db.foo.insert({x: i});
    }

    adminDB.runCommand({split: "test.foo", middle: {x: 50}});
    var curShard = st.getShard("test.foo", {x: 75});
    var otherShard = st.getOther(curShard).name;
    adminDB.runCommand(
        {moveChunk: "test.foo", find: {x: 25}, to: otherShard, _waitForDelete: true});

    st.printShardingStatus();

    MongoRunner.stopMongod(st.shard0);
    st.shard0 = MongoRunner.runMongod({restart: st.shard0});

    // May fail the first couple times due to socket exceptions
    assert.soon(function() {
        var res = adminDB.runCommand({moveChunk: "test.foo", find: {x: 75}, to: otherShard});
        printjson(res);
        return res.ok;
    });

>>>>>>> f378d467
    printjson(db.foo.findOne({x: 25}));
    printjson(db.foo.findOne({x: 75}));

    st.stop();
})();<|MERGE_RESOLUTION|>--- conflicted
+++ resolved
@@ -1,47 +1,3 @@
-<<<<<<< HEAD
-// Test for SERVER-8786 - if the first operation on an authenticated shard is moveChunk, it breaks
-// the cluster.
-(function() {
-    'use strict';
-
-    var st = new ShardingTest(
-        {shards: 2, other: {keyFile: 'jstests/libs/key1', useHostname: true, chunkSize: 1}});
-
-    var mongos = st.s;
-    var adminDB = mongos.getDB('admin');
-    var db = mongos.getDB('test');
-
-    adminDB.createUser({user: 'admin', pwd: 'password', roles: jsTest.adminUserRoles});
-
-    adminDB.auth('admin', 'password');
-
-    adminDB.runCommand({enableSharding: "test"});
-    st.ensurePrimaryShard('test', 'shard0001');
-    adminDB.runCommand({shardCollection: "test.foo", key: {x: 1}});
-
-    for (var i = 0; i < 100; i++) {
-        db.foo.insert({x: i});
-    }
-
-    adminDB.runCommand({split: "test.foo", middle: {x: 50}});
-    var curShard = st.getShard("test.foo", {x: 75});
-    var otherShard = st.getOther(curShard).name;
-    adminDB.runCommand(
-        {moveChunk: "test.foo", find: {x: 25}, to: otherShard, _waitForDelete: true});
-
-    st.printShardingStatus();
-
-    MongoRunner.stopMongod(st.shard0);
-    st.shard0 = MongoRunner.runMongod({restart: st.shard0});
-
-    // May fail the first couple times due to socket exceptions
-    assert.soon(function() {
-        var res = adminDB.runCommand({moveChunk: "test.foo", find: {x: 75}, to: otherShard});
-        printjson(res);
-        return res.ok;
-    });
-
-=======
 /**
  * Test for SERVER-8786 - if the first operation on an authenticated shard is moveChunk, it breaks
  * the cluster.
@@ -105,7 +61,6 @@
         return res.ok;
     });
 
->>>>>>> f378d467
     printjson(db.foo.findOne({x: 25}));
     printjson(db.foo.findOne({x: 75}));
 
