--- conflicted
+++ resolved
@@ -33,13 +33,8 @@
     s.ensurePrimaryShard('test', s.shard1.shardName);
     s.adminCommand({shardcollection: "test.foo", key: {name: 1}});
 
-<<<<<<< HEAD
-    primary = s.getPrimaryShard("test").getDB("test");
-    secondary = s.getOther(primary).getDB("test");
-=======
     var primary = s.getPrimaryShard("test").getDB("test");
     var secondary = s.getOther(primary).getDB("test");
->>>>>>> f378d467
 
     assert.eq(1, s.config.chunks.count({"ns": "test.foo"}), "sanity check A");
 
