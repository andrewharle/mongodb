--- conflicted
+++ resolved
@@ -40,16 +40,6 @@
         staticMongod, st.s0.host, {Key: 1}, null, 'TestDB.Coll1', st.shard1.shardName);
 
     waitForMoveChunkStep(st.shard0, moveChunkStepNames.chunkDataCommitted);
-<<<<<<< HEAD
-
-    // Ensure that operations for 'Coll0' are not stalled
-    assert.eq(1, coll0.find({Key: {$lte: -1}}).itcount());
-    assert.eq(1, coll0.find({Key: {$gte: 1}}).itcount());
-    assert.writeOK(coll0.insert({Key: -2, Value: '-2'}));
-    assert.writeOK(coll0.insert({Key: 2, Value: '2'}));
-    assert.eq(2, coll0.find({Key: {$lte: -1}}).itcount());
-    assert.eq(2, coll0.find({Key: {$gte: 1}}).itcount());
-=======
 
     // Ensure that all operations for 'Coll0', which is not being migrated are not stalled
     assert.eq(1, coll0.find({Key: {$lte: -1}}).itcount());
@@ -62,7 +52,6 @@
     // Ensure that read operations for 'Coll1', which *is* being migration are not stalled
     assert.eq(1, coll1.find({Key: {$lte: -1}}).itcount());
     assert.eq(1, coll1.find({Key: {$gte: 1}}).itcount());
->>>>>>> f378d467
 
     // Ensure that all operations for non-sharded collections are not stalled
     var collUnsharded = testDB.CollUnsharded;
