/**
 * Tests whether new sharding is detected on insert by mongos
 *
 * This test is labeled resource intensive because its total io_write is 650MB compared to a median
 * of 135MB across all sharding tests in mmapv1.
 * @tags: [resource_intensive]
 */
(function() {
    'use strict';

<<<<<<< HEAD
    var st = new ShardingTest({shards: 10, mongos: 3});
=======
    // TODO: SERVER-33830 remove shardAsReplicaSet: false
    var st = new ShardingTest({shards: 10, mongos: 3, other: {shardAsReplicaSet: false}});
>>>>>>> f378d467

    var mongosA = st.s0;
    var mongosB = st.s1;
    var mongosC = st.s2;

    var admin = mongosA.getDB("admin");
    var config = mongosA.getDB("config");

    var collA = mongosA.getCollection("foo.bar");
    var collB = mongosB.getCollection("" + collA);
    var collC = mongosB.getCollection("" + collA);

    var shards = [
        st.shard0,
        st.shard1,
        st.shard2,
        st.shard3,
        st.shard4,
        st.shard5,
        st.shard6,
        st.shard7,
        st.shard8,
        st.shard9
    ];

    assert.commandWorked(admin.runCommand({enableSharding: "" + collA.getDB()}));
    st.ensurePrimaryShard(collA.getDB().getName(), st.shard1.shardName);
    assert.commandWorked(admin.runCommand({shardCollection: "" + collA, key: {_id: 1}}));

    jsTestLog("Splitting up the collection...");

    // Split up the collection
    for (var i = 0; i < shards.length; i++) {
        assert.commandWorked(admin.runCommand({split: "" + collA, middle: {_id: i}}));
        assert.commandWorked(
            admin.runCommand({moveChunk: "" + collA, find: {_id: i}, to: shards[i].shardName}));
    }

    mongosB.getDB("admin").runCommand({flushRouterConfig: 1});
    mongosC.getDB("admin").runCommand({flushRouterConfig: 1});

    printjson(collB.count());
    printjson(collC.count());

    // Change up all the versions...
    for (var i = 0; i < shards.length; i++) {
        assert.commandWorked(admin.runCommand({
            moveChunk: "" + collA,
            find: {_id: i},
            to: shards[(i + 1) % shards.length].shardName
        }));
    }

    // Make sure mongos A is up-to-date
    mongosA.getDB("admin").runCommand({flushRouterConfig: 1});

    jsTestLog("Running count!");

    printjson(collB.count());
    printjson(collC.find().toArray());

    st.stop();

})();<|MERGE_RESOLUTION|>--- conflicted
+++ resolved
@@ -8,12 +8,8 @@
 (function() {
     'use strict';
 
-<<<<<<< HEAD
-    var st = new ShardingTest({shards: 10, mongos: 3});
-=======
     // TODO: SERVER-33830 remove shardAsReplicaSet: false
     var st = new ShardingTest({shards: 10, mongos: 3, other: {shardAsReplicaSet: false}});
->>>>>>> f378d467
 
     var mongosA = st.s0;
     var mongosB = st.s1;
