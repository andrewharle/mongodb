--- conflicted
+++ resolved
@@ -10,11 +10,7 @@
     var shard0 = st.shard0;
 
     assert.commandWorked(config.adminCommand({enableSharding: coll.getDB() + ""}));
-<<<<<<< HEAD
-    st.ensurePrimaryShard(coll.getDB().getName(), 'shard0000');
-=======
     st.ensurePrimaryShard(coll.getDB().getName(), st.shard0.shardName);
->>>>>>> f378d467
     assert.commandWorked(config.adminCommand({shardCollection: "" + coll, key: {a: 1}}));
 
     var getDirectShardedConn = function(st, collName) {
@@ -31,11 +27,7 @@
             authoritative: true,
             configdb: configConnStr,
             version: maxChunk.lastmod,
-<<<<<<< HEAD
-            shard: 'shard0000',
-=======
             shard: st.shard0.shardName,
->>>>>>> f378d467
             versionEpoch: maxChunk.lastmodEpoch
         };
 
