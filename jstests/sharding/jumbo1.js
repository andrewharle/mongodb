(function() {
    'use strict';

    var s = new ShardingTest({shards: 2, mongos: 1, other: {chunkSize: 1, enableAutoSplit: true}});

    assert.commandWorked(s.s0.adminCommand({enablesharding: "test"}));
<<<<<<< HEAD
    s.ensurePrimaryShard('test', 'shard0001');
=======
    s.ensurePrimaryShard('test', s.shard1.shardName);
>>>>>>> f378d467
    assert.commandWorked(s.s0.adminCommand({shardcollection: "test.foo", key: {x: 1}}));

    var db = s.getDB("test");

<<<<<<< HEAD
    var big = "";
    while (big.length < 10000) {
        big += ".";
    }
=======
    const big = 'X'.repeat(10000);
>>>>>>> f378d467

    // Create sufficient documents to create a jumbo chunk, and use the same shard key in all of
    // them so that the chunk cannot be split.
    var x = 0;
    var bulk = db.foo.initializeUnorderedBulkOp();
    for (var i = 0; i < 500; i++) {
        bulk.insert({x: x, big: big});
    }

    // Create documents with different shard keys that can be split and moved without issue.
    for (; x < 1500; x++) {
        bulk.insert({x: x, big: big});
    }

    assert.writeOK(bulk.execute());

    s.printShardingStatus(true);

    s.startBalancer();

    function diff1() {
        var x = s.chunkCounts("foo");
        printjson(x);
        return Math.max(x[s.shard0.shardName], x[s.shard1.shardName]) -
            Math.min(x[s.shard0.shardName], x[s.shard1.shardName]);
    }

    assert.soon(function() {
        var d = diff1();
        print("diff: " + d);
        s.printShardingStatus(true);
        return d < 5;
    }, "balance didn't happen", 1000 * 60 * 10, 5000);
<<<<<<< HEAD

    // Check that the jumbo chunk did not move, which shouldn't be possible.
    var jumboChunk =
        s.getDB('config').chunks.findOne({ns: 'test.foo', min: {$lte: {x: 0}}, max: {$gt: {x: 0}}});
    assert.eq('shard0001', jumboChunk.shard, 'jumbo chunk ' + tojson(jumboChunk) + ' was moved');
    // TODO: SERVER-26531 Make sure that balancer marked the first chunk as jumbo.
    // Assumption: balancer favors moving the lowest valued chunk out of a shard.
    // assert(jumboChunk.jumbo, tojson(jumboChunk));
=======
>>>>>>> f378d467

    // Check that the jumbo chunk did not move, which shouldn't be possible.
    var jumboChunk =
        s.getDB('config').chunks.findOne({ns: 'test.foo', min: {$lte: {x: 0}}, max: {$gt: {x: 0}}});
    assert.eq(
        s.shard1.shardName, jumboChunk.shard, 'jumbo chunk ' + tojson(jumboChunk) + ' was moved');

    // TODO: SERVER-26531 Make sure that balancer marked the first chunk as jumbo.
    // Assumption: balancer favors moving the lowest valued chunk out of a shard.
    // assert(jumboChunk.jumbo, tojson(jumboChunk));

    s.stop();
})();<|MERGE_RESOLUTION|>--- conflicted
+++ resolved
@@ -4,23 +4,12 @@
     var s = new ShardingTest({shards: 2, mongos: 1, other: {chunkSize: 1, enableAutoSplit: true}});
 
     assert.commandWorked(s.s0.adminCommand({enablesharding: "test"}));
-<<<<<<< HEAD
-    s.ensurePrimaryShard('test', 'shard0001');
-=======
     s.ensurePrimaryShard('test', s.shard1.shardName);
->>>>>>> f378d467
     assert.commandWorked(s.s0.adminCommand({shardcollection: "test.foo", key: {x: 1}}));
 
     var db = s.getDB("test");
 
-<<<<<<< HEAD
-    var big = "";
-    while (big.length < 10000) {
-        big += ".";
-    }
-=======
     const big = 'X'.repeat(10000);
->>>>>>> f378d467
 
     // Create sufficient documents to create a jumbo chunk, and use the same shard key in all of
     // them so that the chunk cannot be split.
@@ -54,17 +43,6 @@
         s.printShardingStatus(true);
         return d < 5;
     }, "balance didn't happen", 1000 * 60 * 10, 5000);
-<<<<<<< HEAD
-
-    // Check that the jumbo chunk did not move, which shouldn't be possible.
-    var jumboChunk =
-        s.getDB('config').chunks.findOne({ns: 'test.foo', min: {$lte: {x: 0}}, max: {$gt: {x: 0}}});
-    assert.eq('shard0001', jumboChunk.shard, 'jumbo chunk ' + tojson(jumboChunk) + ' was moved');
-    // TODO: SERVER-26531 Make sure that balancer marked the first chunk as jumbo.
-    // Assumption: balancer favors moving the lowest valued chunk out of a shard.
-    // assert(jumboChunk.jumbo, tojson(jumboChunk));
-=======
->>>>>>> f378d467
 
     // Check that the jumbo chunk did not move, which shouldn't be possible.
     var jumboChunk =
