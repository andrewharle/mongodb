--- conflicted
+++ resolved
@@ -146,12 +146,8 @@
         if (Math.random() > .999)
             printjson(x);
 
-<<<<<<< HEAD
-        return Math.max(x.shard0000, x.shard0001) - Math.min(x.shard0000, x.shard0001);
-=======
         return Math.max(x[s.shard0.shardName], x[s.shard1.shardName]) -
             Math.min(x[s.shard0.shardName], x[s.shard1.shardName]);
->>>>>>> f378d467
     }
 
     assert.lt(20, diff1(), "initial load");
