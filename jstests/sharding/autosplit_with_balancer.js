(function() {
    'use strict';

    var s = new ShardingTest({shards: 2, mongos: 2, other: {enableAutoSplit: true}});

    s.adminCommand({enablesharding: "test"});
    s.ensurePrimaryShard('test', s.shard1.shardName);
    s.adminCommand({shardcollection: "test.foo", key: {num: 1}});

    var bigString = "";
    while (bigString.length < 1024 * 50) {
        bigString += "asocsancdnsjfnsdnfsjdhfasdfasdfasdfnsadofnsadlkfnsaldknfsad";
    }

    var db = s.getDB("test");
    var coll = db.foo;

    var i = 0;
    for (var j = 0; j < 30; j++) {
        print("j:" + j + " : " + Date.timeFunc(function() {
            var bulk = coll.initializeUnorderedBulkOp();
            for (var k = 0; k < 100; k++) {
                bulk.insert({num: i, s: bigString});
                i++;
            }
            assert.writeOK(bulk.execute());
        }));
    }

    s.startBalancer();

    assert.eq(i, j * 100, "setup");

    // Until SERVER-9715 is fixed, the sync command must be run on a diff connection
    new Mongo(s.s.host).adminCommand("connpoolsync");

    print("done inserting data");

    print("datasize: " +
          tojson(s.getPrimaryShard("test").getDB("admin").runCommand({datasize: "test.foo"})));
    s.printChunks();

    var counta, countb;

    function doCountsGlobal() {
        counta = s._connections[0].getDB("test").foo.count();
        countb = s._connections[1].getDB("test").foo.count();
        return counta + countb;
    }

    // Wait for the chunks to distribute
    assert.soon(function() {
        doCountsGlobal();
        print("Counts: " + counta + countb);

        return counta > 0 && countb > 0;
    });

    print("checkpoint B");

    var missing = [];

    for (i = 0; i < j * 100; i++) {
        var x = coll.findOne({num: i});
        if (!x) {
            missing.push(i);
            print("can't find: " + i);
            sleep(5000);
            x = coll.findOne({num: i});
            if (!x) {
                print("still can't find: " + i);

                for (var zzz = 0; zzz < s._connections.length; zzz++) {
                    if (s._connections[zzz].getDB("test").foo.findOne({num: i})) {
                        print("found on wrong server: " + s._connections[zzz]);
                    }
                }
            }
        }
    }

    s.printChangeLog();

    print("missing: " + tojson(missing));
    assert.soon(function(z) {
        return doCountsGlobal() == j * 100;
    }, "from each a:" + counta + " b:" + countb + " i:" + i);
    print("checkpoint B.a");
    s.printChunks();
    assert.eq(j * 100, coll.find().limit(100000000).itcount(), "itcount A");
    assert.eq(j * 100, counta + countb, "from each 2 a:" + counta + " b:" + countb + " i:" + i);
    assert(missing.length == 0, "missing : " + tojson(missing));

    print("checkpoint C");

<<<<<<< HEAD
    assert(Array.unique(s.config.chunks.find().toArray().map(function(z) {
=======
    assert(Array.unique(s.config.chunks.find({ns: 'test.foo'}).toArray().map(function(z) {
>>>>>>> f378d467
                    return z.shard;
                })).length == 2,
           "should be using both servers");

    for (i = 0; i < 100; i++) {
        cursor = coll.find().batchSize(5);
        cursor.next();
        cursor.close();
    }

    print("checkpoint D");

    // Test non-sharded cursors
    db = s.getDB("test2");
    var t = db.foobar;
    for (i = 0; i < 100; i++)
        t.save({_id: i});
    for (i = 0; i < 100; i++) {
        var cursor = t.find().batchSize(2);
        cursor.next();
        assert.lt(0, db.serverStatus().metrics.cursor.open.total, "cursor1");
        cursor.close();
    }

    assert.eq(0, db.serverStatus().metrics.cursor.open.total, "cursor2");

    // Stop the balancer, otherwise it may grab some connections from the pool for itself
    s.stopBalancer();

    print("checkpoint E");

    assert(t.findOne(), "check close 0");

    for (i = 0; i < 20; i++) {
        var conn = new Mongo(db.getMongo().host);
        var temp2 = conn.getDB("test2").foobar;
        assert.eq(conn._fullNameSpace, t._fullNameSpace, "check close 1");
        assert(temp2.findOne(), "check close 2");
        conn.close();
    }

    print("checkpoint F");

    assert.throws(function() {
        s.getDB("test").foo.find().sort({s: 1}).forEach(function(x) {
            printjsononeline(x.substring(0, x.length > 30 ? 30 : x.length));
        });
    });

    print("checkpoint G");

    s.stop();
})();<|MERGE_RESOLUTION|>--- conflicted
+++ resolved
@@ -93,11 +93,7 @@
 
     print("checkpoint C");
 
-<<<<<<< HEAD
-    assert(Array.unique(s.config.chunks.find().toArray().map(function(z) {
-=======
     assert(Array.unique(s.config.chunks.find({ns: 'test.foo'}).toArray().map(function(z) {
->>>>>>> f378d467
                     return z.shard;
                 })).length == 2,
            "should be using both servers");
