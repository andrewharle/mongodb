--- conflicted
+++ resolved
@@ -8,11 +8,7 @@
 
     var s = new ShardingTest({shards: 2});
     assert.commandWorked(s.s0.adminCommand({enablesharding: "test"}));
-<<<<<<< HEAD
-    s.ensurePrimaryShard('test', 'shard0001');
-=======
     s.ensurePrimaryShard('test', s.shard1.shardName);
->>>>>>> f378d467
 
     var db = s.getDB("test");
     var res;
