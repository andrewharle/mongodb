/**
 * This tests tries to check that a ReplicaSetMonitor initialized with a
 * replica set seed that has none of the nodes up will be able to recover
 * once the replica set come back up.
 *
 * ReplSetMonitor is tested indirectly through mongos. This is because
 * attempting to create a connection through the Mongo constructor won't
 * work because the shell will throw an exception before the mongo shell
 * binds the variable properly to the js environment (in simple terms,
 * the connection object is never returned when it cannot connect to it).
 * Another reason for using mongos in this test is so we can use
 * connPoolStats to synchronize the test and make sure that the monitor
 * was able to refresh before proceeding to check.
 *
 * Any tests that restart a shard mongod and send sharding requests to it after restart cannot make
 * the shard use an in-memory storage engine, since the shardIdentity document will be lost after
 * restart.
 *
 * @tags: [requires_persistence]
 */
(function() {
    'use strict';
    load("jstests/replsets/rslib.js");

    var st = new ShardingTest({shards: 1, rs: {oplogSize: 10}});
    var replTest = st.rs0;

    assert.commandWorked(st.s0.adminCommand({enableSharding: 'test'}));
    assert.commandWorked(st.s0.adminCommand({shardCollection: 'test.user', key: {x: 1}}));

    // The cluster now has the shard information. Then kill the replica set so when mongos restarts
    // and tries to create a ReplSetMonitor for that shard, it will not be able to connect to any of
    // the seed servers.
<<<<<<< HEAD
    replTest.stopSet();

    st.restartMongos(0);

    replTest.startSet({restart: true});
    replTest.initiate();
=======
    // Don't clear the data directory so that the shardIdentity is not deleted.
    replTest.stopSet(undefined /* send default signal */, true /* don't clear data directory */);

    st.restartMongos(0);

    replTest.startSet({restart: true, noCleanData: true});
>>>>>>> f378d467
    replTest.awaitSecondaryNodes();

    // Verify that the replSetMonitor can reach the restarted set
    awaitRSClientHosts(st.s0, replTest.nodes, {ok: true});
<<<<<<< HEAD
=======
    replTest.awaitNodesAgreeOnPrimary();
>>>>>>> f378d467

    assert.writeOK(st.s0.getDB('test').user.insert({x: 1}));

    st.stop();
})();<|MERGE_RESOLUTION|>--- conflicted
+++ resolved
@@ -31,29 +31,17 @@
     // The cluster now has the shard information. Then kill the replica set so when mongos restarts
     // and tries to create a ReplSetMonitor for that shard, it will not be able to connect to any of
     // the seed servers.
-<<<<<<< HEAD
-    replTest.stopSet();
-
-    st.restartMongos(0);
-
-    replTest.startSet({restart: true});
-    replTest.initiate();
-=======
     // Don't clear the data directory so that the shardIdentity is not deleted.
     replTest.stopSet(undefined /* send default signal */, true /* don't clear data directory */);
 
     st.restartMongos(0);
 
     replTest.startSet({restart: true, noCleanData: true});
->>>>>>> f378d467
     replTest.awaitSecondaryNodes();
 
     // Verify that the replSetMonitor can reach the restarted set
     awaitRSClientHosts(st.s0, replTest.nodes, {ok: true});
-<<<<<<< HEAD
-=======
     replTest.awaitNodesAgreeOnPrimary();
->>>>>>> f378d467
 
     assert.writeOK(st.s0.getDB('test').user.insert({x: 1}));
 
