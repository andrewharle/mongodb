--- conflicted
+++ resolved
@@ -4,12 +4,9 @@
 
 (function() {
     'use strict';
-<<<<<<< HEAD
-=======
 
     // TODO SERVER-35447: Multiple users cannot be authenticated on one connection within a session.
     TestData.disableImplicitSessions = true;
->>>>>>> f378d467
 
     function assertUnauthorized(res, msg) {
         if (assert._debug && msg)
@@ -26,16 +23,11 @@
         doassert(finalMsg);
     }
 
-<<<<<<< HEAD
-    var st =
-        new ShardingTest({auth: true, other: {keyFile: 'jstests/libs/key1', useHostname: false}});
-=======
     // TODO: Remove 'shardAsReplicaSet: false' when SERVER-32672 is fixed.
     var st = new ShardingTest({
         auth: true,
         other: {keyFile: 'jstests/libs/key1', useHostname: false, shardAsReplicaSet: false}
     });
->>>>>>> f378d467
 
     var shardAdmin = st.shard0.getDB('admin');
     shardAdmin.createUser(
