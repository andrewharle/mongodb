/**
 * Tests the auto split will be triggered when using write commands.
 */
(function() {
    'use strict';

    var st = new ShardingTest({shards: 1, other: {chunkSize: 1, enableAutoSplit: true}});

    var configDB = st.s.getDB('config');
    assert.commandWorked(configDB.adminCommand({enableSharding: 'test'}));
    assert.commandWorked(configDB.adminCommand({shardCollection: 'test.insert', key: {x: 1}}));

    var doc1k = (new Array(1024)).join('x');
    var testDB = st.s.getDB('test');

    jsTest.log('Test single batch insert should auto-split');

    assert.eq(1, configDB.chunks.find({"ns": "test.insert"}).itcount());

    // Note: Estimated 'chunk size' tracked by mongos is initialized with a random value so
    // we are going to be conservative.
    for (var x = 0; x < 3100; x++) {
        assert.writeOK(testDB.runCommand({
            insert: 'insert',
            documents: [{x: x, v: doc1k}],
            ordered: false,
            writeConcern: {w: 1}
        }));
    }

    // Inserted batch is a multiple of the chunkSize, expect the chunks to split into
    // more than 2.
    assert.gt(configDB.chunks.find({"ns": "test.insert"}).itcount(), 2);
    testDB.dropDatabase();

    jsTest.log('Test single batch update should auto-split');

    assert.commandWorked(configDB.adminCommand({enableSharding: 'test'}));
    assert.commandWorked(configDB.adminCommand({shardCollection: 'test.update', key: {x: 1}}));

    assert.eq(1, configDB.chunks.find({"ns": "test.update"}).itcount());

<<<<<<< HEAD
    for (var x = 0; x < 3100; x++) {
=======
    for (var x = 0; x < 2100; x++) {
>>>>>>> f378d467
        assert.writeOK(testDB.runCommand({
            update: 'update',
            updates: [{q: {x: x}, u: {x: x, v: doc1k}, upsert: true}],
            ordered: false,
            writeConcern: {w: 1}
        }));
    }

    assert.gt(configDB.chunks.find({"ns": "test.update"}).itcount(), 1);
    testDB.dropDatabase();

    jsTest.log('Test single delete should not auto-split');

    assert.commandWorked(configDB.adminCommand({enableSharding: 'test'}));
    assert.commandWorked(configDB.adminCommand({shardCollection: 'test.delete', key: {x: 1}}));

    assert.eq(1, configDB.chunks.find({"ns": "test.delete"}).itcount());

    for (var x = 0; x < 1100; x++) {
        assert.writeOK(testDB.runCommand({
            delete: 'delete',
            deletes: [{q: {x: x, v: doc1k}, limit: NumberInt(0)}],
            ordered: false,
            writeConcern: {w: 1}
        }));
    }

    assert.eq(1, configDB.chunks.find({"ns": "test.delete"}).itcount());
    testDB.dropDatabase();

    jsTest.log('Test batched insert should auto-split');

    assert.commandWorked(configDB.adminCommand({enableSharding: 'test'}));
    assert.commandWorked(configDB.adminCommand({shardCollection: 'test.insert', key: {x: 1}}));

    assert.eq(1, configDB.chunks.find({"ns": "test.insert"}).itcount());

    // Note: Estimated 'chunk size' tracked by mongos is initialized with a random value so
    // we are going to be conservative.
<<<<<<< HEAD
    for (var x = 0; x < 3100; x += 400) {
=======
    for (var x = 0; x < 2100; x += 400) {
>>>>>>> f378d467
        var docs = [];

        for (var y = 0; y < 400; y++) {
            docs.push({x: (x + y), v: doc1k});
        }

        assert.writeOK(testDB.runCommand(
            {insert: 'insert', documents: docs, ordered: false, writeConcern: {w: 1}}));
    }

    assert.gt(configDB.chunks.find({"ns": "test.insert"}).itcount(), 1);
    testDB.dropDatabase();

    jsTest.log('Test batched update should auto-split');

    assert.commandWorked(configDB.adminCommand({enableSharding: 'test'}));
    assert.commandWorked(configDB.adminCommand({shardCollection: 'test.update', key: {x: 1}}));

    assert.eq(1, configDB.chunks.find({"ns": "test.update"}).itcount());

<<<<<<< HEAD
    for (var x = 0; x < 3100; x += 400) {
=======
    for (var x = 0; x < 2100; x += 400) {
>>>>>>> f378d467
        var docs = [];

        for (var y = 0; y < 400; y++) {
            var id = x + y;
            docs.push({q: {x: id}, u: {x: id, v: doc1k}, upsert: true});
        }

        assert.writeOK(testDB.runCommand(
            {update: 'update', updates: docs, ordered: false, writeConcern: {w: 1}}));
    }

    assert.gt(configDB.chunks.find({"ns": "test.update"}).itcount(), 1);
    testDB.dropDatabase();

    jsTest.log('Test batched delete should not auto-split');

    assert.commandWorked(configDB.adminCommand({enableSharding: 'test'}));
    assert.commandWorked(configDB.adminCommand({shardCollection: 'test.delete', key: {x: 1}}));

    assert.eq(1, configDB.chunks.find({"ns": "test.delete"}).itcount());

    for (var x = 0; x < 2100; x += 400) {
        var docs = [];

        for (var y = 0; y < 400; y++) {
            var id = x + y;
            docs.push({q: {x: id, v: doc1k}, top: 0});
        }

        assert.writeOK(testDB.runCommand({
            delete: 'delete',
            deletes: [{q: {x: x, v: doc1k}, limit: NumberInt(0)}],
            ordered: false,
            writeConcern: {w: 1}
        }));
    }

    assert.eq(1, configDB.chunks.find({"ns": "test.delete"}).itcount());

    st.stop();
})();<|MERGE_RESOLUTION|>--- conflicted
+++ resolved
@@ -40,11 +40,7 @@
 
     assert.eq(1, configDB.chunks.find({"ns": "test.update"}).itcount());
 
-<<<<<<< HEAD
-    for (var x = 0; x < 3100; x++) {
-=======
     for (var x = 0; x < 2100; x++) {
->>>>>>> f378d467
         assert.writeOK(testDB.runCommand({
             update: 'update',
             updates: [{q: {x: x}, u: {x: x, v: doc1k}, upsert: true}],
@@ -84,11 +80,7 @@
 
     // Note: Estimated 'chunk size' tracked by mongos is initialized with a random value so
     // we are going to be conservative.
-<<<<<<< HEAD
-    for (var x = 0; x < 3100; x += 400) {
-=======
     for (var x = 0; x < 2100; x += 400) {
->>>>>>> f378d467
         var docs = [];
 
         for (var y = 0; y < 400; y++) {
@@ -109,11 +101,7 @@
 
     assert.eq(1, configDB.chunks.find({"ns": "test.update"}).itcount());
 
-<<<<<<< HEAD
-    for (var x = 0; x < 3100; x += 400) {
-=======
     for (var x = 0; x < 2100; x += 400) {
->>>>>>> f378d467
         var docs = [];
 
         for (var y = 0; y < 400; y++) {
