// Test that you can shard with shard key that's only a prefix of an existing index.
//
// Part 1: Shard new collection on {num : 1} with an index on {num : 1, x : 1}.
//         Test that you can split and move chunks around.
// Part 2: Test that adding an array value for x doesn't make it unusuable.
// Part 3: Shard new collection on {skey : 1} but with a longer index.
//         Insert docs with same val for 'skey' but different vals for 'extra'.
//         Move chunks around and check that [min,max) chunk boundaries are properly obeyed.

var s = new ShardingTest({ name : jsTestName(), shards : 2 });

var db = s.getDB( "test" );
var admin = s.getDB( "admin" );
var config = s.getDB( "config" );
var shards = config.shards.find().toArray();
var shard0 = new Mongo( shards[0].host );
var shard1 = new Mongo( shards[1].host );

s.adminCommand( { enablesharding : "test" } );

//******************Part 1********************

var coll = db.foo;

var longStr = 'a';
while ( longStr.length < 1024 * 128 ) { longStr += longStr; }
for( i=0 ; i<100; i++){
    coll.save( {num : i, str : longStr} );
    coll.save( {num : i+100 , x : i, str : longStr})
}
db.getLastError();

//no usable index yet, should throw
assert.throws( function(){ s.adminCommand( { shardCollection : coll.getFullName(), key : { num : 1 } } ) } )

//create usable index
coll.ensureIndex({num : 1, x : 1});
db.getLastError();

//usable index, but doc with empty 'num' value, so still should throw
coll.save({x : -5});
assert( ! db.getLastError() , "save bad value didn't succeed");
assert.throws( function(){ s.adminCommand( { shardCollection : coll.getFullName(), key : { num : 1 } } ) } )

//remove the bad doc.  now should finally succeed
coll.remove( {x : -5});
assert( ! db.getLastError() , "remove bad value didn't succeed");
var result1 = admin.runCommand( { shardCollection : coll.getFullName(), key : { num : 1 } } );
printjson( result1 );
assert.eq( 1, result1.ok , "sharding didn't succeed");

//make sure extra index is not created
assert.eq( 2, coll.getIndexes().length );

// make sure balancing happens
s.awaitBalance( coll.getName(), db.getName() );

// Make sure our initial balance cleanup doesn't interfere with later migrations.
assert.soon( function(){
    print( "Waiting for migration cleanup to occur..." );
    return coll.count() == coll.find().itcount();
})

s.stopBalancer();

//test splitting
var result2 = admin.runCommand( { split : coll.getFullName() , middle : { num : 50 } } );
printjson( result2 );
assert.eq( 1, result2.ok , "splitting didn't succeed");

//test moving
var result3 = admin.runCommand({ movechunk: coll.getFullName(), find: { num: 20 },
    to: s.getOther(s.getServer("test")).name, _waitForDelete: true });
printjson( result3 );
assert.eq( 1, result3.ok , "moveChunk didn't succeed");


//******************Part 2********************

// Migrations and splits will still work on a sharded collection that only has multi key
// index.
db.user.ensureIndex({ num: 1, x: 1 });
db.adminCommand({ shardCollection: 'test.user', key: { num: 1 }});

var indexCount = db.system.indexes.find({ ns: 'test.user' }).count();
assert.eq(2, indexCount, // indexes for _id_ and num_1_x_1
          'index count not expected: ' + tojson(db.system.indexes.find().toArray()));

var array = [];
for (var item = 0; item < 50; item++) {
    array.push(item);
}

for (var docs = 0; docs < 1000; docs++) {
    db.user.insert({ num: docs, x: array });
}

assert.eq(1000, db.user.find().itcount());

var result4 = admin.runCommand({ movechunk: 'test.user', find: { num: 70 },
    to: s.getOther(s.getServer("test")).name, _waitForDelete: true });
assert.commandWorked(result4);

var expectedShardCount = { shard0000: 0, shard0001: 0 };
config.chunks.find({ ns: 'test.user' }).forEach(function(chunkDoc) {
    var min = chunkDoc.min.num;
    var max = chunkDoc.max.num;

    if (min < 0 || min == MinKey) {
        min = 0;
    }

    if (max > 1000 || max == MaxKey) {
        max = 1000;
    }

    if (max > 0) {
        expectedShardCount[chunkDoc.shard] += (max - min);
    }
});

assert.eq(expectedShardCount['shard0000'], shard0.getDB('test').user.find().count());
assert.eq(expectedShardCount['shard0001'], shard1.getDB('test').user.find().count());

result4 = admin.runCommand({ split: 'test.user', middle: { num: 70 }});
assert.commandWorked(result4);

assert.eq(expectedShardCount['shard0000'], shard0.getDB('test').user.find().count());
assert.eq(expectedShardCount['shard0001'], shard1.getDB('test').user.find().count());

//******************Part 3********************

// Check chunk boundaries obeyed when using prefix shard key.
// This test repeats with shard key as the prefix of different longer indices.

for( i=0; i < 3; i++ ){

    // setup new collection on shard0
    var coll2 = db.foo2;
    coll2.drop();
<<<<<<< HEAD
    var moveRes = admin.runCommand( { movePrimary : coll2.getDB() + "", to : shards[0]._id } );
    assert.eq( moveRes.ok, 1, "primary not moved correctly: " + tojson( moveRes ));
=======
    if ( s.getServerName( coll2.getDB() ) != shards[0]._id ) {
        var moveRes = admin.runCommand( { movePrimary : coll2.getDB() + "", to : shards[0]._id } );
        assert.eq( moveRes.ok , 1 , "primary not moved correctly" );
    }
>>>>>>> 374e1947

    // declare a longer index
    if ( i == 0 ) {
        coll2.ensureIndex( { skey : 1, extra : 1 } );
    }
    else if ( i == 1 ) {
        coll2.ensureIndex( { skey : 1, extra : -1 } );
    }
    else if ( i == 2 ) {
        coll2.ensureIndex( { skey : 1, extra : 1 , superfluous : -1 } );
    }
    db.getLastError();

    // then shard collection on prefix
    var shardRes = admin.runCommand( { shardCollection : coll2 + "", key : { skey : 1 } } );
    assert.eq( shardRes.ok , 1 , "collection not sharded" );

    // insert docs with same value for skey
    for( var i = 0; i < 5; i++ ){
        for( var j = 0; j < 5; j++ ){
            coll2.insert( { skey : 0, extra : i , superfluous : j } );
        }
    }
    assert.eq( null, coll2.getDB().getLastError() , "inserts didn't work" );

    // split on that key, and check it makes 2 chunks
    var splitRes = admin.runCommand( { split : coll2 + "", middle : { skey : 0 } } );
    assert.eq( splitRes.ok , 1 , "split didn't work" );
    assert.eq( config.chunks.find( { ns : coll2.getFullName() } ).count() , 2 );

    // movechunk should move ALL docs since they have same value for skey
    moveRes = admin.runCommand({ moveChunk: coll2 + "", find: { skey: 0 },
        to: shards[1]._id, _waitForDelete: true });
    assert.eq( moveRes.ok , 1 , "movechunk didn't work" );

    // Make sure our migration eventually goes through before testing individual shards
    assert.soon( function(){
        print( "Waiting for migration cleanup to occur..." );
        return coll2.count() == coll2.find().itcount();
    })
    
    // check no orphaned docs on the shards
    assert.eq( 0 , shard0.getCollection( coll2 + "" ).find().itcount() );
    assert.eq( 25 , shard1.getCollection( coll2 + "" ).find().itcount() );

    // and check total
    assert.eq( 25 , coll2.find().itcount() , "bad total number of docs after move" );

    db.printShardingStatus();
}

s.stop();<|MERGE_RESOLUTION|>--- conflicted
+++ resolved
@@ -138,15 +138,10 @@
     // setup new collection on shard0
     var coll2 = db.foo2;
     coll2.drop();
-<<<<<<< HEAD
-    var moveRes = admin.runCommand( { movePrimary : coll2.getDB() + "", to : shards[0]._id } );
-    assert.eq( moveRes.ok, 1, "primary not moved correctly: " + tojson( moveRes ));
-=======
     if ( s.getServerName( coll2.getDB() ) != shards[0]._id ) {
         var moveRes = admin.runCommand( { movePrimary : coll2.getDB() + "", to : shards[0]._id } );
         assert.eq( moveRes.ok , 1 , "primary not moved correctly" );
     }
->>>>>>> 374e1947
 
     // declare a longer index
     if ( i == 0 ) {
