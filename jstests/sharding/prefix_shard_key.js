--- conflicted
+++ resolved
@@ -9,23 +9,15 @@
 (function() {
     'use strict';
 
-<<<<<<< HEAD
-    var s = new ShardingTest({shards: 2});
-=======
     // TODO: SERVER-33601 remove shardAsReplicaSet: false
     var s = new ShardingTest({shards: 2, other: {shardAsReplicaSet: false}});
->>>>>>> f378d467
 
     var db = s.getDB("test");
     var admin = s.getDB("admin");
     var config = s.getDB("config");
 
     assert.commandWorked(s.s0.adminCommand({enablesharding: "test"}));
-<<<<<<< HEAD
-    s.ensurePrimaryShard('test', 'shard0001');
-=======
     s.ensurePrimaryShard('test', s.shard1.shardName);
->>>>>>> f378d467
 
     //******************Part 1********************
 
