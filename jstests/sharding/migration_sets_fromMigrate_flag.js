--- conflicted
+++ resolved
@@ -30,19 +30,12 @@
     let admin = mongos.getDB('admin');
     let coll = mongos.getCollection(ns);
 
-<<<<<<< HEAD
-    var mongos = st.s0, admin = mongos.getDB('admin'), dbName = "testDB", ns = dbName + ".foo",
-        coll = mongos.getCollection(ns), donor = st.shard0, recipient = st.shard1,
-        donorColl = donor.getCollection(ns), recipientColl = recipient.getCollection(ns),
-        donorLocal = donor.getDB('local'), recipientLocal = recipient.getDB('local');
-=======
     let donor = st.shard0;
     let recipient = st.shard1;
     let donorColl = donor.getCollection(ns);
     let recipientColl = recipient.getCollection(ns);
     let donorLocal = donor.getDB('local');
     let recipientLocal = recipient.getDB('local');
->>>>>>> f378d467
 
     // Two chunks
     // Donor:     [0, 2) [2, 5)
@@ -51,10 +44,6 @@
 
     assert.commandWorked(admin.runCommand({enableSharding: dbName}));
     st.ensurePrimaryShard(dbName, st.shard0.shardName);
-<<<<<<< HEAD
-    assert.commandWorked(donorColl.createIndex({_id: 1}));
-=======
->>>>>>> f378d467
     assert.commandWorked(admin.runCommand({shardCollection: ns, key: {_id: 1}}));
     assert.commandWorked(admin.runCommand({split: ns, middle: {_id: 2}}));
 
