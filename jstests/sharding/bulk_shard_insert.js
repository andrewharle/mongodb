--- conflicted
+++ resolved
@@ -1,7 +1,3 @@
-<<<<<<< HEAD
-// Test bulk inserts running alonside the auto-balancer. Ensures that they do not conflict with each
-// other.
-=======
 /**
  * Test bulk inserts running alonside the auto-balancer. Ensures that they do not conflict with each
  * other.
@@ -10,7 +6,6 @@
  * of 5MB across all sharding tests in wiredTiger.
  * @tags: [resource_intensive]
  */
->>>>>>> f378d467
 (function() {
     'use strict';
 
@@ -87,19 +82,12 @@
 
         if (docsInserted % 10000 == 0) {
             print("Inserted " + docsInserted + " documents.");
-<<<<<<< HEAD
-            checkDocuments();
-=======
->>>>>>> f378d467
             st.printShardingStatus();
         }
 
         if (docsInserted > numDocs / 3 && !balancerOn) {
-<<<<<<< HEAD
-=======
             // Do one check before we turn balancer on
             checkDocuments();
->>>>>>> f378d467
             print('Turning on balancer after ' + docsInserted + ' documents inserted.');
             st.startBalancer();
             balancerOn = true;
