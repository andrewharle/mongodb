(function() {
    'use strict';

    var s = new ShardingTest({shards: 2, mongos: 1, other: {chunkSize: 1, enableBalancer: true}});

    assert.commandWorked(s.s0.adminCommand({enablesharding: "test"}));
<<<<<<< HEAD
    s.ensurePrimaryShard('test', 'shard0001');
=======
    s.ensurePrimaryShard('test', s.shard1.shardName);
>>>>>>> f378d467

    var db = s.getDB("test");

    var bigString = "";
    while (bigString.length < 10000) {
        bigString += "asdasdasdasdadasdasdasdasdasdasdasdasda";
    }

    var inserted = 0;
    var num = 0;
    var bulk = db.foo.initializeUnorderedBulkOp();
    while (inserted < (20 * 1024 * 1024)) {
        bulk.insert({_id: num++, s: bigString});
        inserted += bigString.length;
    }
    assert.writeOK(bulk.execute());

    assert.commandWorked(s.s0.adminCommand({shardcollection: "test.foo", key: {_id: 1}}));
<<<<<<< HEAD
    assert.lt(20, s.config.chunks.count(), "setup2");
=======
    assert.lt(20, s.config.chunks.count({"ns": "test.foo"}), "setup2");
>>>>>>> f378d467

    function diff1() {
        var x = s.chunkCounts("foo");
        printjson(x);
        return Math.max(x[s.shard0.shardName], x[s.shard1.shardName]) -
            Math.min(x[s.shard0.shardName], x[s.shard1.shardName]);
    }

    function sum() {
        var x = s.chunkCounts("foo");
        return x[s.shard0.shardName] + x[s.shard1.shardName];
    }

    assert.lt(20, diff1(), "big differential here");
    print(diff1());

    assert.soon(function() {
        var d = diff1();
        return d < 5;
        // Make sure there's enough time here, since balancing can sleep for 15s or so between
        // balances.
    }, "balance didn't happen", 1000 * 60 * 5, 5000);

    s.stop();
})();<|MERGE_RESOLUTION|>--- conflicted
+++ resolved
@@ -4,11 +4,7 @@
     var s = new ShardingTest({shards: 2, mongos: 1, other: {chunkSize: 1, enableBalancer: true}});
 
     assert.commandWorked(s.s0.adminCommand({enablesharding: "test"}));
-<<<<<<< HEAD
-    s.ensurePrimaryShard('test', 'shard0001');
-=======
     s.ensurePrimaryShard('test', s.shard1.shardName);
->>>>>>> f378d467
 
     var db = s.getDB("test");
 
@@ -27,11 +23,7 @@
     assert.writeOK(bulk.execute());
 
     assert.commandWorked(s.s0.adminCommand({shardcollection: "test.foo", key: {_id: 1}}));
-<<<<<<< HEAD
-    assert.lt(20, s.config.chunks.count(), "setup2");
-=======
     assert.lt(20, s.config.chunks.count({"ns": "test.foo"}), "setup2");
->>>>>>> f378d467
 
     function diff1() {
         var x = s.chunkCounts("foo");
