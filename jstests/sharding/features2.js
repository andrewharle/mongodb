(function() {

    "use strict";

    var s = new ShardingTest({name: "features2", shards: 2, mongos: 1});

    s.adminCommand({enablesharding: "test"});
    s.ensurePrimaryShard('test', s.shard1.shardName);

    let a = s._connections[0].getDB("test");
    let b = s._connections[1].getDB("test");

    let db = s.getDB("test");

    // ---- distinct ----

    db.foo.save({x: 1});
    db.foo.save({x: 2});
    db.foo.save({x: 3});
    db.foo.ensureIndex({x: 1});

    assert.eq("1,2,3", db.foo.distinct("x"), "distinct 1");
    assert(a.foo.distinct("x").length == 3 || b.foo.distinct("x").length == 3, "distinct 2");
    assert(a.foo.distinct("x").length == 0 || b.foo.distinct("x").length == 0, "distinct 3");

    assert.eq(1, s.onNumShards("foo"), "A1");

    s.shardColl("foo", {x: 1}, {x: 2}, {x: 3}, null, true /* waitForDelete */);

    assert.eq(2, s.onNumShards("foo"), "A2");

    assert.eq("1,2,3", db.foo.distinct("x"), "distinct 4");

    // ----- delete ---

    assert.eq(3, db.foo.count(), "D1");

    db.foo.remove({x: 3});
    assert.eq(2, db.foo.count(), "D2");

    db.foo.save({x: 3});
    assert.eq(3, db.foo.count(), "D3");

    db.foo.remove({x: {$gt: 2}});
    assert.eq(2, db.foo.count(), "D4");

    db.foo.remove({x: {$gt: -1}});
    assert.eq(0, db.foo.count(), "D5");

    db.foo.save({x: 1});
    db.foo.save({x: 2});
    db.foo.save({x: 3});
    assert.eq(3, db.foo.count(), "D6");
    db.foo.remove({});
    assert.eq(0, db.foo.count(), "D7");

    // --- _id key ---

    db.foo2.save({_id: new ObjectId()});
    db.foo2.save({_id: new ObjectId()});
    db.foo2.save({_id: new ObjectId()});

    assert.eq(1, s.onNumShards("foo2"), "F1");

    printjson(db.foo2.getIndexes());
    s.adminCommand({shardcollection: "test.foo2", key: {_id: 1}});

    assert.eq(3, db.foo2.count(), "F2");
    db.foo2.insert({});
    assert.eq(4, db.foo2.count(), "F3");

    // --- map/reduce

    db.mr.save({x: 1, tags: ["a", "b"]});
    db.mr.save({x: 2, tags: ["b", "c"]});
    db.mr.save({x: 3, tags: ["c", "a"]});
    db.mr.save({x: 4, tags: ["b", "c"]});
    db.mr.ensureIndex({x: 1});

    let m = function() {
        this.tags.forEach(function(z) {
            emit(z, {count: 1});
        });
    };

    let r = function(key, values) {
        var total = 0;
        for (var i = 0; i < values.length; i++) {
            total += values[i].count;
        }
        return {count: total};
    };

    let doMR = function(n) {
        print(n);

        // on-disk

        var res = db.mr.mapReduce(m, r, "smr1_out");
        printjson(res);
        assert.eq(4, res.counts.input, "MR T0 " + n);

        var x = db[res.result];
        assert.eq(3, x.find().count(), "MR T1 " + n);

        var z = {};
        x.find().forEach(function(a) {
            z[a._id] = a.value.count;
        });
        assert.eq(3, Object.keySet(z).length, "MR T2 " + n);
        assert.eq(2, z.a, "MR T3 " + n);
        assert.eq(3, z.b, "MR T4 " + n);
        assert.eq(3, z.c, "MR T5 " + n);

        x.drop();

        // inline

        var res = db.mr.mapReduce(m, r, {out: {inline: 1}});
        printjson(res);
        assert.eq(4, res.counts.input, "MR T6 " + n);

        var z = {};
        res.find().forEach(function(a) {
            z[a._id] = a.value.count;
        });
        printjson(z);
        assert.eq(3, Object.keySet(z).length, "MR T7 " + n);
        assert.eq(2, z.a, "MR T8 " + n);
        assert.eq(3, z.b, "MR T9 " + n);
        assert.eq(3, z.c, "MR TA " + n);

    };

    doMR("before");

    assert.eq(1, s.onNumShards("mr"), "E1");
    s.shardColl("mr", {x: 1}, {x: 2}, {x: 3}, null, true /* waitForDelete */);
    assert.eq(2, s.onNumShards("mr"), "E1");

    doMR("after");

    s.adminCommand({split: 'test.mr', middle: {x: 3}});
    s.adminCommand({split: 'test.mr', middle: {x: 4}});
    s.adminCommand({movechunk: 'test.mr', find: {x: 3}, to: s.getPrimaryShard('test').name});

    doMR("after extra split");

<<<<<<< HEAD
    cmd = {mapreduce: "mr", map: "emit( ", reduce: "fooz + ", out: "broken1"};
=======
    let cmd = {mapreduce: "mr", map: "emit( ", reduce: "fooz + ", out: "broken1"};
>>>>>>> f378d467

    let x = db.runCommand(cmd);
    let y = s._connections[0].getDB("test").runCommand(cmd);

    printjson(x);
    printjson(y);

    // count

    db.countaa.save({"regex": /foo/i});
    db.countaa.save({"regex": /foo/i});
    db.countaa.save({"regex": /foo/i});
    assert.eq(3, db.countaa.count(), "counta1");
    assert.eq(3, db.countaa.find().itcount(), "counta1");

    // isMaster and query-wrapped-command
    let isMaster = db.runCommand({isMaster: 1});
    assert(isMaster.ismaster);
    assert.eq('isdbgrid', isMaster.msg);
    delete isMaster.localTime;
    delete isMaster.$clusterTime;
    delete isMaster.operationTime;

    let im2 = db.runCommand({query: {isMaster: 1}});
    delete im2.localTime;
    delete im2.$clusterTime;
    delete im2.operationTime;
    assert.eq(isMaster, im2);

    im2 = db.runCommand({$query: {isMaster: 1}});
    delete im2.localTime;
    delete im2.$clusterTime;
    delete im2.operationTime;
    assert.eq(isMaster, im2);

    s.stop();

})();<|MERGE_RESOLUTION|>--- conflicted
+++ resolved
@@ -146,11 +146,7 @@
 
     doMR("after extra split");
 
-<<<<<<< HEAD
-    cmd = {mapreduce: "mr", map: "emit( ", reduce: "fooz + ", out: "broken1"};
-=======
     let cmd = {mapreduce: "mr", map: "emit( ", reduce: "fooz + ", out: "broken1"};
->>>>>>> f378d467
 
     let x = db.runCommand(cmd);
     let y = s._connections[0].getDB("test").runCommand(cmd);
