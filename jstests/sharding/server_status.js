/**
 * Basic test for the 'sharding' section of the serverStatus response object for
 * both mongos and the shard.
 */

(function() {
    "use strict";

    var st = new ShardingTest({shards: 1});

    var testDB = st.s.getDB('test');
    testDB.adminCommand({enableSharding: 'test'});
    testDB.adminCommand({shardCollection: 'test.user', key: {_id: 1}});

    // Initialize shard metadata in shards
    testDB.user.insert({x: 1});

    var checkShardingServerStatus = function(doc) {
        var shardingSection = doc.sharding;
        assert.neq(shardingSection, null);

        var configConnStr = shardingSection.configsvrConnectionString;
        var configConn = new Mongo(configConnStr);
        var configIsMaster = configConn.getDB('admin').runCommand({isMaster: 1});

        var configOpTimeObj = shardingSection.lastSeenConfigServerOpTime;

<<<<<<< HEAD
        if (isCSRS) {
            assert.gt(configConnStr.indexOf('/'), 0);
            assert.gte(configIsMaster.configsvr, 1);  // If it's a shard, this field won't exist.
            assert.neq(null, configOpTimeObj);
            assert.neq(null, configOpTimeObj.ts);
            assert.neq(null, configOpTimeObj.t);
        } else {
            assert.eq(-1, configConnStr.indexOf('/'));
            assert.gt(configConnStr.indexOf(','), 0);
            assert.eq(0, configIsMaster.configsvr);
            assert.eq(null, configOpTimeObj);
        }
=======
        assert.gt(configConnStr.indexOf('/'), 0);
        assert.gte(configIsMaster.configsvr, 1);  // If it's a shard, this field won't exist.
        assert.neq(null, configOpTimeObj);
        assert.neq(null, configOpTimeObj.ts);
        assert.neq(null, configOpTimeObj.t);

        assert.neq(null, shardingSection.maxChunkSizeInBytes);
>>>>>>> f378d467
    };

    var mongosServerStatus = testDB.adminCommand({serverStatus: 1});
    checkShardingServerStatus(mongosServerStatus);

    var mongodServerStatus = st.rs0.getPrimary().getDB('admin').runCommand({serverStatus: 1});
    checkShardingServerStatus(mongodServerStatus);

    st.stop();
})();<|MERGE_RESOLUTION|>--- conflicted
+++ resolved
@@ -25,20 +25,6 @@
 
         var configOpTimeObj = shardingSection.lastSeenConfigServerOpTime;
 
-<<<<<<< HEAD
-        if (isCSRS) {
-            assert.gt(configConnStr.indexOf('/'), 0);
-            assert.gte(configIsMaster.configsvr, 1);  // If it's a shard, this field won't exist.
-            assert.neq(null, configOpTimeObj);
-            assert.neq(null, configOpTimeObj.ts);
-            assert.neq(null, configOpTimeObj.t);
-        } else {
-            assert.eq(-1, configConnStr.indexOf('/'));
-            assert.gt(configConnStr.indexOf(','), 0);
-            assert.eq(0, configIsMaster.configsvr);
-            assert.eq(null, configOpTimeObj);
-        }
-=======
         assert.gt(configConnStr.indexOf('/'), 0);
         assert.gte(configIsMaster.configsvr, 1);  // If it's a shard, this field won't exist.
         assert.neq(null, configOpTimeObj);
@@ -46,7 +32,6 @@
         assert.neq(null, configOpTimeObj.t);
 
         assert.neq(null, shardingSection.maxChunkSizeInBytes);
->>>>>>> f378d467
     };
 
     var mongosServerStatus = testDB.adminCommand({serverStatus: 1});
