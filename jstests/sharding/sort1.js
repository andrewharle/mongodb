--- conflicted
+++ resolved
@@ -26,11 +26,7 @@
         movechunk: "test.data",
         find: {'sub.num': 50},
         to: s.getOther(s.getPrimaryShard("test")).name,
-<<<<<<< HEAD
-        waitForDelete: true
-=======
         _waitForDelete: true
->>>>>>> f378d467
     });
 
     assert.lte(3, s.config.chunks.find({ns: 'test.data'}).itcount(), "A1");
@@ -59,12 +55,8 @@
         z = db.data.find().sort({'sub.num': 1}).toArray();
     }, 200);
     assert.eq(100, z.length, "C1");
-<<<<<<< HEAD
-    b = 1.5 * Date.timeFunc(function() {
-=======
 
     var b = 1.5 * Date.timeFunc(function() {
->>>>>>> f378d467
         z = s.getPrimaryShard("test").getDB("test").data.find().sort({'sub.num': 1}).toArray();
     }, 200);
     assert.eq(67, z.length, "C2");
