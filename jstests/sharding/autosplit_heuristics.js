<<<<<<< HEAD
//
// Tests autosplitting heuristics, and that the heuristic counting of chunk sizes
// works as expected even after splitting.
//
=======
/**
 * Tests autosplitting heuristics, and that the heuristic counting of chunk sizes
 * works as expected even after splitting.
 *
 * This test is labeled resource intensive because its total io_write is 53MB compared to a median
 * of 5MB across all sharding tests in wiredTiger.
 * @tags: [resource_intensive]
 */
>>>>>>> f378d467
(function() {
    'use strict';

    var st = new ShardingTest({shards: 1, mongos: 1, other: {chunkSize: 1, enableAutoSplit: true}});

    // The balancer is by default stopped, thus it will NOT interfere unpredictably with the chunk
    // moves/splits depending on the timing.

    // Test is not valid for debug build, heuristics get all mangled by debug reload behavior
    var isDebugBuild = st.s0.getDB("admin").serverBuildInfo().debug;

    if (!isDebugBuild) {
        var mongos = st.s0;
        var config = mongos.getDB("config");
        var admin = mongos.getDB("admin");
        var coll = mongos.getCollection("foo.hashBar");

        assert.commandWorked(admin.runCommand({enableSharding: coll.getDB() + ""}));
        assert.commandWorked(admin.runCommand({shardCollection: coll + "", key: {_id: 1}}));

        var numChunks = 10;

        // Split off the low and high chunks, to get non-special-case behavior
        assert.commandWorked(admin.runCommand({split: coll + "", middle: {_id: 0}}));
        assert.commandWorked(admin.runCommand({split: coll + "", middle: {_id: numChunks + 1}}));

        // Split all the other chunks, and an extra chunk. We need the extra chunk to compensate for
        // the fact that the chunk differ resets the highest chunk's (i.e. the last-split-chunk's)
        // data count on reload.
        for (var i = 1; i < numChunks + 1; i++) {
            assert.commandWorked(admin.runCommand({split: coll + "", middle: {_id: i}}));
        }
<<<<<<< HEAD

        jsTest.log("Setup collection...");
        st.printShardingStatus(true);

        var approxSize = Object.bsonsize({_id: 0.0});

        jsTest.log("Starting inserts of approx size: " + approxSize + "...");

        var chunkSizeBytes = 1024 * 1024;

        // We insert slightly more than the max number of docs per chunk, to test
        // if resetting the chunk size happens during reloads.  If the size is
        // reset, we'd expect to split less, since the first split would then
        // disable further splits (statistically, since the decision is randomized).
        // We choose 1.4 since split attempts happen about once every 1/5 chunkSize,
        // and we want to be sure we def get a split attempt at a full chunk.
        var insertsForSplit = Math.ceil((chunkSizeBytes * 1.4) / approxSize);
        var totalInserts = insertsForSplit * numChunks;

        printjson({
            chunkSizeBytes: chunkSizeBytes,
            insertsForSplit: insertsForSplit,
            totalInserts: totalInserts
        });

        // Insert enough docs to trigger splits into all chunks
        var bulk = coll.initializeUnorderedBulkOp();
        for (var i = 0; i < totalInserts; i++) {
            bulk.insert({_id: i % numChunks + (i / totalInserts)});
        }
        assert.writeOK(bulk.execute());

        jsTest.log("Inserts completed...");

        st.printShardingStatus(true);
        printjson(coll.stats());

        // Check that all chunks (except the two extreme chunks)
        // have been split at least once + 1 extra chunk as reload buffer
        assert.gte(config.chunks.count(), numChunks * 2 + 3);

        jsTest.log("DONE!");

    } else {
        jsTest.log("Disabled test in debug builds.");
    }

    st.stop();

=======

        jsTest.log("Setup collection...");
        st.printShardingStatus(true);

        var approxSize = Object.bsonsize({_id: 0.0});

        jsTest.log("Starting inserts of approx size: " + approxSize + "...");

        var chunkSizeBytes = 1024 * 1024;

        // We insert slightly more than the max number of docs per chunk, to test
        // if resetting the chunk size happens during reloads.  If the size is
        // reset, we'd expect to split less, since the first split would then
        // disable further splits (statistically, since the decision is randomized).
        // We choose 1.4 since split attempts happen about once every 1/5 chunkSize,
        // and we want to be sure we def get a split attempt at a full chunk.
        var insertsForSplit = Math.ceil((chunkSizeBytes * 1.4) / approxSize);
        var totalInserts = insertsForSplit * numChunks;

        printjson({
            chunkSizeBytes: chunkSizeBytes,
            insertsForSplit: insertsForSplit,
            totalInserts: totalInserts
        });

        // Insert enough docs to trigger splits into all chunks
        var bulk = coll.initializeUnorderedBulkOp();
        for (var i = 0; i < totalInserts; i++) {
            bulk.insert({_id: i % numChunks + (i / totalInserts)});
        }
        assert.writeOK(bulk.execute());

        jsTest.log("Inserts completed...");

        st.printShardingStatus(true);
        printjson(coll.stats());

        // Check that all chunks (except the two extreme chunks)
        // have been split at least once + 1 extra chunk as reload buffer
        assert.gte(config.chunks.count({"ns": "foo.hashBar"}), numChunks * 2 + 3);

        jsTest.log("DONE!");

    } else {
        jsTest.log("Disabled test in debug builds.");
    }

    st.stop();

>>>>>>> f378d467
})();<|MERGE_RESOLUTION|>--- conflicted
+++ resolved
@@ -1,9 +1,3 @@
-<<<<<<< HEAD
-//
-// Tests autosplitting heuristics, and that the heuristic counting of chunk sizes
-// works as expected even after splitting.
-//
-=======
 /**
  * Tests autosplitting heuristics, and that the heuristic counting of chunk sizes
  * works as expected even after splitting.
@@ -12,7 +6,6 @@
  * of 5MB across all sharding tests in wiredTiger.
  * @tags: [resource_intensive]
  */
->>>>>>> f378d467
 (function() {
     'use strict';
 
@@ -45,57 +38,6 @@
         for (var i = 1; i < numChunks + 1; i++) {
             assert.commandWorked(admin.runCommand({split: coll + "", middle: {_id: i}}));
         }
-<<<<<<< HEAD
-
-        jsTest.log("Setup collection...");
-        st.printShardingStatus(true);
-
-        var approxSize = Object.bsonsize({_id: 0.0});
-
-        jsTest.log("Starting inserts of approx size: " + approxSize + "...");
-
-        var chunkSizeBytes = 1024 * 1024;
-
-        // We insert slightly more than the max number of docs per chunk, to test
-        // if resetting the chunk size happens during reloads.  If the size is
-        // reset, we'd expect to split less, since the first split would then
-        // disable further splits (statistically, since the decision is randomized).
-        // We choose 1.4 since split attempts happen about once every 1/5 chunkSize,
-        // and we want to be sure we def get a split attempt at a full chunk.
-        var insertsForSplit = Math.ceil((chunkSizeBytes * 1.4) / approxSize);
-        var totalInserts = insertsForSplit * numChunks;
-
-        printjson({
-            chunkSizeBytes: chunkSizeBytes,
-            insertsForSplit: insertsForSplit,
-            totalInserts: totalInserts
-        });
-
-        // Insert enough docs to trigger splits into all chunks
-        var bulk = coll.initializeUnorderedBulkOp();
-        for (var i = 0; i < totalInserts; i++) {
-            bulk.insert({_id: i % numChunks + (i / totalInserts)});
-        }
-        assert.writeOK(bulk.execute());
-
-        jsTest.log("Inserts completed...");
-
-        st.printShardingStatus(true);
-        printjson(coll.stats());
-
-        // Check that all chunks (except the two extreme chunks)
-        // have been split at least once + 1 extra chunk as reload buffer
-        assert.gte(config.chunks.count(), numChunks * 2 + 3);
-
-        jsTest.log("DONE!");
-
-    } else {
-        jsTest.log("Disabled test in debug builds.");
-    }
-
-    st.stop();
-
-=======
 
         jsTest.log("Setup collection...");
         st.printShardingStatus(true);
@@ -145,5 +87,4 @@
 
     st.stop();
 
->>>>>>> f378d467
 })();