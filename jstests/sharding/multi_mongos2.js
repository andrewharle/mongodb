// This tests sharding an existing collection that both shards are aware of (SERVER-2828)
(function() {
    'use strict';

    var st = new ShardingTest({shards: 2, mongos: 2});

    assert.commandWorked(st.s0.adminCommand({enablesharding: "test"}));
    st.ensurePrimaryShard('test', st.shard1.shardName);

    // "test.foo" - sharded (by mongos 0)
    assert.commandWorked(st.s0.adminCommand({shardcollection: "test.foo", key: {num: 1}}));

    // "test.existing" - unsharded
    assert.writeOK(st.s0.getDB('test').existing.insert({_id: 1}));
    assert.eq(1, st.s0.getDB('test').existing.count({_id: 1}));
    assert.eq(1, st.s1.getDB('test').existing.count({_id: 1}));

    // "test.existing" - unsharded to sharded (by mongos 1)
    assert.commandWorked(st.s1.adminCommand({shardcollection: "test.existing", key: {_id: 1}}));
    assert.commandWorked(st.s1.adminCommand({split: "test.existing", middle: {_id: 5}}));
    assert.commandWorked(
        st.s1.adminCommand({moveChunk: "test.existing", find: {_id: 1}, to: st.shard0.shardName}));

<<<<<<< HEAD
    s2.adminCommand({shardcollection: "test.existing", key: {_id: 1}});
    assert.commandWorked(s2.adminCommand({split: "test.existing", middle: {_id: 5}}));

    res = s2.getDB("admin").runCommand({
        moveChunk: "test.existing",
        find: {_id: 1},
        to: s1.getOther(s1.getPrimaryShard("test")).name
    });
=======
    assert.eq(1, st.s0.getDB('test').existing.count({_id: 1}));  // SERVER-2828
    assert.eq(1, st.s1.getDB('test').existing.count({_id: 1}));

    // Test stats
    assert.writeOK(st.s0.getDB('test').existing2.insert({_id: 1}));
    assert.eq(1, st.s0.getDB('test').existing2.count({_id: 1}));
    assert.eq(1, st.s1.getDB('test').existing2.count({_id: 1}));

    assert.commandWorked(st.s1.adminCommand({shardcollection: "test.existing2", key: {_id: 1}}));
    assert.eq(true, st.s1.getDB('test').existing2.stats().sharded);
>>>>>>> f378d467

    assert.commandWorked(st.s1.adminCommand({split: "test.existing2", middle: {_id: 5}}));
    {
        var res = st.s0.getDB('test').existing2.stats();
        printjson(res);
        assert.eq(true, res.sharded);  // SERVER-2828
    }

<<<<<<< HEAD
    printjson(s2.adminCommand({"getShardVersion": "test.existing"}));
    printjson(new Mongo(s1.getPrimaryShard("test").name).getDB("admin").adminCommand({
        "getShardVersion": "test.existing"
    }));

    assert.eq(1, s1.getDB('test').existing.count({_id: 1}));  // SERVER-2828
    assert.eq(1, s2.getDB('test').existing.count({_id: 1}));

    // test stats

    s1.getDB('test').existing2.insert({_id: 1});
    assert.eq(1, s1.getDB('test').existing2.count({_id: 1}));
    assert.eq(1, s2.getDB('test').existing2.count({_id: 1}));

    s2.adminCommand({shardcollection: "test.existing2", key: {_id: 1}});
    assert.commandWorked(s2.adminCommand({split: "test.existing2", middle: {_id: 5}}));

    var res = s1.getDB('test').existing2.stats();
    printjson(res);
    assert.eq(true, res.sharded);  // SERVER-2828
    assert.eq(true, s2.getDB('test').existing2.stats().sharded);

    // test admin commands

    s1.getDB('test').existing3.insert({_id: 1});
    assert.eq(1, s1.getDB('test').existing3.count({_id: 1}));
    assert.eq(1, s2.getDB('test').existing3.count({_id: 1}));

    s2.adminCommand({shardcollection: "test.existing3", key: {_id: 1}});
    assert.commandWorked(s2.adminCommand({split: "test.existing3", middle: {_id: 5}}));

    res = s1.getDB("admin").runCommand({
        moveChunk: "test.existing3",
        find: {_id: 1},
        to: s1.getOther(s1.getPrimaryShard("test")).name
    });
    assert.eq(1, res.ok, tojson(res));

    s1.stop();
=======
    // Test admin commands
    assert.writeOK(st.s0.getDB('test').existing3.insert({_id: 1}));
    assert.eq(1, st.s0.getDB('test').existing3.count({_id: 1}));
    assert.eq(1, st.s1.getDB('test').existing3.count({_id: 1}));

    assert.writeOK(st.s1.adminCommand({shardcollection: "test.existing3", key: {_id: 1}}));
    assert.commandWorked(st.s1.adminCommand({split: "test.existing3", middle: {_id: 5}}));
    assert.commandWorked(
        st.s0.adminCommand({moveChunk: "test.existing3", find: {_id: 1}, to: st.shard0.shardName}));
>>>>>>> f378d467

    st.stop();
})();<|MERGE_RESOLUTION|>--- conflicted
+++ resolved
@@ -21,16 +21,6 @@
     assert.commandWorked(
         st.s1.adminCommand({moveChunk: "test.existing", find: {_id: 1}, to: st.shard0.shardName}));
 
-<<<<<<< HEAD
-    s2.adminCommand({shardcollection: "test.existing", key: {_id: 1}});
-    assert.commandWorked(s2.adminCommand({split: "test.existing", middle: {_id: 5}}));
-
-    res = s2.getDB("admin").runCommand({
-        moveChunk: "test.existing",
-        find: {_id: 1},
-        to: s1.getOther(s1.getPrimaryShard("test")).name
-    });
-=======
     assert.eq(1, st.s0.getDB('test').existing.count({_id: 1}));  // SERVER-2828
     assert.eq(1, st.s1.getDB('test').existing.count({_id: 1}));
 
@@ -41,7 +31,6 @@
 
     assert.commandWorked(st.s1.adminCommand({shardcollection: "test.existing2", key: {_id: 1}}));
     assert.eq(true, st.s1.getDB('test').existing2.stats().sharded);
->>>>>>> f378d467
 
     assert.commandWorked(st.s1.adminCommand({split: "test.existing2", middle: {_id: 5}}));
     {
@@ -50,47 +39,6 @@
         assert.eq(true, res.sharded);  // SERVER-2828
     }
 
-<<<<<<< HEAD
-    printjson(s2.adminCommand({"getShardVersion": "test.existing"}));
-    printjson(new Mongo(s1.getPrimaryShard("test").name).getDB("admin").adminCommand({
-        "getShardVersion": "test.existing"
-    }));
-
-    assert.eq(1, s1.getDB('test').existing.count({_id: 1}));  // SERVER-2828
-    assert.eq(1, s2.getDB('test').existing.count({_id: 1}));
-
-    // test stats
-
-    s1.getDB('test').existing2.insert({_id: 1});
-    assert.eq(1, s1.getDB('test').existing2.count({_id: 1}));
-    assert.eq(1, s2.getDB('test').existing2.count({_id: 1}));
-
-    s2.adminCommand({shardcollection: "test.existing2", key: {_id: 1}});
-    assert.commandWorked(s2.adminCommand({split: "test.existing2", middle: {_id: 5}}));
-
-    var res = s1.getDB('test').existing2.stats();
-    printjson(res);
-    assert.eq(true, res.sharded);  // SERVER-2828
-    assert.eq(true, s2.getDB('test').existing2.stats().sharded);
-
-    // test admin commands
-
-    s1.getDB('test').existing3.insert({_id: 1});
-    assert.eq(1, s1.getDB('test').existing3.count({_id: 1}));
-    assert.eq(1, s2.getDB('test').existing3.count({_id: 1}));
-
-    s2.adminCommand({shardcollection: "test.existing3", key: {_id: 1}});
-    assert.commandWorked(s2.adminCommand({split: "test.existing3", middle: {_id: 5}}));
-
-    res = s1.getDB("admin").runCommand({
-        moveChunk: "test.existing3",
-        find: {_id: 1},
-        to: s1.getOther(s1.getPrimaryShard("test")).name
-    });
-    assert.eq(1, res.ok, tojson(res));
-
-    s1.stop();
-=======
     // Test admin commands
     assert.writeOK(st.s0.getDB('test').existing3.insert({_id: 1}));
     assert.eq(1, st.s0.getDB('test').existing3.count({_id: 1}));
@@ -100,7 +48,6 @@
     assert.commandWorked(st.s1.adminCommand({split: "test.existing3", middle: {_id: 5}}));
     assert.commandWorked(
         st.s0.adminCommand({moveChunk: "test.existing3", find: {_id: 1}, to: st.shard0.shardName}));
->>>>>>> f378d467
 
     st.stop();
 })();