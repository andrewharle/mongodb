--- conflicted
+++ resolved
@@ -5,23 +5,6 @@
     var s = new ShardingTest({shards: 2, mongos: 1});
 
     assert.commandWorked(s.s0.adminCommand({enablesharding: "test"}));
-<<<<<<< HEAD
-    s.ensurePrimaryShard('test', 'shard0001');
-    assert.commandWorked(s.s0.adminCommand({shardcollection: "test.foo", key: {_id: 1}}));
-
-    assert.eq(1, s.config.chunks.find().itcount());
-
-    s.addShardTag("shard0000", "a");
-    s.addShardTag("shard0000", "b");
-
-    s.addTagRange("test.foo", {_id: 5}, {_id: 10}, "a");
-    s.addTagRange("test.foo", {_id: 10}, {_id: 15}, "b");
-
-    s.startBalancer();
-
-    assert.soon(function() {
-        return s.config.chunks.find().itcount() == 4;
-=======
     s.ensurePrimaryShard('test', s.shard1.shardName);
     assert.commandWorked(s.s0.adminCommand({shardcollection: "test.foo", key: {_id: 1}}));
 
@@ -37,26 +20,16 @@
 
     assert.soon(function() {
         return s.config.chunks.find({"ns": "test.foo"}).itcount() == 4;
->>>>>>> f378d467
     }, 'Split did not occur', 3 * 60 * 1000);
 
     s.awaitBalancerRound();
     s.printShardingStatus(true);
-<<<<<<< HEAD
-    assert.eq(4, s.config.chunks.find().itcount(), 'Split points changed');
-
-    assert.eq(1, s.config.chunks.find({min: {_id: MinKey}}).itcount());
-    assert.eq(1, s.config.chunks.find({min: {_id: 5}}).itcount());
-    assert.eq(1, s.config.chunks.find({min: {_id: 10}}).itcount());
-    assert.eq(1, s.config.chunks.find({min: {_id: 15}}).itcount());
-=======
     assert.eq(4, s.config.chunks.find({"ns": "test.foo"}).itcount(), 'Split points changed');
 
     assert.eq(1, s.config.chunks.find({"ns": "test.foo", min: {_id: MinKey}}).itcount());
     assert.eq(1, s.config.chunks.find({"ns": "test.foo", min: {_id: 5}}).itcount());
     assert.eq(1, s.config.chunks.find({"ns": "test.foo", min: {_id: 10}}).itcount());
     assert.eq(1, s.config.chunks.find({"ns": "test.foo", min: {_id: 15}}).itcount());
->>>>>>> f378d467
 
     s.stop();
 })();