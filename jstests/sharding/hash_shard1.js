// Basic test of sharding with a hashed shard key
//  - Test basic migrations with moveChunk, using different chunk specification methods

var s = new ShardingTest({name: jsTestName(), shards: 3, mongos: 1, verbose: 1});
var dbname = "test";
var coll = "foo";
var ns = dbname + "." + coll;
var db = s.getDB(dbname);
var t = db.getCollection(coll);
db.adminCommand({enablesharding: dbname});
s.ensurePrimaryShard(dbname, s.shard1.shardName);

// for simplicity start by turning off balancer
s.stopBalancer();

// shard a fresh collection using a hashed shard key
t.drop();
var res = db.adminCommand({shardcollection: ns, key: {a: "hashed"}});
assert.gt(s.config.chunks.count({ns: ns}), 3);
assert.eq(res.ok, 1, "shardcollection didn't work");
s.printShardingStatus();

// insert stuff
var numitems = 1000;
for (i = 0; i < numitems; i++) {
    t.insert({a: i});
}
// check they all got inserted
assert.eq(t.find().count(), numitems, "count off after inserts");
printjson(t.find().explain());

// find a chunk that's not on s.shard0.shardName
var chunk = s.config.chunks.findOne({shard: {$ne: s.shard0.shardName}});
assert.neq(chunk, null, "all chunks on s.shard0.shardName!");
printjson(chunk);

// try to move the chunk using an invalid specification method. should fail.
<<<<<<< HEAD
var res =
    db.adminCommand({movechunk: ns, find: {a: 0}, bounds: [chunk.min, chunk.max], to: "shard0000"});
=======
var res = db.adminCommand(
    {movechunk: ns, find: {a: 0}, bounds: [chunk.min, chunk.max], to: s.shard0.shardName});
>>>>>>> f378d467
assert.eq(res.ok, 0, "moveChunk shouldn't work with invalid specification method");

// now move a chunk using the lower/upper bound method. should work.
var res = db.adminCommand({movechunk: ns, bounds: [chunk.min, chunk.max], to: s.shard0.shardName});
printjson(res);
assert.eq(res.ok, 1, "movechunk using lower/upper bound method didn't work ");

// check count still correct.
assert.eq(t.find().itcount(), numitems, "count off after migrate");
printjson(t.find().explain());

// move a chunk using the find method
var res = db.adminCommand({movechunk: ns, find: {a: 2}, to: s.shard2.shardName});
printjson(res);
assert.eq(res.ok, 1, "movechunk using find query didn't work");

// check counts still correct
assert.eq(t.find().itcount(), numitems, "count off after migrate");
printjson(t.find().explain());

s.stop();<|MERGE_RESOLUTION|>--- conflicted
+++ resolved
@@ -35,13 +35,8 @@
 printjson(chunk);
 
 // try to move the chunk using an invalid specification method. should fail.
-<<<<<<< HEAD
-var res =
-    db.adminCommand({movechunk: ns, find: {a: 0}, bounds: [chunk.min, chunk.max], to: "shard0000"});
-=======
 var res = db.adminCommand(
     {movechunk: ns, find: {a: 0}, bounds: [chunk.min, chunk.max], to: s.shard0.shardName});
->>>>>>> f378d467
 assert.eq(res.ok, 0, "moveChunk shouldn't work with invalid specification method");
 
 // now move a chunk using the lower/upper bound method. should work.
