--- conflicted
+++ resolved
@@ -11,10 +11,6 @@
         var shard0 = st.shard0.shardName;
         var shard1 = st.shard1.shardName;
 
-<<<<<<< HEAD
-    var shard0 = st.shard0.shardName;
-    var shard1 = st.shard1.shardName;
-=======
         assert.commandWorked(mongos.adminCommand({enableSharding: kDbName}));
         st.ensurePrimaryShard(kDbName, shard0);
         assert.eq(shard0, mongos.getDB('config').databases.findOne({_id: kDbName}).primary);
@@ -23,7 +19,6 @@
         assert.commandFailedWithCode(
             mongos.getDB('test').runCommand({movePrimary: kDbName, to: shard0}),
             ErrorCodes.Unauthorized);
->>>>>>> f378d467
 
         // Can't movePrimary for 'config' database.
         assert.commandFailed(mongos.adminCommand({movePrimary: 'config', to: shard0}));
