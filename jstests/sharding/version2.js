(function() {
    'use strict';

    var s = new ShardingTest({name: "version2", shards: 1});

    assert.commandWorked(s.s0.adminCommand({enablesharding: "alleyinsider"}));
    assert.commandWorked(s.s0.adminCommand({shardcollection: "alleyinsider.foo", key: {num: 1}}));
    assert.commandWorked(s.s0.adminCommand({shardcollection: "alleyinsider.bar", key: {num: 1}}));

    var a = s._connections[0].getDB("admin");

    // Setup from one client
    assert.eq(a.runCommand({"getShardVersion": "alleyinsider.foo", configdb: s._configDB}).mine.i,
              0);
    assert.eq(a.runCommand({"getShardVersion": "alleyinsider.foo", configdb: s._configDB}).global.i,
              0);

    var fooEpoch = s.getDB('config').chunks.findOne({ns: 'alleyinsider.foo'}).lastmodEpoch;
    assert.commandWorked(a.runCommand({
        setShardVersion: "alleyinsider.foo",
        configdb: s._configDB,
        authoritative: true,
        version: new Timestamp(1, 0),
        versionEpoch: fooEpoch,
        shard: s.shard0.shardName,
        shardHost: s.s.host,
    }));

    printjson(s.config.chunks.findOne());

    assert.eq(a.runCommand({"getShardVersion": "alleyinsider.foo", configdb: s._configDB}).mine.t,
              1);
    assert.eq(a.runCommand({"getShardVersion": "alleyinsider.foo", configdb: s._configDB}).global.t,
              1);

    // From a different client
<<<<<<< HEAD
    var a2 = connect(`mongodb://${s._connections[0].name}/admin`);
=======
    var a2 = connect(`mongodb://${s.rs0.getPrimary().name}/admin`);
>>>>>>> f378d467

    assert.eq(
        a2.runCommand({"getShardVersion": "alleyinsider.foo", configdb: s._configDB}).global.t,
        1,
        "a2 global 1");
    assert.eq(a2.runCommand({"getShardVersion": "alleyinsider.foo", configdb: s._configDB}).mine.i,
              0,
              "a2 mine 1");

    function simpleFindOne() {
        return a2.getMongo().getDB("alleyinsider").foo.findOne();
    }

    var barEpoch = s.getDB('config').chunks.findOne({ns: 'alleyinsider.bar'}).lastmodEpoch;
    assert.commandWorked(a2.runCommand({
        setShardVersion: "alleyinsider.bar",
        configdb: s._configDB,
        version: new Timestamp(1, 0),
        versionEpoch: barEpoch,
        shard: s.shard0.shardName,
        authoritative: true
    }),
                         "setShardVersion bar temp");

    assert.throws(simpleFindOne, [], "should complain about not in sharded mode 1");

    // the only way that setSharVersion passes is if the shard agrees with the version
    // the shard takes its version from config directly
    // TODO bump timestamps in config
    // assert(a2.runCommand({ "setShardVersion": "alleyinsider.foo", configdb: s._configDB, version:
    // 2 }).ok == 1, "setShardVersion a2-1");

    // simpleFindOne(); // now should run ok

    // assert(a2.runCommand({ "setShardVersion": "alleyinsider.foo", configdb: s._configDB, version:
    // 3 }).ok == 1, "setShardVersion a2-2");

    // simpleFindOne(); // newer version is ok

    s.stop();

})();<|MERGE_RESOLUTION|>--- conflicted
+++ resolved
@@ -34,11 +34,7 @@
               1);
 
     // From a different client
-<<<<<<< HEAD
-    var a2 = connect(`mongodb://${s._connections[0].name}/admin`);
-=======
     var a2 = connect(`mongodb://${s.rs0.getPrimary().name}/admin`);
->>>>>>> f378d467
 
     assert.eq(
         a2.runCommand({"getShardVersion": "alleyinsider.foo", configdb: s._configDB}).global.t,
