// Test SERVER-14306.  Do a query directly against a mongod with an in-memory sort and a limit that
// doesn't cause the in-memory sort limit to be reached, then make sure the same limit also doesn't
// cause the in-memory sort limit to be reached when running through a mongos.
(function() {
    'use strict';

    var st = new ShardingTest({shards: 2});
    assert.commandWorked(st.s.adminCommand({enableSharding: 'test'}));
<<<<<<< HEAD
    st.ensurePrimaryShard('test', 'shard0000');
=======
    st.ensurePrimaryShard('test', st.shard0.shardName);
>>>>>>> f378d467

    // Make sure that at least 1 chunk is on another shard so that mongos doesn't treat this as a
    // single-shard query (which doesn't exercise the bug)
    assert.commandWorked(st.s.adminCommand(
        {shardCollection: 'test.skip', key: {_id: 'hashed'}, numInitialChunks: 64}));

    var mongosCol = st.s.getDB('test').getCollection('skip');
    var shardCol = st.shard0.getDB('test').getCollection('skip');

    // Create enough data to exceed the 32MB in-memory sort limit (per shard)
    var filler = new Array(10240).toString();
    var bulkOp = mongosCol.initializeOrderedBulkOp();
    for (var i = 0; i < 12800; i++) {
        bulkOp.insert({x: i, str: filler});
    }
    assert.writeOK(bulkOp.execute());

    var passLimit = 2000;
    var failLimit = 4000;

    // Test on MongoD
    jsTestLog("Test no error with limit of " + passLimit + " on mongod");
    assert.eq(passLimit, shardCol.find().sort({x: 1}).limit(passLimit).itcount());

    jsTestLog("Test error with limit of " + failLimit + " on mongod");
    assert.throws(function() {
        shardCol.find().sort({x: 1}).limit(failLimit).itcount();
    });

    // Test on MongoS
    jsTestLog("Test no error with limit of " + passLimit + " on mongos");
    assert.eq(passLimit, mongosCol.find().sort({x: 1}).limit(passLimit).itcount());

    jsTestLog("Test error with limit of " + failLimit + " on mongos");
    assert.throws(function() {
        mongosCol.find().sort({x: 1}).limit(failLimit).itcount();
    });

    st.stop();

})();<|MERGE_RESOLUTION|>--- conflicted
+++ resolved
@@ -6,11 +6,7 @@
 
     var st = new ShardingTest({shards: 2});
     assert.commandWorked(st.s.adminCommand({enableSharding: 'test'}));
-<<<<<<< HEAD
-    st.ensurePrimaryShard('test', 'shard0000');
-=======
     st.ensurePrimaryShard('test', st.shard0.shardName);
->>>>>>> f378d467
 
     // Make sure that at least 1 chunk is on another shard so that mongos doesn't treat this as a
     // single-shard query (which doesn't exercise the bug)
