// SERVER-5124
// The puporse of this test is to test authentication when adding/removing a shard. The test sets
// up a sharded system, then adds/removes a shard.
(function() {
    'use strict';

    // login method to login into the database
    function login(userObj) {
        var authResult = mongos.getDB(userObj.db).auth(userObj.username, userObj.password);
        printjson(authResult);
    }

    // admin user object
    var adminUser = {db: "admin", username: "foo", password: "bar"};

    // set up a 2 shard cluster with keyfile
<<<<<<< HEAD
    var st = new ShardingTest({shards: 1, mongos: 1, other: {keyFile: 'jstests/libs/key1'}});
=======
    // TODO: Remove 'shardAsReplicaSet: false' when SERVER-32672 is fixed.
    var st = new ShardingTest(
        {shards: 1, mongos: 1, other: {keyFile: 'jstests/libs/key1', shardAsReplicaSet: false}});
>>>>>>> f378d467

    var mongos = st.s0;
    var admin = mongos.getDB("admin");

    print("1 shard system setup");

    // add the admin user
    print("adding user");
    mongos.getDB(adminUser.db).createUser({
        user: adminUser.username,
        pwd: adminUser.password,
        roles: jsTest.adminUserRoles
    });

    // login as admin user
    login(adminUser);

    assert.eq(1, st.config.shards.count(), "initial server count wrong");

    // start a mongod with NO keyfile
    var conn = MongoRunner.runMongod({shardsvr: ""});
    print(conn);

    // --------------- Test 1 --------------------
    // Add shard to the existing cluster (should fail because it was added without a keyfile)
    printjson(assert.commandFailed(admin.runCommand({addShard: conn.host})));

    // stop mongod
    MongoRunner.stopMongod(conn);

    //--------------- Test 2 --------------------
    // start mongod again, this time with keyfile
    var conn = MongoRunner.runMongod({keyFile: "jstests/libs/key1", shardsvr: ""});
    // try adding the new shard
    assert.commandWorked(admin.runCommand({addShard: conn.host}));

    // Add some data
    var db = mongos.getDB("foo");
    var collA = mongos.getCollection("foo.bar");

    // enable sharding on a collection
    assert.commandWorked(admin.runCommand({enableSharding: "" + collA.getDB()}));
    st.ensurePrimaryShard("foo", "shard0000");

    assert.commandWorked(admin.runCommand({shardCollection: "" + collA, key: {_id: 1}}));

    // add data to the sharded collection
    for (var i = 0; i < 4; i++) {
        db.bar.save({_id: i});
        assert.commandWorked(admin.runCommand({split: "" + collA, middle: {_id: i}}));
    }

    // move a chunk
    assert.commandWorked(admin.runCommand({moveChunk: "foo.bar", find: {_id: 1}, to: "shard0001"}));

    // verify the chunk was moved
    admin.runCommand({flushRouterConfig: 1});

    var config = mongos.getDB("config");
    st.printShardingStatus(true);

    // start balancer before removing the shard
    st.startBalancer();

    //--------------- Test 3 --------------------
    // now drain the shard
    assert.commandWorked(admin.runCommand({removeShard: conn.host}));

    // give it some time to drain
    assert.soon(function() {
        var result = admin.runCommand({removeShard: conn.host});
        printjson(result);

        return result.ok && result.state == "completed";
    }, "failed to drain shard completely", 5 * 60 * 1000);

    assert.eq(1, st.config.shards.count(), "removed server still appears in count");

    MongoRunner.stopMongod(conn);

    st.stop();
})();<|MERGE_RESOLUTION|>--- conflicted
+++ resolved
@@ -14,13 +14,9 @@
     var adminUser = {db: "admin", username: "foo", password: "bar"};
 
     // set up a 2 shard cluster with keyfile
-<<<<<<< HEAD
-    var st = new ShardingTest({shards: 1, mongos: 1, other: {keyFile: 'jstests/libs/key1'}});
-=======
     // TODO: Remove 'shardAsReplicaSet: false' when SERVER-32672 is fixed.
     var st = new ShardingTest(
         {shards: 1, mongos: 1, other: {keyFile: 'jstests/libs/key1', shardAsReplicaSet: false}});
->>>>>>> f378d467
 
     var mongos = st.s0;
     var admin = mongos.getDB("admin");
