(function() {
    'use strict';

    function movePrimary() {
        assert.commandWorked(s.getDB('test1').runCommand({dropDatabase: 1}));
        var db = s.getDB('test1');
        var c = db.foo;
        c.save({a: 1});
        c.save({a: 2});
        c.save({a: 3});
        assert.eq(3, c.count());

        assert.commandWorked(
            db.runCommand({create: "view", viewOn: "foo", pipeline: [{$match: {a: 3}}]}));
<<<<<<< HEAD

        return s.getPrimaryShard(name);
    };

    from = initDB("test1");
    to = s.getOther(from);

    assert.eq(3, from.getDB("test1").foo.count(), "from doesn't have data before move");
    assert.eq(0, to.getDB("test1").foo.count(), "to has data before move");
    assert.eq(1, s.s.getDB("test1").view.count(), "count on view incorrect before move");

    assert.eq(s.normalize(s.config.databases.findOne({_id: "test1"}).primary),
              s.normalize(from.name),
              "not in db correctly to start");
    s.printShardingStatus();
    oldShardName = s.config.databases.findOne({_id: "test1"}).primary;
    s.admin.runCommand({moveprimary: "test1", to: to.name});
    s.printShardingStatus();
    assert.eq(s.normalize(s.config.databases.findOne({_id: "test1"}).primary),
              s.normalize(to.name),
              "to in config db didn't change after first move");

    assert.eq(0, from.getDB("test1").foo.count(), "from still has data after move");
    assert.eq(3, to.getDB("test1").foo.count(), "to doesn't have data after move");
    assert.eq(1, s.s.getDB("test1").view.count(), "count on view incorrect after move");

    // move back, now using shard name instead of server address
    s.admin.runCommand({moveprimary: "test1", to: oldShardName});
    s.printShardingStatus();
    assert.eq(s.normalize(s.config.databases.findOne({_id: "test1"}).primary),
              oldShardName,
              "to in config db didn't change after second move");

    assert.eq(3, from.getDB("test1").foo.count(), "from doesn't have data after move back");
    assert.eq(0, to.getDB("test1").foo.count(), "to has data after move back");
    assert.eq(1, s.s.getDB("test1").view.count(), "count on view incorrect after move back");

    // attempting to move primary DB to non-existent shard should error out with appropriate code
    var res = s.admin.runCommand({movePrimary: 'test1', to: 'dontexist'});
    assert.commandFailed(res, 'attempting to use non-existent shard as primary should error out');
    // ErrorCodes::ShardNotFound === 70
    assert.eq(res.code, 70, 'ShardNotFound code not used');
=======
>>>>>>> f378d467

        var fromShard = s.getPrimaryShard('test1');
        var toShard = s.getOther(fromShard);

        assert.eq(3, fromShard.getDB("test1").foo.count(), "from doesn't have data before move");
        assert.eq(0, toShard.getDB("test1").foo.count(), "to has data before move");
        assert.eq(1, s.s.getDB("test1").view.count(), "count on view incorrect before move");

        s.printShardingStatus();
        assert.eq(s.normalize(s.config.databases.findOne({_id: "test1"}).primary),
                  s.normalize(fromShard.name),
                  "not in db correctly to start");

        var oldShardName = s.config.databases.findOne({_id: "test1"}).primary;

        assert.commandWorked(s.s0.adminCommand({movePrimary: "test1", to: toShard.name}));
        s.printShardingStatus();
        assert.eq(s.normalize(s.config.databases.findOne({_id: "test1"}).primary),
                  s.normalize(toShard.name),
                  "to in config db didn't change after first move");

        assert.eq(0, fromShard.getDB("test1").foo.count(), "from still has data after move");
        assert.eq(3, toShard.getDB("test1").foo.count(), "to doesn't have data after move");
        assert.eq(1, s.s.getDB("test1").view.count(), "count on view incorrect after move");

        // Move back, now using shard name instead of server address
        assert.commandWorked(s.s0.adminCommand({movePrimary: "test1", to: oldShardName}));
        s.printShardingStatus();
        assert.eq(s.normalize(s.config.databases.findOne({_id: "test1"}).primary),
                  oldShardName,
                  "to in config db didn't change after second move");

        assert.eq(
            3, fromShard.getDB("test1").foo.count(), "from doesn't have data after move back");
        assert.eq(0, toShard.getDB("test1").foo.count(), "to has data after move back");
        assert.eq(1, s.s.getDB("test1").view.count(), "count on view incorrect after move back");

        assert.commandFailedWithCode(s.s0.adminCommand({movePrimary: 'test1', to: 'dontexist'}),
                                     ErrorCodes.ShardNotFound,
                                     'attempting to use non-existent shard as primary should fail');
    }

    var s = new ShardingTest({shards: 2});

    // Set FCV to 3.6
    assert.commandWorked(s.s.adminCommand({setFeatureCompatibilityVersion: "3.6"}));
    movePrimary();

    // Set FCV to 4.0
    assert.commandWorked(s.s.adminCommand({setFeatureCompatibilityVersion: "4.0"}));
    movePrimary();

    s.stop();
})();<|MERGE_RESOLUTION|>--- conflicted
+++ resolved
@@ -12,51 +12,6 @@
 
         assert.commandWorked(
             db.runCommand({create: "view", viewOn: "foo", pipeline: [{$match: {a: 3}}]}));
-<<<<<<< HEAD
-
-        return s.getPrimaryShard(name);
-    };
-
-    from = initDB("test1");
-    to = s.getOther(from);
-
-    assert.eq(3, from.getDB("test1").foo.count(), "from doesn't have data before move");
-    assert.eq(0, to.getDB("test1").foo.count(), "to has data before move");
-    assert.eq(1, s.s.getDB("test1").view.count(), "count on view incorrect before move");
-
-    assert.eq(s.normalize(s.config.databases.findOne({_id: "test1"}).primary),
-              s.normalize(from.name),
-              "not in db correctly to start");
-    s.printShardingStatus();
-    oldShardName = s.config.databases.findOne({_id: "test1"}).primary;
-    s.admin.runCommand({moveprimary: "test1", to: to.name});
-    s.printShardingStatus();
-    assert.eq(s.normalize(s.config.databases.findOne({_id: "test1"}).primary),
-              s.normalize(to.name),
-              "to in config db didn't change after first move");
-
-    assert.eq(0, from.getDB("test1").foo.count(), "from still has data after move");
-    assert.eq(3, to.getDB("test1").foo.count(), "to doesn't have data after move");
-    assert.eq(1, s.s.getDB("test1").view.count(), "count on view incorrect after move");
-
-    // move back, now using shard name instead of server address
-    s.admin.runCommand({moveprimary: "test1", to: oldShardName});
-    s.printShardingStatus();
-    assert.eq(s.normalize(s.config.databases.findOne({_id: "test1"}).primary),
-              oldShardName,
-              "to in config db didn't change after second move");
-
-    assert.eq(3, from.getDB("test1").foo.count(), "from doesn't have data after move back");
-    assert.eq(0, to.getDB("test1").foo.count(), "to has data after move back");
-    assert.eq(1, s.s.getDB("test1").view.count(), "count on view incorrect after move back");
-
-    // attempting to move primary DB to non-existent shard should error out with appropriate code
-    var res = s.admin.runCommand({movePrimary: 'test1', to: 'dontexist'});
-    assert.commandFailed(res, 'attempting to use non-existent shard as primary should error out');
-    // ErrorCodes::ShardNotFound === 70
-    assert.eq(res.code, 70, 'ShardNotFound code not used');
-=======
->>>>>>> f378d467
 
         var fromShard = s.getPrimaryShard('test1');
         var toShard = s.getOther(fromShard);
