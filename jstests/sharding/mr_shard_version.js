// Test for SERVER-4158 (version changes during mapreduce)
(function() {

    var st = new ShardingTest({shards: 2, mongos: 1});

    // Stop balancer, since it'll just get in the way of these
    st.stopBalancer();

    var coll = st.s.getCollection(jsTest.name() + ".coll");

    var numDocs = 50000;
    var numKeys = 1000;
    var numTests = 3;

    var bulk = coll.initializeUnorderedBulkOp();
    for (var i = 0; i < numDocs; i++) {
        bulk.insert({_id: i, key: "" + (i % numKeys), value: i % numKeys});
    }
    assert.writeOK(bulk.execute());

    assert.eq(numDocs, coll.find().itcount());

    var halfId = coll.find().itcount() / 2;

    // Shard collection in half
    st.shardColl(coll, {_id: 1}, {_id: halfId});

    st.printShardingStatus();

    jsTest.log("Collection now initialized with keys and values...");

    jsTest.log("Starting migrations...");

<<<<<<< HEAD
    var migrateOp = {op: "command", ns: "admin", command: {moveChunk: "" + coll}};

    var checkMigrate = function() {
        print("Result of migrate : ");
        printjson(this);
    };

=======
>>>>>>> f378d467
    var ops = {};
    for (var i = 0; i < st._connections.length; i++) {
        for (var j = 0; j < 2; j++) {
            ops["" + (i * 2 + j)] = {
                op: "command",
                ns: "admin",
                command: {
                    moveChunk: "" + coll,
                    find: {_id: (j == 0 ? 0 : halfId)},
                    to: st._connections[i].shardName
                },
            };
        }
    }

    var bid = benchStart({ops: ops, host: st.s.host, parallel: 1, handleErrors: false});

    jsTest.log("Starting m/r...");

    var map = function() {
        emit(this.key, this.value);
    };
    var reduce = function(k, values) {
        var total = 0;
        for (var i = 0; i < values.length; i++)
            total += values[i];
        return total;
    };

    var outputColl = st.s.getCollection(jsTest.name() + ".mrOutput");

    jsTest.log("Output coll : " + outputColl);

    for (var t = 0; t < numTests; t++) {
        var results = coll.mapReduce(map, reduce, {out: {replace: outputColl.getName()}});

        // Assert that the results are actually correct, all keys have values of (numDocs / numKeys)
        // x key
        var output = outputColl.find().sort({_id: 1}).toArray();

        // printjson( output )

        assert.eq(output.length, numKeys);
        printjson(output);
        for (var i = 0; i < output.length; i++)
            assert.eq(parseInt(output[i]._id) * (numDocs / numKeys), output[i].value);
    }

    jsTest.log("Finishing parallel migrations...");

    printjson(benchFinish(bid));

    st.stop();

})();<|MERGE_RESOLUTION|>--- conflicted
+++ resolved
@@ -31,16 +31,6 @@
 
     jsTest.log("Starting migrations...");
 
-<<<<<<< HEAD
-    var migrateOp = {op: "command", ns: "admin", command: {moveChunk: "" + coll}};
-
-    var checkMigrate = function() {
-        print("Result of migrate : ");
-        printjson(this);
-    };
-
-=======
->>>>>>> f378d467
     var ops = {};
     for (var i = 0; i < st._connections.length; i++) {
         for (var j = 0; j < 2; j++) {
