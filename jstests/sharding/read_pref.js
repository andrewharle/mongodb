--- conflicted
+++ resolved
@@ -7,43 +7,8 @@
  * @tags: [resource_intensive]
  */
 
-<<<<<<< HEAD
-load("jstests/replsets/rslib.js");
-
-var PRI_TAG = {dc: 'ny'};
-var SEC_TAGS = [{dc: 'sf', s: "1"}, {dc: 'ma', s: "2"}, {dc: 'eu', s: "3"}, {dc: 'jp', s: "4"}];
-var NODES = SEC_TAGS.length + 1;
-
-var doTest = function(useDollarQuerySyntax) {
-    var st = new ShardingTest({shards: {rs0: {nodes: NODES, oplogSize: 10, useHostName: true}}});
-    var replTest = st.rs0;
-    var primaryNode = replTest.getPrimary();
-
-    // The $-prefixed query syntax is only legal for compatibility mode reads, not for the
-    // find/getMore commands.
-    if (useDollarQuerySyntax && st.s.getDB("test").getMongo().useReadCommands()) {
-        return;
-    }
-
-    var setupConf = function() {
-        var replConf = primaryNode.getDB('local').system.replset.findOne();
-        replConf.version = (replConf.version || 0) + 1;
-
-        var secIdx = 0;
-        for (var x = 0; x < NODES; x++) {
-            var node = replConf.members[x];
-
-            if (node.host == primaryNode.name) {
-                node.tags = PRI_TAG;
-            } else {
-                node.tags = SEC_TAGS[secIdx++];
-                node.priority = 0;
-            }
-        }
-=======
 // Checking UUID consistency involves talking to a shard node, which in this test is shutdown
 TestData.skipCheckingUUIDsConsistentAcrossCluster = true;
->>>>>>> f378d467
 
 (function() {
     'use strict';
@@ -103,19 +68,9 @@
 
                     var nodeTag = node['tags'];
 
-<<<<<<< HEAD
-    // Wait until the ReplicaSetMonitor refreshes its view and see the tags
-    var replConfig = replTest.getReplSetConfigFromNode();
-    replConfig.members.forEach(function(node) {
-        var nodeConn = new Mongo(node.host);
-        awaitRSClientHosts(conn, nodeConn, {ok: true, tags: node.tags}, replTest);
-    });
-    replTest.awaitReplication();
-=======
                     for (var key in tag) {
                         assert.eq(tag[key], nodeTag[key]);
                     }
->>>>>>> f378d467
 
                     return;
                 }
@@ -128,11 +83,6 @@
 
         var conn = st.s;
 
-<<<<<<< HEAD
-    var getExplain = function(readPrefMode, readPrefTags) {
-        if (useDollarQuerySyntax) {
-            var readPrefObj = {mode: readPrefMode};
-=======
         // Wait until the ReplicaSetMonitor refreshes its view and see the tags
         var replConfig = replTest.getReplSetConfigFromNode();
         replConfig.members.forEach(function(node) {
@@ -140,7 +90,6 @@
             awaitRSClientHosts(conn, nodeConn, {ok: true, tags: node.tags}, replTest);
         });
         replTest.awaitReplication();
->>>>>>> f378d467
 
         jsTest.log('New rs config: ' + tojson(primaryNode.getDB('local').system.replset.findOne()));
         jsTest.log('connpool: ' + tojson(conn.getDB('admin').runCommand({connPoolStats: 1})));
@@ -260,88 +209,6 @@
         st.stop();
     };
 
-<<<<<<< HEAD
-    // Read pref should work without slaveOk
-    var explain = getExplain("secondary");
-    var explainServer = getExplainServer(explain);
-    assert.neq(primaryNode.name, explainServer);
-
-    conn.setSlaveOk();
-
-    // It should also work with slaveOk
-    explain = getExplain("secondary");
-    explainServer = getExplainServer(explain);
-    assert.neq(primaryNode.name, explainServer);
-
-    // Check that $readPreference does not influence the actual query
-    assert.eq(1, explain.executionStats.nReturned);
-
-    explain = getExplain("secondaryPreferred", [{s: "2"}]);
-    explainServer = getExplainServer(explain);
-    checkTag(explainServer, {s: "2"});
-    assert.eq(1, explain.executionStats.nReturned);
-
-    // Cannot use tags with primaryOnly
-    assert.throws(function() {
-        getExplain("primary", [{s: "2"}]);
-    });
-
-    // Ok to use empty tags on primaryOnly
-    explain = getExplain("primary", [{}]);
-    explainServer = getExplainServer(explain);
-    assert.eq(primaryNode.name, explainServer);
-
-    explain = getExplain("primary", []);
-    explainServer = getExplainServer(explain);
-    assert.eq(primaryNode.name, explainServer);
-
-    // Check that mongos will try the next tag if nothing matches the first
-    explain = getExplain("secondary", [{z: "3"}, {dc: "jp"}]);
-    explainServer = getExplainServer(explain);
-    checkTag(explainServer, {dc: "jp"});
-    assert.eq(1, explain.executionStats.nReturned);
-
-    // Check that mongos will fallback to primary if none of tags given matches
-    explain = getExplain("secondaryPreferred", [{z: "3"}, {dc: "ph"}]);
-    explainServer = getExplainServer(explain);
-    // Call getPrimary again since the primary could have changed after the restart.
-    assert.eq(replTest.getPrimary().name, explainServer);
-    assert.eq(1, explain.executionStats.nReturned);
-
-    // Kill all members except one
-    var stoppedNodes = [];
-    for (var x = 0; x < NODES - 1; x++) {
-        replTest.stop(x);
-        stoppedNodes.push(replTest.nodes[x]);
-    }
-
-    // Wait for ReplicaSetMonitor to realize nodes are down
-    awaitRSClientHosts(conn, stoppedNodes, {ok: false}, replTest.name);
-
-    // Wait for the last node to be in steady state -> secondary (not recovering)
-    var lastNode = replTest.nodes[NODES - 1];
-    awaitRSClientHosts(conn, lastNode, {ok: true, secondary: true}, replTest.name);
-
-    jsTest.log('connpool: ' + tojson(conn.getDB('admin').runCommand({connPoolStats: 1})));
-
-    // Test to make sure that connection is ok, in prep for priOnly test
-    explain = getExplain("nearest");
-    explainServer = getExplainServer(explain);
-    assert.eq(explainServer, replTest.nodes[NODES - 1].name);
-    assert.eq(1, explain.executionStats.nReturned);
-
-    // Should assert if request with priOnly but no primary
-    assert.throws(function() {
-        getExplain("primary");
-    });
-
-    st.stop();
-};
-
-doTest(false);
-doTest(true);
-=======
     doTest(false);
     doTest(true);
-})();
->>>>>>> f378d467
+})();