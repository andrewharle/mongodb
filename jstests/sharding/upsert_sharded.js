//
// Upsert behavior tests for sharding
// NOTE: Generic upsert behavior tests belong in the core suite
//
(function() {
    'use strict';

    var st = new ShardingTest({shards: 2, mongos: 1});

    var mongos = st.s0;
    var admin = mongos.getDB("admin");
    var coll = mongos.getCollection("foo.bar");

    assert(admin.runCommand({enableSharding: coll.getDB() + ""}).ok);
<<<<<<< HEAD
    st.ensurePrimaryShard(coll.getDB().getName(), 'shard0001');
=======
    st.ensurePrimaryShard(coll.getDB().getName(), st.shard1.shardName);
>>>>>>> f378d467

    var upsertedResult = function(query, expr) {
        coll.remove({});
        return coll.update(query, expr, {upsert: true});
    };

    var upsertedField = function(query, expr, fieldName) {
        assert.writeOK(upsertedResult(query, expr));
        return coll.findOne()[fieldName];
    };

    var upsertedId = function(query, expr) {
        return upsertedField(query, expr, "_id");
    };

    var upsertedXVal = function(query, expr) {
        return upsertedField(query, expr, "x");
    };

    st.ensurePrimaryShard(coll.getDB() + "", st.shard0.shardName);
    assert.commandWorked(admin.runCommand({shardCollection: coll + "", key: {x: 1}}));
    assert.commandWorked(admin.runCommand({split: coll + "", middle: {x: 0}}));
    assert.commandWorked(admin.runCommand(
        {moveChunk: coll + "", find: {x: 0}, to: st.shard1.shardName, _waitForDelete: true}));

    st.printShardingStatus();

    // upserted update replacement would result in no shard key
    assert.writeError(upsertedResult({x: 1}, {}));

    // updates with upsert must contain shard key in query when $op style
    assert.eq(1, upsertedXVal({x: 1}, {$set: {a: 1}}));
    assert.eq(1, upsertedXVal({x: {$eq: 1}}, {$set: {a: 1}}));
    assert.eq(1, upsertedXVal({x: {$all: [1]}}, {$set: {a: 1}}));
    assert.eq(1, upsertedXVal({x: {$in: [1]}}, {$set: {a: 1}}));
    assert.eq(1, upsertedXVal({$and: [{x: {$eq: 1}}]}, {$set: {a: 1}}));
    assert.eq(1, upsertedXVal({$or: [{x: {$eq: 1}}]}, {$set: {a: 1}}));

    // shard key not extracted
    assert.writeError(upsertedResult({}, {$set: {a: 1, x: 1}}));
    assert.writeError(upsertedResult({x: {$gt: 1}}, {$set: {a: 1, x: 1}}));

    // Shard key type errors
    assert.writeError(upsertedResult({x: undefined}, {$set: {a: 1}}));
    assert.writeError(upsertedResult({x: [1, 2]}, {$set: {a: 1}}));
    assert.writeError(upsertedResult({x: {$eq: {$gt: 5}}}, {$set: {a: 1}}));
    // Regex shard key is not extracted from queries, even exact matches
    assert.writeError(upsertedResult({x: {$eq: /abc/}}, {$set: {a: 1}}));

    // nested field extraction always fails with non-nested key - like _id, we require setting the
    // elements directly
    assert.writeError(upsertedResult({"x.x": 1}, {$set: {a: 1}}));
    assert.writeError(upsertedResult({"x.x": {$eq: 1}}, {$set: {a: 1}}));

    coll.drop();

    st.ensurePrimaryShard(coll.getDB() + "", st.shard0.shardName);
    assert.commandWorked(admin.runCommand({shardCollection: coll + "", key: {'x.x': 1}}));
    assert.commandWorked(admin.runCommand({split: coll + "", middle: {'x.x': 0}}));
    assert.commandWorked(admin.runCommand(
        {moveChunk: coll + "", find: {'x.x': 0}, to: st.shard1.shardName, _waitForDelete: true}));

    st.printShardingStatus();

    // nested field extraction with nested shard key
    assert.docEq({x: 1}, upsertedXVal({"x.x": 1}, {$set: {a: 1}}));
    assert.docEq({x: 1}, upsertedXVal({"x.x": {$eq: 1}}, {$set: {a: 1}}));
    assert.docEq({x: 1}, upsertedXVal({"x.x": {$all: [1]}}, {$set: {a: 1}}));
    assert.docEq({x: 1}, upsertedXVal({$and: [{"x.x": {$eq: 1}}]}, {$set: {a: 1}}));
    assert.docEq({x: 1}, upsertedXVal({$or: [{"x.x": {$eq: 1}}]}, {$set: {a: 1}}));

    // Can specify siblings of nested shard keys
    assert.docEq({x: 1, y: 1}, upsertedXVal({"x.x": 1, "x.y": 1}, {$set: {a: 1}}));
    assert.docEq({x: 1, y: {z: 1}}, upsertedXVal({"x.x": 1, "x.y.z": 1}, {$set: {a: 1}}));

    // No arrays at any level
    assert.writeError(upsertedResult({"x.x": []}, {$set: {a: 1}}));
    assert.writeError(upsertedResult({x: {x: []}}, {$set: {a: 1}}));
    assert.writeError(upsertedResult({x: [{x: 1}]}, {$set: {a: 1}}));

    // Can't set sub-fields of nested key
    assert.writeError(upsertedResult({"x.x.x": {$eq: 1}}, {$set: {a: 1}}));

    st.stop();

})();<|MERGE_RESOLUTION|>--- conflicted
+++ resolved
@@ -12,11 +12,7 @@
     var coll = mongos.getCollection("foo.bar");
 
     assert(admin.runCommand({enableSharding: coll.getDB() + ""}).ok);
-<<<<<<< HEAD
-    st.ensurePrimaryShard(coll.getDB().getName(), 'shard0001');
-=======
     st.ensurePrimaryShard(coll.getDB().getName(), st.shard1.shardName);
->>>>>>> f378d467
 
     var upsertedResult = function(query, expr) {
         coll.remove({});
