--- conflicted
+++ resolved
@@ -42,8 +42,5 @@
     assert.eq('world', shard2.getCollection(coll + '').findOne().hello);
 
     st.stop();
-<<<<<<< HEAD
-=======
     MongoRunner.stopMongod(shard2);
->>>>>>> f378d467
 })();