/**
 * This tests whether slaveOk reads are properly routed through mongos in
 * an authenticated environment. This test also includes restarting the
 * entire set, then querying afterwards.
 *
 * This test involves a full restart of the replica set, so cannot be run with ephemeral storage
 * engines. When all nodes in a replica set are using an ephemeral storage engine, the set cannot
 * recover from a full restart. Once restarted, the nodes will have no knowledge of the replica set
 * config and will be unable to elect a primary.
 * @tags: [requires_persistence, requires_find_command]
 */
(function() {
    'use strict';
    load("jstests/replsets/rslib.js");

<<<<<<< HEAD
=======
    // Replica set nodes started with --shardsvr do not enable key generation until they are added
    // to a sharded cluster and reject commands with gossiped clusterTime from users without the
    // advanceClusterTime privilege. This causes ShardingTest setup to fail because the shell
    // briefly authenticates as __system and recieves clusterTime metadata then will fail trying to
    // gossip that time later in setup.
    //
    // TODO SERVER-32672: remove this flag.
    TestData.skipGossipingClusterTime = true;

>>>>>>> f378d467
    /**
     * Checks if a query to the given collection will be routed to the secondary. Returns true if
     * query was routed to a secondary node.
     */
    function doesRouteToSec(coll, query) {
        var explain = coll.find(query).explain();
        assert.eq("SINGLE_SHARD", explain.queryPlanner.winningPlan.stage);
        var serverInfo = explain.queryPlanner.winningPlan.shards[0].serverInfo;
        var conn = new Mongo(serverInfo.host + ":" + serverInfo.port.toString());
        var cmdRes = conn.getDB('admin').runCommand({isMaster: 1});

        jsTest.log('isMaster: ' + tojson(cmdRes));

        return cmdRes.secondary;
    }

    var rsOpts = {oplogSize: 50};
<<<<<<< HEAD
    var st = new ShardingTest({shards: 1, rs: rsOpts, other: {keyFile: 'jstests/libs/key1'}});
=======
    // TODO: Remove 'shardAsReplicaSet: false' when SERVER-32672 is fixed.
    var st = new ShardingTest(
        {shards: 1, rs: rsOpts, other: {keyFile: 'jstests/libs/key1', shardAsReplicaSet: false}});
>>>>>>> f378d467

    var mongos = st.s;
    var replTest = st.rs0;
    var testDB = mongos.getDB('AAAAA');
    var coll = testDB.user;
    var nodeCount = replTest.nodes.length;

    /* Add an admin user to the replica member to simulate connecting from
     * remote location. This is because mongod allows unautheticated
     * connections to access the server from localhost connections if there
     * is no admin user.
     */
    var adminDB = mongos.getDB('admin');
    adminDB.createUser({user: 'user', pwd: 'password', roles: jsTest.adminUserRoles});
    adminDB.auth('user', 'password');
    var priAdminDB = replTest.getPrimary().getDB('admin');
<<<<<<< HEAD
=======
    replTest.getPrimary().waitForClusterTime(60);
>>>>>>> f378d467
    priAdminDB.createUser({user: 'user', pwd: 'password', roles: jsTest.adminUserRoles},
                          {w: 3, wtimeout: 30000});

    coll.drop();
    coll.setSlaveOk(true);

    /* Secondaries should be up here, but they can still be in RECOVERY
     * state, which will make the ReplicaSetMonitor mark them as
     * ok = false and not eligible for slaveOk queries.
     */
    awaitRSClientHosts(mongos, replTest.getSecondaries(), {ok: true, secondary: true});

    var bulk = coll.initializeUnorderedBulkOp();
    for (var x = 0; x < 20; x++) {
        bulk.insert({v: x, k: 10});
    }
    assert.writeOK(bulk.execute({w: nodeCount}));

    /* Although mongos never caches query results, try to do a different query
     * everytime just to be sure.
     */
    var vToFind = 0;

    jsTest.log('First query to SEC');
    assert(doesRouteToSec(coll, {v: vToFind++}));

    var SIG_TERM = 15;
    replTest.stopSet(SIG_TERM, true, {auth: {user: 'user', pwd: 'password'}});

    for (var n = 0; n < nodeCount; n++) {
        replTest.restart(n, rsOpts);
    }

    replTest.awaitSecondaryNodes();

    coll.setSlaveOk(true);

    /* replSetMonitor does not refresh the nodes information when getting secondaries.
     * A node that is previously labeled as secondary can now be a primary, so we
     * wait for the replSetMonitorWatcher thread to refresh the nodes information.
     */
    awaitRSClientHosts(mongos, replTest.getSecondaries(), {ok: true, secondary: true});
    //
    // We also need to wait for the primary, it's possible that the mongos may think a node is a
    // secondary but it actually changed to a primary before we send our final query.
    //
    awaitRSClientHosts(mongos, replTest.getPrimary(), {ok: true, ismaster: true});

    // Recheck if we can still query secondaries after refreshing connections.
    jsTest.log('Final query to SEC');
    assert(doesRouteToSec(coll, {v: vToFind++}));

    // Cleanup auth so Windows will be able to shutdown gracefully
    priAdminDB = replTest.getPrimary().getDB('admin');
    priAdminDB.auth('user', 'password');
    priAdminDB.dropUser('user');

    st.stop();
})();<|MERGE_RESOLUTION|>--- conflicted
+++ resolved
@@ -13,8 +13,6 @@
     'use strict';
     load("jstests/replsets/rslib.js");
 
-<<<<<<< HEAD
-=======
     // Replica set nodes started with --shardsvr do not enable key generation until they are added
     // to a sharded cluster and reject commands with gossiped clusterTime from users without the
     // advanceClusterTime privilege. This causes ShardingTest setup to fail because the shell
@@ -24,7 +22,6 @@
     // TODO SERVER-32672: remove this flag.
     TestData.skipGossipingClusterTime = true;
 
->>>>>>> f378d467
     /**
      * Checks if a query to the given collection will be routed to the secondary. Returns true if
      * query was routed to a secondary node.
@@ -42,13 +39,9 @@
     }
 
     var rsOpts = {oplogSize: 50};
-<<<<<<< HEAD
-    var st = new ShardingTest({shards: 1, rs: rsOpts, other: {keyFile: 'jstests/libs/key1'}});
-=======
     // TODO: Remove 'shardAsReplicaSet: false' when SERVER-32672 is fixed.
     var st = new ShardingTest(
         {shards: 1, rs: rsOpts, other: {keyFile: 'jstests/libs/key1', shardAsReplicaSet: false}});
->>>>>>> f378d467
 
     var mongos = st.s;
     var replTest = st.rs0;
@@ -65,10 +58,7 @@
     adminDB.createUser({user: 'user', pwd: 'password', roles: jsTest.adminUserRoles});
     adminDB.auth('user', 'password');
     var priAdminDB = replTest.getPrimary().getDB('admin');
-<<<<<<< HEAD
-=======
     replTest.getPrimary().waitForClusterTime(60);
->>>>>>> f378d467
     priAdminDB.createUser({user: 'user', pwd: 'password', roles: jsTest.adminUserRoles},
                           {w: 3, wtimeout: 30000});
 
