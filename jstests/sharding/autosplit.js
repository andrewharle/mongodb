--- conflicted
+++ resolved
@@ -12,11 +12,7 @@
     });
 
     assert.commandWorked(s.s0.adminCommand({enablesharding: "test"}));
-<<<<<<< HEAD
-    s.ensurePrimaryShard('test', 'shard0001');
-=======
     s.ensurePrimaryShard('test', s.shard1.shardName);
->>>>>>> f378d467
     assert.commandWorked(s.s0.adminCommand({shardcollection: "test.foo", key: {num: 1}}));
 
     var bigString = "";
