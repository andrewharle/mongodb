// dumprestore_helpers.js

load('./jstests/multiVersion/libs/verify_collection_data.js');

// Given a "test spec" object, runs the specified test.
//
// The "test spec" object has the format:
//
// {
//     'serverSourceVersion' : "latest",
//     'serverDestVersion' : "2.4",
//     'mongoDumpVersion' : "2.2",
//     'mongoRestoreVersion' : "latest",
//     'dumpDir' : dumpDir,
//     'testDbpath' : testDbpath,
//     'dumpType' : "mongos",
//     'restoreType' : "mongod", // "mongos" also supported
//     'storageEngine': [ "mmapv1" ]
// }
//
// The first four fields are which versions of the various binaries to use in the test.
//
// The "dumpDir" field is the external directory to use as scratch space for database dumps.
//
// The "testDbpath" is the external directory to use as the server dbpath directory.
//
// For the "dumpType" and "restoreType" fields, the following values are supported:
//     - "mongod" - Do the dump or restore by connecting to a single mongod node
//     - "mongos" - Do the dump or restore by connecting to a sharded cluster
//
function multiVersionDumpRestoreTest(configObj) {
    // First sanity check the arguments in our configObj
    var requiredKeys = [
        'serverSourceVersion',
        'serverDestVersion',
        'mongoDumpVersion',
        'mongoRestoreVersion',
        'dumpDir',
        'testDbpath',
        'dumpType',
        'restoreType',
        'storageEngine'
    ];

    var i;

    for (i = 0; i < requiredKeys.length; i++) {
        assert(configObj.hasOwnProperty(requiredKeys[i]),
               "Missing required key: " + requiredKeys[i] + " in config object");
    }

    resetDbpath(configObj.dumpDir);
    resetDbpath(configObj.testDbpath);
    if (configObj.dumpType === "mongos") {
        var shardingTestConfig = {
            name: testBaseName + "_sharded_source",
            mongos: [{binVersion: configObj.serverSourceVersion}],
            shards: [{
                binVersion: configObj.serverSourceVersion,
                storageEngine: configObj.storageEngine
            }],
            config: [{binVersion: configObj.serverSourceVersion}],
            // TODO: SERVER-24163 remove after v3.4
            waitForCSRSSecondaries: false
        };
        var shardingTest = new ShardingTest(shardingTestConfig);
        var serverSource = shardingTest.s;
    } else {
        var serverSource = MongoRunner.runMongod({
            binVersion: configObj.serverSourceVersion,
            dbpath: configObj.testDbpath,
            storageEngine: configObj.storageEngine
        });
    }
    var sourceDB = serverSource.getDB(testBaseName);

    // Create generators to create collections with our seed data
    // Testing with both a capped collection and a normal collection
    var cappedCollGen = new CollectionDataGenerator({"capped": true});
    var collGen = new CollectionDataGenerator({"capped": false});

    // Create collections using the different generators
    var sourceCollCapped = createCollectionWithData(sourceDB, "cappedColl", cappedCollGen);
    var sourceColl = createCollectionWithData(sourceDB, "coll", collGen);

    // Record the current collection states for later validation
    var cappedCollValid = new CollectionDataValidator();
    cappedCollValid.recordCollectionData(sourceCollCapped);
    var collValid = new CollectionDataValidator();
    collValid.recordCollectionData(sourceColl);

    // Dump using the specified version of mongodump from the running mongod or mongos instance.
    if (configObj.dumpType === "mongod") {
        MongoRunner.runMongoTool("mongodump", {
            out: configObj.dumpDir,
            binVersion: configObj.mongoDumpVersion,
            host: serverSource.host,
            db: testBaseName
        });
<<<<<<< HEAD
        MongoRunner.stopMongod(serverSource.port);
=======
        MongoRunner.stopMongod(serverSource);
>>>>>>> f378d467
    } else { /* "mongos" */
        MongoRunner.runMongoTool("mongodump", {
            out: configObj.dumpDir,
            binVersion: configObj.mongoDumpVersion,
            host: serverSource.host,
            db: testBaseName
        });
        shardingTest.stop();
    }

    // Restore using the specified version of mongorestore
    if (configObj.restoreType === "mongod") {
        var serverDest = MongoRunner.runMongod(
            {binVersion: configObj.serverDestVersion, storageEngine: configObj.storageEngine});

        MongoRunner.runMongoTool("mongorestore", {
            dir: configObj.dumpDir + "/" + testBaseName,
            binVersion: configObj.mongoRestoreVersion,
            host: serverDest.host,
            db: testBaseName
        });
    } else { /* "mongos" */
        var shardingTestConfig = {
            name: testBaseName + "_sharded_dest",
            mongos: [{binVersion: configObj.serverDestVersion}],
            shards:
                [{binVersion: configObj.serverDestVersion, storageEngine: configObj.storageEngine}],
<<<<<<< HEAD
            config: [{binVersion: configObj.serverDestVersion}],
            // TODO: SERVER-24163 remove after v3.4
            waitForCSRSSecondaries: false
=======
            config: [{binVersion: configObj.serverDestVersion}]
>>>>>>> f378d467
        };
        var shardingTest = new ShardingTest(shardingTestConfig);
        serverDest = shardingTest.s;
        MongoRunner.runMongoTool("mongorestore", {
            dir: configObj.dumpDir + "/" + testBaseName,
            binVersion: configObj.mongoRestoreVersion,
            host: serverDest.host,
            db: testBaseName
        });
    }

    var destDB = serverDest.getDB(testBaseName);

    // Get references to our destinations collections
    // XXX: These are in the global scope (no "var"), but they need to be global to be in scope for
    // the "assert.soon" calls below.
    destColl = destDB.getCollection("coll");
    destCollCapped = destDB.getCollection("cappedColl");

    // Wait until we actually have data or timeout
    assert.soon("destColl.findOne()", "no data after sleep");
    assert.soon("destCollCapped.findOne()", "no data after sleep");

    let destDbVersion = destDB.version();

    // The mongorestore tool removes the "v" field when creating indexes from a dump. This allows
    // indexes to be built with the latest supported index version. We therefore remove the "v"
    // field when comparing whether the indexes we built are equivalent.
    const options = {indexSpecFieldsToSkip: ["v"]};

    // Validate that our collections were properly restored
    assert(collValid.validateCollectionData(destColl, destDbVersion, options));
    assert(cappedCollValid.validateCollectionData(destCollCapped, destDbVersion, options));

    if (configObj.restoreType === "mongos") {
        shardingTest.stop();
    } else {
        MongoRunner.stopMongod(serverDest);
    }
}

// Given an object with list values, returns a cursor that returns an object for every combination
// of selections of the values in the lists.
//
// Usage:
// var permutationCursor = getPermutationIterator({"a":[0,1], "b":[2,3]});
// while (permutationCursor.hasNext()) {
//    var permutation = permutationCursor.next();
//    printjson(permutation);
// }
//
// This will print:
//
// { "a" : 0, "b" : 2 }
// { "a" : 1, "b" : 2 }
// { "a" : 0, "b" : 3 }
// { "a" : 1, "b" : 3 }
function getPermutationIterator(permsObj) {
    function getAllPermutations(permsObj) {
        // Split our permutations object into "first" and "rest"
        var gotFirst = false;
        var firstKey;
        var firstValues;
        var restObj = {};
        for (var key in permsObj) {
            if (permsObj.hasOwnProperty(key)) {
                if (gotFirst) {
                    restObj[key] = permsObj[key];
                } else {
                    firstKey = key;
                    firstValues = permsObj[key];
                    gotFirst = true;
                }
            }
        }

        // Our base case is an empty object, which just has a single permutation, "{}"
        if (!gotFirst) {
            return [{}];
        }

        // Iterate the possibilities for "first" and for each one recursively get all the
        // permutations for "rest"
        var resultPermObjs = [];
        var i = 0;
        var j = 0;
        for (i = 0; i < firstValues.length; i++) {
            var subPermObjs = getAllPermutations(restObj);
            for (j = 0; j < subPermObjs.length; j++) {
                subPermObjs[j][firstKey] = firstValues[i];
                resultPermObjs.push(subPermObjs[j]);
            }
        }
        return resultPermObjs;
    }

    var allPermutations = getAllPermutations(permsObj);
    var currentPermutation = 0;

    return {
        "next": function() {
            return allPermutations[currentPermutation++];
        },
        "hasNext": function() {
            return currentPermutation < allPermutations.length;
        }
    };
}

// Given a "test spec" object, runs all test combinations.
//
// The "test spec" object has the format:
//
// {
//     'serverSourceVersion' : [ "latest", "2.4" ],
//     'serverDestVersion' :[ "latest", "2.4" ],
//     'mongoDumpVersion' :[ "latest", "2.4" ],
//     'mongoRestoreVersion' :[ "latest", "2.4" ],
//     'dumpDir' : [ dumpDir ],
//     'testDbpath' : [ testDbpath ],
//     'dumpType' : [ "mongod", "mongos" ],
//     'restoreType' : [ "mongod", "mongos" ],
//     'storageEngine': [ "mmapv1" ]
// }
//
// This function will run a test for each possible combination of the parameters.  See comments on
// "getPermutationIterator" above.
function runAllDumpRestoreTests(testCasePermutations) {
    var testCaseCursor = getPermutationIterator(testCasePermutations);
    while (testCaseCursor.hasNext()) {
        var testCase = testCaseCursor.next();
        print("Running multiversion mongodump mongorestore test:");
        printjson(testCase);
        multiVersionDumpRestoreTest(testCase);
    }
}<|MERGE_RESOLUTION|>--- conflicted
+++ resolved
@@ -59,9 +59,7 @@
                 binVersion: configObj.serverSourceVersion,
                 storageEngine: configObj.storageEngine
             }],
-            config: [{binVersion: configObj.serverSourceVersion}],
-            // TODO: SERVER-24163 remove after v3.4
-            waitForCSRSSecondaries: false
+            config: [{binVersion: configObj.serverSourceVersion}]
         };
         var shardingTest = new ShardingTest(shardingTestConfig);
         var serverSource = shardingTest.s;
@@ -97,11 +95,7 @@
             host: serverSource.host,
             db: testBaseName
         });
-<<<<<<< HEAD
-        MongoRunner.stopMongod(serverSource.port);
-=======
         MongoRunner.stopMongod(serverSource);
->>>>>>> f378d467
     } else { /* "mongos" */
         MongoRunner.runMongoTool("mongodump", {
             out: configObj.dumpDir,
@@ -129,13 +123,7 @@
             mongos: [{binVersion: configObj.serverDestVersion}],
             shards:
                 [{binVersion: configObj.serverDestVersion, storageEngine: configObj.storageEngine}],
-<<<<<<< HEAD
-            config: [{binVersion: configObj.serverDestVersion}],
-            // TODO: SERVER-24163 remove after v3.4
-            waitForCSRSSecondaries: false
-=======
             config: [{binVersion: configObj.serverDestVersion}]
->>>>>>> f378d467
         };
         var shardingTest = new ShardingTest(shardingTestConfig);
         serverDest = shardingTest.s;
