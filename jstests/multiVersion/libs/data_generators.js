--- conflicted
+++ resolved
@@ -631,15 +631,7 @@
         "capped": true,
         "size": 100000,
         "max": 2000,
-<<<<<<< HEAD
-        "usePowerOf2Sizes": true,
-        //"autoIndexId" : false // XXX: this doesn't exist in 2.4
     };
-    // We need to explicitly enable usePowerOf2Sizes, since it's the default in 2.6 but not in 2.4
-    var normalCollectionMetadata = {"usePowerOf2Sizes": true};
-=======
-    };
->>>>>>> f378d467
 
     return {
         "get": function() {
