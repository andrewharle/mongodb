/**
 * These tests check the version comparison logic in the multiversion test support code.
 *
 * In particular, it tests that the shell version (returned by version()) compares equal to
 * "latest", not equal to "last-stable", and x.y compares equal to x.y.z, but that x.w does
 * not.
 */

// Checking UUID consistency involves talking to a shard node, which in this test is shutdown
TestData.skipCheckingUUIDsConsistentAcrossCluster = true;

(function() {
    "use strict";

    function assertBinVersionsEqual(v1, v2) {
        assert(MongoRunner.areBinVersionsTheSame(v1, v2),
               "Expected \"" + v1 + "\" to equal \"" + v2 + "\"");
    }

    function assertBinVersionsNotEqual(v1, v2) {
        assert(!MongoRunner.areBinVersionsTheSame(v1, v2),
               "Expected \"" + v1 + "\" not to equal \"" + v2 + "\"");
    }

<<<<<<< HEAD
    // The current version is in the 3.4 series. This has to be changed very time we bump
    // the major version pair, but it provides a useful test of assumptions.
    assertBinVersionsEqual("3.4", version());
=======
    function assertBinVersionComparesHigher(v1, v2) {
        assert.eq(1,
                  MongoRunner.compareBinVersions(v1, v2),
                  "Expected \"" + v1 + "\" to compare higher than \"" + v2 + "\"");
    }

    function assertBinVersionComparesLower(v1, v2) {
        assert.eq(-1,
                  MongoRunner.compareBinVersions(v1, v2),
                  "Expected \"" + v1 + "\" to compare lower than \"" + v2 + "\"");
    }

    function assertBinVersionComparesEqual(v1, v2) {
        assert.eq(0,
                  MongoRunner.compareBinVersions(v1, v2),
                  "Expected \"" + v1 + "\" to compare equal to \"" + v2 + "\"");
    }

    // The current version is in the 3.7 series. This has to be changed very time we bump
    // the major version pair, but it provides a useful test of assumptions.
    assertBinVersionsEqual("4.0", version());
    assertBinVersionComparesEqual("4.0", version());
>>>>>>> f378d467

    // "latest" is the same version as the shell, "last-stable" is not.
    assertBinVersionsEqual("latest", version());
    assertBinVersionsEqual("", "latest");
    assertBinVersionsEqual("", version());

    assertBinVersionComparesEqual("latest", version());
    assertBinVersionComparesEqual("", "latest");
    assertBinVersionComparesEqual("", version());

    assertBinVersionsNotEqual("latest", "last-stable");
    assertBinVersionsNotEqual("last-stable", version());

<<<<<<< HEAD
=======
    assertBinVersionComparesHigher("latest", "last-stable");
    assertBinVersionComparesLower("last-stable", version());

>>>>>>> f378d467
    // 3.2 means 3.2.z for any value of z. It does not mean 3.0 or 3.0.w.
    assertBinVersionsEqual("3.2", "3.2.4");
    assertBinVersionsEqual("3.2.4", "3.2");
    assertBinVersionsNotEqual("3.2", "3.0");
    assertBinVersionsNotEqual("3.0.9", "3.2.9");

    assertBinVersionComparesEqual("3.2", "3.2.4");
    assertBinVersionComparesEqual("3.2.4", "3.2");
    assertBinVersionComparesHigher("3.2", "3.0");
    assertBinVersionComparesLower("3.0.9", "3.2.9");

    assertBinVersionsEqual("3.4", "3.4.0-abcd");
    assertBinVersionsEqual("3.4.0", "3.4.0-abcd");

    assertBinVersionComparesEqual("3.4", "3.4.0-abcd");
    assertBinVersionComparesEqual("3.4.0", "3.4.0-abcd");
    assertBinVersionComparesHigher("3.6.0", "3.4.0-abcd");
    assertBinVersionComparesHigher("3.4.1", "3.4.0-abcd");
    assertBinVersionComparesLower("3.4.0-abc", "3.4.1-xyz");

    // Prohibit versions that don't have at least two components (3 is no good, 3.2 is).
    assert.throws(MongoRunner.areBinVersionsTheSame, ["3", "3.2"]);
    assert.throws(MongoRunner.areBinVersionsTheSame, ["3.2", "3"]);

    // Throw an error when versions differ only by githash.
    assert.throws(MongoRunner.compareBinVersions, ["3.4.1-abc", "3.4.1-xyz"]);
}());<|MERGE_RESOLUTION|>--- conflicted
+++ resolved
@@ -22,11 +22,6 @@
                "Expected \"" + v1 + "\" not to equal \"" + v2 + "\"");
     }
 
-<<<<<<< HEAD
-    // The current version is in the 3.4 series. This has to be changed very time we bump
-    // the major version pair, but it provides a useful test of assumptions.
-    assertBinVersionsEqual("3.4", version());
-=======
     function assertBinVersionComparesHigher(v1, v2) {
         assert.eq(1,
                   MongoRunner.compareBinVersions(v1, v2),
@@ -49,7 +44,6 @@
     // the major version pair, but it provides a useful test of assumptions.
     assertBinVersionsEqual("4.0", version());
     assertBinVersionComparesEqual("4.0", version());
->>>>>>> f378d467
 
     // "latest" is the same version as the shell, "last-stable" is not.
     assertBinVersionsEqual("latest", version());
@@ -63,12 +57,9 @@
     assertBinVersionsNotEqual("latest", "last-stable");
     assertBinVersionsNotEqual("last-stable", version());
 
-<<<<<<< HEAD
-=======
     assertBinVersionComparesHigher("latest", "last-stable");
     assertBinVersionComparesLower("last-stable", version());
 
->>>>>>> f378d467
     // 3.2 means 3.2.z for any value of z. It does not mean 3.0 or 3.0.w.
     assertBinVersionsEqual("3.2", "3.2.4");
     assertBinVersionsEqual("3.2.4", "3.2");
