/*
 * Generally test that replica sets still function normally with mixed versions and mixed storage
 * engines. This test will set up a replica set containing members of various versions and
 * storage engines, do a bunch of random work, and assert that it replicates the same way on all
 * nodes.
 */

// This test randomly generates operations, which may include direct writes against
// config.transactions, which are not allowed to run under a session.
TestData.disableImplicitSessions = true;

load('jstests/libs/parallelTester.js');
load("jstests/replsets/rslib.js");

// Seed random numbers and print the seed. To reproduce a failed test, look for the seed towards
// the beginning of the output, and give it as an argument to randomize.
Random.setRandomSeed();
<<<<<<< HEAD
=======

// Version constants.
const lastStableFCV = "3.6";
>>>>>>> f378d467

/*
 * Namespace for all random operation helpers. Actual tests start below
 */
var RandomOps = {
    // Change this to print all operations run.
    verbose: false,
    // 'Random' documents will have various combinations of these names mapping to these values
    fieldNames: ["a", "b", "c", "longerName", "numbered10", "dashed-name"],
    fieldValues: [
        true,
        false,
        0,
        44,
        -123,
        "",
        "String",
        [],
        [false, "x"],
        ["array", 1, {doc: true}, new Date().getTime()],
        {},
        {embedded: "document", weird: ["values", 0, false]},
        new Date().getTime()
    ],

    /*
     * Return a random element from Array a.
     */
    randomChoice: function(a) {
        if (a.length === 0) {
            print("randomChoice called on empty input!");
            return null;
        }
        var x = Random.rand();
        while (x === 1.0) {  // Would be out of bounds
            x = Random.rand();
        }
        var i = Math.floor(x * a.length);
        return a[i];
    },

    /*
     * Uses above arrays to create a new doc with a random amount of fields mapping to random
     * values.
     */
    randomNewDoc: function() {
        var doc = {};
        for (var i = 0; i < Random.randInt(0, this.fieldNames.length); i++) {
            doc[this.randomChoice(this.fieldNames)] = this.randomChoice(this.fieldValues);
        }
        return doc;
    },

    /*
     * Returns the names of all 'user created' (non admin/local) databases which have some data in
     * them, or an empty list if none exist.
     */
    getCreatedDatabases: function(conn) {
        var created = [];
        var dbs = conn.getDBs().databases;
        for (var i in dbs) {
            var db = dbs[i];
            if (db.name !== 'local' && db.name !== 'admin' && db.empty === false) {
                created.push(db.name);
            }
        }
        return created;
    },

    getRandomDoc: function(collection) {
        try {
            var randIndex = Random.randInt(0, collection.find().count());
            return collection.find().sort({$natural: 1}).skip(randIndex).limit(1)[0];
        } catch (e) {
            return undefined;
        }
    },

    /*
     * Returns a random user defined collection.
     *
     * The second parameter is a function that should return false if it wants to filter out
     * a collection from the list.
     *
     * If no collections exist, this returns null.
     */
    getRandomExistingCollection: function(conn, filterFn) {
        var matched = [];
        var dbs = this.getCreatedDatabases(conn);
        for (var i in dbs) {
            var dbName = dbs[i];
            var colls = conn.getDB(dbName)
                            .getCollectionNames()
                            .filter(function(collName) {
                                if (collName == "system.indexes") {
                                    return false;
                                } else if (filterFn && !filterFn(dbName, collName)) {
                                    return false;
                                } else {
                                    return true;
                                }
                            })
                            .map(function(collName) {
                                return conn.getDB(dbName).getCollection(collName);
                            });
            Array.prototype.push.apply(matched, colls);
        }
        if (matched.length === 0) {
            return null;
        }
        return this.randomChoice(matched);
    },

    //////////////////////////////////////////////////////////////////////////////////
    // RANDOMIZED CRUD OPERATIONS
    //////////////////////////////////////////////////////////////////////////////////

    /*
     * Insert a random document into a random collection, with a random writeconcern
     */
    insert: function(conn) {
        var databases = ["tic", "tac", "toe"];
        var collections = ["eeny", "meeny", "miny", "moe"];
        var writeConcerns = [-1, 0, 1, 2, 3, 4, 5, 6, "majority"];

        var db = this.randomChoice(databases);
        var coll = this.randomChoice(collections);
        var doc = this.randomNewDoc();
        if (Random.rand() < 0.5) {
            doc._id = new ObjectId().str;  // Vary whether or not we include the _id
        }
        var writeConcern = this.randomChoice(writeConcerns);
        var journal = this.randomChoice([true, false]);
        if (this.verbose) {
            print("Inserting: ");
            printjson(doc);
            print("With write concern: " + writeConcern + " and journal: " + journal);
        }
        var result =
            conn.getDB(db)[coll].insert(doc, {writeConcern: {w: writeConcern}, journal: journal});
        assert.writeOK(result);
        if (this.verbose) {
            print("done.");
        }
    },

    /*
     * remove a random document from a random collection
     */
    remove: function(conn) {
        var coll = this.getRandomExistingCollection(conn);
        if (coll === null || coll.find().count() === 0) {
            return null;  // No data, can't delete anything.
        }
        var doc = this.getRandomDoc(coll);
        if (doc === undefined) {
            // If multithreaded, there could have been issues finding a random doc.
            // If so, just skip this operation.
            return;
        }

        if (this.verbose) {
            print("Deleting:");
            printjson(doc);
        }
        try {
            coll.remove(doc);
        } catch (e) {
            if (this.verbose) {
                print("Caught exception in remove: " + e);
            }
        }
        if (this.verbose) {
            print("done.");
        }
    },

    /*
     * Update a random document from a random collection. Set a random field to a (possibly) new
     * value.
     */
    update: function(conn) {
        var coll = this.getRandomExistingCollection(conn);
        if (coll === null || coll.find().count() === 0) {
            return null;  // No data, can't update anything.
        }
        var doc = this.getRandomDoc(coll);
        if (doc === undefined) {
            // If multithreaded, there could have been issues finding a random doc.
            // If so, just skip this operation.
            return;
        }

        var field = this.randomChoice(this.fieldNames);
        var updateDoc = {$set: {}};
        updateDoc.$set[field] = this.randomChoice(this.fieldValues);
        if (this.verbose) {
            print("Updating:");
            printjson(doc);
            print("with:");
            printjson(updateDoc);
        }
        // If multithreaded, doc might not exist anymore.
        try {
            coll.update(doc, updateDoc);
        } catch (e) {
            if (this.verbose) {
                print("Caught exception in update: " + e);
            }
        }
        if (this.verbose) {
            print("done.");
        }
    },

    //////////////////////////////////////////////////////////////////////////////////
    // RANDOMIZED COMMANDS
    //////////////////////////////////////////////////////////////////////////////////

    /*
     * Randomly rename a collection to a new name. New name will be an ObjectId string.
     */
    renameCollection: function(conn) {
        var coll = this.getRandomExistingCollection(conn);
        if (coll === null) {
            return null;
        }
        var newName = coll.getDB().getName() + "." + new ObjectId().str;
        if (this.verbose) {
            print("renaming collection " + coll.getFullName() + " to " + newName);
        }
        assert.commandWorked(
            conn.getDB("admin").runCommand({renameCollection: coll.getFullName(), to: newName}));
        if (this.verbose) {
            print("done.");
        }
    },

    /*
     * Randomly drop a user created collection
     */
    dropCollection: function(conn) {
        var coll = this.getRandomExistingCollection(conn);
        if (coll === null) {
            return null;
        }
        if (this.verbose) {
            print("Dropping collection " + coll.getFullName());
        }
        assert.commandWorked(coll.runCommand({drop: coll.getName()}));
        if (this.verbose) {
            print("done.");
        }
    },

    /*
     * Randomly create an index on a random field in a random user defined collection.
     */
    createIndex: function(conn) {
        var coll = this.getRandomExistingCollection(conn);
        if (coll === null) {
            return null;
        }
        var index = {};
        index[this.randomChoice(this.fieldNames)] = this.randomChoice([-1, 1]);
        if (this.verbose) {
            print("Adding index " + tojsononeline(index) + " to " + coll.getFullName());
        }
        coll.ensureIndex(index);
        if (this.verbose) {
            print("done.");
        }
    },

    /*
     * Randomly drop one existing index on a random user defined collection
     */
    dropIndex: function(conn) {
        var coll = this.getRandomExistingCollection(conn);
        if (coll === null) {
            return null;
        }
        var index = this.randomChoice(coll.getIndices());
        if (index.name === "_id_") {
            return null;  // Don't drop that one.
        }
        if (this.verbose) {
            print("Dropping index " + tojsononeline(index.key) + " from " + coll.getFullName());
        }
        assert.commandWorked(coll.dropIndex(index.name));
        if (this.verbose) {
            print("done.");
        }
    },

    /*
     * Select a random collection and flip the user flag for usePowerOf2Sizes
     */
    collMod: function(conn) {
        var coll = this.getRandomExistingCollection(conn);
        if (coll === null) {
            return null;
        }
        var toggle = !coll.stats().userFlags;
        if (this.verbose) {
            print("Modifying usePowerOf2Sizes to " + toggle + " on collection " +
                  coll.getFullName());
        }
        coll.runCommand({collMod: coll.getName(), usePowerOf2Sizes: toggle});
        if (this.verbose) {
            print("done.");
        }
    },

    /*
     * Select a random user-defined collection and empty it
     */
    emptyCapped: function(conn) {
        var isCapped = function(dbName, coll) {
            return conn.getDB(dbName)[coll].isCapped();
        };
        var coll = this.getRandomExistingCollection(conn, isCapped);
        if (coll === null) {
            return null;
        }
        if (this.verbose) {
            print("Emptying capped collection: " + coll.getFullName());
        }
        assert.commandWorked(coll.runCommand({emptycapped: coll.getName()}));
        if (this.verbose) {
            print("done.");
        }
    },

    /*
     * Apply some ops to a random collection. For now we'll just have insert ops.
     */
    applyOps: function(conn) {
        // Check if there are any valid collections to choose from.
        if (this.getRandomExistingCollection(conn) === null) {
            return null;
        }
        var ops = [];
        // Insert between 1 and 10 things.
        for (var i = 0; i < Random.randInt(1, 10); i++) {
            var coll = this.getRandomExistingCollection(conn);
            var doc = this.randomNewDoc();
            doc._id = new ObjectId();
            if (coll !== null) {
                ops.push({op: "i", ns: coll.getFullName(), o: doc});
            }
        }
        if (this.verbose) {
            print("Applying the following ops: ");
            printjson(ops);
        }
        assert.commandWorked(conn.getDB("admin").runCommand({applyOps: ops}));
        if (this.verbose) {
            print("done.");
        }
    },

    /*
     * Create a random collection. Use an ObjectId for the name
     */
    createCollection: function(conn) {
        var dbs = this.getCreatedDatabases(conn);
        if (dbs.length === 0) {
            return null;
        }
        var dbName = this.randomChoice(dbs);
        var newName = new ObjectId().str;
        if (this.verbose) {
            print("Creating new collection: " + "dbName" + "." + newName);
        }
        assert.commandWorked(conn.getDB(dbName).runCommand({create: newName}));
        if (this.verbose) {
            print("done.");
        }
    },

    /*
     * Convert a random non-capped collection to a capped one with size 1MB.
     */
    convertToCapped: function(conn) {
        var isNotCapped = function(dbName, coll) {
            return !conn.getDB(dbName)[coll].isCapped();
        };
        var coll = this.getRandomExistingCollection(conn, isNotCapped);
        if (coll === null) {
            return null;
        }
        if (this.verbose) {
            print("Converting " + coll.getFullName() + " to a capped collection.");
        }
<<<<<<< HEAD
        assert.commandWorked(conn.getDB(coll.getDB())
                                 .runCommand({convertToCapped: coll.getName(), size: 1024 * 1024}));
=======
        assert.commandWorked(coll.runCommand({convertToCapped: coll.getName(), size: 1024 * 1024}));
>>>>>>> f378d467
        if (this.verbose) {
            print("done.");
        }
    },

    appendOplogNote: function(conn) {
        var note = "Test note " + new ObjectId().str;
        if (this.verbose) {
            print("Appending oplog note: " + note);
        }
        assert.commandWorked(
            conn.getDB("admin").runCommand({appendOplogNote: note, data: {some: 'doc'}}));
        if (this.verbose) {
            print("done.");
        }
    },

    /*
     * Repeatedly call methods numOps times, choosing randomly from possibleOps, which should be
     * a list of strings representing method names of the RandomOps object.
     */
    doRandomWork: function(conn, numOps, possibleOps) {
        for (var i = 0; i < numOps; i++) {
            op = this.randomChoice(possibleOps);
            try {
                this[op](conn);
            } catch (ex) {
                print('doRandomWork - ' + op + ': failed: ' + ex);
                throw ex;
            }
        }
    }

};  // End of RandomOps

//////////////////////////////////////////////////////////////////////////////////
// OTHER HELPERS
//////////////////////////////////////////////////////////////////////////////////

function isArbiter(conn) {
    return conn.adminCommand({isMaster: 1}).arbiterOnly === true;
}

function removeFromArray(elem, a) {
    a.splice(a.indexOf(elem), 1);
}

/*
 * builds a function to be passed to assert.soon. Needs to know which node to expect as the new
 * primary
 */
var primaryChanged = function(conns, replTest, primaryIndex) {
    return function() {
        return conns[primaryIndex] == replTest.getPrimary();
    };
};

/*
 * If we have determined a collection doesn't match on two hosts, use this to get a string of the
 * differences.
 */
function getCollectionDiff(db1, db2, collName) {
    var coll1 = db1[collName];
    var coll2 = db2[collName];
    var cur1 = coll1.find().sort({$natural: 1});
    var cur2 = coll2.find().sort({$natural: 1});
    var diffText = "";
    while (cur1.hasNext() && cur2.hasNext()) {
        var doc1 = cur1.next();
        var doc2 = cur2.next();
        if (doc1 != doc2) {
            diffText += "mismatching doc:" + tojson(doc1) + tojson(doc2);
        }
    }
    if (cur1.hasNext()) {
        diffText += db1.getMongo().host + " has extra documents:";
        while (cur1.hasNext()) {
            diffText += "\n" + tojson(cur1.next());
        }
    }
    if (cur2.hasNext()) {
        diffText += db2.getMongo().host + " has extra documents:";
        while (cur2.hasNext()) {
            diffText += "\n" + tojson(cur2.next());
        }
    }
    return diffText;
}

/*
 * Check if two databases are equal. If not, print out what the differences are to aid with
 * debugging.
 */
function assertDBsEq(db1, db2) {
    assert.eq(db1.getName(), db2.getName());
    var hash1 = db1.runCommand({dbHash: 1});
    var hash2 = db2.runCommand({dbHash: 1});
    var host1 = db1.getMongo().host;
    var host2 = db2.getMongo().host;
    var success = true;
    var collNames1 = db1.getCollectionNames();
    var collNames2 = db2.getCollectionNames();
    var diffText = "";
    if (db1.getName() === 'local') {
        // We don't expect the entire local collection to be the same, not even the oplog, since
        // it's a capped collection.
        return;
    } else if (hash1.md5 != hash2.md5) {
        for (var i = 0; i < Math.min(collNames1.length, collNames2.length); i++) {
            var collName = collNames1[i];
            if (collName.startsWith('system.')) {
                // Skip system collections. These are not included in the dbhash before 3.3.10.
                continue;
            }
            if (hash1.collections[collName] !== hash2.collections[collName]) {
                if (db1[collName].stats().capped) {
                    if (!db2[collName].stats().capped) {
                        success = false;
                        diffText +=
                            "\n" + collName + " is capped on " + host1 + " but not on " + host2;
                    } else {
                        // Skip capped collections. They are not expected to be the same from host
                        // to host.
                        continue;
                    }
                } else {
                    success = false;
                    diffText +=
                        "\n" + collName + " differs: " + getCollectionDiff(db1, db2, collName);
                }
            }
        }
    }
    assert.eq(success,
              true,
              "Database " + db1.getName() + " differs on " + host1 + " and " + host2 +
                  "\nCollections: " + collNames1 + " vs. " + collNames2 + "\n" + diffText);
}

/*
 * Check the database hashes of all databases to ensure each node of the replica set has the same
 * data.
 */
function assertSameData(primary, conns) {
    var dbs = primary.getDBs().databases;
    for (var i in dbs) {
        var db1 = primary.getDB(dbs[i].name);
        for (var j in conns) {
            var conn = conns[j];
            if (!isArbiter(conn)) {
                var db2 = conn.getDB(dbs[i].name);
                assertDBsEq(db1, db2);
            }
        }
    }
}

/*
 * function to pass to a thread to make it start doing random commands/CRUD operations.
 */
function startCmds(randomOps, host) {
    // This test randomly generates operations, which may include direct writes against
    // config.transactions, which are not allowed to run under a session.
    TestData = {disableImplicitSessions: true};

    var ops = [
        "insert",
        "remove",
        "update",
        "renameCollection",
        "dropCollection",
        "createIndex",
        "dropIndex",
        "collMod",
        "emptyCapped",
        "applyOps",
        "createCollection",
        "convertToCapped",
        "appendOplogNote"
    ];
    var m = new Mongo(host);
    var numOps = 200;
    Random.setRandomSeed();
    randomOps.doRandomWork(m, numOps, ops);
    return true;
}

/*
 * function to pass to a thread to make it start doing random CRUD operations.
 */
function startCRUD(randomOps, host) {
    // This test randomly generates operations, which may include direct writes against
    // config.transactions, which are not allowed to run under a session.
    TestData = {disableImplicitSessions: true};

    var m = new Mongo(host);
    var numOps = 500;
    Random.setRandomSeed();
    randomOps.doRandomWork(m, numOps, ["insert", "update", "remove"]);
    return true;
}

/*
 * To avoid race conditions on things like trying to drop a collection while another thread is
 * trying to rename it, just have one thread that might issue commands, and the others do random
 * CRUD operations. To be clear, this is something that the Mongod should be able to handle, but
 * this test code does not have atomic random operations. E.g. it has to first randomly select
 * a collection to drop an index from, which may not be there by the time it tries to get a list
 * of indices on the collection.
 */
function doMultiThreadedWork(primary, numThreads) {
    var threads = [];
    // The command thread
    // Note we pass the hostname, as we have to re-establish the connection in the new thread.
    var cmdThread = new ScopedThread(startCmds, RandomOps, primary.host);
    threads.push(cmdThread);
    cmdThread.start();
    // Other CRUD threads
    for (var i = 1; i < numThreads; i++) {
        var crudThread = new ScopedThread(startCRUD, RandomOps, primary.host);
        threads.push(crudThread);
        crudThread.start();
    }
    for (var j = 0; j < numThreads; j++) {
        assert.eq(threads[j].returnData(), true);
    }
}

//////////////////////////////////////////////////////////////////////////////////
// START ACTUAL TESTING
//////////////////////////////////////////////////////////////////////////////////

(function() {
    "use strict";
    var name = "mixed_storage_and_version";
    // Create a replica set with 2 nodes of each of the types below, plus one arbiter.
    var oldVersion = "last-stable";
    var newVersion = "latest";

    var setups = [
        {binVersion: newVersion, storageEngine: 'mmapv1'},
        {binVersion: newVersion, storageEngine: 'mmapv1'},
        {binVersion: newVersion, storageEngine: 'wiredTiger'},
        {binVersion: newVersion, storageEngine: 'wiredTiger'},
        {binVersion: oldVersion},
        {binVersion: oldVersion},
        {arbiter: true},
    ];
    var replTest = new ReplSetTest({nodes: {n0: setups[0]}, name: name});
    replTest.startSet();
<<<<<<< HEAD
    replTest.initiate();

    // We set the featureCompatibilityVersion to 3.2 so that 3.2 secondaries can successfully
    // initial sync from a 3.4 primary. We do this prior to adding any other members to the replica
    // set. This effectively allows us to emulate upgrading some of our nodes to the latest version
    // while different 3.4 and 3.2 mongod processes are being elected primary.
    assert.commandWorked(
        replTest.getPrimary().adminCommand({setFeatureCompatibilityVersion: "3.2"}));
=======
    var config = replTest.getReplSetConfig();
    // Override the default value -1 in 3.5.
    config.settings = {catchUpTimeoutMillis: 2000};
    replTest.initiate(config);

    // We set the featureCompatibilityVersion to lastStableFCV so that last-stable binary version
    // secondaries can successfully initial sync from a latest binary version primary. We do this
    // prior to adding any other members to the replica set. This effectively allows us to emulate
    // upgrading some of our nodes to the latest version while different last-stable version and
    // latest version mongod processes are being elected primary.
    assert.commandWorked(
        replTest.getPrimary().adminCommand({setFeatureCompatibilityVersion: lastStableFCV}));
>>>>>>> f378d467

    for (let i = 1; i < setups.length; ++i) {
        replTest.add(setups[i]);
    }

    var newConfig = replTest.getReplSetConfig();
    config = replTest.getReplSetConfigFromNode();
    // Make sure everyone is syncing from the primary, to ensure we have all combinations of
    // primary/secondary syncing.
<<<<<<< HEAD
    config.settings = {chainingAllowed: false};
    config.protocolVersion = 0;
    config.version = replTest.getReplSetConfigFromNode().version + 1;
=======
    config.members = newConfig.members;
    config.settings.chainingAllowed = false;
    config.version += 1;
>>>>>>> f378d467
    reconfig(replTest, config);

    // Ensure all are synced.
    replTest.awaitSecondaryNodes(120000);
    var primary = replTest.getPrimary();

    Random.setRandomSeed();

    // Keep track of the indices of different types of primaries.
    // We'll rotate to get a primary of each type.
    var possiblePrimaries = [0, 2, 4];
    var highestPriority = 2;
    while (possiblePrimaries.length > 0) {
        config = primary.getDB("local").system.replset.findOne();
        var primaryIndex = RandomOps.randomChoice(possiblePrimaries);
        print("TRANSITIONING to " + tojsononeline(setups[primaryIndex / 2]) + " as primary");
        // Remove chosen type from future choices.
        removeFromArray(primaryIndex, possiblePrimaries);
        config.members[primaryIndex].priority = highestPriority;
        if (config.version === undefined) {
            config.version = 2;
        } else {
            config.version++;
        }
        highestPriority++;
        printjson(config);
        reconfig(replTest, config);
        replTest.awaitReplication();
        assert.soon(primaryChanged(replTest.nodes, replTest, primaryIndex),
                    "waiting for higher priority primary to be elected",
                    100000);
        print("New primary elected, doing a bunch of work");
        primary = replTest.getPrimary();
        doMultiThreadedWork(primary, 10);
        replTest.awaitReplication();
        print("Work done, checking to see all nodes match");
        assertSameData(primary, replTest.nodes);
    }
    replTest.stopSet();
})();<|MERGE_RESOLUTION|>--- conflicted
+++ resolved
@@ -15,12 +15,9 @@
 // Seed random numbers and print the seed. To reproduce a failed test, look for the seed towards
 // the beginning of the output, and give it as an argument to randomize.
 Random.setRandomSeed();
-<<<<<<< HEAD
-=======
 
 // Version constants.
 const lastStableFCV = "3.6";
->>>>>>> f378d467
 
 /*
  * Namespace for all random operation helpers. Actual tests start below
@@ -416,12 +413,7 @@
         if (this.verbose) {
             print("Converting " + coll.getFullName() + " to a capped collection.");
         }
-<<<<<<< HEAD
-        assert.commandWorked(conn.getDB(coll.getDB())
-                                 .runCommand({convertToCapped: coll.getName(), size: 1024 * 1024}));
-=======
         assert.commandWorked(coll.runCommand({convertToCapped: coll.getName(), size: 1024 * 1024}));
->>>>>>> f378d467
         if (this.verbose) {
             print("done.");
         }
@@ -672,16 +664,6 @@
     ];
     var replTest = new ReplSetTest({nodes: {n0: setups[0]}, name: name});
     replTest.startSet();
-<<<<<<< HEAD
-    replTest.initiate();
-
-    // We set the featureCompatibilityVersion to 3.2 so that 3.2 secondaries can successfully
-    // initial sync from a 3.4 primary. We do this prior to adding any other members to the replica
-    // set. This effectively allows us to emulate upgrading some of our nodes to the latest version
-    // while different 3.4 and 3.2 mongod processes are being elected primary.
-    assert.commandWorked(
-        replTest.getPrimary().adminCommand({setFeatureCompatibilityVersion: "3.2"}));
-=======
     var config = replTest.getReplSetConfig();
     // Override the default value -1 in 3.5.
     config.settings = {catchUpTimeoutMillis: 2000};
@@ -694,7 +676,6 @@
     // latest version mongod processes are being elected primary.
     assert.commandWorked(
         replTest.getPrimary().adminCommand({setFeatureCompatibilityVersion: lastStableFCV}));
->>>>>>> f378d467
 
     for (let i = 1; i < setups.length; ++i) {
         replTest.add(setups[i]);
@@ -704,15 +685,9 @@
     config = replTest.getReplSetConfigFromNode();
     // Make sure everyone is syncing from the primary, to ensure we have all combinations of
     // primary/secondary syncing.
-<<<<<<< HEAD
-    config.settings = {chainingAllowed: false};
-    config.protocolVersion = 0;
-    config.version = replTest.getReplSetConfigFromNode().version + 1;
-=======
     config.members = newConfig.members;
     config.settings.chainingAllowed = false;
     config.version += 1;
->>>>>>> f378d467
     reconfig(replTest, config);
 
     // Ensure all are synced.
