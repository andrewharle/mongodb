// Test the downgrade of a replica set from latest version
// to last-stable version succeeds, while reads and writes continue.
//
// @tags: [requires_mmapv1]
// Note - downgrade from 3.3 to 3.2 is not possible for wiredTiger (SERVER-19703 & SERVER-23960).

load('./jstests/multiVersion/libs/multi_rs.js');
load('./jstests/libs/test_background_ops.js');
load('./jstests/libs/feature_compatibility_version.js');

let newVersion = "latest";
let oldVersion = "last-stable";

let name = "replsetdowngrade";
let nodes = {
    n1: {binVersion: newVersion},
    n2: {binVersion: newVersion},
    n3: {binVersion: newVersion}
};

<<<<<<< HEAD
var storageEngine = "mmapv1";
var rst = new ReplSetTest({name: name, nodes: nodes, nodeOptions: {storageEngine: storageEngine}});
rst.startSet();
var replSetConfig = rst.getReplSetConfig();
replSetConfig.protocolVersion = 0;
rst.initiate(replSetConfig);
=======
function runDowngradeTest() {
    let rst = new ReplSetTest({name: name, nodes: nodes, waitForKeys: true});
    rst.startSet();
    rst.initiate();
>>>>>>> f378d467

    let primary = rst.getPrimary();
    let coll = "test.foo";

<<<<<<< HEAD
// We set the featureCompatibilityVersion to 3.2 so that the default index version becomes v=1. We
// do this prior to writing any data to the replica set so that any indexes created during this test
// are compatible with 3.2. This effectively allows us to emulate upgrading to the latest version
// with existing data files and then trying to downgrade back to 3.2.
//
// We wait for the feature compatibility version to be set to "3.2" on all nodes of the replica set
// in order to ensure that all nodes can be successfully downgraded.
assert.commandWorked(primary.adminCommand({setFeatureCompatibilityVersion: "3.2"}));
rst.awaitReplication();

jsTest.log("Inserting documents into collection.");
for (var i = 0; i < 10; i++) {
    primary.getCollection(coll).insert({_id: i, str: "hello world"});
}
=======
    // The default FCV is latestFCV for non-shard replica sets.
    let primaryAdminDB = rst.getPrimary().getDB("admin");
    checkFCV(primaryAdminDB, latestFCV);

    // We wait for the feature compatibility version to be set to lastStableFCV on all nodes of the
    // replica set in order to ensure that all nodes can be successfully downgraded. This
    // effectively allows us to emulate upgrading to the latest version with existing data files and
    // then trying to downgrade back to lastStableFCV.
    assert.commandWorked(primary.adminCommand({setFeatureCompatibilityVersion: lastStableFCV}));
    rst.awaitReplication();
>>>>>>> f378d467

    jsTest.log("Inserting documents into collection.");
    for (let i = 0; i < 10; i++) {
        primary.getCollection(coll).insert({_id: i, str: "hello world"});
    }

    function insertDocuments(rsURL, collParam) {
        let coll = new Mongo(rsURL).getCollection(collParam);
        let count = 10;
        while (!isFinished()) {
            assert.writeOK(coll.insert({_id: count, str: "hello world"}));
            count++;
        }
    }

    jsTest.log("Starting parallel operations during downgrade..");
    let joinFindInsert = startParallelOps(primary, insertDocuments, [rst.getURL(), coll]);

    jsTest.log("Downgrading replica set..");
    rst.upgradeSet({binVersion: oldVersion});
    jsTest.log("Downgrade complete.");

<<<<<<< HEAD
jsTest.log("Downgrading replica set..");
rst.upgradeSet({binVersion: oldVersion, storageEngine: storageEngine});
jsTest.log("Downgrade complete.");

// We save a reference to the old primary so that we can call reconnect() on it before
// joinFindInsert() would attempt to send the node an update operation that signals the parallel
// shell running the background operations to stop.
var oldPrimary = primary;
primary = rst.getPrimary();
printjson(rst.status());

// Since the primary from before the upgrade took place was restarted as part of the
// upgrade/downgrade process, we explicitly reconnect to it so that sending it an update operation
// silently fails with an unchecked NotMaster error rather than a network error.
reconnect(oldPrimary.getDB("admin"));
joinFindInsert();
rst.stopSet();
=======
    // We save a reference to the old primary so that we can call reconnect() on it before
    // joinFindInsert() would attempt to send the node an update operation that signals the parallel
    // shell running the background operations to stop.
    let oldPrimary = primary;

    primary = rst.getPrimary();
    printjson(rst.status());

    // Since the old primary was restarted as part of the downgrade process, we explicitly reconnect
    // to it so that sending it an update operation silently fails with an unchecked NotMaster error
    // rather than a network error.
    reconnect(oldPrimary.getDB("admin"));
    joinFindInsert();
    rst.stopSet();
}

runDowngradeTest();
>>>>>>> f378d467
<|MERGE_RESOLUTION|>--- conflicted
+++ resolved
@@ -1,8 +1,5 @@
 // Test the downgrade of a replica set from latest version
 // to last-stable version succeeds, while reads and writes continue.
-//
-// @tags: [requires_mmapv1]
-// Note - downgrade from 3.3 to 3.2 is not possible for wiredTiger (SERVER-19703 & SERVER-23960).
 
 load('./jstests/multiVersion/libs/multi_rs.js');
 load('./jstests/libs/test_background_ops.js');
@@ -18,39 +15,14 @@
     n3: {binVersion: newVersion}
 };
 
-<<<<<<< HEAD
-var storageEngine = "mmapv1";
-var rst = new ReplSetTest({name: name, nodes: nodes, nodeOptions: {storageEngine: storageEngine}});
-rst.startSet();
-var replSetConfig = rst.getReplSetConfig();
-replSetConfig.protocolVersion = 0;
-rst.initiate(replSetConfig);
-=======
 function runDowngradeTest() {
     let rst = new ReplSetTest({name: name, nodes: nodes, waitForKeys: true});
     rst.startSet();
     rst.initiate();
->>>>>>> f378d467
 
     let primary = rst.getPrimary();
     let coll = "test.foo";
 
-<<<<<<< HEAD
-// We set the featureCompatibilityVersion to 3.2 so that the default index version becomes v=1. We
-// do this prior to writing any data to the replica set so that any indexes created during this test
-// are compatible with 3.2. This effectively allows us to emulate upgrading to the latest version
-// with existing data files and then trying to downgrade back to 3.2.
-//
-// We wait for the feature compatibility version to be set to "3.2" on all nodes of the replica set
-// in order to ensure that all nodes can be successfully downgraded.
-assert.commandWorked(primary.adminCommand({setFeatureCompatibilityVersion: "3.2"}));
-rst.awaitReplication();
-
-jsTest.log("Inserting documents into collection.");
-for (var i = 0; i < 10; i++) {
-    primary.getCollection(coll).insert({_id: i, str: "hello world"});
-}
-=======
     // The default FCV is latestFCV for non-shard replica sets.
     let primaryAdminDB = rst.getPrimary().getDB("admin");
     checkFCV(primaryAdminDB, latestFCV);
@@ -61,7 +33,6 @@
     // then trying to downgrade back to lastStableFCV.
     assert.commandWorked(primary.adminCommand({setFeatureCompatibilityVersion: lastStableFCV}));
     rst.awaitReplication();
->>>>>>> f378d467
 
     jsTest.log("Inserting documents into collection.");
     for (let i = 0; i < 10; i++) {
@@ -84,25 +55,6 @@
     rst.upgradeSet({binVersion: oldVersion});
     jsTest.log("Downgrade complete.");
 
-<<<<<<< HEAD
-jsTest.log("Downgrading replica set..");
-rst.upgradeSet({binVersion: oldVersion, storageEngine: storageEngine});
-jsTest.log("Downgrade complete.");
-
-// We save a reference to the old primary so that we can call reconnect() on it before
-// joinFindInsert() would attempt to send the node an update operation that signals the parallel
-// shell running the background operations to stop.
-var oldPrimary = primary;
-primary = rst.getPrimary();
-printjson(rst.status());
-
-// Since the primary from before the upgrade took place was restarted as part of the
-// upgrade/downgrade process, we explicitly reconnect to it so that sending it an update operation
-// silently fails with an unchecked NotMaster error rather than a network error.
-reconnect(oldPrimary.getDB("admin"));
-joinFindInsert();
-rst.stopSet();
-=======
     // We save a reference to the old primary so that we can call reconnect() on it before
     // joinFindInsert() would attempt to send the node an update operation that signals the parallel
     // shell running the background operations to stop.
@@ -119,5 +71,4 @@
     rst.stopSet();
 }
 
-runDowngradeTest();
->>>>>>> f378d467
+runDowngradeTest();