<<<<<<< HEAD
load("jstests/libs/slow_weekly_util.js");
testServer = new SlowWeeklyMongod("update_server-5552");
db = testServer.getDB("test");

t = db.foo;
t.drop();

N = 10000;

var bulk = t.initializeUnorderedBulkOp();
for (i = 0; i < N; i++) {
    bulk.insert({_id: i, x: 1});
}
assert.writeOK(bulk.execute());

join = startParallelShell(
    "while( db.foo.findOne( { _id : 0 } ).x == 1 ); db.foo.ensureIndex( { x : 1 } );");

t.update({
    $where: function() {
        sleep(1);
        return true;
    }
},
         {$set: {x: 5}},
         false,
         true);
db.getLastError();
=======
var db;
(function() {
    "use strict";
    const conn = MongoRunner.runMongod({smallfiles: ""});
    assert.neq(null, conn, "mongod failed to start.");
    db = conn.getDB("test");

    const t = db.foo;
    t.drop();

    const N = 10000;

    var bulk = t.initializeUnorderedBulkOp();
    for (let i = 0; i < N; i++) {
        bulk.insert({_id: i, x: 1});
    }
    assert.writeOK(bulk.execute());

    const join = startParallelShell(
        "while( db.foo.findOne( { _id : 0 } ).x == 1 ); db.foo.ensureIndex( { x : 1 } );");

    t.update({
        $where: function() {
            sleep(1);
            return true;
        }
    },
             {$set: {x: 5}},
             false,
             true);
    db.getLastError();
>>>>>>> f378d467

    join();

    assert.eq(N, t.find({x: 5}).count());

    MongoRunner.stopMongod(conn);
})();<|MERGE_RESOLUTION|>--- conflicted
+++ resolved
@@ -1,33 +1,3 @@
-<<<<<<< HEAD
-load("jstests/libs/slow_weekly_util.js");
-testServer = new SlowWeeklyMongod("update_server-5552");
-db = testServer.getDB("test");
-
-t = db.foo;
-t.drop();
-
-N = 10000;
-
-var bulk = t.initializeUnorderedBulkOp();
-for (i = 0; i < N; i++) {
-    bulk.insert({_id: i, x: 1});
-}
-assert.writeOK(bulk.execute());
-
-join = startParallelShell(
-    "while( db.foo.findOne( { _id : 0 } ).x == 1 ); db.foo.ensureIndex( { x : 1 } );");
-
-t.update({
-    $where: function() {
-        sleep(1);
-        return true;
-    }
-},
-         {$set: {x: 5}},
-         false,
-         true);
-db.getLastError();
-=======
 var db;
 (function() {
     "use strict";
@@ -59,7 +29,6 @@
              false,
              true);
     db.getLastError();
->>>>>>> f378d467
 
     join();
 
