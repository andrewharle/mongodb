/**
 *  Starts standalone RS with skipShardingConfigurationChecks.
<<<<<<< HEAD
 *  @tags: [requires_persistence]
=======
 *  @tags: [requires_persistence, requires_replication, requires_sharding,
 * requires_majority_read_concern]
>>>>>>> f378d467
 */
(function() {
    'use strict';

    function expectState(rst, state) {
        assert.soon(function() {
            var status = rst.status();
            if (status.myState != state) {
                print("Waiting for state " + state + " in replSetGetStatus output: " +
                      tojson(status));
            }
            return status.myState == state;
        });
    }

    let configSvr = MongoRunner.runMongod(
        {configsvr: "", setParameter: 'skipShardingConfigurationChecks=true'});
    assert.eq(configSvr, null);

    let shardSvr =
        MongoRunner.runMongod({shardsvr: "", setParameter: 'skipShardingConfigurationChecks=true'});
    assert.eq(shardSvr, null);

    var st = new ShardingTest({name: "skipConfig", shards: {rs0: {nodes: 1}}});
    var configRS = st.configRS;
    var shardRS = st.rs0;

    shardRS.stopSet(15, true);
    configRS.stopSet(undefined, true);

    jsTestLog("Restarting configRS as a standalone ReplicaSet");

    for (let i = 0; i < configRS.nodes.length; i++) {
        delete configRS.nodes[i].fullOptions.configsvr;
        configRS.nodes[i].fullOptions.setParameter = 'skipShardingConfigurationChecks=true';
    }
    configRS.startSet({}, true);
    expectState(configRS, ReplSetTest.State.PRIMARY);
    configRS.stopSet();

    jsTestLog("Restarting shardRS as a standalone ReplicaSet");
    for (let i = 0; i < shardRS.nodes.length; i++) {
        delete shardRS.nodes[i].fullOptions.shardsvr;
        shardRS.nodes[i].fullOptions.setParameter = 'skipShardingConfigurationChecks=true';
    }
    shardRS.startSet({}, true);
    expectState(shardRS, ReplSetTest.State.PRIMARY);
    shardRS.stopSet();
    MongoRunner.stopMongos(st.s);
})();<|MERGE_RESOLUTION|>--- conflicted
+++ resolved
@@ -1,11 +1,7 @@
 /**
  *  Starts standalone RS with skipShardingConfigurationChecks.
-<<<<<<< HEAD
- *  @tags: [requires_persistence]
-=======
  *  @tags: [requires_persistence, requires_replication, requires_sharding,
  * requires_majority_read_concern]
->>>>>>> f378d467
  */
 (function() {
     'use strict';
