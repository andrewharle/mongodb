--- conflicted
+++ resolved
@@ -25,34 +25,6 @@
         var conn = launcher.start({});
 
         function checkOutput() {
-<<<<<<< HEAD
-            var logContents = "";
-            assert.soon(
-                () => {
-                    logContents = rawMongoProgramOutput();
-                    return matchFn(logContents);
-                },
-                function() {
-                    // We can't just return a string because it will be well over the max
-                    // line length.
-                    // So we just print manually.
-                    print("================ BEGIN LOG CONTENTS ==================");
-                    logContents.split(/\n/).forEach((line) => {
-                        print(line);
-                    });
-                    print("================ END LOG CONTENTS =====================");
-                    return "";
-                },
-                30000);
-        }
-
-        try {
-            crashFn(conn);
-            checkOutput();
-        } finally {
-            launcher.stop(conn, undefined, {allowedExitCodes: [expectedExitCode]});
-        }
-=======
             var logContents = rawMongoProgramOutput();
             function printLog() {
                 // We can't just return a string because it will be well over the max
@@ -72,7 +44,6 @@
         crashFn(conn);
         launcher.stop(conn, undefined, {allowedExitCode: expectedExitCode});
         checkOutput();
->>>>>>> f378d467
     }
 
     function runAllTests(launcher) {
