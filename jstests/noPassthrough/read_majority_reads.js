/**
 * Tests that read operations with readConcern majority only see committed data.
 *
 * The following read operations are tested:
 *  - find command
 *  - aggregation
 *  - distinct
 *  - group
 *  - count
 *  - parallelCollectionScan
 *  - geoNear
 *  - geoSearch
 *
 * Each operation is tested on a single node, and (if supported) through mongos on both sharded and
 * unsharded collections. Mongos doesn't directly handle readConcern majority, but these tests
 * should ensure that it correctly propagates the setting to the shards when running commands.
 * @tags: [requires_sharding, requires_majority_read_concern]
 */

(function() {
    'use strict';

    // Skip this test if running with --nojournal and WiredTiger.
    if (jsTest.options().noJournal &&
        (!jsTest.options().storageEngine || jsTest.options().storageEngine === "wiredTiger")) {
        print("Skipping test because running WiredTiger without journaling isn't a valid" +
              " replica set configuration");
        return;
    }

    var testServer = MongoRunner.runMongod();
    var db = testServer.getDB("test");
    if (!db.serverStatus().storageEngine.supportsCommittedReads) {
        print("Skipping read_majority.js since storageEngine doesn't support it.");
        MongoRunner.stopMongod(testServer);
        return;
    }
    MongoRunner.stopMongod(testServer);

    function makeCursor(db, result) {
        return new DBCommandCursor(db, result);
    }

    // These test cases are functions that return a cursor of the documents in collections without
    // fetching them yet.
    var cursorTestCases = {
        find: function(coll) {
            return makeCursor(coll.getDB(),
                              assert.commandWorked(coll.runCommand(
                                  'find', {readConcern: {level: 'majority'}, batchSize: 0})));
        },
        aggregate: function(coll) {
            return makeCursor(
                coll.getDB(),
                assert.commandWorked(coll.runCommand(
                    'aggregate',
                    {readConcern: {level: 'majority'}, cursor: {batchSize: 0}, pipeline: []})));
        },
        parallelCollectionScan: function(coll) {
            var res = coll.runCommand('parallelCollectionScan',
                                      {readConcern: {level: 'majority'}, numCursors: 1});
            assert.commandWorked(res);
            assert.eq(res.cursors.length, 1, tojson(res));
            return makeCursor(coll.getDB(), res.cursors[0]);
        },
    };

    // These test cases have a run method that will be passed a collection with a single object with
    // _id: 1 and a state field that equals either "before" or "after". The collection will also
    // contain both a 2dsphere and a geoHaystack index to enable testing commands that depend on
    // them. The return value from the run method is expected to be the value of expectedBefore or
    // expectedAfter depending on the state of the state field.
    var nonCursorTestCases = {
        count_before: {
            run: function(coll) {
                var res = coll.runCommand(
                    'count', {readConcern: {level: 'majority'}, query: {state: 'before'}});
                assert.commandWorked(res);
                return res.n;
            },
            expectedBefore: 1,
            expectedAfter: 0,
        },
        count_after: {
            run: function(coll) {
                var res = coll.runCommand(
                    'count', {readConcern: {level: 'majority'}, query: {state: 'after'}});
                assert.commandWorked(res);
                return res.n;
            },
            expectedBefore: 0,
            expectedAfter: 1,
        },
        distinct: {
            run: function(coll) {
                var res =
                    coll.runCommand('distinct', {readConcern: {level: 'majority'}, key: 'state'});
                assert.commandWorked(res);
                assert.eq(res.values.length, 1, tojson(res));
                return res.values[0];
            },
            expectedBefore: 'before',
            expectedAfter: 'after',
        },
        geoNear: {
            run: function(coll) {
                var res = coll.runCommand('geoNear', {
                    readConcern: {level: 'majority'},
                    near: [0, 0],
                    spherical: true,
                });
                assert.commandWorked(res);
                assert.eq(res.results.length, 1, tojson(res));
                return res.results[0].obj.state;
            },
            expectedBefore: 'before',
            expectedAfter: 'after',
        },
        geoSearch: {
            run: function(coll) {
                var res = coll.runCommand('geoSearch', {
                    readConcern: {level: 'majority'},
                    near: [0, 0],
                    search: {_id: 1},  // Needed due to SERVER-23158.
                    maxDistance: 1,
                });
                assert.commandWorked(res);
                assert.eq(res.results.length, 1, tojson(res));
                return res.results[0].state;
            },
            expectedBefore: 'before',
            expectedAfter: 'after',
        },
        group: {
            run: function(coll) {
                var res = coll.runCommand({
                    'group': {
                        ns: coll.getName(),
                        key: {_id: 1},
                        initial: {},
                        $reduce: function(curr, result) {
                            result.state = curr.state;
                        },
                    },
                    readConcern: {level: 'majority'},
                });
                assert.commandWorked(res);
                assert.eq(res.retval.length, 1, tojson(res));
                return res.retval[0].state;
            },
            expectedBefore: 'before',
            expectedAfter: 'after',
        },
    };

    function runTests(coll, mongodConnection) {
        function makeSnapshot() {
            return assert.commandWorked(mongodConnection.adminCommand("makeSnapshot")).name;
        }
        function setCommittedSnapshot(snapshot) {
            assert.commandWorked(mongodConnection.adminCommand({"setCommittedSnapshot": snapshot}));
        }

        for (var testName in cursorTestCases) {
            jsTestLog('Running ' + testName + ' against ' + coll.toString());
            var getCursor = cursorTestCases[testName];

            // Setup initial state.
            assert.writeOK(coll.remove({}));
            assert.writeOK(coll.save({_id: 1, state: 'before'}));
            setCommittedSnapshot(makeSnapshot());

            // Check initial conditions.
            assert.eq(getCursor(coll).next().state, 'before');

            // Change state without making it committed.
            assert.writeOK(coll.save({_id: 1, state: 'after'}));

            // Cursor still sees old state.
            assert.eq(getCursor(coll).next().state, 'before');

            // Create a cursor before the update is visible.
            var oldCursor = getCursor(coll);

            // Making a snapshot doesn't make the update visible yet.
            var snapshot = makeSnapshot();
            assert.eq(getCursor(coll).next().state, 'before');

            // Setting it as committed does for both new and old cursors.
            setCommittedSnapshot(snapshot);
            assert.eq(getCursor(coll).next().state, 'after');
            assert.eq(oldCursor.next().state, 'after');
        }

        assert.commandWorked(coll.ensureIndex({point: '2dsphere'}));
        assert.commandWorked(coll.ensureIndex({point: 'geoHaystack', _id: 1}, {bucketSize: 1}));
        for (var testName in nonCursorTestCases) {
            jsTestLog('Running ' + testName + ' against ' + coll.toString());
            var getResult = nonCursorTestCases[testName].run;
            var expectedBefore = nonCursorTestCases[testName].expectedBefore;
            var expectedAfter = nonCursorTestCases[testName].expectedAfter;

            // Setup initial state.
            assert.writeOK(coll.remove({}));
            assert.writeOK(coll.save({_id: 1, state: 'before', point: [0, 0]}));
            setCommittedSnapshot(makeSnapshot());

            // Check initial conditions.
            assert.eq(getResult(coll), expectedBefore);

            // Change state without making it committed.
            assert.writeOK(coll.save({_id: 1, state: 'after', point: [0, 0]}));

            // Cursor still sees old state.
            assert.eq(getResult(coll), expectedBefore);

            // Making a snapshot doesn't make the update visible yet.
            var snapshot = makeSnapshot();
            assert.eq(getResult(coll), expectedBefore);

            // Setting it as committed does.
            setCommittedSnapshot(snapshot);
            assert.eq(getResult(coll), expectedAfter);
        }
    }

<<<<<<< HEAD
    var mongod = MongoRunner.runMongod(
        {setParameter: 'testingSnapshotBehaviorInIsolation=true', shardsvr: ""});
    assert.neq(
        null,
        mongod,
        'mongod was unable to start with the testingSnapshotBehaviorInIsolation parameter enabled');
=======
    var replTest = new ReplSetTest({
        nodes: 1,
        oplogSize: 2,
        nodeOptions: {
            setParameter: 'testingSnapshotBehaviorInIsolation=true',
            enableMajorityReadConcern: '',
            shardsvr: ''
        }
    });
    replTest.startSet();
    // Cannot wait for a stable checkpoint with 'testingSnapshotBehaviorInIsolation' set.
    replTest.initiateWithAnyNodeAsPrimary(
        null, "replSetInitiate", {doNotWaitForStableCheckpoint: true});
>>>>>>> f378d467

    var mongod = replTest.getPrimary();

    (function testSingleNode() {
        var db = mongod.getDB("singleNode");
        runTests(db.collection, mongod);
    })();

    var shardingTest = new ShardingTest({
        shards: 0,
        mongos: 1,
    });
    assert(shardingTest.adminCommand({addShard: replTest.getURL()}));

    // Remove tests of commands that aren't supported at all through mongos, even on unsharded
    // collections.
    ['parallelCollectionScan', 'geoSearch'].forEach(function(cmd) {
        // Make sure it really isn't supported.
        assert.eq(shardingTest.getDB('test').coll.runCommand(cmd).code, ErrorCodes.CommandNotFound);
        delete cursorTestCases[cmd];
        delete nonCursorTestCases[cmd];
    });

    (function testUnshardedDBThroughMongos() {
        var db = shardingTest.getDB("throughMongos");
        runTests(db.unshardedDB, mongod);
    })();

    shardingTest.adminCommand({enableSharding: 'throughMongos'});

    (function testUnshardedCollectionThroughMongos() {
        var db = shardingTest.getDB("throughMongos");
        runTests(db.unshardedCollection, mongod);
    })();

    (function testShardedCollectionThroughMongos() {
        var db = shardingTest.getDB("throughMongos");
        var collection = db.shardedCollection;
        shardingTest.adminCommand({shardCollection: collection.getFullName(), key: {_id: 1}});

        // The group command isn't supported on sharded collections. It also uses a weird syntax so
        // code to check that it isn't supported can't be reused with other commands.
        assert.eq(collection.runCommand({'group': {ns: collection.getName()}}).code,
                  ErrorCodes.IllegalOperation);
        delete nonCursorTestCases.group;

        runTests(collection, mongod);
    })();

    shardingTest.stop();
    replTest.stopSet();
})();<|MERGE_RESOLUTION|>--- conflicted
+++ resolved
@@ -224,14 +224,6 @@
         }
     }
 
-<<<<<<< HEAD
-    var mongod = MongoRunner.runMongod(
-        {setParameter: 'testingSnapshotBehaviorInIsolation=true', shardsvr: ""});
-    assert.neq(
-        null,
-        mongod,
-        'mongod was unable to start with the testingSnapshotBehaviorInIsolation parameter enabled');
-=======
     var replTest = new ReplSetTest({
         nodes: 1,
         oplogSize: 2,
@@ -245,7 +237,6 @@
     // Cannot wait for a stable checkpoint with 'testingSnapshotBehaviorInIsolation' set.
     replTest.initiateWithAnyNodeAsPrimary(
         null, "replSetInitiate", {doNotWaitForStableCheckpoint: true});
->>>>>>> f378d467
 
     var mongod = replTest.getPrimary();
 
