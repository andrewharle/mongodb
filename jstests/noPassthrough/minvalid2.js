--- conflicted
+++ resolved
@@ -63,17 +63,12 @@
 
 // Overwrite minvalid document to simulate an inconsistent state (as might result from a server
 // crash.
-<<<<<<< HEAD
-local.replset.minvalid.update(
-    {}, {ts: new Timestamp(lastOp.ts.t, lastOp.ts.i + 1)}, {upsert: true});
-=======
 local.replset.minvalid.update({},
                               {
                                 ts: new Timestamp(lastOp.ts.t, lastOp.ts.i + 1),
                                 t: NumberLong(-1),
                               },
                               {upsert: true});
->>>>>>> f378d467
 printjson(local.replset.minvalid.findOne());
 
 print("5: shut down master");
@@ -102,8 +97,4 @@
         'it does not contain the necessary operations for us to reach a consistent state');
 });
 
-<<<<<<< HEAD
-replTest.stopSet(undefined, undefined, {allowedExitCodes: [MongoRunner.EXIT_ABRUPT]});
-=======
-replTest.stopSet();
->>>>>>> f378d467
+replTest.stopSet();