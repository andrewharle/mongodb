--- conflicted
+++ resolved
@@ -3,123 +3,13 @@
 'use strict';
 
 (function() {
-<<<<<<< HEAD
-    load('jstests/libs/discover_topology.js');  // For Topology and DiscoverTopology.
-    load('jstests/libs/parallelTester.js');     // For ScopedThread.
-=======
     load('jstests/libs/discover_topology.js');      // For Topology and DiscoverTopology.
     load('jstests/hooks/validate_collections.js');  // For CollectionValidator.
->>>>>>> f378d467
 
     assert.eq(typeof db, 'object', 'Invalid `db` object, is the shell connected to a mongod?');
     const topology = DiscoverTopology.findConnectedNodes(db.getMongo());
 
     const hostList = [];
-<<<<<<< HEAD
-    let setFCVHost;
-
-    if (topology.type === Topology.kStandalone) {
-        hostList.push(topology.mongod);
-        setFCVHost = topology.mongod;
-    } else if (topology.type === Topology.kReplicaSet) {
-        hostList.push(...topology.nodes);
-        setFCVHost = topology.primary;
-    } else if (topology.type === Topology.kShardedCluster) {
-        hostList.push(...topology.configsvr.nodes);
-
-        for (let shardName of Object.keys(topology.shards)) {
-            const shard = topology.shards[shardName];
-
-            if (shard.type === Topology.kStandalone) {
-                hostList.push(shard.mongod);
-            } else if (shard.type === Topology.kReplicaSet) {
-                hostList.push(...shard.nodes);
-            } else {
-                throw new Error('Unrecognized topology format: ' + tojson(topology));
-            }
-        }
-        // Any of the mongos instances can be used for setting FCV.
-        setFCVHost = topology.mongos.nodes[0];
-    } else {
-        throw new Error('Unrecognized topology format: ' + tojson(topology));
-    }
-
-    // Run a separate thread to validate collections on each server in parallel.
-    var validateCollectionsThread = function(host, testData) {
-        load('jstests/hooks/validate_collections.js');  // For validateCollections.
-        TestData = testData;  // Pass the TestData object from main thread.
-
-        try {
-            print('Running validate() on ' + host);
-            const conn = new Mongo(host);
-            conn.setSlaveOk();
-            jsTest.authenticate(conn);
-
-            if (jsTest.options().forceValidationWithFeatureCompatibilityVersion) {
-                let adminDB = conn.getDB('admin');
-                // Make sure this node has the desired FCV.
-                assert.soon(() => {
-                    const res =
-                        adminDB.system.version.findOne({_id: "featureCompatibilityVersion"});
-                    return res !== null &&
-                        res.version ===
-                        jsTest.options().forceValidationWithFeatureCompatibilityVersion;
-                });
-            }
-
-            const dbNames = conn.getDBNames();
-            for (let dbName of dbNames) {
-                if (!validateCollections(conn.getDB(dbName), {full: true})) {
-                    return {ok: 0};
-                }
-            }
-            return {ok: 1};
-        } catch (e) {
-            print('Exception caught in scoped thread running validationCollections on server: ' +
-                  host);
-            return {ok: 0, error: e.toString(), stack: e.stack};
-        }
-    };
-
-    // We run the scoped threads in a try/finally block in case any thread throws an exception, in
-    // which case we want to still join all the threads.
-    let threads = [];
-    let adminDB;
-    let originalFCV;
-
-    function getFeatureCompatibilityVersion(adminDB) {
-        const res = adminDB.system.version.findOne({_id: "featureCompatibilityVersion"});
-        if (res === null) {
-            return "3.2";
-        }
-        return res.version;
-    }
-
-    if (jsTest.options().forceValidationWithFeatureCompatibilityVersion) {
-        let conn = new Mongo(setFCVHost);
-        adminDB = conn.getDB('admin');
-        try {
-            originalFCV = getFeatureCompatibilityVersion(adminDB);
-        } catch (e) {
-            if (jsTest.options().skipValidationOnInvalidViewDefinitions &&
-                e.code === ErrorCodes.InvalidViewDefinition) {
-                print("Reading the featureCompatibilityVersion from the admin.system.version" +
-                      " collection failed due to an invalid view definition on the admin database");
-                // The view catalog would only have been resolved if the namespace doesn't exist as
-                // a collection. The absence of the admin.system.version collection is equivalent to
-                // having featureCompatibilityVersion=3.2.
-                originalFCV = "3.2";
-            } else {
-                throw e;
-            }
-        }
-
-        if (originalFCV !== jsTest.options().forceValidationWithFeatureCompatibilityVersion) {
-            assert.commandWorked(adminDB.adminCommand({
-                setFeatureCompatibilityVersion:
-                    jsTest.options().forceValidationWithFeatureCompatibilityVersion
-            }));
-=======
 
     if (topology.type === Topology.kStandalone) {
         hostList.push(topology.mongod);
@@ -138,36 +28,11 @@
             } else {
                 throw new Error('Unrecognized topology format: ' + tojson(topology));
             }
->>>>>>> f378d467
         }
     } else {
         throw new Error('Unrecognized topology format: ' + tojson(topology));
     }
 
-<<<<<<< HEAD
-    try {
-        hostList.forEach(host => {
-            const thread = new ScopedThread(validateCollectionsThread, host, TestData);
-            threads.push(thread);
-            thread.start();
-        });
-    } finally {
-        // Wait for each thread to finish. Throw an error if any thread fails.
-        const returnData = threads.map(thread => {
-            thread.join();
-            return thread.returnData();
-        });
-
-        returnData.forEach(res => {
-            assert.commandWorked(res, 'Collection validation failed');
-        });
-    }
-
-    if (jsTest.options().forceValidationWithFeatureCompatibilityVersion !== originalFCV) {
-        assert.commandWorked(adminDB.runCommand({setFeatureCompatibilityVersion: originalFCV}));
-    }
-=======
     new CollectionValidator().validateNodes(hostList);
 
->>>>>>> f378d467
 })();