--- conflicted
+++ resolved
@@ -26,42 +26,7 @@
 
         const full = obj.full;
 
-<<<<<<< HEAD
-    var success = true;
-
-    // Don't run validate on view namespaces.
-    let filter = {type: "collection"};
-    if (jsTest.options().skipValidationOnInvalidViewDefinitions) {
-        // If skipValidationOnInvalidViewDefinitions=true, then we avoid resolving the view catalog
-        // on the admin database.
-        //
-        // TODO SERVER-25493: Remove the $exists clause once performing an initial sync from
-        // versions of MongoDB <= 3.2 is no longer supported.
-        filter = {$or: [filter, {type: {$exists: false}}]};
-    }
-
-    // Optionally skip collections.
-    if (Array.isArray(jsTest.options().skipValidationNamespaces) &&
-        jsTest.options().skipValidationNamespaces.length > 0) {
-        let skippedCollections = [];
-        for (let ns of jsTest.options().skipValidationNamespaces) {
-            // Strip off the database name from 'ns' to extract the collName.
-            const collName = ns.replace(new RegExp('^' + db.getName() + '\.'), '');
-            // Skip the collection 'collName' if the db name was removed from 'ns'.
-            if (collName !== ns) {
-                skippedCollections.push({name: {$ne: collName}});
-            }
-        }
-        filter = {$and: [filter, ...skippedCollections]};
-    }
-
-    let collInfo = db.getCollectionInfos(filter);
-    for (var collDocument of collInfo) {
-        var coll = db.getCollection(collDocument["name"]);
-        var res = coll.validate(full);
-=======
         let success = true;
->>>>>>> f378d467
 
         // Don't run validate on view namespaces.
         let filter = {type: "collection"};
@@ -73,12 +38,6 @@
             // versions of MongoDB <= 3.2 is no longer supported.
             filter = {$or: [filter, {type: {$exists: false}}]};
         }
-<<<<<<< HEAD
-    }
-
-    return success;
-}
-=======
 
         // Optionally skip collections.
         if (Array.isArray(jsTest.options().skipValidationNamespaces) &&
@@ -174,5 +133,4 @@
 
 // Ensure compatability with existing callers. Cannot use `const` or `let` here since this file may
 // be loaded more than once.
-var validateCollections = new CollectionValidator().validateCollections;
->>>>>>> f378d467
+var validateCollections = new CollectionValidator().validateCollections;