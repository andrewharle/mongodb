--- conflicted
+++ resolved
@@ -32,13 +32,9 @@
 
     // ReplSetTest.initiate() requires all nodes to be to be authorized to run replSetGetStatus.
     // TODO(SERVER-14017): Remove this in favor of using initiate() everywhere.
-<<<<<<< HEAD
-    replTest.initiateWithAnyNodeAsPrimary();
-=======
     replTest.initiateWithAnyNodeAsPrimary(
         Object.extend(replTest.getReplSetConfig(),
                       {writeConcernMajorityJournalDefault: wcMajorityJournalDefault}));
->>>>>>> f378d467
 
     var master = replTest.getPrimary();
     var foo = master.getDB("foo");
