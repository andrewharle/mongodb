--- conflicted
+++ resolved
@@ -178,27 +178,6 @@
     runCollationValidationTest({a: "xyz"});
     runCollationValidationTest({$jsonSchema: {properties: {a: {enum: ["xyz"]}}}});
 
-<<<<<<< HEAD
-    // Verify that the validator respects the collection's default collation. We do this by setting
-    // a case-insensitive (strength 2) US English collation, and ensuring that the validation is
-    // case-insensitive.
-    coll.drop();
-    assert.commandWorked(db.createCollection(
-        collName, {validator: {a: "xyz"}, collation: {locale: "en_US", strength: 2}}));
-    assert.writeOK(coll.insert({a: "XYZ"}));
-    assert.writeOK(coll.insert({a: "XyZ", b: "foo"}));
-    assert.writeOK(coll.update({b: "foo"}, {a: "xyZ", b: "foo"}));
-    assert.writeOK(coll.update({b: "foo"}, {$set: {a: "Xyz"}}));
-    assertFailsValidation(coll.insert({a: "not xyz"}));
-    assertFailsValidation(coll.update({b: "foo"}, {$set: {a: "xyzz"}}));
-
-    // Verify can't make a conforming doc fail validation,
-    // but can update non-conforming doc to pass validation.
-    coll.drop();
-    assert.writeOK(coll.insert({_id: 'valid1', a: 1}));
-    assert.writeOK(coll.insert({_id: 'invalid2', b: 1}));
-    assert.commandWorked(db.runCommand({"collMod": collName, "validator": {a: {$exists: true}}}));
-=======
     // The validator is allowed to contain $expr.
     coll.drop();
     assert.commandWorked(db.createCollection(collName, {validator: {$expr: {$eq: ["$a", 5]}}}));
@@ -218,7 +197,6 @@
     }));
     assert.writeOK(coll.insert({a: ISODate("2017-10-01T22:00:00")}));
     assertFailsValidation(coll.insert({a: ISODate("2017-10-01T00:00:00")}));
->>>>>>> f378d467
 
     // The validator supports $expr with a $dateToParts expression.
     coll.drop();
