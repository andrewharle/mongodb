--- conflicted
+++ resolved
@@ -1,11 +1,8 @@
-<<<<<<< HEAD
-=======
 // @tags: [
 //   requires_fastcount,
 //   requires_non_retryable_writes,
 //   uses_multiple_connections,
 // ]
->>>>>>> f378d467
 
 // Test db.loadServerScripts()
 
