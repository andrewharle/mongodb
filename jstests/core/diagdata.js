--- conflicted
+++ resolved
@@ -1,12 +1,9 @@
 // Test that verifies getDiagnosticData returns FTDC data
-<<<<<<< HEAD
-=======
 // @tags: [
 //     # getDiagnosticData command is not available on embedded
 //     incompatible_with_embedded,
 // ]
 
->>>>>>> f378d467
 load('jstests/libs/ftdc.js');
 
 (function() {
