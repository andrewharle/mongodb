// Test the planCacheListPlans command.
//
// @tags: [
//   # This test attempts to perform queries and introspect the server's plan cache entries. The
//   # former operation may be routed to a secondary in the replica set, whereas the latter must be
//   # routed to the primary.
//   assumes_read_preference_unchanged,
//   does_not_support_stepdowns,
// ]

<<<<<<< HEAD
var t = db.jstests_plan_cache_list_plans;
t.drop();

// Utility function to list plans for a query.
function getPlans(query, sort, projection) {
    var key = {query: query, sort: sort, projection: projection};
    var res = t.runCommand('planCacheListPlans', key);
    assert.commandWorked(res, 'planCacheListPlans(' + tojson(key, '', true) + ' failed');
    assert(res.hasOwnProperty('plans'),
           'plans missing from planCacheListPlans(' + tojson(key, '', true) + ') result');
    return res.plans;
}

t.save({a: 1, b: 1});
t.save({a: 1, b: 2});
t.save({a: 1, b: 2});
t.save({a: 2, b: 2});

// We need two indices so that the MultiPlanRunner is executed.
t.ensureIndex({a: 1});
t.ensureIndex({a: 1, b: 1});

// Invalid key should be an error.
assert.eq(0,
          getPlans({unknownfield: 1}, {}, {}),
          'planCacheListPlans should return empty results on unknown query shape');

// Create a cache entry.
assert.eq(
    1, t.find({a: 1, b: 1}, {_id: 0, a: 1}).sort({a: -1}).itcount(), 'unexpected document count');

// Retrieve plans for valid cache entry.
var plans = getPlans({a: 1, b: 1}, {a: -1}, {_id: 0, a: 1});
assert.eq(2, plans.length, 'unexpected number of plans cached for query');

// Print every plan
// Plan details/feedback verified separately in section after Query Plan Revision tests.
print('planCacheListPlans result:');
for (var i = 0; i < plans.length; i++) {
    print('plan ' + i + ': ' + tojson(plans[i]));
}
=======
(function() {
    "use strict";
    let t = db.jstests_plan_cache_list_plans;
    t.drop();
>>>>>>> f378d467

    // Utility function to list plans for a query.
    function getPlans(query, sort, projection) {
        let key = {query: query, sort: sort, projection: projection};
        let res = t.runCommand('planCacheListPlans', key);
        assert.commandWorked(res, 'planCacheListPlans(' + tojson(key, '', true) + ' failed');
        assert(res.hasOwnProperty('plans'),
               'plans missing from planCacheListPlans(' + tojson(key, '', true) + ') result');
        return res.plans;
    }

    // Assert that timeOfCreation exists in the cache entry. The difference between the current time
    // and
    // the time a plan was cached should not be larger than an hour.
    function checkTimeOfCreation(query, sort, projection, date) {
        let key = {query: query, sort: sort, projection: projection};
        let res = t.runCommand('planCacheListPlans', key);
        assert.commandWorked(res, 'planCacheListPlans(' + tojson(key, '', true) + ' failed');
        assert(res.hasOwnProperty('timeOfCreation'),
               'timeOfCreation missing from planCacheListPlans');
        let kMillisecondsPerHour = 1000 * 60 * 60;
        assert.lte(Math.abs(date - res.timeOfCreation.getTime()),
                   kMillisecondsPerHour,
                   'timeOfCreation value is incorrect');
    }

    t.save({a: 1, b: 1});
    t.save({a: 1, b: 2});
    t.save({a: 1, b: 2});
    t.save({a: 2, b: 2});

    // We need two indices so that the MultiPlanRunner is executed.
    t.ensureIndex({a: 1});
    t.ensureIndex({a: 1, b: 1});

    // Invalid key should be an error.
    assert.eq(0,
              getPlans({unknownfield: 1}, {}, {}),
              'planCacheListPlans should return empty results on unknown query shape');

    // Create a cache entry.
    assert.eq(1,
              t.find({a: 1, b: 1}, {_id: 0, a: 1}).sort({a: -1}).itcount(),
              'unexpected document count');

    let now = (new Date()).getTime();
    checkTimeOfCreation({a: 1, b: 1}, {a: -1}, {_id: 0, a: 1}, now);

    // Retrieve plans for valid cache entry.
    let plans = getPlans({a: 1, b: 1}, {a: -1}, {_id: 0, a: 1});
    assert.eq(2, plans.length, 'unexpected number of plans cached for query');

    // Print every plan
    // Plan details/feedback verified separately in section after Query Plan Revision tests.
    print('planCacheListPlans result:');
    for (let i = 0; i < plans.length; i++) {
        print('plan ' + i + ': ' + tojson(plans[i]));
    }

    //
    // Tests for plan reason and feedback in planCacheListPlans
    //

    // Generate more plans for test query by adding indexes (compound and sparse).
    // This will also clear the plan cache.
    t.ensureIndex({a: -1}, {sparse: true});
    t.ensureIndex({a: 1, b: 1});

    // Implementation note: feedback stats is calculated after 20 executions.
    // See PlanCacheEntry::kMaxFeedback.
    let numExecutions = 100;
    for (let i = 0; i < numExecutions; i++) {
        assert.eq(0, t.find({a: 3, b: 3}, {_id: 0, a: 1}).sort({a: -1}).itcount(), 'query failed');
    }

    now = (new Date()).getTime();
    checkTimeOfCreation({a: 3, b: 3}, {a: -1}, {_id: 0, a: 1}, now);

    plans = getPlans({a: 3, b: 3}, {a: -1}, {_id: 0, a: 1});

    // This should be obvious but feedback is available only for the first (winning) plan.
    print('planCacheListPlans result (after adding indexes and completing 20 executions):');
    for (let i = 0; i < plans.length; i++) {
        print('plan ' + i + ': ' + tojson(plans[i]));
        assert.gt(plans[i].reason.score, 0, 'plan ' + i + ' score is invalid');
        if (i > 0) {
            assert.lte(plans[i].reason.score,
                       plans[i - 1].reason.score,
                       'plans not sorted by score in descending order. ' +
                           'plan ' + i +
                           ' has a score that is greater than that of the previous plan');
        }
        assert(plans[i].reason.stats.hasOwnProperty('stage'), 'no stats inserted for plan ' + i);
    }
})();<|MERGE_RESOLUTION|>--- conflicted
+++ resolved
@@ -8,54 +8,10 @@
 //   does_not_support_stepdowns,
 // ]
 
-<<<<<<< HEAD
-var t = db.jstests_plan_cache_list_plans;
-t.drop();
-
-// Utility function to list plans for a query.
-function getPlans(query, sort, projection) {
-    var key = {query: query, sort: sort, projection: projection};
-    var res = t.runCommand('planCacheListPlans', key);
-    assert.commandWorked(res, 'planCacheListPlans(' + tojson(key, '', true) + ' failed');
-    assert(res.hasOwnProperty('plans'),
-           'plans missing from planCacheListPlans(' + tojson(key, '', true) + ') result');
-    return res.plans;
-}
-
-t.save({a: 1, b: 1});
-t.save({a: 1, b: 2});
-t.save({a: 1, b: 2});
-t.save({a: 2, b: 2});
-
-// We need two indices so that the MultiPlanRunner is executed.
-t.ensureIndex({a: 1});
-t.ensureIndex({a: 1, b: 1});
-
-// Invalid key should be an error.
-assert.eq(0,
-          getPlans({unknownfield: 1}, {}, {}),
-          'planCacheListPlans should return empty results on unknown query shape');
-
-// Create a cache entry.
-assert.eq(
-    1, t.find({a: 1, b: 1}, {_id: 0, a: 1}).sort({a: -1}).itcount(), 'unexpected document count');
-
-// Retrieve plans for valid cache entry.
-var plans = getPlans({a: 1, b: 1}, {a: -1}, {_id: 0, a: 1});
-assert.eq(2, plans.length, 'unexpected number of plans cached for query');
-
-// Print every plan
-// Plan details/feedback verified separately in section after Query Plan Revision tests.
-print('planCacheListPlans result:');
-for (var i = 0; i < plans.length; i++) {
-    print('plan ' + i + ': ' + tojson(plans[i]));
-}
-=======
 (function() {
     "use strict";
     let t = db.jstests_plan_cache_list_plans;
     t.drop();
->>>>>>> f378d467
 
     // Utility function to list plans for a query.
     function getPlans(query, sort, projection) {
