/**
 * Tests passing hint to the count command:
 *   - A hint should be respected even if it results in an incorrect count.
 *   - A bad argument to the hint() method should raise an error.
 *   - The hint() method should support both the name of the index, and the object spec of the
 *     index.
<<<<<<< HEAD
 */

(function() {
    "use strict";
=======
 *
 * @tags: [requires_fastcount]
 */
(function() {
    "use strict";

>>>>>>> f378d467
    var coll = db.jstests_count_hint;
    coll.drop();

    assert.writeOK(coll.insert({i: 1}));
    assert.writeOK(coll.insert({i: 2}));

    assert.eq(2, coll.find().count());

    assert.commandWorked(coll.ensureIndex({i: 1}));

    assert.eq(2, coll.find().hint("i_1").count());
    assert.eq(2, coll.find().hint({i: 1}).count());

    assert.eq(1, coll.find({i: 1}).hint("_id_").count());
    assert.eq(1, coll.find({i: 1}).hint({_id: 1}).count());

    assert.eq(2, coll.find().hint("_id_").count());
    assert.eq(2, coll.find().hint({_id: 1}).count());

    // Create a sparse index which should have no entries.
    assert.commandWorked(coll.ensureIndex({x: 1}, {sparse: true}));

    // A hint should be respected, even if it results in the wrong answer.
    assert.eq(0, coll.find().hint("x_1").count());
    assert.eq(0, coll.find().hint({x: 1}).count());

    assert.eq(0, coll.find({i: 1}).hint("x_1").count());
    assert.eq(0, coll.find({i: 1}).hint({x: 1}).count());

    // SERVER-14792: bad hints should cause the count to fail, even if there is no query predicate.
    assert.throws(function() {
        coll.find().hint({bad: 1, hint: 1}).count();
    });
    assert.throws(function() {
        coll.find({i: 1}).hint({bad: 1, hint: 1}).count();
    });

    assert.throws(function() {
        coll.find().hint("BAD HINT").count();
    });
    assert.throws(function() {
        coll.find({i: 1}).hint("BAD HINT").count();
    });
<<<<<<< HEAD
=======

    // Test that a bad hint fails with the correct error code. Also verify that the error message
    // mentions a bad hint.
    let cmdRes = db.runCommand({count: coll.getName(), hint: {bad: 1, hint: 1}});
    assert.commandFailedWithCode(cmdRes, ErrorCodes.BadValue, tojson(cmdRes));
    var regex = new RegExp("bad hint");
    assert(regex.test(cmdRes.errmsg));
>>>>>>> f378d467
})();<|MERGE_RESOLUTION|>--- conflicted
+++ resolved
@@ -4,19 +4,12 @@
  *   - A bad argument to the hint() method should raise an error.
  *   - The hint() method should support both the name of the index, and the object spec of the
  *     index.
-<<<<<<< HEAD
- */
-
-(function() {
-    "use strict";
-=======
  *
  * @tags: [requires_fastcount]
  */
 (function() {
     "use strict";
 
->>>>>>> f378d467
     var coll = db.jstests_count_hint;
     coll.drop();
 
@@ -60,8 +53,6 @@
     assert.throws(function() {
         coll.find({i: 1}).hint("BAD HINT").count();
     });
-<<<<<<< HEAD
-=======
 
     // Test that a bad hint fails with the correct error code. Also verify that the error message
     // mentions a bad hint.
@@ -69,5 +60,4 @@
     assert.commandFailedWithCode(cmdRes, ErrorCodes.BadValue, tojson(cmdRes));
     var regex = new RegExp("bad hint");
     assert(regex.test(cmdRes.errmsg));
->>>>>>> f378d467
 })();