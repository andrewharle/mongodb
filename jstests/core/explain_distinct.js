// Cannot implicitly shard accessed collections because of collection existing when none
// expected.
// @tags: [assumes_no_implicit_collection_creation_after_drop]

/**
 * This test ensures that explain on the distinct command works.
 */
(function() {
    'use strict';

    load("jstests/libs/analyze_plan.js");

    var collName = "jstests_explain_distinct";
    var coll = db[collName];

    function runDistinctExplain(collection, keyString, query) {
        var distinctCmd = {distinct: collection.getName(), key: keyString};

        if (typeof query !== 'undefined') {
            distinctCmd.query = query;
        }

        return coll.runCommand({explain: distinctCmd, verbosity: 'executionStats'});
    }

    coll.drop();

    // Collection doesn't exist.
    var explain = runDistinctExplain(coll, 'a', {});
    assert.commandWorked(explain);
    assert(planHasStage(db, explain.queryPlanner.winningPlan, "EOF"));

    // Insert the data to perform distinct() on.
    for (var i = 0; i < 10; i++) {
        assert.writeOK(coll.insert({a: 1, b: 1}));
        assert.writeOK(coll.insert({a: 2, c: 1}));
    }

    assert.commandFailed(runDistinctExplain(coll, {}, {}));            // Bad keyString.
    assert.commandFailed(runDistinctExplain(coll, 'a', 'a'));          // Bad query.
    assert.commandFailed(runDistinctExplain(coll, 'b', {$not: 1}));    // Bad query.
    assert.commandFailed(runDistinctExplain(coll, 'a', {$not: 1}));    // Bad query.
    assert.commandFailed(runDistinctExplain(coll, '_id', {$not: 1}));  // Bad query.

    // Ensure that server accepts a distinct command with no 'query' field.
    assert.commandWorked(runDistinctExplain(coll, '', null));
    assert.commandWorked(runDistinctExplain(coll, ''));

    assert.eq([1], coll.distinct('b'));
    var explain = runDistinctExplain(coll, 'b', {});
    assert.commandWorked(explain);
    assert.eq(20, explain.executionStats.nReturned);
    assert(isCollscan(db, explain.queryPlanner.winningPlan));

    assert.commandWorked(coll.createIndex({a: 1}));

    assert.eq([1, 2], coll.distinct('a'));
    var explain = runDistinctExplain(coll, 'a', {});
    assert.commandWorked(explain);
    assert.eq(2, explain.executionStats.nReturned);
    assert(planHasStage(db, explain.queryPlanner.winningPlan, "PROJECTION"));
    assert(planHasStage(db, explain.queryPlanner.winningPlan, "DISTINCT_SCAN"));

    // Check that the DISTINCT_SCAN stage has the correct stats.
    var stage = getPlanStage(explain.queryPlanner.winningPlan, "DISTINCT_SCAN");
    assert.eq({a: 1}, stage.keyPattern);
    assert.eq("a_1", stage.indexName);
    assert.eq(false, stage.isMultiKey);
    assert.eq(false, stage.isUnique);
    assert.eq(false, stage.isSparse);
    assert.eq(false, stage.isPartial);
    assert.lte(1, stage.indexVersion);
    assert("indexBounds" in stage);

    assert.commandWorked(coll.createIndex({a: 1, b: 1}));

    assert.eq([1], coll.distinct('a', {a: 1}));
    var explain = runDistinctExplain(coll, 'a', {a: 1});
    assert.commandWorked(explain);
    assert.eq(1, explain.executionStats.nReturned);
    assert(planHasStage(db, explain.queryPlanner.winningPlan, "PROJECTION"));
    assert(planHasStage(db, explain.queryPlanner.winningPlan, "DISTINCT_SCAN"));

    assert.eq([1], coll.distinct('b', {a: 1}));
    var explain = runDistinctExplain(coll, 'b', {a: 1});
    assert.commandWorked(explain);
    assert.eq(1, explain.executionStats.nReturned);
<<<<<<< HEAD
    assert(!planHasStage(explain.queryPlanner.winningPlan, "FETCH"));
    assert(planHasStage(explain.queryPlanner.winningPlan, "PROJECTION"));
    assert(planHasStage(explain.queryPlanner.winningPlan, "DISTINCT_SCAN"));
=======
    assert(!planHasStage(db, explain.queryPlanner.winningPlan, "FETCH"));
    assert(planHasStage(db, explain.queryPlanner.winningPlan, "PROJECTION"));
    assert(planHasStage(db, explain.queryPlanner.winningPlan, "DISTINCT_SCAN"));
>>>>>>> f378d467
})();<|MERGE_RESOLUTION|>--- conflicted
+++ resolved
@@ -85,13 +85,7 @@
     var explain = runDistinctExplain(coll, 'b', {a: 1});
     assert.commandWorked(explain);
     assert.eq(1, explain.executionStats.nReturned);
-<<<<<<< HEAD
-    assert(!planHasStage(explain.queryPlanner.winningPlan, "FETCH"));
-    assert(planHasStage(explain.queryPlanner.winningPlan, "PROJECTION"));
-    assert(planHasStage(explain.queryPlanner.winningPlan, "DISTINCT_SCAN"));
-=======
     assert(!planHasStage(db, explain.queryPlanner.winningPlan, "FETCH"));
     assert(planHasStage(db, explain.queryPlanner.winningPlan, "PROJECTION"));
     assert(planHasStage(db, explain.queryPlanner.winningPlan, "DISTINCT_SCAN"));
->>>>>>> f378d467
 })();