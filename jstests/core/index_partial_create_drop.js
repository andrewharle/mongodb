// @tags: [
//     # Cannot implicitly shard accessed collections because of extra shard key index in sharded
//     # collection.
//     assumes_no_implicit_index_creation,
//
//     # Builds index in the background
//     requires_background_index,
// ]

// Test partial index creation and drops.

(function() {
    "use strict";
    var coll = db.index_partial_create_drop;

    var getNumKeys = function(idxName) {
        var res = assert.commandWorked(coll.validate(true));
        var kpi;

        var isShardedNS = res.hasOwnProperty('raw');
        if (isShardedNS) {
            kpi = res.raw[Object.getOwnPropertyNames(res.raw)[0]].keysPerIndex;
        } else {
            kpi = res.keysPerIndex;
        }
        return kpi[idxName];
    };

    coll.drop();

    // Check bad filter spec on create.
    assert.commandFailed(coll.ensureIndex({x: 1}, {partialFilterExpression: 5}));
    assert.commandFailed(coll.ensureIndex({x: 1}, {partialFilterExpression: {x: {$asdasd: 3}}}));
    assert.commandFailed(coll.ensureIndex({x: 1}, {partialFilterExpression: {$and: 5}}));
    assert.commandFailed(coll.ensureIndex({x: 1}, {partialFilterExpression: {x: /abc/}}));
    assert.commandFailed(coll.ensureIndex({x: 1}, {
        partialFilterExpression:
            {$and: [{$and: [{x: {$lt: 2}}, {x: {$gt: 0}}]}, {x: {$exists: true}}]}
    }));
<<<<<<< HEAD
=======
    // Use of $expr is banned in a partial index filter.
    assert.commandFailed(
        coll.createIndex({x: 1}, {partialFilterExpression: {$expr: {$eq: ["$x", 5]}}}));
    assert.commandFailed(coll.createIndex(
        {x: 1}, {partialFilterExpression: {$expr: {$eq: [{$trim: {input: "$x"}}, "hi"]}}}));
>>>>>>> f378d467

    for (var i = 0; i < 10; i++) {
        assert.writeOK(coll.insert({x: i, a: i}));
    }

    // Create partial index.
    assert.commandWorked(coll.ensureIndex({x: 1}, {partialFilterExpression: {a: {$lt: 5}}}));
    assert.eq(5, getNumKeys("x_1"));
    assert.commandWorked(coll.dropIndex({x: 1}));
    assert.eq(1, coll.getIndexes().length);

    // Create partial index in background.
    assert.commandWorked(
        coll.ensureIndex({x: 1}, {background: true, partialFilterExpression: {a: {$lt: 5}}}));
    assert.eq(5, getNumKeys("x_1"));
    assert.commandWorked(coll.dropIndex({x: 1}));
    assert.eq(1, coll.getIndexes().length);

    // Create complete index, same key as previous indexes.
    assert.commandWorked(coll.ensureIndex({x: 1}));
    assert.eq(10, getNumKeys("x_1"));
    assert.commandWorked(coll.dropIndex({x: 1}));
    assert.eq(1, coll.getIndexes().length);

    // Partial indexes can't also be sparse indexes.
    assert.commandFailed(coll.ensureIndex({x: 1}, {partialFilterExpression: {a: 1}, sparse: true}));
    assert.commandFailed(coll.ensureIndex({x: 1}, {partialFilterExpression: {a: 1}, sparse: 1}));
    assert.commandWorked(
        coll.ensureIndex({x: 1}, {partialFilterExpression: {a: 1}, sparse: false}));
    assert.eq(2, coll.getIndexes().length);
    assert.commandWorked(coll.dropIndex({x: 1}));
    assert.eq(1, coll.getIndexes().length);

    // SERVER-18858: Verify that query compatible w/ partial index succeeds after index drop.
    assert.commandWorked(coll.ensureIndex({x: 1}, {partialFilterExpression: {a: {$lt: 5}}}));
    assert.commandWorked(coll.dropIndex({x: 1}));
    assert.eq(1, coll.find({x: 0, a: 0}).itcount());
})();<|MERGE_RESOLUTION|>--- conflicted
+++ resolved
@@ -37,14 +37,11 @@
         partialFilterExpression:
             {$and: [{$and: [{x: {$lt: 2}}, {x: {$gt: 0}}]}, {x: {$exists: true}}]}
     }));
-<<<<<<< HEAD
-=======
     // Use of $expr is banned in a partial index filter.
     assert.commandFailed(
         coll.createIndex({x: 1}, {partialFilterExpression: {$expr: {$eq: ["$x", 5]}}}));
     assert.commandFailed(coll.createIndex(
         {x: 1}, {partialFilterExpression: {$expr: {$eq: [{$trim: {input: "$x"}}, "hi"]}}}));
->>>>>>> f378d467
 
     for (var i = 0; i < 10; i++) {
         assert.writeOK(coll.insert({x: i, a: i}));
