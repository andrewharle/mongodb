--- conflicted
+++ resolved
@@ -1,89 +1,3 @@
-<<<<<<< HEAD
-
-t = db.idhack;
-t.drop();
-
-// Include helpers for analyzing explain output.
-load("jstests/libs/analyze_plan.js");
-
-t.insert({_id: {x: 1}, z: 1});
-t.insert({_id: {x: 2}, z: 2});
-t.insert({_id: {x: 3}, z: 3});
-t.insert({_id: 1, z: 4});
-t.insert({_id: 2, z: 5});
-t.insert({_id: 3, z: 6});
-
-assert.eq(2, t.findOne({_id: {x: 2}}).z, "A1");
-assert.eq(2, t.find({_id: {$gte: 2}}).count(), "A2");
-assert.eq(2, t.find({_id: {$gte: 2}}).itcount(), "A3");
-
-t.update({_id: {x: 2}}, {$set: {z: 7}});
-assert.eq(7, t.findOne({_id: {x: 2}}).z, "B1");
-
-t.update({_id: {$gte: 2}}, {$set: {z: 8}}, false, true);
-assert.eq(4, t.findOne({_id: 1}).z, "C1");
-assert.eq(8, t.findOne({_id: 2}).z, "C2");
-assert.eq(8, t.findOne({_id: 3}).z, "C3");
-
-// explain output should show that the ID hack was applied.
-var query = {_id: {x: 2}};
-var explain = t.find(query).explain(true);
-print("explain for " + tojson(query, "", true) + " = " + tojson(explain));
-assert.eq(1, explain.executionStats.nReturned, "D1");
-assert.eq(1, explain.executionStats.totalKeysExamined, "D2");
-assert(isIdhack(explain.queryPlanner.winningPlan), "D3");
-
-// ID hack cannot be used with hint().
-t.ensureIndex({_id: 1, a: 1});
-var hintExplain = t.find(query).hint({_id: 1, a: 1}).explain();
-print("explain for hinted query = " + tojson(hintExplain));
-assert(!isIdhack(hintExplain.queryPlanner.winningPlan), "E1");
-
-// ID hack cannot be used with skip().
-var skipExplain = t.find(query).skip(1).explain();
-print("explain for skip query = " + tojson(skipExplain));
-assert(!isIdhack(skipExplain.queryPlanner.winningPlan), "F1");
-
-// Covered query returning _id field only can be handled by ID hack.
-var coveredExplain = t.find(query, {_id: 1}).explain();
-print("explain for covered query = " + tojson(coveredExplain));
-assert(isIdhack(coveredExplain.queryPlanner.winningPlan), "G1");
-// Check doc from covered ID hack query.
-assert.eq({_id: {x: 2}}, t.findOne(query, {_id: 1}), "G2");
-
-//
-// Non-covered projection for idhack.
-//
-
-t.drop();
-t.insert({_id: 0, a: 0, b: [{c: 1}, {c: 2}]});
-t.insert({_id: 1, a: 1, b: [{c: 3}, {c: 4}]});
-
-// Simple inclusion.
-assert.eq({_id: 1, a: 1}, t.find({_id: 1}, {a: 1}).next());
-assert.eq({a: 1}, t.find({_id: 1}, {_id: 0, a: 1}).next());
-assert.eq({_id: 0, a: 0}, t.find({_id: 0}, {_id: 1, a: 1}).next());
-
-// Non-simple: exclusion.
-assert.eq({_id: 1, a: 1}, t.find({_id: 1}, {b: 0}).next());
-assert.eq({
-    _id: 0,
-},
-          t.find({_id: 0}, {a: 0, b: 0}).next());
-
-// Non-simple: dotted fields.
-assert.eq({b: [{c: 1}, {c: 2}]}, t.find({_id: 0}, {_id: 0, "b.c": 1}).next());
-assert.eq({_id: 1}, t.find({_id: 1}, {"foo.bar": 1}).next());
-
-// Non-simple: elemMatch projection.
-assert.eq({_id: 1, b: [{c: 4}]}, t.find({_id: 1}, {b: {$elemMatch: {c: 4}}}).next());
-
-// Non-simple: .returnKey().
-assert.eq({_id: 1}, t.find({_id: 1}).returnKey().next());
-
-// Non-simple: .returnKey() overrides other projections.
-assert.eq({_id: 1}, t.find({_id: 1}, {a: 1}).returnKey().next());
-=======
 // @tags: [requires_non_retryable_writes]
 (function() {
     "use strict";
@@ -170,5 +84,4 @@
 
     // Non-simple: .returnKey() overrides other projections.
     assert.eq({_id: 1}, t.find({_id: 1}, {a: 1}).returnKey().next());
-})();
->>>>>>> f378d467
+})();