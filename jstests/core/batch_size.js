--- conflicted
+++ resolved
@@ -2,118 +2,6 @@
 
 // Test subtleties of batchSize and limit.
 
-<<<<<<< HEAD
-var t = db.jstests_batch_size;
-t.drop();
-
-for (var i = 0; i < 4; i++) {
-    t.save({_id: i, a: i});
-}
-
-function runIndexedTests() {
-    // With limit, indexed.
-    assert.eq(2, t.find().limit(2).itcount(), 'G');
-    assert.eq(2, t.find().sort({a: 1}).limit(2).itcount(), 'H');
-
-    // With batchSize, indexed.
-    // SERVER-12438: If there is an index that provides the sort,
-    // then a plan with an unindexed sort should never be used.
-    // Consequently, batchSize will NOT be a hard limit in this case.
-    // WARNING: the behavior described above may change in the future.
-    assert.eq(4, t.find().batchSize(2).itcount(), 'I');
-    assert.eq(4, t.find().sort({a: 1}).batchSize(2).itcount(), 'J');
-}
-
-// Without batch size or limit, unindexed.
-assert.eq(4, t.find().itcount(), 'A');
-assert.eq(4, t.find().sort({a: 1}).itcount(), 'B');
-
-// With limit, unindexed.
-assert.eq(2, t.find().limit(2).itcount(), 'C');
-assert.eq(2, t.find().sort({a: 1}).limit(2).itcount(), 'D');
-
-assert.eq(4, t.find().batchSize(2).itcount(), 'E');
-assert.eq(4, t.find().sort({a: 1}).batchSize(2).itcount(), 'F');
-
-// With negative batchSize. A negative batchSize value instructs the server
-// to return just a single batch of results.
-assert.eq(1, t.find().batchSize(-1).itcount(), 'G');
-assert.eq(2, t.find().batchSize(-2).itcount(), 'H');
-
-// Run the tests with the index twice in order to double check plan caching.
-t.ensureIndex({a: 1});
-for (var i = 0; i < 2; i++) {
-    runIndexedTests();
-}
-
-// The next tests make sure that we obey limit and batchSize properly when
-// the sort could be either indexed or unindexed.
-t.drop();
-t.ensureIndex({a: 1});
-t.ensureIndex({b: 1});
-
-for (var i = 0; i < 100; i++) {
-    t.save({_id: i, a: i, b: 1});
-}
-
-// Without a hint. Do it twice to make sure caching is ok.
-for (var i = 0; i < 2; i++) {
-    assert.eq(15, t.find({a: {$gte: 85}}).sort({b: 1}).batchSize(2).itcount(), 'K');
-    assert.eq(6, t.find({a: {$gte: 85}}).sort({b: 1}).limit(6).itcount(), 'L');
-}
-
-// Hinting 'a'.
-assert.eq(15, t.find({a: {$gte: 85}}).sort({b: 1}).hint({a: 1}).batchSize(2).itcount(), 'M');
-assert.eq(6, t.find({a: {$gte: 85}}).sort({b: 1}).hint({a: 1}).limit(6).itcount(), 'N');
-
-// Hinting 'b'.
-assert.eq(15, t.find({a: {$gte: 85}}).sort({b: 1}).hint({b: 1}).batchSize(2).itcount(), 'O');
-assert.eq(6, t.find({a: {$gte: 85}}).sort({b: 1}).hint({b: 1}).limit(6).itcount(), 'P');
-
-// With explain.
-var explain = t.find({a: {$gte: 85}}).sort({b: 1}).batchSize(2).explain("executionStats");
-assert.eq(15, explain.executionStats.nReturned, 'Q');
-explain = t.find({a: {$gte: 85}}).sort({b: 1}).limit(6).explain("executionStats");
-assert.eq(6, explain.executionStats.nReturned, 'R');
-
-// Double check that we're not scanning more stuff than we have to.
-// In order to get the sort using index 'a', we should need to scan
-// about 50 keys and 50 documents.
-var explain = t.find({a: {$gte: 50}}).sort({b: 1}).hint({a: 1}).limit(6).explain("executionStats");
-assert.lte(explain.executionStats.totalKeysExamined, 60, 'S');
-assert.lte(explain.executionStats.totalDocsExamined, 60, 'T');
-assert.eq(explain.executionStats.nReturned, 6, 'U');
-
-// -------
-
-// During plan ranking, we treat ntoreturn as a limit. This prevents us from buffering
-// too much data in a blocking sort stage during plan ranking.
-t.drop();
-
-// Generate big string to use in the object - 1MB+ String
-var bigStr = "ABCDEFGHIJKLMNBOPQRSTUVWXYZ012345687890";
-while (bigStr.length < 1000000) {
-    bigStr = bigStr + "::" + bigStr;
-}
-
-// Insert enough documents to exceed the 32 MB in-memory sort limit.
-for (var i = 0; i < 40; i++) {
-    var doc = {x: 1, y: 1, z: i, big: bigStr};
-    t.insert(doc);
-}
-
-// Two indices needed in order to trigger plan ranking. Neither index provides
-// the sort order.
-t.ensureIndex({x: 1});
-t.ensureIndex({y: 1});
-
-// We should only buffer 3 docs in memory.
-var cursor = t.find({x: 1, y: 1}).sort({z: -1}).limit(3);
-assert.eq(39, cursor.next()["z"]);
-assert.eq(38, cursor.next()["z"]);
-assert.eq(37, cursor.next()["z"]);
-assert(!cursor.hasNext());
-=======
 (function() {
     "use strict";
     load("jstests/libs/fixture_helpers.js");  // For FixtureHelpers.
@@ -238,5 +126,4 @@
     assert.eq(nDocs - 2, cursor.next().z);
     assert.eq(nDocs - 3, cursor.next().z);
     assert(!cursor.hasNext());
-}());
->>>>>>> f378d467
+}());