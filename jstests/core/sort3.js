(function() {
    "use strict";

    const coll = db.sort3;
    coll.drop();

<<<<<<< HEAD
assert.eq("1,5,3", t.find().toArray().map(function(z) {
    return z.a;
}));

assert.eq("1,3,5", t.find().sort({a: 1}).toArray().map(function(z) {
    return z.a;
}));
assert.eq("5,3,1", t.find().sort({a: -1}).toArray().map(function(z) {
    return z.a;
}));
=======
    assert.writeOK(coll.insert({a: 1}));
    assert.writeOK(coll.insert({a: 5}));
    assert.writeOK(coll.insert({a: 3}));

    assert.eq([1, 3, 5], coll.find().sort({a: 1}).toArray().map(doc => doc.a));
    assert.eq([5, 3, 1], coll.find().sort({a: -1}).toArray().map(doc => doc.a));
}());
>>>>>>> f378d467
<|MERGE_RESOLUTION|>--- conflicted
+++ resolved
@@ -4,23 +4,10 @@
     const coll = db.sort3;
     coll.drop();
 
-<<<<<<< HEAD
-assert.eq("1,5,3", t.find().toArray().map(function(z) {
-    return z.a;
-}));
-
-assert.eq("1,3,5", t.find().sort({a: 1}).toArray().map(function(z) {
-    return z.a;
-}));
-assert.eq("5,3,1", t.find().sort({a: -1}).toArray().map(function(z) {
-    return z.a;
-}));
-=======
     assert.writeOK(coll.insert({a: 1}));
     assert.writeOK(coll.insert({a: 5}));
     assert.writeOK(coll.insert({a: 3}));
 
     assert.eq([1, 3, 5], coll.find().sort({a: 1}).toArray().map(doc => doc.a));
     assert.eq([5, 3, 1], coll.find().sort({a: -1}).toArray().map(doc => doc.a));
-}());
->>>>>>> f378d467
+}());