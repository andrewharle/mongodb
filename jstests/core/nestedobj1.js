--- conflicted
+++ resolved
@@ -1,8 +1,5 @@
-<<<<<<< HEAD
-=======
 // @tags: [requires_getmore, requires_fastcount]
 
->>>>>>> f378d467
 /**
  * Inserts documents with an indexed nested document field, progressively increasing the nesting
  * depth until the key is too large to index. This tests that we support at least the minimum
