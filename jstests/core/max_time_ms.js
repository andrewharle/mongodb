// Tests query/command option $maxTimeMS.
//
// @tags: [
//   # This test attempts to perform read operations after having enabled the maxTimeAlwaysTimeOut
//   # failpoint. The former operations may be routed to a secondary in the replica set, whereas the
//   # latter must be routed to the primary.
//   assumes_read_preference_unchanged,
//   requires_fastcount,
//   requires_getmore,
//   # Uses $where operator
//   requires_scripting,
//   uses_testing_only_commands,
// ]

var t = db.max_time_ms;
var cursor;
var res;
var error;

//
// Simple positive test for query: a ~100 second query with a 100ms time limit should be aborted.
//

t.drop();
assert.commandWorked(t.insert(Array.from({length: 1000}, _ => ({}))));

cursor = t.find({
    $where: function() {
        sleep(100);
        return true;
    }
});
cursor.maxTimeMS(100);
error = assert.throws(function() {
    cursor.itcount();
}, [], "expected query to abort due to time limit");
// TODO SERVER-32565: The error should always be MaxTimeMSExpired, but there are rare cases where
// interrupting javascript execution on the server with a stepdown or timeout results in an error
// code of InternalError or Interrupted instead, so we also accept those here.
assert.contains(error.code,
                [ErrorCodes.MaxTimeMSExpired, ErrorCodes.Interrupted, ErrorCodes.InternalError],
                "Failed with error: " + tojson(error));

//
// Simple negative test for query: a ~300ms query with a 10s time limit should not hit the time
// limit.
//

t.drop();
t.insert([{}, {}, {}]);
cursor = t.find({
    $where: function() {
        sleep(100);
        return true;
    }
});
cursor.maxTimeMS(10 * 1000);
assert.doesNotThrow(function() {
    cursor.itcount();
}, [], "expected query to not hit the time limit");

//
// Simple positive test for getmore:
// - Issue a find() that returns 2 batches: a fast batch, then a slow batch.
// - The find() has a 4-second time limit; the first batch should run "instantly", but the second
//   batch takes ~15 seconds, so the getmore should be aborted.
//

t.drop();
t.insert([{_id: 0}, {_id: 1}, {_id: 2}]);                                      // fast batch
t.insert([{_id: 3, slow: true}, {_id: 4, slow: true}, {_id: 5, slow: true}]);  // slow batch
cursor = t.find({
              $where: function() {
                  if (this.slow) {
                      sleep(5 * 1000);
                  }
                  return true;
              }
          }).sort({_id: 1});
cursor.batchSize(3);
cursor.maxTimeMS(4 * 1000);
assert.doesNotThrow(function() {
    cursor.next();
    cursor.next();
    cursor.next();
}, [], "expected batch 1 (query) to not hit the time limit");
error = assert.throws(function() {
    cursor.next();
    cursor.next();
    cursor.next();
}, [], "expected batch 2 (getmore) to abort due to time limit");
// TODO SERVER-32565: The error should always be MaxTimeMSExpired, but there are rare cases where
// interrupting javascript execution on the server with a stepdown or timeout results in an error
// code of InternalError or Interrupted instead, so we also accept those here.
assert.contains(error.code,
                [ErrorCodes.MaxTimeMSExpired, ErrorCodes.Interrupted, ErrorCodes.InternalError],
                "Failed with error: " + tojson(error));

//
// Simple negative test for getmore:
// - Issue a find() that returns 2 batches: a fast batch, then a slow batch.
// - The find() has a 10-second time limit; the first batch should run "instantly", and the second
//   batch takes only ~2 seconds, so both the query and getmore should not hit the time limit.
//

t.drop();
t.insert([{_id: 0}, {_id: 1}, {_id: 2}]);              // fast batch
t.insert([{_id: 3}, {_id: 4}, {_id: 5, slow: true}]);  // slow batch
cursor = t.find({
              $where: function() {
                  if (this.slow) {
                      sleep(2 * 1000);
                  }
                  return true;
              }
          }).sort({_id: 1});
cursor.batchSize(3);
cursor.maxTimeMS(10 * 1000);
assert.doesNotThrow(function() {
    cursor.next();
    cursor.next();
    cursor.next();
}, [], "expected batch 1 (query) to not hit the time limit");
assert.doesNotThrow(function() {
    cursor.next();
    cursor.next();
    cursor.next();
}, [], "expected batch 2 (getmore) to not hit the time limit");

//
// Many-batch positive test for getmore:
// - Issue a many-batch find() with a 6-second time limit where the results take 10 seconds to
//   generate; one of the later getmore ops should be aborted.
//

t.drop();
for (var i = 0; i < 5; i++) {
    t.insert([{_id: 3 * i}, {_id: (3 * i) + 1}, {_id: (3 * i) + 2, slow: true}]);
}
cursor = t.find({
              $where: function() {
                  if (this.slow) {
                      sleep(2 * 1000);
                  }
                  return true;
              }
          }).sort({_id: 1});
cursor.batchSize(3);
cursor.maxTimeMS(6 * 1000);
error = assert.throws(function() {
    cursor.itcount();
}, [], "expected find() to abort due to time limit");
// TODO SERVER-32565: The error should always be MaxTimeMSExpired, but there are rare cases where
// interrupting javascript execution on the server with a stepdown or timeout results in an error
// code of InternalError or Interrupted instead, so we also accept those here.
assert.contains(error.code,
                [ErrorCodes.MaxTimeMSExpired, ErrorCodes.Interrupted, ErrorCodes.InternalError],
                "Failed with error: " + tojson(error));

//
// Many-batch negative test for getmore:
// - Issue a many-batch find() with a 20-second time limit where the results take 10 seconds to
//   generate; the find() should not hit the time limit.
//

t.drop();
for (var i = 0; i < 5; i++) {
    t.insert([{_id: 3 * i}, {_id: (3 * i) + 1}, {_id: (3 * i) + 2, slow: true}]);
}
cursor = t.find({
              $where: function() {
                  if (this.slow) {
                      sleep(2 * 1000);
                  }
                  return true;
              }
          }).sort({_id: 1});
cursor.batchSize(3);
cursor.maxTimeMS(20 * 1000);
assert.doesNotThrow(function() {
    // SERVER-40305: Add some additional logging here in case this fails to help us track down why
    // it failed.
    assert.commandWorked(db.adminCommand({setParameter: 1, traceExceptions: 1}));
    cursor.itcount();
    assert.commandWorked(db.adminCommand({setParameter: 1, traceExceptions: 0}));
}, [], "expected find() to not hit the time limit");

//
// Simple positive test for commands: a ~300ms command with a 100ms time limit should be aborted.
//

t.drop();
res = t.getDB().adminCommand({sleep: 1, millis: 300, maxTimeMS: 100});
assert(res.ok == 0 && res.code == ErrorCodes.MaxTimeMSExpired,
       "expected sleep command to abort due to time limit, ok=" + res.ok + ", code=" + res.code);

//
// Simple negative test for commands: a ~300ms command with a 10s time limit should not hit the
// time limit.
//

t.drop();
res = t.getDB().adminCommand({sleep: 1, millis: 300, maxTimeMS: 10 * 1000});
assert(res.ok == 1,
       "expected sleep command to not hit the time limit, ok=" + res.ok + ", code=" + res.code);

//
// Tests for input validation.
//

t.drop();
t.insert({});

// Verify lower boundary for acceptable input (0 is acceptable, 1 isn't).

assert.doesNotThrow.automsg(function() {
    t.find().maxTimeMS(0).itcount();
});
assert.doesNotThrow.automsg(function() {
    t.find().maxTimeMS(NumberInt(0)).itcount();
});
assert.doesNotThrow.automsg(function() {
    t.find().maxTimeMS(NumberLong(0)).itcount();
});
assert.eq(1, t.getDB().runCommand({ping: 1, maxTimeMS: 0}).ok);
assert.eq(1, t.getDB().runCommand({ping: 1, maxTimeMS: NumberInt(0)}).ok);
assert.eq(1, t.getDB().runCommand({ping: 1, maxTimeMS: NumberLong(0)}).ok);

assert.throws.automsg(function() {
    t.find().maxTimeMS(-1).itcount();
});
assert.throws.automsg(function() {
    t.find().maxTimeMS(NumberInt(-1)).itcount();
});
assert.throws.automsg(function() {
    t.find().maxTimeMS(NumberLong(-1)).itcount();
});
assert.eq(0, t.getDB().runCommand({ping: 1, maxTimeMS: -1}).ok);
assert.eq(0, t.getDB().runCommand({ping: 1, maxTimeMS: NumberInt(-1)}).ok);
assert.eq(0, t.getDB().runCommand({ping: 1, maxTimeMS: NumberLong(-1)}).ok);

// Verify upper boundary for acceptable input (2^31-1 is acceptable, 2^31 isn't).

var maxValue = Math.pow(2, 31) - 1;

assert.doesNotThrow.automsg(function() {
    t.find().maxTimeMS(maxValue).itcount();
});
assert.doesNotThrow.automsg(function() {
    t.find().maxTimeMS(NumberInt(maxValue)).itcount();
});
assert.doesNotThrow.automsg(function() {
    t.find().maxTimeMS(NumberLong(maxValue)).itcount();
});
assert.eq(1, t.getDB().runCommand({ping: 1, maxTimeMS: maxValue}).ok);
assert.eq(1, t.getDB().runCommand({ping: 1, maxTimeMS: NumberInt(maxValue)}).ok);
assert.eq(1, t.getDB().runCommand({ping: 1, maxTimeMS: NumberLong(maxValue)}).ok);

assert.throws.automsg(function() {
    t.find().maxTimeMS(maxValue + 1).itcount();
});
assert.throws.automsg(function() {
    t.find().maxTimeMS(NumberInt(maxValue + 1)).itcount();
});
assert.throws.automsg(function() {
    t.find().maxTimeMS(NumberLong(maxValue + 1)).itcount();
});
assert.eq(0, t.getDB().runCommand({ping: 1, maxTimeMS: maxValue + 1}).ok);
assert.eq(0, t.getDB().runCommand({ping: 1, maxTimeMS: NumberInt(maxValue + 1)}).ok);
assert.eq(0, t.getDB().runCommand({ping: 1, maxTimeMS: NumberLong(maxValue + 1)}).ok);

// Verify invalid values are rejected.
assert.throws.automsg(function() {
    t.find().maxTimeMS(0.1).itcount();
});
assert.throws.automsg(function() {
    t.find().maxTimeMS(-0.1).itcount();
});
assert.throws.automsg(function() {
    t.find().maxTimeMS().itcount();
});
assert.throws.automsg(function() {
    t.find().maxTimeMS("").itcount();
});
assert.throws.automsg(function() {
    t.find().maxTimeMS(true).itcount();
});
assert.throws.automsg(function() {
    t.find().maxTimeMS({}).itcount();
});
assert.eq(0, t.getDB().runCommand({ping: 1, maxTimeMS: 0.1}).ok);
assert.eq(0, t.getDB().runCommand({ping: 1, maxTimeMS: -0.1}).ok);
assert.eq(0, t.getDB().runCommand({ping: 1, maxTimeMS: undefined}).ok);
assert.eq(0, t.getDB().runCommand({ping: 1, maxTimeMS: ""}).ok);
assert.eq(0, t.getDB().runCommand({ping: 1, maxTimeMS: true}).ok);
assert.eq(0, t.getDB().runCommand({ping: 1, maxTimeMS: {}}).ok);

// Verify that the maxTimeMS command argument can be sent with $query-wrapped commands.
cursor = t.getDB().$cmd.find({ping: 1, maxTimeMS: 0}).limit(-1);
cursor._ensureSpecial();
assert.eq(1, cursor.next().ok);

// Verify that the server rejects invalid command argument $maxTimeMS.
cursor = t.getDB().$cmd.find({ping: 1, $maxTimeMS: 0}).limit(-1);
cursor._ensureSpecial();
assert.eq(0, cursor.next().ok);

// Verify that the $maxTimeMS query option can't be sent with $query-wrapped commands.
cursor = t.getDB().$cmd.find({ping: 1}).limit(-1).maxTimeMS(0);
cursor._ensureSpecial();
assert.commandFailed(cursor.next());

//
// Tests for fail points maxTimeAlwaysTimeOut and maxTimeNeverTimeOut.
//

// maxTimeAlwaysTimeOut positive test for command.
t.drop();
assert.eq(
    1, t.getDB().adminCommand({configureFailPoint: "maxTimeAlwaysTimeOut", mode: "alwaysOn"}).ok);
res = t.getDB().runCommand({ping: 1, maxTimeMS: 10 * 1000});
assert(res.ok == 0 && res.code == ErrorCodes.MaxTimeMSExpired,
       "expected command to trigger maxTimeAlwaysTimeOut fail point, ok=" + res.ok + ", code=" +
           res.code);
assert.eq(1, t.getDB().adminCommand({configureFailPoint: "maxTimeAlwaysTimeOut", mode: "off"}).ok);

// maxTimeNeverTimeOut positive test for command.
t.drop();
assert.eq(1,
          t.getDB().adminCommand({configureFailPoint: "maxTimeNeverTimeOut", mode: "alwaysOn"}).ok);
res = t.getDB().adminCommand({sleep: 1, millis: 300, maxTimeMS: 100});
assert(res.ok == 1,
       "expected command to trigger maxTimeNeverTimeOut fail point, ok=" + res.ok + ", code=" +
           res.code);
assert.eq(1, t.getDB().adminCommand({configureFailPoint: "maxTimeNeverTimeOut", mode: "off"}).ok);

// maxTimeAlwaysTimeOut positive test for query.
t.drop();
assert.eq(
    1, t.getDB().adminCommand({configureFailPoint: "maxTimeAlwaysTimeOut", mode: "alwaysOn"}).ok);
assert.throws(function() {
    t.find().maxTimeMS(10 * 1000).itcount();
}, [], "expected query to trigger maxTimeAlwaysTimeOut fail point");
assert.eq(1, t.getDB().adminCommand({configureFailPoint: "maxTimeAlwaysTimeOut", mode: "off"}).ok);

// maxTimeNeverTimeOut positive test for query.
assert.eq(1,
          t.getDB().adminCommand({configureFailPoint: "maxTimeNeverTimeOut", mode: "alwaysOn"}).ok);
t.drop();
t.insert([{}, {}, {}]);
cursor = t.find({
    $where: function() {
        sleep(100);
        return true;
    }
});
cursor.maxTimeMS(100);
assert.doesNotThrow(function() {
    cursor.itcount();
}, [], "expected query to trigger maxTimeNeverTimeOut fail point");
assert.eq(1, t.getDB().adminCommand({configureFailPoint: "maxTimeNeverTimeOut", mode: "off"}).ok);

// maxTimeAlwaysTimeOut positive test for getmore.
t.drop();
t.insert([{}, {}, {}]);
cursor = t.find().maxTimeMS(10 * 1000).batchSize(2);
assert.doesNotThrow.automsg(function() {
    cursor.next();
    cursor.next();
});
assert.eq(
    1, t.getDB().adminCommand({configureFailPoint: "maxTimeAlwaysTimeOut", mode: "alwaysOn"}).ok);
assert.throws(function() {
    cursor.next();
}, [], "expected getmore to trigger maxTimeAlwaysTimeOut fail point");
assert.eq(1, t.getDB().adminCommand({configureFailPoint: "maxTimeAlwaysTimeOut", mode: "off"}).ok);

// maxTimeNeverTimeOut positive test for getmore.
t.drop();
t.insert([{_id: 0}, {_id: 1}, {_id: 2}]);                                      // fast batch
t.insert([{_id: 3, slow: true}, {_id: 4, slow: true}, {_id: 5, slow: true}]);  // slow batch
cursor = t.find({
              $where: function() {
                  if (this.slow) {
                      sleep(2 * 1000);
                  }
                  return true;
              }
          }).sort({_id: 1});
cursor.batchSize(3);
cursor.maxTimeMS(2 * 1000);
assert.doesNotThrow(function() {
    cursor.next();
    cursor.next();
    cursor.next();
}, [], "expected batch 1 (query) to not hit the time limit");
assert.eq(1,
          t.getDB().adminCommand({configureFailPoint: "maxTimeNeverTimeOut", mode: "alwaysOn"}).ok);
assert.doesNotThrow(function() {
    cursor.next();
    cursor.next();
    cursor.next();
}, [], "expected batch 2 (getmore) to trigger maxTimeNeverTimeOut fail point");
assert.eq(1, t.getDB().adminCommand({configureFailPoint: "maxTimeNeverTimeOut", mode: "off"}).ok);

//
// Test that maxTimeMS is accepted by commands that have an option whitelist.
//

// "aggregate" command.
res = t.runCommand("aggregate", {pipeline: [], cursor: {}, maxTimeMS: 60 * 1000});
assert(res.ok == 1,
       "expected aggregate with maxtime to succeed, ok=" + res.ok + ", code=" + res.code);

// "collMod" command.
res = t.runCommand("collMod", {usePowerOf2Sizes: true, maxTimeMS: 60 * 1000});
assert(res.ok == 1,
       "expected collmod with maxtime to succeed, ok=" + res.ok + ", code=" + res.code);

// "createIndexes" command.
assert.commandWorked(
    t.runCommand("createIndexes", {indexes: [{key: {x: 1}, name: "x_1"}], maxTimeMS: 60 * 1000}));

//
// Test maxTimeMS for parallelCollectionScan
//
res = t.runCommand({parallelCollectionScan: t.getName(), numCursors: 1, maxTimeMS: 60 * 1000});
assert.commandWorked(res);
<<<<<<< HEAD
var cursor = new DBCommandCursor(t.getDB().getMongo(), res.cursors[0], 5);
assert.commandWorked(
    t.getDB().adminCommand({configureFailPoint: "maxTimeAlwaysTimeOut", mode: "alwaysOn"}));
assert.throws(function() {
    cursor.itcount();
}, [], "expected query to abort due to time limit");
=======
var cursor = new DBCommandCursor(t.getDB(), res.cursors[0], 5);
assert.commandWorked(
    t.getDB().adminCommand({configureFailPoint: "maxTimeAlwaysTimeOut", mode: "alwaysOn"}));
error = assert.throws(function() {
    cursor.itcount();
}, [], "expected query to abort due to time limit");
assert.eq(ErrorCodes.MaxTimeMSExpired, error.code);
>>>>>>> f378d467
assert.commandWorked(
    t.getDB().adminCommand({configureFailPoint: "maxTimeAlwaysTimeOut", mode: "off"}));

//
// test count shell helper SERVER-13334
//
t.drop();
assert.eq(1,
          t.getDB().adminCommand({configureFailPoint: "maxTimeNeverTimeOut", mode: "alwaysOn"}).ok);
assert.doesNotThrow(function() {
    t.find({}).maxTimeMS(1).count();
});
assert.eq(1, t.getDB().adminCommand({configureFailPoint: "maxTimeNeverTimeOut", mode: "off"}).ok);<|MERGE_RESOLUTION|>--- conflicted
+++ resolved
@@ -426,14 +426,6 @@
 //
 res = t.runCommand({parallelCollectionScan: t.getName(), numCursors: 1, maxTimeMS: 60 * 1000});
 assert.commandWorked(res);
-<<<<<<< HEAD
-var cursor = new DBCommandCursor(t.getDB().getMongo(), res.cursors[0], 5);
-assert.commandWorked(
-    t.getDB().adminCommand({configureFailPoint: "maxTimeAlwaysTimeOut", mode: "alwaysOn"}));
-assert.throws(function() {
-    cursor.itcount();
-}, [], "expected query to abort due to time limit");
-=======
 var cursor = new DBCommandCursor(t.getDB(), res.cursors[0], 5);
 assert.commandWorked(
     t.getDB().adminCommand({configureFailPoint: "maxTimeAlwaysTimeOut", mode: "alwaysOn"}));
@@ -441,7 +433,6 @@
     cursor.itcount();
 }, [], "expected query to abort due to time limit");
 assert.eq(ErrorCodes.MaxTimeMSExpired, error.code);
->>>>>>> f378d467
 assert.commandWorked(
     t.getDB().adminCommand({configureFailPoint: "maxTimeAlwaysTimeOut", mode: "off"}));
 
