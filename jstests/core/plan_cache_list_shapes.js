// Test the planCacheListQueryShapes command, which returns a list of query shapes
// for the queries currently cached in the collection.
//
// @tags: [
//   # This test attempts to perform queries with plan cache filters set up. The former operation
//   # may be routed to a secondary in the replica set, whereas the latter must be routed to the
//   # primary.
//   assumes_read_preference_unchanged,
//   does_not_support_stepdowns,
// ]
(function() {
    const t = db.jstests_plan_cache_list_shapes;
    t.drop();

    // Utility function to list query shapes in cache.
    function getShapes(collection) {
        if (collection === undefined) {
            collection = t;
        }
        const res = collection.runCommand('planCacheListQueryShapes');
        print('planCacheListQueryShapes() = ' + tojson(res));
        assert.commandWorked(res, 'planCacheListQueryShapes failed');
        assert(res.hasOwnProperty('shapes'), 'shapes missing from planCacheListQueryShapes result');
        return res.shapes;
    }

    // Attempting to retrieve cache information on non-existent collection is not an error
    // and should return an empty array of query shapes.
    const missingCollection = db.jstests_query_cache_missing;
    missingCollection.drop();
    assert.eq(0,
              getShapes(missingCollection).length,
              'planCacheListQueryShapes should return empty array on non-existent collection');

    assert.commandWorked(t.save({a: 1, b: 1}));
    assert.commandWorked(t.save({a: 1, b: 2}));
    assert.commandWorked(t.save({a: 1, b: 2}));
    assert.commandWorked(t.save({a: 2, b: 2}));

    // We need two indices so that the MultiPlanRunner is executed.
    assert.commandWorked(t.ensureIndex({a: 1}));
    assert.commandWorked(t.ensureIndex({a: 1, b: 1}));

    // Run a query.
    assert.eq(1,
              t.find({a: 1, b: 1}, {_id: 1, a: 1}).sort({a: -1}).itcount(),
              'unexpected document count');

    // We now expect the two indices to be compared and a cache entry to exist.
    // Retrieve query shapes from the test collection
    // Number of shapes should match queries executed by multi-plan runner.
    let shapes = getShapes();
    assert.eq(1, shapes.length, 'unexpected number of shapes in planCacheListQueryShapes result');
    assert.eq({query: {a: 1, b: 1}, sort: {a: -1}, projection: {_id: 1, a: 1}},
              shapes[0],
              'unexpected query shape returned from planCacheListQueryShapes');

    // Running a different query shape should cause another entry to be cached.
    assert.eq(1, t.find({a: 1, b: 1}).itcount(), 'unexpected document count');
    shapes = getShapes();
    assert.eq(2, shapes.length, 'unexpected number of shapes in planCacheListQueryShapes result');

    // Check that queries with different regex options have distinct shapes.

    // Insert some documents with strings so we have something to search for.
    for (let i = 0; i < 5; i++) {
        assert.commandWorked(t.insert({a: 3, s: 'hello world'}));
    }
<<<<<<< HEAD
    var res = collection.runCommand('planCacheListQueryShapes');
    print('planCacheListQueryShapes() = ' + tojson(res));
    assert.commandWorked(res, 'planCacheListQueryShapes failed');
    assert(res.hasOwnProperty('shapes'), 'shapes missing from planCacheListQueryShapes result');
    return res.shapes;
}

// Attempting to retrieve cache information on non-existent collection is not an error
// and should return an empty array of query shapes.
var missingCollection = db.jstests_query_cache_missing;
missingCollection.drop();
assert.eq(0,
          getShapes(missingCollection).length,
          'planCacheListQueryShapes should return empty array on non-existent collection');

t.save({a: 1, b: 1});
t.save({a: 1, b: 2});
t.save({a: 1, b: 2});
t.save({a: 2, b: 2});

// We need two indices so that the MultiPlanRunner is executed.
t.ensureIndex({a: 1});
t.ensureIndex({a: 1, b: 1});

// Run a query.
assert.eq(
    1, t.find({a: 1, b: 1}, {_id: 1, a: 1}).sort({a: -1}).itcount(), 'unexpected document count');

// We now expect the two indices to be compared and a cache entry to exist.
// Retrieve query shapes from the test collection
// Number of shapes should match queries executed by multi-plan runner.
var shapes = getShapes();
assert.eq(1, shapes.length, 'unexpected number of shapes in planCacheListQueryShapes result');
assert.eq({query: {a: 1, b: 1}, sort: {a: -1}, projection: {_id: 1, a: 1}},
          shapes[0],
          'unexpected query shape returned from planCacheListQueryShapes');

// Running a different query shape should cause another entry to be cached.
assert.eq(1, t.find({a: 1, b: 1}).itcount(), 'unexpected document count');
shapes = getShapes();
assert.eq(2, shapes.length, 'unexpected number of shapes in planCacheListQueryShapes result');
=======
    assert.commandWorked(t.insert({a: 3, s: 'hElLo wOrLd'}));

    // Run a query with a regex. Also must include 'a' so that the query may use more than one
    // index, and thus, must use the MultiPlanner.
    const regexQuery = {s: {$regex: 'hello world', $options: 'm'}, a: 3};
    assert.eq(5, t.find(regexQuery).itcount());

    assert.eq(
        3, getShapes().length, 'unexpected number of shapes in planCacheListQueryShapes result ');

    // Run the same query, but with different regex options. We expect that this should cause a
    // shape to get added.
    regexQuery.s.$options = 'mi';
    // There is one more result since the query is now case sensitive.
    assert.eq(6, t.find(regexQuery).itcount());
    assert.eq(
        4, getShapes().length, 'unexpected number of shapes in planCacheListQueryShapes result');
})();
>>>>>>> f378d467
<|MERGE_RESOLUTION|>--- conflicted
+++ resolved
@@ -66,49 +66,6 @@
     for (let i = 0; i < 5; i++) {
         assert.commandWorked(t.insert({a: 3, s: 'hello world'}));
     }
-<<<<<<< HEAD
-    var res = collection.runCommand('planCacheListQueryShapes');
-    print('planCacheListQueryShapes() = ' + tojson(res));
-    assert.commandWorked(res, 'planCacheListQueryShapes failed');
-    assert(res.hasOwnProperty('shapes'), 'shapes missing from planCacheListQueryShapes result');
-    return res.shapes;
-}
-
-// Attempting to retrieve cache information on non-existent collection is not an error
-// and should return an empty array of query shapes.
-var missingCollection = db.jstests_query_cache_missing;
-missingCollection.drop();
-assert.eq(0,
-          getShapes(missingCollection).length,
-          'planCacheListQueryShapes should return empty array on non-existent collection');
-
-t.save({a: 1, b: 1});
-t.save({a: 1, b: 2});
-t.save({a: 1, b: 2});
-t.save({a: 2, b: 2});
-
-// We need two indices so that the MultiPlanRunner is executed.
-t.ensureIndex({a: 1});
-t.ensureIndex({a: 1, b: 1});
-
-// Run a query.
-assert.eq(
-    1, t.find({a: 1, b: 1}, {_id: 1, a: 1}).sort({a: -1}).itcount(), 'unexpected document count');
-
-// We now expect the two indices to be compared and a cache entry to exist.
-// Retrieve query shapes from the test collection
-// Number of shapes should match queries executed by multi-plan runner.
-var shapes = getShapes();
-assert.eq(1, shapes.length, 'unexpected number of shapes in planCacheListQueryShapes result');
-assert.eq({query: {a: 1, b: 1}, sort: {a: -1}, projection: {_id: 1, a: 1}},
-          shapes[0],
-          'unexpected query shape returned from planCacheListQueryShapes');
-
-// Running a different query shape should cause another entry to be cached.
-assert.eq(1, t.find({a: 1, b: 1}).itcount(), 'unexpected document count');
-shapes = getShapes();
-assert.eq(2, shapes.length, 'unexpected number of shapes in planCacheListQueryShapes result');
-=======
     assert.commandWorked(t.insert({a: 3, s: 'hElLo wOrLd'}));
 
     // Run a query with a regex. Also must include 'a' so that the query may use more than one
@@ -126,5 +83,4 @@
     assert.eq(6, t.find(regexQuery).itcount());
     assert.eq(
         4, getShapes().length, 'unexpected number of shapes in planCacheListQueryShapes result');
-})();
->>>>>>> f378d467
+})();