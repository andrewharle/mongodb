--- conflicted
+++ resolved
@@ -1,16 +1,4 @@
 // Check that count returns 0 in some exception cases.
-<<<<<<< HEAD
-(function() {
-    'use strict';
-
-    var t = db.jstests_counta;
-    t.drop();
-
-    for (var i = 0; i < 10; ++i) {
-        t.save({a: i});
-    }
-
-=======
 //
 // @tags: [requires_fastcount]
 
@@ -24,7 +12,6 @@
         t.save({a: i});
     }
 
->>>>>>> f378d467
     // f() is undefined, causing an assertion
     assert.throws(function() {
         t.count({
