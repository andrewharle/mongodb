--- conflicted
+++ resolved
@@ -113,116 +113,6 @@
     // Expect N keys.
     assert.eq(N, coll.validate().keysPerIndex[indexName]);
 
-<<<<<<< HEAD
-var point = {type: "Point", coordinates: [5, 5]};
-
-var indexSpec = {geo: "2dsphere", nonGeo: 1};
-
-var indexName = 'test.geo_s2sparse.$geo_2dsphere_nonGeo_1';
-
-//
-// V2 indices are "geo sparse" always.
-//
-
-// Clean up.
-coll.drop();
-coll.ensureIndex(indexSpec);
-
-// Insert N documents with the geo field.
-var N = 1000;
-for (var i = 0; i < N; i++) {
-    coll.insert({geo: point, nonGeo: "point_" + i});
-}
-
-// Expect N keys.
-assert.eq(N, coll.validate().keysPerIndex[indexName]);
-
-// Insert N documents without the geo field.
-for (var i = 0; i < N; i++) {
-    coll.insert({wrongGeo: point, nonGeo: i});
-}
-
-// Still expect N keys as we didn't insert any geo stuff.
-assert.eq(N, coll.validate().keysPerIndex[indexName]);
-
-// Insert N documents with just the geo field.
-for (var i = 0; i < N; i++) {
-    coll.insert({geo: point});
-}
-
-// Expect 2N keys.
-assert.eq(N + N, coll.validate().keysPerIndex[indexName]);
-
-// Add some "not geo" stuff.
-for (var i = 0; i < N; i++) {
-    coll.insert({geo: null});
-    coll.insert({geo: []});
-    coll.insert({geo: undefined});
-    coll.insert({geo: {}});
-}
-
-// Still expect 2N keys.
-assert.eq(N + N, coll.validate().keysPerIndex[indexName]);
-
-//
-// V1 indices are never sparse
-//
-
-coll.drop();
-coll.ensureIndex(indexSpec, {"2dsphereIndexVersion": 1});
-
-// Insert N documents with the geo field.
-for (var i = 0; i < N; i++) {
-    coll.insert({geo: point, nonGeo: "point_" + i});
-}
-
-// Expect N keys.
-assert.eq(N, coll.validate().keysPerIndex[indexName]);
-
-// Insert N documents without the geo field.
-for (var i = 0; i < N; i++) {
-    coll.insert({wrongGeo: point, nonGeo: i});
-}
-
-// Expect N keys as it's a V1 index.
-assert.eq(N + N, coll.validate().keysPerIndex[indexName]);
-
-//
-// V2 indices with several 2dsphere-indexed fields are only sparse if all are missing.
-//
-
-// Clean up.
-coll.drop();
-coll.ensureIndex({geo: "2dsphere", otherGeo: "2dsphere"});
-
-indexName = 'test.geo_s2sparse.$geo_2dsphere_otherGeo_2dsphere';
-
-// Insert N documents with the first geo field.
-var N = 1000;
-for (var i = 0; i < N; i++) {
-    coll.insert({geo: point});
-}
-
-// Expect N keys.
-assert.eq(N, coll.validate().keysPerIndex[indexName]);
-
-// Insert N documents with the second geo field.
-var N = 1000;
-for (var i = 0; i < N; i++) {
-    coll.insert({otherGeo: point});
-}
-
-// They get inserted too.
-assert.eq(N + N, coll.validate().keysPerIndex[indexName]);
-
-// Insert N documents with neither geo field.
-for (var i = 0; i < N; i++) {
-    coll.insert({nonGeo: i});
-}
-
-// Still expect 2N keys as the neither geo docs were omitted from the index.
-assert.eq(N + N, coll.validate().keysPerIndex[indexName]);
-=======
     // Insert N documents with the second geo field.
     bulkInsertDocs(coll, N, function(i) {
         return {otherGeo: point};
@@ -239,5 +129,4 @@
     // Still expect 2N keys as the neither geo docs were omitted from the index.
     assert.eq(N + N, coll.validate().keysPerIndex[indexName]);
 
-})();
->>>>>>> f378d467
+})();