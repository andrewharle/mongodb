// Ensure an index cannot be created on system.indexes
// @tags: [
//   assumes_superuser_permissions,
// ]
(function() {
    var t = db.getSiblingDB("indexes_on_indexes");
    t.dropDatabase();
    t.coll.insert({});

    printjson(t.system.indexes.getIndexes());
    assert.eq(t.system.indexes.getIndexes().length, 0);

    print("trying via ensureIndex");
    assert.commandFailed(t.system.indexes.ensureIndex({_id: 1}));
    printjson(t.system.indexes.getIndexes());
    assert.eq(t.system.indexes.getIndexes().length, 0);

    print("trying via createIndex");
    assert.commandFailed(t.system.indexes.createIndex({_id: 1}));
    printjson(t.system.indexes.getIndexes());
    assert.eq(t.system.indexes.getIndexes().length, 0);

    print("trying via direct insertion");
<<<<<<< HEAD
    assert.writeErrorWithCode(
        t.system.indexes.insert(
            {v: 1, key: {_id: 1}, ns: "indexes_on_indexes.system.indexes", name: "wontwork"}),
        ErrorCodes.CannotCreateIndex);
=======
    assert.commandFailed(t.system.indexes.insert(
        {v: 1, key: {_id: 1}, ns: "indexes_on_indexes.system.indexes", name: "wontwork"}));
>>>>>>> f378d467
    printjson(t.system.indexes.getIndexes());
    assert.eq(t.system.indexes.getIndexes().length, 0);
}());<|MERGE_RESOLUTION|>--- conflicted
+++ resolved
@@ -21,15 +21,8 @@
     assert.eq(t.system.indexes.getIndexes().length, 0);
 
     print("trying via direct insertion");
-<<<<<<< HEAD
-    assert.writeErrorWithCode(
-        t.system.indexes.insert(
-            {v: 1, key: {_id: 1}, ns: "indexes_on_indexes.system.indexes", name: "wontwork"}),
-        ErrorCodes.CannotCreateIndex);
-=======
     assert.commandFailed(t.system.indexes.insert(
         {v: 1, key: {_id: 1}, ns: "indexes_on_indexes.system.indexes", name: "wontwork"}));
->>>>>>> f378d467
     printjson(t.system.indexes.getIndexes());
     assert.eq(t.system.indexes.getIndexes().length, 0);
 }());