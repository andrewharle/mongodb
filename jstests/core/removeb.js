--- conflicted
+++ resolved
@@ -6,45 +6,6 @@
 
 // Test removal of Records that have been reused since the remove operation began.  SERVER-5198
 
-<<<<<<< HEAD
-t = db.jstests_removeb;
-t.drop();
-
-t.ensureIndex({a: 1});
-
-// Make the index multikey to trigger cursor dedup checking.
-t.insert({a: [-1, -2]});
-t.remove({});
-
-// Insert some data.
-for (i = 0; i < 20000; ++i) {
-    if (i % 100 == 0) {
-        print(i + " of first set of 20000 documents inserted");
-    }
-    t.insert({a: i});
-}
-
-p = startParallelShell(
-    // Wait until the remove operation (below) begins running.
-    'while( db.jstests_removeb.count() == 20000 );' +
-    // Insert documents with increasing 'a' values.  These inserted documents may
-    // reuse Records freed by the remove operation in progress and will be
-    // visited by the remove operation if it has not completed.
-    'for( i = 20000; i < 40000; ++i ) {' +
-    '    db.jstests_removeb.insert( { a:i } );' +
-    '    if (i % 1000 == 0) {' +
-    '        print( i-20000 + \" of second set of 20000 documents inserted\" );' +
-    '    }' +
-    '}');
-
-// Remove using the a:1 index in ascending direction.
-var res = t.remove({a: {$gte: 0}});
-assert(!res.hasWriteError(), 'The remove operation failed.');
-
-p();
-
-t.drop();
-=======
 (function() {
     "use strict";
 
@@ -99,5 +60,4 @@
     p();
 
     t.drop();
-})();
->>>>>>> f378d467
+})();