// @tags: [
//   assumes_superuser_permissions,
//   does_not_support_stepdowns,
// ]

// Tests for accessing logLevel server parameter using getParameter/setParameter commands
// and shell helpers.

old = db.adminCommand({"getParameter": "*"});
// the first time getParameter sends a request to with a shardingTaskExecutor and this sets an
// operationTime. The following commands do not use shardingTaskExecutor.
delete old["operationTime"];
delete old["$clusterTime"];
tmp1 = db.adminCommand({"setParameter": 1, "logLevel": 5});
tmp2 = db.adminCommand({"setParameter": 1, "logLevel": old.logLevel});
now = db.adminCommand({"getParameter": "*"});
delete now["operationTime"];
delete now["$clusterTime"];

assert.eq(old, now, "A");
assert.eq(old.logLevel, tmp1.was, "B");
assert.eq(5, tmp2.was, "C");

//
// component verbosity
//

// verbosity for log component hierarchy
printjson(old.logComponentVerbosity);
assert.neq(undefined, old.logComponentVerbosity, "log component verbosity not available");
assert.eq(old.logLevel,
          old.logComponentVerbosity.verbosity,
          "default component verbosity should match logLevel");
assert.neq(undefined,
           old.logComponentVerbosity.storage.journal.verbosity,
           "journal verbosity not available");

// Non-object log component verbosity should be rejected.
assert.commandFailed(db.adminCommand({"setParameter": 1, logComponentVerbosity: "not an object"}));

// Non-numeric verbosity for component should be rejected.
assert.commandFailed(db.adminCommand(
    {"setParameter": 1, logComponentVerbosity: {storage: {journal: {verbosity: "not a number"}}}}));

// Invalid component shall be rejected
assert.commandFailed(
    db.adminCommand({"setParameter": 1, logComponentVerbosity: {NoSuchComponent: {verbosity: 2}}}));

// Set multiple component log levels at once.
(function() {
    assert.commandWorked(db.adminCommand({
        "setParameter": 1,
        logComponentVerbosity: {
            verbosity: 2,
            accessControl: {verbosity: 0},
            storage: {verbosity: 3, journal: {verbosity: 5}}
        }
    }));

    var result =
        assert.commandWorked(db.adminCommand({"getParameter": 1, logComponentVerbosity: 1}))
            .logComponentVerbosity;

    assert.eq(2, result.verbosity);
    assert.eq(0, result.accessControl.verbosity);
    assert.eq(3, result.storage.verbosity);
    assert.eq(5, result.storage.journal.verbosity);
})();

// Set multiple component log levels at once.
// Unrecognized field names not mapping to a log component shall be rejected
// No changes shall apply.
(function() {
    assert.commandFailed(db.adminCommand({
        "setParameter": 1,
        logComponentVerbosity: {
            verbosity: 6,
            accessControl: {verbosity: 5},
            storage: {verbosity: 4, journal: {verbosity: 6}},
            NoSuchComponent: {verbosity: 2},
            extraField: 123
        }
    }));

    var result =
        assert.commandWorked(db.adminCommand({"getParameter": 1, logComponentVerbosity: 1}))
            .logComponentVerbosity;

    assert.eq(2, result.verbosity);
    assert.eq(0, result.accessControl.verbosity);
    assert.eq(3, result.storage.verbosity);
    assert.eq(5, result.storage.journal.verbosity);
})();

// Clear verbosity for default and journal.
(function() {
    assert.commandWorked(db.adminCommand({
        "setParameter": 1,
        logComponentVerbosity: {verbosity: -1, storage: {journal: {verbosity: -1}}}
    }));

    var result =
        assert.commandWorked(db.adminCommand({"getParameter": 1, logComponentVerbosity: 1}))
            .logComponentVerbosity;

    assert.eq(0, result.verbosity);
    assert.eq(0, result.accessControl.verbosity);
    assert.eq(3, result.storage.verbosity);
    assert.eq(-1, result.storage.journal.verbosity);
})();

// Set accessControl verbosity using numerical level instead of
// subdocument with 'verbosity' field.
(function() {
    assert.commandWorked(
        db.adminCommand({"setParameter": 1, logComponentVerbosity: {accessControl: 5}}));

    var result =
        assert.commandWorked(db.adminCommand({"getParameter": 1, logComponentVerbosity: 1}))
            .logComponentVerbosity;

    assert.eq(5, result.accessControl.verbosity);
})();

// Restore old verbosity values.
assert.commandWorked(
    db.adminCommand({"setParameter": 1, logComponentVerbosity: old.logComponentVerbosity}));

var isMongos = (db.isMaster().msg === 'isdbgrid');
if (!isMongos) {
    //
    // oplogFetcherSteadyStateMaxFetcherRestarts
    //
    var origRestarts = assert
                           .commandWorked(db.adminCommand(
                               {getParameter: 1, oplogFetcherSteadyStateMaxFetcherRestarts: 1}))
                           .oplogFetcherSteadyStateMaxFetcherRestarts;
    assert.gte(origRestarts,
               0,
               'default value of oplogFetcherSteadyStateMaxFetcherRestarts cannot be negative');
    assert.commandFailedWithCode(
        db.adminCommand({setParameter: 1, oplogFetcherSteadyStateMaxFetcherRestarts: -1}),
        ErrorCodes.BadValue,
        'server should reject negative values for oplogFetcherSteadyStateMaxFetcherRestarts');
    assert.commandWorked(
        db.adminCommand({setParameter: 1, oplogFetcherSteadyStateMaxFetcherRestarts: 0}));
    assert.commandWorked(db.adminCommand(
        {setParameter: 1, oplogFetcherSteadyStateMaxFetcherRestarts: origRestarts + 20}));
    assert.eq(origRestarts + 20,
              assert
                  .commandWorked(db.adminCommand(
                      {getParameter: 1, oplogFetcherSteadyStateMaxFetcherRestarts: 1}))
                  .oplogFetcherSteadyStateMaxFetcherRestarts);
    // Restore original value.
    assert.commandWorked(db.adminCommand(
        {setParameter: 1, oplogFetcherSteadyStateMaxFetcherRestarts: origRestarts}));

    //
    // oplogFetcherInitialSyncStateMaxFetcherRestarts
    //
    origRestarts = assert
                       .commandWorked(db.adminCommand(
                           {getParameter: 1, oplogFetcherInitialSyncMaxFetcherRestarts: 1}))
                       .oplogFetcherInitialSyncMaxFetcherRestarts;
    assert.gte(origRestarts,
               0,
<<<<<<< HEAD
               'default value of oplogFetcherInitialSyncMaxFetcherRestarts cannot be negative');
    assert.commandFailedWithCode(
        db.adminCommand({setParameter: 1, oplogFetcherInitialSyncMaxFetcherRestarts: -1}),
        ErrorCodes.BadValue,
        'server should reject negative values for oplogFetcherInitialSyncMaxFetcherRestarts');
=======
               'default value of oplogFetcherSteadyStateMaxFetcherRestarts cannot be negative');
    assert.commandFailedWithCode(
        db.adminCommand({setParameter: 1, oplogFetcherInitialSyncMaxFetcherRestarts: -1}),
        ErrorCodes.BadValue,
        'server should reject negative values for oplogFetcherSteadyStateMaxFetcherRestarts');
>>>>>>> f378d467
    assert.commandWorked(
        db.adminCommand({setParameter: 1, oplogFetcherInitialSyncMaxFetcherRestarts: 0}));
    assert.commandWorked(db.adminCommand(
        {setParameter: 1, oplogFetcherInitialSyncMaxFetcherRestarts: origRestarts + 20}));
    assert.eq(origRestarts + 20,
              assert
                  .commandWorked(db.adminCommand(
                      {getParameter: 1, oplogFetcherInitialSyncMaxFetcherRestarts: 1}))
                  .oplogFetcherInitialSyncMaxFetcherRestarts);
    // Restore original value.
    assert.commandWorked(db.adminCommand(
        {setParameter: 1, oplogFetcherInitialSyncMaxFetcherRestarts: origRestarts}));
}<|MERGE_RESOLUTION|>--- conflicted
+++ resolved
@@ -164,19 +164,11 @@
                        .oplogFetcherInitialSyncMaxFetcherRestarts;
     assert.gte(origRestarts,
                0,
-<<<<<<< HEAD
-               'default value of oplogFetcherInitialSyncMaxFetcherRestarts cannot be negative');
-    assert.commandFailedWithCode(
-        db.adminCommand({setParameter: 1, oplogFetcherInitialSyncMaxFetcherRestarts: -1}),
-        ErrorCodes.BadValue,
-        'server should reject negative values for oplogFetcherInitialSyncMaxFetcherRestarts');
-=======
                'default value of oplogFetcherSteadyStateMaxFetcherRestarts cannot be negative');
     assert.commandFailedWithCode(
         db.adminCommand({setParameter: 1, oplogFetcherInitialSyncMaxFetcherRestarts: -1}),
         ErrorCodes.BadValue,
         'server should reject negative values for oplogFetcherSteadyStateMaxFetcherRestarts');
->>>>>>> f378d467
     assert.commandWorked(
         db.adminCommand({setParameter: 1, oplogFetcherInitialSyncMaxFetcherRestarts: 0}));
     assert.commandWorked(db.adminCommand(
