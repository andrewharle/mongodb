// @tags: [does_not_support_stepdowns]

/**
 *   Tests for the db object enhancement
 */

assert("test" == db, "wrong database currently not test");

dd = function(x) {
    // print( x );
};

dd("a");

dd("b");

/*
 *  be sure the public collection API is complete
 */
assert(db.createCollection, "createCollection");
assert(db.dbEval, "dbEval");
assert(db.group, "group");

dd("c");

/*
 * test createCollection
 */

db.getCollection("test").drop();
db.getCollectionNames().forEach(function(x) {
    assert(x != "test");
});

dd("d");

db.createCollection("test");
var found = false;
db.getCollectionNames().forEach(function(x) {
    if (x == "test")
        found = true;
});
assert(found, "found test.test in collection infos");

// storageEngine in collection options must:
// - be a document
// - all fields of the document:
// -- must have names that are registered storage engines
// -- must be objects
db.getCollection('test').drop();
var storageEngineName = db.serverStatus().storageEngine.name;
assert.commandFailed(db.createCollection('test', {storageEngine: 'not a document'}));
assert.commandWorked(db.createCollection('test', {storageEngine: {}}));
assert.commandFailed(db.createCollection('test', {storageEngine: {unknownStorageEngine: {}}}));
var invalidStorageEngineOptions = {};
invalidStorageEngineOptions[storageEngineName] = 12345;
assert.commandFailed(db.createCollection('test', {storageEngine: invalidStorageEngineOptions}));

// Test round trip of storageEngine in collection options.
// Assume that empty document for storageEngine-specific options is acceptable.
var validStorageEngineOptions = {};
validStorageEngineOptions[storageEngineName] = {};
db.getCollection('test').drop();
assert.commandWorked(db.createCollection('test', {storageEngine: validStorageEngineOptions}));

var collectionInfos = db.getCollectionInfos({name: 'test'});
assert.eq(1, collectionInfos.length, "'test' collection not created");
assert.eq('test', collectionInfos[0].name, "'test' collection not created");
assert.docEq(validStorageEngineOptions,
             collectionInfos[0].options.storageEngine,
             'storage engine options not found in listCommands result');

// The indexOptionDefaults must be a document that contains only a storageEngine field.
db.idxOptions.drop();
assert.commandFailed(db.createCollection('idxOptions', {indexOptionDefaults: 'not a document'}));
assert.commandFailed(
    db.createCollection('idxOptions', {indexOptionDefaults: {unknownOption: true}}),
    'created a collection with an unknown option to indexOptionDefaults');
assert.commandWorked(db.createCollection('idxOptions', {indexOptionDefaults: {}}),
                     'should have been able to specify an empty object for indexOptionDefaults');
assert(db.idxOptions.drop());
assert.commandWorked(db.createCollection('idxOptions', {indexOptionDefaults: {storageEngine: {}}}),
                     'should have been able to configure zero storage engines');
assert(db.idxOptions.drop());

// The storageEngine subdocument must configure only registered storage engines.
assert.commandFailed(
    db.createCollection('idxOptions',
                        {indexOptionDefaults: {storageEngine: {unknownStorageEngine: {}}}}),
    'configured an unregistered storage engine');

// The storageEngine subdocument must contain valid storage engine options.
assert.commandFailed(
    db.createCollection('idxOptions',
                        {indexOptionDefaults: {storageEngine: invalidStorageEngineOptions}}),
    'configured a storage engine with invalid options');

// Tests that a non-active storage engine can be configured so long as it is registered.
var alternateStorageEngine =
    db.serverBuildInfo().storageEngines.find(engine => engine !== storageEngineName);
if (alternateStorageEngine) {
    var indexOptions = {storageEngine: {[alternateStorageEngine]: {}}};
    assert.commandWorked(db.createCollection('idxOptions', {indexOptionDefaults: indexOptions}),
                         'should have been able to configure a non-active storage engine');
    assert(db.idxOptions.drop());
}

// Tests that the indexOptionDefaults are retrievable from the collection options.
assert.commandWorked(db.createCollection(
    'idxOptions', {indexOptionDefaults: {storageEngine: validStorageEngineOptions}}));

var collectionInfos = db.getCollectionInfos({name: 'idxOptions'});
assert.eq(1, collectionInfos.length, "'idxOptions' collection not created");
assert.docEq({storageEngine: validStorageEngineOptions},
             collectionInfos[0].options.indexOptionDefaults,
             'indexOptionDefaults were not applied: ' + tojson(collectionInfos));

dd("e");

<<<<<<< HEAD
/*
 *  profile level
 */

// A test-specific database is used for profiler testing so as not to interfere with other tests
// that modify profiler level, when run in parallel.
var profileLevelDB = db.getSiblingDB("apitest_db_profile_level");

profileLevelDB.setProfilingLevel(0);
assert(profileLevelDB.getProfilingLevel() == 0, "prof level 0");

profileLevelDB.setProfilingLevel(1);
assert(profileLevelDB.getProfilingLevel() == 1, "p1");

profileLevelDB.setProfilingLevel(2);
assert(profileLevelDB.getProfilingLevel() == 2, "p2");

profileLevelDB.setProfilingLevel(0);
assert(profileLevelDB.getProfilingLevel() == 0, "prof level 0");

dd("f");
asserted = false;
try {
    profileLevelDB.setProfilingLevel(10);
    assert(false);
} catch (e) {
    asserted = true;
    assert(e.dbSetProfilingException);
}
assert(asserted, "should have asserted");

dd("g");

=======
>>>>>>> f378d467
assert.eq("foo", db.getSisterDB("foo").getName());
assert.eq("foo", db.getSiblingDB("foo").getName());<|MERGE_RESOLUTION|>--- conflicted
+++ resolved
@@ -117,41 +117,5 @@
 
 dd("e");
 
-<<<<<<< HEAD
-/*
- *  profile level
- */
-
-// A test-specific database is used for profiler testing so as not to interfere with other tests
-// that modify profiler level, when run in parallel.
-var profileLevelDB = db.getSiblingDB("apitest_db_profile_level");
-
-profileLevelDB.setProfilingLevel(0);
-assert(profileLevelDB.getProfilingLevel() == 0, "prof level 0");
-
-profileLevelDB.setProfilingLevel(1);
-assert(profileLevelDB.getProfilingLevel() == 1, "p1");
-
-profileLevelDB.setProfilingLevel(2);
-assert(profileLevelDB.getProfilingLevel() == 2, "p2");
-
-profileLevelDB.setProfilingLevel(0);
-assert(profileLevelDB.getProfilingLevel() == 0, "prof level 0");
-
-dd("f");
-asserted = false;
-try {
-    profileLevelDB.setProfilingLevel(10);
-    assert(false);
-} catch (e) {
-    asserted = true;
-    assert(e.dbSetProfilingException);
-}
-assert(asserted, "should have asserted");
-
-dd("g");
-
-=======
->>>>>>> f378d467
 assert.eq("foo", db.getSisterDB("foo").getName());
 assert.eq("foo", db.getSiblingDB("foo").getName());