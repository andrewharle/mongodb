// Tests to see what validity checks are done for 10gen specific object construction
//
// @tags: [
//   does_not_support_stepdowns,
//   requires_eval_command,
//   requires_non_retryable_commands,
// ]

// Takes a list of constructors and returns a new list with an extra entry for each constructor with
// "new" prepended
function addConstructorsWithNew(constructorList) {
    function prependNew(constructor) {
        return "new " + constructor;
    }

    var valid = constructorList.valid;
    var invalid = constructorList.invalid;
    // We use slice(0) here to make a copy of our lists
    var validWithNew = valid.concat(valid.slice(0).map(prependNew));
    var invalidWithNew = invalid.concat(invalid.slice(0).map(prependNew));
    return {"valid": validWithNew, "invalid": invalidWithNew};
}

function clientEvalConstructorTest(constructorList) {
    constructorList = addConstructorsWithNew(constructorList);
    constructorList.valid.forEach(function(constructor) {
        try {
            eval(constructor);
        } catch (e) {
            throw("valid constructor: " + constructor + " failed in eval context: " + e);
        }
    });
    constructorList.invalid.forEach(function(constructor) {
        assert.throws(function() {
            eval(constructor);
        }, [], "invalid constructor did not throw error in eval context: " + constructor);
    });
}

function dbEvalConstructorTest(constructorList) {
    assert.writeOK(db.evalConstructors.insert({}), "db must exist for eval to succeed");
    assert(db.evalConstructors.drop());
    constructorList = addConstructorsWithNew(constructorList);
    constructorList.valid.forEach(function(constructor) {
        try {
            db.eval(constructor);
        } catch (e) {
            throw("valid constructor: " + constructor + " failed in db.eval context: " + e);
        }
    });
    constructorList.invalid.forEach(function(constructor) {
        assert.throws(function() {
            db.eval(constructor);
        }, [], "invalid constructor did not throw error in db.eval context: " + constructor);
    });
}

function mapReduceConstructorTest(constructorList) {
    constructorList = addConstructorsWithNew(constructorList);
    t = db.mr_constructors;
    t.drop();

    t.save({"partner": 1, "visits": 9});
    t.save({"partner": 2, "visits": 9});
    t.save({"partner": 1, "visits": 11});
    t.save({"partner": 1, "visits": 30});
    t.save({"partner": 2, "visits": 41});
    t.save({"partner": 2, "visits": 41});

    constructorList.valid.forEach(function(constructor) {
        try {
            m = eval("dummy = function(){ emit( \"test\" , " + constructor + " ) }");

            r = eval("dummy = function( k , v ){ return { test : " + constructor + " } }");

            res = t.mapReduce(m, r, {out: "mr_constructors_out", scope: {xx: 1}});
        } catch (e) {
            throw("valid constructor: " + constructor + " failed in mapReduce context: " + e);
        }
    });
    constructorList.invalid.forEach(function(constructor) {
        m = eval("dummy = function(){ emit( \"test\" , " + constructor + " ) }");

        r = eval("dummy = function( k , v ){ return { test : " + constructor + " } }");

        assert.throws(function() {
            res = t.mapReduce(m, r, {out: "mr_constructors_out", scope: {xx: 1}});
        }, [], "invalid constructor did not throw error in mapReduce context: " + constructor);
    });

    db.mr_constructors_out.drop();
    t.drop();
}

function whereConstructorTest(constructorList) {
    constructorList = addConstructorsWithNew(constructorList);
    t = db.where_constructors;
    t.drop();
    assert.writeOK(t.insert({x: 1}));

    constructorList.valid.forEach(function(constructor) {
        try {
            t.findOne({$where: constructor});
        } catch (e) {
            throw("valid constructor: " + constructor + " failed in $where query: " + e);
        }
    });
    constructorList.invalid.forEach(function(constructor) {
        assert.throws(function() {
            t.findOne({$where: constructor});
        }, [], "invalid constructor did not throw error in $where query: " + constructor);
    });
}

var dbrefConstructors = {
    "valid": [
        "DBRef(\"namespace\", 0)",
        "DBRef(\"namespace\", \"test\")",
        "DBRef(\"namespace\", \"test\", \"database\")",
        "DBRef(\"namespace\", ObjectId())",
        "DBRef(\"namespace\", ObjectId(\"000000000000000000000000\"))",
        "DBRef(\"namespace\", ObjectId(\"000000000000000000000000\"), \"database\")",
    ],
    "invalid": [
        "DBRef()",
        "DBRef(true, ObjectId())",
        "DBRef(true, ObjectId(), true)",
        "DBRef(\"namespace\")",
        "DBRef(\"namespace\", ObjectId(), true)",
        "DBRef(\"namespace\", ObjectId(), 123)",
    ]
};

var dbpointerConstructors = {
    "valid": [
        "DBPointer(\"namespace\", ObjectId())",
        "DBPointer(\"namespace\", ObjectId(\"000000000000000000000000\"))",
    ],
    "invalid": [
        "DBPointer()",
        "DBPointer(true, ObjectId())",
        "DBPointer(\"namespace\", 0)",
        "DBPointer(\"namespace\", \"test\")",
        "DBPointer(\"namespace\")",
        "DBPointer(\"namespace\", ObjectId(), true)",
    ]
};

var objectidConstructors = {
    "valid": [
        'ObjectId()',
        'ObjectId("FFFFFFFFFFFFFFFFFFFFFFFF")',
    ],
    "invalid": [
        'ObjectId(5)',
        'ObjectId("FFFFFFFFFFFFFFFFFFFFFFFQ")',
    ]
};

var timestampConstructors = {
    "valid": [
        'Timestamp()',
        'Timestamp(0,0)',
        'Timestamp(1.0,1.0)',
    ],
    "invalid": [
        'Timestamp(0)',
        'Timestamp(0,0,0)',
        'Timestamp("test","test")',
        'Timestamp("test",0)',
        'Timestamp(0,"test")',
        'Timestamp(true,true)',
        'Timestamp(true,0)',
        'Timestamp(0,true)',
        'Timestamp(Math.pow(2,32),Math.pow(2,32))',
        'Timestamp(0,Math.pow(2,32))',
        'Timestamp(Math.pow(2,32),0)',
        'Timestamp(-1,-1)',
        'Timestamp(-1,0)',
        'Timestamp(0,-1)'
    ]
};

var bindataConstructors = {
    "valid": [
        'BinData(0,"test")',
    ],
    "invalid": [
        'BinData(0,"test", "test")',
        'BinData()',
        'BinData(-1, "")',
        'BinData(256, "")',
        'BinData("string","aaaa")',
        'BinData(0, true)',
        'BinData(0, null)',
        'BinData(0, undefined)',
        'BinData(0, {})',
        'BinData(0, [])',
        'BinData(0, function () {})',
    ]
};

var uuidConstructors = {
    "valid": [
<<<<<<< HEAD
        'UUID("aaaaaaaaaaaaaaaaaaaaaaaaaaaaaaaa")',
=======
        'UUID("0123456789abcdef0123456789ABCDEF")',
        'UUID("0a1A2b3B-4c5C-6d7D-8e9E-AfBFC0D1E3F4")',
        'UUID("aaaaaaaa-aaaa-aaaa-aaaa-aaaaaaaaaaaa")',
        'UUID()',
        UUID().toString(),
>>>>>>> f378d467
    ],
    "invalid": [
        'UUID("aaaaaaaaaaaaaaaaaaaaaaaaaaaaaaaa", 0)',
        'UUID("aaaaaaaa-aaaa-aaaa-aaaaaaaa-aaaaaaaa")',
        'UUID("aaaaaaaa-aaaa-aaaa-aaaa-aaaa-aaaaaaa")',
        'UUID("aa")',
        'UUID("invalidhex")',
        'UUID("invalidhexbutstilltherequiredlen")',
        'UUID(true)',
        'UUID(null)',
        'UUID(undefined)',
        'UUID({})',
        'UUID([])',
        'UUID(function () {})',
    ]
};

var md5Constructors = {
    "valid": [
        'MD5("aaaaaaaaaaaaaaaaaaaaaaaaaaaaaaaa")',
    ],
    "invalid": [
        'MD5("aaaaaaaaaaaaaaaaaaaaaaaaaaaaaaaa", 0)',
        'MD5()',
        'MD5("aa")',
        'MD5("invalidhex")',
        'MD5("invalidhexbutstilltherequiredlen")',
        'MD5(true)',
        'MD5(null)',
        'MD5(undefined)',
        'MD5({})',
        'MD5([])',
        'MD5(function () {})',
    ]
};

var hexdataConstructors = {
    "valid": [
        'HexData(0, "aaaaaaaaaaaaaaaaaaaaaaaaaaaaaaaa")',
        'HexData(0, "")',
        'HexData(0, "aaaaaaaaaaaaaaaaaaaaaaaaaaaaaaaaaaaaaaaaaaaaaaaaaaaaaaaaaaaaaaaa")',
        'HexData(0, "000000000000000000000005")',  // SERVER-9605
    ],
    "invalid": [
        'HexData(0, "aaaaaaaaaaaaaaaaaaaaaaaaaaaaaaaa", 0)',
        'HexData()',
        'HexData(0)',
        'HexData(0, 100)',
        'HexData(-1, "")',
        'HexData(256, "")',
        'HexData(0, "aaa")',
        'HexData("string","aaaa")',
        'HexData(0, true)',
        'HexData(0, null)',
        'HexData(0, undefined)',
        'HexData(0, {})',
        'HexData(0, [])',
        'HexData(0, function () {})',
        'HexData(0, "invalidhex")',
    ]
};

var dateConstructors = {
    "valid": [
        'Date()',
        'Date(0)',
        'Date(0,0)',
        'Date(0,0,0)',
        'Date("foo")',
    ],
    "invalid": []
};

clientEvalConstructorTest(dbrefConstructors);
clientEvalConstructorTest(dbpointerConstructors);
clientEvalConstructorTest(objectidConstructors);
clientEvalConstructorTest(timestampConstructors);
clientEvalConstructorTest(bindataConstructors);
clientEvalConstructorTest(uuidConstructors);
clientEvalConstructorTest(md5Constructors);
clientEvalConstructorTest(hexdataConstructors);
clientEvalConstructorTest(dateConstructors);

dbEvalConstructorTest(dbrefConstructors);
dbEvalConstructorTest(dbpointerConstructors);
dbEvalConstructorTest(objectidConstructors);
dbEvalConstructorTest(timestampConstructors);
dbEvalConstructorTest(bindataConstructors);
dbEvalConstructorTest(uuidConstructors);
dbEvalConstructorTest(md5Constructors);
dbEvalConstructorTest(hexdataConstructors);
dbEvalConstructorTest(dateConstructors);

mapReduceConstructorTest(dbrefConstructors);
mapReduceConstructorTest(dbpointerConstructors);
mapReduceConstructorTest(objectidConstructors);
mapReduceConstructorTest(timestampConstructors);
mapReduceConstructorTest(bindataConstructors);
mapReduceConstructorTest(uuidConstructors);
mapReduceConstructorTest(md5Constructors);
mapReduceConstructorTest(hexdataConstructors);
mapReduceConstructorTest(dateConstructors);

whereConstructorTest(dbrefConstructors);
whereConstructorTest(dbpointerConstructors);
whereConstructorTest(objectidConstructors);
whereConstructorTest(timestampConstructors);
whereConstructorTest(bindataConstructors);
whereConstructorTest(uuidConstructors);
whereConstructorTest(md5Constructors);
whereConstructorTest(hexdataConstructors);
whereConstructorTest(dateConstructors);<|MERGE_RESOLUTION|>--- conflicted
+++ resolved
@@ -202,15 +202,11 @@
 
 var uuidConstructors = {
     "valid": [
-<<<<<<< HEAD
-        'UUID("aaaaaaaaaaaaaaaaaaaaaaaaaaaaaaaa")',
-=======
         'UUID("0123456789abcdef0123456789ABCDEF")',
         'UUID("0a1A2b3B-4c5C-6d7D-8e9E-AfBFC0D1E3F4")',
         'UUID("aaaaaaaa-aaaa-aaaa-aaaa-aaaaaaaaaaaa")',
         'UUID()',
         UUID().toString(),
->>>>>>> f378d467
     ],
     "invalid": [
         'UUID("aaaaaaaaaaaaaaaaaaaaaaaaaaaaaaaa", 0)',
