<<<<<<< HEAD
t = db.cursora;

function run(n, atomic) {
    if (!isNumber(n)) {
        print("n:");
        printjson(n);
        assert(isNumber(n), "cursora.js isNumber");
    }
    t.drop();

    var bulk = t.initializeUnorderedBulkOp();
    for (i = 0; i < n; i++)
        bulk.insert({_id: i});
    assert.writeOK(bulk.execute());

    print("cursora.js startParallelShell n:" + n + " atomic:" + atomic);
    join = startParallelShell("sleep(50);" + "db.cursora.remove({" +
                              (atomic ? "$atomic:true" : "") + "});");

    var start = null;
    var ex = null;
    var num = null;
    var end = null;
    try {
        start = new Date();
        num = t.find(function() {
                   num = 2;
                   for (var x = 0; x < 1000; x++)
                       num += 2;
                   return num > 0;
               })
                  .sort({_id: -1})
                  .itcount();
        end = new Date();
    } catch (e) {
        print("cursora.js FAIL " + e);
=======
// @tags: [
//   requires_fastcount,
//   requires_getmore,
//   requires_non_retryable_writes,
//   # Uses $where operator
//   requires_scripting,
//   uses_multiple_connections,
// ]

(function() {
    "use strict";

    const t = db.cursora;

    function run(n) {
        if (!isNumber(n)) {
            assert(isNumber(n), "cursora.js isNumber");
        }
        t.drop();

        let bulk = t.initializeUnorderedBulkOp();
        for (let i = 0; i < n; i++)
            bulk.insert({_id: i});
        assert.writeOK(bulk.execute());

        const join = startParallelShell("sleep(50);" + "db.cursora.remove({});");

        let num;
        try {
            let start = new Date();
            num = t.find(function() {
                       let num = 2;
                       for (let x = 0; x < 1000; x++)
                           num += 2;
                       return num > 0;
                   })
                      .sort({_id: -1})
                      .itcount();
        } catch (e) {
            print("cursora.js FAIL " + e);
            join();
            throw e;
        }

>>>>>>> f378d467
        join();

        assert.eq(0, t.count());
        if (n == num)
            print("cursora.js warning: shouldn't have counted all  n: " + n + " num: " + num);
    }

    run(1500);
    run(5000);
})();<|MERGE_RESOLUTION|>--- conflicted
+++ resolved
@@ -1,41 +1,3 @@
-<<<<<<< HEAD
-t = db.cursora;
-
-function run(n, atomic) {
-    if (!isNumber(n)) {
-        print("n:");
-        printjson(n);
-        assert(isNumber(n), "cursora.js isNumber");
-    }
-    t.drop();
-
-    var bulk = t.initializeUnorderedBulkOp();
-    for (i = 0; i < n; i++)
-        bulk.insert({_id: i});
-    assert.writeOK(bulk.execute());
-
-    print("cursora.js startParallelShell n:" + n + " atomic:" + atomic);
-    join = startParallelShell("sleep(50);" + "db.cursora.remove({" +
-                              (atomic ? "$atomic:true" : "") + "});");
-
-    var start = null;
-    var ex = null;
-    var num = null;
-    var end = null;
-    try {
-        start = new Date();
-        num = t.find(function() {
-                   num = 2;
-                   for (var x = 0; x < 1000; x++)
-                       num += 2;
-                   return num > 0;
-               })
-                  .sort({_id: -1})
-                  .itcount();
-        end = new Date();
-    } catch (e) {
-        print("cursora.js FAIL " + e);
-=======
 // @tags: [
 //   requires_fastcount,
 //   requires_getmore,
@@ -80,7 +42,6 @@
             throw e;
         }
 
->>>>>>> f378d467
         join();
 
         assert.eq(0, t.count());
