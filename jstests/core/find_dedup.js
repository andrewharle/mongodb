--- conflicted
+++ resolved
@@ -16,35 +16,6 @@
             assert.eq(idArray[i], resultsArr[i]._id, "_id mismatch for doc " + i);
         }
     }
-<<<<<<< HEAD
-}
-
-// Deduping $or
-t.drop();
-t.ensureIndex({a: 1, b: 1});
-t.save({_id: 1, a: 1, b: 1});
-t.save({_id: 2, a: 1, b: 1});
-t.save({_id: 3, a: 2, b: 2});
-t.save({_id: 4, a: 3, b: 3});
-t.save({_id: 5, a: 3, b: 3});
-checkDedup({
-    $or: [
-        {a: {$gte: 0, $lte: 2}, b: {$gte: 0, $lte: 2}},
-        {a: {$gte: 1, $lte: 3}, b: {$gte: 1, $lte: 3}},
-        {a: {$gte: 1, $lte: 4}, b: {$gte: 1, $lte: 4}}
-    ]
-},
-           [1, 2, 3, 4, 5]);
-
-// Deduping multikey
-t.drop();
-t.save({_id: 1, a: [1, 2, 3], b: [4, 5, 6]});
-t.save({_id: 2, a: [1, 2, 3], b: [4, 5, 6]});
-assert.eq(2, t.count());
-checkDedup({$or: [{a: {$in: [1, 2]}}, {b: {$in: [4, 5]}}]}, [1, 2]);
-t.ensureIndex({a: 1});
-checkDedup({$or: [{a: {$in: [1, 2]}}, {b: {$in: [4, 5]}}]}, [1, 2]);
-=======
 
     // Deduping $or
     coll.drop();
@@ -73,5 +44,4 @@
 
     assert.commandWorked(coll.createIndex({a: 1}));
     checkDedup({$or: [{a: {$in: [1, 2]}}, {b: {$in: [4, 5]}}]}, [1, 2]);
-}());
->>>>>>> f378d467
+}());