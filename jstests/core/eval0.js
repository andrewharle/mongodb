<<<<<<< HEAD
// @tags: [requires_eval_command]

assert.writeOK(db.evalprep.insert({}), "db must exist for eval to succeed");
db.evalprep.drop();
=======
// @tags: [
//   requires_eval_command,
//   requires_non_retryable_commands,
// ]

assert.writeOK(db.evalprep.insert({}), "db must exist for eval to succeed");

db.evalprep.drop();
db.system.js.remove({});

>>>>>>> f378d467
assert.eq(17,
          db.eval(function() {
              return 11 + 6;
          }),
          "A");
assert.eq(17, db.eval(function(x) {
    return 10 + x;
}, 7), "B");

// check that functions in system.js work
assert.writeOK(db.system.js.insert({
    _id: "add",
    value: function(x, y) {
        return x + y;
    }
}));

assert.eq(20, db.eval("this.add(15, 5);"), "C");<|MERGE_RESOLUTION|>--- conflicted
+++ resolved
@@ -1,9 +1,3 @@
-<<<<<<< HEAD
-// @tags: [requires_eval_command]
-
-assert.writeOK(db.evalprep.insert({}), "db must exist for eval to succeed");
-db.evalprep.drop();
-=======
 // @tags: [
 //   requires_eval_command,
 //   requires_non_retryable_commands,
@@ -14,7 +8,6 @@
 db.evalprep.drop();
 db.system.js.remove({});
 
->>>>>>> f378d467
 assert.eq(17,
           db.eval(function() {
               return 11 + 6;
