<<<<<<< HEAD
// Test basic NaN handling.

var t = db.jstests_nan;
t.drop();

var cursor;

t.insert({_id: 0, a: -Infinity});
t.insert({_id: 1, a: -3});
t.insert({_id: 2, a: 0});
t.insert({_id: 3, a: 3});
t.insert({_id: 4, a: Infinity});
// WiredTiger indexes handle -NaN and NaN differently.
t.insert({_id: 5, a: NaN});
t.insert({_id: 6, a: -NaN});
t.insert({_id: 7, a: undefined});
t.insert({_id: 8, a: null});
t.insert({_id: 9, a: []});
t.insert({_id: 10, a: {b: 1}});
t.insert({_id: 11, a: {b: 1}});

=======
>>>>>>> f378d467
/**
 * Tests basic NaN handling. Note that WiredTiger indexes handle -NaN and NaN differently.
 */
<<<<<<< HEAD
var testNaNComparisons = function() {
    // EQ
    cursor = t.find({a: NaN});
    assert.eq(5, cursor.next()["_id"]);
    assert.eq(6, cursor.next()["_id"]);
    assert(!cursor.hasNext());

    // LT
    cursor = t.find({a: {$lt: NaN}});
    assert(!cursor.hasNext());

    // LTE
    cursor = t.find({a: {$lte: NaN}});
    var id1 = cursor.next()["_id"];
    var id2 = cursor.next()["_id"];
    // Exactly one of the two conditions must be true.
    var cond1 = id1 === 5 && id2 === 6;
    var cond2 = id1 === 6 && id2 === 5;
    assert(cond1 ^ cond2);
    assert(!cursor.hasNext());

    // GT
    cursor = t.find({a: {$gt: NaN}});
    assert(!cursor.hasNext());

    // GTE
    cursor = t.find({a: {$gte: NaN}});
    var id1 = cursor.next()["_id"];
    var id2 = cursor.next()["_id"];
    // Exactly one of the two conditions must be true.
    var cond1 = id1 === 5 && id2 === 6;
    var cond2 = id1 === 6 && id2 === 5;
    assert(cond1 ^ cond2);
    assert(!cursor.hasNext());
};

// Unindexed
testNaNComparisons();

// Indexed
t.ensureIndex({a: 1});
testNaNComparisons();
=======
(function() {
    "use strict";

    const coll = db.jstests_nan;
    coll.drop();

    assert.writeOK(coll.insert({_id: 0, a: -Infinity}));
    assert.writeOK(coll.insert({_id: 1, a: -3}));
    assert.writeOK(coll.insert({_id: 2, a: 0}));
    assert.writeOK(coll.insert({_id: 3, a: 3}));
    assert.writeOK(coll.insert({_id: 4, a: Infinity}));
    assert.writeOK(coll.insert({_id: 5, a: NaN}));
    assert.writeOK(coll.insert({_id: 6, a: -NaN}));
    assert.writeOK(coll.insert({_id: 7, a: undefined}));
    assert.writeOK(coll.insert({_id: 8, a: null}));
    assert.writeOK(coll.insert({_id: 9, a: []}));
    assert.writeOK(coll.insert({_id: 10, a: {b: 1}}));
    assert.writeOK(coll.insert({_id: 11, a: {b: 1}}));

    /**
     * Ensures correct results for EQ, LT, LTE, GT, and GTE cases.
     */
    var testNaNComparisons = function() {
        // EQ
        let cursor = coll.find({a: NaN}).sort({_id: 1});
        assert.eq(5, cursor.next()["_id"]);
        assert.eq(6, cursor.next()["_id"]);
        assert(!cursor.hasNext());

        // LT
        cursor = coll.find({a: {$lt: NaN}});
        assert(!cursor.hasNext());

        // LTE
        cursor = coll.find({a: {$lte: NaN}}).sort({_id: 1});
        assert.eq(5, cursor.next()["_id"]);
        assert.eq(6, cursor.next()["_id"]);
        assert(!cursor.hasNext());

        // GT
        cursor = coll.find({a: {$gt: NaN}});
        assert(!cursor.hasNext());

        // GTE
        cursor = coll.find({a: {$gte: NaN}}).sort({_id: 1});
        assert.eq(5, cursor.next()["_id"]);
        assert.eq(6, cursor.next()["_id"]);
        assert(!cursor.hasNext());
    };

    // Unindexed.
    testNaNComparisons();

    // Indexed.
    assert.commandWorked(coll.createIndex({a: 1}));
    testNaNComparisons();
}());
>>>>>>> f378d467
<|MERGE_RESOLUTION|>--- conflicted
+++ resolved
@@ -1,74 +1,6 @@
-<<<<<<< HEAD
-// Test basic NaN handling.
-
-var t = db.jstests_nan;
-t.drop();
-
-var cursor;
-
-t.insert({_id: 0, a: -Infinity});
-t.insert({_id: 1, a: -3});
-t.insert({_id: 2, a: 0});
-t.insert({_id: 3, a: 3});
-t.insert({_id: 4, a: Infinity});
-// WiredTiger indexes handle -NaN and NaN differently.
-t.insert({_id: 5, a: NaN});
-t.insert({_id: 6, a: -NaN});
-t.insert({_id: 7, a: undefined});
-t.insert({_id: 8, a: null});
-t.insert({_id: 9, a: []});
-t.insert({_id: 10, a: {b: 1}});
-t.insert({_id: 11, a: {b: 1}});
-
-=======
->>>>>>> f378d467
 /**
  * Tests basic NaN handling. Note that WiredTiger indexes handle -NaN and NaN differently.
  */
-<<<<<<< HEAD
-var testNaNComparisons = function() {
-    // EQ
-    cursor = t.find({a: NaN});
-    assert.eq(5, cursor.next()["_id"]);
-    assert.eq(6, cursor.next()["_id"]);
-    assert(!cursor.hasNext());
-
-    // LT
-    cursor = t.find({a: {$lt: NaN}});
-    assert(!cursor.hasNext());
-
-    // LTE
-    cursor = t.find({a: {$lte: NaN}});
-    var id1 = cursor.next()["_id"];
-    var id2 = cursor.next()["_id"];
-    // Exactly one of the two conditions must be true.
-    var cond1 = id1 === 5 && id2 === 6;
-    var cond2 = id1 === 6 && id2 === 5;
-    assert(cond1 ^ cond2);
-    assert(!cursor.hasNext());
-
-    // GT
-    cursor = t.find({a: {$gt: NaN}});
-    assert(!cursor.hasNext());
-
-    // GTE
-    cursor = t.find({a: {$gte: NaN}});
-    var id1 = cursor.next()["_id"];
-    var id2 = cursor.next()["_id"];
-    // Exactly one of the two conditions must be true.
-    var cond1 = id1 === 5 && id2 === 6;
-    var cond2 = id1 === 6 && id2 === 5;
-    assert(cond1 ^ cond2);
-    assert(!cursor.hasNext());
-};
-
-// Unindexed
-testNaNComparisons();
-
-// Indexed
-t.ensureIndex({a: 1});
-testNaNComparisons();
-=======
 (function() {
     "use strict";
 
@@ -125,5 +57,4 @@
     // Indexed.
     assert.commandWorked(coll.createIndex({a: 1}));
     testNaNComparisons();
-}());
->>>>>>> f378d467
+}());