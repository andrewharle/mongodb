--- conflicted
+++ resolved
@@ -6,41 +6,26 @@
 // behavior is changed.
 
 (function() {
-<<<<<<< HEAD
-=======
     "use strict";
 
     load("jstests/libs/fixture_helpers.js");  // For FixtureHelpers.
 
->>>>>>> f378d467
     const t = db.jstests_ord;
     t.drop();
 
     t.ensureIndex({a: 1});
     t.ensureIndex({b: 1});
 
-<<<<<<< HEAD
-    for (i = 0; i < 80; ++i) {
-        t.save({a: 1});
-    }
-
-    for (i = 0; i < 100; ++i) {
-=======
     for (let i = 0; i < 80; ++i) {
         t.save({a: 1});
     }
 
     for (let i = 0; i < 100; ++i) {
->>>>>>> f378d467
         t.save({b: 1});
     }
 
     const c = t.find({$or: [{a: 1}, {b: 1}]}).batchSize(100);
-<<<<<<< HEAD
-    for (i = 0; i < 100; ++i) {
-=======
     for (let i = 0; i < 100; ++i) {
->>>>>>> f378d467
         c.next();
     }
     // At this point, our initial query has ended and there is a client cursor waiting
@@ -51,11 +36,6 @@
 
     // Dropping an index kills all cursors on the indexed namespace, not just those
     // cursors using the dropped index.
-<<<<<<< HEAD
-    assert.throws(function() {
-        c.next();
-    });
-=======
     if (FixtureHelpers.isMongos(db)) {
         // mongos may have some data left from a previous batch stored in memory, so it might not
         // return an error immediately, but it should eventually.
@@ -70,5 +50,4 @@
     } else {
         assert.throws(() => c.next());
     }
->>>>>>> f378d467
 })();