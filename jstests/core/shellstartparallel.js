--- conflicted
+++ resolved
@@ -1,11 +1,8 @@
-<<<<<<< HEAD
-=======
 // @tags: [
 //   requires_fastcount,
 //   uses_multiple_connections,
 // ]
 
->>>>>>> f378d467
 function f() {
     throw Error("intentional_throw_to_test_assert_throws");
 }
