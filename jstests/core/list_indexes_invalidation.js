--- conflicted
+++ resolved
@@ -23,11 +23,7 @@
         printjson(res);
 
         // Ensure the cursor has data, rename or drop the collection, and exhaust the cursor.
-<<<<<<< HEAD
-        let cursor = new DBCommandCursor(res._mongo, res);
-=======
         let cursor = new DBCommandCursor(db, res);
->>>>>>> f378d467
         let errMsg =
             'expected more data from command ' + tojson(cmd) + ', with result ' + tojson(res);
         assert(cursor.hasNext(), errMsg);
