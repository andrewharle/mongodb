// Test the shell helpers which wrap the plan cache commands.
//
// @tags: [
//   # This test attempts to perform queries and introspect the server's plan cache entries. The
//   # former operation may be routed to a secondary in the replica set, whereas the latter must be
//   # routed to the primary.
//   assumes_read_preference_unchanged,
//   does_not_support_stepdowns,
// ]

var t = db.jstests_plan_cache_shell_helpers;
t.drop();

// Utility function to list query shapes in cache.
function getShapes(collection) {
    if (collection == undefined) {
        collection = t;
    }
    var res = collection.runCommand('planCacheListQueryShapes');
    print('planCacheListQueryShapes() = ' + tojson(res));
    assert.commandWorked(res, 'planCacheListQueryShapes failed');
    assert(res.hasOwnProperty('shapes'), 'shapes missing from planCacheListQueryShapes result');
    return res.shapes;
}
// Utility function to list plans for a query.
function getPlans(query, sort, projection) {
    var key = {query: query, sort: sort, projection: projection};
    var res = t.runCommand('planCacheListPlans', key);
    assert.commandWorked(res, 'planCacheListPlans(' + tojson(key, '', true) + ' failed');
    assert(res.hasOwnProperty('plans'),
           'plans missing from planCacheListPlans(' + tojson(key, '', true) + ') result');
    return res.plans;
}

// Add data an indices.
var n = 200;
for (var i = 0; i < n; i++) {
    t.save({a: i, b: -1, c: 1});
}
t.ensureIndex({a: 1});
t.ensureIndex({b: 1});

// Populate plan cache.
var queryB = {a: {$gte: 199}, b: -1};
var projectionB = {_id: 0, b: 1};
var sortC = {c: -1};
assert.eq(1, t.find(queryB, projectionB).sort(sortC).itcount(), 'unexpected document count');
assert.eq(1, t.find(queryB, projectionB).itcount(), 'unexpected document count');
assert.eq(1, t.find(queryB).sort(sortC).itcount(), 'unexpected document count');
assert.eq(1, t.find(queryB).itcount(), 'unexpected document count');
assert.eq(4, getShapes().length, 'unexpected number of query shapes in plan cache');

//
// PlanCache.getName
//

var planCache = t.getPlanCache();
assert.eq(t.getName(), planCache.getName(), 'name of plan cache should match collection');

//
// PlanCache.help
//
planCache.help();

//
// shellPrint
//

print('plan cache:');
print(planCache);

//
// collection.getPlanCache().listQueryShapes
//

var missingCollection = db.jstests_plan_cache_missing;
missingCollection.drop();
// should return empty array on non-existent collection.
assert.eq(0,
          missingCollection.getPlanCache().listQueryShapes().length,
          'collection.getPlanCache().listQueryShapes() should return empty results ' +
              'on non-existent collection');
assert.eq(getShapes(),
          planCache.listQueryShapes(),
          'unexpected collection.getPlanCache().listQueryShapes() shell helper result');

//
// collection.getPlanCache().getPlansByQuery
//

// should return empty array on non-existent query shape.
assert.eq(0,
          planCache.getPlansByQuery({unknownfield: 1}).plans.length,
          'collection.getPlanCache().getPlansByQuery() should return empty results ' +
              'on non-existent collection');
// should error on missing required field query.
assert.throws(function() {
    planCache.getPlansByQuery();
});

// Invoke with various permutations of required (query) and optional (projection, sort) arguments.
assert.eq(getPlans(queryB, sortC, projectionB),
          planCache.getPlansByQuery(queryB, projectionB, sortC).plans,
          'plans from collection.getPlanCache().getPlansByQuery() different from command result');
assert.eq(getPlans(queryB, {}, projectionB),
          planCache.getPlansByQuery(queryB, projectionB).plans,
          'plans from collection.getPlanCache().getPlansByQuery() different from command result');
assert.eq(getPlans(queryB, sortC, {}),
          planCache.getPlansByQuery(queryB, undefined, sortC).plans,
          'plans from collection.getPlanCache().getPlansByQuery() different from command result');
assert.eq(getPlans(queryB, {}, {}),
          planCache.getPlansByQuery(queryB).plans,
          'plans from collection.getPlanCache().getPlansByQuery() different from command result');

// getPlansByQuery() will also accept a single argument with the query shape object
// as an alternative to specifying the query, sort and projection parameters separately.
// Format of query shape object:
// {
//     query: <query>,
//     projection: <projection>,
//     sort: <sort>
// }
var shapeB = {query: queryB, projection: projectionB, sort: sortC};
assert.eq(getPlans(queryB, sortC, projectionB),
          planCache.getPlansByQuery(shapeB).plans,
          'collection.getPlanCache().getPlansByQuery() did not accept query shape object');

// Should return empty array on missing or extra fields in query shape object.
// The entire invalid query shape object will be passed to the command
// as the 'query' component which will result in the server returning an empty
// array of plans.
assert.eq(0,
          planCache.getPlansByQuery({query: queryB}).plans.length,
          'collection.getPlanCache.getPlansByQuery should return empty results on ' +
              'incomplete query shape');
assert.eq(
    0,
    planCache
        .getPlansByQuery({query: queryB, sort: sortC, projection: projectionB, unknown_field: 1})
<<<<<<< HEAD
        .length,
=======
        .plans.length,
>>>>>>> f378d467
    'collection.getPlanCache.getPlansByQuery should return empty results on ' +
        'invalid query shape');

//
// collection.getPlanCache().clearPlansByQuery
//

// should not error on non-existent query shape.
planCache.clearPlansByQuery({unknownfield: 1});
// should error on missing required field query.
assert.throws(function() {
    planCache.clearPlansByQuery();
});

// Invoke with various permutations of required (query) and optional (projection, sort) arguments.
planCache.clearPlansByQuery(queryB, projectionB);
assert.eq(3,
          getShapes().length,
          'query shape not dropped after running collection.getPlanCache().clearPlansByQuery()');

planCache.clearPlansByQuery(queryB, undefined, sortC);
assert.eq(2,
          getShapes().length,
          'query shape not dropped after running collection.getPlanCache().clearPlansByQuery()');

planCache.clearPlansByQuery(queryB);
assert.eq(1,
          getShapes().length,
          'query shape not dropped after running collection.getPlanCache().clearPlansByQuery()');

planCache.clear();
assert.eq(0, getShapes().length, 'plan cache not empty');

// clearPlansByQuery() will also accept a single argument with the query shape object
// as an alternative to specifying the query, sort and projection parameters separately.
// Format of query shape object:
// {
//     query: <query>,
//     projection: <projection>,
//     sort: <sort>
// }

// Repopulate cache
assert.eq(1, t.find(queryB).sort(sortC).itcount(), 'unexpected document count');

// Clear using query shape object.
planCache.clearPlansByQuery({query: queryB, projection: {}, sort: sortC});
assert.eq(0,
          getShapes().length,
          'collection.getPlanCache().clearPlansByQuery() did not accept query shape object');

// Should not error on missing or extra fields in query shape object.
planCache.clearPlansByQuery({query: queryB});
planCache.clearPlansByQuery(
    {query: queryB, sort: sortC, projection: projectionB, unknown_field: 1});

//
// collection.getPlanCache().clear
//

// Should not error on non-existent collection.
missingCollection.getPlanCache().clear();
// Re-populate plan cache with 1 query shape.
assert.eq(1, t.find(queryB, projectionB).sort(sortC).itcount(), 'unexpected document count');
assert.eq(1, getShapes().length, 'plan cache should not be empty after running cacheable query');
// Clear cache.
planCache.clear();
assert.eq(0, getShapes().length, 'plan cache not empty after clearing');

//
// explain and plan cache
// Running explain should not mutate the plan cache.
//

planCache.clear();

// MultiPlanRunner explain
var multiPlanRunnerExplain = t.find(queryB, projectionB).sort(sortC).explain(true);

print('multi plan runner explain = ' + tojson(multiPlanRunnerExplain));

assert.eq(0, getShapes().length, 'explain should not mutate plan cache');<|MERGE_RESOLUTION|>--- conflicted
+++ resolved
@@ -137,11 +137,7 @@
     0,
     planCache
         .getPlansByQuery({query: queryB, sort: sortC, projection: projectionB, unknown_field: 1})
-<<<<<<< HEAD
-        .length,
-=======
         .plans.length,
->>>>>>> f378d467
     'collection.getPlanCache.getPlansByQuery should return empty results on ' +
         'invalid query shape');
 
