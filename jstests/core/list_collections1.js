--- conflicted
+++ resolved
@@ -76,13 +76,8 @@
     //
 
     var getListCollectionsCursor = function(options, subsequentBatchSize) {
-<<<<<<< HEAD
-        var res = mydb.runCommand("listCollections", options);
-        return new DBCommandCursor(res._mongo, res, subsequentBatchSize);
-=======
         return new DBCommandCursor(
             mydb, mydb.runCommand("listCollections", options), subsequentBatchSize);
->>>>>>> f378d467
     };
 
     var cursorCountMatching = function(cursor, pred) {
@@ -291,15 +286,9 @@
     assert.commandWorked(mydb.createCollection("quux"));
 
     res = mydb.runCommand("listCollections", {cursor: {batchSize: 0}});
-<<<<<<< HEAD
-    cursor = new DBCommandCursor(res._mongo, res, 2);
-    cursor.close();
-    cursor = new DBCommandCursor(res._mongo, res, 2);
-=======
     cursor = new DBCommandCursor(mydb, res, 2);
     cursor.close();
     cursor = new DBCommandCursor(mydb, res, 2);
->>>>>>> f378d467
     assert.throws(function() {
         cursor.hasNext();
     });
