--- conflicted
+++ resolved
@@ -4,8 +4,6 @@
 
 load("jstests/libs/analyze_plan.js");     // For assertExplainCount.
 load("jstests/libs/fixture_helpers.js");  // For isMongos and isSharded.
-
-load("jstests/libs/analyze_plan.js");
 
 var collName = "jstests_explain_count";
 var t = db[collName];
@@ -59,20 +57,6 @@
         const max = {a: bounds[1], _id: {"$maxKey": 1}};
         checkCountScanIndexExplain(explain, min, max, true, true);
     }
-}
-
-/**
- * Given an explain output from a COUNT_SCAN stage, check that a indexBounds field is present.
- */
-function checkCountScanIndexExplain(explain, startKey, endKey, startInclusive, endInclusive) {
-    var countStage = getPlanStage(explain.executionStats.executionStages, "COUNT_SCAN");
-
-    assert.eq(countStage.stage, "COUNT_SCAN");
-    assert("indexBounds" in countStage);
-    assert.eq(bsonWoCompare(countStage.indexBounds.startKey, startKey), 0);
-    assert.eq(bsonWoCompare(countStage.indexBounds.endKey, endKey), 0);
-    assert.eq(countStage.indexBounds.startKeyInclusive, startInclusive);
-    assert.eq(countStage.indexBounds.endKeyInclusive, endInclusive);
 }
 
 // Collection does not exist.
@@ -140,37 +124,22 @@
 // With a query.
 assert.eq(10, db.runCommand({count: collName, query: {a: 1}}).n);
 explain = db.runCommand({explain: {count: collName, query: {a: 1}}, verbosity: "executionStats"});
-<<<<<<< HEAD
-checkCountExplain(explain, 10);
-checkCountScanIndexExplain(explain, {a: 1}, {a: 1}, true, true);
-=======
 assertExplainCount({explainResults: explain, expectedCount: 10});
 checkIndexedCountWithPred(db, explain, "a", [1.0, 1.0]);
->>>>>>> f378d467
 
 // With a query and skip.
 assert.eq(7, db.runCommand({count: collName, query: {a: 1}, skip: 3}).n);
 explain = db.runCommand(
     {explain: {count: collName, query: {a: 1}, skip: 3}, verbosity: "executionStats"});
-<<<<<<< HEAD
-checkCountExplain(explain, 7);
-checkCountScanIndexExplain(explain, {a: 1}, {a: 1}, true, true);
-=======
 assertExplainCount({explainResults: explain, expectedCount: 7});
 checkIndexedCountWithPred(db, explain, "a", [1.0, 1.0]);
->>>>>>> f378d467
 
 // With a query and limit.
 assert.eq(3, db.runCommand({count: collName, query: {a: 1}, limit: 3}).n);
 explain = db.runCommand(
     {explain: {count: collName, query: {a: 1}, limit: 3}, verbosity: "executionStats"});
-<<<<<<< HEAD
-checkCountExplain(explain, 3);
-checkCountScanIndexExplain(explain, {a: 1}, {a: 1}, true, true);
-=======
 assertExplainCount({explainResults: explain, expectedCount: 3});
 checkIndexedCountWithPred(db, explain, "a", [1.0, 1.0]);
->>>>>>> f378d467
 
 // Insert one more doc for the last few tests.
 t.insert({a: 2});
@@ -179,22 +148,12 @@
 assert.eq(0, db.runCommand({count: collName, query: {a: 2}, skip: 2}).n);
 explain = db.runCommand(
     {explain: {count: collName, query: {a: 2}, skip: 2}, verbosity: "executionStats"});
-<<<<<<< HEAD
-checkCountExplain(explain, 0);
-checkCountScanIndexExplain(explain, {a: 2}, {a: 2}, true, true);
-=======
 assertExplainCount({explainResults: explain, expectedCount: 0});
 checkIndexedCountWithPred(db, explain, "a", [2, 2]);
->>>>>>> f378d467
 
 // Case where we have a limit, but we don't hit it.
 assert.eq(1, db.runCommand({count: collName, query: {a: 2}, limit: 2}).n);
 explain = db.runCommand(
     {explain: {count: collName, query: {a: 2}, limit: 2}, verbosity: "executionStats"});
-<<<<<<< HEAD
-checkCountExplain(explain, 1);
-checkCountScanIndexExplain(explain, {a: 2}, {a: 2}, true, true);
-=======
 assertExplainCount({explainResults: explain, expectedCount: 1});
-checkIndexedCountWithPred(db, explain, "a", [2, 2]);
->>>>>>> f378d467
+checkIndexedCountWithPred(db, explain, "a", [2, 2]);