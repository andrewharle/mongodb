// Cannot implicitly shard accessed collections because of collection existing when none
// expected.
// @tags: [assumes_no_implicit_collection_creation_after_drop, requires_getmore]

// Basic functional tests for the listIndexes command.

load("jstests/libs/fixture_helpers.js");

(function() {
    "use strict";

    var coll = db.list_indexes1;
    var cursor;
    var res;
    var specs;

    //
    // Test basic command output.
    //

    coll.drop();
    assert.commandWorked(coll.getDB().createCollection(coll.getName()));
    res = coll.runCommand("listIndexes");
    assert.commandWorked(res);
    assert.eq("object", typeof(res.cursor));
    assert.eq(0, res.cursor.id);
    assert.eq("string", typeof(res.cursor.ns));
    assert.eq(1, res.cursor.firstBatch.length);
    assert.eq("_id_", res.cursor.firstBatch[0].name);

    //
    // Test basic usage with DBCommandCursor.
    //

    var getListIndexesCursor = function(coll, options, subsequentBatchSize) {
<<<<<<< HEAD
        var res = coll.runCommand("listIndexes", options);
        return new DBCommandCursor(res._mongo, res, subsequentBatchSize);
=======
        return new DBCommandCursor(
            coll.getDB(), coll.runCommand("listIndexes", options), subsequentBatchSize);
>>>>>>> f378d467
    };

    var cursorGetIndexSpecs = function(cursor) {
        return cursor.toArray().sort(function(a, b) {
            return a.name > b.name;
        });
    };

    var cursorGetIndexNames = function(cursor) {
        return cursorGetIndexSpecs(cursor).map(function(spec) {
            return spec.name;
        });
    };

    coll.drop();
    assert.commandWorked(coll.getDB().createCollection(coll.getName()));
    assert.eq(["_id_"], cursorGetIndexNames(getListIndexesCursor(coll)));

    //
    // Test that the index metadata object is returned correctly.
    //

    coll.drop();
    assert.commandWorked(coll.getDB().createCollection(coll.getName()));
    assert.commandWorked(coll.ensureIndex({a: 1}, {unique: true}));
    specs = cursorGetIndexSpecs(getListIndexesCursor(coll));
    assert.eq(2, specs.length);
    assert.eq("_id_", specs[0].name);
    assert.eq(coll.getFullName(), specs[0].ns);
    assert.eq({_id: 1}, specs[0].key);
    assert(!specs[0].hasOwnProperty("unique"));
    assert.eq("a_1", specs[1].name);
    assert.eq(coll.getFullName(), specs[1].ns);
    assert.eq({a: 1}, specs[1].key);
    assert.eq(true, specs[1].unique);

    //
    // Test that the command does not accept invalid values for the collection.
    //

    assert.commandFailed(coll.getDB().runCommand({listIndexes: ""}));
    assert.commandFailed(coll.getDB().runCommand({listIndexes: 1}));
    assert.commandFailed(coll.getDB().runCommand({listIndexes: {}}));
    assert.commandFailed(coll.getDB().runCommand({listIndexes: []}));

    //
    // Test basic usage of "cursor.batchSize" option.
    //

    coll.drop();
    assert.commandWorked(coll.getDB().createCollection(coll.getName()));
    assert.commandWorked(coll.ensureIndex({a: 1}, {unique: true}));

    cursor = getListIndexesCursor(coll, {cursor: {batchSize: 2}});
    assert.eq(2, cursor.objsLeftInBatch());
    assert.eq(["_id_", "a_1"], cursorGetIndexNames(cursor));

    cursor = getListIndexesCursor(coll, {cursor: {batchSize: 1}});
    assert.eq(1, cursor.objsLeftInBatch());
    assert.eq(["_id_", "a_1"], cursorGetIndexNames(cursor));

    cursor = getListIndexesCursor(coll, {cursor: {batchSize: 0}});
    assert.eq(0, cursor.objsLeftInBatch());
    assert.eq(["_id_", "a_1"], cursorGetIndexNames(cursor));

    cursor = getListIndexesCursor(coll, {cursor: {batchSize: NumberInt(2)}});
    assert.eq(2, cursor.objsLeftInBatch());
    assert.eq(["_id_", "a_1"], cursorGetIndexNames(cursor));

    cursor = getListIndexesCursor(coll, {cursor: {batchSize: NumberLong(2)}});
    assert.eq(2, cursor.objsLeftInBatch());
    assert.eq(["_id_", "a_1"], cursorGetIndexNames(cursor));

    cursor = getListIndexesCursor(coll, {cursor: {batchSize: Math.pow(2, 62)}});
    assert.eq(2, cursor.objsLeftInBatch());
    assert.eq(["_id_", "a_1"], cursorGetIndexNames(cursor));

    // Ensure that the server accepts an empty object for "cursor".  This is equivalent to not
    // specifying "cursor" at all.
    //
    // We do not test for objsLeftInBatch() here, since the default batch size for this command is
    // not specified.
    cursor = getListIndexesCursor(coll, {cursor: {}});
    assert.eq(["_id_", "a_1"], cursorGetIndexNames(cursor));

    //
    // Test more than 2 batches of results.
    //

    coll.drop();
    assert.commandWorked(coll.getDB().createCollection(coll.getName()));
    assert.commandWorked(coll.ensureIndex({a: 1}, {unique: true}));
    assert.commandWorked(coll.ensureIndex({b: 1}, {unique: true}));
    assert.commandWorked(coll.ensureIndex({c: 1}, {unique: true}));

    cursor = getListIndexesCursor(coll, {cursor: {batchSize: 0}}, 2);
    assert.eq(0, cursor.objsLeftInBatch());
    assert(cursor.hasNext());
    assert.eq(2, cursor.objsLeftInBatch());

    cursor.next();
    assert(cursor.hasNext());
    assert.eq(1, cursor.objsLeftInBatch());

    cursor.next();
    assert(cursor.hasNext());
    assert.eq(2, cursor.objsLeftInBatch());

    cursor.next();
    assert(cursor.hasNext());
    assert.eq(1, cursor.objsLeftInBatch());

    cursor.next();
    assert(!cursor.hasNext());

    //
    // Test on collection with no indexes.  The local database is not accessible via mongos.
    //

    if (!FixtureHelpers.isMongos(db)) {
        let localColl = db.getSiblingDB("local").getCollection("list_indexes1");
        localColl.drop();
        assert.commandWorked(
            localColl.getDB().createCollection(localColl.getName(), {autoIndexId: false}));
        assert.eq([], cursorGetIndexNames(getListIndexesCursor(localColl)));
        localColl.drop();
    }

    //
    // Test killCursors against a listCollections cursor.
    //

    coll.drop();
    assert.commandWorked(coll.getDB().createCollection(coll.getName()));
    assert.commandWorked(coll.ensureIndex({a: 1}, {unique: true}));
    assert.commandWorked(coll.ensureIndex({b: 1}, {unique: true}));
    assert.commandWorked(coll.ensureIndex({c: 1}, {unique: true}));

    res = coll.runCommand("listIndexes", {cursor: {batchSize: 0}});
<<<<<<< HEAD
    cursor = new DBCommandCursor(res._mongo, res, 2);
    cursor.close();
    cursor = new DBCommandCursor(res._mongo, res, 2);
=======
    cursor = new DBCommandCursor(coll.getDB(), res, 2);
    cursor.close();
    cursor = new DBCommandCursor(coll.getDB(), res, 2);
>>>>>>> f378d467
    assert.throws(function() {
        cursor.hasNext();
    });
}());<|MERGE_RESOLUTION|>--- conflicted
+++ resolved
@@ -33,13 +33,8 @@
     //
 
     var getListIndexesCursor = function(coll, options, subsequentBatchSize) {
-<<<<<<< HEAD
-        var res = coll.runCommand("listIndexes", options);
-        return new DBCommandCursor(res._mongo, res, subsequentBatchSize);
-=======
         return new DBCommandCursor(
             coll.getDB(), coll.runCommand("listIndexes", options), subsequentBatchSize);
->>>>>>> f378d467
     };
 
     var cursorGetIndexSpecs = function(cursor) {
@@ -179,15 +174,9 @@
     assert.commandWorked(coll.ensureIndex({c: 1}, {unique: true}));
 
     res = coll.runCommand("listIndexes", {cursor: {batchSize: 0}});
-<<<<<<< HEAD
-    cursor = new DBCommandCursor(res._mongo, res, 2);
-    cursor.close();
-    cursor = new DBCommandCursor(res._mongo, res, 2);
-=======
     cursor = new DBCommandCursor(coll.getDB(), res, 2);
     cursor.close();
     cursor = new DBCommandCursor(coll.getDB(), res, 2);
->>>>>>> f378d467
     assert.throws(function() {
         cursor.hasNext();
     });
