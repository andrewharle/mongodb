// Test that attempting to read after optime fails if replication is not enabled.

(function() {
    "use strict";

    var currentTime = new Date();

    var futureOpTime = new Timestamp((currentTime / 1000 + 3600), 0);

    assert.commandFailedWithCode(
        db.runCommand(
            {find: 'user', filter: {x: 1}, readConcern: {afterOpTime: {ts: futureOpTime, t: 0}}}),
<<<<<<< HEAD
        ErrorCodes.NotAReplicaSet);
=======
        [ErrorCodes.NotAReplicaSet, ErrorCodes.NotImplemented]);
>>>>>>> f378d467
})();<|MERGE_RESOLUTION|>--- conflicted
+++ resolved
@@ -10,9 +10,5 @@
     assert.commandFailedWithCode(
         db.runCommand(
             {find: 'user', filter: {x: 1}, readConcern: {afterOpTime: {ts: futureOpTime, t: 0}}}),
-<<<<<<< HEAD
-        ErrorCodes.NotAReplicaSet);
-=======
         [ErrorCodes.NotAReplicaSet, ErrorCodes.NotImplemented]);
->>>>>>> f378d467
 })();