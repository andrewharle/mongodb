--- conflicted
+++ resolved
@@ -13,11 +13,7 @@
 function istemp(name) {
     var result = db.runCommand("listCollections", {filter: {name: name}});
     assert(result.ok);
-<<<<<<< HEAD
-    var collections = new DBCommandCursor(result._mongo, result).toArray();
-=======
     var collections = new DBCommandCursor(db, result).toArray();
->>>>>>> f378d467
     assert.eq(1, collections.length);
     return collections[0].options.temp ? true : false;
 }
