// @tags: [
//     # Cannot implicitly shard accessed collections because of unsupported group operator on
//     # sharded collection.
//     assumes_unsharded_collection,
//
//     # group requires javascript
//     requires_scripting
// ]
(function() {
    "use strict";

    const coll = db.group1;
    coll.drop();

    assert.writeOK(coll.insert({n: 1, a: 1}));
    assert.writeOK(coll.insert({n: 2, a: 1}));
    assert.writeOK(coll.insert({n: 3, a: 2}));
    assert.writeOK(coll.insert({n: 4, a: 2}));
    assert.writeOK(coll.insert({n: 5, a: 2}));

    let p = {
        key: {a: true},
        reduce: function(obj, prev) {
            prev.count++;
        },
        initial: {count: 0}
    };

    function sortFuncGenerator(key) {
        return (doc1, doc2) => {
            if (doc1[key] < doc2[key]) {
                return -1;
            } else if (doc1[key] > doc2[key]) {
                return 1;
            } else {
                return 0;
            }
        };
    }
<<<<<<< HEAD
};

assert.eq(t.group(c), t.groupcmd(c), "ZZZZ");

t.drop();

t.save({name: {first: "a", last: "A"}});
t.save({name: {first: "b", last: "B"}});
t.save({name: {first: "a", last: "A"}});

p = {
    key: {'name.first': true},
    reduce: function(obj, prev) {
        prev.count++;
    },
    initial: {count: 0}
};

res = t.group(p);
assert.eq(2, res.length, "Z1");
assert.eq("a", res[0]['name.first'], "Z2");
assert.eq("b", res[1]['name.first'], "Z3");
assert.eq(2, res[0].count, "Z4");
assert.eq(1, res[1].count, "Z5");

// SERVER-15851 Test invalid user input.
p = {
    ns: "group1",
    key: {"name.first": true},
    $reduce: function(obj, prev) {
        prev.count++;
    },
    initial: {count: 0},
    finalize: "abc"
};
assert.commandFailedWithCode(
    db.runCommand({group: p}), ErrorCodes.JSInterpreterFailure, "Illegal finalize function");

p = {
    ns: "group1",
    key: {"name.first": true},
    $reduce: function(obj, prev) {
        prev.count++;
    },
    initial: {count: 0},
    finalize: function(obj) {
        ob;
    }
};
assert.commandFailedWithCode(
    db.runCommand({group: p}), ErrorCodes.JSInterpreterFailure, "Illegal finalize function 2");

p = {
    ns: "group1",
    $keyf: "a",
    $reduce: function(obj, prev) {
        prev.count++;
    },
    initial: {count: 0},
    finalize: function(obj) {
        ob;
    }
};
assert.commandFailedWithCode(
    db.runCommand({group: p}), ErrorCodes.JSInterpreterFailure, "Illegal keyf function");

p = {
    ns: "group1",
    key: {"name.first": true},
    $reduce: "abc",
    initial: {count: 0}
};
assert.commandFailedWithCode(
    db.runCommand({group: p}), ErrorCodes.JSInterpreterFailure, "Illegal reduce function");

p = {
    ns: "group1",
    key: {"name.first": true},
    $reduce: function(obj, pre) {
        prev.count++;
    },
    initial: {count: 0}
};
assert.commandFailedWithCode(
    db.runCommand({group: p}), ErrorCodes.JSInterpreterFailure, "Illegal reduce function 2");

t.drop();
=======

    const sortOnA = sortFuncGenerator("a");
    let expected = [{a: 1, count: 2}, {a: 2, count: 3}];
    let result = coll.group(p).sort(sortOnA);
    assert.eq(result, expected);

    result = coll.groupcmd(p).sort(sortOnA);
    assert.eq(result, expected);

    expected = [{count: 5}];
    result = coll.groupcmd({key: {}, reduce: p.reduce, initial: p.initial});
    assert.eq(result, expected);

    expected = [{sum: 15}];
    result = coll.groupcmd({
        key: {},
        reduce: function(obj, prev) {
            prev.sum += obj.n;
        },
        initial: {sum: 0}
    });
    assert.eq(result, expected);

    assert(coll.drop());

    assert.writeOK(coll.insert({"a": 2}));
    assert.writeOK(coll.insert({"b": 5}));
    assert.writeOK(coll.insert({"a": 1}));
    assert.writeOK(coll.insert({"a": 2}));

    const c = {
        key: {a: 1},
        cond: {},
        initial: {"count": 0},
        reduce: function(obj, prev) {
            prev.count++;
        }
    };

    expected = [{a: null, count: 1}, {a: 1, count: 1}, {a: 2, count: 2}];
    assert.eq(coll.group(c).sort(sortOnA), expected);
    assert.eq(coll.groupcmd(c).sort(sortOnA), expected);

    assert(coll.drop());

    assert.writeOK(coll.insert({name: {first: "a", last: "A"}}));
    assert.writeOK(coll.insert({name: {first: "b", last: "B"}}));
    assert.writeOK(coll.insert({name: {first: "a", last: "A"}}));

    p = {
        key: {'name.first': true},
        reduce: function(obj, prev) {
            prev.count++;
        },
        initial: {count: 0}
    };
    const sortOnNameDotFirst = sortFuncGenerator("name.first");

    expected = [{"name.first": "a", count: 2}, {"name.first": "b", count: 1}];
    assert.eq(coll.group(p).sort(sortOnNameDotFirst), expected);

    // SERVER-15851 Test invalid user input.
    p = {
        ns: "group1",
        key: {"name.first": true},
        $reduce: function(obj, prev) {
            prev.count++;
        },
        initial: {count: 0},
        finalize: "abc"
    };
    assert.commandFailedWithCode(
        db.runCommand({group: p}), ErrorCodes.JSInterpreterFailure, "Illegal finalize function");

    p = {
        ns: "group1",
        key: {"name.first": true},
        $reduce: function(obj, prev) {
            prev.count++;
        },
        initial: {count: 0},
        finalize: function(obj) {
            throw new Error("Intentionally throwing exception in finalize function");
        }
    };
    assert.commandFailedWithCode(
        db.runCommand({group: p}), ErrorCodes.JSInterpreterFailure, "Illegal finalize function 2");

    p = {
        ns: "group1",
        $keyf: "a",
        $reduce: function(obj, prev) {
            prev.count++;
        },
        initial: {count: 0},
        finalize: function(obj) {
            throw new Error("Intentionally throwing exception in finalize function");
        }
    };
    assert.commandFailedWithCode(
        db.runCommand({group: p}), ErrorCodes.JSInterpreterFailure, "Illegal keyf function");

    p = {ns: "group1", key: {"name.first": true}, $reduce: "abc", initial: {count: 0}};
    assert.commandFailedWithCode(
        db.runCommand({group: p}), ErrorCodes.JSInterpreterFailure, "Illegal reduce function");

    p = {
        ns: "group1",
        key: {"name.first": true},
        $reduce: function(obj, pre) {
            prev.count++;
        },
        initial: {count: 0}
    };
    assert.commandFailedWithCode(
        db.runCommand({group: p}), ErrorCodes.JSInterpreterFailure, "Illegal reduce function 2");
}());
>>>>>>> f378d467
<|MERGE_RESOLUTION|>--- conflicted
+++ resolved
@@ -37,95 +37,6 @@
             }
         };
     }
-<<<<<<< HEAD
-};
-
-assert.eq(t.group(c), t.groupcmd(c), "ZZZZ");
-
-t.drop();
-
-t.save({name: {first: "a", last: "A"}});
-t.save({name: {first: "b", last: "B"}});
-t.save({name: {first: "a", last: "A"}});
-
-p = {
-    key: {'name.first': true},
-    reduce: function(obj, prev) {
-        prev.count++;
-    },
-    initial: {count: 0}
-};
-
-res = t.group(p);
-assert.eq(2, res.length, "Z1");
-assert.eq("a", res[0]['name.first'], "Z2");
-assert.eq("b", res[1]['name.first'], "Z3");
-assert.eq(2, res[0].count, "Z4");
-assert.eq(1, res[1].count, "Z5");
-
-// SERVER-15851 Test invalid user input.
-p = {
-    ns: "group1",
-    key: {"name.first": true},
-    $reduce: function(obj, prev) {
-        prev.count++;
-    },
-    initial: {count: 0},
-    finalize: "abc"
-};
-assert.commandFailedWithCode(
-    db.runCommand({group: p}), ErrorCodes.JSInterpreterFailure, "Illegal finalize function");
-
-p = {
-    ns: "group1",
-    key: {"name.first": true},
-    $reduce: function(obj, prev) {
-        prev.count++;
-    },
-    initial: {count: 0},
-    finalize: function(obj) {
-        ob;
-    }
-};
-assert.commandFailedWithCode(
-    db.runCommand({group: p}), ErrorCodes.JSInterpreterFailure, "Illegal finalize function 2");
-
-p = {
-    ns: "group1",
-    $keyf: "a",
-    $reduce: function(obj, prev) {
-        prev.count++;
-    },
-    initial: {count: 0},
-    finalize: function(obj) {
-        ob;
-    }
-};
-assert.commandFailedWithCode(
-    db.runCommand({group: p}), ErrorCodes.JSInterpreterFailure, "Illegal keyf function");
-
-p = {
-    ns: "group1",
-    key: {"name.first": true},
-    $reduce: "abc",
-    initial: {count: 0}
-};
-assert.commandFailedWithCode(
-    db.runCommand({group: p}), ErrorCodes.JSInterpreterFailure, "Illegal reduce function");
-
-p = {
-    ns: "group1",
-    key: {"name.first": true},
-    $reduce: function(obj, pre) {
-        prev.count++;
-    },
-    initial: {count: 0}
-};
-assert.commandFailedWithCode(
-    db.runCommand({group: p}), ErrorCodes.JSInterpreterFailure, "Illegal reduce function 2");
-
-t.drop();
-=======
 
     const sortOnA = sortFuncGenerator("a");
     let expected = [{a: 1, count: 2}, {a: 2, count: 3}];
@@ -242,5 +153,4 @@
     };
     assert.commandFailedWithCode(
         db.runCommand({group: p}), ErrorCodes.JSInterpreterFailure, "Illegal reduce function 2");
-}());
->>>>>>> f378d467
+}());