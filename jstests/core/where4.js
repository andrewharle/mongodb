--- conflicted
+++ resolved
@@ -1,21 +1,3 @@
-<<<<<<< HEAD
-var myDB = db.getSiblingDB("where4");
-
-myDB.dropDatabase();
-
-assert.writeOK(myDB.where4.insert({x: 1, y: 1}));
-assert.writeOK(myDB.where4.insert({x: 2, y: 1}));
-
-assert.writeOK(myDB.where4.update({
-    $where: function() {
-        return this.x == 1;
-    }
-},
-                                  {$inc: {y: 1}},
-                                  false,
-                                  true));
-
-=======
 // This test expects a function stored in the system.js collection to be available for a map/reduce,
 // which may not be the case if it is implicitly sharded in a passthrough.
 // @tags: [
@@ -42,7 +24,6 @@
                                   false,
                                   true));
 
->>>>>>> f378d467
 assert.eq(2, myDB.where4.findOne({x: 1}).y);
 assert.eq(1, myDB.where4.findOne({x: 2}).y);
 
