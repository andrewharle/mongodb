--- conflicted
+++ resolved
@@ -21,23 +21,6 @@
     assert(o._id.str, "H");
     assert(!o.a, "I");
 
-<<<<<<< HEAD
-t.drop();
-t.save({a: 1, b: 1});
-t.save({a: 2, b: 2});
-assert.eq("1-1,2-2",
-          t.find()
-              .map(function(z) {
-                  return z.a + "-" + z.b;
-              })
-              .toString());
-assert.eq("1-undefined,2-undefined",
-          t.find({}, {a: 1})
-              .map(function(z) {
-                  return z.a + "-" + z.b;
-              })
-              .toString());
-=======
     assert(coll.drop());
 
     assert.writeOK(coll.insert({a: 1, b: 1}));
@@ -56,5 +39,4 @@
                       return z.a + "-" + z.b;
                   })
                   .toString());
-}());
->>>>>>> f378d467
+}());