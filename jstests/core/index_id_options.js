// Cannot implicitly shard accessed collections because of collection existing when none
// expected.  Also, the primary node cannot change because we use the local database in this test.
// @tags: [assumes_no_implicit_collection_creation_after_drop, does_not_support_stepdowns]

// Test creation of the _id index with various options:
// - _id indexes must have key pattern {_id: 1}.
// - The name of an _id index gets corrected to "_id_".
// - _id indexes cannot have any options other than "key", "name", "ns", "v", and "collation".
// - _id indexes must have the collection default collation.
// - Non-_id indexes cannot have the name "_id_".
<<<<<<< HEAD

(function() {
    "use strict";

    load("jstests/libs/get_index_helpers.js");

    var coll = db.index_id_options;

    // _id indexes must have key pattern {_id: 1}.
    coll.drop();
    assert.commandWorked(coll.runCommand("create", {autoIndexId: false}));
    assert.commandFailed(coll.ensureIndex({_id: -1}, {name: "_id_"}));

    // The name of an _id index gets corrected to "_id_".
    coll.drop();
    assert.commandWorked(coll.runCommand("create", {autoIndexId: false}));
    assert.commandWorked(coll.ensureIndex({_id: 1}, {name: "bad"}));
    var spec = GetIndexHelpers.findByKeyPattern(coll.getIndexes(), {_id: 1});
    assert.neq(null, spec, "_id index spec not found");
    assert.eq("_id_", spec.name, tojson(spec));

    // _id indexes cannot have any options other than "key", "name", "ns", "v", and "collation."
    coll.drop();
    assert.commandWorked(coll.runCommand("create", {autoIndexId: false}));
    assert.commandFailed(coll.ensureIndex({_id: 1}, {name: "_id_", unique: true}));
    assert.commandFailed(coll.ensureIndex({_id: 1}, {name: "_id_", sparse: false}));
    assert.commandFailed(
        coll.ensureIndex({_id: 1}, {name: "_id_", partialFilterExpression: {a: 1}}));
    assert.commandFailed(coll.ensureIndex({_id: 1}, {name: "_id_", expireAfterSeconds: 3600}));
    assert.commandFailed(coll.ensureIndex({_id: 1}, {name: "_id_", background: false}));
    assert.commandFailed(coll.ensureIndex({_id: 1}, {name: "_id_", unknown: true}));
    assert.commandWorked(coll.ensureIndex(
        {_id: 1}, {name: "_id_", ns: coll.getFullName(), v: 2, collation: {locale: "simple"}}));

    // _id indexes must have the collection default collation.
    coll.drop();
    assert.commandWorked(coll.runCommand("create", {autoIndexId: false}));
    assert.commandFailed(coll.ensureIndex({_id: 1}, {name: "_id_", collation: {locale: "en_US"}}));
    assert.commandWorked(coll.ensureIndex({_id: 1}, {name: "_id_", collation: {locale: "simple"}}));

    coll.drop();
    assert.commandWorked(coll.runCommand("create", {autoIndexId: false}));
    assert.commandWorked(coll.ensureIndex({_id: 1}, {name: "_id_"}));

    coll.drop();
    assert.commandWorked(
        coll.runCommand("create", {autoIndexId: false, collation: {locale: "en_US"}}));
    assert.commandFailed(coll.ensureIndex({_id: 1}, {name: "_id_", collation: {locale: "simple"}}));
    assert.commandFailed(coll.ensureIndex({_id: 1}, {name: "_id_", collation: {locale: "fr_CA"}}));
    assert.commandWorked(
        coll.ensureIndex({_id: 1}, {name: "_id_", collation: {locale: "en_US", strength: 3}}));

    coll.drop();
    assert.commandWorked(
        coll.runCommand("create", {autoIndexId: false, collation: {locale: "en_US"}}));
    assert.commandWorked(coll.ensureIndex({_id: 1}, {name: "_id_"}));
    spec = GetIndexHelpers.findByName(coll.getIndexes(), "_id_");
    assert.neq(null, spec, "_id index spec not found");
    assert.eq("en_US", spec.collation.locale, tojson(spec));

=======

(function() {
    "use strict";

    load("jstests/libs/get_index_helpers.js");

    // Must use local db for testing because autoIndexId:false collections are not allowed in
    // replicated databases.
    var coll = db.getSiblingDB("local").index_id_options;

    // _id indexes must have key pattern {_id: 1}.
    coll.drop();
    assert.commandWorked(coll.runCommand("create", {autoIndexId: false}));
    assert.commandFailed(coll.ensureIndex({_id: -1}, {name: "_id_"}));

    // The name of an _id index gets corrected to "_id_".
    coll.drop();
    assert.commandWorked(coll.runCommand("create", {autoIndexId: false}));
    assert.commandWorked(coll.ensureIndex({_id: 1}, {name: "bad"}));
    var spec = GetIndexHelpers.findByKeyPattern(coll.getIndexes(), {_id: 1});
    assert.neq(null, spec, "_id index spec not found");
    assert.eq("_id_", spec.name, tojson(spec));

    // _id indexes cannot have any options other than "key", "name", "ns", "v", and "collation."
    coll.drop();
    assert.commandWorked(coll.runCommand("create", {autoIndexId: false}));
    assert.commandFailed(coll.ensureIndex({_id: 1}, {name: "_id_", unique: true}));
    assert.commandFailed(coll.ensureIndex({_id: 1}, {name: "_id_", sparse: false}));
    assert.commandFailed(
        coll.ensureIndex({_id: 1}, {name: "_id_", partialFilterExpression: {a: 1}}));
    assert.commandFailed(coll.ensureIndex({_id: 1}, {name: "_id_", expireAfterSeconds: 3600}));
    assert.commandFailed(coll.ensureIndex({_id: 1}, {name: "_id_", background: false}));
    assert.commandFailed(coll.ensureIndex({_id: 1}, {name: "_id_", unknown: true}));
    assert.commandWorked(coll.ensureIndex(
        {_id: 1}, {name: "_id_", ns: coll.getFullName(), v: 2, collation: {locale: "simple"}}));

    // _id indexes must have the collection default collation.
    coll.drop();
    assert.commandWorked(coll.runCommand("create", {autoIndexId: false}));
    assert.commandFailed(coll.ensureIndex({_id: 1}, {name: "_id_", collation: {locale: "en_US"}}));
    assert.commandWorked(coll.ensureIndex({_id: 1}, {name: "_id_", collation: {locale: "simple"}}));

    coll.drop();
    assert.commandWorked(coll.runCommand("create", {autoIndexId: false}));
    assert.commandWorked(coll.ensureIndex({_id: 1}, {name: "_id_"}));

    coll.drop();
    assert.commandWorked(
        coll.runCommand("create", {autoIndexId: false, collation: {locale: "en_US"}}));
    assert.commandFailed(coll.ensureIndex({_id: 1}, {name: "_id_", collation: {locale: "simple"}}));
    assert.commandFailed(coll.ensureIndex({_id: 1}, {name: "_id_", collation: {locale: "fr_CA"}}));
    assert.commandWorked(
        coll.ensureIndex({_id: 1}, {name: "_id_", collation: {locale: "en_US", strength: 3}}));

    coll.drop();
    assert.commandWorked(
        coll.runCommand("create", {autoIndexId: false, collation: {locale: "en_US"}}));
    assert.commandWorked(coll.ensureIndex({_id: 1}, {name: "_id_"}));
    spec = GetIndexHelpers.findByName(coll.getIndexes(), "_id_");
    assert.neq(null, spec, "_id index spec not found");
    assert.eq("en_US", spec.collation.locale, tojson(spec));

>>>>>>> f378d467
    // Non-_id indexes cannot have the name "_id_".
    coll.drop();
    assert.commandWorked(coll.runCommand("create", {autoIndexId: false}));
    assert.commandFailed(coll.ensureIndex({_id: "hashed"}, {name: "_id_"}));
    assert.commandFailed(coll.ensureIndex({a: 1}, {name: "_id_"}));
})();<|MERGE_RESOLUTION|>--- conflicted
+++ resolved
@@ -8,68 +8,6 @@
 // - _id indexes cannot have any options other than "key", "name", "ns", "v", and "collation".
 // - _id indexes must have the collection default collation.
 // - Non-_id indexes cannot have the name "_id_".
-<<<<<<< HEAD
-
-(function() {
-    "use strict";
-
-    load("jstests/libs/get_index_helpers.js");
-
-    var coll = db.index_id_options;
-
-    // _id indexes must have key pattern {_id: 1}.
-    coll.drop();
-    assert.commandWorked(coll.runCommand("create", {autoIndexId: false}));
-    assert.commandFailed(coll.ensureIndex({_id: -1}, {name: "_id_"}));
-
-    // The name of an _id index gets corrected to "_id_".
-    coll.drop();
-    assert.commandWorked(coll.runCommand("create", {autoIndexId: false}));
-    assert.commandWorked(coll.ensureIndex({_id: 1}, {name: "bad"}));
-    var spec = GetIndexHelpers.findByKeyPattern(coll.getIndexes(), {_id: 1});
-    assert.neq(null, spec, "_id index spec not found");
-    assert.eq("_id_", spec.name, tojson(spec));
-
-    // _id indexes cannot have any options other than "key", "name", "ns", "v", and "collation."
-    coll.drop();
-    assert.commandWorked(coll.runCommand("create", {autoIndexId: false}));
-    assert.commandFailed(coll.ensureIndex({_id: 1}, {name: "_id_", unique: true}));
-    assert.commandFailed(coll.ensureIndex({_id: 1}, {name: "_id_", sparse: false}));
-    assert.commandFailed(
-        coll.ensureIndex({_id: 1}, {name: "_id_", partialFilterExpression: {a: 1}}));
-    assert.commandFailed(coll.ensureIndex({_id: 1}, {name: "_id_", expireAfterSeconds: 3600}));
-    assert.commandFailed(coll.ensureIndex({_id: 1}, {name: "_id_", background: false}));
-    assert.commandFailed(coll.ensureIndex({_id: 1}, {name: "_id_", unknown: true}));
-    assert.commandWorked(coll.ensureIndex(
-        {_id: 1}, {name: "_id_", ns: coll.getFullName(), v: 2, collation: {locale: "simple"}}));
-
-    // _id indexes must have the collection default collation.
-    coll.drop();
-    assert.commandWorked(coll.runCommand("create", {autoIndexId: false}));
-    assert.commandFailed(coll.ensureIndex({_id: 1}, {name: "_id_", collation: {locale: "en_US"}}));
-    assert.commandWorked(coll.ensureIndex({_id: 1}, {name: "_id_", collation: {locale: "simple"}}));
-
-    coll.drop();
-    assert.commandWorked(coll.runCommand("create", {autoIndexId: false}));
-    assert.commandWorked(coll.ensureIndex({_id: 1}, {name: "_id_"}));
-
-    coll.drop();
-    assert.commandWorked(
-        coll.runCommand("create", {autoIndexId: false, collation: {locale: "en_US"}}));
-    assert.commandFailed(coll.ensureIndex({_id: 1}, {name: "_id_", collation: {locale: "simple"}}));
-    assert.commandFailed(coll.ensureIndex({_id: 1}, {name: "_id_", collation: {locale: "fr_CA"}}));
-    assert.commandWorked(
-        coll.ensureIndex({_id: 1}, {name: "_id_", collation: {locale: "en_US", strength: 3}}));
-
-    coll.drop();
-    assert.commandWorked(
-        coll.runCommand("create", {autoIndexId: false, collation: {locale: "en_US"}}));
-    assert.commandWorked(coll.ensureIndex({_id: 1}, {name: "_id_"}));
-    spec = GetIndexHelpers.findByName(coll.getIndexes(), "_id_");
-    assert.neq(null, spec, "_id index spec not found");
-    assert.eq("en_US", spec.collation.locale, tojson(spec));
-
-=======
 
 (function() {
     "use strict";
@@ -132,7 +70,6 @@
     assert.neq(null, spec, "_id index spec not found");
     assert.eq("en_US", spec.collation.locale, tojson(spec));
 
->>>>>>> f378d467
     // Non-_id indexes cannot have the name "_id_".
     coll.drop();
     assert.commandWorked(coll.runCommand("create", {autoIndexId: false}));
