--- conflicted
+++ resolved
@@ -19,13 +19,8 @@
             filter = {};
         }
 
-<<<<<<< HEAD
-        var res = mydb.runCommand("listCollections", {filter: filter});
-        var cursor = new DBCommandCursor(res._mongo, res);
-=======
         var cursor =
             new DBCommandCursor(mydb, mydb.runCommand("listCollections", {filter: filter}));
->>>>>>> f378d467
         function stripToName(result) {
             return result.name;
         }
@@ -88,8 +83,6 @@
         ]
     },
                         []);
-<<<<<<< HEAD
-=======
 
     // Filter with $expr.
     testListCollections({$expr: {$eq: ["$name", "lists"]}}, ["lists"]);
@@ -119,5 +112,4 @@
         mydb.getCollectionInfos(
             {a: {$nearSphere: {$geometry: {type: "Point", coordinates: [0, 0]}}}});
     });
->>>>>>> f378d467
 }());