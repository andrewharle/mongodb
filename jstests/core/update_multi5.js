<<<<<<< HEAD
// tests that $addToSet works in a multi-update.
(function() {
    "use strict";
    var t = db.update_multi5;
    t.drop();

    assert.writeOK(t.insert({path: 'r1', subscribers: [1, 2]}));
    assert.writeOK(t.insert({path: 'r2', subscribers: [3, 4]}));

    var res =
        assert.writeOK(t.update({}, {$addToSet: {subscribers: 5}}, {upsert: false, multi: true}));

    assert.eq(res.nMatched, 2, tojson(res));

=======
// @tags: [requires_non_retryable_writes]

// tests that $addToSet works in a multi-update.
(function() {
    "use strict";
    var t = db.update_multi5;
    t.drop();

    assert.writeOK(t.insert({path: 'r1', subscribers: [1, 2]}));
    assert.writeOK(t.insert({path: 'r2', subscribers: [3, 4]}));

    var res =
        assert.writeOK(t.update({}, {$addToSet: {subscribers: 5}}, {upsert: false, multi: true}));

    assert.eq(res.nMatched, 2, tojson(res));

>>>>>>> f378d467
    t.find().forEach(function(z) {
        assert.eq(3, z.subscribers.length, tojson(z));
    });
})();<|MERGE_RESOLUTION|>--- conflicted
+++ resolved
@@ -1,19 +1,3 @@
-<<<<<<< HEAD
-// tests that $addToSet works in a multi-update.
-(function() {
-    "use strict";
-    var t = db.update_multi5;
-    t.drop();
-
-    assert.writeOK(t.insert({path: 'r1', subscribers: [1, 2]}));
-    assert.writeOK(t.insert({path: 'r2', subscribers: [3, 4]}));
-
-    var res =
-        assert.writeOK(t.update({}, {$addToSet: {subscribers: 5}}, {upsert: false, multi: true}));
-
-    assert.eq(res.nMatched, 2, tojson(res));
-
-=======
 // @tags: [requires_non_retryable_writes]
 
 // tests that $addToSet works in a multi-update.
@@ -30,7 +14,6 @@
 
     assert.eq(res.nMatched, 2, tojson(res));
 
->>>>>>> f378d467
     t.find().forEach(function(z) {
         assert.eq(3, z.subscribers.length, tojson(z));
     });
