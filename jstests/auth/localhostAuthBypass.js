// SERVER-6591: Localhost authentication exception doesn't work right on sharded cluster
//
// This test is to ensure that localhost authentication works correctly against a standalone
// mongod whether it is hosted with "localhost" or a hostname.

var baseName = "auth_server-6591";
var dbpath = MongoRunner.dataPath + baseName;
var username = "foo";
var password = "bar";

load("jstests/libs/host_ipaddr.js");

var createUser = function(db) {
    print("============ adding a user.");
    db.createUser({user: username, pwd: password, roles: jsTest.adminUserRoles});
};

var createRole = function(mongo) {
    print("============ adding a role.");
    mongo.getDB("admin").createRole(
        {role: "roleAdministrator", roles: [{role: "userAdmin", db: "admin"}], privileges: []});
};

var createRole = function(mongo) {
    print("============ adding a role.");
    mongo.getDB("admin").createRole(
        {role: "roleAdministrator", roles: [{role: "userAdmin", db: "admin"}], privileges: []});
};

var assertCannotRunCommands = function(mongo) {
    print("============ ensuring that commands cannot be run.");

    var test = mongo.getDB("test");
    assert.throws(function() {
        test.system.users.findOne();
    });

    assert.writeError(test.foo.save({_id: 0}));

    assert.throws(function() {
        test.foo.findOne({_id: 0});
    });

    assert.writeError(test.foo.update({_id: 0}, {$set: {x: 20}}));
    assert.writeError(test.foo.remove({_id: 0}));

    assert.throws(function() {
        test.foo.mapReduce(
            function() {
                emit(1, 1);
            },
            function(id, count) {
                return Array.sum(count);
            },
            {out: "other"});
    });

    // Additional commands not permitted
    // Create non-admin user
    assert.throws(function() {
        mongo.getDB("test").createUser({user: username, pwd: password, roles: ['readWrite']});
    });
    // DB operations
    var authorizeErrorCode = 13;
    assert.commandFailedWithCode(
        mongo.getDB("test").copyDatabase("admin", "admin2"), authorizeErrorCode, "copyDatabase");
    // Create collection
    assert.commandFailedWithCode(
        mongo.getDB("test").createCollection("log", {capped: true, size: 5242880, max: 5000}),
        authorizeErrorCode,
        "createCollection");
    // Set/Get system parameters
    var params = [
        {param: "journalCommitInterval", val: 200},
        {param: "logLevel", val: 2},
        {param: "logUserIds", val: 1},
        {param: "notablescan", val: 1},
        {param: "quiet", val: 1},
        {param: "replApplyBatchSize", val: 10},
        {param: "replIndexPrefetch", val: "none"},
        {param: "syncdelay", val: 30},
        {param: "traceExceptions", val: true},
        {param: "sslMode", val: "preferSSL"},
        {param: "clusterAuthMode", val: "sendX509"},
        {param: "userCacheInvalidationIntervalSecs", val: 300}
    ];
    params.forEach(function(p) {
        var cmd = {setParameter: 1};
        cmd[p.param] = p.val;
        assert.commandFailedWithCode(
            mongo.getDB("admin").runCommand(cmd), authorizeErrorCode, "setParameter: " + p.param);
    });
    params.forEach(function(p) {
        var cmd = {getParameter: 1};
        cmd[p.param] = 1;
        assert.commandFailedWithCode(
            mongo.getDB("admin").runCommand(cmd), authorizeErrorCode, "getParameter: " + p.param);
    });
};

var assertCanRunCommands = function(mongo) {
    print("============ ensuring that commands can be run.");

    var test = mongo.getDB("test");
    // will throw on failure
    test.system.users.findOne();

    assert.writeOK(test.foo.save({_id: 0}));
    assert.writeOK(test.foo.update({_id: 0}, {$set: {x: 20}}));
    assert.writeOK(test.foo.remove({_id: 0}));

    test.foo.mapReduce(
        function() {
            emit(1, 1);
        },
        function(id, count) {
            return Array.sum(count);
        },
        {out: "other"});
};

var authenticate = function(mongo) {
    print("============ authenticating user.");
    mongo.getDB("admin").auth(username, password);
};

var shutdown = function(conn) {
    print("============ shutting down.");
    MongoRunner.stopMongod(conn, /*signal*/ false, {auth: {user: username, pwd: password}});
};

var runTest = function(useHostName, useSession) {
    print("==========================");
    print("starting mongod: useHostName=" + useHostName);
    print("==========================");
    var conn = MongoRunner.runMongod({auth: "", dbpath: dbpath, useHostName: useHostName});

    var mongo = new Mongo("localhost:" + conn.port);

    assertCannotRunCommands(mongo);

    if (useSession) {
        var session = mongo.startSession();
        createUser(session.getDatabase("admin"));
        session.endSession();
    } else {
        createUser(mongo.getDB("admin"));
    }

    assertCannotRunCommands(mongo);

    authenticate(mongo);

    assertCanRunCommands(mongo);

    print("============ reconnecting with new client.");
    mongo = new Mongo("localhost:" + conn.port);

    assertCannotRunCommands(mongo);

    authenticate(mongo);

    assertCanRunCommands(mongo);

    shutdown(conn);
};

var runNonlocalTest = function(host) {
    print("==========================");
    print("starting mongod: non-local host access " + host);
    print("==========================");
    var conn = MongoRunner.runMongod({auth: "", dbpath: dbpath});

    var mongo = new Mongo(host + ":" + conn.port);

    assertCannotRunCommands(mongo);
    assert.throws(function() {
        mongo.getDB("admin").createUser(
            {user: username, pwd: password, roles: jsTest.adminUserRoles});
    });
    assert.throws(function() {
        mongo.getDB("$external")
            .createUser({user: username, pwd: password, roles: jsTest.adminUserRoles});
    });
    shutdown(conn);
};

// Per SERVER-23503, the existence of roles in the admin database should disable the localhost
// exception.
// Start the server without auth. Create a role. Restart the server with auth. The exception is
// now enabled.
var runRoleTest = function() {
    var conn = MongoRunner.runMongod({dbpath: dbpath});
    var mongo = new Mongo("localhost:" + conn.port);
    assertCanRunCommands(mongo);
    createRole(mongo);
    assertCanRunCommands(mongo);
    MongoRunner.stopMongod(conn);
    conn = MongoRunner.runMongod({auth: '', dbpath: dbpath, restart: true, cleanData: false});
    mongo = new Mongo("localhost:" + conn.port);
    assertCannotRunCommands(mongo);
<<<<<<< HEAD
};

runTest(false);
runTest(true);

runNonlocalTest(get_ipaddr());

=======
    MongoRunner.stopMongod(conn);
};

runTest(false, false);
runTest(false, true);
runTest(true, false);
runTest(true, true);

runNonlocalTest(get_ipaddr());

>>>>>>> f378d467
runRoleTest();<|MERGE_RESOLUTION|>--- conflicted
+++ resolved
@@ -13,12 +13,6 @@
 var createUser = function(db) {
     print("============ adding a user.");
     db.createUser({user: username, pwd: password, roles: jsTest.adminUserRoles});
-};
-
-var createRole = function(mongo) {
-    print("============ adding a role.");
-    mongo.getDB("admin").createRole(
-        {role: "roleAdministrator", roles: [{role: "userAdmin", db: "admin"}], privileges: []});
 };
 
 var createRole = function(mongo) {
@@ -199,15 +193,6 @@
     conn = MongoRunner.runMongod({auth: '', dbpath: dbpath, restart: true, cleanData: false});
     mongo = new Mongo("localhost:" + conn.port);
     assertCannotRunCommands(mongo);
-<<<<<<< HEAD
-};
-
-runTest(false);
-runTest(true);
-
-runNonlocalTest(get_ipaddr());
-
-=======
     MongoRunner.stopMongod(conn);
 };
 
@@ -218,5 +203,4 @@
 
 runNonlocalTest(get_ipaddr());
 
->>>>>>> f378d467
 runRoleTest();