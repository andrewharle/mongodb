// Validates that, when it cannot reach a config server, mongos assumes that the
// localhost exception does not apply.  That is, if mongos cannot verify that there
// are user documents stored in the configuration information, it must assume that
// there are.
// @tags: [requires_sharding]

var dopts = {smallfiles: "", nopreallocj: ""};
<<<<<<< HEAD
=======

// TODO: Remove 'shardAsReplicaSet: false' when SERVER-32672 is fixed.
>>>>>>> f378d467
var st = new ShardingTest({
    shards: 1,
    mongos: 1,
    config: 1,
    keyFile: 'jstests/libs/key1',
    useHostname: false,  // Needed when relying on the localhost exception
    other: {
        shardOptions: dopts,
        configOptions: dopts,
        mongosOptions: {verbose: 1},
        shardAsReplicaSet: false
    }
});
var mongos = st.s;
var config = st.config0;
var authzErrorCode = 13;

// set up user/pwd on admin db with clusterAdmin role (for serverStatus)
var conn = new Mongo(mongos.host);
var db = conn.getDB('admin');
db.createUser({user: 'user', pwd: 'pwd', roles: ['clusterAdmin']});
db.auth('user', 'pwd');

// open a new connection to mongos (unauthorized)
var conn = new Mongo(mongos.host);
db = conn.getDB('admin');

// first serverStatus should fail since user is not authorized
assert.commandFailedWithCode(db.adminCommand('serverStatus'), authzErrorCode);

// authorize and repeat command, works
db.auth('user', 'pwd');
assert.commandWorked(db.adminCommand('serverStatus'));

jsTest.log('repeat without config server');

// shut down only config server
MongoRunner.stopMongod(config);

// open a new connection to mongos (unauthorized)
var conn2 = new Mongo(mongos.host);
var db2 = conn2.getDB('admin');

// should fail since user is not authorized.
assert.commandFailedWithCode(db2.adminCommand('serverStatus'), authzErrorCode);
st.stop();<|MERGE_RESOLUTION|>--- conflicted
+++ resolved
@@ -5,11 +5,8 @@
 // @tags: [requires_sharding]
 
 var dopts = {smallfiles: "", nopreallocj: ""};
-<<<<<<< HEAD
-=======
 
 // TODO: Remove 'shardAsReplicaSet: false' when SERVER-32672 is fixed.
->>>>>>> f378d467
 var st = new ShardingTest({
     shards: 1,
     mongos: 1,
