--- conflicted
+++ resolved
@@ -13,13 +13,10 @@
         // tested manually), so 127.0.0.1 is also present so the test mongo shell can connect
         // with that address.
         var mongod = MongoRunner.runMongod({ipv6: "", bind_ip: "::1,127.0.0.1"});
-<<<<<<< HEAD
-=======
         if (mongod == null) {
             jsTest.log("Unable to run test because ipv6 is not on machine, see BF-10990");
             return;
         }
->>>>>>> f378d467
         var args = [
             "mongo",
             "--nodb",
@@ -39,10 +36,7 @@
         if (exitCode != 0) {
             doassert("inner test failed with exit code " + exitcode);
         }
-<<<<<<< HEAD
-=======
         MongoRunner.stopMongod(mongod);
->>>>>>> f378d467
         return;
     }
 
