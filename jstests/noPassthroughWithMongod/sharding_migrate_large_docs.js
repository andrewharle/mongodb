--- conflicted
+++ resolved
@@ -3,12 +3,8 @@
 // @tags: [requires_sharding]
 //
 
-<<<<<<< HEAD
-var st = new ShardingTest({shards: 2, mongos: 1});
-=======
 // TODO: SERVER-33601 remove shardAsReplicaSet: false
 var st = new ShardingTest({shards: 2, mongos: 1, other: {shardAsReplicaSet: false}});
->>>>>>> f378d467
 
 var mongos = st.s0;
 var coll = mongos.getCollection("foo.bar");
