--- conflicted
+++ resolved
@@ -1,163 +1,4 @@
 // SERVER-11118 Tests for $dateToString
-<<<<<<< HEAD
-
-load('jstests/aggregation/extras/utils.js');
-
-db = db.getSiblingDB("aggdb");
-
-// Used to verify expected output format
-function testFormat(date, formatStr, expectedStr) {
-    db.dates.drop();
-    db.dates.insert({date: date});
-
-    var res =
-        db.dates
-            .aggregate([{
-                $project:
-                    {_id: 0, formatted: {$dateToString: {format: formatStr, date: "$date"}}}
-            }])
-            .toArray();
-
-    assert.eq(res[0].formatted, expectedStr);
-}
-
-// Used to verify that server recognizes bad formats
-function testFormatError(formatObj, errCode) {
-    db.dates.drop();
-    db.dates.insert({tm: ISODate()});
-
-    assertErrorCode(db.dates, {$project: {_id: 0, formatted: {$dateToString: formatObj}}}, errCode);
-}
-
-// Used to verify that only date values are accepted for date parameter
-function testDateValueError(dateVal, errCode) {
-    db.dates.drop();
-    db.dates.insert({date: dateVal});
-
-    assertErrorCode(
-        db.dates, {$project: {formatted: {$dateToString: {format: "%Y", date: "$date"}}}}, errCode);
-}
-
-var now = ISODate();
-
-// Use all modifiers we can test with js provided function
-testFormat(now, "%%-%Y-%m-%d-%H-%M-%S-%L", [
-    "%",
-    now.getUTCFullYear().zeroPad(4),
-    (now.getUTCMonth() + 1).zeroPad(2),
-    now.getUTCDate().zeroPad(2),
-    now.getUTCHours().zeroPad(2),
-    now.getUTCMinutes().zeroPad(2),
-    now.getUTCSeconds().zeroPad(2),
-    now.getUTCMilliseconds().zeroPad(3)
-].join("-"));
-
-// Padding tests
-var padme = ISODate("2001-02-03T04:05:06.007Z");
-
-testFormat(padme, "%%", "%");
-testFormat(padme, "%Y", padme.getUTCFullYear().zeroPad(4));
-testFormat(padme, "%m", (padme.getUTCMonth() + 1).zeroPad(2));
-testFormat(padme, "%d", padme.getUTCDate().zeroPad(2));
-testFormat(padme, "%H", padme.getUTCHours().zeroPad(2));
-testFormat(padme, "%M", padme.getUTCMinutes().zeroPad(2));
-testFormat(padme, "%S", padme.getUTCSeconds().zeroPad(2));
-testFormat(padme, "%L", padme.getUTCMilliseconds().zeroPad(3));
-
-// no space and multiple characters between modifiers
-testFormat(now, "%d%d***%d***%d**%d*%d", [
-    now.getUTCDate().zeroPad(2),
-    now.getUTCDate().zeroPad(2),
-    "***",
-    now.getUTCDate().zeroPad(2),
-    "***",
-    now.getUTCDate().zeroPad(2),
-    "**",
-    now.getUTCDate().zeroPad(2),
-    "*",
-    now.getUTCDate().zeroPad(2)
-].join(""));
-
-// JS doesn't have equivalents of these format specifiers
-testFormat(ISODate('1999-01-02 03:04:05.006Z'), "%U-%w-%j", "00-7-002");
-
-// Missing date
-testFormatError({format: "%Y"}, 18628);
-
-// Missing format
-testFormatError({date: "$date"}, 18627);
-
-// Extra field
-testFormatError({format: "%Y", date: "$date", extra: "whyamIhere"}, 18534);
-
-// Not an object
-testFormatError(["%Y", "$date"], 18629);
-
-// Use invalid modifier at middle of string
-testFormatError({format: "%Y-%q", date: "$date"}, 18536);
-
-// Odd number of percent signs at end
-testFormatError({format: "%U-%w-%j-%%%", date: "$date"}, 18535);
-
-// Odd number of percent signs at middle
-// will get interpreted as an invalid modifier since it will try to use '%A'
-testFormatError({format: "AAAAA%%%AAAAAA", date: "$date"}, 18536);
-
-// Format parameter not a string
-testFormatError({format: {iamalion: "roar"}, date: "$date"}, 18533);
-
-///
-/// Additional Tests
-///
-
-// Test document
-var date = ISODate("1999-08-29");
-
-testFormat(date, "%%d", "%d");
-
-// A very long string of "%"s
-var longstr = Array(1000).join("%%");
-var halfstr = Array(1000).join("%");
-testFormat(date, longstr, halfstr);
-
-// Using subexpressions as format strings (eg "format: '$b'")
-testFormat(date, "$b", "$b");
-
-// Dates as null (should return a null)
-testFormat(null, "%Y", null);
-
-///
-/// Using non-date fields as date parameter *should fail*
-///
-
-// Array
-testDateValueError([], 16006);
-testDateValueError([1, 2, 3], 16006);
-
-// Sub-object
-testDateValueError({}, 16006);
-testDateValueError({a: 1}, 16006);
-
-// String
-testDateValueError("blahblahblah", 16006);
-
-// Integer
-testDateValueError(1234, 16006);
-
-///
-/// Using non-string fields as format strings
-///
-
-// Array
-testFormatError({format: [], date: "$date"}, 18533);
-testFormatError({format: [1, 2, 3], date: "$date"}, 18533);
-
-// Integer
-testFormatError({format: 1, date: "$date"}, 18533);
-
-// Date
-testFormatError({format: ISODate(), date: "$date"}, 18533);
-=======
 (function() {
     "use strict";
 
@@ -310,5 +151,4 @@
 
     // Date
     testFormatError({format: ISODate(), date: "$date"}, 18533);
-})();
->>>>>>> f378d467
+})();