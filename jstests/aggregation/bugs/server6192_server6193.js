// test short-circuiting of $and and $or in
// $project stages to a $const boolean
//
<<<<<<< HEAD
// This test makes assumptions about how the explain output will be formatted, so cannot be
// transformed to be put inside a $facet stage.
// @tags: [do_not_wrap_aggregations_in_facets]
=======
// Cannot implicitly shard accessed collections because the explain output from a mongod when run
// against a sharded collection is wrapped in a "shards" object with keys for each shard.
//
// This test makes assumptions about how the explain output will be formatted, so cannot be
// transformed to be put inside a $facet stage.
// @tags: [do_not_wrap_aggregations_in_facets,assumes_unsharded_collection]
>>>>>>> f378d467

var t = db.jstests_aggregation_server6192;
t.drop();
t.save({x: true});

function assertOptimized(pipeline, v) {
    var explained = t.runCommand("aggregate", {pipeline: pipeline, explain: true});

    printjson({input: pipeline, output: explained});

    assert("stages" in explained);
    assert("$project" in explained.stages[1]);
    var projectStage = explained.stages[1]["$project"];
    assert.eq(projectStage.a["$const"], v, "ensure short-circuiting worked");
}

function assertNotOptimized(pipeline) {
    var explained = t.runCommand("aggregate", {pipeline: pipeline, explain: true});

    printjson({input: pipeline, output: explained});

    assert("stages" in explained);
    assert("$project" in explained.stages[1]);
    var projectStage = explained.stages[1]["$project"];
    assert(!("$const" in projectStage.a), "ensure no short-circuiting");
}

// short-circuiting for $and
assertOptimized([{$project: {a: {$and: [0, '$x']}}}], false);
assertOptimized([{$project: {a: {$and: [0, 1, '$x']}}}], false);
assertOptimized([{$project: {a: {$and: [0, 1, '', '$x']}}}], false);

assertOptimized([{$project: {a: {$and: [1, 0, '$x']}}}], false);
assertOptimized([{$project: {a: {$and: [1, '', 0, '$x']}}}], false);
assertOptimized([{$project: {a: {$and: [1, 1, 0, 1]}}}], false);

// short-circuiting for $or
assertOptimized([{$project: {a: {$or: [1, '$x']}}}], true);
assertOptimized([{$project: {a: {$or: [1, 0, '$x']}}}], true);
assertOptimized([{$project: {a: {$or: [1, '', '$x']}}}], true);

assertOptimized([{$project: {a: {$or: [0, 1, '$x']}}}], true);
assertOptimized([{$project: {a: {$or: ['', 0, 1, '$x']}}}], true);
assertOptimized([{$project: {a: {$or: [0, 0, 0, 1]}}}], true);

// examples that should not short-circuit
assertNotOptimized([{$project: {a: {$and: [1, '$x']}}}]);
assertNotOptimized([{$project: {a: {$or: [0, '$x']}}}]);
assertNotOptimized([{$project: {a: {$and: ['$x', '$x']}}}]);
assertNotOptimized([{$project: {a: {$or: ['$x', '$x']}}}]);
assertNotOptimized([{$project: {a: {$and: ['$x']}}}]);
assertNotOptimized([{$project: {a: {$or: ['$x']}}}]);<|MERGE_RESOLUTION|>--- conflicted
+++ resolved
@@ -1,18 +1,12 @@
 // test short-circuiting of $and and $or in
 // $project stages to a $const boolean
 //
-<<<<<<< HEAD
-// This test makes assumptions about how the explain output will be formatted, so cannot be
-// transformed to be put inside a $facet stage.
-// @tags: [do_not_wrap_aggregations_in_facets]
-=======
 // Cannot implicitly shard accessed collections because the explain output from a mongod when run
 // against a sharded collection is wrapped in a "shards" object with keys for each shard.
 //
 // This test makes assumptions about how the explain output will be formatted, so cannot be
 // transformed to be put inside a $facet stage.
 // @tags: [do_not_wrap_aggregations_in_facets,assumes_unsharded_collection]
->>>>>>> f378d467
 
 var t = db.jstests_aggregation_server6192;
 t.drop();
