--- conflicted
+++ resolved
@@ -32,11 +32,7 @@
 
     // valid use of $abs: numbers become positive, null/undefined/nonexistent become null
 
-<<<<<<< HEAD
-    var results = coll.aggregate([{$project: {a: {$abs: "$a"}}}]).toArray();
-=======
     var results = coll.aggregate([{$project: {a: {$abs: "$a"}}}, {$sort: {_id: 1}}]).toArray();
->>>>>>> f378d467
     assert.eq(results, [
         {_id: 0, a: 5},
         {_id: 1, a: 5},
