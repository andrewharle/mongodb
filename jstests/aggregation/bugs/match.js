--- conflicted
+++ resolved
@@ -1,118 +1,6 @@
 // Check $match pipeline stage.
 // - Filtering behavior equivalent to a mongo query.
 // - $where and geo operators are not allowed
-<<<<<<< HEAD
-load('jstests/aggregation/extras/utils.js');
-
-t = db.jstests_aggregation_match;
-t.drop();
-
-identityProjection = {
-    _id: '$_id',
-    a: '$a'
-};
-
-/** Assert that an aggregation generated the expected error. */
-function assertError(expectedCode, matchSpec) {
-    matchStage = {$match: matchSpec};
-    // Check where matching is folded in to DocumentSourceCursor.
-    assertErrorCode(t, [matchStage], expectedCode);
-    // Check where matching is not folded in to DocumentSourceCursor.
-    assertErrorCode(t, [{$project: identityProjection}, matchStage], expectedCode);
-}
-
-/** Assert that the contents of two arrays are equal, ignoring element ordering. */
-function assertEqualResultsUnordered(one, two) {
-    oneStr = one.map(function(x) {
-        return tojson(x);
-    });
-    twoStr = two.map(function(x) {
-        return tojson(x);
-    });
-    oneStr.sort();
-    twoStr.sort();
-    assert.eq(oneStr, twoStr);
-}
-
-/** Assert that an aggregation result is as expected. */
-function assertResults(expectedResults, matchSpec) {
-    findResults = t.find(matchSpec).toArray();
-    if (expectedResults) {
-        assertEqualResultsUnordered(expectedResults, findResults);
-    }
-    matchStage = {$match: matchSpec};
-    // Check where matching is folded in to DocumentSourceCursor.
-    assertEqualResultsUnordered(findResults, t.aggregate(matchStage).toArray());
-    // Check where matching is not folded in to DocumentSourceCursor.
-    assertEqualResultsUnordered(findResults,
-                                t.aggregate({$project: identityProjection}, matchStage).toArray());
-}
-
-// Invalid matcher syntax.
-assertError(2, {a: {$mod: [0 /* invalid */, 0]}});
-
-// $where not allowed.
-assertError(16395, {$where: 'true'});
-
-// Geo not allowed.
-assertError(16424, {$match: {a: {$near: [0, 0]}}});
-
-// Update modifier not allowed.
-if (0) {  // SERVER-6650
-    assertError(0, {a: 1, $inc: {b: 1}});
-}
-
-// Aggregation expression not allowed.
-if (0) {  // SERVER-6650
-    assertError(0, {a: 1, b: {$gt: {$add: [1, 1]}}});
-}
-
-function checkMatchResults(indexed) {
-    // No results.
-    t.remove({});
-    assertResults([], {});
-
-    t.save({_id: 0, a: 1});
-    t.save({_id: 1, a: 2});
-    t.save({_id: 2, a: 3});
-
-    // Empty query.
-    assertResults([{_id: 0, a: 1}, {_id: 1, a: 2}, {_id: 2, a: 3}], {});
-
-    // Simple queries.
-    assertResults([{_id: 0, a: 1}], {a: 1});
-    assertResults([{_id: 1, a: 2}], {a: 2});
-    assertResults([{_id: 1, a: 2}, {_id: 2, a: 3}], {a: {$gt: 1}});
-    assertResults([{_id: 0, a: 1}, {_id: 1, a: 2}], {a: {$lte: 2}});
-    assertResults([{_id: 0, a: 1}, {_id: 2, a: 3}], {a: {$in: [1, 3]}});
-
-    // Regular expression.
-    t.remove({});
-    t.save({_id: 0, a: 'x'});
-    t.save({_id: 1, a: 'yx'});
-    assertResults([{_id: 0, a: 'x'}], {a: /^x/});
-    assertResults([{_id: 0, a: 'x'}, {_id: 1, a: 'yx'}], {a: /x/});
-
-    // Dotted field.
-    t.remove({});
-    t.save({_id: 0, a: {b: 4}});
-    t.save({_id: 1, a: 2});
-    assertResults([{_id: 0, a: {b: 4}}], {'a.b': 4});
-
-    // Value within an array.
-    t.remove({});
-    t.save({_id: 0, a: [1, 2, 3]});
-    t.save({_id: 1, a: [2, 2, 3]});
-    t.save({_id: 2, a: [2, 2, 2]});
-    assertResults([{_id: 0, a: [1, 2, 3]}, {_id: 1, a: [2, 2, 3]}], {a: 3});
-
-    // Missing, null, $exists matching.
-    t.remove({});
-    t.save({_id: 0});
-    t.save({_id: 1, a: null});
-    if (0) {  // SERVER-6571
-        t.save({_id: 2, a: undefined});
-=======
 (function() {
     "use strict";
 
@@ -143,7 +31,6 @@
         oneStr.sort();
         twoStr.sort();
         assert.eq(oneStr, twoStr);
->>>>>>> f378d467
     }
 
     /** Assert that an aggregation result is as expected. */
@@ -271,40 +158,10 @@
         assertResults([{_id: 0, a: 1}, {_id: 2, a: 3}], {$or: [{_id: 0}, {a: 3}]});
     }
 
-<<<<<<< HEAD
-    // $atomic does not affect results.
-    t.remove({});
-    t.save({_id: 0, a: 1});
-    t.save({_id: 1, a: 2});
-    t.save({_id: 2, a: 3});
-    assertResults([{_id: 0, a: 1}], {a: 1, $atomic: true});
-    assertResults([{_id: 1, a: 2}], {a: 2, $atomic: true});
-    assertResults([{_id: 1, a: 2}, {_id: 2, a: 3}], {a: {$gt: 1}, $atomic: true});
-    assertResults([{_id: 0, a: 1}, {_id: 1, a: 2}], {a: {$lte: 2}, $atomic: true});
-    assertResults([{_id: 0, a: 1}, {_id: 2, a: 3}], {a: {$in: [1, 3]}, $atomic: true});
-
-    // $and
-    assertResults([{_id: 1, a: 2}], {$and: [{a: 2}, {_id: 1}]});
-    assertResults([], {$and: [{a: 1}, {_id: 1}]});
-    assertResults([{_id: 1, a: 2}, {_id: 2, a: 3}],
-                  {$and: [{$or: [{_id: 1}, {a: 3}]}, {$or: [{_id: 2}, {a: 2}]}]});
-
-    // $or
-    assertResults([{_id: 0, a: 1}, {_id: 2, a: 3}], {$or: [{_id: 0}, {a: 3}]});
-}
-
-checkMatchResults(false);
-t.ensureIndex({a: 1});
-checkMatchResults(true);
-t.ensureIndex({'a.b': 1});
-t.ensureIndex({'a.c': 1});
-checkMatchResults(true);
-=======
     checkMatchResults(false);
     coll.createIndex({a: 1});
     checkMatchResults(true);
     coll.createIndex({'a.b': 1});
     coll.createIndex({'a.c': 1});
     checkMatchResults(true);
-})();
->>>>>>> f378d467
+})();