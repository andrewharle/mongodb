// SERVER-4588 Add option to $unwind to emit array index.
(function() {
    "use strict";

    const coll = db.server4588;
    coll.drop();

    assert.writeOK(coll.insert({_id: 0}));
    assert.writeOK(coll.insert({_id: 1, x: null}));
    assert.writeOK(coll.insert({_id: 2, x: []}));
    assert.writeOK(coll.insert({_id: 3, x: [1, 2, 3]}));
    assert.writeOK(coll.insert({_id: 4, x: 5}));

    // Without includeArrayIndex.
<<<<<<< HEAD
    var actualResults = coll.aggregate([{$unwind: {path: "$x"}}]).toArray();
    var expectedResults = [
=======
    let actualResults =
        coll.aggregate([{$unwind: {path: "$x"}}, {$sort: {_id: 1, x: 1}}]).toArray();
    let expectedResults = [
>>>>>>> f378d467
        {_id: 3, x: 1},
        {_id: 3, x: 2},
        {_id: 3, x: 3},
        {_id: 4, x: 5},
    ];
    assert.eq(expectedResults, actualResults, "Incorrect results for normal $unwind");

    // With includeArrayIndex, index inserted into a new field.
    actualResults =
        coll.aggregate(
                [{$unwind: {path: "$x", includeArrayIndex: "index"}}, {$sort: {_id: 1, x: 1}}])
            .toArray();
    expectedResults = [
        {_id: 3, x: 1, index: NumberLong(0)},
        {_id: 3, x: 2, index: NumberLong(1)},
        {_id: 3, x: 3, index: NumberLong(2)},
        {_id: 4, x: 5, index: null},
    ];
    assert.eq(expectedResults, actualResults, "Incorrect results $unwind with includeArrayIndex");

    // With both includeArrayIndex and preserveNullAndEmptyArrays.
<<<<<<< HEAD
    // TODO: update this test when SERVER-20168 is resolved.
    actualResults =
        coll.aggregate([{
                $unwind:
                    {path: "$x", includeArrayIndex: "index", preserveNullAndEmptyArrays: true}
            }])
=======
    actualResults =
        coll.aggregate([
                {
                  $unwind:
                      {path: "$x", includeArrayIndex: "index", preserveNullAndEmptyArrays: true}
                },
                {$sort: {_id: 1, x: 1}}
            ])
>>>>>>> f378d467
            .toArray();
    expectedResults = [
        {_id: 0, index: null},
        {_id: 1, x: null, index: null},
        {_id: 2, index: null},
        {_id: 3, x: 1, index: NumberLong(0)},
        {_id: 3, x: 2, index: NumberLong(1)},
        {_id: 3, x: 3, index: NumberLong(2)},
        {_id: 4, x: 5, index: null},
    ];
    assert.eq(expectedResults,
              actualResults,
              "Incorrect results $unwind with includeArrayIndex and preserveNullAndEmptyArrays");
}());<|MERGE_RESOLUTION|>--- conflicted
+++ resolved
@@ -12,14 +12,9 @@
     assert.writeOK(coll.insert({_id: 4, x: 5}));
 
     // Without includeArrayIndex.
-<<<<<<< HEAD
-    var actualResults = coll.aggregate([{$unwind: {path: "$x"}}]).toArray();
-    var expectedResults = [
-=======
     let actualResults =
         coll.aggregate([{$unwind: {path: "$x"}}, {$sort: {_id: 1, x: 1}}]).toArray();
     let expectedResults = [
->>>>>>> f378d467
         {_id: 3, x: 1},
         {_id: 3, x: 2},
         {_id: 3, x: 3},
@@ -41,14 +36,6 @@
     assert.eq(expectedResults, actualResults, "Incorrect results $unwind with includeArrayIndex");
 
     // With both includeArrayIndex and preserveNullAndEmptyArrays.
-<<<<<<< HEAD
-    // TODO: update this test when SERVER-20168 is resolved.
-    actualResults =
-        coll.aggregate([{
-                $unwind:
-                    {path: "$x", includeArrayIndex: "index", preserveNullAndEmptyArrays: true}
-            }])
-=======
     actualResults =
         coll.aggregate([
                 {
@@ -57,7 +44,6 @@
                 },
                 {$sort: {_id: 1, x: 1}}
             ])
->>>>>>> f378d467
             .toArray();
     expectedResults = [
         {_id: 0, index: null},
