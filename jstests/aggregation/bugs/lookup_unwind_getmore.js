--- conflicted
+++ resolved
@@ -16,21 +16,6 @@
 
     const testDB = conn.getDB('test');
 
-<<<<<<< HEAD
-    // We use a batch size of 2 to ensure that the mongo shell issues a getMore when unwinding the
-    // results from the 'dest' collection for the same document in the 'source' collection under a
-    // different OperationContext.
-    const batchSize = 2;
-    const numMatches = 5;
-
-    assert.writeOK(testDB.source.insert({local: 1}));
-    for (let i = 0; i < numMatches; ++i) {
-        assert.writeOK(testDB.dest.insert({foreign: 1}));
-    }
-
-    const res = assert.commandWorked(testDB.runCommand({
-        aggregate: 'source',
-=======
     /**
      * Executes an aggregrate with 'options.pipeline' and confirms that 'options.numResults' were
      * returned.
@@ -62,7 +47,6 @@
     }
 
     runTest({
->>>>>>> f378d467
         pipeline: [
             {
               $lookup: {
@@ -78,15 +62,6 @@
               },
             },
         ],
-<<<<<<< HEAD
-        cursor: {
-            batchSize: batchSize,
-        },
-    }));
-
-    const cursor = new DBCommandCursor(conn, res, batchSize);
-    assert.eq(numMatches, cursor.itcount());
-=======
         numResults: 5
     });
 
@@ -123,7 +98,6 @@
         ],
         numResults: 25
     });
->>>>>>> f378d467
 
     MongoRunner.stopMongod(conn);
 })();