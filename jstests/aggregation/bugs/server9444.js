// server-9444 support disk storage of intermediate results in aggregation
(function() {
    'use strict';

    var t = db.server9444;
    t.drop();

    var sharded = (typeof(RUNNING_IN_SHARDED_AGG_TEST) != 'undefined');  // see end of testshard1.js
    if (sharded) {
        assert.commandWorked(
            db.adminCommand({shardcollection: t.getFullName(), key: {"_id": 'hashed'}}));
    }

    var memoryLimitMB = sharded ? 200 : 100;

    function loadData() {
        var bigStr = Array(1024 * 1024 + 1).toString();  // 1MB of ','
        for (var i = 0; i < memoryLimitMB + 1; i++)
            t.insert({_id: i, bigStr: i + bigStr, random: Math.random()});

        assert.gt(t.stats().size, memoryLimitMB * 1024 * 1024);
    }
    loadData();

    function test(pipeline, outOfMemoryCode) {
        // ensure by default we error out if exceeding memory limit
        var res = t.runCommand('aggregate', {pipeline: pipeline, cursor: {}});
        assert.commandFailed(res);
        assert.eq(res.code, outOfMemoryCode);

        // ensure allowDiskUse: false does what it says
<<<<<<< HEAD
        res = t.runCommand('aggregate', {pipeline: pipeline, allowDiskUse: false});
=======
        res = t.runCommand('aggregate', {pipeline: pipeline, cursor: {}, allowDiskUse: false});
>>>>>>> f378d467
        assert.commandFailed(res);
        assert.eq(res.code, outOfMemoryCode);

        // allowDiskUse only supports bool. In particular, numbers aren't allowed.
<<<<<<< HEAD
        res = t.runCommand('aggregate', {pipeline: pipeline, allowDiskUse: 1});
=======
        res = t.runCommand('aggregate', {pipeline: pipeline, cursor: {}, allowDiskUse: 1});
>>>>>>> f378d467
        assert.commandFailed(res);

        // ensure we work when allowDiskUse === true
        res = t.aggregate(pipeline, {allowDiskUse: true});
        assert.eq(res.itcount(), t.count());  // all tests output one doc per input doc
    }

    var groupCode = 16945;
    var sortCode = 16819;
    var sortLimitCode = 16820;

    test([{$group: {_id: '$_id', bigStr: {$first: '$bigStr'}}}], groupCode);

    // sorting with _id would use index which doesn't require extsort
    test([{$sort: {random: 1}}], sortCode);
    test([{$sort: {bigStr: 1}}], sortCode);  // big key and value

    // make sure sort + large limit won't crash the server (SERVER-10136)
    test([{$sort: {bigStr: 1}}, {$limit: 1000 * 1000 * 1000}], sortLimitCode);

    // test combining two extSorts in both same and different orders
    test([{$group: {_id: '$_id', bigStr: {$first: '$bigStr'}}}, {$sort: {_id: 1}}], groupCode);
    test([{$group: {_id: '$_id', bigStr: {$first: '$bigStr'}}}, {$sort: {_id: -1}}], groupCode);
    test([{$group: {_id: '$_id', bigStr: {$first: '$bigStr'}}}, {$sort: {random: 1}}], groupCode);
    test([{$sort: {random: 1}}, {$group: {_id: '$_id', bigStr: {$first: '$bigStr'}}}], sortCode);

    var origDB = db;
    if (sharded) {
        // Stop balancer first before dropping so there will be no contention on the ns lock.
        // It's alright to modify the global db variable since sharding tests never run in parallel.
        db = db.getSiblingDB('config');
        sh.stopBalancer();
    }

    // don't leave large collection laying around
    t.drop();

    if (sharded) {
        sh.startBalancer();
        db = origDB;
    }
})();<|MERGE_RESOLUTION|>--- conflicted
+++ resolved
@@ -29,20 +29,12 @@
         assert.eq(res.code, outOfMemoryCode);
 
         // ensure allowDiskUse: false does what it says
-<<<<<<< HEAD
-        res = t.runCommand('aggregate', {pipeline: pipeline, allowDiskUse: false});
-=======
         res = t.runCommand('aggregate', {pipeline: pipeline, cursor: {}, allowDiskUse: false});
->>>>>>> f378d467
         assert.commandFailed(res);
         assert.eq(res.code, outOfMemoryCode);
 
         // allowDiskUse only supports bool. In particular, numbers aren't allowed.
-<<<<<<< HEAD
-        res = t.runCommand('aggregate', {pipeline: pipeline, allowDiskUse: 1});
-=======
         res = t.runCommand('aggregate', {pipeline: pipeline, cursor: {}, allowDiskUse: 1});
->>>>>>> f378d467
         assert.commandFailed(res);
 
         // ensure we work when allowDiskUse === true
