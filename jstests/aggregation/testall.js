--- conflicted
+++ resolved
@@ -27,294 +27,6 @@
 
     let u1result = [
         {
-<<<<<<< HEAD
-          $project: {
-              author: 1,
-              tag: "$tags",
-              pageViews: 1,
-              daveWroteIt: {$eq: ["$author", "dave"]},
-              weLikeIt: {$or: [{$eq: ["$author", "dave"]}, {$eq: ["$tags", "good"]}]}
-          }
-        }
-    ]
-});
-
-var p6result = [
-    {
-      "_id": 1,
-      "author": "bob",
-      "pageViews": 5,
-      "tag": "fun",
-      "daveWroteIt": false,
-      "weLikeIt": false
-    },
-    {
-      "_id": 1,
-      "author": "bob",
-      "pageViews": 5,
-      "tag": "good",
-      "daveWroteIt": false,
-      "weLikeIt": true
-    },
-    {
-      "_id": 1,
-      "author": "bob",
-      "pageViews": 5,
-      "tag": "fun",
-      "daveWroteIt": false,
-      "weLikeIt": false
-    },
-    {
-      "_id": 2,
-      "author": "dave",
-      "pageViews": 7,
-      "tag": "fun",
-      "daveWroteIt": true,
-      "weLikeIt": true
-    },
-    {
-      "_id": 2,
-      "author": "dave",
-      "pageViews": 7,
-      "tag": "nasty",
-      "daveWroteIt": true,
-      "weLikeIt": true
-    },
-    {
-      "_id": 3,
-      "author": "jane",
-      "pageViews": 6,
-      "tag": "nasty",
-      "daveWroteIt": false,
-      "weLikeIt": false
-    },
-    {
-      "_id": 3,
-      "author": "jane",
-      "pageViews": 6,
-      "tag": "filthy",
-      "daveWroteIt": false,
-      "weLikeIt": false
-    }
-];
-
-assert.docEq(p6.result, p6result, 'p6 failed');
-
-// slightly more complex computed expression; $ifNull
-var p7 = db.runCommand({
-    aggregate: "article",
-    pipeline:
-        [{$project: {theSum: {$add: ["$pageViews", {$ifNull: ["$other.foo", "$other.bar"]}]}}}]
-});
-
-var p7result = [{"_id": 1, "theSum": 10}, {"_id": 2, "theSum": 21}, {"_id": 3, "theSum": 20}];
-
-assert.docEq(p7.result, p7result, 'p7 failed');
-
-// dotted path inclusion; _id exclusion
-var p8 = db.runCommand({
-    aggregate: "article",
-    pipeline:
-        [{$project: {_id: 0, author: 1, tags: 1, "comments.author": 1}}, {$unwind: "$tags"}]
-});
-
-var p8result = [
-    {"author": "bob", "tags": "fun", "comments": [{"author": "joe"}, {"author": "sam"}]},
-    {"author": "bob", "tags": "good", "comments": [{"author": "joe"}, {"author": "sam"}]},
-    {"author": "bob", "tags": "fun", "comments": [{"author": "joe"}, {"author": "sam"}]},
-    {"author": "dave", "tags": "fun", "comments": [{"author": "barbara"}, {"author": "jenny"}]},
-    {"author": "dave", "tags": "nasty", "comments": [{"author": "barbara"}, {"author": "jenny"}]},
-    {"author": "jane", "tags": "nasty", "comments": [{"author": "will"}, {"author": "jenny"}]},
-    {"author": "jane", "tags": "filthy", "comments": [{"author": "will"}, {"author": "jenny"}]}
-];
-
-assert.docEq(p8.result, p8result, 'p8 failed');
-
-// collapse a dotted path with an intervening array
-var p9 = db.runCommand({
-    aggregate: "article",
-    pipeline: [{$project: {_id: 0, author: 1, commentsAuthor: "$comments.author"}}]
-});
-
-var p9result = [
-    {"author": "bob", "commentsAuthor": ["joe", "sam"]},
-    {"author": "dave", "commentsAuthor": ["barbara", "jenny"]},
-    {"author": "jane", "commentsAuthor": ["will", "jenny"]}
-];
-
-assert.docEq(p9.result, p9result, 'p9 failed');
-
-// simple sort
-var p10 = db.runCommand({aggregate: "article", pipeline: [{$sort: {title: 1}}]});
-
-var p10result = [
-    {
-      "_id": 1,
-      "title": "this is my title",
-      "author": "bob",
-      "posted": ISODate("2004-03-21T18:59:54Z"),
-      "pageViews": 5,
-      "tags": ["fun", "good", "fun"],
-      "comments":
-          [{"author": "joe", "text": "this is cool"}, {"author": "sam", "text": "this is bad"}],
-      "other": {"foo": 5}
-    },
-    {
-      "_id": 3,
-      "title": "this is some other title",
-      "author": "jane",
-      "posted": ISODate("2000-12-31T05:17:14Z"),
-      "pageViews": 6,
-      "tags": ["nasty", "filthy"],
-      "comments": [
-          {"author": "will", "text": "i don't like the color"},
-          {"author": "jenny", "text": "can i get that in green?"}
-      ],
-      "other": {"bar": 14}
-    },
-    {
-      "_id": 2,
-      "title": "this is your title",
-      "author": "dave",
-      "posted": ISODate("2030-08-08T04:11:10Z"),
-      "pageViews": 7,
-      "tags": ["fun", "nasty"],
-      "comments": [
-          {"author": "barbara", "text": "this is interesting"},
-          {"author": "jenny", "text": "i like to play pinball", "votes": 10}
-      ],
-      "other": {"bar": 14}
-    }
-];
-
-assert.docEq(p10.result, p10result, 'p10 failed');
-
-// unwind on nested array
-db.p11.drop();
-db.p11.save({
-    _id: 5,
-    name: 'MongoDB',
-    items: {authors: ['jay', 'vivek', 'bjornar'], dbg: [17, 42]},
-    favorites: ['pickles', 'ice cream', 'kettle chips']
-});
-
-var p11 = db.runCommand({
-    aggregate: "p11",
-    pipeline: [
-        {$unwind: "$items.authors"},
-        {$project: {name: 1, author: "$items.authors"}},
-    ]
-});
-
-p11result = [
-    {"_id": 5, "name": "MongoDB", "author": "jay"},
-    {"_id": 5, "name": "MongoDB", "author": "vivek"},
-    {"_id": 5, "name": "MongoDB", "author": "bjornar"}
-];
-
-assert.docEq(p11.result, p11result, 'p11 failed');
-
-// multiply test
-var p12 = db.runCommand({
-    aggregate: "article",
-    pipeline: [{
-        $project:
-            {theProduct: {$multiply: ["$pageViews", {$ifNull: ["$other.foo", "$other.bar"]}]}}
-    }]
-});
-
-var p12result =
-    [{"_id": 1, "theProduct": 25}, {"_id": 2, "theProduct": 98}, {"_id": 3, "theProduct": 84}];
-
-assert.docEq(p12.result, p12result, 'p12 failed');
-
-// subtraction test
-var p13 = db.runCommand({
-    aggregate: "article",
-    pipeline: [{
-        $project: {
-            theDifference:
-                {$subtract: ["$pageViews", {$ifNull: ["$other.foo", "$other.bar"]}]}
-        }
-    }]
-});
-
-var p13result = [
-    {"_id": 1, "theDifference": 0},
-    {"_id": 2, "theDifference": -7},
-    {"_id": 3, "theDifference": -8}
-];
-
-assert.docEq(p13.result, p13result, 'p13 failed');
-
-// mod test
-var p14 = db.runCommand({
-    aggregate: "article",
-    pipeline: [{
-        $project: {
-            theRemainder: {
-                $mod: [
-                    {$ifNull: ["$other.foo", "$other.bar"]},
-                    "$pageViews",
-                ]
-            }
-        }
-    }]
-});
-
-var p14result =
-    [{"_id": 1, "theRemainder": 0}, {"_id": 2, "theRemainder": 0}, {"_id": 3, "theRemainder": 2}];
-
-assert.docEq(p14.result, p14result, 'p14 failed');
-
-// toUpper test
-var p15 = db.runCommand(
-    {aggregate: "article", pipeline: [{$project: {author: {$toUpper: "$author"}, pageViews: 1}}]});
-
-var p15result = [
-    {"_id": 1, "author": "BOB", "pageViews": 5},
-    {"_id": 2, "author": "DAVE", "pageViews": 7},
-    {"_id": 3, "author": "JANE", "pageViews": 6}
-];
-
-assert.docEq(p15.result, p15result, 'p15 failed');
-
-// toLower test
-var p16 = db.runCommand({
-    aggregate: "article",
-    pipeline: [
-        {$project: {author: {$toUpper: "$author"}, pageViews: 1}},
-        {$project: {author: {$toLower: "$author"}, pageViews: 1}}
-    ]
-});
-
-var p16result = [
-    {
-      "_id": 1,
-      "author": "bob",
-      "pageViews": 5,
-    },
-    {
-      "_id": 2,
-      "author": "dave",
-      "pageViews": 7,
-    },
-    {
-      "_id": 3,
-      "author": "jane",
-      "pageViews": 6,
-    }
-];
-
-assert.docEq(p16.result, p16result, 'p16 failed');
-
-// substr test
-var p17 = db.runCommand({
-    aggregate: "article",
-    pipeline: [{
-        $project: {
-            author: {$substrBytes: ["$author", 1, 2]},
-=======
           "_id": 1,
           "title": "this is my title",
           "author": "bob",
@@ -398,7 +110,6 @@
               {"author": "jenny", "text": "can i get that in green?"}
           ],
           "other": {"bar": 14}
->>>>>>> f378d467
         }
     ];
 
@@ -1012,46 +723,6 @@
               {"author": "jenny", "text": "i like to play pinball", "votes": 10}
           ]
         },
-<<<<<<< HEAD
-        {$unwind: "$tags"},
-        {$group: {_id: {tags: "$tags"}, authors: {$addToSet: "$author"}}},
-        {$sort: {'_id': 1}}
-    ]
-});
-
-// $addToSet doesn't guarantee order so we shouldn't test for it.
-g5.result.forEach(function(obj) {
-    obj.authors.sort();
-});
-
-var g5result = [
-    {"_id": {"tags": "filthy"}, "authors": ["jane"]},
-    {
-      "_id": {"tags": "fun"},
-      "authors": [
-          "bob",
-          "dave",
-      ]
-    },
-    {"_id": {"tags": "good"}, "authors": ["bob"]},
-    {
-      "_id": {"tags": "nasty"},
-      "authors": [
-          "dave",
-          "jane",
-      ]
-    }
-];
-
-assert.docEq(g5.result, g5result, 'g5 failed');
-
-// $first and $last accumulators, constant _id
-var g6 = db.runCommand({
-    aggregate: "article",
-    pipeline: [
-        {$sort: {author: -1}},
-=======
->>>>>>> f378d467
         {
           "_id": 3,
           "title": "this is some other title",
