"""Test selection utility.

Defines filtering rules for what tests to include in a suite depending
on whether they apply to C++ unit tests, dbtests, or JS tests.
"""

from __future__ import absolute_import

<<<<<<< HEAD
=======
import collections
>>>>>>> f378d467
import errno
import fnmatch
import math
import os.path
import random
import subprocess
import sys

import buildscripts.ciconfig.tags as _tags
from . import config
from . import errors
from . import utils
from .utils import globstar
from .utils import jscomment

########################
#  Test file explorer  #
########################


class TestFileExplorer(object):
    """A component that can perform file system related operations.

<<<<<<< HEAD
def filter_cpp_unit_tests(root=config.DEFAULT_UNIT_TEST_LIST,
                          include_files=None,
                          exclude_files=None):
    """
    Filters out what C++ unit tests to run.
    """
    return _filter_cpp_tests("C++ unit test", root, include_files, exclude_files)


def filter_cpp_integration_tests(root=config.DEFAULT_INTEGRATION_TEST_LIST,
                                 include_files=None,
                                 exclude_files=None):
    """
    Filters out what C++ integration tests to run.
    """
    return _filter_cpp_tests("C++ integration test", root, include_files, exclude_files)

=======
    The file related code has been confined to this class for testability.
    """
>>>>>>> f378d467

    @staticmethod
    def is_glob_pattern(path):
        """Indicate if the provided path is a glob pattern.

        See buildscripts.resmokelib.utils.globstar.is_glob_pattern().
        """
        return globstar.is_glob_pattern(path)

    @staticmethod
    def iglob(pattern):  # noqa: D406,D407,D411,D413
        """Expand the given glob pattern with regard to the current working directory.

        See buildscripts.resmokelib.utils.globstar.iglob().
        Returns:
            A list of paths as a list(str).
        """
        return globstar.iglob(pattern)

    @staticmethod
    def jstest_tags(file_path):  # noqa: D406,D407,D411,D413
        """Extract the tags from a JavaScript test file.

        See buildscripts.resmokelib.utils.jscomment.get_tags().
        Returns:
            A list of tags.
        """
        return jscomment.get_tags(file_path)

    @staticmethod
    def read_root_file(root_file_path):  # noqa: D406,D407,D411,D413
        """Read a file containing the list of root test files.

        Args:
            root_file_path: the path to a file containing the path of each test on a separate line.
        Returns:
            A list of paths as a list(str).
        """
        tests = []
        with open(root_file_path, "rb") as filep:
            for test_path in filep:
                test_path = test_path.strip()
                tests.append(test_path)
        return tests

    @staticmethod
    def fnmatchcase(name, pattern):
        """Indicate if the given name matches the given pattern.

        See buildscripts.resmokelib.utils.fnmatch.fnmatchcase().
        """
        return fnmatch.fnmatchcase(name, pattern)

    @staticmethod
    def isfile(path):
        """Indicate if the given path corresponds to an existing file."""
        return os.path.isfile(path)

    def list_dbtests(self, dbtest_binary):
        """List the available dbtests suites."""
        returncode, stdout = self._run_program(dbtest_binary, ["--list"])

        if returncode != 0:
            raise errors.ResmokeError("Getting list of dbtest suites failed")

        return stdout.splitlines()

    @staticmethod
    def _run_program(binary, args):  # noqa: D406,D407,D411,D413
        """Run a program.

        Args:
            binary: the binary to run.
            args: a list of arguments for the binary.
        Returns:
            A tuple consisting of the program return code and its output.
        """
        command = [binary]
        command.extend(args)
        program = subprocess.Popen(command, stdout=subprocess.PIPE)
        stdout = program.communicate()[0]

        return program.returncode, stdout

    @staticmethod
    def parse_tag_file(test_kind):
        """Parse the tag file and return a dict of tagged tests.

        The resulting dict will have as a key the filename and the
        value a list of tags, i.e., {'file1.js': ['tag1', 'tag2'], 'file2.js': ['tag2', 'tag3']}.
        """
        tagged_tests = collections.defaultdict(list)
        if config.TAG_FILE:
            tags_conf = _tags.TagsConfig.from_file(config.TAG_FILE)
            tagged_roots = tags_conf.get_test_patterns(test_kind)
            for tagged_root in tagged_roots:
                # Multiple tests could be returned for a set of tags.
                tests = globstar.iglob(tagged_root)
                test_tags = tags_conf.get_tags(test_kind, tagged_root)
                for test in tests:
                    # A test could have a tag in more than one place, due to wildcards in the
                    # selector.
                    tagged_tests[test].extend(test_tags)
        return tagged_tests


class _TestList(object):
    """
    A list of tests on which filtering operations can be applied.

    Args:
        test_file_explorer: a TestFileExplorer instance.
        roots: a list of tests to initialize the _TestList with.
        tests_are_files: indicates if the tests are file paths. If so the _TestList will perform
            glob expansion of paths and check if they are existing files. If not, calling
            'include_files()' or 'exclude_files()' will raise an TypeError.
    """

    def __init__(self, test_file_explorer, roots, tests_are_files=True):
        """Initialize the _TestList with a TestFileExplorer component and a list of root tests."""
        self._test_file_explorer = test_file_explorer
        self._tests_are_files = tests_are_files
        self._roots = self._expand_files(roots) if tests_are_files else roots
        self._filtered = set(self._roots)

    def _expand_files(self, tests):
        expanded_tests = []
        for test in tests:
            if self._test_file_explorer.is_glob_pattern(test):
                expanded_tests.extend(self._test_file_explorer.iglob(test))
            else:
                if not self._test_file_explorer.isfile(test):
                    raise ValueError("Unrecognized test file: {}".format(test))
                expanded_tests.append(test)
        return expanded_tests

    def include_files(self, include_files, force=False):
        """Filter the test list so that it only includes files matching 'include_files'.

        Args:
            include_files: a list of paths or glob patterns that match the files to include.
            force: if True include the matching files that were previously excluded, otherwise only
                   include files that match and were not previously excluded from this _TestList.
        """
        if not self._tests_are_files:
            raise TypeError("_TestList does not contain files.")
        expanded_include_files = set()
        for path in include_files:
            if self._test_file_explorer.is_glob_pattern(path):
                expanded_include_files.update(set(self._test_file_explorer.iglob(path)))
            else:
                expanded_include_files.add(os.path.normpath(path))
        self._filtered = self._filtered & expanded_include_files
        if force:
            self._filtered |= set(self._roots) & expanded_include_files

    def exclude_files(self, exclude_files):  # noqa: D406,D407,D411,D413
        """Exclude from the test list the files that match elements from 'exclude_files'.

        Args:
            exclude_files: a list of paths or glob patterns that match the files to exclude.
        Raises:
            ValueError: if exclude_files contains a non-globbed path that does not correspond to
                an existing file.
        """
        if not self._tests_are_files:
            raise TypeError("_TestList does not contain files.")
        for path in exclude_files:
            if self._test_file_explorer.is_glob_pattern(path):
                paths = self._test_file_explorer.iglob(path)
                for expanded_path in paths:
                    self._filtered.discard(expanded_path)
            else:
                path = os.path.normpath(path)
                if path not in self._roots:
                    raise ValueError("Unrecognized test file: {}".format(path))
                self._filtered.discard(path)

    def match_tag_expression(self, tag_expression, get_tags):
        """Filter the test list to only include tests that match the tag expression.

        Args:
            tag_expression: a callable object that takes a list of tags and indicate if the required
                condition is met by returning a boolean.
            get_tags: a callable object that takes a test and returns the corresponding list of
                tags.
        """
        self._filtered = {test for test in self._filtered if tag_expression(get_tags(test))}

    def include_any_pattern(self, patterns):
        """Filter the test list to only include tests that match any provided glob patterns."""

        def match(test):
            """Return True if 'test' matches a pattern."""
            for pattern in patterns:
                if test == pattern or fnmatch.fnmatchcase(test, pattern):
                    return True
            return False

        self._filtered = {test for test in self._filtered if match(test)}

    def get_tests(self):
        """Return the test list as a list(str).

        The tests are returned in the same order as they are found in the root tests.
        """
        tests = []
        excluded = []
        for test in self._roots:
            if test in self._filtered:
                if test not in tests:
                    tests.append(test)
            elif test not in excluded:
                excluded.append(test)
        return tests, excluded


##############################
#  Tag matching expressions  #
##############################


class _AllOfExpression(object):
    """A tag matching expression that requires all child expressions to match."""

    def __init__(self, children):
        self.__children = children

    def __call__(self, file_tags):
        return all(child(file_tags) for child in self.__children)


class _AnyOfExpression(object):
    """A tag matching expression that requires at least one of the child expressions."""

    def __init__(self, children):
        self.__children = children

    def __call__(self, file_tags):
        return any(child(file_tags) for child in self.__children)


class _NotExpression(object):
    """A tag matching expression that matches if and only if the child expression does not match."""

    def __init__(self, child):
        self.__child = child

    def __call__(self, file_tags):
        return not self.__child(file_tags)


class _MatchExpression(object):
    """A tag matching expression that matches when a specific tag is present."""

    def __init__(self, tag):
        self.__tag = tag

<<<<<<< HEAD
    if not os.path.isfile(binary):
        raise IOError(errno.ENOENT, "File not found", binary)

    program = subprocess.Popen([binary, "--list"], stdout=subprocess.PIPE)
    stdout = program.communicate()[0]
=======
    def __call__(self, file_tags):
        return self.__tag in file_tags
>>>>>>> f378d467


def make_expression(conf):
    """Create a tag matching expression from an expression configuration.

    The syntax for the expression configuration is:
    - expr: str_expr | dict_expr
    - str_expr: "<tagname>"
    - dict_expr: allof_expr | anyof_expr | not_expr
    - allof_expr: {"$allOf": [expr, ...]}
    - anyof_expr: {"$anyOf": [expr, ...]}
    - not_expr: {"$not": expr}
    """
    if isinstance(conf, str):
        return _MatchExpression(conf)
    elif isinstance(conf, dict):
        if len(conf) != 1:
            raise ValueError("Tag matching expressions should only contain one key")
        key = conf.keys()[0]
        value = conf[key]
        if key == "$allOf":
            return _AllOfExpression(_make_expression_list(value))
        elif key == "$anyOf":
            return _AnyOfExpression(_make_expression_list(value))
        elif key == "$not":
            return _NotExpression(make_expression(value))
    raise ValueError("Invalid tag matching expression: {}".format(conf))


def _make_expression_list(configs):
    return [make_expression(conf) for conf in configs]


####################
#  Test Selectors  #
####################


class _SelectorConfig(object):
    """Base object to represent the configuration for test selection."""

    def __init__(  # pylint: disable=too-many-arguments
            self, root=None, roots=None, include_files=None, exclude_files=None, include_tags=None,
            exclude_tags=None, include_with_any_tags=None, exclude_with_any_tags=None):
        """Initialize the _SelectorConfig from the configuration elements.

        Args:
            root: the path to a file containing the list of root tests. Incompatible with 'roots'.
            roots: a list of root tests. Incompatible with 'root'.
            include_files: a list of paths or glob patterns the tests must be included in.
            exclude_files: a list of paths or glob patterns the tests must not be included in.
            include_tags: a str or dict representing a tag matching expression that the tags of the
                selected tests must match. Incompatible with 'exclude_tags'.
            exclude_tags: a str or dict representing a tag matching expression that the tags of the
                selected tests must not match. Incompatible with 'include_tags'.
            include_with_any_tags: a list of tags. All selected tests must have at least one them.
            exclude_with_any_tags: a list of tags. No selected tests can have any of them.
        """
        # Incompatible arguments check.
        if root and roots:
            raise ValueError("root and roots cannot be specified at the same time")
        if include_tags and exclude_tags:
            raise ValueError("include_tags and exclude_tags cannot be specified at the same time")
        self.root = root
        self.roots = roots
        self.include_files = utils.default_if_none(include_files, [])
        self.exclude_files = utils.default_if_none(exclude_files, [])
        include_with_any_tags = self.__merge_lists(include_with_any_tags,
                                                   config.INCLUDE_WITH_ANY_TAGS)
        exclude_with_any_tags = self.__merge_lists(exclude_with_any_tags,
                                                   config.EXCLUDE_WITH_ANY_TAGS)

        self.tags_expression = self.__make_tags_expression(
            include_tags, exclude_tags, include_with_any_tags, exclude_with_any_tags)

    @staticmethod
    def __merge_lists(list_a, list_b):
        if list_a or list_b:
            if list_a is None:
                return set(list_b)
            elif list_b is None:
                return set(list_a)
            return set(list_a) | set(list_b)
        return None

    @staticmethod
    def __make_tags_expression(include_tags, exclude_tags, include_with_any_tags,
                               exclude_with_any_tags):
        expressions = []
        if include_tags:
            expressions.append(make_expression(include_tags))
        elif exclude_tags:
            expressions.append(_NotExpression(make_expression(exclude_tags)))
        if include_with_any_tags:
            include_with_any_expr = make_expression({"$anyOf": include_with_any_tags})
            expressions.append(include_with_any_expr)
        if exclude_with_any_tags:
            exclude_with_any_expr = make_expression({"$not": {"$anyOf": exclude_with_any_tags}})
            expressions.append(exclude_with_any_expr)

        if expressions:
            return _AllOfExpression(expressions)
        return None


class _Selector(object):
    """Selection algorithm to select tests matching a selector configuration."""

    def __init__(self, test_file_explorer, tests_are_files=True):
        """Initialize the _Selector.

        Args:
            test_file_explorer: a TestFileExplorer instance.
        """
        self._test_file_explorer = test_file_explorer
        self._tests_are_files = tests_are_files

    def select(self, selector_config):  # noqa: D406,D407,D411,D413
        """Select the test files that match the given configuration.

        Args:
            selector_config: a _SelectorConfig instance.
        Returns:
            A tuple with the list of selected tests and the list of excluded tests.
        """

        # 1. Find the root files.
        if selector_config.roots is not None:
            roots = selector_config.roots
        else:
            roots = self._test_file_explorer.read_root_file(selector_config.root)

        # 2. Create a _TestList.
        test_list = _TestList(self._test_file_explorer, roots, self._tests_are_files)
        # 3. Apply the exclude_files.
        if self._tests_are_files and selector_config.exclude_files:
            test_list.exclude_files(selector_config.exclude_files)
        # 4. Apply the tag filters.
        if selector_config.tags_expression:
            test_list.match_tag_expression(selector_config.tags_expression, self.get_tags)
        # 5. Apply the include files last with force=True to take precedence over the tags.
        if self._tests_are_files and selector_config.include_files:
            test_list.include_files(selector_config.include_files, force=True)

        return self.sort_tests(*test_list.get_tests())

    @staticmethod
    def sort_tests(tests, excluded):
        """Sort the tests before returning them."""
        if config.ORDER_TESTS_BY_NAME:
            return sorted(tests, key=str.lower), sorted(excluded, key=str.lower)
        return tests, excluded

    @staticmethod
    def get_tags(test_file):  # pylint: disable=unused-argument
        """Retrieve the tags associated with the give test file."""
        return []


class _JSTestSelectorConfig(_SelectorConfig):
    """_SelectorConfig subclass for JavaScript tests."""

    def __init__(  # pylint: disable=too-many-arguments
            self, roots=None, include_files=None, exclude_files=None, include_with_any_tags=None,
            exclude_with_any_tags=None, include_tags=None, exclude_tags=None):
        _SelectorConfig.__init__(self, roots=roots, include_files=include_files,
                                 exclude_files=exclude_files,
                                 include_with_any_tags=include_with_any_tags,
                                 exclude_with_any_tags=exclude_with_any_tags,
                                 include_tags=include_tags, exclude_tags=exclude_tags)


class _JSTestSelector(_Selector):
    """_Selector subclass for JavaScript tests."""

    def __init__(self, test_file_explorer):
        _Selector.__init__(self, test_file_explorer)
        self._tags = self._test_file_explorer.parse_tag_file("js_test")

    def get_tags(self, test_file):
        """Return tags from test_file."""
        file_tags = self._test_file_explorer.jstest_tags(test_file)
        if test_file in self._tags:
            return list(set(file_tags) | set(self._tags[test_file]))
        return file_tags


class _MultiJSTestSelectorConfig(_JSTestSelectorConfig):
    """_SelectorConfig subclass for selecting groups of JavaScript tests."""

    def __init__(self, group_size=None, group_count_multiplier=1, **kwargs):
        """Init function.

        :param group_size: number of tests in each group.
        :param group_count_multiplier: number of times to schedule each workload, can be a decimal.
               E.g. 2.5 means half of the workloads get scheduled twice, and half get scheduled
               3 times.
        :param kwargs: arguments forwarded to the superclass.
        """
        _JSTestSelectorConfig.__init__(self, **kwargs)
        self.group_size = group_size
        self.group_count_multiplier = group_count_multiplier


class _MultiJSTestSelector(_JSTestSelector):
    """_Selector subclass for selecting one group of JavaScript tests at a time.

    Each group can include one or more tests.

    E.g. [[test1.js, test2.js], [test3.js, test4.js]].
    """

    def select(self, selector_config):
        """Select the tests as follows.

        1. Create a corpus of tests to group by concatenating shuffled lists of raw tests
           until we exceed "total_tests" number of tests.
        2. Slice the corpus into "group_size" lists, put these lists in "grouped_tests".
        """
        tests, excluded = _JSTestSelector.select(self, selector_config)

        group_size = selector_config.group_size
        multi = selector_config.group_count_multiplier

        # We use the group size as a sentinel to determine if the tests are coming from
        # the command line, in which case group_size would be undefined. For command line
        # tests, we assume the user is trying to repro a certain issue, so we group all
        # of the tests together.
        if group_size is None:
            multi = 1
            group_size = len(tests)

        grouped_tests = []

        start = 0
        corpus = tests[:]
        random.shuffle(corpus)

        num_groups = len(tests) * multi / group_size
        while len(grouped_tests) < num_groups:
            if start + group_size > len(corpus):
                recycled_tests = corpus[:start]
                random.shuffle(recycled_tests)
                corpus = corpus[start:] + recycled_tests
                start = 0
            grouped_tests.append(corpus[start:start + group_size])
            start += group_size
        return grouped_tests, excluded

    @staticmethod
    def sort_tests(tests, excluded):
        """There is no need to sort FSM test groups."""
        return tests, excluded


class _CppTestSelectorConfig(_SelectorConfig):
    """_SelectorConfig subclass for cpp_integration_test and cpp_unit_test tests."""

    def __init__(self, root=config.DEFAULT_INTEGRATION_TEST_LIST, roots=None, include_files=None,
                 exclude_files=None):
        """Initialize _CppTestSelectorConfig."""
        if roots:
            # The 'roots' argument is only present when tests are specified on the command line
            # and in that case they take precedence over the tests in the root file.
            _SelectorConfig.__init__(self, roots=roots, include_files=include_files,
                                     exclude_files=exclude_files)
        else:
            _SelectorConfig.__init__(self, root=root, include_files=include_files,
                                     exclude_files=exclude_files)


class _CppTestSelector(_Selector):
    """_Selector subclass for cpp_integration_test and cpp_unit_test tests."""

    def __init__(self, test_file_explorer):
        """Initialize _CppTestSelector."""
        _Selector.__init__(self, test_file_explorer)

    def select(self, selector_config):
        """Return selected tests."""
        if selector_config.roots:
            # Tests have been specified on the command line. We use them without additional
            # filtering.
            test_list = _TestList(self._test_file_explorer, selector_config.roots)
            return test_list.get_tests()
        return _Selector.select(self, selector_config)


class _DbTestSelectorConfig(_SelectorConfig):
    """_Selector config subclass for db_test tests."""

    def __init__(self, binary=None, roots=None, include_suites=None):
        """Initialize _DbTestSelectorConfig."""
        _SelectorConfig.__init__(self, roots=roots)
        self.include_suites = utils.default_if_none(include_suites, [])

        # Command line option overrides the YAML configuration.
        binary = utils.default_if_none(config.DBTEST_EXECUTABLE, binary)
        # Use the default if nothing specified.
        binary = utils.default_if_none(binary, config.DEFAULT_DBTEST_EXECUTABLE)
        # Ensure that executable files on Windows have a ".exe" extension.
        if sys.platform == "win32" and os.path.splitext(binary)[1] != ".exe":
            binary += ".exe"
        self.binary = binary


class _DbTestSelector(_Selector):
    """_Selector subclass for db_test tests."""

    def __init__(self, test_file_explorer):
        """Initialize _DbTestSelector."""
        _Selector.__init__(self, test_file_explorer, tests_are_files=False)

    def select(self, selector_config):
        """Return selected tests."""
        if selector_config.roots:
            roots = selector_config.roots
        else:
            if not self._test_file_explorer.isfile(selector_config.binary):
                raise IOError(errno.ENOENT, "File not found", selector_config.binary)
            roots = self._test_file_explorer.list_dbtests(selector_config.binary)

        if config.INCLUDE_WITH_ANY_TAGS:
            # The db_tests do not currently support tags so we always return an empty array when the
            # --includeWithAnyTags option is used.
            return [], roots

        if selector_config.roots:
            # Tests have been specified on the command line. We use them without additional
            # filtering.
            return selector_config.roots, []

        if not selector_config.include_suites:
            return roots, []

        test_files = _TestList(self._test_file_explorer, roots, tests_are_files=False)
        test_files.include_any_pattern(selector_config.include_suites)

        return test_files.get_tests()


class _JsonTestSelectorConfig(_SelectorConfig):
    """_SelectorConfig subclass for json_schema_test tests."""

    def __init__(self, roots, include_files=None, exclude_files=None):
        """Initialize _JsonTestSelectorConfig."""
        _SelectorConfig.__init__(self, roots=roots, include_files=include_files,
                                 exclude_files=exclude_files)


class _SleepTestCaseSelectorConfig(_SelectorConfig):
    """_SelectorConfig subclass for sleep_test tests."""

    def __init__(self, roots):
        """Initialize _SleepTestCaseSelectorConfig."""
        _SelectorConfig.__init__(self, roots=roots)


class _SleepTestCaseSelector(_Selector):
    """_Selector subclass for sleep_test tests."""

    def __init__(self, test_file_explorer):
        """Initialize _SleepTestCaseSelector."""
        _Selector.__init__(self, test_file_explorer, tests_are_files=False)


class _PyTestCaseSelectorConfig(_SelectorConfig):
    """_SelectorConfig subclass for py_test tests."""

    def __init__(self, roots, include_files=None, exclude_files=None):
        _SelectorConfig.__init__(self, roots=roots, include_files=include_files,
                                 exclude_files=exclude_files)


##########################################
# Module entry point for filtering tests #
##########################################

_DEFAULT_TEST_FILE_EXPLORER = TestFileExplorer()

_SELECTOR_REGISTRY = {
    "cpp_integration_test": (_CppTestSelectorConfig, _CppTestSelector),
    "cpp_unit_test": (_CppTestSelectorConfig, _CppTestSelector),
    "benchmark_test": (_CppTestSelectorConfig, _CppTestSelector),
    "benchrun_embedded_test": (_JsonTestSelectorConfig, _Selector),
    "db_test": (_DbTestSelectorConfig, _DbTestSelector),
    "fsm_workload_test": (_JSTestSelectorConfig, _JSTestSelector),
    "parallel_fsm_workload_test": (_MultiJSTestSelectorConfig, _MultiJSTestSelector),
    "json_schema_test": (_JsonTestSelectorConfig, _Selector),
    "js_test": (_JSTestSelectorConfig, _JSTestSelector),
    "multi_stmt_txn_passthrough": (_JSTestSelectorConfig, _JSTestSelector),
    "py_test": (_PyTestCaseSelectorConfig, _Selector),
    "sleep_test": (_SleepTestCaseSelectorConfig, _SleepTestCaseSelector),
}


def filter_tests(test_kind, selector_config, test_file_explorer=_DEFAULT_TEST_FILE_EXPLORER):
    """Filter the tests according to a specified configuration.

    Args:
        test_kind: the test kind, from _SELECTOR_REGISTRY.
        selector_config: a dict containing the selector configuration.
        test_file_explorer: the TestFileExplorer to use. Using a TestFileExplorer other than
        the default one should not be needed except for mocking purposes.
    """
    if test_kind not in _SELECTOR_REGISTRY:
        raise ValueError("Unknown test kind '{}'".format(test_kind))
    selector_config_class, selector_class = _SELECTOR_REGISTRY[test_kind]
    selector = selector_class(test_file_explorer)
    selector_config = selector_config_class(**selector_config)
    return selector.select(selector_config)<|MERGE_RESOLUTION|>--- conflicted
+++ resolved
@@ -6,10 +6,7 @@
 
 from __future__ import absolute_import
 
-<<<<<<< HEAD
-=======
 import collections
->>>>>>> f378d467
 import errno
 import fnmatch
 import math
@@ -33,28 +30,8 @@
 class TestFileExplorer(object):
     """A component that can perform file system related operations.
 
-<<<<<<< HEAD
-def filter_cpp_unit_tests(root=config.DEFAULT_UNIT_TEST_LIST,
-                          include_files=None,
-                          exclude_files=None):
-    """
-    Filters out what C++ unit tests to run.
-    """
-    return _filter_cpp_tests("C++ unit test", root, include_files, exclude_files)
-
-
-def filter_cpp_integration_tests(root=config.DEFAULT_INTEGRATION_TEST_LIST,
-                                 include_files=None,
-                                 exclude_files=None):
-    """
-    Filters out what C++ integration tests to run.
-    """
-    return _filter_cpp_tests("C++ integration test", root, include_files, exclude_files)
-
-=======
     The file related code has been confined to this class for testability.
     """
->>>>>>> f378d467
 
     @staticmethod
     def is_glob_pattern(path):
@@ -313,16 +290,8 @@
     def __init__(self, tag):
         self.__tag = tag
 
-<<<<<<< HEAD
-    if not os.path.isfile(binary):
-        raise IOError(errno.ENOENT, "File not found", binary)
-
-    program = subprocess.Popen([binary, "--list"], stdout=subprocess.PIPE)
-    stdout = program.communicate()[0]
-=======
     def __call__(self, file_tags):
         return self.__tag in file_tags
->>>>>>> f378d467
 
 
 def make_expression(conf):
