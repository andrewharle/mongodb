"""Helper functions."""

from __future__ import absolute_import
from __future__ import print_function

import contextlib
import os.path
import shutil
import sys

import yaml

from . import archival

<<<<<<< HEAD
=======

@contextlib.contextmanager
def open_or_use_stdout(filename):
    """Open the specified file for writing, or returns sys.stdout if filename is "-"."""

    if filename == "-":
        yield sys.stdout
        return

    line_buffered = 1
    try:
        fp = open(filename, "w", line_buffered)
    except IOError:
        print("Could not open file {}".format(filename), file=sys.stderr)
        sys.exit(1)

    try:
        yield fp
    finally:
        fp.close()

>>>>>>> f378d467

def default_if_none(value, default):
    """Set default if value is 'None'."""
    return value if value is not None else default


def rmtree(path, **kwargs):
    """Wrap shutil.rmtreee.

    Use a UTF-8 unicode path if Windows.
    See https://bugs.python.org/issue24672, where shutil.rmtree can fail with UTF-8.
    Use a bytes path to rmtree, otherwise.
    See https://github.com/pypa/setuptools/issues/706.
    """
    if is_windows():
        if not isinstance(path, unicode):
            path = unicode(path, "utf-8")
    else:
        if isinstance(path, unicode):
            path = path.encode("utf-8")
    shutil.rmtree(path, **kwargs)


def is_windows():
    """Return True if Windows."""
    return sys.platform.startswith("win32") or sys.platform.startswith("cygwin")


def remove_if_exists(path):
    """Remove path if it exists."""
    try:
        os.remove(path)
    except OSError:
        pass


def is_string_list(lst):
    """Return true if 'lst' is a list of strings, and false otherwise."""
    return isinstance(lst, list) and all(isinstance(x, basestring) for x in lst)


def is_string_set(value):
    """Return true if 'value' is a set of strings, and false otherwise."""
    return isinstance(value, set) and all(isinstance(x, basestring) for x in value)


def is_js_file(filename):
    """Return true if 'filename' ends in .js, and false otherwise."""
    return os.path.splitext(filename)[1] == ".js"


def is_yaml_file(filename):
    """Return true if 'filename' ends in .yml or .yaml, and false otherwise."""
    return os.path.splitext(filename)[1] in (".yaml", ".yml")


def load_yaml_file(filename):
    """Attempt to read 'filename' as YAML."""
    try:
        with open(filename, "r") as fp:
            return yaml.safe_load(fp)
    except yaml.YAMLError as err:
        raise ValueError("File '%s' contained invalid YAML: %s" % (filename, err))


def dump_yaml(value):
    """Return 'value' formatted as YAML."""
    # Use block (indented) style for formatting YAML.
    return yaml.safe_dump(value, default_flow_style=False).rstrip()


def load_yaml(value):
    """Attempt to parse 'value' as YAML."""
    try:
        return yaml.safe_load(value)
    except yaml.YAMLError as err:
        raise ValueError("Attempted to parse invalid YAML value '%s': %s" % (value, err))<|MERGE_RESOLUTION|>--- conflicted
+++ resolved
@@ -12,8 +12,6 @@
 
 from . import archival
 
-<<<<<<< HEAD
-=======
 
 @contextlib.contextmanager
 def open_or_use_stdout(filename):
@@ -35,7 +33,6 @@
     finally:
         fp.close()
 
->>>>>>> f378d467
 
 def default_if_none(value, default):
     """Set default if value is 'None'."""
