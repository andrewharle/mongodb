"""Configuration options for resmoke.py."""

from __future__ import absolute_import

import collections
import datetime
import itertools
import os.path
import time

# Subdirectory under the dbpath prefix that contains directories with data files of mongod's started
# by resmoke.py.
FIXTURE_SUBDIR = "resmoke"

# Subdirectory under the dbpath prefix that contains directories with data files of mongod's started
# by individual tests.
MONGO_RUNNER_SUBDIR = "mongorunner"

##
# Default values. There are two types of default values: "DEFAULT_" prefixed module variables,
# and values in the "DEFAULTS" dictionary. The former is used to set the default value manually.
# (e.g. if the default value needs to be reconciled with suite-level configuration)
# The latter is set automatically as part of resmoke's option parsing on startup.
##

# Default path for where to look for executables.
DEFAULT_DBTEST_EXECUTABLE = os.path.join(os.curdir, "dbtest")
DEFAULT_MONGO_EXECUTABLE = os.path.join(os.curdir, "mongo")
DEFAULT_MONGOEBENCH_EXECUTABLE = os.path.join(os.curdir, "mongoebench")
DEFAULT_MONGOD_EXECUTABLE = os.path.join(os.curdir, "mongod")
DEFAULT_MONGOS_EXECUTABLE = os.path.join(os.curdir, "mongos")

DEFAULT_BENCHMARK_REPETITIONS = 3
DEFAULT_BENCHMARK_MIN_TIME = datetime.timedelta(seconds=5)

# Default root directory for where resmoke.py puts directories containing data files of mongod's it
# starts, as well as those started by individual tests.
DEFAULT_DBPATH_PREFIX = os.path.normpath("/data/db")

# Names below correspond to how they are specified via the command line or in the options YAML file.
DEFAULTS = {
<<<<<<< HEAD
    "archiveFile": None,
    "archiveLimitMb": 5000,
    "archiveLimitTests": 10,
    "basePort": 20000,
    "buildloggerUrl": "https://logkeeper.mongodb.org",
    "continueOnFailure": False,
    "dbpathPrefix": None,
    "dbtest": None,
    "distroId": None,
    "dryRun": None,
    "excludeWithAllTags": None,
    "excludeWithAnyTags": None,
    "executionNumber": 0,
    "gitRevision": None,
    "includeWithAllTags": None,
    "includeWithAnyTags": None,
    "jobs": 1,
    "mongo": None,
    "mongod": None,
    "mongodSetParameters": None,
    "mongos": None,
    "mongosSetParameters": None,
    "nojournal": False,
    "numClientsPerFixture": 1,
    "projectName": "mongodb-mongo-master",
=======
    "archive_file": None,
    "archive_limit_mb": 5000,
    "archive_limit_tests": 10,
    "base_port": 20000,
    "benchrun_device": "Desktop",
    "benchrun_embedded_root": "/data/local/tmp/benchrun_embedded",
    "benchrun_report_root": "benchrun_embedded/results",
    "buildlogger_url": "https://logkeeper.mongodb.org",
    "continue_on_failure": False,
    "dbpath_prefix": None,
    "dbtest_executable": None,
    "dry_run": None,
    "exclude_with_any_tags": None,
    "include_with_any_tags": None,
    "jobs": 1,
    "mongo_executable": None,
    "mongod_executable": None,
    "mongod_set_parameters": None,
    "mongoebench_executable": None,
    "mongos_executable": None,
    "mongos_set_parameters": None,
    "no_journal": False,
    "num_clients_per_fixture": 1,
    "perf_report_file": None,
    "prealloc_journal": None,  # Default is set on the commandline.
>>>>>>> f378d467
    "repeat": 1,
    "report_failure_status": "fail",
    "report_file": None,
    "seed": long(time.time() * 256),  # Taken from random.py code in Python 2.7.
<<<<<<< HEAD
    "shellReadMode": None,
    "shellWriteMode": None,
    "shuffle": False,
    "storageEngine": None,
    "storageEngineCacheSizeGB": None,
    "taskId": None,
    "taskName": None,
    "variantName": None,
    "wiredTigerCollectionConfigString": None,
    "wiredTigerEngineConfigString": None,
    "wiredTigerIndexConfigString": None
=======
    "service_executor": None,
    "shell_conn_string": None,
    "shell_port": None,
    "shell_read_mode": None,
    "shell_write_mode": None,
    "shuffle": None,
    "stagger_jobs": None,
    "majority_read_concern": None,  # Default is set on the commandline.
    "storage_engine": None,
    "storage_engine_cache_size_gb": None,
    "tag_file": None,
    "transport_layer": None,

    # Evergreen options.
    "build_id": None,
    "distro_id": None,
    "execution_number": 0,
    "git_revision": None,
    "patch_build": False,
    "project_name": "mongodb-mongo-master",
    "revision_order_id": None,
    "task_id": None,
    "task_name": None,
    "variant_name": None,
    "version_id": None,

    # WiredTiger options.
    "wt_coll_config": None,
    "wt_engine_config": None,
    "wt_index_config": None,

    # Benchmark options.
    "benchmark_filter": None,
    "benchmark_list_tests": None,
    "benchmark_min_time_secs": None,
    "benchmark_repetitions": None
>>>>>>> f378d467
}

_SuiteOptions = collections.namedtuple("_SuiteOptions", [
    "description",
    "fail_fast",
    "include_tags",
    "num_jobs",
    "num_repeats",
    "report_failure_status",
])


class SuiteOptions(_SuiteOptions):
    """Represent top-level options to resmoke.py that can also be set at the suite-level."""

    INHERIT = object()
    ALL_INHERITED = None

    @classmethod
    def combine(cls, *suite_options_list):
        """Return SuiteOptions instance.

        This object represents the combination of all SuiteOptions in 'suite_options_list'.
        """

        combined_options = cls.ALL_INHERITED._asdict()
        include_tags_list = []

        for suite_options in suite_options_list:
            for field in cls._fields:
                value = getattr(suite_options, field)
                if value is cls.INHERIT:
                    continue

                if field == "description":
                    # We discard the description of each of the individual SuiteOptions when they
                    # are combined.
                    continue

                if field == "include_tags":
                    if value is not None:
                        include_tags_list.append(value)
                    continue

                combined_value = combined_options[field]
                if combined_value is not cls.INHERIT and combined_value != value:
                    raise ValueError("Attempted to set '{}' option multiple times".format(field))
                combined_options[field] = value

        if include_tags_list:
            combined_options["include_tags"] = {"$allOf": include_tags_list}

        return cls(**combined_options)

    def resolve(self):
        """Return a SuiteOptions instance.

        This represents the options overridden at the suite-level and
        the inherited options from the top-level.
        """

        description = None
        include_tags = None
        parent = dict(
            zip(SuiteOptions._fields, [
                description,
                FAIL_FAST,
                include_tags,
                JOBS,
                REPEAT,
                REPORT_FAILURE_STATUS,
            ]))

        options = self._asdict()
        for field in SuiteOptions._fields:
            if options[field] is SuiteOptions.INHERIT:
                options[field] = parent[field]

        return SuiteOptions(**options)


SuiteOptions.ALL_INHERITED = SuiteOptions(  # type: ignore
    **dict(zip(SuiteOptions._fields, itertools.repeat(SuiteOptions.INHERIT))))

##
# Variables that are set by the user at the command line or with --options.
##

# The name of the archive JSON file used to associate S3 archives to an Evergreen task.
ARCHIVE_FILE = None

# The limit size of all archive files for an Evergreen task.
ARCHIVE_LIMIT_MB = None

# The limit number of tests to archive for an Evergreen task.
ARCHIVE_LIMIT_TESTS = None

# The starting port number to use for mongod and mongos processes spawned by resmoke.py and the
# mongo shell.
BASE_PORT = None

# The root url of the buildlogger server.
BUILDLOGGER_URL = None

# Root directory for where resmoke.py puts directories containing data files of mongod's it starts,
# as well as those started by individual tests.
DBPATH_PREFIX = None

# The path to the dbtest executable used by resmoke.py.
DBTEST_EXECUTABLE = None

# If set to "tests", then resmoke.py will output the tests that would be run by each suite (without
# actually running them).
DRY_RUN = None

<<<<<<< HEAD
=======
# An identifier consisting of the project name, build variant name, commit hash, and the timestamp.
# For patch builds, it also includes the patch version id.
EVERGREEN_BUILD_ID = None

>>>>>>> f378d467
# The identifier for the Evergreen distro that resmoke.py is being run on.
EVERGREEN_DISTRO_ID = None

# The number of the Evergreen execution that resmoke.py is being run on.
EVERGREEN_EXECUTION = None

<<<<<<< HEAD
=======
# If true, then resmoke.py is being run as part of a patch build in Evergreen.
EVERGREEN_PATCH_BUILD = None

>>>>>>> f378d467
# The name of the Evergreen project that resmoke.py is being run on.
EVERGREEN_PROJECT_NAME = None

# The git revision of the Evergreen task that resmoke.py is being run on.
EVERGREEN_REVISION = None

<<<<<<< HEAD
=======
# A number for the chronological order of this revision.
EVERGREEN_REVISION_ORDER_ID = None

>>>>>>> f378d467
# The identifier for the Evergreen task that resmoke.py is being run under. If set, then the
# Evergreen task id value will be transmitted to logkeeper when creating builds and tests.
EVERGREEN_TASK_ID = None

# The name of the Evergreen task that resmoke.py is being run for.
EVERGREEN_TASK_NAME = None

# The name of the Evergreen build variant that resmoke.py is being run on.
EVERGREEN_VARIANT_NAME = None

<<<<<<< HEAD
# If set, then any jstests that have all of the specified tags will be excluded from the suite(s).
EXCLUDE_WITH_ALL_TAGS = None
=======
# The identifier consisting of the project name and the commit hash. For patch builds, it is just
# the commit hash.
EVERGREEN_VERSION_ID = None
>>>>>>> f378d467

# If set, then any jstests that have any of the specified tags will be excluded from the suite(s).
EXCLUDE_WITH_ANY_TAGS = None

# If true, then a test failure or error will cause resmoke.py to exit and not run any more tests.
FAIL_FAST = None

# If set, then only jstests that have at least one of the specified tags will be run during the
# jstest portion of the suite(s).
INCLUDE_WITH_ANY_TAGS = None

# If set, then resmoke.py starts the specified number of Job instances to run tests.
JOBS = None

# The path to the mongo executable used by resmoke.py.
MONGO_EXECUTABLE = None

# The path to the mongod executable used by resmoke.py.
MONGOD_EXECUTABLE = None

# The --setParameter options passed to mongod.
MONGOD_SET_PARAMETERS = None

# The path to the mongoebench executable used by resmoke.py.
MONGOEBENCH_EXECUTABLE = None

# The path to the mongos executable used by resmoke.py.
MONGOS_EXECUTABLE = None

# The --setParameter options passed to mongos.
MONGOS_SET_PARAMETERS = None

# If true, then all mongod's started by resmoke.py and by the mongo shell will not have journaling
# enabled.
NO_JOURNAL = None

# If true, then all mongod's started by resmoke.py and by the mongo shell will not preallocate
# journal files.
NO_PREALLOC_JOURNAL = None

# If set, then each fixture runs tests with the specified number of clients.
NUM_CLIENTS_PER_FIXTURE = None

<<<<<<< HEAD
=======
# Report file for the Evergreen performance plugin.
PERF_REPORT_FILE = None

>>>>>>> f378d467
# If set, then the RNG is seeded with the specified value. Otherwise uses a seed based on the time
# this module was loaded.
RANDOM_SEED = None

# If set, then each suite is repeated the specified number of times.
REPEAT = None

# Controls if the test failure status should be reported as failed or be silently ignored.
REPORT_FAILURE_STATUS = None

# If set, then resmoke.py will write out a report file with the status of each test that ran.
REPORT_FILE = None

# IF set, then mongod/mongos's started by resmoke.py will use the specified service executor
SERVICE_EXECUTOR = None

# If set, resmoke will override the default fixture and connect to the fixture specified by this
# connection string instead.
SHELL_CONN_STRING = None

# If set, then mongo shells started by resmoke.py will use the specified read mode.
SHELL_READ_MODE = None

# If set, then mongo shells started by resmoke.py will use the specified write mode.
SHELL_WRITE_MODE = None

# If true, then the order the tests run in is randomized. Otherwise the tests will run in
# alphabetical (case-insensitive) order.
SHUFFLE = None

# If true, the launching of jobs is staggered in resmoke.py.
STAGGER_JOBS = None

# If set to true, it enables read concern majority. Else, read concern majority is disabled.
MAJORITY_READ_CONCERN = None

# If set, then all mongod's started by resmoke.py and by the mongo shell will use the specified
# storage engine.
STORAGE_ENGINE = None

# If set, then all mongod's started by resmoke.py and by the mongo shell will use the specified
# storage engine cache size.
STORAGE_ENGINE_CACHE_SIZE = None

# The tag file to use that associates tests with tags.
TAG_FILE = None

# If set, then mongod/mongos's started by resmoke.py will use the specified transport layer.
TRANSPORT_LAYER = None

# If set, then all mongod's started by resmoke.py and by the mongo shell will use the specified
# WiredTiger collection configuration settings.
WT_COLL_CONFIG = None

# If set, then all mongod's started by resmoke.py and by the mongo shell will use the specified
# WiredTiger storage engine configuration settings.
WT_ENGINE_CONFIG = None

# If set, then all mongod's started by resmoke.py and by the mongo shell will use the specified
# WiredTiger index configuration settings.
WT_INDEX_CONFIG = None

# Benchmark options that map to Google Benchmark options when converted to lowercase.
BENCHMARK_FILTER = None
BENCHMARK_LIST_TESTS = None
BENCHMARK_MIN_TIME = None
BENCHMARK_REPETITIONS = None

# Embedded Benchrun Test options.
BENCHRUN_DEVICE = None
BENCHRUN_EMBEDDED_ROOT = None
BENCHRUN_REPORT_ROOT = None

##
# Internally used configuration options that aren't exposed to the user
##

# S3 Bucket to upload archive files.
ARCHIVE_BUCKET = "mongodatafiles"

<<<<<<< HEAD
=======
# Benchmark options set internally by resmoke.py
BENCHMARK_OUT_FORMAT = "json"

>>>>>>> f378d467
# Default sort order for test execution. Will only be changed if --suites wasn't specified.
ORDER_TESTS_BY_NAME = True

# Default file names for externally generated lists of tests created during the build.
<<<<<<< HEAD
=======
DEFAULT_BENCHMARK_TEST_LIST = "build/benchmarks.txt"
>>>>>>> f378d467
DEFAULT_UNIT_TEST_LIST = "build/unittests.txt"
DEFAULT_INTEGRATION_TEST_LIST = "build/integration_tests.txt"

# External files or executables, used as suite selectors, that are created during the build and
# therefore might not be available when creating a test membership map.
<<<<<<< HEAD
EXTERNAL_SUITE_SELECTORS = [DEFAULT_UNIT_TEST_LIST,
                            DEFAULT_INTEGRATION_TEST_LIST,
                            DEFAULT_DBTEST_EXECUTABLE]

# This is used internally to store the executor name that is passed on the command line.
# Specifically it's used to record in the logs which executor a test is being run under.
INTERNAL_EXECUTOR_NAME = None
=======
EXTERNAL_SUITE_SELECTORS = (DEFAULT_BENCHMARK_TEST_LIST, DEFAULT_UNIT_TEST_LIST,
                            DEFAULT_INTEGRATION_TEST_LIST, DEFAULT_DBTEST_EXECUTABLE,
                            DEFAULT_MONGOEBENCH_EXECUTABLE)
>>>>>>> f378d467
<|MERGE_RESOLUTION|>--- conflicted
+++ resolved
@@ -39,33 +39,6 @@
 
 # Names below correspond to how they are specified via the command line or in the options YAML file.
 DEFAULTS = {
-<<<<<<< HEAD
-    "archiveFile": None,
-    "archiveLimitMb": 5000,
-    "archiveLimitTests": 10,
-    "basePort": 20000,
-    "buildloggerUrl": "https://logkeeper.mongodb.org",
-    "continueOnFailure": False,
-    "dbpathPrefix": None,
-    "dbtest": None,
-    "distroId": None,
-    "dryRun": None,
-    "excludeWithAllTags": None,
-    "excludeWithAnyTags": None,
-    "executionNumber": 0,
-    "gitRevision": None,
-    "includeWithAllTags": None,
-    "includeWithAnyTags": None,
-    "jobs": 1,
-    "mongo": None,
-    "mongod": None,
-    "mongodSetParameters": None,
-    "mongos": None,
-    "mongosSetParameters": None,
-    "nojournal": False,
-    "numClientsPerFixture": 1,
-    "projectName": "mongodb-mongo-master",
-=======
     "archive_file": None,
     "archive_limit_mb": 5000,
     "archive_limit_tests": 10,
@@ -91,24 +64,10 @@
     "num_clients_per_fixture": 1,
     "perf_report_file": None,
     "prealloc_journal": None,  # Default is set on the commandline.
->>>>>>> f378d467
     "repeat": 1,
     "report_failure_status": "fail",
     "report_file": None,
     "seed": long(time.time() * 256),  # Taken from random.py code in Python 2.7.
-<<<<<<< HEAD
-    "shellReadMode": None,
-    "shellWriteMode": None,
-    "shuffle": False,
-    "storageEngine": None,
-    "storageEngineCacheSizeGB": None,
-    "taskId": None,
-    "taskName": None,
-    "variantName": None,
-    "wiredTigerCollectionConfigString": None,
-    "wiredTigerEngineConfigString": None,
-    "wiredTigerIndexConfigString": None
-=======
     "service_executor": None,
     "shell_conn_string": None,
     "shell_port": None,
@@ -145,7 +104,6 @@
     "benchmark_list_tests": None,
     "benchmark_min_time_secs": None,
     "benchmark_repetitions": None
->>>>>>> f378d467
 }
 
 _SuiteOptions = collections.namedtuple("_SuiteOptions", [
@@ -261,37 +219,28 @@
 # actually running them).
 DRY_RUN = None
 
-<<<<<<< HEAD
-=======
 # An identifier consisting of the project name, build variant name, commit hash, and the timestamp.
 # For patch builds, it also includes the patch version id.
 EVERGREEN_BUILD_ID = None
 
->>>>>>> f378d467
 # The identifier for the Evergreen distro that resmoke.py is being run on.
 EVERGREEN_DISTRO_ID = None
 
 # The number of the Evergreen execution that resmoke.py is being run on.
 EVERGREEN_EXECUTION = None
 
-<<<<<<< HEAD
-=======
 # If true, then resmoke.py is being run as part of a patch build in Evergreen.
 EVERGREEN_PATCH_BUILD = None
 
->>>>>>> f378d467
 # The name of the Evergreen project that resmoke.py is being run on.
 EVERGREEN_PROJECT_NAME = None
 
 # The git revision of the Evergreen task that resmoke.py is being run on.
 EVERGREEN_REVISION = None
 
-<<<<<<< HEAD
-=======
 # A number for the chronological order of this revision.
 EVERGREEN_REVISION_ORDER_ID = None
 
->>>>>>> f378d467
 # The identifier for the Evergreen task that resmoke.py is being run under. If set, then the
 # Evergreen task id value will be transmitted to logkeeper when creating builds and tests.
 EVERGREEN_TASK_ID = None
@@ -302,14 +251,9 @@
 # The name of the Evergreen build variant that resmoke.py is being run on.
 EVERGREEN_VARIANT_NAME = None
 
-<<<<<<< HEAD
-# If set, then any jstests that have all of the specified tags will be excluded from the suite(s).
-EXCLUDE_WITH_ALL_TAGS = None
-=======
 # The identifier consisting of the project name and the commit hash. For patch builds, it is just
 # the commit hash.
 EVERGREEN_VERSION_ID = None
->>>>>>> f378d467
 
 # If set, then any jstests that have any of the specified tags will be excluded from the suite(s).
 EXCLUDE_WITH_ANY_TAGS = None
@@ -353,12 +297,9 @@
 # If set, then each fixture runs tests with the specified number of clients.
 NUM_CLIENTS_PER_FIXTURE = None
 
-<<<<<<< HEAD
-=======
 # Report file for the Evergreen performance plugin.
 PERF_REPORT_FILE = None
 
->>>>>>> f378d467
 # If set, then the RNG is seeded with the specified value. Otherwise uses a seed based on the time
 # this module was loaded.
 RANDOM_SEED = None
@@ -439,35 +380,19 @@
 # S3 Bucket to upload archive files.
 ARCHIVE_BUCKET = "mongodatafiles"
 
-<<<<<<< HEAD
-=======
 # Benchmark options set internally by resmoke.py
 BENCHMARK_OUT_FORMAT = "json"
 
->>>>>>> f378d467
 # Default sort order for test execution. Will only be changed if --suites wasn't specified.
 ORDER_TESTS_BY_NAME = True
 
 # Default file names for externally generated lists of tests created during the build.
-<<<<<<< HEAD
-=======
 DEFAULT_BENCHMARK_TEST_LIST = "build/benchmarks.txt"
->>>>>>> f378d467
 DEFAULT_UNIT_TEST_LIST = "build/unittests.txt"
 DEFAULT_INTEGRATION_TEST_LIST = "build/integration_tests.txt"
 
 # External files or executables, used as suite selectors, that are created during the build and
 # therefore might not be available when creating a test membership map.
-<<<<<<< HEAD
-EXTERNAL_SUITE_SELECTORS = [DEFAULT_UNIT_TEST_LIST,
-                            DEFAULT_INTEGRATION_TEST_LIST,
-                            DEFAULT_DBTEST_EXECUTABLE]
-
-# This is used internally to store the executor name that is passed on the command line.
-# Specifically it's used to record in the logs which executor a test is being run under.
-INTERNAL_EXECUTOR_NAME = None
-=======
 EXTERNAL_SUITE_SELECTORS = (DEFAULT_BENCHMARK_TEST_LIST, DEFAULT_UNIT_TEST_LIST,
                             DEFAULT_INTEGRATION_TEST_LIST, DEFAULT_DBTEST_EXECUTABLE,
-                            DEFAULT_MONGOEBENCH_EXECUTABLE)
->>>>>>> f378d467
+                            DEFAULT_MONGOEBENCH_EXECUTABLE)