"""Standalone mongod fixture for executing JSTests against."""

from __future__ import absolute_import

import os
import os.path
import time

import pymongo
import pymongo.errors

from . import interface
from ... import config
from ... import core
from ... import errors
from ... import utils


class MongoDFixture(interface.Fixture):
    """Fixture which provides JSTests with a standalone mongod to run against."""

    AWAIT_READY_TIMEOUT_SECS = 300

    def __init__(  # pylint: disable=too-many-arguments
            self, logger, job_num, mongod_executable=None, mongod_options=None, dbpath_prefix=None,
            preserve_dbpath=False):
        """Initialize MongoDFixture with different options for the mongod process."""

        interface.Fixture.__init__(self, logger, job_num, dbpath_prefix=dbpath_prefix)

        if "dbpath" in mongod_options and dbpath_prefix is not None:
            raise ValueError("Cannot specify both mongod_options.dbpath and dbpath_prefix")

        # Command line options override the YAML configuration.
        self.mongod_executable = utils.default_if_none(config.MONGOD_EXECUTABLE, mongod_executable)

        self.mongod_options = utils.default_if_none(mongod_options, {}).copy()
        self.preserve_dbpath = preserve_dbpath

        # The dbpath in mongod_options takes precedence over other settings to make it easier for
        # users to specify a dbpath containing data to test against.
        if "dbpath" not in self.mongod_options:
<<<<<<< HEAD
            self.mongod_options["dbpath"] = os.path.join(
                self._dbpath_prefix, config.FIXTURE_SUBDIR)
        self._dbpath = self.mongod_options["dbpath"]

        self.mongod = None
=======
            self.mongod_options["dbpath"] = os.path.join(self._dbpath_prefix, config.FIXTURE_SUBDIR)
        self._dbpath = self.mongod_options["dbpath"]

        self.mongod = None
        self.port = None
>>>>>>> f378d467

    def setup(self):
        """Set up the mongod."""
        if not self.preserve_dbpath and os.path.lexists(self._dbpath):
            utils.rmtree(self._dbpath, ignore_errors=False)

        try:
            os.makedirs(self._dbpath)
        except os.error:
            # Directory already exists.
            pass

        if "port" not in self.mongod_options:
            self.mongod_options["port"] = core.network.PortAllocator.next_fixture_port(self.job_num)
        self.port = self.mongod_options["port"]

        mongod = core.programs.mongod_program(self.logger, executable=self.mongod_executable,
                                              **self.mongod_options)
        try:
            self.logger.info("Starting mongod on port %d...\n%s", self.port, mongod.as_command())
            mongod.start()
            self.logger.info("mongod started on port %d with pid %d.", self.port, mongod.pid)
        except Exception as err:
            msg = "Failed to start mongod on port {:d}: {}".format(self.port, err)
            self.logger.exception(msg)
            raise errors.ServerFailure(msg)

        self.mongod = mongod

    def await_ready(self):
        """Block until the fixture can be used for testing."""
        deadline = time.time() + MongoDFixture.AWAIT_READY_TIMEOUT_SECS

        # Wait until the mongod is accepting connections. The retry logic is necessary to support
        # versions of PyMongo <3.0 that immediately raise a ConnectionFailure if a connection cannot
        # be established.
        while True:
            # Check whether the mongod exited for some reason.
            exit_code = self.mongod.poll()
            if exit_code is not None:
                raise errors.ServerFailure("Could not connect to mongod on port {}, process ended"
                                           " unexpectedly with code {}.".format(
                                               self.port, exit_code))

            try:
                # Use a shorter connection timeout to more closely satisfy the requested deadline.
                client = self.mongo_client(timeout_millis=500)
                client.admin.command("ping")
                break
            except pymongo.errors.ConnectionFailure:
                remaining = deadline - time.time()
                if remaining <= 0.0:
                    raise errors.ServerFailure(
                        "Failed to connect to mongod on port {} after {} seconds".format(
                            self.port, MongoDFixture.AWAIT_READY_TIMEOUT_SECS))

                self.logger.info("Waiting to connect to mongod on port %d.", self.port)
                time.sleep(0.1)  # Wait a little bit before trying again.

        self.logger.info("Successfully contacted the mongod on port %d.", self.port)

    def _do_teardown(self):
<<<<<<< HEAD
        running_at_start = self.is_running()
        success = True  # Still a success even if nothing is running.

        if not running_at_start and self.port is not None:
            self.logger.info(
                "mongod on port %d was expected to be running in _do_teardown(), but wasn't.",
                self.port)

        if self.mongod is not None:
            if running_at_start:
                self.logger.info("Stopping mongod on port %d with pid %d...",
                                 self.port,
                                 self.mongod.pid)
                self.mongod.stop()

            exit_code = self.mongod.wait()
            success = exit_code == 0

            if running_at_start:
                self.logger.info("Successfully terminated the mongod on port %d, exited with code"
                                 " %d.",
                                 self.port,
                                 exit_code)
=======
        if self.mongod is None:
            self.logger.warning("The mongod fixture has not been set up yet.")
            return  # Still a success even if nothing is running.
>>>>>>> f378d467

        self.logger.info("Stopping mongod on port %d with pid %d...", self.port, self.mongod.pid)
        if not self.is_running():
            exit_code = self.mongod.poll()
            msg = ("mongod on port {:d} was expected to be running, but wasn't. "
                   "Process exited with code {:d}.").format(self.port, exit_code)
            self.logger.warning(msg)
            raise errors.ServerFailure(msg)

        self.mongod.stop()
        exit_code = self.mongod.wait()

        if exit_code == 0:
            self.logger.info("Successfully stopped the mongod on port {:d}.".format(self.port))
        else:
            self.logger.warning("Stopped the mongod on port {:d}. "
                                "Process exited with code {:d}.".format(self.port, exit_code))
            raise errors.ServerFailure(
                "mongod on port {:d} with pid {:d} exited with code {:d}".format(
                    self.port, self.mongod.pid, exit_code))

    def is_running(self):
        """Return true if the mongod is still operating."""
        return self.mongod is not None and self.mongod.poll() is None

    def get_dbpath_prefix(self):
<<<<<<< HEAD
        """ Returns the _dbpath, as this is the root of the data directory. """
=======
        """Return the _dbpath, as this is the root of the data directory."""
>>>>>>> f378d467
        return self._dbpath

    def get_internal_connection_string(self):
        """Return the internal connection string."""
        if self.mongod is None:
            raise ValueError("Must call setup() before calling get_internal_connection_string()")

        return "localhost:%d" % self.port

    def get_driver_connection_url(self):
        """Return the driver connection URL."""
        return "mongodb://" + self.get_internal_connection_string()<|MERGE_RESOLUTION|>--- conflicted
+++ resolved
@@ -40,19 +40,11 @@
         # The dbpath in mongod_options takes precedence over other settings to make it easier for
         # users to specify a dbpath containing data to test against.
         if "dbpath" not in self.mongod_options:
-<<<<<<< HEAD
-            self.mongod_options["dbpath"] = os.path.join(
-                self._dbpath_prefix, config.FIXTURE_SUBDIR)
-        self._dbpath = self.mongod_options["dbpath"]
-
-        self.mongod = None
-=======
             self.mongod_options["dbpath"] = os.path.join(self._dbpath_prefix, config.FIXTURE_SUBDIR)
         self._dbpath = self.mongod_options["dbpath"]
 
         self.mongod = None
         self.port = None
->>>>>>> f378d467
 
     def setup(self):
         """Set up the mongod."""
@@ -115,35 +107,9 @@
         self.logger.info("Successfully contacted the mongod on port %d.", self.port)
 
     def _do_teardown(self):
-<<<<<<< HEAD
-        running_at_start = self.is_running()
-        success = True  # Still a success even if nothing is running.
-
-        if not running_at_start and self.port is not None:
-            self.logger.info(
-                "mongod on port %d was expected to be running in _do_teardown(), but wasn't.",
-                self.port)
-
-        if self.mongod is not None:
-            if running_at_start:
-                self.logger.info("Stopping mongod on port %d with pid %d...",
-                                 self.port,
-                                 self.mongod.pid)
-                self.mongod.stop()
-
-            exit_code = self.mongod.wait()
-            success = exit_code == 0
-
-            if running_at_start:
-                self.logger.info("Successfully terminated the mongod on port %d, exited with code"
-                                 " %d.",
-                                 self.port,
-                                 exit_code)
-=======
         if self.mongod is None:
             self.logger.warning("The mongod fixture has not been set up yet.")
             return  # Still a success even if nothing is running.
->>>>>>> f378d467
 
         self.logger.info("Stopping mongod on port %d with pid %d...", self.port, self.mongod.pid)
         if not self.is_running():
@@ -170,11 +136,7 @@
         return self.mongod is not None and self.mongod.poll() is None
 
     def get_dbpath_prefix(self):
-<<<<<<< HEAD
-        """ Returns the _dbpath, as this is the root of the data directory. """
-=======
         """Return the _dbpath, as this is the root of the data directory."""
->>>>>>> f378d467
         return self._dbpath
 
     def get_internal_connection_string(self):
