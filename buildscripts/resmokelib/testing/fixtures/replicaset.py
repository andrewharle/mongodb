"""Replica set fixture for executing JSTests against."""

from __future__ import absolute_import

import os.path
import time

import pymongo
import pymongo.errors
import pymongo.write_concern

from . import interface
from . import replicaset_utils
from . import standalone
from ... import config
from ... import errors
from ... import utils


class ReplicaSetFixture(interface.ReplFixture):  # pylint: disable=too-many-instance-attributes
    """Fixture which provides JSTests with a replica set to run against."""

    # Error response codes copied from mongo/base/error_codes.err.
<<<<<<< HEAD
    _ALREADY_INITIALIZED = 23
    _NODE_NOT_FOUND = 74

    def __init__(self,
                 logger,
                 job_num,
                 mongod_executable=None,
                 mongod_options=None,
                 dbpath_prefix=None,
                 preserve_dbpath=False,
                 num_nodes=2,
                 start_initial_sync_node=False,
                 write_concern_majority_journal_default=None,
                 auth_options=None,
                 replset_config_options=None,
                 voting_secondaries=False,
                 use_replica_set_connection_string=False):

=======
    _NODE_NOT_FOUND = 74

    def __init__(  # pylint: disable=too-many-arguments, too-many-locals
            self, logger, job_num, mongod_executable=None, mongod_options=None, dbpath_prefix=None,
            preserve_dbpath=False, num_nodes=2, start_initial_sync_node=False,
            write_concern_majority_journal_default=None, auth_options=None,
            replset_config_options=None, voting_secondaries=None, all_nodes_electable=False,
            use_replica_set_connection_string=None, linear_chain=False):
        """Initialize ReplicaSetFixture."""

>>>>>>> f378d467
        interface.ReplFixture.__init__(self, logger, job_num, dbpath_prefix=dbpath_prefix)

        self.mongod_executable = mongod_executable
        self.mongod_options = utils.default_if_none(mongod_options, {})
        self.preserve_dbpath = preserve_dbpath
        self.num_nodes = num_nodes
        self.start_initial_sync_node = start_initial_sync_node
        self.write_concern_majority_journal_default = write_concern_majority_journal_default
        self.auth_options = auth_options
        self.replset_config_options = utils.default_if_none(replset_config_options, {})
        self.voting_secondaries = voting_secondaries
        self.all_nodes_electable = all_nodes_electable
        self.use_replica_set_connection_string = use_replica_set_connection_string
        self.linear_chain = linear_chain

        # If voting_secondaries has not been set, set a default. By default, secondaries have zero
        # votes unless they are also nodes capable of being elected primary.
        if self.voting_secondaries is None:
            self.voting_secondaries = self.all_nodes_electable

        # By default, we only use a replica set connection string if all nodes are capable of being
        # elected primary.
        if self.use_replica_set_connection_string is None:
            self.use_replica_set_connection_string = self.all_nodes_electable

        # Set the default oplogSize to 511MB.
        self.mongod_options.setdefault("oplogSize", 511)

        # The dbpath in mongod_options is used as the dbpath prefix for replica set members and
        # takes precedence over other settings. The ShardedClusterFixture uses this parameter to
        # create replica sets and assign their dbpath structure explicitly.
        if "dbpath" in self.mongod_options:
            self._dbpath_prefix = self.mongod_options.pop("dbpath")
        else:
            self._dbpath_prefix = os.path.join(self._dbpath_prefix, config.FIXTURE_SUBDIR)

        self.nodes = []
        self.replset_name = None
        self.initial_sync_node = None
        self.initial_sync_node_idx = -1

    def setup(self):  # pylint: disable=too-many-branches,too-many-statements
        """Set up the replica set."""
        self.replset_name = self.mongod_options.get("replSet", "rs")

        if not self.nodes:
            for i in xrange(self.num_nodes):
                node = self._new_mongod(i, self.replset_name)
                self.nodes.append(node)

<<<<<<< HEAD
        for node in self.nodes:
            node.setup()
=======
        for i in xrange(self.num_nodes):
            if self.linear_chain and i > 0:
                self.nodes[i].mongod_options["set_parameters"][
                    "failpoint.forceSyncSourceCandidate"] = {
                        "mode": "alwaysOn",
                        "data": {"hostAndPort": self.nodes[i - 1].get_internal_connection_string()}
                    }
            self.nodes[i].setup()
>>>>>>> f378d467

        if self.start_initial_sync_node:
            if not self.initial_sync_node:
                self.initial_sync_node_idx = len(self.nodes)
                self.initial_sync_node = self._new_mongod(self.initial_sync_node_idx,
                                                          self.replset_name)
            self.initial_sync_node.setup()
            self.initial_sync_node.await_ready()

<<<<<<< HEAD
        self.port = self.get_primary().port

        # We need only to wait to connect to the first node of the replica set because we first
        # initiate it as a single node replica set.
        self.get_primary().await_ready()
=======
        # We need only to wait to connect to the first node of the replica set because we first
        # initiate it as a single node replica set.
        self.nodes[0].await_ready()
>>>>>>> f378d467

        # Initiate the replica set.
        members = []
        for (i, node) in enumerate(self.nodes):
            member_info = {"_id": i, "host": node.get_internal_connection_string()}
            if i > 0:
                if not self.all_nodes_electable:
                    member_info["priority"] = 0
                if i >= 7 or not self.voting_secondaries:
                    # Only 7 nodes in a replica set can vote, so the other members must still be
                    # non-voting when this fixture is configured to have voting secondaries.
                    member_info["votes"] = 0
            members.append(member_info)
        if self.initial_sync_node:
<<<<<<< HEAD
            members.append({"_id": self.initial_sync_node_idx,
                            "host": self.initial_sync_node.get_internal_connection_string(),
                            "priority": 0,
                            "hidden": 1,
                            "votes": 0})

        config = {"_id": self.replset_name}
        client = utils.new_mongo_client(port=self.port)

        if self.auth_options is not None:
            auth_db = client[self.auth_options["authenticationDatabase"]]
            auth_db.authenticate(self.auth_options["username"],
                                 password=self.auth_options["password"],
                                 mechanism=self.auth_options["authenticationMechanism"])

        if client.local.system.replset.count():
            # Skip initializing the replset if there is an existing configuration.
            return

        if self.write_concern_majority_journal_default is not None:
            config["writeConcernMajorityJournalDefault"] = self.write_concern_majority_journal_default
        else:
            serverStatus = client.admin.command({"serverStatus": 1})
            cmdLineOpts = client.admin.command({"getCmdLineOpts": 1})
            if not (serverStatus["storageEngine"]["persistent"] and
                    cmdLineOpts["parsed"].get("storage", {}).get("journal", {}).get("enabled", True)):
                config["writeConcernMajorityJournalDefault"] = False

        if self.replset_config_options.get("configsvr", False):
            config["configsvr"] = True
        if self.replset_config_options.get("settings"):
            replset_settings = self.replset_config_options["settings"]
            config["settings"] = replset_settings

        # Start up a single node replica set then reconfigure to the correct size (if the config
        # contains more than 1 node), so the primary is elected more quickly.
        config["members"] = [members[0]]
        self.logger.info("Issuing replSetInitiate command: %s", config)
        self._configure_repl_set(client, {"replSetInitiate": config})
        self._await_primary()

        if self.get_secondaries():
            # Wait to connect to each of the secondaries before running the replSetReconfig
            # command.
            for node in self.get_secondaries():
                node.await_ready()
            config["version"] = 2
            config["members"] = members
            self.logger.info("Issuing replSetReconfig command: %s", config)
            self._configure_repl_set(client, {"replSetReconfig": config})
=======
            members.append({
                "_id": self.initial_sync_node_idx,
                "host": self.initial_sync_node.get_internal_connection_string(), "priority": 0,
                "hidden": 1, "votes": 0
            })

        repl_config = {"_id": self.replset_name, "protocolVersion": 1}
        client = self.nodes[0].mongo_client()

        self.auth(client, self.auth_options)

        if client.local.system.replset.count():
            # Skip initializing the replset if there is an existing configuration.
            return

        if self.write_concern_majority_journal_default is not None:
            repl_config[
                "writeConcernMajorityJournalDefault"] = self.write_concern_majority_journal_default
        else:
            server_status = client.admin.command({"serverStatus": 1})
            cmd_line_opts = client.admin.command({"getCmdLineOpts": 1})
            if not (server_status["storageEngine"]["persistent"] and cmd_line_opts["parsed"].get(
                    "storage", {}).get("journal", {}).get("enabled", True)):
                repl_config["writeConcernMajorityJournalDefault"] = False

        if self.replset_config_options.get("configsvr", False):
            repl_config["configsvr"] = True
        if self.replset_config_options.get("settings"):
            replset_settings = self.replset_config_options["settings"]
            repl_config["settings"] = replset_settings

        # If secondaries vote and no election timeout was specified, then we increase the election
        # timeout to 24 hours to prevent spurious elections.
        if self.voting_secondaries:
            repl_config.setdefault("settings", {})
            if "electionTimeoutMillis" not in repl_config["settings"]:
                repl_config["settings"]["electionTimeoutMillis"] = 24 * 60 * 60 * 1000

        # Start up a single node replica set then reconfigure to the correct size (if the config
        # contains more than 1 node), so the primary is elected more quickly.
        repl_config["members"] = [members[0]]
        self.logger.info("Issuing replSetInitiate command: %s", repl_config)
        self._configure_repl_set(client, {"replSetInitiate": repl_config})
        self._await_primary()

        if self.nodes[1:]:
            # Wait to connect to each of the secondaries before running the replSetReconfig
            # command.
            for node in self.nodes[1:]:
                node.await_ready()
            repl_config["version"] = 2
            repl_config["members"] = members
            self.logger.info("Issuing replSetReconfig command: %s", repl_config)
            self._configure_repl_set(client, {"replSetReconfig": repl_config})
>>>>>>> f378d467
            self._await_secondaries()

    def _configure_repl_set(self, client, cmd_obj):
        # replSetInitiate and replSetReconfig commands can fail with a NodeNotFound error
        # if a heartbeat times out during the quorum check. We retry three times to reduce
        # the chance of failing this way.
        num_initiate_attempts = 3
        for attempt in range(1, num_initiate_attempts + 1):
            try:
                client.admin.command(cmd_obj)
                break
            except pymongo.errors.OperationFailure as err:
<<<<<<< HEAD
                # Ignore errors from the "replSetInitiate" command when the replica set has already
                # been initiated.
                if err.code == ReplicaSetFixture._ALREADY_INITIALIZED:
                    return

                # Retry on NodeNotFound errors from the "replSetInitiate" command.
                if err.code != ReplicaSetFixture._NODE_NOT_FOUND:
                    raise
=======
                # Retry on NodeNotFound errors from the "replSetInitiate" command.
                if err.code != ReplicaSetFixture._NODE_NOT_FOUND:
                    msg = ("Operation failure while configuring the "
                           "replica set fixture: {}").format(err)
                    self.logger.error(msg)
                    raise errors.ServerFailure(msg)
>>>>>>> f378d467

                msg = "replSetInitiate failed attempt {0} of {1} with error: {2}".format(
                    attempt, num_initiate_attempts, err)
                self.logger.error(msg)
                if attempt == num_initiate_attempts:
<<<<<<< HEAD
                    raise
                time.sleep(5)  # Wait a little bit before trying again.

    def await_ready(self):
        self._await_primary()
        self._await_secondaries()
=======
                    msg = "Exceeded number of retries while configuring the replica set fixture"
                    self.logger.error(msg + ".")
                    raise errors.ServerFailure(msg)
                time.sleep(5)  # Wait a little bit before trying again.

    def await_last_op_committed(self):
        """Wait for the last majority committed op to be visible."""
        primary_client = self.get_primary().mongo_client()
        self.auth(primary_client, self.auth_options)

        primary_optime = replicaset_utils.get_last_optime(primary_client)
        up_to_date_nodes = set()

        def check_rcmaj_optime(client, node):
            """Return True if all nodes have caught up with the primary."""
            res = client.admin.command({"replSetGetStatus": 1})
            read_concern_majority_optime = res["optimes"]["readConcernMajorityOpTime"]

            if read_concern_majority_optime >= primary_optime:
                up_to_date_nodes.add(node.port)

            return len(up_to_date_nodes) == len(self.nodes)

        self._await_cmd_all_nodes(check_rcmaj_optime, "waiting for last committed optime")

    def await_ready(self):
        """Wait for replica set tpo be ready."""
        self._await_primary()
        self._await_secondaries()
        self._await_stable_checkpoint()
        self._setup_sessions_collection()
>>>>>>> f378d467

    def _await_primary(self):
        # Wait for the primary to be elected.
        # Since this method is called at startup we expect the first node to be primary even when
        # self.all_nodes_electable is True.
        primary = self.nodes[0]
        client = primary.mongo_client()
        while True:
            self.logger.info("Waiting for primary on port %d to be elected.", primary.port)
            is_master = client.admin.command("isMaster")["ismaster"]
            if is_master:
                break
            time.sleep(0.1)  # Wait a little bit before trying again.
        self.logger.info("Primary on port %d successfully elected.", primary.port)

    def _await_secondaries(self):
        # Wait for the secondaries to become available.
<<<<<<< HEAD
        secondaries = self.get_secondaries()
=======
        # Since this method is called at startup we expect the nodes 1 to n to be secondaries even
        # when self.all_nodes_electable is True.
        secondaries = self.nodes[1:]
>>>>>>> f378d467
        if self.initial_sync_node:
            secondaries.append(self.initial_sync_node)

        for secondary in secondaries:
<<<<<<< HEAD
            client = utils.new_mongo_client(port=secondary.port,
                                            read_preference=pymongo.ReadPreference.SECONDARY)
=======
            client = secondary.mongo_client(read_preference=pymongo.ReadPreference.SECONDARY)
>>>>>>> f378d467
            while True:
                self.logger.info("Waiting for secondary on port %d to become available.",
                                 secondary.port)
                is_secondary = client.admin.command("isMaster")["secondary"]
                if is_secondary:
                    break
                time.sleep(0.1)  # Wait a little bit before trying again.
            self.logger.info("Secondary on port %d is now available.", secondary.port)

<<<<<<< HEAD
    def _do_teardown(self):
        running_at_start = self.is_running()
        success = True  # Still a success even if nothing is running.
=======
    @staticmethod
    def auth(client, auth_options=None):
        """Auth a client connection."""
        if auth_options is not None:
            auth_db = client[auth_options["authenticationDatabase"]]
            auth_db.authenticate(auth_options["username"], password=auth_options["password"],
                                 mechanism=auth_options["authenticationMechanism"])

        return client

    def _await_stable_checkpoint(self):
        # Since this method is called at startup we expect the first node to be primary even when
        # self.all_nodes_electable is True.
        primary_client = self.nodes[0].mongo_client()
        self.auth(primary_client, self.auth_options)

        # Algorithm precondition: All nodes must be in primary/secondary state.
        #
        # 1) Perform a majority write. This will guarantee the primary updates its commit point
        #    to the value of this write.
        #
        # 2) Perform a second write. This will guarantee that all nodes will update their commit
        #    point to a time that is >= the previous write. That will trigger a stable checkpoint
        #    on all nodes.
        # TODO(SERVER-33248): Remove this block. We should not need to prod the replica set to
        # advance the commit point if the commit point being lagged is sufficient to choose a
        # sync source.
        admin = primary_client.get_database(
            "admin", write_concern=pymongo.write_concern.WriteConcern(w="majority"))
        admin.command("appendOplogNote", data={"await_stable_checkpoint": 1})
        admin.command("appendOplogNote", data={"await_stable_checkpoint": 2})

        for node in self.nodes:
            self.logger.info("Waiting for node on port %d to have a stable checkpoint.", node.port)
            client = node.mongo_client(read_preference=pymongo.ReadPreference.SECONDARY)
            self.auth(client, self.auth_options)

            client_admin = client["admin"]

            while True:
                status = client_admin.command("replSetGetStatus")
                # The `lastStableCheckpointTimestamp` field contains the timestamp of a previous
                # checkpoint taken at a stable timestamp. At startup recovery, this field
                # contains the timestamp reflected in the data. After startup recovery, it may
                # be lagged and there may be a stable checkpoint at a newer timestamp.
                last_stable = status.get("lastStableCheckpointTimestamp", None)

                # A missing `lastStableCheckpointTimestamp` field indicates that the storage
                # engine does not support "recover to a stable timestamp".
                if not last_stable:
                    break

                # A null `lastStableCheckpointTimestamp` indicates that the storage engine supports
                # "recover to a stable timestamp" but does not have a stable checkpoint yet.
                if last_stable.time:
                    self.logger.info("Node on port %d now has a stable checkpoint. Time: %s",
                                     node.port, last_stable)
                    break
                time.sleep(0.1)  # Wait a little bit before trying again.
>>>>>>> f378d467

    def _setup_sessions_collection(self):
        """Set up the sessions collection so that it will not attempt to set up during a test."""
        primary = self.nodes[0]
        primary.mongo_client().admin.command({"refreshLogicalSessionCacheNow": 1})

    def _do_teardown(self):
        self.logger.info("Stopping all members of the replica set...")

        running_at_start = self.is_running()
        if not running_at_start:
<<<<<<< HEAD
            self.logger.info(
                "Replica set was expected to be running in _do_teardown(), but wasn't.")
        else:
            self.logger.info("Stopping all members of the replica set...")
=======
            self.logger.info("All members of the replica set were expected to be running, "
                             "but weren't.")

        teardown_handler = interface.FixtureTeardownHandler(self.logger)

        if self.initial_sync_node:
            teardown_handler.teardown(self.initial_sync_node, "initial sync node")
>>>>>>> f378d467

        if self.initial_sync_node:
            success = self.initial_sync_node.teardown() and success

        # Terminate the secondaries first to reduce noise in the logs.
        for node in reversed(self.nodes):
            teardown_handler.teardown(node, "replica set member on port %d" % node.port)

        if teardown_handler.was_successful():
            self.logger.info("Successfully stopped all members of the replica set.")
        else:
            self.logger.error("Stopping the replica set fixture failed.")
            raise errors.ServerFailure(teardown_handler.get_error_message())

    def is_running(self):
<<<<<<< HEAD
=======
        """Return True if all nodes in the replica set are running."""
>>>>>>> f378d467
        running = all(node.is_running() for node in self.nodes)

        if self.initial_sync_node:
            running = self.initial_sync_node.is_running() or running

        return running

    def get_primary(self, timeout_secs=30):  # pylint: disable=arguments-differ
        """Return the primary from a replica set."""
        if not self.all_nodes_electable:
            # The primary is always the first element of the 'nodes' list because all other members
            # of the replica set are configured with priority=0.
            return self.nodes[0]

        def is_primary(client, node):
            """Return if `node` is master."""
            is_master = client.admin.command("isMaster")["ismaster"]
            if is_master:
                self.logger.info("The node on port %d is primary of replica set '%s'", node.port,
                                 self.replset_name)
                return True
            return False

        return self._await_cmd_all_nodes(is_primary, "waiting for a primary", timeout_secs)

    def _await_cmd_all_nodes(self, fn, msg, timeout_secs=30):
        """Run `fn` on all nodes until it returns a truthy value.

        Return the node for which makes `fn` become truthy.

        Two arguments are passed to fn: the client for a node and
        the MongoDFixture corresponding to that node.
        """

        start = time.time()
        clients = {}
        while True:
            for node in self.nodes:
                now = time.time()
                if (now - start) >= timeout_secs:
                    msg = "Timed out while {} for replica set '{}'.".format(msg, self.replset_name)
                    self.logger.error(msg)
                    raise errors.ServerFailure(msg)

                try:
                    if node.port not in clients:
                        clients[node.port] = self.auth(node.mongo_client(), self.auth_options)

                    if fn(clients[node.port], node):
                        return node

                except pymongo.errors.AutoReconnect:
                    # AutoReconnect exceptions may occur if the primary stepped down since PyMongo
                    # last contacted it. We'll just try contacting the node again in the next round
                    # of isMaster requests.
                    continue

    def get_secondaries(self):
        """Return a list of secondaries from the replica set."""
        primary = self.get_primary()
        return [node for node in self.nodes if node.port != primary.port]

    def get_initial_sync_node(self):
        """Return initila sync node from the replica set."""
        return self.initial_sync_node

    def get_initial_sync_node(self):
        return self.initial_sync_node

    def _new_mongod(self, index, replset_name):
        """Return a standalone.MongoDFixture configured to be used as replica-set member."""

        mongod_logger = self._get_logger_for_mongod(index)
        mongod_options = self.mongod_options.copy()
        mongod_options["replSet"] = replset_name
        mongod_options["dbpath"] = os.path.join(self._dbpath_prefix, "node{}".format(index))
        mongod_options["set_parameters"] = mongod_options.get("set_parameters", {}).copy()

        return standalone.MongoDFixture(
            mongod_logger, self.job_num, mongod_executable=self.mongod_executable,
            mongod_options=mongod_options, preserve_dbpath=self.preserve_dbpath)

    def _get_logger_for_mongod(self, index):
<<<<<<< HEAD
        """
        Returns a new logging.Logger instance for use as the primary, secondary, or initial
        sync member of a replica-set.
        """

        if index == 0:
            logger_name = "%s:primary" % (self.logger.name)
        elif index == self.initial_sync_node_idx:
            logger_name = "%s:initsync" % (self.logger.name)
=======
        """Return a new logging.Logger instance.

        The instance is used as the primary, secondary, or initial sync member of a replica-set.
        """

        if index == self.initial_sync_node_idx:
            node_name = "initsync"
        elif self.all_nodes_electable:
            node_name = "node{}".format(index)
        elif index == 0:
            node_name = "primary"
>>>>>>> f378d467
        else:
            suffix = str(index - 1) if self.num_nodes > 2 else ""
            node_name = "secondary{}".format(suffix)

        return self.logger.new_fixture_node_logger(node_name)

    def get_internal_connection_string(self):
        """Return the internal connection string."""
        if self.replset_name is None:
            raise ValueError("Must call setup() before calling get_internal_connection_string()")

        conn_strs = [node.get_internal_connection_string() for node in self.nodes]
        if self.initial_sync_node:
            conn_strs.append(self.initial_sync_node.get_internal_connection_string())
        return self.replset_name + "/" + ",".join(conn_strs)

    def get_driver_connection_url(self):
        """Return the driver connection URL."""
        if self.replset_name is None:
            raise ValueError("Must call setup() before calling get_driver_connection_url()")

        if self.use_replica_set_connection_string:
            # We use a replica set connection string when all nodes are electable because we
            # anticipate the client will want to gracefully handle any failovers.
            conn_strs = [node.get_internal_connection_string() for node in self.nodes]
            if self.initial_sync_node:
                conn_strs.append(self.initial_sync_node.get_internal_connection_string())
            return "mongodb://" + ",".join(conn_strs) + "/?replicaSet=" + self.replset_name
        else:
            # We return a direct connection to the expected pimary when only the first node is
            # electable because we want the client to error out if a stepdown occurs.
            return self.nodes[0].get_driver_connection_url()<|MERGE_RESOLUTION|>--- conflicted
+++ resolved
@@ -21,26 +21,6 @@
     """Fixture which provides JSTests with a replica set to run against."""
 
     # Error response codes copied from mongo/base/error_codes.err.
-<<<<<<< HEAD
-    _ALREADY_INITIALIZED = 23
-    _NODE_NOT_FOUND = 74
-
-    def __init__(self,
-                 logger,
-                 job_num,
-                 mongod_executable=None,
-                 mongod_options=None,
-                 dbpath_prefix=None,
-                 preserve_dbpath=False,
-                 num_nodes=2,
-                 start_initial_sync_node=False,
-                 write_concern_majority_journal_default=None,
-                 auth_options=None,
-                 replset_config_options=None,
-                 voting_secondaries=False,
-                 use_replica_set_connection_string=False):
-
-=======
     _NODE_NOT_FOUND = 74
 
     def __init__(  # pylint: disable=too-many-arguments, too-many-locals
@@ -51,7 +31,6 @@
             use_replica_set_connection_string=None, linear_chain=False):
         """Initialize ReplicaSetFixture."""
 
->>>>>>> f378d467
         interface.ReplFixture.__init__(self, logger, job_num, dbpath_prefix=dbpath_prefix)
 
         self.mongod_executable = mongod_executable
@@ -102,10 +81,6 @@
                 node = self._new_mongod(i, self.replset_name)
                 self.nodes.append(node)
 
-<<<<<<< HEAD
-        for node in self.nodes:
-            node.setup()
-=======
         for i in xrange(self.num_nodes):
             if self.linear_chain and i > 0:
                 self.nodes[i].mongod_options["set_parameters"][
@@ -114,7 +89,6 @@
                         "data": {"hostAndPort": self.nodes[i - 1].get_internal_connection_string()}
                     }
             self.nodes[i].setup()
->>>>>>> f378d467
 
         if self.start_initial_sync_node:
             if not self.initial_sync_node:
@@ -124,17 +98,9 @@
             self.initial_sync_node.setup()
             self.initial_sync_node.await_ready()
 
-<<<<<<< HEAD
-        self.port = self.get_primary().port
-
-        # We need only to wait to connect to the first node of the replica set because we first
-        # initiate it as a single node replica set.
-        self.get_primary().await_ready()
-=======
         # We need only to wait to connect to the first node of the replica set because we first
         # initiate it as a single node replica set.
         self.nodes[0].await_ready()
->>>>>>> f378d467
 
         # Initiate the replica set.
         members = []
@@ -149,58 +115,6 @@
                     member_info["votes"] = 0
             members.append(member_info)
         if self.initial_sync_node:
-<<<<<<< HEAD
-            members.append({"_id": self.initial_sync_node_idx,
-                            "host": self.initial_sync_node.get_internal_connection_string(),
-                            "priority": 0,
-                            "hidden": 1,
-                            "votes": 0})
-
-        config = {"_id": self.replset_name}
-        client = utils.new_mongo_client(port=self.port)
-
-        if self.auth_options is not None:
-            auth_db = client[self.auth_options["authenticationDatabase"]]
-            auth_db.authenticate(self.auth_options["username"],
-                                 password=self.auth_options["password"],
-                                 mechanism=self.auth_options["authenticationMechanism"])
-
-        if client.local.system.replset.count():
-            # Skip initializing the replset if there is an existing configuration.
-            return
-
-        if self.write_concern_majority_journal_default is not None:
-            config["writeConcernMajorityJournalDefault"] = self.write_concern_majority_journal_default
-        else:
-            serverStatus = client.admin.command({"serverStatus": 1})
-            cmdLineOpts = client.admin.command({"getCmdLineOpts": 1})
-            if not (serverStatus["storageEngine"]["persistent"] and
-                    cmdLineOpts["parsed"].get("storage", {}).get("journal", {}).get("enabled", True)):
-                config["writeConcernMajorityJournalDefault"] = False
-
-        if self.replset_config_options.get("configsvr", False):
-            config["configsvr"] = True
-        if self.replset_config_options.get("settings"):
-            replset_settings = self.replset_config_options["settings"]
-            config["settings"] = replset_settings
-
-        # Start up a single node replica set then reconfigure to the correct size (if the config
-        # contains more than 1 node), so the primary is elected more quickly.
-        config["members"] = [members[0]]
-        self.logger.info("Issuing replSetInitiate command: %s", config)
-        self._configure_repl_set(client, {"replSetInitiate": config})
-        self._await_primary()
-
-        if self.get_secondaries():
-            # Wait to connect to each of the secondaries before running the replSetReconfig
-            # command.
-            for node in self.get_secondaries():
-                node.await_ready()
-            config["version"] = 2
-            config["members"] = members
-            self.logger.info("Issuing replSetReconfig command: %s", config)
-            self._configure_repl_set(client, {"replSetReconfig": config})
-=======
             members.append({
                 "_id": self.initial_sync_node_idx,
                 "host": self.initial_sync_node.get_internal_connection_string(), "priority": 0,
@@ -255,7 +169,6 @@
             repl_config["members"] = members
             self.logger.info("Issuing replSetReconfig command: %s", repl_config)
             self._configure_repl_set(client, {"replSetReconfig": repl_config})
->>>>>>> f378d467
             self._await_secondaries()
 
     def _configure_repl_set(self, client, cmd_obj):
@@ -268,36 +181,17 @@
                 client.admin.command(cmd_obj)
                 break
             except pymongo.errors.OperationFailure as err:
-<<<<<<< HEAD
-                # Ignore errors from the "replSetInitiate" command when the replica set has already
-                # been initiated.
-                if err.code == ReplicaSetFixture._ALREADY_INITIALIZED:
-                    return
-
-                # Retry on NodeNotFound errors from the "replSetInitiate" command.
-                if err.code != ReplicaSetFixture._NODE_NOT_FOUND:
-                    raise
-=======
                 # Retry on NodeNotFound errors from the "replSetInitiate" command.
                 if err.code != ReplicaSetFixture._NODE_NOT_FOUND:
                     msg = ("Operation failure while configuring the "
                            "replica set fixture: {}").format(err)
                     self.logger.error(msg)
                     raise errors.ServerFailure(msg)
->>>>>>> f378d467
 
                 msg = "replSetInitiate failed attempt {0} of {1} with error: {2}".format(
                     attempt, num_initiate_attempts, err)
                 self.logger.error(msg)
                 if attempt == num_initiate_attempts:
-<<<<<<< HEAD
-                    raise
-                time.sleep(5)  # Wait a little bit before trying again.
-
-    def await_ready(self):
-        self._await_primary()
-        self._await_secondaries()
-=======
                     msg = "Exceeded number of retries while configuring the replica set fixture"
                     self.logger.error(msg + ".")
                     raise errors.ServerFailure(msg)
@@ -329,7 +223,6 @@
         self._await_secondaries()
         self._await_stable_checkpoint()
         self._setup_sessions_collection()
->>>>>>> f378d467
 
     def _await_primary(self):
         # Wait for the primary to be elected.
@@ -347,23 +240,14 @@
 
     def _await_secondaries(self):
         # Wait for the secondaries to become available.
-<<<<<<< HEAD
-        secondaries = self.get_secondaries()
-=======
         # Since this method is called at startup we expect the nodes 1 to n to be secondaries even
         # when self.all_nodes_electable is True.
         secondaries = self.nodes[1:]
->>>>>>> f378d467
         if self.initial_sync_node:
             secondaries.append(self.initial_sync_node)
 
         for secondary in secondaries:
-<<<<<<< HEAD
-            client = utils.new_mongo_client(port=secondary.port,
-                                            read_preference=pymongo.ReadPreference.SECONDARY)
-=======
             client = secondary.mongo_client(read_preference=pymongo.ReadPreference.SECONDARY)
->>>>>>> f378d467
             while True:
                 self.logger.info("Waiting for secondary on port %d to become available.",
                                  secondary.port)
@@ -373,11 +257,6 @@
                 time.sleep(0.1)  # Wait a little bit before trying again.
             self.logger.info("Secondary on port %d is now available.", secondary.port)
 
-<<<<<<< HEAD
-    def _do_teardown(self):
-        running_at_start = self.is_running()
-        success = True  # Still a success even if nothing is running.
-=======
     @staticmethod
     def auth(client, auth_options=None):
         """Auth a client connection."""
@@ -437,7 +316,6 @@
                                      node.port, last_stable)
                     break
                 time.sleep(0.1)  # Wait a little bit before trying again.
->>>>>>> f378d467
 
     def _setup_sessions_collection(self):
         """Set up the sessions collection so that it will not attempt to set up during a test."""
@@ -449,12 +327,6 @@
 
         running_at_start = self.is_running()
         if not running_at_start:
-<<<<<<< HEAD
-            self.logger.info(
-                "Replica set was expected to be running in _do_teardown(), but wasn't.")
-        else:
-            self.logger.info("Stopping all members of the replica set...")
-=======
             self.logger.info("All members of the replica set were expected to be running, "
                              "but weren't.")
 
@@ -462,10 +334,6 @@
 
         if self.initial_sync_node:
             teardown_handler.teardown(self.initial_sync_node, "initial sync node")
->>>>>>> f378d467
-
-        if self.initial_sync_node:
-            success = self.initial_sync_node.teardown() and success
 
         # Terminate the secondaries first to reduce noise in the logs.
         for node in reversed(self.nodes):
@@ -478,10 +346,7 @@
             raise errors.ServerFailure(teardown_handler.get_error_message())
 
     def is_running(self):
-<<<<<<< HEAD
-=======
         """Return True if all nodes in the replica set are running."""
->>>>>>> f378d467
         running = all(node.is_running() for node in self.nodes)
 
         if self.initial_sync_node:
@@ -548,9 +413,6 @@
         """Return initila sync node from the replica set."""
         return self.initial_sync_node
 
-    def get_initial_sync_node(self):
-        return self.initial_sync_node
-
     def _new_mongod(self, index, replset_name):
         """Return a standalone.MongoDFixture configured to be used as replica-set member."""
 
@@ -565,17 +427,6 @@
             mongod_options=mongod_options, preserve_dbpath=self.preserve_dbpath)
 
     def _get_logger_for_mongod(self, index):
-<<<<<<< HEAD
-        """
-        Returns a new logging.Logger instance for use as the primary, secondary, or initial
-        sync member of a replica-set.
-        """
-
-        if index == 0:
-            logger_name = "%s:primary" % (self.logger.name)
-        elif index == self.initial_sync_node_idx:
-            logger_name = "%s:initsync" % (self.logger.name)
-=======
         """Return a new logging.Logger instance.
 
         The instance is used as the primary, secondary, or initial sync member of a replica-set.
@@ -587,7 +438,6 @@
             node_name = "node{}".format(index)
         elif index == 0:
             node_name = "primary"
->>>>>>> f378d467
         else:
             suffix = str(index - 1) if self.num_nodes > 2 else ""
             node_name = "secondary{}".format(suffix)
