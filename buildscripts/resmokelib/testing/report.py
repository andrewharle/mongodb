--- conflicted
+++ resolved
@@ -143,10 +143,7 @@
         with self._lock:
             self.num_errored += 1
 
-<<<<<<< HEAD
-=======
             # We don't distinguish between test failures and Python errors in Evergreen.
->>>>>>> f378d467
             test_info = self.find_test_info(test)
             test_info.status = "error"
             test_info.evergreen_status = "fail"
@@ -327,20 +324,8 @@
             self.num_errored = 0
             self.num_interrupted = 0
 
-<<<<<<< HEAD
-        # TestReport.combine() doesn't access the '__original_loggers' attribute, so we don't bother
-        # protecting it with the lock.
-        self.__original_loggers = {}
-
-    def find_test_info(self, test):
-        """
-        Returns the status and timing information associated with
-        'test'.
-        """
-=======
     def find_test_info(self, test):
         """Return the status and timing information associated with 'test'."""
->>>>>>> f378d467
 
         test_id = test.id()
 
