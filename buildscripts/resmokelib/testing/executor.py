"""Driver of the test execution framework."""

from __future__ import absolute_import

import threading
import time

from . import fixtures
from . import hook_test_archival as archival
from . import hooks as _hooks
from . import job as _job
from . import report as _report
from . import testcases
from .. import config as _config
from .. import errors
from .. import utils
from ..core import network
from ..utils import queue as _queue


class TestSuiteExecutor(object):  # pylint: disable=too-many-instance-attributes
    """Execute a test suite.

    Responsible for setting up and tearing down the fixtures that the
    tests execute against.
    """

    _TIMEOUT = 24 * 60 * 60  # =1 day (a long time to have tests run)

<<<<<<< HEAD
    def __init__(self,
                 exec_logger,
                 test_group,
                 logging_config,
                 config=None,
                 fixture=None,
                 hooks=None,
                 archive_instance=None,
                 archive=None):
        """
        Initializes the TestGroupExecutor with the test group to run.
        """
=======
    def __init__(  # pylint: disable=too-many-arguments
            self, exec_logger, suite, config=None, fixture=None, hooks=None, archive_instance=None,
            archive=None):
        """Initialize the TestSuiteExecutor with the test suite to run."""
        self.logger = exec_logger
>>>>>>> f378d467

        if _config.SHELL_CONN_STRING is not None:
            # Specifying the shellConnString command line option should override the fixture
            # specified in the YAML configuration to be the no-op fixture.
            self.fixture_config = {"class": fixtures.NOOP_FIXTURE_CLASS}
        else:
            self.fixture_config = fixture

        self.hooks_config = utils.default_if_none(hooks, [])
        self.test_config = utils.default_if_none(config, {})

        self.archival = None
        if archive_instance:
<<<<<<< HEAD
            self.archival = archival.HookTestArchival(test_group, self.hooks_config,
                                                      archive_instance, archive)

        self._test_group = test_group
=======
            self.archival = archival.HookTestArchival(suite, self.hooks_config, archive_instance,
                                                      archive)

        self._suite = suite
>>>>>>> f378d467

        # Only start as many jobs as we need. Note this means that the number of jobs we run may
        # not actually be _config.JOBS or self._suite.options.num_jobs.
        jobs_to_start = self._suite.options.num_jobs
        self.num_tests = len(suite.tests)

        if self.num_tests < jobs_to_start:
            self.logger.info(
                "Reducing the number of jobs from %d to %d since there are only %d test(s) to run.",
                self._suite.options.num_jobs, self.num_tests, self.num_tests)
            jobs_to_start = self.num_tests

        # Must be done after getting buildlogger configuration.
        self._jobs = [self._make_job(job_num) for job_num in xrange(jobs_to_start)]

    def run(self):
        """Execute the test suite.

        Any exceptions that occur during setting up or tearing down a
        fixture are propagated.
        """

        self.logger.info("Starting execution of %ss...", self._suite.test_kind)

        return_code = 0
        teardown_flag = None
        try:
            if not self._setup_fixtures():
                return_code = 2
                return

            num_repeats = self._suite.options.num_repeats
            while num_repeats > 0:
                test_queue = self._make_test_queue()

                partial_reports = [job.report for job in self._jobs]
                self._suite.record_test_start(partial_reports)

                # Have the Job threads destroy their fixture during the final repetition after they
                # finish running their last test. This avoids having a large number of processes
                # still running if an Evergreen task were to time out from a hang/deadlock being
                # triggered.
                teardown_flag = threading.Event() if num_repeats == 1 else None
                (report, interrupted) = self._run_tests(test_queue, teardown_flag)

<<<<<<< HEAD
                # Have the Job threads destroy their fixture during the final repetition after they
                # finish running their last test. This avoids having a large number of processes
                # still running if an Evergreen task were to time out from a hang/deadlock being
                # triggered.
                teardown_flag = threading.Event() if num_repeats == 1 else None
                (report, interrupted) = self._run_tests(test_queue, teardown_flag)

                self._test_group.record_end(report)
=======
                self._suite.record_test_end(report)
>>>>>>> f378d467

                # If the user triggered a KeyboardInterrupt, then we should stop.
                if interrupted:
                    raise errors.UserInterrupt("Received interrupt from user")

                if teardown_flag and teardown_flag.is_set():
                    return_code = 2

                sb = []  # String builder.
                self._suite.summarize_latest(sb)
                self.logger.info("Summary: %s", "\n    ".join(sb))

                if not report.wasSuccessful():
                    return_code = 1
                    if self._suite.options.fail_fast:
                        break

                test_report = report.as_dict()
                test_results_num = len(test_report["results"])
                # There should be at least as many tests results as expected number of tests.
                if test_results_num < self.num_tests:
                    raise errors.ResmokeError("{} reported tests is less than {} expected tests"
                                              .format(test_results_num, self.num_tests))

                # Clear the report so it can be reused for the next execution.
                for job in self._jobs:
                    job.report.reset()
                num_repeats -= 1
        finally:
            if not teardown_flag:
                if not self._teardown_fixtures():
                    return_code = 2
<<<<<<< HEAD
            self._test_group.return_code = return_code
=======
            self._suite.return_code = return_code
>>>>>>> f378d467

    def _setup_fixtures(self):
        """Set up a fixture for each job."""

        # We reset the internal state of the PortAllocator before calling job.fixture.setup() so
        # that ports used by the fixture during a test suite run earlier can be reused during this
        # current test suite.
        network.PortAllocator.reset()

        for job in self._jobs:
            try:
                job.fixture.setup()
            except:  # pylint: disable=bare-except
                self.logger.exception("Encountered an error while setting up %s.", job.fixture)
                return False

        # Once they have all been started, wait for them to become available.
        for job in self._jobs:
            try:
                job.fixture.await_ready()
            except:  # pylint: disable=bare-except
                self.logger.exception("Encountered an error while waiting for %s to be ready",
                                      job.fixture)
                return False
        return True

    def _run_tests(self, test_queue, teardown_flag):
<<<<<<< HEAD
        """
        Starts a thread for each Job instance and blocks until all of
        the tests are run.
=======
        """Start a thread for each Job instance and block until all of the tests are run.
>>>>>>> f378d467

        Returns a (combined report, user interrupted) pair, where the
        report contains the status and timing information of tests run
        by all of the threads.
        """

        threads = []
        interrupt_flag = threading.Event()
        user_interrupted = False
        try:
            # Run each Job instance in its own thread.
            for job in self._jobs:
<<<<<<< HEAD
                t = threading.Thread(target=job,
                                     args=(test_queue, interrupt_flag),
                                     kwargs=dict(teardown_flag=teardown_flag))
                # Do not wait for tests to finish executing if interrupted by the user.
                t.daemon = True
                t.start()
                threads.append(t)
                # SERVER-24729 Need to stagger when jobs start to reduce I/O load if there
                # are many of them.  Both the 5 and the 10 are arbitrary.
                if len(threads) >= 5:
=======
                thr = threading.Thread(target=job, args=(test_queue, interrupt_flag),
                                       kwargs=dict(teardown_flag=teardown_flag))
                # Do not wait for tests to finish executing if interrupted by the user.
                thr.daemon = True
                thr.start()
                threads.append(thr)
                # SERVER-24729 Need to stagger when jobs start to reduce I/O load if there
                # are many of them.  Both the 5 and the 10 are arbitrary.
                # Currently only enabled on Evergreen.
                if _config.STAGGER_JOBS and len(threads) >= 5:
>>>>>>> f378d467
                    time.sleep(10)

            joined = False
            while not joined:
                # Need to pass a timeout to join() so that KeyboardInterrupt exceptions
                # are propagated.
                joined = test_queue.join(TestSuiteExecutor._TIMEOUT)
        except (KeyboardInterrupt, SystemExit):
            interrupt_flag.set()
            user_interrupted = True
        else:
            # Only wait for all the Job instances if not interrupted by the user.
            for thr in threads:
                thr.join()

        reports = [job.report for job in self._jobs]
        combined_report = _report.TestReport.combine(*reports)

        # We cannot return 'interrupt_flag.is_set()' because the interrupt flag can be set by a Job
        # instance if a test fails and it decides to drain the queue. We only want to raise a
        # StopExecution exception in TestSuiteExecutor.run() if the user triggered the interrupt.
        return (combined_report, user_interrupted)

    def _teardown_fixtures(self):
        """Tear down all of the fixtures.

        Returns true if all fixtures were torn down successfully, and
        false otherwise.
        """
        success = True
        for job in self._jobs:
            try:
<<<<<<< HEAD
                if not job.fixture.teardown(finished=True):
                    self.logger.warn("Teardown of %s was not successful.", job.fixture)
                    success = False
            except:
=======
                job.fixture.teardown(finished=True)
            except errors.ServerFailure as err:
                self.logger.warn("Teardown of %s was not successful: %s", job.fixture, err)
                success = False
            except:  # pylint: disable=bare-except
>>>>>>> f378d467
                self.logger.exception("Encountered an error while tearing down %s.", job.fixture)
                success = False
        return success

    def _make_fixture(self, job_num, job_logger):
        """Create a fixture for a job."""

        fixture_config = {}
        fixture_class = fixtures.NOOP_FIXTURE_CLASS

        if self.fixture_config is not None:
            fixture_config = self.fixture_config.copy()
            fixture_class = fixture_config.pop("class")

        fixture_logger = job_logger.new_fixture_logger(fixture_class)

        return fixtures.make_fixture(fixture_class, fixture_logger, job_num, **fixture_config)

    def _make_hooks(self, fixture):
        """Create the hooks for the job's fixture."""

        hooks = []

        for hook_config in self.hooks_config:
            hook_config = hook_config.copy()
            hook_class = hook_config.pop("class")

            hook_logger = self.logger.new_hook_logger(hook_class, fixture.logger)
            hook = _hooks.make_hook(hook_class, hook_logger, fixture, **hook_config)
            hooks.append(hook)

        return hooks

    def _make_job(self, job_num):
        """Return a Job instance with its own fixture, hooks, and test report."""
        job_logger = self.logger.new_job_logger(self._suite.test_kind, job_num)

        fixture = self._make_fixture(job_num, job_logger)
        hooks = self._make_hooks(fixture)

        report = _report.TestReport(job_logger, self._suite.options)

<<<<<<< HEAD
        if build_id is not None:
            endpoint = logging.buildlogger.APPEND_GLOBAL_LOGS_ENDPOINT % {"build_id": build_id}
            url = "%s/%s/" % (_config.BUILDLOGGER_URL.rstrip("/"), endpoint.strip("/"))
            logger.info("Writing output of job #%d to %s.", job_num, url)

        report = _report.TestReport(logger,
                                    self.logging_config,
                                    build_id=build_id,
                                    build_config=build_config)

        return _job.Job(logger, fixture, hooks, report, self.archival)
=======
        return _job.Job(job_logger, fixture, hooks, report, self.archival, self._suite.options)
>>>>>>> f378d467

    def _make_test_queue(self):
        """Return a queue of TestCase instances.

        Use a multi-consumer queue instead of a unittest.TestSuite so
        that the test cases can be dispatched to multiple threads.
        """

        test_queue_logger = self.logger.new_testqueue_logger(self._suite.test_kind)
        # Put all the test cases in a queue.
        queue = _queue.Queue()
        for test_name in self._suite.tests:
            test_case = testcases.make_test_case(self._suite.test_kind, test_queue_logger,
                                                 test_name, **self.test_config)
            queue.put(test_case)

        # Add sentinel value for each job to indicate when there are no more items to process.
        for _ in xrange(len(self._jobs)):
            queue.put(None)

        return queue<|MERGE_RESOLUTION|>--- conflicted
+++ resolved
@@ -27,26 +27,11 @@
 
     _TIMEOUT = 24 * 60 * 60  # =1 day (a long time to have tests run)
 
-<<<<<<< HEAD
-    def __init__(self,
-                 exec_logger,
-                 test_group,
-                 logging_config,
-                 config=None,
-                 fixture=None,
-                 hooks=None,
-                 archive_instance=None,
-                 archive=None):
-        """
-        Initializes the TestGroupExecutor with the test group to run.
-        """
-=======
     def __init__(  # pylint: disable=too-many-arguments
             self, exec_logger, suite, config=None, fixture=None, hooks=None, archive_instance=None,
             archive=None):
         """Initialize the TestSuiteExecutor with the test suite to run."""
         self.logger = exec_logger
->>>>>>> f378d467
 
         if _config.SHELL_CONN_STRING is not None:
             # Specifying the shellConnString command line option should override the fixture
@@ -60,17 +45,10 @@
 
         self.archival = None
         if archive_instance:
-<<<<<<< HEAD
-            self.archival = archival.HookTestArchival(test_group, self.hooks_config,
-                                                      archive_instance, archive)
-
-        self._test_group = test_group
-=======
             self.archival = archival.HookTestArchival(suite, self.hooks_config, archive_instance,
                                                       archive)
 
         self._suite = suite
->>>>>>> f378d467
 
         # Only start as many jobs as we need. Note this means that the number of jobs we run may
         # not actually be _config.JOBS or self._suite.options.num_jobs.
@@ -116,18 +94,7 @@
                 teardown_flag = threading.Event() if num_repeats == 1 else None
                 (report, interrupted) = self._run_tests(test_queue, teardown_flag)
 
-<<<<<<< HEAD
-                # Have the Job threads destroy their fixture during the final repetition after they
-                # finish running their last test. This avoids having a large number of processes
-                # still running if an Evergreen task were to time out from a hang/deadlock being
-                # triggered.
-                teardown_flag = threading.Event() if num_repeats == 1 else None
-                (report, interrupted) = self._run_tests(test_queue, teardown_flag)
-
-                self._test_group.record_end(report)
-=======
                 self._suite.record_test_end(report)
->>>>>>> f378d467
 
                 # If the user triggered a KeyboardInterrupt, then we should stop.
                 if interrupted:
@@ -160,11 +127,7 @@
             if not teardown_flag:
                 if not self._teardown_fixtures():
                     return_code = 2
-<<<<<<< HEAD
-            self._test_group.return_code = return_code
-=======
             self._suite.return_code = return_code
->>>>>>> f378d467
 
     def _setup_fixtures(self):
         """Set up a fixture for each job."""
@@ -192,13 +155,7 @@
         return True
 
     def _run_tests(self, test_queue, teardown_flag):
-<<<<<<< HEAD
-        """
-        Starts a thread for each Job instance and blocks until all of
-        the tests are run.
-=======
         """Start a thread for each Job instance and block until all of the tests are run.
->>>>>>> f378d467
 
         Returns a (combined report, user interrupted) pair, where the
         report contains the status and timing information of tests run
@@ -211,18 +168,6 @@
         try:
             # Run each Job instance in its own thread.
             for job in self._jobs:
-<<<<<<< HEAD
-                t = threading.Thread(target=job,
-                                     args=(test_queue, interrupt_flag),
-                                     kwargs=dict(teardown_flag=teardown_flag))
-                # Do not wait for tests to finish executing if interrupted by the user.
-                t.daemon = True
-                t.start()
-                threads.append(t)
-                # SERVER-24729 Need to stagger when jobs start to reduce I/O load if there
-                # are many of them.  Both the 5 and the 10 are arbitrary.
-                if len(threads) >= 5:
-=======
                 thr = threading.Thread(target=job, args=(test_queue, interrupt_flag),
                                        kwargs=dict(teardown_flag=teardown_flag))
                 # Do not wait for tests to finish executing if interrupted by the user.
@@ -233,7 +178,6 @@
                 # are many of them.  Both the 5 and the 10 are arbitrary.
                 # Currently only enabled on Evergreen.
                 if _config.STAGGER_JOBS and len(threads) >= 5:
->>>>>>> f378d467
                     time.sleep(10)
 
             joined = False
@@ -266,18 +210,11 @@
         success = True
         for job in self._jobs:
             try:
-<<<<<<< HEAD
-                if not job.fixture.teardown(finished=True):
-                    self.logger.warn("Teardown of %s was not successful.", job.fixture)
-                    success = False
-            except:
-=======
                 job.fixture.teardown(finished=True)
             except errors.ServerFailure as err:
                 self.logger.warn("Teardown of %s was not successful: %s", job.fixture, err)
                 success = False
             except:  # pylint: disable=bare-except
->>>>>>> f378d467
                 self.logger.exception("Encountered an error while tearing down %s.", job.fixture)
                 success = False
         return success
@@ -320,21 +257,7 @@
 
         report = _report.TestReport(job_logger, self._suite.options)
 
-<<<<<<< HEAD
-        if build_id is not None:
-            endpoint = logging.buildlogger.APPEND_GLOBAL_LOGS_ENDPOINT % {"build_id": build_id}
-            url = "%s/%s/" % (_config.BUILDLOGGER_URL.rstrip("/"), endpoint.strip("/"))
-            logger.info("Writing output of job #%d to %s.", job_num, url)
-
-        report = _report.TestReport(logger,
-                                    self.logging_config,
-                                    build_id=build_id,
-                                    build_config=build_config)
-
-        return _job.Job(logger, fixture, hooks, report, self.archival)
-=======
         return _job.Job(job_logger, fixture, hooks, report, self.archival, self._suite.options)
->>>>>>> f378d467
 
     def _make_test_queue(self):
         """Return a queue of TestCase instances.
