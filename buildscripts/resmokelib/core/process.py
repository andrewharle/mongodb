--- conflicted
+++ resolved
@@ -151,20 +151,12 @@
                 if return_code == win32con.STILL_ACTIVE:
                     raise
 
-<<<<<<< HEAD
-    def stop(self, kill=False):
-=======
     def stop(self, kill=False):  # pylint: disable=too-many-branches
->>>>>>> f378d467
         """Terminate the process."""
         if sys.platform == "win32":
 
             # Attempt to cleanly shutdown mongod.
-<<<<<<< HEAD
-            if not kill and len(self.args) > 0 and self.args[0].find("mongod") != -1:
-=======
             if not kill and self.args and self.args[0].find("mongod") != -1:
->>>>>>> f378d467
                 mongo_signal_handle = None
                 try:
                     mongo_signal_handle = win32event.OpenEvent(
