--- conflicted
+++ resolved
@@ -17,59 +17,6 @@
     "ResmokeConfig",
     ["list_suites", "find_suites", "dry_run", "suite_files", "test_files", "logging_config"])
 
-<<<<<<< HEAD
-# Mapping of the attribute of the parsed arguments (dest) to its key as it appears in the options
-# YAML configuration file. Most should only be converting from snake_case to camelCase.
-DEST_TO_CONFIG = {
-    "archive_file": "archiveFile",
-    "archive_limit_mb": "archiveLimitMb",
-    "archive_limit_tests": "archiveLimitTests",
-    "base_port": "basePort",
-    "buildlogger_url": "buildloggerUrl",
-    "continue_on_failure": "continueOnFailure",
-    "dbpath_prefix": "dbpathPrefix",
-    "dbtest_executable": "dbtest",
-    "distro_id": "distroId",
-    "dry_run": "dryRun",
-    "exclude_with_all_tags": "excludeWithAllTags",
-    "exclude_with_any_tags": "excludeWithAnyTags",
-    "execution_number": "executionNumber",
-    "git_revision": "gitRevision",
-    "include_with_all_tags": "includeWithAllTags",
-    "include_with_any_tags": "includeWithAnyTags",
-    "jobs": "jobs",
-    "mongo_executable": "mongo",
-    "mongod_executable": "mongod",
-    "mongod_parameters": "mongodSetParameters",
-    "mongos_executable": "mongos",
-    "mongos_parameters": "mongosSetParameters",
-    "no_journal": "nojournal",
-    "num_clients_per_fixture": "numClientsPerFixture",
-    "prealloc_journal": "preallocJournal",
-    "project_name": "projectName",
-    "repeat": "repeat",
-    "report_file": "reportFile",
-    "seed": "seed",
-    "shell_read_mode": "shellReadMode",
-    "shell_write_mode": "shellWriteMode",
-    "shuffle": "shuffle",
-    "storage_engine": "storageEngine",
-    "storage_engine_cache_size": "storageEngineCacheSizeGB",
-    "task_id": "taskId",
-    "task_name": "taskName",
-    "variant_name": "variantName",
-    "wt_coll_config": "wiredTigerCollectionConfigString",
-    "wt_engine_config": "wiredTigerEngineConfigString",
-    "wt_index_config": "wiredTigerIndexConfigString"
-}
-
-
-def parse_command_line():
-    """
-    Parses the command line arguments passed to resmoke.py.
-    """
-=======
->>>>>>> f378d467
 
 def _make_parser():  # pylint: disable=too-many-statements
     """Create and return the command line arguments parser."""
@@ -105,23 +52,6 @@
                       help=("Sets the maximum number of tests to archive to S3. A value"
                             " of 0 indicates there is no limit."))
 
-    parser.add_option("--archiveFile", dest="archive_file", metavar="ARCHIVE_FILE",
-                      help=("Sets the archive file name for the Evergreen task running the tests."
-                            " The archive file is JSON format containing a list of tests that were"
-                            " successfully archived to S3. If unspecified, no data files from tests"
-                            " will be archived in S3. Tests can be designated for archival in the"
-                            " task suite configuration file."))
-
-    parser.add_option("--archiveLimitMb", type="int", dest="archive_limit_mb",
-                      metavar="ARCHIVE_LIMIT_MB",
-                      help=("Sets the limit (in MB) for archived files to S3. A value of 0"
-                            " indicates there is no limit."))
-
-    parser.add_option("--archiveLimitTests", type="int", dest="archive_limit_tests",
-                      metavar="ARCHIVE_LIMIT_TESTS",
-                      help=("Sets the maximum number of tests to archive to S3. A value"
-                            " of 0 indicates there is no limit."))
-
     parser.add_option("--basePort", dest="base_port", metavar="PORT",
                       help=("The starting port number to use for mongod and mongos processes"
                             " spawned by resmoke.py or the tests themselves. Each fixture and Job"
@@ -146,16 +76,7 @@
                             " specified tags will be excluded from any suites that are run."))
 
     parser.add_option("-f", "--findSuites", action="store_true", dest="find_suites",
-<<<<<<< HEAD
-                      help="List the names of the suites that will execute the specified tests.")
-
-    parser.add_option("--includeWithAllTags", action="append", dest="include_with_all_tags",
-                      metavar="TAG1,TAG2",
-                      help=("Comma separated list of tags. For the jstest portion of the suite(s),"
-                            " only tests which have all of the specified tags will be run."))
-=======
                       help="Lists the names of the suites that will execute the specified tests.")
->>>>>>> f378d467
 
     parser.add_option("--includeWithAnyTags", action="append", dest="include_with_any_tags",
                       metavar="TAG1,TAG2",
@@ -215,9 +136,6 @@
 
     parser.add_option("--perfReportFile", dest="perf_report_file", metavar="PERF_REPORT",
                       help="Writes a JSON file with performance test results.")
-
-    parser.add_option("--numClientsPerFixture", type="int", dest="num_clients_per_fixture",
-                      help="Number of clients running tests per fixture")
 
     parser.add_option("--preallocJournal", type="choice", action="store", dest="prealloc_journal",
                       choices=("on", "off"), metavar="ON|OFF",
@@ -305,7 +223,9 @@
     parser.add_option("--wiredTigerIndexConfigString", dest="wt_index_config", metavar="CONFIG",
                       help="Sets the WiredTiger index configuration setting for all mongod's.")
 
-<<<<<<< HEAD
+    parser.add_option("--executor", dest="executor_file",
+                      help="OBSOLETE: Superceded by --suites; specify --suites=SUITE path/to/test"
+                      " to run a particular test under a particular suite configuration.")
 
     evergreen_options = optparse.OptionGroup(
         parser, title="Evergreen options",
@@ -329,110 +249,12 @@
                                  help=("Sets the git revision for the Evergreen task running the"
                                        " tests."))
 
-    evergreen_options.add_option("--projectName", dest="project_name", metavar="PROJECT_NAME",
-                                 help=("Sets the name of the Evergreen project running the tests."))
-
-    evergreen_options.add_option("--taskName", dest="task_name", metavar="TASK_NAME",
-                                 help="Sets the name of the Evergreen task running the tests.")
-
-    evergreen_options.add_option("--taskId", dest="task_id", metavar="TASK_ID",
-                                 help="Sets the Id of the Evergreen task running the tests.")
-
-    evergreen_options.add_option("--variantName", dest="variant_name", metavar="VARIANT_NAME",
-                                 help=("Sets the name of the Evergreen build variant running the"
-                                       " tests."))
-
-    parser.set_defaults(executor_file="with_server",
-                        logger_file="console",
-                        dry_run="off",
-                        find_suites=False,
-                        list_suites=False,
-                        prealloc_journal="off")
-=======
-    parser.add_option("--executor", dest="executor_file",
-                      help="OBSOLETE: Superceded by --suites; specify --suites=SUITE path/to/test"
-                      " to run a particular test under a particular suite configuration.")
->>>>>>> f378d467
-
-    evergreen_options = optparse.OptionGroup(
-        parser, title="Evergreen options",
-        description=("Options used to propagate information about the Evergreen task running this"
-                     " script."))
-    parser.add_option_group(evergreen_options)
-
-    evergreen_options.add_option("--buildId", dest="build_id", metavar="BUILD_ID",
-                                 help="Sets the build ID of the task.")
-
-    evergreen_options.add_option("--distroId", dest="distro_id", metavar="DISTRO_ID",
-                                 help=("Sets the identifier for the Evergreen distro running the"
-                                       " tests."))
-
-    evergreen_options.add_option("--executionNumber", type="int", dest="execution_number",
-                                 metavar="EXECUTION_NUMBER",
-                                 help=("Sets the number for the Evergreen execution running the"
-                                       " tests."))
-
-    evergreen_options.add_option("--gitRevision", dest="git_revision", metavar="GIT_REVISION",
-                                 help=("Sets the git revision for the Evergreen task running the"
-                                       " tests."))
-
     evergreen_options.add_option("--patchBuild", action="store_true", dest="patch_build",
                                  help=("Indicates that the Evergreen task running the tests is a"
                                        " patch build."))
 
-<<<<<<< HEAD
-    values = vars(values)
-    for dest in values:
-        if dest not in DEST_TO_CONFIG:
-            continue
-        config_var = DEST_TO_CONFIG[dest]
-        if values[dest] is not None:
-            config[config_var] = values[dest]
-
-    _config.ARCHIVE_FILE = config.pop("archiveFile")
-    _config.ARCHIVE_LIMIT_MB = config.pop("archiveLimitMb")
-    _config.ARCHIVE_LIMIT_TESTS = config.pop("archiveLimitTests")
-    _config.BASE_PORT = int(config.pop("basePort"))
-    _config.BUILDLOGGER_URL = config.pop("buildloggerUrl")
-    _config.DBPATH_PREFIX = _expand_user(config.pop("dbpathPrefix"))
-    _config.DBTEST_EXECUTABLE = _expand_user(config.pop("dbtest"))
-    _config.DRY_RUN = config.pop("dryRun")
-    _config.EVERGREEN_DISTRO_ID = config.pop("distroId")
-    _config.EVERGREEN_EXECUTION = config.pop("executionNumber")
-    _config.EVERGREEN_PROJECT_NAME = config.pop("projectName")
-    _config.EVERGREEN_REVISION = config.pop("gitRevision")
-    _config.EVERGREEN_TASK_ID = config.pop("taskId")
-    _config.EVERGREEN_TASK_NAME = config.pop("taskName")
-    _config.EVERGREEN_VARIANT_NAME = config.pop("variantName")
-    _config.EXCLUDE_WITH_ALL_TAGS = config.pop("excludeWithAllTags")
-    _config.EXCLUDE_WITH_ANY_TAGS = config.pop("excludeWithAnyTags")
-    _config.FAIL_FAST = not config.pop("continueOnFailure")
-    _config.INCLUDE_WITH_ALL_TAGS = config.pop("includeWithAllTags")
-    _config.INCLUDE_WITH_ANY_TAGS = config.pop("includeWithAnyTags")
-    _config.JOBS = config.pop("jobs")
-    _config.MONGO_EXECUTABLE = _expand_user(config.pop("mongo"))
-    _config.MONGOD_EXECUTABLE = _expand_user(config.pop("mongod"))
-    _config.MONGOD_SET_PARAMETERS = config.pop("mongodSetParameters")
-    _config.MONGOS_EXECUTABLE = _expand_user(config.pop("mongos"))
-    _config.MONGOS_SET_PARAMETERS = config.pop("mongosSetParameters")
-    _config.NO_JOURNAL = config.pop("nojournal")
-    _config.NO_PREALLOC_JOURNAL = config.pop("preallocJournal") == "off"
-    _config.NUM_CLIENTS_PER_FIXTURE = config.pop("numClientsPerFixture")
-    _config.RANDOM_SEED = config.pop("seed")
-    _config.REPEAT = config.pop("repeat")
-    _config.REPORT_FILE = config.pop("reportFile")
-    _config.SHELL_READ_MODE = config.pop("shellReadMode")
-    _config.SHELL_WRITE_MODE = config.pop("shellWriteMode")
-    _config.SHUFFLE = config.pop("shuffle")
-    _config.STORAGE_ENGINE = config.pop("storageEngine")
-    _config.STORAGE_ENGINE_CACHE_SIZE = config.pop("storageEngineCacheSizeGB")
-    _config.WT_COLL_CONFIG = config.pop("wiredTigerCollectionConfigString")
-    _config.WT_ENGINE_CONFIG = config.pop("wiredTigerEngineConfigString")
-    _config.WT_INDEX_CONFIG = config.pop("wiredTigerIndexConfigString")
-=======
     evergreen_options.add_option("--projectName", dest="project_name", metavar="PROJECT_NAME",
                                  help=("Sets the name of the Evergreen project running the tests."))
->>>>>>> f378d467
 
     evergreen_options.add_option("--revisionOrderId", dest="revision_order_id",
                                  metavar="REVISION_ORDER_ID",
@@ -441,75 +263,8 @@
     evergreen_options.add_option("--taskName", dest="task_name", metavar="TASK_NAME",
                                  help="Sets the name of the Evergreen task running the tests.")
 
-<<<<<<< HEAD
-def create_test_membership_map(fail_on_missing_selector=False):
-    """
-    Returns a dict keyed by test name containing all of the suites that will run that test.
-    Since this iterates through every available suite, it should only be run once.
-    """
-
-    test_membership = collections.defaultdict(list)
-    suite_names = get_named_suites()
-    for suite_name in suite_names:
-        try:
-            suite_config = _get_suite_config(suite_name)
-            suite = testing.suite.Suite(suite_name, suite_config)
-        except IOError as err:
-            # If unittests.txt or integration_tests.txt aren't there we'll ignore the error because
-            # unittests haven't been built yet (this is highly likely using find interactively).
-            if err.filename in _config.EXTERNAL_SUITE_SELECTORS:
-                if not fail_on_missing_selector:
-                    continue
-            raise
-
-        for group in suite.test_groups:
-            for testfile in group.tests:
-                if isinstance(testfile, dict):
-                    continue
-                test_membership[testfile].append(suite_name)
-    return test_membership
-
-
-def get_suites(values, args):
-    if (values.suite_files is None and not args) or (values.suite_files is not None and args):
-        raise optparse.OptionValueError("Must specify either --suites or a list of tests")
-
-    _config.INTERNAL_EXECUTOR_NAME = values.executor_file
-
-    # If there are no suites specified, but there are args, assume they are jstests.
-    if args:
-        # Do not change the execution order of the jstests passed as args, unless a tag option is
-        # specified. If an option is specified, then sort the tests for consistent execution order.
-        _config.ORDER_TESTS_BY_NAME = any(tag_filter is not None for
-                                          tag_filter in (_config.EXCLUDE_WITH_ALL_TAGS,
-                                                         _config.EXCLUDE_WITH_ANY_TAGS,
-                                                         _config.INCLUDE_WITH_ALL_TAGS,
-                                                         _config.INCLUDE_WITH_ANY_TAGS))
-        # No specified config, just use the following, and default the logging and executor.
-        suite_config = _make_jstests_config(args)
-        _ensure_executor(suite_config, values.executor_file)
-        suite = testing.suite.Suite("<jstests>", suite_config)
-        return [suite]
-
-    suite_files = values.suite_files.split(",")
-
-    suites = []
-    for suite_filename in suite_files:
-        suite_config = _get_suite_config(suite_filename)
-        _ensure_executor(suite_config, values.executor_file)
-        suite = testing.suite.Suite(suite_filename, suite_config)
-        suites.append(suite)
-    return suites
-
-
-def get_named_suites():
-    """
-    Returns the list of suites available to execute.
-    """
-=======
     evergreen_options.add_option("--taskId", dest="task_id", metavar="TASK_ID",
                                  help="Sets the Id of the Evergreen task running the tests.")
->>>>>>> f378d467
 
     evergreen_options.add_option("--variantName", dest="variant_name", metavar="VARIANT_NAME",
                                  help=("Sets the name of the Evergreen build variant running the"
