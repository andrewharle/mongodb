--- conflicted
+++ resolved
@@ -7,11 +7,8 @@
   authenticationMechanism: SCRAM-SHA-1
   password: *keyFileData
   username: __system
-<<<<<<< HEAD
-=======
 
 test_kind: js_test
->>>>>>> f378d467
 
 selector:
   roots:
@@ -22,52 +19,6 @@
   - jstests/gle/core/update4.js
 
 executor:
-<<<<<<< HEAD
-  js_test:
-    archive:
-      hooks:
-        - CheckReplDBHash
-    config:
-      shell_options:
-        global_vars:
-          TestData: &TestData
-            auth: true
-            authMechanism: SCRAM-SHA-1
-            keyFile: *keyFile
-            keyFileData: *keyFileData
-        eval: jsTest.authenticate(db.getMongo())
-        <<: *authOptions
-        readMode: commands
-    hooks:
-    - class: CheckReplDBHash
-      shell_options:
-        global_vars:
-          TestData: *TestData
-          eval: jsTest.authenticate(db.getMongo())
-        <<: *authOptions
-    fixture:
-      class: ShardedClusterFixture
-      mongos_options:
-        keyFile: *keyFile
-        set_parameters:
-          enableTestCommands: 1
-          enableLocalhostAuthBypass: false
-      mongod_options:
-        auth: ''
-        keyFile: *keyFile
-        set_parameters:
-          enableTestCommands: 1
-          enableLocalhostAuthBypass: false
-          numInitialSyncAttempts: 1
-      num_shards: 2
-      enable_sharding:
-      - test
-      auth_options:
-        authenticationDatabase: admin
-        authenticationMechanism: SCRAM-SHA-1
-        password: *keyFileData
-        username: __system
-=======
   archive:
     hooks:
       - CheckReplDBHash
@@ -110,5 +61,4 @@
       authenticationDatabase: admin
       authenticationMechanism: SCRAM-SHA-1
       password: *keyFileData
-      username: __system
->>>>>>> f378d467
+      username: __system