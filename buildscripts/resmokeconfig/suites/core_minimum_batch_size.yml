--- conflicted
+++ resolved
@@ -1,32 +1,6 @@
 test_kind: js_test
 
 selector:
-<<<<<<< HEAD
-  js_test:
-    roots:
-    - jstests/core/**/*.js
-    exclude_files:
-    # The following tests fail when specifying a minimal batchSize:
-    - jstests/core/find9.js # Reduction of objsLeftInBatch.
-    - jstests/core/finda.js # Reduction of objsLeftInBatch.
-    - jstests/core/profile1.js # Extra operation for a getmore.
-    - jstests/core/profile2.js # Extra operation for a getmore.
-    - jstests/core/sortk.js # Negative limit value changes result to batchSize.
-    - jstests/core/tailable_skip_limit.js # Negative limit value changes result to batchSize.
-
-executor:
-  js_test:
-    archive:
-      hooks:
-        - ValidateCollections
-    config:
-      shell_options:
-        global_vars:
-          TestData:
-            batchSize: 2 # Changes the default batchSize of db.coll.find() from 0 to 2.
-        readMode: commands
-        eval: load("jstests/libs/override_methods/find_batch_size.js");
-=======
   roots:
   - jstests/core/**/*.js
   exclude_files:
@@ -42,7 +16,6 @@
 
 executor:
   archive:
->>>>>>> f378d467
     hooks:
       - ValidateCollections
   config:
