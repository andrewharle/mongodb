--- conflicted
+++ resolved
@@ -4,15 +4,7 @@
   root: build/integration_tests.txt
 
 executor:
-<<<<<<< HEAD
-  cpp_integration_test:
-    archive:
-      hooks:
-        - ValidateCollections
-    config: {}
-=======
   archive:
->>>>>>> f378d467
     hooks:
       - ValidateCollections
   config: {}
