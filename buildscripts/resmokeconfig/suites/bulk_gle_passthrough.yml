--- conflicted
+++ resolved
@@ -7,18 +7,7 @@
   - jstests/core/bulk*.js
 
 executor:
-<<<<<<< HEAD
-  js_test:
-    archive:
-      hooks:
-        - ValidateCollections
-    config:
-      shell_options:
-        readMode: legacy
-        writeMode: legacy
-=======
   archive:
->>>>>>> f378d467
     hooks:
       - ValidateCollections
   config:
