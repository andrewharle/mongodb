--- conflicted
+++ resolved
@@ -7,51 +7,6 @@
   authenticationMechanism: SCRAM-SHA-1
   password: *keyFileData
   username: __system
-<<<<<<< HEAD
-
-selector:
-  js_test:
-    roots:
-    - jstests/core/**/*.js
-    exclude_files:
-    # Skip any tests that run with auth explicitly.
-    - jstests/core/**/*[aA]uth*.js
-
-executor:
-  js_test:
-    archive:
-      hooks:
-        - ValidateCollections
-    config:
-      shell_options:
-        global_vars:
-          TestData: &TestData
-            auth: true
-            authMechanism: SCRAM-SHA-1
-            keyFile: *keyFile
-            keyFileData: *keyFileData
-        eval: jsTest.authenticate(db.getMongo())
-        <<: *authOptions
-        readMode: commands
-    hooks:
-    - class: ValidateCollections
-      shell_options:
-        global_vars:
-          TestData:
-            <<: *TestData
-        eval: jsTest.authenticate(db.getMongo())
-        <<: *authOptions
-    - class: CleanEveryN
-      n: 20
-    fixture:
-      class: MongoDFixture
-      mongod_options:
-        auth: ''
-        keyFile: *keyFile
-        set_parameters:
-          enableTestCommands: 1
-          enableLocalhostAuthBypass: false
-=======
 
 test_kind: js_test
 
@@ -102,5 +57,4 @@
       keyFile: *keyFile
       set_parameters:
         enableTestCommands: 1
-        enableLocalhostAuthBypass: false
->>>>>>> f378d467
+        enableLocalhostAuthBypass: false