test_kind: js_test

selector:
  roots:
  - jstests/slow1/*.js

executor:
<<<<<<< HEAD
  js_test:
    archive:
      hooks:
        - ValidateCollections
    config:
      shell_options:
        readMode: commands
=======
  archive:
>>>>>>> f378d467
    hooks:
      - ValidateCollections
  config:
    shell_options:
      readMode: commands
  hooks:
  - class: ValidateCollections
  - class: CleanEveryN
    n: 20
  fixture:
    class: MongoDFixture
    mongod_options:
      set_parameters:
        enableTestCommands: 1<|MERGE_RESOLUTION|>--- conflicted
+++ resolved
@@ -5,17 +5,7 @@
   - jstests/slow1/*.js
 
 executor:
-<<<<<<< HEAD
-  js_test:
-    archive:
-      hooks:
-        - ValidateCollections
-    config:
-      shell_options:
-        readMode: commands
-=======
   archive:
->>>>>>> f378d467
     hooks:
       - ValidateCollections
   config:
