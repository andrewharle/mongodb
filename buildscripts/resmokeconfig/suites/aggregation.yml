--- conflicted
+++ resolved
@@ -1,23 +1,6 @@
 test_kind: js_test
 
 selector:
-<<<<<<< HEAD
-  js_test:
-    roots:
-    - jstests/aggregation/*.js
-    - jstests/aggregation/bugs/*.js
-    - jstests/aggregation/expressions/*.js
-    - jstests/aggregation/sources/*/*.js
-
-executor:
-  js_test:
-    archive:
-      hooks:
-        - ValidateCollections
-    config:
-      shell_options:
-        readMode: commands
-=======
   roots:
   - jstests/aggregation/**/*.js
   exclude_files:
@@ -26,7 +9,6 @@
 
 executor:
   archive:
->>>>>>> f378d467
     hooks:
       - ValidateCollections
   config:
