--- conflicted
+++ resolved
@@ -5,20 +5,7 @@
   - jstests/mmap_v1/*.js
 
 executor:
-<<<<<<< HEAD
-  js_test:
-    archive:
-      hooks:
-        - ValidateCollections
-    config:
-      shell_options:
-        global_vars:
-          TestData:
-            storageEngine: mmapv1
-        readMode: commands
-=======
   archive:
->>>>>>> f378d467
     hooks:
       - ValidateCollections
   config:
