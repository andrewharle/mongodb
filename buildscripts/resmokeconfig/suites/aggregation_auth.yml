# Section that is ignored by resmoke.py.
config_variables:
- &keyFile jstests/libs/authTestsKey
- &keyFileData Thiskeyisonlyforrunningthesuitewithauthenticationdontuseitinanytestsdirectly

test_kind: js_test

selector:
<<<<<<< HEAD
  js_test:
    roots:
    - jstests/aggregation/*.js
    - jstests/aggregation/bugs/*.js
    - jstests/aggregation/expressions/*.js
    - jstests/aggregation/sources/*/*.js
    exclude_files:
    # Skip any tests that run with auth explicitly.
    - jstests/aggregation/*[aA]uth*.js
=======
  roots:
  - jstests/aggregation/**/*.js
  exclude_files:
  - jstests/aggregation/extras/*.js
  - jstests/aggregation/data/*.js
  # Skip any tests that run with auth explicitly.
  - jstests/aggregation/*[aA]uth*.js
>>>>>>> f378d467

executor:
  config:
    shell_options:
      global_vars:
        TestData:
          auth: true
          authMechanism: SCRAM-SHA-1
          keyFile: *keyFile
          keyFileData: *keyFileData
      eval: jsTest.authenticate(db.getMongo())
      authenticationDatabase: local
      authenticationMechanism: SCRAM-SHA-1
      password: *keyFileData
      username: __system
      readMode: commands
  hooks:
  - class: CleanEveryN
    n: 20
  fixture:
    class: MongoDFixture
    mongod_options:
      auth: ''
      keyFile: *keyFile
      set_parameters:
        enableTestCommands: 1
        enableLocalhostAuthBypass: false<|MERGE_RESOLUTION|>--- conflicted
+++ resolved
@@ -6,17 +6,6 @@
 test_kind: js_test
 
 selector:
-<<<<<<< HEAD
-  js_test:
-    roots:
-    - jstests/aggregation/*.js
-    - jstests/aggregation/bugs/*.js
-    - jstests/aggregation/expressions/*.js
-    - jstests/aggregation/sources/*/*.js
-    exclude_files:
-    # Skip any tests that run with auth explicitly.
-    - jstests/aggregation/*[aA]uth*.js
-=======
   roots:
   - jstests/aggregation/**/*.js
   exclude_files:
@@ -24,7 +13,6 @@
   - jstests/aggregation/data/*.js
   # Skip any tests that run with auth explicitly.
   - jstests/aggregation/*[aA]uth*.js
->>>>>>> f378d467
 
 executor:
   config:
