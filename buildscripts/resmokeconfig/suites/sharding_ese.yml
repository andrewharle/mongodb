# Section that is ignored by resmoke.py.
config_variables:
- &keyFile src/mongo/db/modules/enterprise/jstests/encryptdb/libs/ekf2

test_kind: js_test

selector:
<<<<<<< HEAD
  js_test:
    roots:
    - jstests/sharding/*.js
    exclude_files:
=======
  roots:
  - jstests/sharding/*.js
  exclude_files:
  # Enable when SERVER-36634 is fixed.
  - jstests/sharding/shard_collection_existing_zones.js
>>>>>>> f378d467

executor:
  config:
    shell_options:
      nodb: ''
      global_vars:
        TestData:
          enableEncryption: ''
          encryptionKeyFile: *keyFile
      readMode: commands<|MERGE_RESOLUTION|>--- conflicted
+++ resolved
@@ -5,18 +5,11 @@
 test_kind: js_test
 
 selector:
-<<<<<<< HEAD
-  js_test:
-    roots:
-    - jstests/sharding/*.js
-    exclude_files:
-=======
   roots:
   - jstests/sharding/*.js
   exclude_files:
   # Enable when SERVER-36634 is fixed.
   - jstests/sharding/shard_collection_existing_zones.js
->>>>>>> f378d467
 
 executor:
   config:
