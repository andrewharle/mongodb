--- conflicted
+++ resolved
@@ -1,25 +1,6 @@
 test_kind: js_test
 
 selector:
-<<<<<<< HEAD
-  js_test:
-    roots:
-    - jstests/multiVersion/*.js
-    exclude_files:
-    # Multi storageEngine tests
-    - jstests/multiVersion/mixed_storage_version_replication.js
-    - jstests/multiVersion/transitioning_to_and_from_WT.js
-    # TODO: SERVER-21578
-    - jstests/multiVersion/balancer_multiVersion_detect.js
-
-# Multiversion tests start their own mongod's.
-executor:
-  js_test:
-    config:
-      shell_options:
-        eval: "load('jstests/libs/override_methods/multiversion_override_balancer_control.js');"
-        nodb: ''
-=======
   roots:
   - jstests/multiVersion/*.js
   exclude_files:
@@ -38,5 +19,4 @@
 executor:
   config:
     shell_options:
-      nodb: ''
->>>>>>> f378d467
+      nodb: ''