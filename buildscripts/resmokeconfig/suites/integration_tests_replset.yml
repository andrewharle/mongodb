--- conflicted
+++ resolved
@@ -4,29 +4,6 @@
   root: build/integration_tests.txt
 
 executor:
-<<<<<<< HEAD
-  cpp_integration_test:
-    archive:
-      hooks:
-        - CheckReplOplogs
-        - CheckReplDBHash
-        - ValidateCollections
-    config: {}
-    hooks:
-    # The CheckReplDBHash hook waits until all operations have replicated to and have been applied
-    # on the secondaries, so we run the ValidateCollections hook after it to ensure we're
-    # validating the entire contents of the collection.
-    - class: CheckReplOplogs
-    - class: CheckReplDBHash
-    - class: ValidateCollections
-    fixture:
-      class: ReplicaSetFixture
-      mongod_options:
-        set_parameters:
-          enableTestCommands: 1
-          numInitialSyncAttempts: 1
-      num_nodes: 2
-=======
   archive:
     hooks:
       - CheckReplDBHash
@@ -46,5 +23,4 @@
       set_parameters:
         enableTestCommands: 1
         numInitialSyncAttempts: 1
-    num_nodes: 2
->>>>>>> f378d467
+    num_nodes: 2