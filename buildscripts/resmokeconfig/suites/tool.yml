--- conflicted
+++ resolved
@@ -1,16 +1,6 @@
 test_kind: js_test
 
 selector:
-<<<<<<< HEAD
-  js_test:
-    roots:
-    - jstests/tool/*.js
-    exclude_files:
-    # Skip until TOOLS-1371 is resolved.
-    - jstests/tool/dumprestore_auth.js
-    - jstests/tool/dumprestore_auth2.js
-    - jstests/tool/dumprestore_auth3.js
-=======
   roots:
   - jstests/tool/*.js
   exclude_files:
@@ -18,7 +8,6 @@
   - jstests/tool/dumprestore_auth.js
   - jstests/tool/dumprestore_auth2.js
   - jstests/tool/dumprestore_auth3.js
->>>>>>> f378d467
 
 # Tool tests start their own mongod's.
 executor:
