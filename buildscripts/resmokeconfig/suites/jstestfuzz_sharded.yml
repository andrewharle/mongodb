test_kind: js_test

selector:
  roots:
  - jstestfuzz/out/*.js

executor:
<<<<<<< HEAD
  js_test:
    archive:
      hooks:
        - CheckReplDBHash
        - ValidateCollections
    config:
      shell_options:
        readMode: commands
    hooks:
    - class: CheckReplDBHash
      shell_options:
        global_vars:
          TestData:
            skipValidationOnInvalidViewDefinitions: true
    - class: ValidateCollections
      shell_options:
        global_vars:
          TestData:
            skipValidationOnInvalidViewDefinitions: true
            forceValidationWithFeatureCompatibilityVersion: "3.4"
    fixture:
      class: ShardedClusterFixture
      mongos_options:
        set_parameters:
          enableTestCommands: 1
        verbose: ''
      mongod_options:
        set_parameters:
          enableTestCommands: 1
          numInitialSyncAttempts: 1
        verbose: ''
      num_shards: 2
=======
  archive:
    hooks:
      - CheckReplDBHash
      - ValidateCollections
  config:
    shell_options:
      global_vars:
        TestData:
          # Other fuzzers test commands against sharded clusters with logical session ids.
          disableImplicitSessions: true
      readMode: commands
  hooks:
  - class: CheckReplDBHash
    shell_options:
      global_vars:
        TestData:
          skipValidationOnInvalidViewDefinitions: true
  - class: ValidateCollections
    shell_options:
      global_vars:
        TestData:
          skipValidationOnInvalidViewDefinitions: true
  fixture:
    class: ShardedClusterFixture
    mongos_options:
      set_parameters:
        enableTestCommands: 1
      verbose: ''
    mongod_options:
      set_parameters:
        disableLogicalSessionCacheRefresh: false
        enableTestCommands: 1
        numInitialSyncAttempts: 1
        writePeriodicNoops: 1
      verbose: ''
    num_shards: 2
>>>>>>> f378d467
<|MERGE_RESOLUTION|>--- conflicted
+++ resolved
@@ -5,40 +5,6 @@
   - jstestfuzz/out/*.js
 
 executor:
-<<<<<<< HEAD
-  js_test:
-    archive:
-      hooks:
-        - CheckReplDBHash
-        - ValidateCollections
-    config:
-      shell_options:
-        readMode: commands
-    hooks:
-    - class: CheckReplDBHash
-      shell_options:
-        global_vars:
-          TestData:
-            skipValidationOnInvalidViewDefinitions: true
-    - class: ValidateCollections
-      shell_options:
-        global_vars:
-          TestData:
-            skipValidationOnInvalidViewDefinitions: true
-            forceValidationWithFeatureCompatibilityVersion: "3.4"
-    fixture:
-      class: ShardedClusterFixture
-      mongos_options:
-        set_parameters:
-          enableTestCommands: 1
-        verbose: ''
-      mongod_options:
-        set_parameters:
-          enableTestCommands: 1
-          numInitialSyncAttempts: 1
-        verbose: ''
-      num_shards: 2
-=======
   archive:
     hooks:
       - CheckReplDBHash
@@ -74,5 +40,4 @@
         numInitialSyncAttempts: 1
         writePeriodicNoops: 1
       verbose: ''
-    num_shards: 2
->>>>>>> f378d467
+    num_shards: 2