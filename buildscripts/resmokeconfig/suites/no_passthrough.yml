test_kind: js_test

selector:
  roots:
  - jstests/noPassthrough/*.js

  # Self-tests for the Concurrency testing framework are run as part of this test suite.
  - jstests/concurrency/*.js
  exclude_files:
  # Disable inmem_full as per SERVER-27014
  - jstests/noPassthrough/inmem_full.js

# noPassthrough tests start their own mongod's.
executor:
<<<<<<< HEAD
  js_test:
    archive:
      tests:
        - jstests/noPassthrough/backup*.js
        - jstests/noPassthrough/wt_unclean_shutdown.js
    config:
      shell_options:
        nodb: ''
        readMode: commands
=======
  archive:
    tests:
      - jstests/noPassthrough/backup*.js
      - jstests/noPassthrough/wt_unclean_shutdown.js
  config:
    shell_options:
      nodb: ''
      readMode: commands
>>>>>>> f378d467
<|MERGE_RESOLUTION|>--- conflicted
+++ resolved
@@ -12,17 +12,6 @@
 
 # noPassthrough tests start their own mongod's.
 executor:
-<<<<<<< HEAD
-  js_test:
-    archive:
-      tests:
-        - jstests/noPassthrough/backup*.js
-        - jstests/noPassthrough/wt_unclean_shutdown.js
-    config:
-      shell_options:
-        nodb: ''
-        readMode: commands
-=======
   archive:
     tests:
       - jstests/noPassthrough/backup*.js
@@ -30,5 +19,4 @@
   config:
     shell_options:
       nodb: ''
-      readMode: commands
->>>>>>> f378d467
+      readMode: commands