test_kind: fsm_workload_test

selector:
  roots:
  - jstests/concurrency/fsm_workloads/**/*.js
  exclude_files:
  ##
  # Disabled due to MongoDB restrictions and/or workload restrictions
  ##
  # These workloads use >100MB of data, which can overwhelm test hosts.
  - jstests/concurrency/fsm_workloads/agg_group_external.js
  - jstests/concurrency/fsm_workloads/agg_sort_external.js
  # The findAndModify_update_grow.js workload can cause OOM kills on test hosts.
  - jstests/concurrency/fsm_workloads/findAndModify_update_grow.js
  exclude_with_any_tags:
  - requires_sharding

executor:
<<<<<<< HEAD
  js_test:
    archive:
      tests: true
    config:
      shell_options:
        nodb: ''
        readMode: commands
=======
  archive:
    hooks:
      - CheckReplDBHashInBackground
      - CheckReplDBHash
      - ValidateCollections
    tests: true
  config:
    shell_options:
      readMode: commands
  hooks:
  # The CheckReplDBHash hook waits until all operations have replicated to and have been applied
  # on the secondaries, so we run the ValidateCollections hook after it to ensure we're
  # validating the entire contents of the collection.
  #
  # TODO SERVER-26466: Add CheckReplOplogs hook to the concurrency suite.
  - class: CheckReplDBHashInBackground
  - class: CheckReplDBHash
  - class: ValidateCollections
  - class: CleanupConcurrencyWorkloads
  fixture:
    class: ReplicaSetFixture
    mongod_options:
      oplogSize: 1024
      set_parameters:
        enableTestCommands: 1
        numInitialSyncAttempts: 1
    num_nodes: 3
>>>>>>> f378d467
<|MERGE_RESOLUTION|>--- conflicted
+++ resolved
@@ -16,15 +16,6 @@
   - requires_sharding
 
 executor:
-<<<<<<< HEAD
-  js_test:
-    archive:
-      tests: true
-    config:
-      shell_options:
-        nodb: ''
-        readMode: commands
-=======
   archive:
     hooks:
       - CheckReplDBHashInBackground
@@ -51,5 +42,4 @@
       set_parameters:
         enableTestCommands: 1
         numInitialSyncAttempts: 1
-    num_nodes: 3
->>>>>>> f378d467
+    num_nodes: 3