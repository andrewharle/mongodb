--- conflicted
+++ resolved
@@ -5,41 +5,6 @@
   - jstestfuzz/out/*.js
 
 executor:
-<<<<<<< HEAD
-  js_test:
-    archive:
-      hooks:
-        - CheckReplOplogs
-        - CheckReplDBHash
-        - ValidateCollections
-    config:
-      shell_options:
-        readMode: commands
-    hooks:
-    # The CheckReplDBHash hook waits until all operations have replicated to and have been applied
-    # on the secondaries, so we run the ValidateCollections hook after it to ensure we're
-    # validating the entire contents of the collection.
-    - class: CheckReplOplogs
-    - class: CheckReplDBHash
-      shell_options:
-        global_vars:
-          TestData:
-            skipValidationOnInvalidViewDefinitions: true
-    - class: ValidateCollections
-      shell_options:
-        global_vars:
-          TestData:
-            skipValidationOnInvalidViewDefinitions: true
-            forceValidationWithFeatureCompatibilityVersion: "3.4"
-    fixture:
-      class: ReplicaSetFixture
-      mongod_options:
-        set_parameters:
-          enableTestCommands: 1
-          numInitialSyncAttempts: 1
-        verbose: ''
-      num_nodes: 2
-=======
   archive:
     hooks:
       - CheckReplDBHash
@@ -77,5 +42,4 @@
         transactionLifetimeLimitSeconds: 1
         writePeriodicNoops: 1
       verbose: ''
-    num_nodes: 2
->>>>>>> f378d467
+    num_nodes: 2