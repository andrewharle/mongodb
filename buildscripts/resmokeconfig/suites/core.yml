--- conflicted
+++ resolved
@@ -1,11 +1,4 @@
-<<<<<<< HEAD
-selector:
-  js_test:
-    roots:
-    - jstests/core/**/*.js
-=======
 test_kind: js_test
->>>>>>> f378d467
 
 selector:
   roots:
@@ -16,17 +9,7 @@
   # 'core' suite. Instead we run them against a 1-node replica set in the 'core_txns' suite.
   - jstests/core/txns/**/*.js
 executor:
-<<<<<<< HEAD
-  js_test:
-    archive:
-      hooks:
-        - ValidateCollections
-    config:
-      shell_options:
-        readMode: commands
-=======
   archive:
->>>>>>> f378d467
     hooks:
       - ValidateCollections
   config:
