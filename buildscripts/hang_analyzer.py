#!/usr/bin/env python
<<<<<<< HEAD

"""Hang Analyzer

=======
"""Hang Analyzer module.

>>>>>>> f378d467
A prototype hang analyzer for Evergreen integration to help investigate test timeouts

1. Script supports taking dumps, and/or dumping a summary of useful information about a process
2. Script will iterate through a list of interesting processes,
    and run the tools from step 1. The list of processes can be provided as an option.
3. Java processes will be dumped using jstack, if available.

Supports Linux, MacOS X, Solaris, and Windows.
"""

import StringIO
import csv
import glob
import itertools
import logging
import os
import platform
import re
import signal
import subprocess
import sys
import tempfile
import traceback
import time
from distutils import spawn  # pylint: disable=no-name-in-module
from optparse import OptionParser
_IS_WINDOWS = (sys.platform == "win32")

if _IS_WINDOWS:
    import win32event
    import win32api

# Get relative imports to work when the package is not installed on the PYTHONPATH.
if __name__ == "__main__" and __package__ is None:
    sys.path.append(os.path.dirname(os.path.dirname(os.path.abspath(__file__))))
    from buildscripts.resmokelib import core


def call(args, logger):
    """Call subprocess on args list."""
    logger.info(str(args))

    # Use a common pipe for stdout & stderr for logging.
    process = subprocess.Popen(args, stdout=subprocess.PIPE, stderr=subprocess.STDOUT)
    logger_pipe = core.pipe.LoggerPipe(logger, logging.INFO, process.stdout)
    logger_pipe.wait_until_started()

    ret = process.wait()
    logger_pipe.wait_until_finished()

    if ret != 0:
        logger.error("Bad exit code %d", ret)
        raise Exception("Bad exit code %d from %s" % (ret, " ".join(args)))


def callo(args, logger):
    """Call subprocess on args string."""
    logger.info("%s", str(args))

    return subprocess.check_output(args)

<<<<<<< HEAD
# Get relative imports to work when the package is not installed on the PYTHONPATH.
if __name__ == "__main__" and __package__ is None:
    sys.path.append(os.path.dirname(os.path.dirname(os.path.abspath(__file__))))
    from buildscripts.resmokelib import core


def call(a, logger):
    logger.info(str(a))

    # Use a common pipe for stdout & stderr for logging.
    process = subprocess.Popen(a, stdout=subprocess.PIPE, stderr=subprocess.STDOUT)
    logger_pipe = core.pipe.LoggerPipe(logger, logging.INFO, process.stdout)
    logger_pipe.wait_until_started()

    ret = process.wait()
    logger_pipe.wait_until_finished()

    if ret != 0:
        logger.error("Bad exit code %d" % (ret))
        raise Exception("Bad exit code %d from %s" % (ret, " ".join(a)))


# Copied from python 2.7 version of subprocess.py
def check_output(*popenargs, **kwargs):
    r"""Run command with arguments and return its output as a byte string.

    If the exit code was non-zero it raises a CalledProcessError.  The
    CalledProcessError object will have the return code in the returncode
    attribute and output in the output attribute.

    The arguments are the same as for the Popen constructor.  Example:

    >>> check_output(["ls", "-l", "/dev/null"])
    'crw-rw-rw- 1 root root 1, 3 Oct 18  2007 /dev/null\n'

    The stdout argument is not allowed as it is used internally.
    To capture standard error in the result, use stderr=STDOUT.

    >>> check_output(["/bin/sh", "-c",
    ...               "ls -l non_existent_file ; exit 0"],
    ...              stderr=STDOUT)
    'ls: non_existent_file: No such file or directory\n'
    """
    if 'stdout' in kwargs:
        raise ValueError('stdout argument not allowed, it will be overridden.')
    process = subprocess.Popen(stdout=subprocess.PIPE, *popenargs, **kwargs)
    output, unused_err = process.communicate()
    retcode = process.poll()
    if retcode:
        cmd = kwargs.get("args")
        if cmd is None:
            cmd = popenargs[0]
        raise CalledProcessError(retcode, cmd, output=output)

    return output


def callo(a, logger):
    logger.info("%s" % str(a))

    return check_output(a)
=======
>>>>>>> f378d467


def find_program(prog, paths):
    """Find the specified program in env PATH, or tries a set of paths."""
    loc = spawn.find_executable(prog)

    if loc is not None:
        return loc

    for loc in paths:
        full_prog = os.path.join(loc, prog)
        if os.path.exists(full_prog):
            return full_prog

    return None


def get_process_logger(debugger_output, pid, process_name):
<<<<<<< HEAD
    """Returns the process logger from options specified."""
=======
    """Return the process logger from options specified."""
>>>>>>> f378d467
    process_logger = logging.Logger("process", level=logging.DEBUG)
    process_logger.mongo_process_filename = None

    if 'stdout' in debugger_output:
<<<<<<< HEAD
        handler = logging.StreamHandler(sys.stdout)
        handler.setFormatter(logging.Formatter(fmt="%(message)s"))
        process_logger.addHandler(handler)
=======
        s_handler = logging.StreamHandler(sys.stdout)
        s_handler.setFormatter(logging.Formatter(fmt="%(message)s"))
        process_logger.addHandler(s_handler)
>>>>>>> f378d467

    if 'file' in debugger_output:
        filename = "debugger_%s_%d.log" % (os.path.splitext(process_name)[0], pid)
        process_logger.mongo_process_filename = filename
<<<<<<< HEAD
        handler = logging.FileHandler(filename=filename, mode="w")
        handler.setFormatter(logging.Formatter(fmt="%(message)s"))
        process_logger.addHandler(handler)
=======
        f_handler = logging.FileHandler(filename=filename, mode="w")
        f_handler.setFormatter(logging.Formatter(fmt="%(message)s"))
        process_logger.addHandler(f_handler)
>>>>>>> f378d467

    return process_logger


class WindowsDumper(object):
    """WindowsDumper class."""

<<<<<<< HEAD
    def __find_debugger(self, logger, debugger):
        """Finds the installed debugger"""
=======
    @staticmethod
    def __find_debugger(logger, debugger):
        """Find the installed debugger."""
>>>>>>> f378d467
        # We are looking for c:\Program Files (x86)\Windows Kits\8.1\Debuggers\x64
        cdb = spawn.find_executable(debugger)
        if cdb is not None:
            return cdb
        from win32com.shell import shell, shellcon

        # Cygwin via sshd does not expose the normal environment variables
        # Use the shell api to get the variable instead
        root_dir = shell.SHGetFolderPath(0, shellcon.CSIDL_PROGRAM_FILESX86, None, 0)

        for idx in range(0, 2):
            dbg_path = os.path.join(root_dir, "Windows Kits", "8." + str(idx), "Debuggers", "x64")
            logger.info("Checking for debugger in %s", dbg_path)
            if os.path.exists(dbg_path):
                return os.path.join(dbg_path, debugger)

<<<<<<< HEAD
        for i in range(0, 2):
            pathToTest = os.path.join(rootDir, "Windows Kits", "8." + str(i), "Debuggers", "x64")
            logger.info("Checking for debugger in %s" % pathToTest)
            if(os.path.exists(pathToTest)):
                return os.path.join(pathToTest, debugger)

        return None

    def dump_info(self, root_logger, logger, pid, process_name, take_dump):
        """Dump useful information to the console"""
=======
        return None

    def dump_info(  # pylint: disable=too-many-arguments
            self, root_logger, logger, pid, process_name, take_dump):
        """Dump useful information to the console."""
>>>>>>> f378d467
        debugger = "cdb.exe"
        dbg = self.__find_debugger(root_logger, debugger)

        if dbg is None:
<<<<<<< HEAD
            root_logger.warning("Debugger %s not found, skipping dumping of %d" % (debugger, pid))
            return

        root_logger.info("Debugger %s, analyzing %s process with PID %d" % (dbg,
                                                                            process_name,
                                                                            pid))
=======
            root_logger.warning("Debugger %s not found, skipping dumping of %d", debugger, pid)
            return

        root_logger.info("Debugger %s, analyzing %s process with PID %d", dbg, process_name, pid)
>>>>>>> f378d467

        dump_command = ""
        if take_dump:
            # Dump to file, dump_<process name>.<pid>.mdmp
<<<<<<< HEAD
            dump_file = "dump_%s.%d.%s" % (os.path.splitext(process_name)[0],
                                           pid,
                                           self.get_dump_ext())
            dump_command = ".dump /ma %s" % dump_file
            root_logger.info("Dumping core to %s" % dump_file)
=======
            dump_file = "dump_%s.%d.%s" % (os.path.splitext(process_name)[0], pid,
                                           self.get_dump_ext())
            dump_command = ".dump /ma %s" % dump_file
            root_logger.info("Dumping core to %s", dump_file)
>>>>>>> f378d467

        cmds = [
            ".symfix",  # Fixup symbol path
            ".symopt +0x10",  # Enable line loading (off by default in CDB, on by default in WinDBG)
            ".reload",  # Reload symbols
<<<<<<< HEAD
            "!peb",     # Dump current exe, & environment variables
            "lm",       # Dump loaded modules
            dump_command,
            "!uniqstack -pn",  # Dump All unique Threads with function arguments
            "!cs -l",   # Dump all locked critical sections
=======
            "!peb",  # Dump current exe, & environment variables
            "lm",  # Dump loaded modules
            dump_command,
            "!uniqstack -pn",  # Dump All unique Threads with function arguments
            "!cs -l",  # Dump all locked critical sections
>>>>>>> f378d467
            ".detach",  # Detach
            "q"  # Quit
        ]

        call([dbg, '-c', ";".join(cmds), '-p', str(pid)], logger)
<<<<<<< HEAD

        root_logger.info("Done analyzing %s process with PID %d" % (process_name, pid))

    def get_dump_ext(self):
        return "mdmp"

=======

        root_logger.info("Done analyzing %s process with PID %d", process_name, pid)

    @staticmethod
    def get_dump_ext():
        """Return the dump file extension."""
        return "mdmp"

>>>>>>> f378d467

class WindowsProcessList(object):
    """WindowsProcessList class."""

    @staticmethod
    def __find_ps():
        """Find tasklist."""
        return os.path.join(os.environ["WINDIR"], "system32", "tasklist.exe")

    def dump_processes(self, logger):
<<<<<<< HEAD
        """Get list of [Pid, Process Name]"""
        ps = self.__find_ps()

        logger.info("Getting list of processes using %s" % ps)

        ret = callo([ps, "/FO", "CSV"], logger)
=======
        """Get list of [Pid, Process Name]."""
        ps = self.__find_ps()

        logger.info("Getting list of processes using %s", ps)
>>>>>>> f378d467

        ret = callo([ps, "/FO", "CSV"], logger)

        buff = StringIO.StringIO(ret)
        csv_reader = csv.reader(buff)

<<<<<<< HEAD
        return p
=======
        return [[int(row[1]), row[0]] for row in csv_reader if row[1] != "PID"]

>>>>>>> f378d467


# LLDB dumper is for MacOS X
class LLDBDumper(object):
    """LLDBDumper class."""

<<<<<<< HEAD
    def __find_debugger(self, debugger):
        """Finds the installed debugger"""
        return find_program(debugger, ['/usr/bin'])

    def dump_info(self, root_logger, logger, pid, process_name, take_dump):
=======
    @staticmethod
    def __find_debugger(debugger):
        """Find the installed debugger."""
        return find_program(debugger, ['/usr/bin'])

    def dump_info(  # pylint: disable=too-many-arguments
            self, root_logger, logger, pid, process_name, take_dump):
        """Dump info."""
>>>>>>> f378d467
        debugger = "lldb"
        dbg = self.__find_debugger(debugger)

        if dbg is None:
<<<<<<< HEAD
            root_logger.warning("Debugger %s not found, skipping dumping of %d" % (debugger, pid))
            return

        root_logger.info("Debugger %s, analyzing %s process with PID %d" % (dbg,
                                                                            process_name,
                                                                            pid))
=======
            root_logger.warning("Debugger %s not found, skipping dumping of %d", debugger, pid)
            return

        root_logger.info("Debugger %s, analyzing %s process with PID %d", dbg, process_name, pid)
>>>>>>> f378d467

        lldb_version = callo([dbg, "--version"], logger)

        logger.info(lldb_version)

        # Do we have the XCode or LLVM version of lldb?
        # Old versions of lldb do not work well when taking commands via a file
        # XCode (7.2): lldb-340.4.119
        # LLVM - lldb version 3.7.0 ( revision )

        if 'version' not in lldb_version:
            # We have XCode's lldb
            lldb_version = lldb_version[lldb_version.index("lldb-"):]
            lldb_version = lldb_version.replace('lldb-', '')
            lldb_major_version = int(lldb_version[:lldb_version.index('.')])
            if lldb_major_version < 340:
                logger.warning("Debugger lldb is too old, please upgrade to XCode 7.2")
                return

        dump_command = ""
        if take_dump:
            # Dump to file, dump_<process name>.<pid>.core
            dump_file = "dump_%s.%d.%s" % (process_name, pid, self.get_dump_ext())
            dump_command = "process save-core %s" % dump_file
<<<<<<< HEAD
            root_logger.info("Dumping core to %s" % dump_file)
=======
            root_logger.info("Dumping core to %s", dump_file)
>>>>>>> f378d467

        cmds = [
            "attach -p %d" % pid,
            "target modules list",
            "thread backtrace all",
            dump_command,
            "settings set interpreter.prompt-on-quit false",
            "quit",
        ]

        tf = tempfile.NamedTemporaryFile()

        for cmd in cmds:
            tf.write(cmd + "\n")

        tf.flush()

        # Works on in MacOS 10.9 & later
        #call([dbg] +  list( itertools.chain.from_iterable([['-o', b] for b in cmds])), logger)
        call(['cat', tf.name], logger)
        call([dbg, '--source', tf.name], logger)
<<<<<<< HEAD

        root_logger.info("Done analyzing %s process with PID %d" % (process_name, pid))

    def get_dump_ext(self):
=======

        root_logger.info("Done analyzing %s process with PID %d", process_name, pid)

    @staticmethod
    def get_dump_ext():
        """Return the dump file extension."""
>>>>>>> f378d467
        return "core"


class DarwinProcessList(object):
    """DarwinProcessList class."""

    @staticmethod
    def __find_ps():
        """Find ps."""
        return find_program('ps', ['/bin'])

    def dump_processes(self, logger):
<<<<<<< HEAD
        """Get list of [Pid, Process Name]"""
        ps = self.__find_ps()

        logger.info("Getting list of processes using %s" % ps)

        ret = callo([ps, "-axco", "pid,comm"], logger)
=======
        """Get list of [Pid, Process Name]."""
        ps = self.__find_ps()

        logger.info("Getting list of processes using %s", ps)
>>>>>>> f378d467

        ret = callo([ps, "-axco", "pid,comm"], logger)

        buff = StringIO.StringIO(ret)
        csv_reader = csv.reader(buff, delimiter=' ', quoting=csv.QUOTE_NONE, skipinitialspace=True)

<<<<<<< HEAD
        return p
=======
        return [[int(row[0]), row[1]] for row in csv_reader if row[0] != "PID"]

>>>>>>> f378d467


# GDB dumper is for Linux & Solaris
class GDBDumper(object):
    """GDBDumper class."""

<<<<<<< HEAD
    def __find_debugger(self, debugger):
        """Finds the installed debugger"""
        return find_program(debugger, ['/opt/mongodbtoolchain/gdb/bin', '/usr/bin'])

    def dump_info(self, root_logger, logger, pid, process_name, take_dump):
=======
    @staticmethod
    def __find_debugger(debugger):
        """Find the installed debugger."""
        return find_program(debugger, ['/opt/mongodbtoolchain/gdb/bin', '/usr/bin'])

    def dump_info(  # pylint: disable=too-many-arguments,too-many-locals
            self, root_logger, logger, pid, process_name, take_dump):
        """Dump info."""
>>>>>>> f378d467
        debugger = "gdb"
        dbg = self.__find_debugger(debugger)

        if dbg is None:
<<<<<<< HEAD
            logger.warning("Debugger %s not found, skipping dumping of %d" % (debugger, pid))
            return

        root_logger.info("Debugger %s, analyzing %s process with PID %d" % (dbg,
                                                                            process_name,
                                                                            pid))
=======
            logger.warning("Debugger %s not found, skipping dumping of %d", debugger, pid)
            return

        root_logger.info("Debugger %s, analyzing %s process with PID %d", dbg, process_name, pid)
>>>>>>> f378d467

        dump_command = ""
        if take_dump:
            # Dump to file, dump_<process name>.<pid>.core
            dump_file = "dump_%s.%d.%s" % (process_name, pid, self.get_dump_ext())
            dump_command = "gcore %s" % dump_file
<<<<<<< HEAD
            root_logger.info("Dumping core to %s" % dump_file)
=======
            root_logger.info("Dumping core to %s", dump_file)
>>>>>>> f378d467

        call([dbg, "--version"], logger)

        script_dir = os.path.dirname(os.path.abspath(__file__))
<<<<<<< HEAD
        root_logger.info("dir %s" % script_dir)
=======
        root_logger.info("dir %s", script_dir)
>>>>>>> f378d467
        gdb_dir = os.path.join(script_dir, "gdb")
        mongo_script = os.path.join(gdb_dir, "mongo.py")
        mongo_printers_script = os.path.join(gdb_dir, "mongo_printers.py")
        mongo_lock_script = os.path.join(gdb_dir, "mongo_lock.py")

        source_mongo = "source %s" % mongo_script
        source_mongo_printers = "source %s" % mongo_printers_script
        source_mongo_lock = "source %s" % mongo_lock_script
        mongodb_dump_locks = "mongodb-dump-locks"
        mongodb_show_locks = "mongodb-show-locks"
        mongodb_uniqstack = "mongodb-uniqstack mongodb-bt-if-active"
        mongodb_waitsfor_graph = "mongodb-waitsfor-graph debugger_waitsfor_%s_%d.gv" % \
            (process_name, pid)
        mongodb_javascript_stack = "mongodb-javascript-stack"

        # The following MongoDB python extensions do not run on Solaris.
        if sys.platform.startswith("sunos"):
            source_mongo_lock = ""
            # SERVER-28234 - GDB frame information not available on Solaris for a templatized
            # function
            mongodb_dump_locks = ""

            # SERVER-28373 - GDB thread-local variables not available on Solaris
            mongodb_show_locks = ""
            mongodb_waitsfor_graph = ""
            mongodb_javascript_stack = ""

        if not logger.mongo_process_filename:
            raw_stacks_commands = []
        else:
            base, ext = os.path.splitext(logger.mongo_process_filename)
            raw_stacks_filename = base + '_raw_stacks' + ext
            raw_stacks_commands = [
                'echo \\nWriting raw stacks to %s.\\n' % raw_stacks_filename,
                # This sends output to log file rather than stdout until we turn logging off.
                'set logging redirect on',
                'set logging file ' + raw_stacks_filename,
                'set logging on',
                'thread apply all bt',
                'set logging off',
<<<<<<< HEAD
                ]

        cmds = [
            "set interactive-mode off",
            "set print thread-events off",  # Python calls to gdb.parse_and_eval may cause threads
                                            # to start and finish. This suppresses those messages
                                            # from appearing in the return output.
            "file %s" % process_name,       # Solaris must load the process to read the symbols.
            "attach %d" % pid,
            "info sharedlibrary",
            "info threads",                 # Dump a simple list of commands to get the thread name
            "set python print-stack full",
            ] + raw_stacks_commands + [
=======
            ]

        cmds = [
            "set interactive-mode off",
            "set print thread-events off",  # Suppress GDB messages of threads starting/finishing.
            "file %s" % process_name,  # Solaris must load the process to read the symbols.
            "attach %d" % pid,
            "info sharedlibrary",
            "info threads",  # Dump a simple list of commands to get the thread name
            "set python print-stack full",
        ] + raw_stacks_commands + [
>>>>>>> f378d467
            source_mongo,
            source_mongo_printers,
            source_mongo_lock,
            mongodb_uniqstack,
<<<<<<< HEAD
            "set scheduler-locking on",     # Lock the scheduler, before running any of the
                                            # following commands, which executes code in the
                                            # attached process.
=======
            # Lock the scheduler, before running commands, which execute code in the attached process.
            "set scheduler-locking on",
>>>>>>> f378d467
            dump_command,
            mongodb_dump_locks,
            mongodb_show_locks,
            mongodb_waitsfor_graph,
            mongodb_javascript_stack,
            "set confirm off",
            "quit",
        ]

        call([dbg, "--quiet", "--nx"] +
<<<<<<< HEAD
             list(itertools.chain.from_iterable([['-ex', b] for b in cmds])),
             logger)

        root_logger.info("Done analyzing %s process with PID %d" % (process_name, pid))

    def get_dump_ext(self):
        return "core"
=======
             list(itertools.chain.from_iterable([['-ex', b] for b in cmds])), logger)

        root_logger.info("Done analyzing %s process with PID %d", process_name, pid)
>>>>>>> f378d467

    @staticmethod
    def get_dump_ext():
        """Return the dump file extension."""
        return "core"

    @staticmethod
    def _find_gcore():
        """Find the installed gcore."""
        dbg = "/usr/bin/gcore"
        if os.path.exists(dbg):
            return dbg
<<<<<<< HEAD

        return None


class LinuxProcessList(object):

    def __find_ps(self):
        """Finds ps"""
        return find_program('ps', ['/bin', '/usr/bin'])

    def dump_processes(self, logger):
        """Get list of [Pid, Process Name]"""
        ps = self.__find_ps()

        logger.info("Getting list of processes using %s" % ps)

        call([ps, "--version"], logger)

        ret = callo([ps, "-eo", "pid,args"], logger)
=======

        return None


class LinuxProcessList(object):
    """LinuxProcessList class."""

    @staticmethod
    def __find_ps():
        """Find ps."""
        return find_program('ps', ['/bin', '/usr/bin'])

    def dump_processes(self, logger):
        """Get list of [Pid, Process Name]."""
        ps = self.__find_ps()

        logger.info("Getting list of processes using %s", ps)

        call([ps, "--version"], logger)

        ret = callo([ps, "-eo", "pid,args"], logger)

        buff = StringIO.StringIO(ret)
        csv_reader = csv.reader(buff, delimiter=' ', quoting=csv.QUOTE_NONE, skipinitialspace=True)

        return [[int(row[0]), os.path.split(row[1])[1]] for row in csv_reader if row[0] != "PID"]


class SolarisProcessList(object):
    """SolarisProcessList class."""

    @staticmethod
    def __find_ps():
        """Find ps."""
        return find_program('ps', ['/bin', '/usr/bin'])

    def dump_processes(self, logger):
        """Get list of [Pid, Process Name]."""
        ps = self.__find_ps()

        logger.info("Getting list of processes using %s", ps)

        ret = callo([ps, "-eo", "pid,args"], logger)

        buff = StringIO.StringIO(ret)
        csv_reader = csv.reader(buff, delimiter=' ', quoting=csv.QUOTE_NONE, skipinitialspace=True)
>>>>>>> f378d467

        return [[int(row[0]), os.path.split(row[1])[1]] for row in csv_reader if row[0] != "PID"]


<<<<<<< HEAD
        return p


class SolarisProcessList(object):

    def __find_ps(self):
        """Finds ps"""
        return find_program('ps', ['/bin', '/usr/bin'])

    def dump_processes(self, logger):
        """Get list of [Pid, Process Name]"""
        ps = self.__find_ps()

        logger.info("Getting list of processes using %s" % ps)

        ret = callo([ps, "-eo", "pid,args"], logger)
=======
# jstack is a JDK utility
class JstackDumper(object):
    """JstackDumper class."""

    @staticmethod
    def __find_debugger(debugger):
        """Find the installed jstack debugger."""
        return find_program(debugger, ['/usr/bin'])

    def dump_info(self, root_logger, logger, pid, process_name):
        """Dump java thread stack traces to the console."""
        debugger = "jstack"
        jstack = self.__find_debugger(debugger)

        if jstack is None:
            logger.warning("Debugger %s not found, skipping dumping of %d", debugger, pid)
            return

        root_logger.info("Debugger %s, analyzing %s process with PID %d", jstack, process_name, pid)

        call([jstack, "-l", str(pid)], logger)
>>>>>>> f378d467

        root_logger.info("Done analyzing %s process with PID %d", process_name, pid)


<<<<<<< HEAD
        return p
=======
# jstack is a JDK utility
class JstackWindowsDumper(object):
    """JstackWindowsDumper class."""

    @staticmethod
    def dump_info(root_logger, pid):
        """Dump java thread stack traces to the logger."""

        root_logger.warning("Debugger jstack not supported, skipping dumping of %d", pid)

>>>>>>> f378d467


# jstack is a JDK utility
class JstackDumper(object):

    def __find_debugger(self, debugger):
        """Finds the installed jstack debugger"""
        return find_program(debugger, ['/usr/bin'])

    def dump_info(self, root_logger, logger, pid, process_name):
        """Dump java thread stack traces to the console"""
        debugger = "jstack"
        jstack = self.__find_debugger(debugger)

        if jstack is None:
            logger.warning("Debugger %s not found, skipping dumping of %d" % (debugger, pid))
            return

        root_logger.info("Debugger %s, analyzing %s process with PID %d" % (jstack,
                                                                            process_name,
                                                                            pid))

        call([jstack, "-l", str(pid)], logger)

        root_logger.info("Done analyzing %s process with PID %d" % (process_name, pid))


# jstack is a JDK utility
class JstackWindowsDumper(object):

    def dump_info(self, root_logger, logger, pid, process_name):
        """Dump java thread stack traces to the logger"""

        root_logger.warning("Debugger jstack not supported, skipping dumping of %d" % (pid))


def get_hang_analyzers():
    """Return hang analyzers."""

    dbg = None
    jstack = None
    ps = None
    if sys.platform.startswith("linux"):
        dbg = GDBDumper()
        jstack = JstackDumper()
        ps = LinuxProcessList()
    elif sys.platform.startswith("sunos"):
        dbg = GDBDumper()
        jstack = JstackDumper()
        ps = SolarisProcessList()
    elif _IS_WINDOWS or sys.platform == "cygwin":
        dbg = WindowsDumper()
        jstack = JstackWindowsDumper()
        ps = WindowsProcessList()
    elif sys.platform == "darwin":
        dbg = LLDBDumper()
        jstack = JstackDumper()
        ps = DarwinProcessList()

    return [ps, dbg, jstack]


def check_dump_quota(quota, ext):
<<<<<<< HEAD
    """Check if sum of the files with ext is within the specified quota in megabytes"""
=======
    """Check if sum of the files with ext is within the specified quota in megabytes."""
>>>>>>> f378d467

    files = glob.glob("*." + ext)

    size_sum = 0
    for file_name in files:
        size_sum += os.path.getsize(file_name)

<<<<<<< HEAD
    return (size_sum <= quota)


def signal_event_object(logger, pid):
    """Signal the Windows event object"""
=======
    return size_sum <= quota


def signal_event_object(logger, pid):
    """Signal the Windows event object."""
>>>>>>> f378d467

    # Use unique event_name created.
    event_name = "Global\\Mongo_Python_" + str(pid)

    try:
        desired_access = win32event.EVENT_MODIFY_STATE
        inherit_handle = False
        task_timeout_handle = win32event.OpenEvent(desired_access, inherit_handle, event_name)
    except win32event.error as err:
<<<<<<< HEAD
        logger.info("Exception from win32event.OpenEvent with error: %s" % err)
=======
        logger.info("Exception from win32event.OpenEvent with error: %s", err)
>>>>>>> f378d467
        return

    try:
        win32event.SetEvent(task_timeout_handle)
    except win32event.error as err:
<<<<<<< HEAD
        logger.info("Exception from win32event.SetEvent with error: %s" % err)
=======
        logger.info("Exception from win32event.SetEvent with error: %s", err)
>>>>>>> f378d467
    finally:
        win32api.CloseHandle(task_timeout_handle)

    logger.info("Waiting for process to report")
    time.sleep(5)


def signal_process(logger, pid, signalnum):
<<<<<<< HEAD
    """Signal process with signal, N/A on Windows"""
=======
    """Signal process with signal, N/A on Windows."""
>>>>>>> f378d467
    try:
        os.kill(pid, signalnum)

        logger.info("Waiting for process to report")
        time.sleep(5)
<<<<<<< HEAD
    except OSError, e:
        logger.error("Hit OS error trying to signal process: %s" % str(e))
=======
    except OSError, err:
        logger.error("Hit OS error trying to signal process: %s", err)
>>>>>>> f378d467

    except AttributeError:
        logger.error("Cannot send signal to a process on Windows")


def pname_match(match_type, pname, interesting_processes):
<<<<<<< HEAD
    pname = os.path.splitext(pname)[0]
    for ip in interesting_processes:
        if (match_type == 'exact' and pname == ip or
           match_type == 'contains' and ip in pname):
=======
    """Return True if the pname matches in interesting_processes."""
    pname = os.path.splitext(pname)[0]
    for ip in interesting_processes:
        if match_type == 'exact' and pname == ip or match_type == 'contains' and ip in pname:
>>>>>>> f378d467
            return True
    return False


# Basic procedure
#
# 1. Get a list of interesting processes
# 2. Dump useful information or take dumps
<<<<<<< HEAD
def main():
=======
def main():  # pylint: disable=too-many-branches,too-many-locals,too-many-statements
    """Execute Main program."""
>>>>>>> f378d467
    root_logger = logging.Logger("hang_analyzer", level=logging.DEBUG)

    handler = logging.StreamHandler(sys.stdout)
    handler.setFormatter(logging.Formatter(fmt="%(message)s"))
    root_logger.addHandler(handler)

<<<<<<< HEAD
    root_logger.info("Python Version: %s" % sys.version)
    root_logger.info("OS: %s" % platform.platform())
=======
    root_logger.info("Python Version: %s", sys.version)
    root_logger.info("OS: %s", platform.platform())
>>>>>>> f378d467

    try:
        if _IS_WINDOWS or sys.platform == "cygwin":
            distro = platform.win32_ver()
<<<<<<< HEAD
            root_logger.info("Windows Distribution: %s" % str(distro))
        else:
            distro = platform.linux_distribution()
            root_logger.info("Linux Distribution: %s" % str(distro))
=======
            root_logger.info("Windows Distribution: %s", distro)
        else:
            distro = platform.linux_distribution()
            root_logger.info("Linux Distribution: %s", distro)
>>>>>>> f378d467

    except AttributeError:
        root_logger.warning("Cannot determine Linux distro since Python is too old")

    try:
        uid = os.getuid()
<<<<<<< HEAD
        root_logger.info("Current User: %s" % str(uid))
        current_login = os.getlogin()
        root_logger.info("Current Login: %s" % current_login)
=======
        root_logger.info("Current User: %s", uid)
        current_login = os.getlogin()
        root_logger.info("Current Login: %s", current_login)
>>>>>>> f378d467
    except OSError:
        root_logger.warning("Cannot determine Unix Current Login")
    except AttributeError:
        root_logger.warning("Cannot determine Unix Current Login, not supported on Windows")
<<<<<<< HEAD

    interesting_processes = ["mongo", "mongod", "mongos", "_test", "dbtest", "python", "java"]
    go_processes = []
    process_ids = []

    parser = OptionParser(description=__doc__)
    parser.add_option('-m', '--process-match',
                      dest='process_match',
                      choices=['contains', 'exact'],
                      default='contains',
                      help="Type of match for process names (-p & -g), specify 'contains', or"
                           " 'exact'. Note that the process name match performs the following"
                           " conversions: change all process names to lowecase, strip off the file"
                           " extension, like '.exe' on Windows. Default is 'contains'.")
    parser.add_option('-p', '--process-names',
                      dest='process_names',
                      help='Comma separated list of process names to analyze')
    parser.add_option('-g', '--go-process-names',
                      dest='go_process_names',
                      help='Comma separated list of go process names to analyze')
    parser.add_option('-d', '--process-ids',
                      dest='process_ids',
                      default=None,
                      help='Comma separated list of process ids (PID) to analyze, overrides -p &'
                           ' -g')
    parser.add_option('-c', '--dump-core',
                      dest='dump_core',
                      action="store_true",
                      default=False,
                      help='Dump core file for each analyzed process')
    parser.add_option('-s', '--max-core-dumps-size',
                      dest='max_core_dumps_size',
                      default=10000,
                      help='Maximum total size of core dumps to keep in megabytes')
    parser.add_option('-o', '--debugger-output',
                      dest='debugger_output',
                      action="append",
                      choices=['file', 'stdout'],
                      default=None,
                      help="If 'stdout', then the debugger's output is written to the Python"
                           " process's stdout. If 'file', then the debugger's output is written"
                           " to a file named debugger_<process>_<pid>.log for each process it"
                           " attaches to. This option can be specified multiple times on the"
                           " command line to have the debugger's output written to multiple"
                           " locations. By default, the debugger's output is written only to the"
                           " Python process's stdout.")

    (options, args) = parser.parse_args()

    if options.debugger_output is None:
        options.debugger_output = ['stdout']

    if options.process_ids is not None:
        # process_ids is an int list of PIDs
        process_ids = [int(pid) for pid in options.process_ids.split(',')]

    if options.process_names is not None:
        interesting_processes = options.process_names.split(',')

    if options.go_process_names is not None:
        go_processes = options.go_process_names.split(',')
        interesting_processes += go_processes

    [ps, dbg, jstack] = get_hang_analyzers()

    if ps is None or (dbg is None and jstack is None):
        root_logger.warning("hang_analyzer.py: Unsupported platform: %s" % (sys.platform))
        exit(1)

    all_processes = ps.dump_processes(root_logger)

    # Canonicalize the process names to lowercase to handle cases where the name of the Python
    # process is /System/Library/.../Python on OS X and -p python is specified to hang_analyzer.py.
    all_processes = [(pid, process_name.lower()) for (pid, process_name) in all_processes]

    # Find all running interesting processes:
    #   If a list of process_ids is supplied, match on that.
    #   Otherwise, do a substring match on interesting_processes.
    if process_ids:
        processes = [(pid, pname) for (pid, pname) in all_processes
                     if pid in process_ids and pid != os.getpid()]

        running_pids = set([pid for (pid, pname) in all_processes])
        missing_pids = set(process_ids) - running_pids
        if missing_pids:
            root_logger.warning("The following requested process ids are not running %s" %
                                list(missing_pids))
    else:
        processes = [(pid, pname) for (pid, pname) in all_processes
                     if pname_match(options.process_match, pname, interesting_processes) and
                     pid != os.getpid()]

    root_logger.info("Found %d interesting processes %s" % (len(processes), processes))
=======

    interesting_processes = ["mongo", "mongod", "mongos", "_test", "dbtest", "python", "java"]
    go_processes = []
    process_ids = []

    parser = OptionParser(description=__doc__)
    parser.add_option('-m', '--process-match', dest='process_match', choices=['contains', 'exact'],
                      default='contains',
                      help="Type of match for process names (-p & -g), specify 'contains', or"
                      " 'exact'. Note that the process name match performs the following"
                      " conversions: change all process names to lowecase, strip off the file"
                      " extension, like '.exe' on Windows. Default is 'contains'.")
    parser.add_option('-p', '--process-names', dest='process_names',
                      help='Comma separated list of process names to analyze')
    parser.add_option('-g', '--go-process-names', dest='go_process_names',
                      help='Comma separated list of go process names to analyze')
    parser.add_option('-d', '--process-ids', dest='process_ids', default=None,
                      help='Comma separated list of process ids (PID) to analyze, overrides -p &'
                      ' -g')
    parser.add_option('-c', '--dump-core', dest='dump_core', action="store_true", default=False,
                      help='Dump core file for each analyzed process')
    parser.add_option('-s', '--max-core-dumps-size', dest='max_core_dumps_size', default=10000,
                      help='Maximum total size of core dumps to keep in megabytes')
    parser.add_option('-o', '--debugger-output', dest='debugger_output', action="append",
                      choices=['file', 'stdout'], default=None,
                      help="If 'stdout', then the debugger's output is written to the Python"
                      " process's stdout. If 'file', then the debugger's output is written"
                      " to a file named debugger_<process>_<pid>.log for each process it"
                      " attaches to. This option can be specified multiple times on the"
                      " command line to have the debugger's output written to multiple"
                      " locations. By default, the debugger's output is written only to the"
                      " Python process's stdout.")

    (options, _) = parser.parse_args()

    if options.debugger_output is None:
        options.debugger_output = ['stdout']

    if options.process_ids is not None:
        # process_ids is an int list of PIDs
        process_ids = [int(pid) for pid in options.process_ids.split(',')]

    if options.process_names is not None:
        interesting_processes = options.process_names.split(',')

    if options.go_process_names is not None:
        go_processes = options.go_process_names.split(',')
        interesting_processes += go_processes

    [ps, dbg, jstack] = get_hang_analyzers()

    if ps is None or (dbg is None and jstack is None):
        root_logger.warning("hang_analyzer.py: Unsupported platform: %s", sys.platform)
        exit(1)

    all_processes = ps.dump_processes(root_logger)

    # Canonicalize the process names to lowercase to handle cases where the name of the Python
    # process is /System/Library/.../Python on OS X and -p python is specified to hang_analyzer.py.
    all_processes = [(pid, process_name.lower()) for (pid, process_name) in all_processes]

    # Find all running interesting processes:
    #   If a list of process_ids is supplied, match on that.
    #   Otherwise, do a substring match on interesting_processes.
    if process_ids:
        processes = [(pid, pname) for (pid, pname) in all_processes
                     if pid in process_ids and pid != os.getpid()]

        running_pids = set([pid for (pid, pname) in all_processes])
        missing_pids = set(process_ids) - running_pids
        if missing_pids:
            root_logger.warning("The following requested process ids are not running %s",
                                list(missing_pids))
    else:
        processes = [(pid, pname) for (pid, pname) in all_processes
                     if pname_match(options.process_match, pname, interesting_processes)
                     and pid != os.getpid()]

    root_logger.info("Found %d interesting processes %s", len(processes), processes)
>>>>>>> f378d467

    max_dump_size_bytes = int(options.max_core_dumps_size) * 1024 * 1024

    # Dump python processes by signalling them. The resmoke.py process will generate
    # the report.json, when signalled, so we do this before attaching to other processes.
    for (pid, process_name) in [(p, pn) for (p, pn) in processes if pn.startswith("python")]:
        # On Windows, we set up an event object to wait on a signal. For Cygwin, we register
        # a signal handler to wait for the signal since it supports POSIX signals.
<<<<<<< HEAD
        if _is_windows:
            root_logger.info("Calling SetEvent to signal python process %s with PID %d" %
                             (process_name, pid))
            signal_event_object(root_logger, pid)
        else:
            root_logger.info("Sending signal SIGUSR1 to python process %s with PID %d" %
                             (process_name, pid))
=======
        if _IS_WINDOWS:
            root_logger.info("Calling SetEvent to signal python process %s with PID %d",
                             process_name, pid)
            signal_event_object(root_logger, pid)
        else:
            root_logger.info("Sending signal SIGUSR1 to python process %s with PID %d",
                             process_name, pid)
>>>>>>> f378d467
            signal_process(root_logger, pid, signal.SIGUSR1)

    trapped_exceptions = []

    # Dump all processes, except python & java.
<<<<<<< HEAD
    for (pid, process_name) in [(p, pn) for (p, pn) in processes
                                if not re.match("^(java|python)", pn)]:
        process_logger = get_process_logger(options.debugger_output, pid, process_name)
        try:
            dbg.dump_info(
                root_logger,
                process_logger,
                pid,
                process_name,
                options.dump_core and check_dump_quota(max_dump_size_bytes, dbg.get_dump_ext()))
        except Exception as err:
            root_logger.info("Error encountered when invoking debugger %s" % err)
            trapped_exceptions.append(traceback.format_exc())

    # Dump java processes using jstack.
    for (pid, process_name) in [(p, pn) for (p, pn) in processes if pn.startswith("java")]:
        process_logger = get_process_logger(options.debugger_output, pid, process_name)
        try:
            jstack.dump_info(root_logger, process_logger, pid, process_name)
        except Exception as err:
            root_logger.info("Error encountered when invoking debugger %s" % err)
            trapped_exceptions.append(traceback.format_exc())

    # Signal go processes to ensure they print out stack traces, and die on POSIX OSes.
    # On Windows, this will simply kill the process since python emulates SIGABRT as
    # TerminateProcess.
    # Note: The stacktrace output may be captured elsewhere (i.e. resmoke).
    for (pid, process_name) in [(p, pn) for (p, pn) in processes if pn in go_processes]:
        root_logger.info("Sending signal SIGABRT to go process %s with PID %d" %
                         (process_name, pid))
=======
    for (pid,
         process_name) in [(p, pn) for (p, pn) in processes if not re.match("^(java|python)", pn)]:
        process_logger = get_process_logger(options.debugger_output, pid, process_name)
        try:
            dbg.dump_info(root_logger, process_logger, pid, process_name, options.dump_core
                          and check_dump_quota(max_dump_size_bytes, dbg.get_dump_ext()))
        except Exception as err:  # pylint: disable=broad-except
            root_logger.info("Error encountered when invoking debugger %s", err)
            trapped_exceptions.append(traceback.format_exc())

        # Dump java processes using jstack.
    for (pid, process_name) in [(p, pn) for (p, pn) in processes if pn.startswith("java")]:
        process_logger = get_process_logger(options.debugger_output, pid, process_name)
        try:
            jstack.dump_info(root_logger, pid)
        except Exception as err:  # pylint: disable=broad-except
            root_logger.info("Error encountered when invoking debugger %s", err)
            trapped_exceptions.append(traceback.format_exc())

        # Signal go processes to ensure they print out stack traces, and die on POSIX OSes.
        # On Windows, this will simply kill the process since python emulates SIGABRT as
        # TerminateProcess.
        # Note: The stacktrace output may be captured elsewhere (i.e. resmoke).
    for (pid, process_name) in [(p, pn) for (p, pn) in processes if pn in go_processes]:
        root_logger.info("Sending signal SIGABRT to go process %s with PID %d", process_name, pid)
>>>>>>> f378d467
        signal_process(root_logger, pid, signal.SIGABRT)

    root_logger.info("Done analyzing all processes for hangs")

    for exception in trapped_exceptions:
        root_logger.info(exception)
    if trapped_exceptions:
        sys.exit(1)
<<<<<<< HEAD
=======

>>>>>>> f378d467

if __name__ == "__main__":
    main()<|MERGE_RESOLUTION|>--- conflicted
+++ resolved
@@ -1,12 +1,6 @@
 #!/usr/bin/env python
-<<<<<<< HEAD
-
-"""Hang Analyzer
-
-=======
 """Hang Analyzer module.
 
->>>>>>> f378d467
 A prototype hang analyzer for Evergreen integration to help investigate test timeouts
 
 1. Script supports taking dumps, and/or dumping a summary of useful information about a process
@@ -68,71 +62,6 @@
 
     return subprocess.check_output(args)
 
-<<<<<<< HEAD
-# Get relative imports to work when the package is not installed on the PYTHONPATH.
-if __name__ == "__main__" and __package__ is None:
-    sys.path.append(os.path.dirname(os.path.dirname(os.path.abspath(__file__))))
-    from buildscripts.resmokelib import core
-
-
-def call(a, logger):
-    logger.info(str(a))
-
-    # Use a common pipe for stdout & stderr for logging.
-    process = subprocess.Popen(a, stdout=subprocess.PIPE, stderr=subprocess.STDOUT)
-    logger_pipe = core.pipe.LoggerPipe(logger, logging.INFO, process.stdout)
-    logger_pipe.wait_until_started()
-
-    ret = process.wait()
-    logger_pipe.wait_until_finished()
-
-    if ret != 0:
-        logger.error("Bad exit code %d" % (ret))
-        raise Exception("Bad exit code %d from %s" % (ret, " ".join(a)))
-
-
-# Copied from python 2.7 version of subprocess.py
-def check_output(*popenargs, **kwargs):
-    r"""Run command with arguments and return its output as a byte string.
-
-    If the exit code was non-zero it raises a CalledProcessError.  The
-    CalledProcessError object will have the return code in the returncode
-    attribute and output in the output attribute.
-
-    The arguments are the same as for the Popen constructor.  Example:
-
-    >>> check_output(["ls", "-l", "/dev/null"])
-    'crw-rw-rw- 1 root root 1, 3 Oct 18  2007 /dev/null\n'
-
-    The stdout argument is not allowed as it is used internally.
-    To capture standard error in the result, use stderr=STDOUT.
-
-    >>> check_output(["/bin/sh", "-c",
-    ...               "ls -l non_existent_file ; exit 0"],
-    ...              stderr=STDOUT)
-    'ls: non_existent_file: No such file or directory\n'
-    """
-    if 'stdout' in kwargs:
-        raise ValueError('stdout argument not allowed, it will be overridden.')
-    process = subprocess.Popen(stdout=subprocess.PIPE, *popenargs, **kwargs)
-    output, unused_err = process.communicate()
-    retcode = process.poll()
-    if retcode:
-        cmd = kwargs.get("args")
-        if cmd is None:
-            cmd = popenargs[0]
-        raise CalledProcessError(retcode, cmd, output=output)
-
-    return output
-
-
-def callo(a, logger):
-    logger.info("%s" % str(a))
-
-    return check_output(a)
-=======
->>>>>>> f378d467
-
 
 def find_program(prog, paths):
     """Find the specified program in env PATH, or tries a set of paths."""
@@ -150,37 +79,21 @@
 
 
 def get_process_logger(debugger_output, pid, process_name):
-<<<<<<< HEAD
-    """Returns the process logger from options specified."""
-=======
     """Return the process logger from options specified."""
->>>>>>> f378d467
     process_logger = logging.Logger("process", level=logging.DEBUG)
     process_logger.mongo_process_filename = None
 
     if 'stdout' in debugger_output:
-<<<<<<< HEAD
-        handler = logging.StreamHandler(sys.stdout)
-        handler.setFormatter(logging.Formatter(fmt="%(message)s"))
-        process_logger.addHandler(handler)
-=======
         s_handler = logging.StreamHandler(sys.stdout)
         s_handler.setFormatter(logging.Formatter(fmt="%(message)s"))
         process_logger.addHandler(s_handler)
->>>>>>> f378d467
 
     if 'file' in debugger_output:
         filename = "debugger_%s_%d.log" % (os.path.splitext(process_name)[0], pid)
         process_logger.mongo_process_filename = filename
-<<<<<<< HEAD
-        handler = logging.FileHandler(filename=filename, mode="w")
-        handler.setFormatter(logging.Formatter(fmt="%(message)s"))
-        process_logger.addHandler(handler)
-=======
         f_handler = logging.FileHandler(filename=filename, mode="w")
         f_handler.setFormatter(logging.Formatter(fmt="%(message)s"))
         process_logger.addHandler(f_handler)
->>>>>>> f378d467
 
     return process_logger
 
@@ -188,14 +101,9 @@
 class WindowsDumper(object):
     """WindowsDumper class."""
 
-<<<<<<< HEAD
-    def __find_debugger(self, logger, debugger):
-        """Finds the installed debugger"""
-=======
     @staticmethod
     def __find_debugger(logger, debugger):
         """Find the installed debugger."""
->>>>>>> f378d467
         # We are looking for c:\Program Files (x86)\Windows Kits\8.1\Debuggers\x64
         cdb = spawn.find_executable(debugger)
         if cdb is not None:
@@ -212,88 +120,42 @@
             if os.path.exists(dbg_path):
                 return os.path.join(dbg_path, debugger)
 
-<<<<<<< HEAD
-        for i in range(0, 2):
-            pathToTest = os.path.join(rootDir, "Windows Kits", "8." + str(i), "Debuggers", "x64")
-            logger.info("Checking for debugger in %s" % pathToTest)
-            if(os.path.exists(pathToTest)):
-                return os.path.join(pathToTest, debugger)
-
-        return None
-
-    def dump_info(self, root_logger, logger, pid, process_name, take_dump):
-        """Dump useful information to the console"""
-=======
         return None
 
     def dump_info(  # pylint: disable=too-many-arguments
             self, root_logger, logger, pid, process_name, take_dump):
         """Dump useful information to the console."""
->>>>>>> f378d467
         debugger = "cdb.exe"
         dbg = self.__find_debugger(root_logger, debugger)
 
         if dbg is None:
-<<<<<<< HEAD
-            root_logger.warning("Debugger %s not found, skipping dumping of %d" % (debugger, pid))
-            return
-
-        root_logger.info("Debugger %s, analyzing %s process with PID %d" % (dbg,
-                                                                            process_name,
-                                                                            pid))
-=======
             root_logger.warning("Debugger %s not found, skipping dumping of %d", debugger, pid)
             return
 
         root_logger.info("Debugger %s, analyzing %s process with PID %d", dbg, process_name, pid)
->>>>>>> f378d467
 
         dump_command = ""
         if take_dump:
             # Dump to file, dump_<process name>.<pid>.mdmp
-<<<<<<< HEAD
-            dump_file = "dump_%s.%d.%s" % (os.path.splitext(process_name)[0],
-                                           pid,
-                                           self.get_dump_ext())
-            dump_command = ".dump /ma %s" % dump_file
-            root_logger.info("Dumping core to %s" % dump_file)
-=======
             dump_file = "dump_%s.%d.%s" % (os.path.splitext(process_name)[0], pid,
                                            self.get_dump_ext())
             dump_command = ".dump /ma %s" % dump_file
             root_logger.info("Dumping core to %s", dump_file)
->>>>>>> f378d467
 
         cmds = [
             ".symfix",  # Fixup symbol path
             ".symopt +0x10",  # Enable line loading (off by default in CDB, on by default in WinDBG)
             ".reload",  # Reload symbols
-<<<<<<< HEAD
-            "!peb",     # Dump current exe, & environment variables
-            "lm",       # Dump loaded modules
-            dump_command,
-            "!uniqstack -pn",  # Dump All unique Threads with function arguments
-            "!cs -l",   # Dump all locked critical sections
-=======
             "!peb",  # Dump current exe, & environment variables
             "lm",  # Dump loaded modules
             dump_command,
             "!uniqstack -pn",  # Dump All unique Threads with function arguments
             "!cs -l",  # Dump all locked critical sections
->>>>>>> f378d467
             ".detach",  # Detach
             "q"  # Quit
         ]
 
         call([dbg, '-c', ";".join(cmds), '-p', str(pid)], logger)
-<<<<<<< HEAD
-
-        root_logger.info("Done analyzing %s process with PID %d" % (process_name, pid))
-
-    def get_dump_ext(self):
-        return "mdmp"
-
-=======
 
         root_logger.info("Done analyzing %s process with PID %d", process_name, pid)
 
@@ -302,7 +164,6 @@
         """Return the dump file extension."""
         return "mdmp"
 
->>>>>>> f378d467
 
 class WindowsProcessList(object):
     """WindowsProcessList class."""
@@ -313,44 +174,23 @@
         return os.path.join(os.environ["WINDIR"], "system32", "tasklist.exe")
 
     def dump_processes(self, logger):
-<<<<<<< HEAD
-        """Get list of [Pid, Process Name]"""
-        ps = self.__find_ps()
-
-        logger.info("Getting list of processes using %s" % ps)
-
-        ret = callo([ps, "/FO", "CSV"], logger)
-=======
         """Get list of [Pid, Process Name]."""
         ps = self.__find_ps()
 
         logger.info("Getting list of processes using %s", ps)
->>>>>>> f378d467
 
         ret = callo([ps, "/FO", "CSV"], logger)
 
         buff = StringIO.StringIO(ret)
         csv_reader = csv.reader(buff)
 
-<<<<<<< HEAD
-        return p
-=======
         return [[int(row[1]), row[0]] for row in csv_reader if row[1] != "PID"]
-
->>>>>>> f378d467
 
 
 # LLDB dumper is for MacOS X
 class LLDBDumper(object):
     """LLDBDumper class."""
 
-<<<<<<< HEAD
-    def __find_debugger(self, debugger):
-        """Finds the installed debugger"""
-        return find_program(debugger, ['/usr/bin'])
-
-    def dump_info(self, root_logger, logger, pid, process_name, take_dump):
-=======
     @staticmethod
     def __find_debugger(debugger):
         """Find the installed debugger."""
@@ -359,24 +199,14 @@
     def dump_info(  # pylint: disable=too-many-arguments
             self, root_logger, logger, pid, process_name, take_dump):
         """Dump info."""
->>>>>>> f378d467
         debugger = "lldb"
         dbg = self.__find_debugger(debugger)
 
         if dbg is None:
-<<<<<<< HEAD
-            root_logger.warning("Debugger %s not found, skipping dumping of %d" % (debugger, pid))
-            return
-
-        root_logger.info("Debugger %s, analyzing %s process with PID %d" % (dbg,
-                                                                            process_name,
-                                                                            pid))
-=======
             root_logger.warning("Debugger %s not found, skipping dumping of %d", debugger, pid)
             return
 
         root_logger.info("Debugger %s, analyzing %s process with PID %d", dbg, process_name, pid)
->>>>>>> f378d467
 
         lldb_version = callo([dbg, "--version"], logger)
 
@@ -401,11 +231,7 @@
             # Dump to file, dump_<process name>.<pid>.core
             dump_file = "dump_%s.%d.%s" % (process_name, pid, self.get_dump_ext())
             dump_command = "process save-core %s" % dump_file
-<<<<<<< HEAD
-            root_logger.info("Dumping core to %s" % dump_file)
-=======
             root_logger.info("Dumping core to %s", dump_file)
->>>>>>> f378d467
 
         cmds = [
             "attach -p %d" % pid,
@@ -427,19 +253,12 @@
         #call([dbg] +  list( itertools.chain.from_iterable([['-o', b] for b in cmds])), logger)
         call(['cat', tf.name], logger)
         call([dbg, '--source', tf.name], logger)
-<<<<<<< HEAD
-
-        root_logger.info("Done analyzing %s process with PID %d" % (process_name, pid))
-
-    def get_dump_ext(self):
-=======
 
         root_logger.info("Done analyzing %s process with PID %d", process_name, pid)
 
     @staticmethod
     def get_dump_ext():
         """Return the dump file extension."""
->>>>>>> f378d467
         return "core"
 
 
@@ -452,44 +271,23 @@
         return find_program('ps', ['/bin'])
 
     def dump_processes(self, logger):
-<<<<<<< HEAD
-        """Get list of [Pid, Process Name]"""
-        ps = self.__find_ps()
-
-        logger.info("Getting list of processes using %s" % ps)
-
-        ret = callo([ps, "-axco", "pid,comm"], logger)
-=======
         """Get list of [Pid, Process Name]."""
         ps = self.__find_ps()
 
         logger.info("Getting list of processes using %s", ps)
->>>>>>> f378d467
 
         ret = callo([ps, "-axco", "pid,comm"], logger)
 
         buff = StringIO.StringIO(ret)
         csv_reader = csv.reader(buff, delimiter=' ', quoting=csv.QUOTE_NONE, skipinitialspace=True)
 
-<<<<<<< HEAD
-        return p
-=======
         return [[int(row[0]), row[1]] for row in csv_reader if row[0] != "PID"]
-
->>>>>>> f378d467
 
 
 # GDB dumper is for Linux & Solaris
 class GDBDumper(object):
     """GDBDumper class."""
 
-<<<<<<< HEAD
-    def __find_debugger(self, debugger):
-        """Finds the installed debugger"""
-        return find_program(debugger, ['/opt/mongodbtoolchain/gdb/bin', '/usr/bin'])
-
-    def dump_info(self, root_logger, logger, pid, process_name, take_dump):
-=======
     @staticmethod
     def __find_debugger(debugger):
         """Find the installed debugger."""
@@ -498,44 +296,26 @@
     def dump_info(  # pylint: disable=too-many-arguments,too-many-locals
             self, root_logger, logger, pid, process_name, take_dump):
         """Dump info."""
->>>>>>> f378d467
         debugger = "gdb"
         dbg = self.__find_debugger(debugger)
 
         if dbg is None:
-<<<<<<< HEAD
-            logger.warning("Debugger %s not found, skipping dumping of %d" % (debugger, pid))
-            return
-
-        root_logger.info("Debugger %s, analyzing %s process with PID %d" % (dbg,
-                                                                            process_name,
-                                                                            pid))
-=======
             logger.warning("Debugger %s not found, skipping dumping of %d", debugger, pid)
             return
 
         root_logger.info("Debugger %s, analyzing %s process with PID %d", dbg, process_name, pid)
->>>>>>> f378d467
 
         dump_command = ""
         if take_dump:
             # Dump to file, dump_<process name>.<pid>.core
             dump_file = "dump_%s.%d.%s" % (process_name, pid, self.get_dump_ext())
             dump_command = "gcore %s" % dump_file
-<<<<<<< HEAD
-            root_logger.info("Dumping core to %s" % dump_file)
-=======
             root_logger.info("Dumping core to %s", dump_file)
->>>>>>> f378d467
 
         call([dbg, "--version"], logger)
 
         script_dir = os.path.dirname(os.path.abspath(__file__))
-<<<<<<< HEAD
-        root_logger.info("dir %s" % script_dir)
-=======
         root_logger.info("dir %s", script_dir)
->>>>>>> f378d467
         gdb_dir = os.path.join(script_dir, "gdb")
         mongo_script = os.path.join(gdb_dir, "mongo.py")
         mongo_printers_script = os.path.join(gdb_dir, "mongo_printers.py")
@@ -576,21 +356,6 @@
                 'set logging on',
                 'thread apply all bt',
                 'set logging off',
-<<<<<<< HEAD
-                ]
-
-        cmds = [
-            "set interactive-mode off",
-            "set print thread-events off",  # Python calls to gdb.parse_and_eval may cause threads
-                                            # to start and finish. This suppresses those messages
-                                            # from appearing in the return output.
-            "file %s" % process_name,       # Solaris must load the process to read the symbols.
-            "attach %d" % pid,
-            "info sharedlibrary",
-            "info threads",                 # Dump a simple list of commands to get the thread name
-            "set python print-stack full",
-            ] + raw_stacks_commands + [
-=======
             ]
 
         cmds = [
@@ -602,19 +367,12 @@
             "info threads",  # Dump a simple list of commands to get the thread name
             "set python print-stack full",
         ] + raw_stacks_commands + [
->>>>>>> f378d467
             source_mongo,
             source_mongo_printers,
             source_mongo_lock,
             mongodb_uniqstack,
-<<<<<<< HEAD
-            "set scheduler-locking on",     # Lock the scheduler, before running any of the
-                                            # following commands, which executes code in the
-                                            # attached process.
-=======
             # Lock the scheduler, before running commands, which execute code in the attached process.
             "set scheduler-locking on",
->>>>>>> f378d467
             dump_command,
             mongodb_dump_locks,
             mongodb_show_locks,
@@ -625,19 +383,9 @@
         ]
 
         call([dbg, "--quiet", "--nx"] +
-<<<<<<< HEAD
-             list(itertools.chain.from_iterable([['-ex', b] for b in cmds])),
-             logger)
-
-        root_logger.info("Done analyzing %s process with PID %d" % (process_name, pid))
-
-    def get_dump_ext(self):
-        return "core"
-=======
              list(itertools.chain.from_iterable([['-ex', b] for b in cmds])), logger)
 
         root_logger.info("Done analyzing %s process with PID %d", process_name, pid)
->>>>>>> f378d467
 
     @staticmethod
     def get_dump_ext():
@@ -650,27 +398,6 @@
         dbg = "/usr/bin/gcore"
         if os.path.exists(dbg):
             return dbg
-<<<<<<< HEAD
-
-        return None
-
-
-class LinuxProcessList(object):
-
-    def __find_ps(self):
-        """Finds ps"""
-        return find_program('ps', ['/bin', '/usr/bin'])
-
-    def dump_processes(self, logger):
-        """Get list of [Pid, Process Name]"""
-        ps = self.__find_ps()
-
-        logger.info("Getting list of processes using %s" % ps)
-
-        call([ps, "--version"], logger)
-
-        ret = callo([ps, "-eo", "pid,args"], logger)
-=======
 
         return None
 
@@ -717,29 +444,10 @@
 
         buff = StringIO.StringIO(ret)
         csv_reader = csv.reader(buff, delimiter=' ', quoting=csv.QUOTE_NONE, skipinitialspace=True)
->>>>>>> f378d467
 
         return [[int(row[0]), os.path.split(row[1])[1]] for row in csv_reader if row[0] != "PID"]
 
 
-<<<<<<< HEAD
-        return p
-
-
-class SolarisProcessList(object):
-
-    def __find_ps(self):
-        """Finds ps"""
-        return find_program('ps', ['/bin', '/usr/bin'])
-
-    def dump_processes(self, logger):
-        """Get list of [Pid, Process Name]"""
-        ps = self.__find_ps()
-
-        logger.info("Getting list of processes using %s" % ps)
-
-        ret = callo([ps, "-eo", "pid,args"], logger)
-=======
 # jstack is a JDK utility
 class JstackDumper(object):
     """JstackDumper class."""
@@ -761,14 +469,10 @@
         root_logger.info("Debugger %s, analyzing %s process with PID %d", jstack, process_name, pid)
 
         call([jstack, "-l", str(pid)], logger)
->>>>>>> f378d467
 
         root_logger.info("Done analyzing %s process with PID %d", process_name, pid)
 
 
-<<<<<<< HEAD
-        return p
-=======
 # jstack is a JDK utility
 class JstackWindowsDumper(object):
     """JstackWindowsDumper class."""
@@ -778,42 +482,6 @@
         """Dump java thread stack traces to the logger."""
 
         root_logger.warning("Debugger jstack not supported, skipping dumping of %d", pid)
-
->>>>>>> f378d467
-
-
-# jstack is a JDK utility
-class JstackDumper(object):
-
-    def __find_debugger(self, debugger):
-        """Finds the installed jstack debugger"""
-        return find_program(debugger, ['/usr/bin'])
-
-    def dump_info(self, root_logger, logger, pid, process_name):
-        """Dump java thread stack traces to the console"""
-        debugger = "jstack"
-        jstack = self.__find_debugger(debugger)
-
-        if jstack is None:
-            logger.warning("Debugger %s not found, skipping dumping of %d" % (debugger, pid))
-            return
-
-        root_logger.info("Debugger %s, analyzing %s process with PID %d" % (jstack,
-                                                                            process_name,
-                                                                            pid))
-
-        call([jstack, "-l", str(pid)], logger)
-
-        root_logger.info("Done analyzing %s process with PID %d" % (process_name, pid))
-
-
-# jstack is a JDK utility
-class JstackWindowsDumper(object):
-
-    def dump_info(self, root_logger, logger, pid, process_name):
-        """Dump java thread stack traces to the logger"""
-
-        root_logger.warning("Debugger jstack not supported, skipping dumping of %d" % (pid))
 
 
 def get_hang_analyzers():
@@ -843,11 +511,7 @@
 
 
 def check_dump_quota(quota, ext):
-<<<<<<< HEAD
-    """Check if sum of the files with ext is within the specified quota in megabytes"""
-=======
     """Check if sum of the files with ext is within the specified quota in megabytes."""
->>>>>>> f378d467
 
     files = glob.glob("*." + ext)
 
@@ -855,19 +519,11 @@
     for file_name in files:
         size_sum += os.path.getsize(file_name)
 
-<<<<<<< HEAD
-    return (size_sum <= quota)
-
-
-def signal_event_object(logger, pid):
-    """Signal the Windows event object"""
-=======
     return size_sum <= quota
 
 
 def signal_event_object(logger, pid):
     """Signal the Windows event object."""
->>>>>>> f378d467
 
     # Use unique event_name created.
     event_name = "Global\\Mongo_Python_" + str(pid)
@@ -877,21 +533,13 @@
         inherit_handle = False
         task_timeout_handle = win32event.OpenEvent(desired_access, inherit_handle, event_name)
     except win32event.error as err:
-<<<<<<< HEAD
-        logger.info("Exception from win32event.OpenEvent with error: %s" % err)
-=======
         logger.info("Exception from win32event.OpenEvent with error: %s", err)
->>>>>>> f378d467
         return
 
     try:
         win32event.SetEvent(task_timeout_handle)
     except win32event.error as err:
-<<<<<<< HEAD
-        logger.info("Exception from win32event.SetEvent with error: %s" % err)
-=======
         logger.info("Exception from win32event.SetEvent with error: %s", err)
->>>>>>> f378d467
     finally:
         win32api.CloseHandle(task_timeout_handle)
 
@@ -900,40 +548,24 @@
 
 
 def signal_process(logger, pid, signalnum):
-<<<<<<< HEAD
-    """Signal process with signal, N/A on Windows"""
-=======
     """Signal process with signal, N/A on Windows."""
->>>>>>> f378d467
     try:
         os.kill(pid, signalnum)
 
         logger.info("Waiting for process to report")
         time.sleep(5)
-<<<<<<< HEAD
-    except OSError, e:
-        logger.error("Hit OS error trying to signal process: %s" % str(e))
-=======
     except OSError, err:
         logger.error("Hit OS error trying to signal process: %s", err)
->>>>>>> f378d467
 
     except AttributeError:
         logger.error("Cannot send signal to a process on Windows")
 
 
 def pname_match(match_type, pname, interesting_processes):
-<<<<<<< HEAD
-    pname = os.path.splitext(pname)[0]
-    for ip in interesting_processes:
-        if (match_type == 'exact' and pname == ip or
-           match_type == 'contains' and ip in pname):
-=======
     """Return True if the pname matches in interesting_processes."""
     pname = os.path.splitext(pname)[0]
     for ip in interesting_processes:
         if match_type == 'exact' and pname == ip or match_type == 'contains' and ip in pname:
->>>>>>> f378d467
             return True
     return False
 
@@ -942,154 +574,37 @@
 #
 # 1. Get a list of interesting processes
 # 2. Dump useful information or take dumps
-<<<<<<< HEAD
-def main():
-=======
 def main():  # pylint: disable=too-many-branches,too-many-locals,too-many-statements
     """Execute Main program."""
->>>>>>> f378d467
     root_logger = logging.Logger("hang_analyzer", level=logging.DEBUG)
 
     handler = logging.StreamHandler(sys.stdout)
     handler.setFormatter(logging.Formatter(fmt="%(message)s"))
     root_logger.addHandler(handler)
 
-<<<<<<< HEAD
-    root_logger.info("Python Version: %s" % sys.version)
-    root_logger.info("OS: %s" % platform.platform())
-=======
     root_logger.info("Python Version: %s", sys.version)
     root_logger.info("OS: %s", platform.platform())
->>>>>>> f378d467
 
     try:
         if _IS_WINDOWS or sys.platform == "cygwin":
             distro = platform.win32_ver()
-<<<<<<< HEAD
-            root_logger.info("Windows Distribution: %s" % str(distro))
-        else:
-            distro = platform.linux_distribution()
-            root_logger.info("Linux Distribution: %s" % str(distro))
-=======
             root_logger.info("Windows Distribution: %s", distro)
         else:
             distro = platform.linux_distribution()
             root_logger.info("Linux Distribution: %s", distro)
->>>>>>> f378d467
 
     except AttributeError:
         root_logger.warning("Cannot determine Linux distro since Python is too old")
 
     try:
         uid = os.getuid()
-<<<<<<< HEAD
-        root_logger.info("Current User: %s" % str(uid))
-        current_login = os.getlogin()
-        root_logger.info("Current Login: %s" % current_login)
-=======
         root_logger.info("Current User: %s", uid)
         current_login = os.getlogin()
         root_logger.info("Current Login: %s", current_login)
->>>>>>> f378d467
     except OSError:
         root_logger.warning("Cannot determine Unix Current Login")
     except AttributeError:
         root_logger.warning("Cannot determine Unix Current Login, not supported on Windows")
-<<<<<<< HEAD
-
-    interesting_processes = ["mongo", "mongod", "mongos", "_test", "dbtest", "python", "java"]
-    go_processes = []
-    process_ids = []
-
-    parser = OptionParser(description=__doc__)
-    parser.add_option('-m', '--process-match',
-                      dest='process_match',
-                      choices=['contains', 'exact'],
-                      default='contains',
-                      help="Type of match for process names (-p & -g), specify 'contains', or"
-                           " 'exact'. Note that the process name match performs the following"
-                           " conversions: change all process names to lowecase, strip off the file"
-                           " extension, like '.exe' on Windows. Default is 'contains'.")
-    parser.add_option('-p', '--process-names',
-                      dest='process_names',
-                      help='Comma separated list of process names to analyze')
-    parser.add_option('-g', '--go-process-names',
-                      dest='go_process_names',
-                      help='Comma separated list of go process names to analyze')
-    parser.add_option('-d', '--process-ids',
-                      dest='process_ids',
-                      default=None,
-                      help='Comma separated list of process ids (PID) to analyze, overrides -p &'
-                           ' -g')
-    parser.add_option('-c', '--dump-core',
-                      dest='dump_core',
-                      action="store_true",
-                      default=False,
-                      help='Dump core file for each analyzed process')
-    parser.add_option('-s', '--max-core-dumps-size',
-                      dest='max_core_dumps_size',
-                      default=10000,
-                      help='Maximum total size of core dumps to keep in megabytes')
-    parser.add_option('-o', '--debugger-output',
-                      dest='debugger_output',
-                      action="append",
-                      choices=['file', 'stdout'],
-                      default=None,
-                      help="If 'stdout', then the debugger's output is written to the Python"
-                           " process's stdout. If 'file', then the debugger's output is written"
-                           " to a file named debugger_<process>_<pid>.log for each process it"
-                           " attaches to. This option can be specified multiple times on the"
-                           " command line to have the debugger's output written to multiple"
-                           " locations. By default, the debugger's output is written only to the"
-                           " Python process's stdout.")
-
-    (options, args) = parser.parse_args()
-
-    if options.debugger_output is None:
-        options.debugger_output = ['stdout']
-
-    if options.process_ids is not None:
-        # process_ids is an int list of PIDs
-        process_ids = [int(pid) for pid in options.process_ids.split(',')]
-
-    if options.process_names is not None:
-        interesting_processes = options.process_names.split(',')
-
-    if options.go_process_names is not None:
-        go_processes = options.go_process_names.split(',')
-        interesting_processes += go_processes
-
-    [ps, dbg, jstack] = get_hang_analyzers()
-
-    if ps is None or (dbg is None and jstack is None):
-        root_logger.warning("hang_analyzer.py: Unsupported platform: %s" % (sys.platform))
-        exit(1)
-
-    all_processes = ps.dump_processes(root_logger)
-
-    # Canonicalize the process names to lowercase to handle cases where the name of the Python
-    # process is /System/Library/.../Python on OS X and -p python is specified to hang_analyzer.py.
-    all_processes = [(pid, process_name.lower()) for (pid, process_name) in all_processes]
-
-    # Find all running interesting processes:
-    #   If a list of process_ids is supplied, match on that.
-    #   Otherwise, do a substring match on interesting_processes.
-    if process_ids:
-        processes = [(pid, pname) for (pid, pname) in all_processes
-                     if pid in process_ids and pid != os.getpid()]
-
-        running_pids = set([pid for (pid, pname) in all_processes])
-        missing_pids = set(process_ids) - running_pids
-        if missing_pids:
-            root_logger.warning("The following requested process ids are not running %s" %
-                                list(missing_pids))
-    else:
-        processes = [(pid, pname) for (pid, pname) in all_processes
-                     if pname_match(options.process_match, pname, interesting_processes) and
-                     pid != os.getpid()]
-
-    root_logger.info("Found %d interesting processes %s" % (len(processes), processes))
-=======
 
     interesting_processes = ["mongo", "mongod", "mongos", "_test", "dbtest", "python", "java"]
     go_processes = []
@@ -1169,7 +684,6 @@
                      and pid != os.getpid()]
 
     root_logger.info("Found %d interesting processes %s", len(processes), processes)
->>>>>>> f378d467
 
     max_dump_size_bytes = int(options.max_core_dumps_size) * 1024 * 1024
 
@@ -1178,15 +692,6 @@
     for (pid, process_name) in [(p, pn) for (p, pn) in processes if pn.startswith("python")]:
         # On Windows, we set up an event object to wait on a signal. For Cygwin, we register
         # a signal handler to wait for the signal since it supports POSIX signals.
-<<<<<<< HEAD
-        if _is_windows:
-            root_logger.info("Calling SetEvent to signal python process %s with PID %d" %
-                             (process_name, pid))
-            signal_event_object(root_logger, pid)
-        else:
-            root_logger.info("Sending signal SIGUSR1 to python process %s with PID %d" %
-                             (process_name, pid))
-=======
         if _IS_WINDOWS:
             root_logger.info("Calling SetEvent to signal python process %s with PID %d",
                              process_name, pid)
@@ -1194,44 +699,11 @@
         else:
             root_logger.info("Sending signal SIGUSR1 to python process %s with PID %d",
                              process_name, pid)
->>>>>>> f378d467
             signal_process(root_logger, pid, signal.SIGUSR1)
 
     trapped_exceptions = []
 
     # Dump all processes, except python & java.
-<<<<<<< HEAD
-    for (pid, process_name) in [(p, pn) for (p, pn) in processes
-                                if not re.match("^(java|python)", pn)]:
-        process_logger = get_process_logger(options.debugger_output, pid, process_name)
-        try:
-            dbg.dump_info(
-                root_logger,
-                process_logger,
-                pid,
-                process_name,
-                options.dump_core and check_dump_quota(max_dump_size_bytes, dbg.get_dump_ext()))
-        except Exception as err:
-            root_logger.info("Error encountered when invoking debugger %s" % err)
-            trapped_exceptions.append(traceback.format_exc())
-
-    # Dump java processes using jstack.
-    for (pid, process_name) in [(p, pn) for (p, pn) in processes if pn.startswith("java")]:
-        process_logger = get_process_logger(options.debugger_output, pid, process_name)
-        try:
-            jstack.dump_info(root_logger, process_logger, pid, process_name)
-        except Exception as err:
-            root_logger.info("Error encountered when invoking debugger %s" % err)
-            trapped_exceptions.append(traceback.format_exc())
-
-    # Signal go processes to ensure they print out stack traces, and die on POSIX OSes.
-    # On Windows, this will simply kill the process since python emulates SIGABRT as
-    # TerminateProcess.
-    # Note: The stacktrace output may be captured elsewhere (i.e. resmoke).
-    for (pid, process_name) in [(p, pn) for (p, pn) in processes if pn in go_processes]:
-        root_logger.info("Sending signal SIGABRT to go process %s with PID %d" %
-                         (process_name, pid))
-=======
     for (pid,
          process_name) in [(p, pn) for (p, pn) in processes if not re.match("^(java|python)", pn)]:
         process_logger = get_process_logger(options.debugger_output, pid, process_name)
@@ -1257,7 +729,6 @@
         # Note: The stacktrace output may be captured elsewhere (i.e. resmoke).
     for (pid, process_name) in [(p, pn) for (p, pn) in processes if pn in go_processes]:
         root_logger.info("Sending signal SIGABRT to go process %s with PID %d", process_name, pid)
->>>>>>> f378d467
         signal_process(root_logger, pid, signal.SIGABRT)
 
     root_logger.info("Done analyzing all processes for hangs")
@@ -1266,10 +737,7 @@
         root_logger.info(exception)
     if trapped_exceptions:
         sys.exit(1)
-<<<<<<< HEAD
-=======
-
->>>>>>> f378d467
+
 
 if __name__ == "__main__":
     main()