--- conflicted
+++ resolved
@@ -17,29 +17,6 @@
         # assume a file
         arr.append(prefix)
         return arr
-<<<<<<< HEAD
-        
-    for x in os.listdir( prefix ):
-        if ( x.startswith( "." )
-          or x.startswith( "pcre-" )
-          or x.startswith( "32bit" )
-          or x.startswith( "mongodb-" )
-          or x.startswith( "debian" )
-          or x.startswith( "mongo-cxx-driver" )
-          or 'gotools' in x ):
-            continue
-
-        # XXX: Avoid conflict between v8, v8-3.25 and mozjs source files in
-        #      src/mongo/scripting
-        #      Remove after v8-3.25 migration.
-
-        if x.find("v8-3.25") != -1 or x.find("mozjs") != -1:
-            continue
-
-        full = prefix + "/" + x
-        if os.path.isdir( full ) and not os.path.islink( full ):
-            getAllSourceFiles( arr , full )
-=======
 
     for fx in os.listdir(prefix):
         # pylint: disable=too-many-boolean-expressions
@@ -64,7 +41,6 @@
         full = prefix + "/" + fx
         if is_followable_dir(prefix, full):
             get_all_source_files(arr, full)
->>>>>>> f378d467
         else:
             if full.endswith(".cpp") or full.endswith(".h") or full.endswith(".c"):
                 full = full.replace("//", "/")
