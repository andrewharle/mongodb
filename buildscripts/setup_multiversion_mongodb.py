--- conflicted
+++ resolved
@@ -23,19 +23,11 @@
 import requests.exceptions
 
 
-<<<<<<< HEAD
-
-def dump_stacks(signal, frame):
-    print "======================================"
-    print "DUMPING STACKS due to SIGUSR1 signal"
-    print "======================================"
-=======
 def dump_stacks(_signal_num, _frame):  # pylint: disable=unused-argument
     """Dump stacks when SIGUSR1 is received."""
     print("======================================")
     print("DUMPING STACKS due to SIGUSR1 signal")
     print("======================================")
->>>>>>> f378d467
     threads = threading.enumerate()
 
     print("Total Threads: {:d}".format(len(threads)))
@@ -121,16 +113,6 @@
     raise Exception("Unknown download problem for {} to file {}".format(url, file_name))
 
 
-<<<<<<< HEAD
-class MultiVersionDownloader:
-
-    def __init__(self, install_dir, link_dir, edition, platform_arch, generic_arch='Linux/x86_64'):
-        self.install_dir = install_dir
-        self.link_dir = link_dir
-        self.edition = edition.lower()
-        self.platform_arch = platform_arch.lower().replace('/', '_')
-        self.generic_arch = generic_arch.lower().replace('/', '_')
-=======
 class MultiVersionDownloader(object):  # pylint: disable=too-many-instance-attributes
     """Class to support multiversion downloads."""
 
@@ -145,16 +127,12 @@
         self.generic_platform = "linux"
         self.generic_architecture = "x86_64"
         self.use_latest = use_latest
->>>>>>> f378d467
         self._links = None
         self._generic_links = None
 
     @property
     def generic_links(self):
-<<<<<<< HEAD
-=======
         """Get a list of generic links."""
->>>>>>> f378d467
         if self._generic_links is None:
             self._links, self._generic_links = self.download_links()
         return self._generic_links
@@ -185,23 +163,6 @@
 
         links = {}
         generic_links = {}
-<<<<<<< HEAD
-        for json_version in full_json['versions']:
-            if 'version' in json_version and 'downloads' in json_version:
-                version = json_version['version']
-                for download in json_version['downloads']:
-                    if 'target' in download and 'edition' in download:
-                        if download['target'].lower() == self.platform_arch and \
-                                download['edition'].lower() == self.edition:
-                            links[version] = download['archive']['url']
-                        elif download['target'].lower() == self.generic_arch and \
-                                download['edition'].lower() == 'base':
-                            generic_links[version] = download['archive']['url']
-
-        return links, generic_links
-
-    def download_version(self, version):
-=======
         # The generic target contains a platform and architecture.
         generic_target = "{}_{}".format(self.generic_platform, self.generic_architecture)
         for json_version in full_json["versions"]:
@@ -233,7 +194,6 @@
 
         If no download occurs, file location is None.
         """
->>>>>>> f378d467
 
         try:
             os.makedirs(self.install_dir)
@@ -261,34 +221,20 @@
                         continue
                 urls.append((link_version, link_url))
 
-<<<<<<< HEAD
-        if len(urls) == 0:
-            print >> sys.stderr, ("Cannot find a link for version %s, versions %s found."
-                                  % (version, self.links))
-=======
         if not urls:
             print("Cannot find a link for version {}, versions {} found.".format(
                 version, self.links), file=sys.stderr)
->>>>>>> f378d467
             for ver, generic_url in self.generic_links.iteritems():
                 parts = get_version_parts(ver)
                 if parts[:len(requested_version_parts)] == requested_version_parts:
                     if "-" in version and ver != version:
                         continue
                     urls.append((ver, generic_url))
-<<<<<<< HEAD
-            if len(urls) == 0:
-                raise Exception(
-                    "No fall-back generic link available or version %s." % version)
-            else:
-                print "Falling back to generic architecture."
-=======
             if not urls:
                 raise Exception(
                     "No fall-back generic link available or version {}.".format(version))
             else:
                 print("Falling back to generic architecture.")
->>>>>>> f378d467
 
         urls.sort(key=lambda (version, _): get_version_parts(version, for_sorting=True))
         full_version = urls[-1][0]
@@ -489,10 +435,6 @@
     for version in versions:
         downloader.download_install(version)
 
-<<<<<<< HEAD
-if __name__ == '__main__':
-=======
 
 if __name__ == "__main__":
->>>>>>> f378d467
     main()