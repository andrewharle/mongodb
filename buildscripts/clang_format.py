#!/usr/bin/env python
<<<<<<< HEAD
"""
A script that provides:
=======
"""Clang format script that provides the following.

>>>>>>> f378d467
1. Ability to grab binaries where possible from LLVM.
2. Ability to download binaries from MongoDB cache for clang-format.
3. Validates clang-format is the right version.
4. Has support for checking which files are to be checked.
5. Supports validating and updating a set of files to the right coding style.
"""
from __future__ import print_function, absolute_import

import difflib
import glob
<<<<<<< HEAD
import itertools
=======
>>>>>>> f378d467
import os
import re
import shutil
import string
import subprocess
import sys
import tarfile
import tempfile
import threading
<<<<<<< HEAD
import time
import urllib2
from distutils import spawn
=======
import urllib2
from distutils import spawn  # pylint: disable=no-name-in-module
>>>>>>> f378d467
from optparse import OptionParser
from multiprocessing import cpu_count

# Get relative imports to work when the package is not installed on the PYTHONPATH.
if __name__ == "__main__" and __package__ is None:
    sys.path.append(os.path.dirname(os.path.dirname(os.path.abspath(os.path.realpath(__file__)))))

from buildscripts.linter import git  # pylint: disable=wrong-import-position
from buildscripts.linter import parallel  # pylint: disable=wrong-import-position

##############################################################################
#
# Constants for clang-format
#
#

# Expected version of clang-format
CLANG_FORMAT_VERSION = "3.8.0"
CLANG_FORMAT_SHORT_VERSION = "3.8"

# Name of clang-format as a binary
CLANG_FORMAT_PROGNAME = "clang-format"

# URL location of the "cached" copy of clang-format to download
# for users which do not have clang-format installed
CLANG_FORMAT_HTTP_LINUX_CACHE = "https://s3.amazonaws.com/boxes.10gen.com/build/clang-format-3.8-rhel55.tar.gz"

CLANG_FORMAT_HTTP_DARWIN_CACHE = "https://s3.amazonaws.com/boxes.10gen.com/build/clang%2Bllvm-3.8.0-x86_64-apple-darwin.tar.xz"

# Path in the tarball to the clang-format binary
<<<<<<< HEAD
CLANG_FORMAT_SOURCE_TAR_BASE = string.Template("clang+llvm-$version-$tar_path/bin/" + CLANG_FORMAT_PROGNAME)

# Path to the modules in the mongodb source tree
# Has to match the string in SConstruct
MODULE_DIR = "src/mongo/db/modules"

##############################################################################

# Copied from python 2.7 version of subprocess.py
# Exception classes used by this module.
class CalledProcessError(Exception):
    """This exception is raised when a process run by check_call() or
    check_output() returns a non-zero exit status.
    The exit status will be stored in the returncode attribute;
    check_output() will also store the output in the output attribute.
    """
    def __init__(self, returncode, cmd, output=None):
        self.returncode = returncode
        self.cmd = cmd
        self.output = output
    def __str__(self):
        return ("Command '%s' returned non-zero exit status %d with output %s" %
            (self.cmd, self.returncode, self.output))


# Copied from python 2.7 version of subprocess.py
def check_output(*popenargs, **kwargs):
    r"""Run command with arguments and return its output as a byte string.

    If the exit code was non-zero it raises a CalledProcessError.  The
    CalledProcessError object will have the return code in the returncode
    attribute and output in the output attribute.

    The arguments are the same as for the Popen constructor.  Example:

    >>> check_output(["ls", "-l", "/dev/null"])
    'crw-rw-rw- 1 root root 1, 3 Oct 18  2007 /dev/null\n'

    The stdout argument is not allowed as it is used internally.
    To capture standard error in the result, use stderr=STDOUT.

    >>> check_output(["/bin/sh", "-c",
    ...               "ls -l non_existent_file ; exit 0"],
    ...              stderr=STDOUT)
    'ls: non_existent_file: No such file or directory\n'
    """
    if 'stdout' in kwargs:
        raise ValueError('stdout argument not allowed, it will be overridden.')
    process = subprocess.Popen(stdout=subprocess.PIPE, *popenargs, **kwargs)
    output, unused_err = process.communicate()
    retcode = process.poll()
    if retcode:
        cmd = kwargs.get("args")
        if cmd is None:
            cmd = popenargs[0]
        raise CalledProcessError(retcode, cmd, output)
    return output
=======
CLANG_FORMAT_SOURCE_TAR_BASE = string.Template(
    "clang+llvm-$version-$tar_path/bin/" + CLANG_FORMAT_PROGNAME)

>>>>>>> f378d467

##############################################################################
def callo(args):
    """Call a program, and capture its output."""
    return subprocess.check_output(args)

<<<<<<< HEAD
=======

>>>>>>> f378d467
def get_tar_path(version, tar_path):
    """Return the path to clang-format in the llvm tarball."""
    return CLANG_FORMAT_SOURCE_TAR_BASE.substitute(version=version, tar_path=tar_path)


def extract_clang_format(tar_path):
    """Extract the clang_format tar file."""
    # Extract just the clang-format binary
    # On OSX, we shell out to tar because tarfile doesn't support xz compression
    if sys.platform == 'darwin':
        subprocess.call(['tar', '-xzf', tar_path, '*clang-format*'])
    # Otherwise we use tarfile because some versions of tar don't support wildcards without
    # a special flag
    else:
        tarfp = tarfile.open(tar_path)
        for name in tarfp.getnames():
            if name.endswith('clang-format'):
                tarfp.extract(name)
        tarfp.close()

<<<<<<< HEAD
def get_clang_format_from_cache_and_extract(url, tarball_ext):
    """Get clang-format from mongodb's cache
    and extract the tarball
    """
=======

def get_clang_format_from_cache_and_extract(url, tarball_ext):
    """Get clang-format from mongodb's cache and extract the tarball."""
>>>>>>> f378d467
    dest_dir = tempfile.gettempdir()
    temp_tar_file = os.path.join(dest_dir, "temp.tar" + tarball_ext)

    # Download from file
<<<<<<< HEAD
    print("Downloading clang-format %s from %s, saving to %s" % (CLANG_FORMAT_VERSION,
            url, temp_tar_file))
=======
    print("Downloading clang-format %s from %s, saving to %s" % (CLANG_FORMAT_VERSION, url,
                                                                 temp_tar_file))
>>>>>>> f378d467

    # Retry download up to 5 times.
    num_tries = 5
    for attempt in range(num_tries):
        try:
            resp = urllib2.urlopen(url)
<<<<<<< HEAD
            with open(temp_tar_file, 'wb') as f:
              f.write(resp.read())
=======
            with open(temp_tar_file, 'wb') as fh:
                fh.write(resp.read())
>>>>>>> f378d467
            break
        except urllib2.URLError:
            if attempt == num_tries - 1:
                raise
            continue

    extract_clang_format(temp_tar_file)

<<<<<<< HEAD
def get_clang_format_from_darwin_cache(dest_file):
    """Download clang-format from llvm.org, unpack the tarball,
    and put clang-format in the specified place
    """
    get_clang_format_from_cache_and_extract(CLANG_FORMAT_HTTP_DARWIN_CACHE, ".xz")

    # Destination Path
    shutil.move(get_tar_path(CLANG_FORMAT_VERSION, "x86_64-apple-darwin"), dest_file)

def get_clang_format_from_linux_cache(dest_file):
    """Get clang-format from mongodb's cache
    """
=======

def get_clang_format_from_darwin_cache(dest_file):
    """Download clang-format from llvm.org, unpack the tarball to dest_file."""
    get_clang_format_from_cache_and_extract(CLANG_FORMAT_HTTP_DARWIN_CACHE, ".xz")

    # Destination Path
    shutil.move(get_tar_path(CLANG_FORMAT_VERSION, "x86_64-apple-darwin"), dest_file)


def get_clang_format_from_linux_cache(dest_file):
    """Get clang-format from mongodb's cache."""
>>>>>>> f378d467
    get_clang_format_from_cache_and_extract(CLANG_FORMAT_HTTP_LINUX_CACHE, ".gz")

    # Destination Path
    shutil.move("build/bin/clang-format", dest_file)
<<<<<<< HEAD

class ClangFormat(object):
    """Class encapsulates finding a suitable copy of clang-format,
    and linting/formating an individual file
    """
    def __init__(self, path, cache_dir):
        self.path = None
        clang_format_progname_ext = ""

        if sys.platform == "win32":
            clang_format_progname_ext += ".exe"

=======


class ClangFormat(object):
    """ClangFormat class."""

    def __init__(self, path, cache_dir):  # pylint: disable=too-many-branches
        """Initialize ClangFormat."""
        self.path = None
        clang_format_progname_ext = ""

        if sys.platform == "win32":
            clang_format_progname_ext += ".exe"

>>>>>>> f378d467
        # Check the clang-format the user specified
        if path is not None:
            if os.path.isfile(path):
                self.path = path
            else:
                print("WARNING: Could not find clang-format %s" % (path))

        # Check the environment variable
        if "MONGO_CLANG_FORMAT" in os.environ:
            self.path = os.environ["MONGO_CLANG_FORMAT"]

            if self.path and not self._validate_version():
                self.path = None

        # Check the users' PATH environment variable now
        if self.path is None:
            # Check for various versions staring with binaries with version specific suffixes in the
            # user's path
            programs = [
<<<<<<< HEAD
                    CLANG_FORMAT_PROGNAME + "-" + CLANG_FORMAT_VERSION,
                    CLANG_FORMAT_PROGNAME + "-" + CLANG_FORMAT_SHORT_VERSION,
                    CLANG_FORMAT_PROGNAME,
                    ]

            if sys.platform == "win32":
                for i in range(len(programs)):
=======
                CLANG_FORMAT_PROGNAME + "-" + CLANG_FORMAT_VERSION,
                CLANG_FORMAT_PROGNAME + "-" + CLANG_FORMAT_SHORT_VERSION,
                CLANG_FORMAT_PROGNAME,
            ]

            if sys.platform == "win32":
                for i, _ in enumerate(programs):
>>>>>>> f378d467
                    programs[i] += '.exe'

            for program in programs:
                self.path = spawn.find_executable(program)

                if self.path:
                    if not self._validate_version():
                        self.path = None
                    else:
                        break

        # If Windows, try to grab it from Program Files
        # Check both native Program Files and WOW64 version
        if sys.platform == "win32":
            programfiles = [
                os.environ["ProgramFiles"],
                os.environ["ProgramFiles(x86)"],
<<<<<<< HEAD
                ]
=======
            ]
>>>>>>> f378d467

            for programfile in programfiles:
                win32bin = os.path.join(programfile, "LLVM\\bin\\clang-format.exe")
                if os.path.exists(win32bin):
                    self.path = win32bin
                    break

        # Have not found it yet, download it from the web
        if self.path is None:
            if not os.path.isdir(cache_dir):
                os.makedirs(cache_dir)

<<<<<<< HEAD
            self.path = os.path.join(cache_dir, CLANG_FORMAT_PROGNAME + "-" + CLANG_FORMAT_VERSION + clang_format_progname_ext)
=======
            self.path = os.path.join(
                cache_dir,
                CLANG_FORMAT_PROGNAME + "-" + CLANG_FORMAT_VERSION + clang_format_progname_ext)
>>>>>>> f378d467

            # Download a new version if the cache is empty or stale
            if not os.path.isfile(self.path) or not self._validate_version():
                if sys.platform.startswith("linux"):
                    get_clang_format_from_linux_cache(self.path)
                elif sys.platform == "darwin":
                    get_clang_format_from_darwin_cache(self.path)
                else:
                    print("ERROR: clang-format.py does not support downloading clang-format " +
                          " on this platform, please install clang-format " + CLANG_FORMAT_VERSION)

        # Validate we have the correct version
        # We only can fail here if the user specified a clang-format binary and it is the wrong
        # version
        if not self._validate_version():
            print("ERROR: exiting because of previous warning.")
            sys.exit(1)

        self.print_lock = threading.Lock()

    def _validate_version(self):
<<<<<<< HEAD
        """Validate clang-format is the expected version
        """
=======
        """Validate clang-format is the expected version."""
>>>>>>> f378d467
        cf_version = callo([self.path, "--version"])

        if CLANG_FORMAT_VERSION in cf_version:
            return True

<<<<<<< HEAD
        print("WARNING: clang-format found in path, but incorrect version found at " +
                self.path + " with version: " + cf_version)
=======
        print("WARNING: clang-format found in path, but incorrect version found at " + self.path +
              " with version: " + cf_version)
>>>>>>> f378d467

        return False

    def _lint(self, file_name, print_diff):
<<<<<<< HEAD
        """Check the specified file has the correct format
        """
=======
        """Check the specified file has the correct format."""
>>>>>>> f378d467
        with open(file_name, 'rb') as original_text:
            original_file = original_text.read()

        # Get formatted file as clang-format would format the file
        formatted_file = callo([self.path, "--style=file", file_name])

        if original_file != formatted_file:
            if print_diff:
                original_lines = original_file.splitlines()
                formatted_lines = formatted_file.splitlines()
                result = difflib.unified_diff(original_lines, formatted_lines)

                # Take a lock to ensure diffs do not get mixed when printed to the screen
                with self.print_lock:
                    print("ERROR: Found diff for " + file_name)
<<<<<<< HEAD
                    print("To fix formatting errors, run %s --style=file -i %s" %
                            (self.path, file_name))
=======
                    print("To fix formatting errors, run %s --style=file -i %s" % (self.path,
                                                                                   file_name))
>>>>>>> f378d467
                    for line in result:
                        print(line.rstrip())

            return False

        return True

    def lint(self, file_name):
<<<<<<< HEAD
        """Check the specified file has the correct format
        """
        return self._lint(file_name, print_diff=True)

    def format(self, file_name):
        """Update the format of the specified file
        """
=======
        """Check the specified file has the correct format."""
        return self._lint(file_name, print_diff=True)

    def format(self, file_name):
        """Update the format of the specified file."""
>>>>>>> f378d467
        if self._lint(file_name, print_diff=False):
            return True

        # Update the file with clang-format
        formatted = not subprocess.call([self.path, "--style=file", "-i", file_name])
<<<<<<< HEAD

        # Version 3.8 generates files like foo.cpp~RF83372177.TMP when it formats foo.cpp
        # on Windows, we must clean these up
        if sys.platform == "win32":
            glob_pattern = file_name + "*.TMP"
            for fglob in glob.glob(glob_pattern):
                os.unlink(fglob)

        return formatted


def parallel_process(items, func):
    """Run a set of work items to completion
    """
    try:
        cpus = cpu_count()
    except NotImplementedError:
        cpus = 1

    task_queue = Queue.Queue()

    # Use a list so that worker function will capture this variable
    pp_event = threading.Event()
    pp_result = [True]
    pp_lock = threading.Lock()

    def worker():
        """Worker thread to process work items in parallel
        """
        while not pp_event.is_set():
            try:
                item = task_queue.get_nowait()
            except Queue.Empty:
                # if the queue is empty, exit the worker thread
                pp_event.set()
                return
=======
>>>>>>> f378d467

        # Version 3.8 generates files like foo.cpp~RF83372177.TMP when it formats foo.cpp
        # on Windows, we must clean these up
        if sys.platform == "win32":
            glob_pattern = file_name + "*.TMP"
            for fglob in glob.glob(glob_pattern):
                os.unlink(fglob)

        return formatted


<<<<<<< HEAD
    # Enqueue all the work we want to process
    for item in items:
        task_queue.put(item)

    # Process all the work
    threads = []
    for cpu in range(cpus):
        thread = threading.Thread(target=worker)

        thread.daemon = True
        thread.start()
        threads.append(thread)

    # Wait for the threads to finish
    # Loop with a timeout so that we can process Ctrl-C interrupts
    # Note: On Python 2.6 wait always returns None so we check is_set also,
    #  This works because we only set the event once, and never reset it
    while not pp_event.wait(1) and not pp_event.is_set():
        time.sleep(1)

    for thread in threads:
        thread.join()

    return pp_result[0]

def get_base_dir():
    """Get the base directory for mongo repo.
        This script assumes that it is running in buildscripts/, and uses
        that to find the base directory.
    """
    try:
        return subprocess.check_output(['git', 'rev-parse', '--show-toplevel']).rstrip()
    except:
        # We are not in a valid git directory. Use the script path instead.
        return os.path.dirname(os.path.dirname(os.path.realpath(__file__)))

def get_repos():
    """Get a list of Repos to check clang-format for
    """
    base_dir = get_base_dir()

    # Get a list of modules
    # TODO: how do we filter rocks, does it matter?
    mongo_modules = moduleconfig.discover_module_directories(
                        os.path.join(base_dir, MODULE_DIR), None)

    paths = [os.path.join(base_dir, MODULE_DIR, m) for m in mongo_modules]

    paths.append(base_dir)

    return [Repo(p) for p in paths]


class Repo(object):
    """Class encapsulates all knowledge about a git repository, and its metadata
        to run clang-format.
    """
    def __init__(self, path):
        self.path = path

        self.root = self._get_root()

    def _callgito(self, args):
        """Call git for this repository, and return the captured output
        """
        # These two flags are the equivalent of -C in newer versions of Git
        # but we use these to support versions pre 1.8.5 but it depends on the command
        # and what the current directory is
        return callo(['git', '--git-dir', os.path.join(self.path, ".git"),
                            '--work-tree', self.path] + args)

    def _callgit(self, args):
        """Call git for this repository without capturing output
        This is designed to be used when git returns non-zero exit codes.
        """
        # These two flags are the equivalent of -C in newer versions of Git
        # but we use these to support versions pre 1.8.5 but it depends on the command
        # and what the current directory is
        return subprocess.call(['git', '--git-dir', os.path.join(self.path, ".git"),
                                '--work-tree', self.path] + args)

    def _get_local_dir(self, path):
        """Get a directory path relative to the git root directory
        """
        if os.path.isabs(path):
            return os.path.relpath(path, self.root)
        return path

    def get_candidates(self, candidates):
        """Get the set of candidate files to check by querying the repository

        Returns the full path to the file for clang-format to consume.
        """
        if candidates is not None and len(candidates) > 0:
            candidates = [self._get_local_dir(f) for f in candidates]
            valid_files = list(set(candidates).intersection(self.get_candidate_files()))
        else:
            valid_files = list(self.get_candidate_files())
=======
FILES_RE = re.compile('\\.(h|hpp|ipp|cpp|js)$')


def is_interesting_file(file_name):
    """Return true if this file should be checked."""
    return ((file_name.startswith("jstests") or file_name.startswith("src"))
            and not file_name.startswith("src/third_party/")
            and not file_name.startswith("src/mongo/gotools/")) and FILES_RE.search(file_name)


def get_list_from_lines(lines):
    """Convert a string containing a series of lines into a list of strings."""
    return [line.rstrip() for line in lines.splitlines()]


def _get_build_dir():
    """Return the location of the scons' build directory."""
    return os.path.join(git.get_base_dir(), "build")


def _lint_files(clang_format, files):
    """Lint a list of files with clang-format."""
    clang_format = ClangFormat(clang_format, _get_build_dir())

    lint_clean = parallel.parallel_process([os.path.abspath(f) for f in files], clang_format.lint)

    if not lint_clean:
        print("ERROR: Code Style does not match coding style")
        sys.exit(1)


def lint_patch(clang_format, infile):
    """Lint patch command entry point."""
    files = git.get_files_to_check_from_patch(infile, is_interesting_file)

    # Patch may have files that we do not want to check which is fine
    if files:
        _lint_files(clang_format, files)
>>>>>>> f378d467


def lint(clang_format):
    """Lint files command entry point."""
    files = git.get_files_to_check([], is_interesting_file)

    _lint_files(clang_format, files)

    return True


def lint_all(clang_format):
    """Lint files command entry point based on working tree."""
    files = git.get_files_to_check_working_tree(is_interesting_file)

<<<<<<< HEAD
        # This allows us to pick all the interesting files
        # in the mongo and mongo-enterprise repos
        file_list = [line.rstrip()
                for line in gito.splitlines()
                    if (line.startswith("jstests") or line.startswith("src"))
                        and not line.startswith("src/third_party/")
                        and not line.startswith("src/mongo/gotools/")]
=======
    _lint_files(clang_format, files)
>>>>>>> f378d467

    return True


def _format_files(clang_format, files):
    """Format a list of files with clang-format."""
    clang_format = ClangFormat(clang_format, _get_build_dir())

    format_clean = parallel.parallel_process([os.path.abspath(f) for f in files],
                                             clang_format.format)

    if not format_clean:
        print("ERROR: failed to format files")
        sys.exit(1)


def format_func(clang_format):
    """Format files command entry point."""
    files = git.get_files_to_check([], is_interesting_file)

    _format_files(clang_format, files)


def reformat_branch(  # pylint: disable=too-many-branches,too-many-locals,too-many-statements
        clang_format, commit_prior_to_reformat, commit_after_reformat):
    """Reformat a branch made before a clang-format run."""
    clang_format = ClangFormat(clang_format, _get_build_dir())

<<<<<<< HEAD
    def is_detached(self):
        """Is the current working tree in a detached HEAD state?
        """
        # symbolic-ref returns 1 if the repo is in a detached HEAD state
        return self._callgit(["symbolic-ref", "--quiet", "HEAD"])

    def is_ancestor(self, parent, child):
        """Is the specified parent hash an ancestor of child hash?
        """
        # merge base returns 0 if parent is an ancestor of child
        return not self._callgit(["merge-base", "--is-ancestor", parent, child])

    def is_commit(self, sha1):
        """Is the specified hash a valid git commit?
        """
        # cat-file -e returns 0 if it is a valid hash
        return not self._callgit(["cat-file", "-e", "%s^{commit}" % sha1])

    def is_working_tree_dirty(self):
        """Does the current working tree have changes?
        """
        # diff returns 1 if the working tree has local changes
        return self._callgit(["diff", "--quiet"])

    def does_branch_exist(self, branch):
        """Does the branch exist?
        """
        # rev-parse returns 0 if the branch exists
        return not self._callgit(["rev-parse", "--verify", branch])

    def get_merge_base(self, commit):
        """Get the merge base between 'commit' and HEAD
        """
        return self._callgito(["merge-base", "HEAD", commit]).rstrip()

    def get_branch_name(self):
        """Get the current branch name, short form
           This returns "master", not "refs/head/master"
           Will not work if the current branch is detached
        """
        branch = self.rev_parse(["--abbrev-ref", "HEAD"])
        if branch == "HEAD":
            raise ValueError("Branch is currently detached")

        return branch

    def add(self, command):
        """git add wrapper
        """
        return self._callgito(["add"] + command)

    def checkout(self, command):
        """git checkout wrapper
        """
        return self._callgito(["checkout"] + command)

    def commit(self, command):
        """git commit wrapper
        """
        return self._callgito(["commit"] + command)

    def diff(self, command):
        """git diff wrapper
        """
        return self._callgito(["diff"] + command)

    def log(self, command):
        """git log wrapper
        """
        return self._callgito(["log"] + command)

    def rev_parse(self, command):
        """git rev-parse wrapper
        """
        return self._callgito(["rev-parse"] + command).rstrip()

    def rm(self, command):
        """git rm wrapper
        """
        return self._callgito(["rm"] + command)

    def show(self, command):
        """git show wrapper
        """
        return self._callgito(["show"] + command)

def get_list_from_lines(lines):
    """"Convert a string containing a series of lines into a list of strings
    """
    return [line.rstrip() for line in lines.splitlines()]

def get_files_to_check_working_tree():
    """Get a list of files to check form the working tree.
       This will pick up files not managed by git.
    """
    repos = get_repos()
=======
    if os.getcwd() != git.get_base_dir():
        raise ValueError("reformat-branch must be run from the repo root")
>>>>>>> f378d467

    if not os.path.exists("buildscripts/clang_format.py"):
        raise ValueError("reformat-branch is only supported in the mongo repo")

    repo = git.Repo(git.get_base_dir())

    # Validate that user passes valid commits
    if not repo.is_commit(commit_prior_to_reformat):
        raise ValueError("Commit Prior to Reformat '%s' is not a valid commit in this repo" %
                         commit_prior_to_reformat)

    if not repo.is_commit(commit_after_reformat):
        raise ValueError(
            "Commit After Reformat '%s' is not a valid commit in this repo" % commit_after_reformat)

    if not repo.is_ancestor(commit_prior_to_reformat, commit_after_reformat):
        raise ValueError(("Commit Prior to Reformat '%s' is not a valid ancestor of Commit After" +
                          " Reformat '%s' in this repo") % (commit_prior_to_reformat,
                                                            commit_after_reformat))

    # Validate the user is on a local branch that has the right merge base
    if repo.is_detached():
        raise ValueError("You must not run this script in a detached HEAD state")

<<<<<<< HEAD
    # Get a list of candidate_files
    check = re.compile(r"^diff --git a\/([\w\/\.\-]+) b\/[\w\/\.\-]+")
=======
    # Validate the user has no pending changes
    if repo.is_working_tree_dirty():
        raise ValueError(
            "Your working tree has pending changes. You must have a clean working tree before proceeding."
        )
>>>>>>> f378d467

    merge_base = repo.get_merge_base(commit_prior_to_reformat)

    if not merge_base == commit_prior_to_reformat:
        raise ValueError(
            "Please rebase to '%s' and resolve all conflicts before running this script" %
            (commit_prior_to_reformat))

    # We assume the target branch is master, it could be a different branch if needed for testing
    merge_base = repo.get_merge_base("master")

    if not merge_base == commit_prior_to_reformat:
        raise ValueError(
            "This branch appears to already have advanced too far through the merge process")

    # Everything looks good so lets start going through all the commits
    branch_name = repo.get_branch_name()
    new_branch = "%s-reformatted" % branch_name

    if repo.does_branch_exist(new_branch):
        raise ValueError(
            "The branch '%s' already exists. Please delete the branch '%s', or rename the current branch."
            % (new_branch, new_branch))

    commits = get_list_from_lines(
        repo.log(["--reverse", "--pretty=format:%H",
                  "%s..HEAD" % commit_prior_to_reformat]))

    previous_commit_base = commit_after_reformat

    files_match = re.compile('\\.(h|cpp|js)$')

    # Go through all the commits the user made on the local branch and migrate to a new branch
    # that is based on post_reformat commits instead
    for commit_hash in commits:
        repo.checkout(["--quiet", commit_hash])

        deleted_files = []

        # Format each of the files by checking out just a single commit from the user's branch
        commit_files = get_list_from_lines(repo.diff(["HEAD~", "--name-only"]))

        for commit_file in commit_files:

            # Format each file needed if it was not deleted
            if not os.path.exists(commit_file):
                print("Skipping file '%s' since it has been deleted in commit '%s'" % (commit_file,
                                                                                       commit_hash))
                deleted_files.append(commit_file)
                continue

            if files_match.search(commit_file):
                clang_format.format(commit_file)
            else:
                print("Skipping file '%s' since it is not a file clang_format should format" %
                      commit_file)

        # Check if anything needed reformatting, and if so amend the commit
        if not repo.is_working_tree_dirty():
            print("Commit %s needed no reformatting" % commit_hash)
        else:
            repo.commit(["--all", "--amend", "--no-edit"])

        # Rebase our new commit on top the post-reformat commit
        previous_commit = repo.rev_parse(["HEAD"])

        # Checkout the new branch with the reformatted commits
        # Note: we will not name as a branch until we are done with all commits on the local branch
        repo.checkout(["--quiet", previous_commit_base])

        # Copy each file from the reformatted commit on top of the post reformat
        diff_files = get_list_from_lines(
            repo.diff(["%s~..%s" % (previous_commit, previous_commit), "--name-only"]))

        for diff_file in diff_files:
            # If the file was deleted in the commit we are reformatting, we need to delete it again
            if diff_file in deleted_files:
                repo.rm([diff_file])
                continue

            # The file has been added or modified, continue as normal
            file_contents = repo.show(["%s:%s" % (previous_commit, diff_file)])

            root_dir = os.path.dirname(diff_file)
            if root_dir and not os.path.exists(root_dir):
                os.makedirs(root_dir)

            with open(diff_file, "w+") as new_file:
                new_file.write(file_contents)

            repo.add([diff_file])

        # Create a new commit onto clang-formatted branch
        repo.commit(["--reuse-message=%s" % previous_commit])

        previous_commit_base = repo.rev_parse(["HEAD"])

    # Create a new branch to mark the hashes we have been using
    repo.checkout(["-b", new_branch])

    print("reformat-branch is done running.\n")
    print("A copy of your branch has been made named '%s', and formatted with clang-format.\n" %
          new_branch)
    print("The original branch has been left unchanged.")
    print("The next step is to rebase the new branch on 'master'.")


def reformat_branch(clang_format, commit_prior_to_reformat, commit_after_reformat):
    """Reformat a branch made before a clang-format run
    """
    clang_format = ClangFormat(clang_format, _get_build_dir())

    if os.getcwd() != get_base_dir():
        raise ValueError("reformat-branch must be run from the repo root")

    if not os.path.exists("buildscripts/clang_format.py"):
        raise ValueError("reformat-branch is only supported in the mongo repo")

    repo = Repo(get_base_dir())

    # Validate that user passes valid commits
    if not repo.is_commit(commit_prior_to_reformat):
        raise ValueError("Commit Prior to Reformat '%s' is not a valid commit in this repo" %
                commit_prior_to_reformat)

    if not repo.is_commit(commit_after_reformat):
        raise ValueError("Commit After Reformat '%s' is not a valid commit in this repo" %
                commit_after_reformat)

    if not repo.is_ancestor(commit_prior_to_reformat, commit_after_reformat):
        raise ValueError(("Commit Prior to Reformat '%s' is not a valid ancestor of Commit After" +
                " Reformat '%s' in this repo") % (commit_prior_to_reformat, commit_after_reformat))

    # Validate the user is on a local branch that has the right merge base
    if repo.is_detached():
        raise ValueError("You must not run this script in a detached HEAD state")

    # Validate the user has no pending changes
    if repo.is_working_tree_dirty():
        raise ValueError("Your working tree has pending changes. You must have a clean working tree before proceeding.")

    merge_base = repo.get_merge_base(commit_prior_to_reformat)

    if not merge_base == commit_prior_to_reformat:
        raise ValueError("Please rebase to '%s' and resolve all conflicts before running this script" % (commit_prior_to_reformat))

    # We assume the target branch is master, it could be a different branch if needed for testing
    merge_base = repo.get_merge_base("master")

    if not merge_base == commit_prior_to_reformat:
        raise ValueError("This branch appears to already have advanced too far through the merge process")

    # Everything looks good so lets start going through all the commits
    branch_name = repo.get_branch_name()
    new_branch = "%s-reformatted" % branch_name

    if repo.does_branch_exist(new_branch):
        raise ValueError("The branch '%s' already exists. Please delete the branch '%s', or rename the current branch." % (new_branch, new_branch))

    commits = get_list_from_lines(repo.log(["--reverse", "--pretty=format:%H", "%s..HEAD" % commit_prior_to_reformat]))

    previous_commit_base = commit_after_reformat

    files_match = re.compile('\\.(h|cpp|js)$')

    # Go through all the commits the user made on the local branch and migrate to a new branch
    # that is based on post_reformat commits instead
    for commit_hash in commits:
        repo.checkout(["--quiet", commit_hash])

        deleted_files = []

        # Format each of the files by checking out just a single commit from the user's branch
        commit_files = get_list_from_lines(repo.diff(["HEAD~", "--name-only"]))

        for commit_file in commit_files:

            # Format each file needed if it was not deleted
            if not os.path.exists(commit_file):
                print("Skipping file '%s' since it has been deleted in commit '%s'" % (
                        commit_file, commit_hash))
                deleted_files.append(commit_file)
                continue

            if files_match.search(commit_file):
                clang_format.format(commit_file)
            else:
                print("Skipping file '%s' since it is not a file clang_format should format" %
                        commit_file)

        # Check if anything needed reformatting, and if so amend the commit
        if not repo.is_working_tree_dirty():
            print ("Commit %s needed no reformatting" % commit_hash)
        else:
            repo.commit(["--all", "--amend", "--no-edit"])

        # Rebase our new commit on top the post-reformat commit
        previous_commit = repo.rev_parse(["HEAD"])

        # Checkout the new branch with the reformatted commits
        # Note: we will not name as a branch until we are done with all commits on the local branch
        repo.checkout(["--quiet", previous_commit_base])

        # Copy each file from the reformatted commit on top of the post reformat
        diff_files = get_list_from_lines(repo.diff(["%s~..%s" % (previous_commit, previous_commit),
            "--name-only"]))

        for diff_file in diff_files:
            # If the file was deleted in the commit we are reformatting, we need to delete it again
            if diff_file in deleted_files:
                repo.rm([diff_file])
                continue

            # The file has been added or modified, continue as normal
            file_contents = repo.show(["%s:%s" % (previous_commit, diff_file)])

            root_dir = os.path.dirname(diff_file)
            if root_dir and not os.path.exists(root_dir):
                os.makedirs(root_dir)

            with open(diff_file, "w+") as new_file:
                new_file.write(file_contents)

            repo.add([diff_file])

        # Create a new commit onto clang-formatted branch
        repo.commit(["--reuse-message=%s" % previous_commit])

        previous_commit_base = repo.rev_parse(["HEAD"])

    # Create a new branch to mark the hashes we have been using
    repo.checkout(["-b", new_branch])

    print("reformat-branch is done running.\n")
    print("A copy of your branch has been made named '%s', and formatted with clang-format.\n" % new_branch)
    print("The original branch has been left unchanged.")
    print("The next step is to rebase the new branch on 'master'.")


def usage():
<<<<<<< HEAD
    """Print usage
    """
    print("clang-format.py supports 5 commands [ lint, lint-all, lint-patch, format, reformat-branch].")
=======
    """Print usage."""
    print(
        "clang-format.py supports 5 commands [ lint, lint-all, lint-patch, format, reformat-branch]."
    )

>>>>>>> f378d467

def main():
    """Execute Main entry point."""
    parser = OptionParser()
    parser.add_option("-c", "--clang-format", type="string", dest="clang_format")

    (options, args) = parser.parse_args(args=sys.argv)

    if len(args) > 1:
        command = args[1]

        if command == "lint":
            lint(options.clang_format)
        elif command == "lint-all":
            lint_all(options.clang_format)
        elif command == "lint-patch":
            lint_patch(options.clang_format, args[2:])
        elif command == "format":
            format_func(options.clang_format)
        elif command == "reformat-branch":

            if len(args) < 3:
<<<<<<< HEAD
                print("ERROR: reformat-branch takes two parameters: commit_prior_to_reformat commit_after_reformat")
=======
                print(
                    "ERROR: reformat-branch takes two parameters: commit_prior_to_reformat commit_after_reformat"
                )
>>>>>>> f378d467
                return

            reformat_branch(options.clang_format, args[2], args[3])
        else:
            usage()
    else:
        usage()


if __name__ == "__main__":
    main()<|MERGE_RESOLUTION|>--- conflicted
+++ resolved
@@ -1,11 +1,6 @@
 #!/usr/bin/env python
-<<<<<<< HEAD
-"""
-A script that provides:
-=======
 """Clang format script that provides the following.
 
->>>>>>> f378d467
 1. Ability to grab binaries where possible from LLVM.
 2. Ability to download binaries from MongoDB cache for clang-format.
 3. Validates clang-format is the right version.
@@ -16,10 +11,6 @@
 
 import difflib
 import glob
-<<<<<<< HEAD
-import itertools
-=======
->>>>>>> f378d467
 import os
 import re
 import shutil
@@ -29,14 +20,8 @@
 import tarfile
 import tempfile
 import threading
-<<<<<<< HEAD
-import time
-import urllib2
-from distutils import spawn
-=======
 import urllib2
 from distutils import spawn  # pylint: disable=no-name-in-module
->>>>>>> f378d467
 from optparse import OptionParser
 from multiprocessing import cpu_count
 
@@ -67,79 +52,16 @@
 CLANG_FORMAT_HTTP_DARWIN_CACHE = "https://s3.amazonaws.com/boxes.10gen.com/build/clang%2Bllvm-3.8.0-x86_64-apple-darwin.tar.xz"
 
 # Path in the tarball to the clang-format binary
-<<<<<<< HEAD
-CLANG_FORMAT_SOURCE_TAR_BASE = string.Template("clang+llvm-$version-$tar_path/bin/" + CLANG_FORMAT_PROGNAME)
-
-# Path to the modules in the mongodb source tree
-# Has to match the string in SConstruct
-MODULE_DIR = "src/mongo/db/modules"
-
-##############################################################################
-
-# Copied from python 2.7 version of subprocess.py
-# Exception classes used by this module.
-class CalledProcessError(Exception):
-    """This exception is raised when a process run by check_call() or
-    check_output() returns a non-zero exit status.
-    The exit status will be stored in the returncode attribute;
-    check_output() will also store the output in the output attribute.
-    """
-    def __init__(self, returncode, cmd, output=None):
-        self.returncode = returncode
-        self.cmd = cmd
-        self.output = output
-    def __str__(self):
-        return ("Command '%s' returned non-zero exit status %d with output %s" %
-            (self.cmd, self.returncode, self.output))
-
-
-# Copied from python 2.7 version of subprocess.py
-def check_output(*popenargs, **kwargs):
-    r"""Run command with arguments and return its output as a byte string.
-
-    If the exit code was non-zero it raises a CalledProcessError.  The
-    CalledProcessError object will have the return code in the returncode
-    attribute and output in the output attribute.
-
-    The arguments are the same as for the Popen constructor.  Example:
-
-    >>> check_output(["ls", "-l", "/dev/null"])
-    'crw-rw-rw- 1 root root 1, 3 Oct 18  2007 /dev/null\n'
-
-    The stdout argument is not allowed as it is used internally.
-    To capture standard error in the result, use stderr=STDOUT.
-
-    >>> check_output(["/bin/sh", "-c",
-    ...               "ls -l non_existent_file ; exit 0"],
-    ...              stderr=STDOUT)
-    'ls: non_existent_file: No such file or directory\n'
-    """
-    if 'stdout' in kwargs:
-        raise ValueError('stdout argument not allowed, it will be overridden.')
-    process = subprocess.Popen(stdout=subprocess.PIPE, *popenargs, **kwargs)
-    output, unused_err = process.communicate()
-    retcode = process.poll()
-    if retcode:
-        cmd = kwargs.get("args")
-        if cmd is None:
-            cmd = popenargs[0]
-        raise CalledProcessError(retcode, cmd, output)
-    return output
-=======
 CLANG_FORMAT_SOURCE_TAR_BASE = string.Template(
     "clang+llvm-$version-$tar_path/bin/" + CLANG_FORMAT_PROGNAME)
 
->>>>>>> f378d467
 
 ##############################################################################
 def callo(args):
     """Call a program, and capture its output."""
     return subprocess.check_output(args)
 
-<<<<<<< HEAD
-=======
-
->>>>>>> f378d467
+
 def get_tar_path(version, tar_path):
     """Return the path to clang-format in the llvm tarball."""
     return CLANG_FORMAT_SOURCE_TAR_BASE.substitute(version=version, tar_path=tar_path)
@@ -160,40 +82,23 @@
                 tarfp.extract(name)
         tarfp.close()
 
-<<<<<<< HEAD
-def get_clang_format_from_cache_and_extract(url, tarball_ext):
-    """Get clang-format from mongodb's cache
-    and extract the tarball
-    """
-=======
 
 def get_clang_format_from_cache_and_extract(url, tarball_ext):
     """Get clang-format from mongodb's cache and extract the tarball."""
->>>>>>> f378d467
     dest_dir = tempfile.gettempdir()
     temp_tar_file = os.path.join(dest_dir, "temp.tar" + tarball_ext)
 
     # Download from file
-<<<<<<< HEAD
-    print("Downloading clang-format %s from %s, saving to %s" % (CLANG_FORMAT_VERSION,
-            url, temp_tar_file))
-=======
     print("Downloading clang-format %s from %s, saving to %s" % (CLANG_FORMAT_VERSION, url,
                                                                  temp_tar_file))
->>>>>>> f378d467
 
     # Retry download up to 5 times.
     num_tries = 5
     for attempt in range(num_tries):
         try:
             resp = urllib2.urlopen(url)
-<<<<<<< HEAD
-            with open(temp_tar_file, 'wb') as f:
-              f.write(resp.read())
-=======
             with open(temp_tar_file, 'wb') as fh:
                 fh.write(resp.read())
->>>>>>> f378d467
             break
         except urllib2.URLError:
             if attempt == num_tries - 1:
@@ -202,20 +107,6 @@
 
     extract_clang_format(temp_tar_file)
 
-<<<<<<< HEAD
-def get_clang_format_from_darwin_cache(dest_file):
-    """Download clang-format from llvm.org, unpack the tarball,
-    and put clang-format in the specified place
-    """
-    get_clang_format_from_cache_and_extract(CLANG_FORMAT_HTTP_DARWIN_CACHE, ".xz")
-
-    # Destination Path
-    shutil.move(get_tar_path(CLANG_FORMAT_VERSION, "x86_64-apple-darwin"), dest_file)
-
-def get_clang_format_from_linux_cache(dest_file):
-    """Get clang-format from mongodb's cache
-    """
-=======
 
 def get_clang_format_from_darwin_cache(dest_file):
     """Download clang-format from llvm.org, unpack the tarball to dest_file."""
@@ -227,25 +118,10 @@
 
 def get_clang_format_from_linux_cache(dest_file):
     """Get clang-format from mongodb's cache."""
->>>>>>> f378d467
     get_clang_format_from_cache_and_extract(CLANG_FORMAT_HTTP_LINUX_CACHE, ".gz")
 
     # Destination Path
     shutil.move("build/bin/clang-format", dest_file)
-<<<<<<< HEAD
-
-class ClangFormat(object):
-    """Class encapsulates finding a suitable copy of clang-format,
-    and linting/formating an individual file
-    """
-    def __init__(self, path, cache_dir):
-        self.path = None
-        clang_format_progname_ext = ""
-
-        if sys.platform == "win32":
-            clang_format_progname_ext += ".exe"
-
-=======
 
 
 class ClangFormat(object):
@@ -259,7 +135,6 @@
         if sys.platform == "win32":
             clang_format_progname_ext += ".exe"
 
->>>>>>> f378d467
         # Check the clang-format the user specified
         if path is not None:
             if os.path.isfile(path):
@@ -279,15 +154,6 @@
             # Check for various versions staring with binaries with version specific suffixes in the
             # user's path
             programs = [
-<<<<<<< HEAD
-                    CLANG_FORMAT_PROGNAME + "-" + CLANG_FORMAT_VERSION,
-                    CLANG_FORMAT_PROGNAME + "-" + CLANG_FORMAT_SHORT_VERSION,
-                    CLANG_FORMAT_PROGNAME,
-                    ]
-
-            if sys.platform == "win32":
-                for i in range(len(programs)):
-=======
                 CLANG_FORMAT_PROGNAME + "-" + CLANG_FORMAT_VERSION,
                 CLANG_FORMAT_PROGNAME + "-" + CLANG_FORMAT_SHORT_VERSION,
                 CLANG_FORMAT_PROGNAME,
@@ -295,7 +161,6 @@
 
             if sys.platform == "win32":
                 for i, _ in enumerate(programs):
->>>>>>> f378d467
                     programs[i] += '.exe'
 
             for program in programs:
@@ -313,11 +178,7 @@
             programfiles = [
                 os.environ["ProgramFiles"],
                 os.environ["ProgramFiles(x86)"],
-<<<<<<< HEAD
-                ]
-=======
             ]
->>>>>>> f378d467
 
             for programfile in programfiles:
                 win32bin = os.path.join(programfile, "LLVM\\bin\\clang-format.exe")
@@ -330,13 +191,9 @@
             if not os.path.isdir(cache_dir):
                 os.makedirs(cache_dir)
 
-<<<<<<< HEAD
-            self.path = os.path.join(cache_dir, CLANG_FORMAT_PROGNAME + "-" + CLANG_FORMAT_VERSION + clang_format_progname_ext)
-=======
             self.path = os.path.join(
                 cache_dir,
                 CLANG_FORMAT_PROGNAME + "-" + CLANG_FORMAT_VERSION + clang_format_progname_ext)
->>>>>>> f378d467
 
             # Download a new version if the cache is empty or stale
             if not os.path.isfile(self.path) or not self._validate_version():
@@ -358,34 +215,19 @@
         self.print_lock = threading.Lock()
 
     def _validate_version(self):
-<<<<<<< HEAD
-        """Validate clang-format is the expected version
-        """
-=======
         """Validate clang-format is the expected version."""
->>>>>>> f378d467
         cf_version = callo([self.path, "--version"])
 
         if CLANG_FORMAT_VERSION in cf_version:
             return True
 
-<<<<<<< HEAD
-        print("WARNING: clang-format found in path, but incorrect version found at " +
-                self.path + " with version: " + cf_version)
-=======
         print("WARNING: clang-format found in path, but incorrect version found at " + self.path +
               " with version: " + cf_version)
->>>>>>> f378d467
 
         return False
 
     def _lint(self, file_name, print_diff):
-<<<<<<< HEAD
-        """Check the specified file has the correct format
-        """
-=======
         """Check the specified file has the correct format."""
->>>>>>> f378d467
         with open(file_name, 'rb') as original_text:
             original_file = original_text.read()
 
@@ -401,13 +243,8 @@
                 # Take a lock to ensure diffs do not get mixed when printed to the screen
                 with self.print_lock:
                     print("ERROR: Found diff for " + file_name)
-<<<<<<< HEAD
-                    print("To fix formatting errors, run %s --style=file -i %s" %
-                            (self.path, file_name))
-=======
                     print("To fix formatting errors, run %s --style=file -i %s" % (self.path,
                                                                                    file_name))
->>>>>>> f378d467
                     for line in result:
                         print(line.rstrip())
 
@@ -416,27 +253,16 @@
         return True
 
     def lint(self, file_name):
-<<<<<<< HEAD
-        """Check the specified file has the correct format
-        """
-        return self._lint(file_name, print_diff=True)
-
-    def format(self, file_name):
-        """Update the format of the specified file
-        """
-=======
         """Check the specified file has the correct format."""
         return self._lint(file_name, print_diff=True)
 
     def format(self, file_name):
         """Update the format of the specified file."""
->>>>>>> f378d467
         if self._lint(file_name, print_diff=False):
             return True
 
         # Update the file with clang-format
         formatted = not subprocess.call([self.path, "--style=file", "-i", file_name])
-<<<<<<< HEAD
 
         # Version 3.8 generates files like foo.cpp~RF83372177.TMP when it formats foo.cpp
         # on Windows, we must clean these up
@@ -448,144 +274,6 @@
         return formatted
 
 
-def parallel_process(items, func):
-    """Run a set of work items to completion
-    """
-    try:
-        cpus = cpu_count()
-    except NotImplementedError:
-        cpus = 1
-
-    task_queue = Queue.Queue()
-
-    # Use a list so that worker function will capture this variable
-    pp_event = threading.Event()
-    pp_result = [True]
-    pp_lock = threading.Lock()
-
-    def worker():
-        """Worker thread to process work items in parallel
-        """
-        while not pp_event.is_set():
-            try:
-                item = task_queue.get_nowait()
-            except Queue.Empty:
-                # if the queue is empty, exit the worker thread
-                pp_event.set()
-                return
-=======
->>>>>>> f378d467
-
-        # Version 3.8 generates files like foo.cpp~RF83372177.TMP when it formats foo.cpp
-        # on Windows, we must clean these up
-        if sys.platform == "win32":
-            glob_pattern = file_name + "*.TMP"
-            for fglob in glob.glob(glob_pattern):
-                os.unlink(fglob)
-
-        return formatted
-
-
-<<<<<<< HEAD
-    # Enqueue all the work we want to process
-    for item in items:
-        task_queue.put(item)
-
-    # Process all the work
-    threads = []
-    for cpu in range(cpus):
-        thread = threading.Thread(target=worker)
-
-        thread.daemon = True
-        thread.start()
-        threads.append(thread)
-
-    # Wait for the threads to finish
-    # Loop with a timeout so that we can process Ctrl-C interrupts
-    # Note: On Python 2.6 wait always returns None so we check is_set also,
-    #  This works because we only set the event once, and never reset it
-    while not pp_event.wait(1) and not pp_event.is_set():
-        time.sleep(1)
-
-    for thread in threads:
-        thread.join()
-
-    return pp_result[0]
-
-def get_base_dir():
-    """Get the base directory for mongo repo.
-        This script assumes that it is running in buildscripts/, and uses
-        that to find the base directory.
-    """
-    try:
-        return subprocess.check_output(['git', 'rev-parse', '--show-toplevel']).rstrip()
-    except:
-        # We are not in a valid git directory. Use the script path instead.
-        return os.path.dirname(os.path.dirname(os.path.realpath(__file__)))
-
-def get_repos():
-    """Get a list of Repos to check clang-format for
-    """
-    base_dir = get_base_dir()
-
-    # Get a list of modules
-    # TODO: how do we filter rocks, does it matter?
-    mongo_modules = moduleconfig.discover_module_directories(
-                        os.path.join(base_dir, MODULE_DIR), None)
-
-    paths = [os.path.join(base_dir, MODULE_DIR, m) for m in mongo_modules]
-
-    paths.append(base_dir)
-
-    return [Repo(p) for p in paths]
-
-
-class Repo(object):
-    """Class encapsulates all knowledge about a git repository, and its metadata
-        to run clang-format.
-    """
-    def __init__(self, path):
-        self.path = path
-
-        self.root = self._get_root()
-
-    def _callgito(self, args):
-        """Call git for this repository, and return the captured output
-        """
-        # These two flags are the equivalent of -C in newer versions of Git
-        # but we use these to support versions pre 1.8.5 but it depends on the command
-        # and what the current directory is
-        return callo(['git', '--git-dir', os.path.join(self.path, ".git"),
-                            '--work-tree', self.path] + args)
-
-    def _callgit(self, args):
-        """Call git for this repository without capturing output
-        This is designed to be used when git returns non-zero exit codes.
-        """
-        # These two flags are the equivalent of -C in newer versions of Git
-        # but we use these to support versions pre 1.8.5 but it depends on the command
-        # and what the current directory is
-        return subprocess.call(['git', '--git-dir', os.path.join(self.path, ".git"),
-                                '--work-tree', self.path] + args)
-
-    def _get_local_dir(self, path):
-        """Get a directory path relative to the git root directory
-        """
-        if os.path.isabs(path):
-            return os.path.relpath(path, self.root)
-        return path
-
-    def get_candidates(self, candidates):
-        """Get the set of candidate files to check by querying the repository
-
-        Returns the full path to the file for clang-format to consume.
-        """
-        if candidates is not None and len(candidates) > 0:
-            candidates = [self._get_local_dir(f) for f in candidates]
-            valid_files = list(set(candidates).intersection(self.get_candidate_files()))
-        else:
-            valid_files = list(self.get_candidate_files())
-=======
 FILES_RE = re.compile('\\.(h|hpp|ipp|cpp|js)$')
 
 
@@ -624,7 +312,6 @@
     # Patch may have files that we do not want to check which is fine
     if files:
         _lint_files(clang_format, files)
->>>>>>> f378d467
 
 
 def lint(clang_format):
@@ -640,17 +327,7 @@
     """Lint files command entry point based on working tree."""
     files = git.get_files_to_check_working_tree(is_interesting_file)
 
-<<<<<<< HEAD
-        # This allows us to pick all the interesting files
-        # in the mongo and mongo-enterprise repos
-        file_list = [line.rstrip()
-                for line in gito.splitlines()
-                    if (line.startswith("jstests") or line.startswith("src"))
-                        and not line.startswith("src/third_party/")
-                        and not line.startswith("src/mongo/gotools/")]
-=======
     _lint_files(clang_format, files)
->>>>>>> f378d467
 
     return True
 
@@ -679,107 +356,8 @@
     """Reformat a branch made before a clang-format run."""
     clang_format = ClangFormat(clang_format, _get_build_dir())
 
-<<<<<<< HEAD
-    def is_detached(self):
-        """Is the current working tree in a detached HEAD state?
-        """
-        # symbolic-ref returns 1 if the repo is in a detached HEAD state
-        return self._callgit(["symbolic-ref", "--quiet", "HEAD"])
-
-    def is_ancestor(self, parent, child):
-        """Is the specified parent hash an ancestor of child hash?
-        """
-        # merge base returns 0 if parent is an ancestor of child
-        return not self._callgit(["merge-base", "--is-ancestor", parent, child])
-
-    def is_commit(self, sha1):
-        """Is the specified hash a valid git commit?
-        """
-        # cat-file -e returns 0 if it is a valid hash
-        return not self._callgit(["cat-file", "-e", "%s^{commit}" % sha1])
-
-    def is_working_tree_dirty(self):
-        """Does the current working tree have changes?
-        """
-        # diff returns 1 if the working tree has local changes
-        return self._callgit(["diff", "--quiet"])
-
-    def does_branch_exist(self, branch):
-        """Does the branch exist?
-        """
-        # rev-parse returns 0 if the branch exists
-        return not self._callgit(["rev-parse", "--verify", branch])
-
-    def get_merge_base(self, commit):
-        """Get the merge base between 'commit' and HEAD
-        """
-        return self._callgito(["merge-base", "HEAD", commit]).rstrip()
-
-    def get_branch_name(self):
-        """Get the current branch name, short form
-           This returns "master", not "refs/head/master"
-           Will not work if the current branch is detached
-        """
-        branch = self.rev_parse(["--abbrev-ref", "HEAD"])
-        if branch == "HEAD":
-            raise ValueError("Branch is currently detached")
-
-        return branch
-
-    def add(self, command):
-        """git add wrapper
-        """
-        return self._callgito(["add"] + command)
-
-    def checkout(self, command):
-        """git checkout wrapper
-        """
-        return self._callgito(["checkout"] + command)
-
-    def commit(self, command):
-        """git commit wrapper
-        """
-        return self._callgito(["commit"] + command)
-
-    def diff(self, command):
-        """git diff wrapper
-        """
-        return self._callgito(["diff"] + command)
-
-    def log(self, command):
-        """git log wrapper
-        """
-        return self._callgito(["log"] + command)
-
-    def rev_parse(self, command):
-        """git rev-parse wrapper
-        """
-        return self._callgito(["rev-parse"] + command).rstrip()
-
-    def rm(self, command):
-        """git rm wrapper
-        """
-        return self._callgito(["rm"] + command)
-
-    def show(self, command):
-        """git show wrapper
-        """
-        return self._callgito(["show"] + command)
-
-def get_list_from_lines(lines):
-    """"Convert a string containing a series of lines into a list of strings
-    """
-    return [line.rstrip() for line in lines.splitlines()]
-
-def get_files_to_check_working_tree():
-    """Get a list of files to check form the working tree.
-       This will pick up files not managed by git.
-    """
-    repos = get_repos()
-=======
     if os.getcwd() != git.get_base_dir():
         raise ValueError("reformat-branch must be run from the repo root")
->>>>>>> f378d467
 
     if not os.path.exists("buildscripts/clang_format.py"):
         raise ValueError("reformat-branch is only supported in the mongo repo")
@@ -804,16 +382,11 @@
     if repo.is_detached():
         raise ValueError("You must not run this script in a detached HEAD state")
 
-<<<<<<< HEAD
-    # Get a list of candidate_files
-    check = re.compile(r"^diff --git a\/([\w\/\.\-]+) b\/[\w\/\.\-]+")
-=======
     # Validate the user has no pending changes
     if repo.is_working_tree_dirty():
         raise ValueError(
             "Your working tree has pending changes. You must have a clean working tree before proceeding."
         )
->>>>>>> f378d467
 
     merge_base = repo.get_merge_base(commit_prior_to_reformat)
 
@@ -921,150 +494,12 @@
     print("The next step is to rebase the new branch on 'master'.")
 
 
-def reformat_branch(clang_format, commit_prior_to_reformat, commit_after_reformat):
-    """Reformat a branch made before a clang-format run
-    """
-    clang_format = ClangFormat(clang_format, _get_build_dir())
-
-    if os.getcwd() != get_base_dir():
-        raise ValueError("reformat-branch must be run from the repo root")
-
-    if not os.path.exists("buildscripts/clang_format.py"):
-        raise ValueError("reformat-branch is only supported in the mongo repo")
-
-    repo = Repo(get_base_dir())
-
-    # Validate that user passes valid commits
-    if not repo.is_commit(commit_prior_to_reformat):
-        raise ValueError("Commit Prior to Reformat '%s' is not a valid commit in this repo" %
-                commit_prior_to_reformat)
-
-    if not repo.is_commit(commit_after_reformat):
-        raise ValueError("Commit After Reformat '%s' is not a valid commit in this repo" %
-                commit_after_reformat)
-
-    if not repo.is_ancestor(commit_prior_to_reformat, commit_after_reformat):
-        raise ValueError(("Commit Prior to Reformat '%s' is not a valid ancestor of Commit After" +
-                " Reformat '%s' in this repo") % (commit_prior_to_reformat, commit_after_reformat))
-
-    # Validate the user is on a local branch that has the right merge base
-    if repo.is_detached():
-        raise ValueError("You must not run this script in a detached HEAD state")
-
-    # Validate the user has no pending changes
-    if repo.is_working_tree_dirty():
-        raise ValueError("Your working tree has pending changes. You must have a clean working tree before proceeding.")
-
-    merge_base = repo.get_merge_base(commit_prior_to_reformat)
-
-    if not merge_base == commit_prior_to_reformat:
-        raise ValueError("Please rebase to '%s' and resolve all conflicts before running this script" % (commit_prior_to_reformat))
-
-    # We assume the target branch is master, it could be a different branch if needed for testing
-    merge_base = repo.get_merge_base("master")
-
-    if not merge_base == commit_prior_to_reformat:
-        raise ValueError("This branch appears to already have advanced too far through the merge process")
-
-    # Everything looks good so lets start going through all the commits
-    branch_name = repo.get_branch_name()
-    new_branch = "%s-reformatted" % branch_name
-
-    if repo.does_branch_exist(new_branch):
-        raise ValueError("The branch '%s' already exists. Please delete the branch '%s', or rename the current branch." % (new_branch, new_branch))
-
-    commits = get_list_from_lines(repo.log(["--reverse", "--pretty=format:%H", "%s..HEAD" % commit_prior_to_reformat]))
-
-    previous_commit_base = commit_after_reformat
-
-    files_match = re.compile('\\.(h|cpp|js)$')
-
-    # Go through all the commits the user made on the local branch and migrate to a new branch
-    # that is based on post_reformat commits instead
-    for commit_hash in commits:
-        repo.checkout(["--quiet", commit_hash])
-
-        deleted_files = []
-
-        # Format each of the files by checking out just a single commit from the user's branch
-        commit_files = get_list_from_lines(repo.diff(["HEAD~", "--name-only"]))
-
-        for commit_file in commit_files:
-
-            # Format each file needed if it was not deleted
-            if not os.path.exists(commit_file):
-                print("Skipping file '%s' since it has been deleted in commit '%s'" % (
-                        commit_file, commit_hash))
-                deleted_files.append(commit_file)
-                continue
-
-            if files_match.search(commit_file):
-                clang_format.format(commit_file)
-            else:
-                print("Skipping file '%s' since it is not a file clang_format should format" %
-                        commit_file)
-
-        # Check if anything needed reformatting, and if so amend the commit
-        if not repo.is_working_tree_dirty():
-            print ("Commit %s needed no reformatting" % commit_hash)
-        else:
-            repo.commit(["--all", "--amend", "--no-edit"])
-
-        # Rebase our new commit on top the post-reformat commit
-        previous_commit = repo.rev_parse(["HEAD"])
-
-        # Checkout the new branch with the reformatted commits
-        # Note: we will not name as a branch until we are done with all commits on the local branch
-        repo.checkout(["--quiet", previous_commit_base])
-
-        # Copy each file from the reformatted commit on top of the post reformat
-        diff_files = get_list_from_lines(repo.diff(["%s~..%s" % (previous_commit, previous_commit),
-            "--name-only"]))
-
-        for diff_file in diff_files:
-            # If the file was deleted in the commit we are reformatting, we need to delete it again
-            if diff_file in deleted_files:
-                repo.rm([diff_file])
-                continue
-
-            # The file has been added or modified, continue as normal
-            file_contents = repo.show(["%s:%s" % (previous_commit, diff_file)])
-
-            root_dir = os.path.dirname(diff_file)
-            if root_dir and not os.path.exists(root_dir):
-                os.makedirs(root_dir)
-
-            with open(diff_file, "w+") as new_file:
-                new_file.write(file_contents)
-
-            repo.add([diff_file])
-
-        # Create a new commit onto clang-formatted branch
-        repo.commit(["--reuse-message=%s" % previous_commit])
-
-        previous_commit_base = repo.rev_parse(["HEAD"])
-
-    # Create a new branch to mark the hashes we have been using
-    repo.checkout(["-b", new_branch])
-
-    print("reformat-branch is done running.\n")
-    print("A copy of your branch has been made named '%s', and formatted with clang-format.\n" % new_branch)
-    print("The original branch has been left unchanged.")
-    print("The next step is to rebase the new branch on 'master'.")
-
-
 def usage():
-<<<<<<< HEAD
-    """Print usage
-    """
-    print("clang-format.py supports 5 commands [ lint, lint-all, lint-patch, format, reformat-branch].")
-=======
     """Print usage."""
     print(
         "clang-format.py supports 5 commands [ lint, lint-all, lint-patch, format, reformat-branch]."
     )
 
->>>>>>> f378d467
 
 def main():
     """Execute Main entry point."""
@@ -1087,13 +522,9 @@
         elif command == "reformat-branch":
 
             if len(args) < 3:
-<<<<<<< HEAD
-                print("ERROR: reformat-branch takes two parameters: commit_prior_to_reformat commit_after_reformat")
-=======
                 print(
                     "ERROR: reformat-branch takes two parameters: commit_prior_to_reformat commit_after_reformat"
                 )
->>>>>>> f378d467
                 return
 
             reformat_branch(options.clang_format, args[2], args[3])
