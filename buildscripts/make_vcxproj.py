--- conflicted
+++ resolved
@@ -1,17 +1,17 @@
-<<<<<<< HEAD
-# Generate vcxproj and vcxproj.filters files for browsing code in Visual Studio 2015.
-# To build mongodb, you must use scons. You can use this project to navigate code during debugging.
-#
-#  HOW TO USE
-#
-#  First, you need a compile_commands.json file, to generate run the following command:
-#    scons compiledb
-#
-#  Next, run the following command
-#    python buildscripts/make_vcxproj.py FILE_NAME
-#
-#   where FILE_NAME is the of the file to generate e.g., "mongod"
-#
+"""Generate vcxproj and vcxproj.filters files for browsing code in Visual Studio 2015.
+
+To build mongodb, you must use scons. You can use this project to navigate code during debugging.
+
+ HOW TO USE
+
+ First, you need a compile_commands.json file, to generate run the following command:
+   scons compiledb
+
+ Next, run the following command
+   python buildscripts/make_vcxproj.py FILE_NAME
+
+  where FILE_NAME is the of the file to generate e.g., "mongod"
+"""
 
 import json
 import os
@@ -19,29 +19,6 @@
 import sys
 import uuid
 
-=======
-"""Generate vcxproj and vcxproj.filters files for browsing code in Visual Studio 2015.
-
-To build mongodb, you must use scons. You can use this project to navigate code during debugging.
-
- HOW TO USE
-
- First, you need a compile_commands.json file, to generate run the following command:
-   scons compiledb
-
- Next, run the following command
-   python buildscripts/make_vcxproj.py FILE_NAME
-
-  where FILE_NAME is the of the file to generate e.g., "mongod"
-"""
-
-import json
-import os
-import re
-import sys
-import uuid
-
->>>>>>> f378d467
 VCXPROJ_FOOTER = r"""
 
   <ItemGroup>
@@ -57,46 +34,30 @@
 </Project>
 """
 
-<<<<<<< HEAD
-def get_defines(args):
-    """Parse a compiler argument list looking for defines"""
-=======
 
 def get_defines(args):
     """Parse a compiler argument list looking for defines."""
->>>>>>> f378d467
     ret = set()
     for arg in args:
         if arg.startswith('/D'):
             ret.add(arg[2:])
     return ret
 
-<<<<<<< HEAD
-def get_includes(args):
-    """Parse a compiler argument list  looking for includes"""
-=======
 
 def get_includes(args):
     """Parse a compiler argument list  looking for includes."""
->>>>>>> f378d467
     ret = set()
     for arg in args:
         if arg.startswith('/I'):
             ret.add(arg[2:])
     return ret
 
-<<<<<<< HEAD
-class ProjFileGenerator(object):
-    """Generate a .vcxproj and .vcxprof.filters file"""
-    def __init__(self, target):
-=======
 
 class ProjFileGenerator(object):  # pylint: disable=too-many-instance-attributes
     """Generate a .vcxproj and .vcxprof.filters file."""
 
     def __init__(self, target):
         """Initialize ProjFileGenerator."""
->>>>>>> f378d467
         # we handle DEBUG in the vcxproj header:
         self.common_defines = set()
         self.common_defines.add("DEBUG")
@@ -120,19 +81,6 @@
         with open('buildscripts/vcxproj.header', 'r') as header_file:
             header_str = header_file.read()
             header_str = header_str.replace("%_TARGET_%", self.target)
-<<<<<<< HEAD
-            header_str = header_str.replace("%AdditionalIncludeDirectories%",
-                                            ';'.join(sorted(self.includes)))
-            self.vcxproj.write(header_str)
-
-        common_defines = self.all_defines
-        for c in self.compiles:
-            common_defines = common_defines.intersection(c['defines'])
-
-        self.vcxproj.write("<!-- common_defines -->\n")
-        self.vcxproj.write("<ItemDefinitionGroup><ClCompile><PreprocessorDefinitions>"
-                           + ';'.join(common_defines) + ";%(PreprocessorDefinitions)\n")
-=======
             header_str = header_str.replace("%AdditionalIncludeDirectories%", ';'.join(
                 sorted(self.includes)))
             self.vcxproj.write(header_str)
@@ -144,26 +92,16 @@
         self.vcxproj.write("<!-- common_defines -->\n")
         self.vcxproj.write("<ItemDefinitionGroup><ClCompile><PreprocessorDefinitions>" +
                            ';'.join(common_defines) + ";%(PreprocessorDefinitions)\n")
->>>>>>> f378d467
         self.vcxproj.write("</PreprocessorDefinitions></ClCompile></ItemDefinitionGroup>\n")
 
         self.vcxproj.write("  <ItemGroup>\n")
         for command in self.compiles:
             defines = command["defines"].difference(common_defines)
-<<<<<<< HEAD
-            if len(defines) > 0:
-                self.vcxproj.write("    <ClCompile Include=\"" + command["file"] +
-                                   "\"><PreprocessorDefinitions>" +
-                                   ';'.join(defines) +
-                                   ";%(PreprocessorDefinitions)" +
-                                   "</PreprocessorDefinitions></ClCompile>\n")
-=======
             if defines:
                 self.vcxproj.write(
                     "    <ClCompile Include=\"" + command["file"] + "\"><PreprocessorDefinitions>" +
                     ';'.join(defines) + ";%(PreprocessorDefinitions)" +
                     "</PreprocessorDefinitions></ClCompile>\n")
->>>>>>> f378d467
             else:
                 self.vcxproj.write("    <ClCompile Include=\"" + command["file"] + "\" />\n")
         self.vcxproj.write("  </ItemGroup>\n")
@@ -182,20 +120,12 @@
         self.filters.close()
 
     def parse_line(self, line):
-<<<<<<< HEAD
-        """Parse a build line"""
-=======
         """Parse a build line."""
->>>>>>> f378d467
         if line.startswith("cl"):
             self.__parse_cl_line(line[3:])
 
     def __parse_cl_line(self, line):
-<<<<<<< HEAD
-        """Parse a compiler line"""
-=======
         """Parse a compiler line."""
->>>>>>> f378d467
         # Get the file we are compilong
         file_name = re.search(r"/c ([\w\\.-]+) ", line).group(1)
 
@@ -216,31 +146,19 @@
         for arg in get_includes(args):
             self.includes.add(arg)
 
-<<<<<<< HEAD
-        self.compiles.append({"file" : file_name, "defines" : file_defines})
-
-    def __is_header(self, name):
-        """Is this a header file?"""
-=======
         self.compiles.append({"file": file_name, "defines": file_defines})
 
     @staticmethod
     def __is_header(name):
         """Return True if this a header file."""
->>>>>>> f378d467
         headers = [".h", ".hpp", ".hh", ".hxx"]
         for header in headers:
             if name.endswith(header):
                 return True
         return False
 
-<<<<<<< HEAD
-    def __write_filters(self):
-        """Generate the vcxproj.filters file"""
-=======
     def __write_filters(self):  # pylint: disable=too-many-branches
         """Generate the vcxproj.filters file."""
->>>>>>> f378d467
         # 1. get a list of directories for all the files
         # 2. get all the headers in each of these dirs
         # 3. Output these lists of files to vcxproj and vcxproj.headers
@@ -255,11 +173,7 @@
         for directory in dirs:
             if not os.path.exists(directory):
                 print(("Warning: skipping include file scan for directory '%s'" +
-<<<<<<< HEAD
-                      " because it does not exist.") % str(directory))
-=======
                        " because it does not exist.") % str(directory))
->>>>>>> f378d467
                 continue
 
             # Get all the header files
@@ -280,11 +194,7 @@
         for directory in dirs:
             if os.path.exists(directory):
                 for file_name in os.listdir(directory):
-<<<<<<< HEAD
-                    if "SConstruct" == file_name or "SConscript" in file_name:
-=======
                     if file_name == "SConstruct" or "SConscript" in file_name:
->>>>>>> f378d467
                         scons_files.add(directory + "\\" + file_name)
         scons_files.add("SConstruct")
 
@@ -335,13 +245,9 @@
             self.vcxproj.write("    <None Include='%s' />\n" % file_name)
         self.vcxproj.write("  </ItemGroup>\n")
 
-<<<<<<< HEAD
-def main():
-=======
 
 def main():
     """Execute Main program."""
->>>>>>> f378d467
     if len(sys.argv) != 2:
         print r"Usage: python buildscripts\make_vcxproj.py FILE_NAME"
         return
@@ -354,9 +260,6 @@
         for command in commands:
             command_str = command["command"]
             projfile.parse_line(command_str)
-<<<<<<< HEAD
-=======
-
->>>>>>> f378d467
+
 
 main()