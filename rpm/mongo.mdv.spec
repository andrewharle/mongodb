%define name    mongodb
<<<<<<< HEAD
%define version 2.4.14
=======
%define version 2.6.11
>>>>>>> 374e1947
%define release %mkrel 1

Name:    %{name}
Version: %{version}
Release: %{release}
Summary: MongoDB client shell and tools
License: AGPL 3.0
URL: http://www.mongodb.org
Group: Databases

Source0: http://downloads.mongodb.org/src/%{name}-src-r%{version}.tar.gz
BuildRoot: %{_tmppath}/%{name}-%{version}-%{release}-root
BuildRequires: js-devel, readline-devel, boost-devel, pcre-devel
BuildRequires: gcc-c++, scons

%description
MongoDB is built for scalability, performance and high availability, scaling from single server deployments to large, complex multi-site architectures. By leveraging in-memory computing, MongoDB provides high performance for both reads and writes. MongoDB’s native replication and automated failover enable enterprise-grade reliability and operational flexibility.

MongoDB is an open-source database used by companies of all sizes, across all industries and for a wide variety of applications. It is an agile database that allows schemas to change quickly as applications evolve, while still providing the functionality developers expect from traditional databases, such as secondary indexes, a full query language and strict consistency.

MongoDB has a rich client ecosystem including hadoop integration, officially supported drivers for 10 programming languages and environments, as well as 40 drivers supported by the user community.

MongoDB features:
* JSON Data Model with Dynamic Schemas
* Auto-Sharding for Horizontal Scalability
* Built-In Replication for High Availability
* Rich Secondary Indexes, including geospatial
* TTL indexes
* Text Search
* Aggregation Framework & Native MapReduce

This package contains the mongo shell, import/export tools, and other client utilities.


%package server
Summary: MongoDB server, sharding server, and support scripts
Group: Databases
Requires: mongodb

%description server
MongoDB is built for scalability, performance and high availability, scaling from single server deployments to large, complex multi-site architectures. By leveraging in-memory computing, MongoDB provides high performance for both reads and writes. MongoDB’s native replication and automated failover enable enterprise-grade reliability and operational flexibility.

MongoDB is an open-source database used by companies of all sizes, across all industries and for a wide variety of applications. It is an agile database that allows schemas to change quickly as applications evolve, while still providing the functionality developers expect from traditional databases, such as secondary indexes, a full query language and strict consistency.

MongoDB has a rich client ecosystem including hadoop integration, officially supported drivers for 10 programming languages and environments, as well as 40 drivers supported by the user community.

MongoDB features:
* JSON Data Model with Dynamic Schemas
* Auto-Sharding for Horizontal Scalability
* Built-In Replication for High Availability
* Rich Secondary Indexes, including geospatial
* TTL indexes
* Text Search
* Aggregation Framework & Native MapReduce

This package contains the MongoDB server software, MongoDB sharded cluster query router, default configuration files, and init.d scripts.


%package devel
Summary: Headers and libraries for MongoDB development
Group: Databases

%description devel
MongoDB is built for scalability, performance and high availability, scaling from single server deployments to large, complex multi-site architectures. By leveraging in-memory computing, MongoDB provides high performance for both reads and writes. MongoDB’s native replication and automated failover enable enterprise-grade reliability and operational flexibility.

MongoDB is an open-source database used by companies of all sizes, across all industries and for a wide variety of applications. It is an agile database that allows schemas to change quickly as applications evolve, while still providing the functionality developers expect from traditional databases, such as secondary indexes, a full query language and strict consistency.

MongoDB has a rich client ecosystem including hadoop integration, officially supported drivers for 10 programming languages and environments, as well as 40 drivers supported by the user community.

MongoDB features:
* JSON Data Model with Dynamic Schemas
* Auto-Sharding for Horizontal Scalability
* Built-In Replication for High Availability
* Rich Secondary Indexes, including geospatial
* TTL indexes
* Text Search
* Aggregation Framework & Native MapReduce

This package provides the MongoDB static library and header files needed to develop MongoDB client software.

%prep
%setup -n %{name}-src-r%{version}

%build
scons --prefix=$RPM_BUILD_ROOT/usr all
# XXX really should have shared library here

%install
scons --prefix=$RPM_BUILD_ROOT%{_usr} install
mkdir -p $RPM_BUILD_ROOT%{_mandir}/man1
cp debian/*.1 $RPM_BUILD_ROOT%{_mandir}/man1/
mkdir -p $RPM_BUILD_ROOT%{_sysconfdir}/init.d
cp rpm/init.d-mongod $RPM_BUILD_ROOT%{_sysconfdir}/init.d/mongod
chmod a+x $RPM_BUILD_ROOT%{_sysconfdir}/init.d/mongod
mkdir -p $RPM_BUILD_ROOT%{_sysconfdir}
cp rpm/mongod.conf $RPM_BUILD_ROOT%{_sysconfdir}/mongod.conf
mkdir -p $RPM_BUILD_ROOT%{_sysconfdir}/sysconfig
cp rpm/mongod.sysconfig $RPM_BUILD_ROOT%{_sysconfdir}/sysconfig/mongod
mkdir -p $RPM_BUILD_ROOT%{_var}/lib/mongo
mkdir -p $RPM_BUILD_ROOT%{_var}/log/mongo
touch $RPM_BUILD_ROOT%{_var}/log/mongo/mongod.log

%clean
scons -c
rm -rf $RPM_BUILD_ROOT

%pre server
%{_sbindir}/useradd -M -r -U -d %{_var}/lib/mongo -s /bin/false \
    -c mongod mongod > /dev/null 2>&1

%post server
if test $1 = 1
then
  /sbin/chkconfig --add mongod
fi

%preun server
if test $1 = 0
then
  /sbin/chkconfig --del mongod
fi

%postun server
if test $1 -ge 1
then
  /sbin/service mongod stop >/dev/null 2>&1 || :
fi

%files
%defattr(-,root,root,-)
%doc README GNU-AGPL-3.0.txt

%{_bindir}/mongo
%{_bindir}/mongodump
%{_bindir}/mongoexport
%{_bindir}/mongofiles
%{_bindir}/mongoimport
%{_bindir}/mongorestore
%{_bindir}/mongostat

%{_mandir}/man1/mongo.1*
%{_mandir}/man1/mongod.1*
%{_mandir}/man1/mongodump.1*
%{_mandir}/man1/mongoexport.1*
%{_mandir}/man1/mongofiles.1*
%{_mandir}/man1/mongoimport.1*
%{_mandir}/man1/mongosniff.1*
%{_mandir}/man1/mongostat.1*
%{_mandir}/man1/mongorestore.1*

%files server
%defattr(-,root,root,-)
%config(noreplace) %{_sysconfdir}/mongod.conf
%{_bindir}/mongod
%{_bindir}/mongos
%{_mandir}/man1/mongos.1*
%{_sysconfdir}/init.d/mongod
%{_sysconfdir}/sysconfig/mongod
%attr(0755,mongod,mongod) %dir %{_var}/lib/mongo
%attr(0755,mongod,mongod) %dir %{_var}/log/mongo
%attr(0640,mongod,mongod) %config(noreplace) %verify(not md5 size mtime) %{_var}/log/mongo/mongod.log

%files devel
%{_includedir}/mongo
%{_libdir}/libmongoclient.a
#%{_libdir}/libmongotestfiles.a

%changelog
* Sun Mar 21 2010 Ludovic Bellière <xrogaan@gmail.com>
- Update mongo.spec for mandriva packaging

* Thu Jan 28 2010 Richard M Kreuter <richard@10gen.com>
- Minor fixes.

* Sat Oct 24 2009 Joe Miklojcik <jmiklojcik@shopwiki.com> - 
- Wrote mongo.spec.<|MERGE_RESOLUTION|>--- conflicted
+++ resolved
@@ -1,9 +1,5 @@
 %define name    mongodb
-<<<<<<< HEAD
-%define version 2.4.14
-=======
 %define version 2.6.11
->>>>>>> 374e1947
 %define release %mkrel 1
 
 Name:    %{name}
